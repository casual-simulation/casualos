import {
  Scene,
  Renderer,
  Mesh,
  Color,
  PerspectiveCamera,
  WebGLRenderer,
  AmbientLight,
  DirectionalLight,
  MeshStandardMaterial,
  Math as ThreeMath,
  Group,
  MeshBasicMaterial,
  PCFSoftShadowMap,
  BackSide,
  TextureLoader,
  SphereBufferGeometry,
  GLTFLoader,
  HemisphereLight,
  Vector2
} from 'three';

import VRControlsModule from 'three-vrcontrols-module';
import VREffectModule from 'three-vreffect-module';
import * as webvrui from 'webvr-ui';

import 'three-examples/loaders/GLTFLoader';
import Vue from 'vue';
import Component from 'vue-class-component';
import { Inject, Prop, Watch } from 'vue-property-decorator';
import {
  SubscriptionLike,
} from 'rxjs';
import {
  concatMap, tap,
} from 'rxjs/operators';

import { File, Object, Workspace, DEFAULT_WORKSPACE_HEIGHT_INCREMENT, DEFAULT_USER_MODE, UserMode } from 'common/Files';
import { Time } from '../game-engine/Time';
import { Input } from '../game-engine/input';
import { File3D } from '../game-engine/File3D';

import skyTexturePath from '../public/images/CGSkies_0132_free.jpg';
import groundModelPath from '../public/models/ground.gltf';
import { appManager } from '../AppManager';
import { InteractionManager } from '../interaction/InteractionManager';
import { ArgEvent } from '../../common/Events';
import { WorkspaceMesh, WorkspaceMeshDebugInfo } from '../game-engine/WorkspaceMesh';
import { GridChecker } from '../game-engine/grid/GridChecker';
import { FileMesh } from '../game-engine/FileMesh';
import { values, flatMap } from 'lodash';
import { getUserMode } from 'common/Files/FileCalculations';

@Component({
  components: {
  }
})
export default class GameView extends Vue {
  private _debug: boolean;
  private _scene: Scene;
  private _camera: PerspectiveCamera;
  private _renderer: WebGLRenderer;
<<<<<<< HEAD
  private __resizeListener: any;
=======

  private _vrDisplay: VRDisplay;
  private _enterVr: any;
  private _vrControls: any;
  private _vrEffect: any;
>>>>>>> 7b327b31

  private _sun: DirectionalLight;
  private _ambient: AmbientLight;
  private _skylight: HemisphereLight;

  private _workspacePlane: Mesh;
  private _skydome: Mesh;
  private _canvas: HTMLElement;
  private _time: Time;
  private _input: Input;
  private _interaction: InteractionManager;
  private _gridChecker: GridChecker;

  public onFileAdded: ArgEvent<File3D> = new ArgEvent<File3D>();
  public onFileUpdated: ArgEvent<File3D> = new ArgEvent<File3D>();
  public onFileRemoved: ArgEvent<File3D> = new ArgEvent<File3D>();

  /**
   * A map of file IDs to files and meshes.
   */
  private _files: {
    [id: string]: File3D
  } = {};

  /**
   * A map of mesh IDs to file IDs.
   */
  private _fileIds: {
    [mesh: number]: string
  } = {};

  private _subs: SubscriptionLike[];

  debug: boolean = false;
  debugInfo: GameViewDebugInfo = null;
  mode: UserMode = DEFAULT_USER_MODE;

  @Watch('debug')
  debugChanged(val: boolean, previous: boolean) {
    this.showDebugInfo(val);
    this.updateDebugInfo();
  }

  updateDebugInfo() {
    this.getFiles().forEach(f => f.mesh.update());
    this.debugInfo = {
      workspaces: this.getWorkspaces().map(w => (<WorkspaceMesh>w.mesh).getDebugInfo())
    };
  }

  get gameView(): HTMLElement { return <HTMLElement>this.$refs.gameView; }
  get time(): Time { return this._time; }
  get input(): Input { return this._input; }
  get interactionManager(): InteractionManager { return this._interaction; }
  get camera(): PerspectiveCamera { return this._camera; }
  get workspacePlane(): Mesh { return this._workspacePlane; }
  get scene(): Scene { return this._scene; }
  get renderer() { return this._renderer; } 
  get dev() { return !PRODUCTION; }
  get filesMode() { return this.mode === 'files'; }
  get workspacesMode() { return this.mode === 'worksurfaces'; }

  get gridChecker() { return this._gridChecker; }

  get fileManager() {
    return appManager.fileManager;
  }

  constructor() {
    super();
  }

  addNewFile() {
    const workspace = this.getWorkspaces()[0];
    let tags: Object['tags'] = undefined;
    if(workspace) {
      // Find a valid point to place a cube on.
      const mesh =<WorkspaceMesh>workspace.mesh;
      const validPoints = flatMap(mesh.squareGrids, g => ({ tiles: g.level.tiles.filter(t => t.valid), level: g.level }))
        .filter(g => g.tiles.length > 0)
        .map(g => ({
          pos: g.tiles[0].gridPosition,
          height: g.level.tileHeight
        }));
      const firstValidPoint = validPoints[0];
      if (firstValidPoint) {
        tags = {
          _position: { x: firstValidPoint.pos.x, y: firstValidPoint.pos.y, z: firstValidPoint.height },
          _workspace: workspace.file.id
        };
      } else {
        // the first workspace doesn't have a valid point, just place the cube in space.
      }
    }
    this.fileManager.createFile(undefined, tags);
  }

  addNewWorkspace() {
    // TODO: Make the user have to drag a workspace onto the world
    // instead of just clicking a button and a workspace being placed somewhere.
    this.fileManager.createWorkspace();
  }

  toggleDebug() {
    this.debug = !this.debug;
  }

  setGridsVisible(visible: boolean) {
    this.getWorkspaces().forEach(workspace => {
      const mesh = <WorkspaceMesh>workspace.mesh;
      mesh.gridsVisible = visible;
    });
  }

  async mounted() {
    this._handleResize = this._handleResize.bind(this);
    window.addEventListener('resize', this._handleResize);
    window.addEventListener('vrdisplaypresentchange', this._handleResize);
    
    this._time = new Time();
    this.debugInfo = null;
    this._files = {};
    this._fileIds = {};
    this._subs = [];
    this._setupScene();
    this._input = new Input(this);
    this._interaction = new InteractionManager(this);
    this._gridChecker = new GridChecker(DEFAULT_WORKSPACE_HEIGHT_INCREMENT);

    // Subscriptions to file events.
    this._subs.push(this.fileManager.fileDiscovered
      .pipe(concatMap(file => this._fileAdded(file)))
      .subscribe());
    this._subs.push(this.fileManager.fileRemoved
      .pipe(tap(file => this._fileRemoved(file)))
      .subscribe());
    this._subs.push(this.fileManager.fileUpdated
      .pipe(concatMap(file => this._fileUpdated(file)))
      .subscribe());

    this._subs.push(this.fileManager.fileChanged(this.fileManager.userFile)
      .pipe(tap(file => {
        this.mode = this._interaction.mode = getUserMode(<Object>file);
      }))
      .subscribe());

    this._setupWebVR();
    this._frameUpdate();
  }

  beforeDestroy() {
    window.removeEventListener('resize', this._handleResize);
    window.removeEventListener('vrdisplaypresentchange', this._handleResize);
    this._input.dispose();

    if (this._subs) {
      this._subs.forEach(sub => {
        sub.unsubscribe();
      });
      this._subs = [];
    }
  }

  private _frameUpdate() {

    this._input.update();
    this._interaction.update();

<<<<<<< HEAD
    for (let id in this._files) {
      const file = this._files[id];
      if (file) {
        file.frameUpdate();
      }
    }

    this._renderer.render(this._scene, this._camera);
=======
    if (this._vrDisplay && this._vrDisplay.isPresenting) {

      this._vrControls.update();
      this._renderer.render(this._scene, this._camera);
      this._vrEffect.render(this._scene, this._camera);

    } else {

      this._renderer.render(this._scene, this._camera);

    }

>>>>>>> 7b327b31
    this._time.update();

    if (this._vrDisplay && this._vrDisplay.isPresenting) {

      this._vrDisplay.requestAnimationFrame(() => this._frameUpdate());

    } else {

      requestAnimationFrame(() => this._frameUpdate());

    }
  }

  /**
   * Returns the file id that is represented by the specified mesh id.
   * @param meshId The id of the mesh.
   */
  public getFileId(meshId: number): string {
    return this._fileIds[meshId];
  }

  /**
   * Returns the file that matches the specified file id.
   * @param fileId The id of the file.
   */
  public getFile(fileId: string): File3D {
    return this._files[fileId];
  }

  /**
   * Gets all of the files.
   */
  getFiles() {
    return values(this._files);
  }

  /**
   * Gets all of the objects.
   */
  getObjects() {
    return this.getFiles().filter(f => f.file.type === 'object');
  }

  /**
   * Gets all of the workspaces.
   */
  getWorkspaces() {
    return this.getFiles().filter(f => f.file.type === 'workspace');
  }

  /**
   * Toggles whether debug information is shown.
   */
  toggleDebugInfo() {
    this.showDebugInfo(!this._debug);
  }

  /**
   * Sets whether to show debug information.
   * @param debug Whether to show debug info.
   */
  showDebugInfo(debug: boolean) {
    this._debug = debug;
    this.getFiles().forEach(w => w.mesh.showDebugInfo(debug));
  }

  private async _fileUpdated(file: File) {
    const obj = this._files[file.id];
    if (obj) {
      if (file.type === 'object') {
        if (file.tags._destroyed) {
          this._fileRemoved(file.id);
          return;
        }
      }
      await obj.updateFile(file);
      this.onFileUpdated.invoke(obj);
    } else {
      console.log('cant find file to update it');
    }
  }

  private async _fileAdded(file: File) {
    if (file.type === 'object' && (file.tags._hidden || file.tags._destroyed)) {
      return;
    }
    
    var obj = new File3D(this, file);

    this._files[file.id] = obj;
    this._fileIds[obj.mesh.id] = obj.file.id;

    await this._fileUpdated(file);
    this.onFileAdded.invoke(obj);
  }

  private _fileRemoved(id: string) {
    const obj = this._files[id];
    if (obj) {
      delete this._fileIds[obj.mesh.id];
      delete this._files[id];
      obj.dispose();

      this.onFileRemoved.invoke(obj);
    }
  }

  private _setupScene() {

    this._scene = new Scene();
    this._scene.background = new Color(0xCCE6FF);

    
    // User's camera
    this._camera = new PerspectiveCamera(60, window.innerWidth / window.innerHeight, 0.1, 20000);
    this._camera.position.z = 5;
    this._camera.position.y = 3;
    this._camera.rotation.x = ThreeMath.degToRad(-30);
    this._camera.updateMatrixWorld(false);
    
    this._resizeCamera();
    this._setupRenderer();

    // Ambient light.
    this._ambient = new AmbientLight(0xffffff, 0.8);
    this._scene.add(this._ambient);

    // Sky light.
    this._skylight = new HemisphereLight(0xc1e0fd, 0xffffff, .6);
    this._scene.add(this._skylight);


    // Sun light.
    this._sun = new DirectionalLight(0xffffff, .6);
    this._sun.position.set(5, 5, 5);
    this._sun.position.multiplyScalar(50);
    this._sun.name = "sun";
    this._sun.castShadow = true;
    this._sun.shadowMapWidth = this._sun.shadowMapHeight = 1024 * 2;

    var d = 30;
    this._sun.shadow.camera.left = -d;
    this._sun.shadow.camera.right = d;
    this._sun.shadow.camera.top = d;
    this._sun.shadow.camera.bottom = -d;
    this._sun.shadow.camera.far = 3500;

    this._scene.add(this._sun);

    // Workspace plane.
    var gltfLoader = new GLTFLoader();
    gltfLoader.load(groundModelPath, gltf => {
      gltf.scene.traverse((child) => {
        if ((<any>child).isMesh) {
          console.log('[GameView] Assigned workspace plane mesh from gltf file.');
          this._workspacePlane = <Mesh>child;
          this._workspacePlane.castShadow = true;
          this._workspacePlane.receiveShadow = true;
          this._workspacePlane.position.x = 0;
          this._workspacePlane.position.y = 0;
          this._workspacePlane.position.x = 0;
          this._workspacePlane.rotation.x = ThreeMath.DEG2RAD * -90;
          this._workspacePlane.updateMatrixWorld(false);

          // Scale up the workspace plane.
          this._workspacePlane.scale.multiplyScalar(18000);

          this._scene.add(this._workspacePlane);
          return;
        }
      });
    });

    // Skydome
    const skydomeGeometry = new SphereBufferGeometry(9000, 64, 8, 0, Math.PI * 2, 0, Math.PI * 0.5);
    const skydomeTexture = new TextureLoader().load(skyTexturePath);
    const skydomeMaterial = new MeshBasicMaterial({
      side: BackSide,
      map: skydomeTexture,
    });

    this._skydome = new Mesh(skydomeGeometry, skydomeMaterial);
    this._skydome.castShadow = false;
    this._skydome.receiveShadow = false;
    this._skydome.position.set(0, 0, 0);

    this._scene.add(this._skydome);
  }

  private _setupRenderer() {

    const webGlRenderer = this._renderer = new WebGLRenderer({
      antialias: true,
    });
    webGlRenderer.shadowMap.enabled = true;
    webGlRenderer.shadowMap.type = PCFSoftShadowMap;

    this._resizeRenderer();
    this._canvas = this._renderer.domElement;
    this.gameView.appendChild(this._canvas);
  }
  
  private _setupWebVR() {


    let onBeforeEnter = () => {
      console.log("[GameView] vr on before enter");

      this._renderer.vr.enabled = true;

      // VR controls
      this._vrControls = new VRControlsModule(this._camera);
      this._vrControls.standing = true;
  
      // Create VR Effect rendering in stereoscopic mode
      this._vrEffect = new VREffectModule(this._renderer);
      this._resizeVR();
      this._renderer.setPixelRatio(Math.floor(window.devicePixelRatio));

      return new Promise((resolve, reject) => {
        resolve(null);
      });
    };

    // WebVR enable button.
    let vrButtonOptions = {
      color: 'black',
      beforeEnter: onBeforeEnter
    };

    this._enterVr = new webvrui.EnterVRButton(this._canvas, vrButtonOptions);

    this._handleReadyVR = this._handleReadyVR.bind(this);
    this._handleEnterVR = this._handleEnterVR.bind(this);
    this._handleExitVR = this._handleExitVR.bind(this);
    this._handleErrorVR = this._handleErrorVR.bind(this);

    // Event handlers for the vr button.
    this._enterVr.on('ready', this._handleReadyVR);
    this._enterVr.on('enter', this._handleEnterVR);
    this._enterVr.on('exit', this._handleExitVR);
    this._enterVr.on('error', this._handleErrorVR);

    let vrButtonContainer = document.getElementById('vr-button-container');
    vrButtonContainer.appendChild(this._enterVr.domElement);
  }

  private _handleReadyVR(display: VRDisplay) {
    
    console.log("[GameView] vr display is ready.");
    console.log(display);
    this._vrDisplay = display;
  }

  private _handleEnterVR(display: any) {

    console.log('[GameView] enter vr.');
    console.log(display);
    this._vrDisplay = display;
  }

  private _handleExitVR(display: any) {
    
    console.log('[GameView] exit vr.');
    console.log(display);

    this._renderer.vr.enabled = false;

    this._vrControls.dispose();
    this._vrControls = null;

    this._vrEffect.dispose();
    this._vrControls = null; 
    
    // reset camera back to default position.
    this._camera.position.z = 5;
    this._camera.position.y = 3;
    this._camera.rotation.x = ThreeMath.degToRad(-30);
    this._camera.updateMatrixWorld(false);
  }

  private _handleErrorVR(error: any) {
    // console.error('error vr');
    // console.error(error);
  }

  private _handleResize() {
    this._resizeCamera();
    this._resizeRenderer();
    this._resizeVR();
  }

  private _resizeRenderer() {
    // TODO: Call each time the screen size changes
    const { width, height } = this._calculateSize();
    this._renderer.setPixelRatio(window.devicePixelRatio || 1);
    this._renderer.setSize(width, height);
    this._container.style.height = this._renderer.domElement.style.height;
  }

  private _resizeCamera() {
    const { width, height } = this._calculateSize();
    this._camera.aspect = width / height;
    this._camera.updateProjectionMatrix();
  }

  private _resizeVR() {
    if (!this._vrEffect) return;

    const { width, height } = this._calculateSize();
    this._vrEffect.setSize(width, height);
  }

  private _calculateSize() {
    const width = window.innerWidth;
    const height = window.innerHeight - this._container.getBoundingClientRect().top;
    return { width, height };
  }

  private get _container() {
    return <HTMLElement>this.$refs.container;
  }
};

/**
 * Defines an interface for debug info that the game view has.
 */
export interface GameViewDebugInfo {
  workspaces: WorkspaceMeshDebugInfo[];
}<|MERGE_RESOLUTION|>--- conflicted
+++ resolved
@@ -60,15 +60,11 @@
   private _scene: Scene;
   private _camera: PerspectiveCamera;
   private _renderer: WebGLRenderer;
-<<<<<<< HEAD
-  private __resizeListener: any;
-=======
 
   private _vrDisplay: VRDisplay;
   private _enterVr: any;
   private _vrControls: any;
   private _vrEffect: any;
->>>>>>> 7b327b31
 
   private _sun: DirectionalLight;
   private _ambient: AmbientLight;
@@ -237,7 +233,6 @@
     this._input.update();
     this._interaction.update();
 
-<<<<<<< HEAD
     for (let id in this._files) {
       const file = this._files[id];
       if (file) {
@@ -245,8 +240,6 @@
       }
     }
 
-    this._renderer.render(this._scene, this._camera);
-=======
     if (this._vrDisplay && this._vrDisplay.isPresenting) {
 
       this._vrControls.update();
@@ -259,7 +252,6 @@
 
     }
 
->>>>>>> 7b327b31
     this._time.update();
 
     if (this._vrDisplay && this._vrDisplay.isPresenting) {
