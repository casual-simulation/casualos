--- conflicted
+++ resolved
@@ -36,8 +36,5 @@
 # WebSocket
 EXPOSE 4567
 
-<<<<<<< HEAD
-=======
 ENTRYPOINT [ "./docker-entrypoint.sh" ]
->>>>>>> 46b73071
 CMD [ "npm", "run", "docker:start" ]