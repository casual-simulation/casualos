{
    "name": "root",
    "private": true,
    "version": "0.3.0",
    "scripts": {
        "start": "node ./src/aux-server/aux-backend/server/dist/main.js",
        "bootstrap": "lerna bootstrap --hoist -- --legacy-peer-deps && npm run bootstrap:aws",
        "bootstrap:aws": "node src/aux-server/script/bootstrap.js",
        "cockroach": "cockroach start-single-node --insecure",
        "reset:aws": "node src/aux-server/script/bootstrap.js --reset",
        "watch": "npm run clean && concurrently --names \"Libs,Server\" \"npm run watch:libs\" \"npm run watch:server\"",
        "watch:secure": "npm run clean && concurrently --names \"Libs,Server\" \"npm run watch:libs\" \"npm run watch:server:secure\"",
        "watch:server": "lerna exec --no-prefix --scope @casual-simulation/aux-server -- npm run watch",
        "watch:server:player": "lerna exec --no-prefix --scope @casual-simulation/aux-server -- npm run watch:player",
        "watch:server:secure": "lerna exec --no-prefix --scope @casual-simulation/aux-server -- npm run watch:secure",
        "watch:libs": "tsc --build --watch",
        "watch:docs": "cd docs && npm start",
        "serverless": "lerna exec --no-prefix --scope @casual-simulation/aux-server -- npm run serverless",
        "merge:secrets": "lerna exec --no-prefix --scope @casual-simulation/aux-server -- npm run merge:secrets",
        "rebuild": "npm run clean && npm run build",
<<<<<<< HEAD
        "build": "npm run clean && npm run build:libs && npm run build:server && npm run build:proxy && npm run build:redirector",
        "build:tar:docker": "npm run build && npm run tar:docket",
=======
        "build": "npm run clean && npm run build:libs && npm run build:server && npm run build:proxy && npm run build:redirector && npm run build:cli",
        "build:tar:docker": "npm run build && npm run tar:docker",
>>>>>>> 12824a9c
        "build:docker": "npm run build && npm run package:docker",
        "build:docker:arm32": "npm run build:tar:docker && npm run package:docker:arm32",
        "build:docker:arm64": "npm run build:tar:docker && npm run package:docker:arm64",
        "build:libs": "tsc --build",
        "build:server": "lerna exec --scope @casual-simulation/aux-server -- npm run build",
        "build:web": "lerna exec --scope @casual-simulation/aux-server -- npm run build:web",
        "build:proxy": "lerna exec --scope @casual-simulation/aux-proxy -- npm run build",
        "build:redirector": "lerna exec --scope @casual-simulation/aux-redirector -- npm run build",
        "build:docs": "npm run clean && lerna exec -- npm run build:docs",
        "build:profile": "npm run clean && npm run build:libs && lerna exec --scope @casual-simulation/aux-server -- npm run build:profile",
        "build:dev:profile": "npm run clean && npm run build:libs && lerna exec --scope @casual-simulation/aux-server -- npm run build:dev:profile",
        "package:docker": "docker build -t casualsimulation/aux .",
        "package:docker:arm32": "docker build -t casualsimulation/aux-arm32 -f Dockerfile.arm32 .",
        "package:docker:arm64": "docker build -t casualsimulation/aux-arm64 -f Dockerfile.arm64 .",
        "package:docker:proxy": "docker build -t casualsimulation/aux-proxy ./src/aux-proxy",
        "package:docker:redirector": "docker build -t casualsimulation/aux-redirector ./src/aux-redirector",
        "package:config": "node ./script/prerender-web-config.js",
        "test:watch": "npm run clean && jest --watchAll",
        "test": "npm run clean && jest --verbose",
        "test:ci": "npm run clean && jest --no-cache --ci --reporters=default --reporters=jest-junit",
        "test:coverage": "npm test -- --coverage --reporters=default --reporters=jest-html-reporter",
        "test:debug": "node --inspect ./node_modules/jest/bin/jest.js --runInBand",
        "test:playwright": "npm run build:server && npm run package:config && npm run playwright:test",
        "playwright:test": "npx playwright test",
        "playwright:update-screenshots": "npx playwright test -u",
        "clean": "jake clean",
        "clean:cache": "jake clean-cache",
        "debug:server:chrome": "node --inspect src/aux-server/server/dist/main.js",
        "tar:docker": "node ./script/make-tar-docker.js",
        "tar:client": "node ./script/make-tar-client.js",
        "bench": "npm run build:libs && lerna exec --scope @casual-simulation/aux-benchmarks -- npm run bench",
        "bench:profile": "npm run build:libs && lerna exec --scope @casual-simulation/aux-benchmarks -- npm run bench:profile",
        "cloc": "cloc src --exclude-dir=node_modules --exclude-ext=js,json,def",
        "esbuild": "node ./script/dev-server.js",
        "vite": "lerna exec --no-prefix --scope @casual-simulation/aux-server -- npm run vite"
    },
    "devDependencies": {
        "@babel/core": "^7.14.3",
        "@babel/plugin-syntax-dynamic-import": "^7.8.3",
        "@babel/preset-env": "^7.14.4",
        "@types/base64-js": "^1.3.0",
        "@types/bcryptjs": "^2.4.2",
        "@types/benchmark": "^2.1.1",
        "@types/bn.js": "^5.1.0",
        "@types/chai": "^4.2.22",
        "@types/commander": "^2.12.2",
        "@types/d3": "^7.1.0",
        "@types/estraverse": "^5.1.1",
        "@types/express": "^4.17.13",
        "@types/mongodb": "^3.5.32",
        "@types/hapi__joi": "^17.1.7",
        "@types/http-proxy": "^1.17.7",
        "@types/jest": "^29.5.0",
        "@types/jsonwebtoken": "^8.5.5",
        "@types/jszip": "^3.4.1",
        "@types/lodash": "^4.14.176",
        "@types/lru-cache": "^5.1.1",
        "@types/pify": "^5.0.1",
        "@types/redis": "^2.8.32",
        "@types/sinon": "^10.0.6",
        "@types/stripe-v3": "^3.1.7",
        "@types/sshpk": "^1.10.7",
        "@types/mustache": "^4.2.2",
        "@types/useragent": "^2.3.1",
        "@types/uuid": "^8.3.1",
        "@types/vue-color": "^2.4.3",
        "@types/ws": "^8.2.0",
        "@types/cors": "^2.8.12",
        "@types/node": "^18.15.5",
        "@types/howler": "^2.2.4",
        "@types/inquirer": "^8.1.3",
        "@types/cli-progress": "^3.9.2",
        "@types/mime": "^2.0.3",
        "@types/estree": "1.0.0",
        "@types/compression": "^1.7.2",
        "@types/arcgis-js-api": "^4.21.0",
        "@types/bson": "4.0.5",
        "@types/offscreencanvas": "^2019.6.4",
        "@types/luxon": "2.0.9",
        "@types/three": "^0.140.0",
        "@playwright/test": "^1.22.1",
        "braces": "^2.3.2",
        "chai": "^4.2.0",
        "concurrently": "^4.0.1",
        "del": "7.0.0",
        "jake": "10.8.5",
        "handlebars": "^4.4.2",
        "husky": "^7.0.4",
        "jest": "^29.5.0",
        "jest-html-reporter": "^3.7.1",
        "jest-raw-loader": "1.0.1",
        "jest-environment-node": "^29.5.0",
        "jest-environment-jsdom": "^29.5.0",
        "js-yaml": "^3.13.1",
        "lerna": "5.1.8",
        "nodemon": "^2.0.19",
        "precise-commits": "^1.0.2",
        "prettier": "^2.1.1",
        "pretty-quick": "^3.0.2",
        "sinon": "^7.2.4",
        "tar": "4.4.18",
        "ts-jest": "29.0.5",
        "typescript": "^4.9.5",
        "@types/mock-fs": "4.13.1",
        "mock-fs": "5.2.0",
        "faker": "5.1.0",
        "@types/faker": "5.1.3",
        "@testing-library/vue": "5.6.1",
        "@testing-library/jest-dom": "5.11.9",
        "browserslist": ">=4.16.5",
        "vite": "2.9.14",
        "sass": "1.56.1",
        "esbuild": "^0.13.8",
        "esbuild-copy-static-files": "0.1.0",
        "chalk": "4.1.2",
        "vite-plugin-vue2": "1.7.3",
        "vue-template-compiler": "^2.6.14",
        "wait-on": "6.0.0",
        "chokidar": "3.5.2",
        "rollup-plugin-copy": "3.4.0",
        "vite-plugin-svg-icons": "2.0.1",
        "vite-plugin-pwa": "0.12.0",
        "workbox-precaching": "6.5.3",
        "workbox-core": "6.5.3",
        "workbox-routing": "6.5.3",
        "workbox-strategies": "6.5.3",
        "workbox-expiration": "6.5.3",
        "vite-plugin-html": "2.1.1",
        "source-map": "0.7.3",
        "http-server": "14.1.1"
    },
    "dependencies": {},
    "prisma": {
        "schema": "./src/aux-server/aux-backend/schemas/auth.prisma"
    }
}<|MERGE_RESOLUTION|>--- conflicted
+++ resolved
@@ -18,13 +18,8 @@
         "serverless": "lerna exec --no-prefix --scope @casual-simulation/aux-server -- npm run serverless",
         "merge:secrets": "lerna exec --no-prefix --scope @casual-simulation/aux-server -- npm run merge:secrets",
         "rebuild": "npm run clean && npm run build",
-<<<<<<< HEAD
         "build": "npm run clean && npm run build:libs && npm run build:server && npm run build:proxy && npm run build:redirector",
-        "build:tar:docker": "npm run build && npm run tar:docket",
-=======
-        "build": "npm run clean && npm run build:libs && npm run build:server && npm run build:proxy && npm run build:redirector && npm run build:cli",
         "build:tar:docker": "npm run build && npm run tar:docker",
->>>>>>> 12824a9c
         "build:docker": "npm run build && npm run package:docker",
         "build:docker:arm32": "npm run build:tar:docker && npm run package:docker:arm32",
         "build:docker:arm64": "npm run build:tar:docker && npm run package:docker:arm64",
