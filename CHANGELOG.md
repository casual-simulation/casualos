--- conflicted
+++ resolved
@@ -28,17 +28,14 @@
         -   `currentSrc`
 -   Moved the "Exit to Grid Portal" button in the system portal from the lower right corner to the lower left corner.
 -   Improved the systemPortal to support global search by exact matches for `#id` and `#space`.
-<<<<<<< HEAD
 -   Improved the systemPortal to support comparing systems of bots against each other.
     -   This works by comparing two separate system tags. The first tag is `#system` (or whatever is specified by `#systemPortalTag` on the config bot) and the second tag is specified by the `#systemPortalDiff` on the config bot.
     -   For example, if the `#systemPortal` is set to `custom` and the `#systemPortalDiff` tag is set to `system2`, then bots that contain `custom` in their `#system` tag will be compared against bots that match using their `#system2` tag.
     -   The result is useful for creating visualizations of change for system bots.
     -   See the documentation for more information.
     -   Also check out the example: https://ab1.bot/?ab=diffPortalExample
-=======
 -   Added the `os.appHooks` property that contains [hook functions](https://preactjs.com/guide/v10/hooks).
     -   Hook functions make managing custom app states easier and less tedious.
->>>>>>> fc9c149d
 
 ### :bug: Bug Fixes
 
