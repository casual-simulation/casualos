# CasualOS Changelog

## V3.1.32

<<<<<<< HEAD
#### Date: 6/16/2023
=======
#### Date: 6/17/2023
>>>>>>> 96886247

### :rocket: Improvements

-   Improved the backend to use a SQL Database instead of DynamoDB tables.
    -   This will make development quicker and easier in the future in addition to being more cost effective.

## V3.1.31

#### Date: 5/26/2023

### :rocket: Improvements

-   Added the `os.getCurrentInstUpdate()` function.
    -   Returns a promise that resolves an inst update that represents the current local shared state of the inst.
    -   This function is useful for whenever you want a snapshot of the current `shared` space state and want to be able to restore it to an inst after it is wiped.
-   Added the `os.mergeInstUpdates(updates)` function.
    -   This function merges the given list of inst updates into a single update.
    -   Mostly useful for consolidation and maintenence of updates.

## V3.1.30

#### Date: 5/25/2023

### :rocket: Improvements

-   Added the `meetPortalLanguage` tag.
    -   Sets the language that is displayed in the meetPortal interface by default.
    -   If omitted, then the user-configured language will be used. (English if never changed)
    -   Must be set on the `meetPortalBot` before the meetPortal is loaded in order to take effect.
-   Added support for displaying a list of options using `os.showInput()`.

    -   To display a list, use the `list` type.
    -   The supported list subtypes are:
        -   `select` - Displays a dropdown list that the user can select from.
        -   `multiSelect` - Displays a dropdown list of checkboxes that the user can check.
        -   `checkbox` - Displays a list of checkboxes.
        -   `radio` - Displays a list of radio buttons.
    -   When using the `list` type, you should pass in an array of items that have the following structure:

        ```typescript
        let item: {
            /**
             * The label that should be displayed for the item.
             */
            label: string;

            /**
             * The value that is associated with the item.
             */
            value: any;
        };
        ```

### :bug: Bug Fixes

-   Fixed an issue where using the sheetPortal to delete a bot that had circular `creator` tag references would freeze CasualOS.
-   Fixed an issue where `#` symbols at the start of a tag value would be hidden in the multiline code editor.

## V3.1.29

#### Date: 5/23/2023

### :rocket: Improvements

-   Added the `@onSpaceMaxSizeReached` shout.
    -   This is a shout that is sent when a space has reached its maximum persistent storage size.
    -   `that` is an object with the following properties:
        -   `space` - The space that reached is maximum storage size. Generally, this is `shared`.
        -   `maxSizeInBytes` - The maximum allowed size for the space in bytes.
        -   `neededSizeInBytes` - The number of bytes that would be needed to store the data that was placed in the space.
    -   Note that this only applies to persistent storage. That is, if you create a bot in the `shared` space and receive this shout, then it is possible that the bot was not persistently stored and shared, but it is still available by scripts until the browser tab is refreshed or the PC is restarted.
    -   Generally, if you receive this shout, then it is a good idea to backup your inst.
-   Added configurable support for IP-based rate limiting.
    -   Applies to websockets as well as the API.
    -   Requires a Redis connection and is configurable by the following environment variables:
        -   `RATE_LIMIT_MAX` - The maximum number of requests that can be recieved from an IP address over the window.
        -   `RATE_LIMIT_WINDOW_MS` - The size of the window for requests represented in miliseconds.
    -   If any of the above environment variables are not specified, then rate limiting will be disabled.
-   Added API support for policies and roles.
    -   In the future, additional functions will be added to CasualOS to make accessing these new capabilities easier.
-   Added `formOpacity` tag, which allows bots to be semi-transparent.
    -   A `formOpacity` value of `1` means that the bot's mesh materials are effectively in their default opacity and transparency state.
    -   A `formOpacity` value `< 1` means that the bot's mesh materials become transparent and that the `formOpacity` value is used to modify each material's default opacity level.
    -   A `formOpacity` value of `0` would effectively make the bot invisible.
-   Added several functions to help manage policies and roles:
    -   `os.grantRecordMarkerPermission()`
    -   `os.revokeRecordMarkerPermission()`
    -   `os.grantInstAdminPermission()`
    -   `os.grantUserRole()`
    -   `os.grantInstRole()`
    -   `os.revokeUserRole()`
    -   `os.revokeInstRole()`
    -   See the documentation for more information.
-   Added the `@onSpaceRateLimitExceeded` shout which occurs when a space rejects a tag change or event because a rate limit was exceeded.

### :bug: Bug Fixes

-   Fixed an issue where `os.getMediaPermission` would leave tracks in a MediaStream running. Some browsers/devices release these automatically, while others would leave the tracks running and cause issues with other systems that utilize audio and video hardware like augmented reality.
-   Fixed an issue where `data:` URLs would not work in the `formAddress` tag without a workaround.
-   Fixed an issue where it was impossible to create record keys on deployments that did not have a subscription configuration.
-   Fixed an issue where the bounding objects of a transformed bot did not update if its `transformer` moved.
    -   This fixes a reported bug with `lineTo` to updating correctly while using the `transformer` tag. [Issue #276](https://github.com/casual-simulation/casualos/issues/276)
-   Fixed an issue where the `color` tag would not apply to all materials in a gltf model.
-   Fixed an issue where gltf models with multiple materials and textures would not be properly disposed.
-   Fixed an issue where `os.beginAudioRecording` would fail to provide audio chunks in stream mode if the mimeType was anything other than `audio/x-raw`.
-   Fixed some potential issues with the `tempShared` and `remoteTempShared` spaces.
-   Fixed an issue creating a bot with a `null` tag value would cause the null value to become visible after a refresh.
-   Fixed an issue where a player disconnect event may not be sent if the server failed to message the disconnected player before it processed the disconnection.

## V3.1.28

#### Date: 3/22/2023

### :rocket: Improvements

-   Improved the mapPortal to be able to correctly show large bots which are placed past the horizion but should still be visible because they peak above the horizion.

### :bug: Bug Fixes

-   Fixed an issue where moving the camera using the `cameraPositionOffset` tag while in point of view mode and while one of the mouse buttons is held down would result in the camera moving in a circle instead of where the `cameraPositionOffset` specified.

## V3.1.27

#### Date: 3/16/2023

### :bug: Bug Fixes

-   Fixed an issue where billboarded bots could break the mapPortal.
-   Fixed an issue where quickly tapping on the screen in the mapPortal could cause user controls to stop working.
-   Fixed an issue where large bots were visible through the Earth in the mapPortal and miniMapPortal.

## V3.1.26

#### Date: 3/14/2023

### :rocket: Improvements

-   Added additional configuration options for the Records system.
    -   It is now possible to indicate whether a subscription is purchasable. Setting this to `false` will prevent it from showing to users who haven't purchased a subscription.
    -   It is also now possible to povide additional configuration options for Stripe Checkout sessions and Stripe Customer Portal management sessions.
-   Improved the login system to evaluate email/sms rules on the server. As a result, existing users are no longer subject to the email/sms rules. This makes the rules effective for blocking specific emails/sms from signing up, but they won't interfere with already existing users.

## V3.1.25

#### Date: 3/10/2023

### :rocket: Improvements

-   Added the ability to configure Records system deployments to support Beta Program Subscriptions through Stripe.
    -   If configured, then users can subscribe to the Beta Program through their account portal.
    -   Once subscribed, they can store their OpenAI API Key in their account profile.
    -   This additional information will then be included in the `authBot` (returned from `os.requestAuthBot()`) as a couple tags:
        -   `hasActiveSubscription` - Whether the user has a currently active beta program subscription.
        -   `openAiKey` - The API Key that the user has saved in their account.
    -   If not configured, then every user will have access to all of the Beta Program features.
    -   Of course, since CausalOS is Open Source, anyone is free to take the source code and make their own deployments with all Beta Features enabled by default.

## V3.1.24

#### Date: 2/23/2023

### :bug: Bug Fixes

-   Fixed an issue where the auth system prevent useres from logging in if their User ID was in an old format.

## V3.1.23

#### Date: 2/23/2023

### :rocket: Improvements

-   Improved the records system to authenticate and authorize requests much more quickly than before.
    -   In order to take advantage of the improvements, you may need to request a new record key.
-   Updated the multi-line code editor to color-code parenthesis, curly braces, and square brackets so it is easier to tell which pairs go together.

### :bug: Bug Fixes

-   Fixed an issue where the multi-line editor could get stuck in an infinite loop while trying to resize itself to fit on the screen.
-   Fixed an issue where tag masks would return the serialized version of a value instead of the computed version of the value.
    -   Tag masks are designed to work a little differently from regular tags since it is much more common for tag mask values to be set programmatically instead of entered by hand.
    -   This means that tag masks are designed to preserve the saved type as much as possible, unless it is clear that the value should be converted to a native type.
    -   As a result, only marked values are converted from their string value into a native value.
    -   For example, the string `"123"` will remain `"123"`, but the string `"🔢123"` will be converted to the number `123`. The same goes for other values like `"true"` and `"false"`.
    -   Possible marks are:
        -   Numbers: `🔢`
        -   Mods: `🧬`
        -   Dates: `📅`
        -   Vectors: `➡️`
        -   Rotations: `🔁`
-   Fixed an issue where JSX syntax highlighting would fail if the script contained a return statement.
-   Fixed an issue where empty `{}` expressions in JSX would cause compilation to fail.
-   Fixed an issue where using `animateTag()` with a custom start time wouldn't work.
-   Fixed an issue where autocomplete would not work on instances with a large number of listeners.

## V3.1.22

#### Date: 2/15/2023

### :rocket: Improvements

-   Added a log to help debug an initialization issue.

### :bug: Bug Fixes

-   Fixed an issue where custom apps may sometimes ignore JSX updates when using app hooks.

## V3.1.21

#### Date: 1/30/2023

### :rocket: Improvements

-   Improved the ab-1 bootstrapper to support Version 2 AUX Files.

### :bug: Bug Fixes

-   Fixed an issue with `os.downloadBotsAsInitializationUpdate()` and `os.createInitializationUpdate()` where they could not download bots that contained script syntax errors.

## V3.1.20

#### Date: 1/19/2023

### :rocket: Improvements

-   Added the ability to specify a `type` to `os.addDropGrid()` and `os.addBotDropGrid()`.
    -   Possible types are `sphere` and `grid`. (Defaults to `grid`)
    -   When combined with `portalBot`, you can use this to place bots in a sphere portal.
    -   Alternatively, it can be used to place bots on the surface of a sphere (without rotation for now).

### :bug: Bug Fixes

-   Fixed an issue where the gridPortal would error if a bot had `labelPosition` set to `floating` but had no `label`.
-   Fixed an issue where it was possible for CasualOS to ignore udpates to a newly created bot.

## V3.1.19

#### Date: 1/17/2023

### :rocket: Improvements

-   Improved the diff multi-line code editor to support `codeButton` form bots.
-   Improved `os.focusOn()` to be able to navigate to systemPortal tags when the diff pane is open in the systemPortal.
-   Added the `debug.onScriptActionEnqueued(handler)`, `debug.onAfterScriptUpdatedTag(handler)`, `debug.onAfterScriptUpdatedTagMask(handler)`, `debug.onBeforeUserAction(handler)`, `debug.performUserAction(...actions)`, and `debug.getCallStack()` functions for debuggers.
    -   See the documentation for more information and examples.
-   Added the `os.showConfirm(options)` function.
    -   When called, it displays a confirmation dialog that gives the user the ability to indicate whether they want something confirmed or canceled.
    -   Returns a promise that resolves with `true` if the user clicked the "Confirm" button and `false` if they closed the dialog or clicked the "Cancel" button.
    -   `options` should be an object with the following properties:
        -   `title` - The title that should be shown on the dialog.
        -   `content` - The descriptive content that should be shown in the dialog.
        -   `confirmText` - The text that should be shown for the "Confirm" button. (Optional)
        -   `cancelText` - The text that should be shown for the "Cancel" button. (Optional)
-   Improved the systemPortal to always focus and select the search box when using `Ctrl+Shift+F`/`Cmd+Shift+F`.
    -   It will also grab the currently selected text and auto-fill that into the search box.
-   Improved the systemPortal to preserve the last selected location in a tag when using `os.focusOn()` without line/index information or when using the quick access panel (`Ctrl+P`).
-   Improved the systemPortal to be able to show the quick access panel (`Ctrl+P`) even if the multi-line editor is not focused.
-   Added the `os.downloadBotsAsInitialzationUpdate(bots, filename)` function.
    -   When called, it downloads the given array of bots as a `.aux` or `.pdf` file stored in the Version 2 AUX File Format.
    -   The [Version 2 AUX Format](https://github.com/casual-simulation/casualos/blob/9910658524e4a37f40c72f824ef5770693005394/src/aux-common/bots/StoredAux.ts#L12) is similar to the [Version 1 AUX Format](https://github.com/casual-simulation/casualos/blob/9910658524e4a37f40c72f824ef5770693005394/src/aux-common/bots/StoredAux.ts#L7), except instead of storing the bot data as a snapshot, it stores bot data as a conflict-free update. This means that the Version 2 format is more suited towards scenarios where multiple different machines want to load the aux file at the same time (like when initializing shared instances), or when you want to share changes to an inst offline.
    -   Note that the Version 2 AUX Format is not a replacement for the Version 1 AUX Format. They are both in active use and each is slightly more optimal for different use-cases.
-   Added a button to the "Scan QR Code" dialog that allows changing the current camera.
-   Added the `spherePortal` form.
    -   The `spherePortal` form functions like the `portal` form except that it displays bots in the portal on the surface of an invisible sphere and treats the dimension X and Y tags as latitude and longitude coordinates.

### :bug: Bug Fixes

-   Fixed an issue where `os.applyUpdatesToInst()` would not sync updates to the server.
-   Fixed an issue where strings that can be converted to primitive values search box would not appear if `systemPortalSearch` was set via a script.
-   Fixed an issue where it was impossible to use `os.importAUX()` with URLs that didn't end with ".aux".

## V3.1.18

#### Date: 12/28/2022

### :bug: Bug Fixes

-   Fixed an issue where the systemPortal would not correctly open tags that were clicked by the user.

## V3.1.17

#### Date: 12/28/2022

### :rocket: Improvements

-   Improved `os.focusOn()` to support specifying a rotation in the map portals.
-   Improved custom apps to have better performance when working with apps that utilize a large number of HTML elements.
-   Added the `codeHint` form for bots.
    -   Useful for highlighting some code or inserting inline markers.
    -   This form functions similarly to `cursor`.
    -   Differences are that `strokeColor` is supported for setting a border on the highlighted code, `label` is supported for inserting inline markers, and `@onClick` is supported for clicking the label of a hint.
-   Added the `codeToolsPortal` portal.
    -   When set to a dimension on the `configBot`, it will display bots that are in that dimension and have `label` tags in the toolbar of the multi-line editor.
    -   This is useful for writing little gadgets that are intended to assist with coding.
-   Improved the systemPortal to support bots from attached debuggers.
-   Added the ability to use `Ctrl+P`/`Cmd+P` while the the multi-line code editor is focused to show a quick access menu that lets you quickly search for and jump to different tags.
-   Added the ability to use `Ctrl+Shift+F`/`Cmd+Shift+F` in the system portal to quickly jump to the "Search" panel.
-   Improved `expiriment.beginRecording(options)` to be able to record audio from both the microphone and screen.
-   Added the ability to add the `casualos-no-cors-cache=true` query param to `formAddress` tag values to prevent CasualOS from adding the `cors-cache=` query param to requests that it makes.
    -   This may be needed in some scenarios where you don't need CORS to always function properly with `formAddress` tags, but you do need to prevent the `cors-cache` query param from being included in the address URL.
    -   Note that the `casualos-no-cors-cache=true` param will also be removed from the URL, so it doesn't affect the request either.

### :bug: Bug Fixes

-   Fixed an issue where calling `debug.listCommonPauseTriggers()` on an async listener didn't work.

## V3.1.16

#### Date: 12/13/2022

### :rocket: Improvements

-   Added the `os.listBuiltinTags()` function.
-   Improved `codeButton` form bots to be able to be displayed in the multi-line editor's context menu when their `#true` tag is set to `true`.

### :bug: Bug Fixes

-   Fixed an issue where `os.showHtml()` would use a dark background when the dark theme was enabled.
-   Fixed an issue where calling `os.getData()` with null values would cause the server to crash.

## V3.1.15

#### Date: 12/12/2022

### :bug: Bug Fixes

-   Fixed an issue where custom apps would incorrectly display white text on a white background by default when using the dark theme.
-   Fixed an issue where it was impossible to edit tags using the single-line editors in the systemPortal.

## V3.1.14

#### Date: 12/12/2022

### :rocket: Improvements

-   Added dark mode to CasualOS!
    -   It is controlled by the new `theme` tag on the configBot.
    -   Possible values are:
        -   `auto` - Use the system dark mode setting. (Default)
        -   `light` - Use the light theme.
        -   `dark` - Use the dark theme.
-   Added the `@onMeetRecordingLinkAvailable` shout.
    -   It is triggered when recording is enabled in the meetPortal and contains the link that the recording will be available at.
    -   `that` is an object with the following properties:
        -   `link` - The link that the recording is available at.
        -   `timeToLive` - The number of seconds that the link will be available for.
-   Added the `os.attachDebugger(debug, options?)` and `os.detachDebugger(debug)` functions.
    -   These functions are useful for attaching the bots in a debugger to the CasualOS frontend as if it was a separate inst.
    -   Additionally, debuggers can be attached using a tag name mapper that can remap tag names so the frontend sees a different set of tags than what are actually on the debugger bots.
        -   This is useful for testing. For example, you can create a debugger that contains a copy of all the bots in the inst but instead of being displayed in the `home` dimension would be displayed in the `testHome` dimension because of the tag name mapper.
    -   See the documentation for more information.

### :bug: Bug Fixes

-   Fixed an issue where the grids on the wrist portals would become really large when the user enters VR for the second time during a session.

## V3.1.13

#### Date: 12/5/2022

### :bug: Bug Fixes

-   Fixed an issue where Chrome would appear to randomly add and remove scrollbars when the tag/meet portals were open.

## V3.1.12

#### Date: 12/2/2022

### :bug: Bug Fixes

-   Fixed an issue where it was not possible to tilt the mapPortal camera due to an incorrect default configuration.
-   Fixed an issue where it was not possible to handle errors that occurred during calls to `os.getPublicRecordKey()`.

## V3.1.11

#### Date: 11/28/2022

### :rocket: Improvements

-   Improved the map portals (mapPortal and miniMapPortal) to support the `portalZoomableMin` and `portalZoomableMax` tags.
-   Enabled the multiline code editor to always be shown regardless of if the device is a mobile device or not.
-   Added the `analytics.recordEvent(name, metadata?)` function.
-   Added the `@onKeyRepeat` shout that is fired when a key is held down and "auto repeated".
-   Added support for some simple HTMLElement functions.
    -   HTMLElement objects support the following functions:
        -   `focus()`
        -   `click()`
        -   `blur()`
    -   HTMLInputElement objects support the following functions:
        -   `select()`
        -   `setRangeText()`
        -   `setSelectionRange()`
        -   `showPicker()`
        -   `stepDown()`
        -   `stepUp()`
    -   HTMLFormElement objects support the following functions:
        -   `reset()`
        -   `submit()`
    -   HTMLMediaElement objects support the following functions:
        -   `fastSeek()`
        -   `load()`
        -   `pause()`
        -   `play()`
    -   HTMLVideoElement objects support the following functions:
        -   `requestPictureInPicture()`
-   Added support for the `document.getElementById()` function for custom apps.

### :bug: Bug Fixes

-   Fixed an issue where `Vector2`, `Vector3`, `Rotation`, and `DateTime` values would cause the shared space to emit an error if they were stored in a tag on a new bot while it was being processed by the space.
-   Fixed an issue where it was not possible to tap on codeButton bots on mobile devices.
-   Fixed `@onKeyDown` to only be emitted once when a key is starting to be held down and not continually while a key is held down.

## V3.1.10

#### Date: 11/8/2022

### :rocket: Improvements

-   Added the `systemPortalPane` tag to allow CasualOS to remember which pane the user is viewing in the systemPortal.
    -   This also fixes issues with being unable to select the search pane.
    -   Additionally, CasualOS will now remember the systemPortal search and pane state across browser reloads.
-   Updated the terms of service with consistent wording and with a section about using OLX Services.

### :bug: Bug Fixes

-   Fixed an issue where `Vector2`, `Vector3`, `Rotation`, and `DateTime` values would cause the shared space to emit an error if they were stored in a tag on a new bot while it was being processed by the space.

## V3.1.9

#### Date: 11/4/2022

### :boom: Breaking Changes

-   `os.createDebugger()` now returns a promise that needs to be awaited instead of simply returning a debugger.
-   `setTimeout()` and `setInterval()` now throw an error if called without a handler function.

### :rocket: Improvements

-   Added the ability to pause scripts that are executed inside debuggers.
    -   The `os.createDebugger()` API now supports an additional option parameter `pausable`, which when set to `true` will cause the debugger to execute every script inside a JavaScript interpreter.
    -   The following functions have also been added to the debugger API:
        -   `onPause(handler)` - Registers a handler function that will be called when the debugger pauses due to hitting a pause trigger (i.e. breakpoint).
        -   `setPauseTrigger(bot, tag, options)` - Registers a pause trigger in a bot and tag that the debugger will pause at if it comes across the trigger while executing code. Returns an object that represents the pause trigger.
        -   `removePauseTrigger(trigger)` - Removes the given pause trigger from the debugger.
        -   `enablePauseTrigger(trigger)` - Enables the given pause trigger.
        -   `disablePauseTrigger(trigger)` - Disables the given pause trigger.
        -   `listPauseTriggers()` - Lists the pause triggers that have been set on the debugger.
        -   `listCommonPauseTriggers(bot, tag)` - Lists common locations that pause triggers can be placed at for the given bot and tag.
        -   `resume(pause)` - Tells the debugger to resume execution of the scripts.
    -   See the documentation for more complete information and examples.
    -   Additionally, check out the [debugger-example](https://ab1.bot/?ab=debugger-example) appBundle.
-   Improved `os.focusOn(bot, options)` to support focusing tags in the systemPortal, sheetPortal, and tagPortal.
    -   `options` now supports the following properties:
        -   `tag` - The tag that should be focused. If specified, then the multi-line editor will be opened in a portal (the systemPortal by default) with the bot and tag focused.
        -   `space` - The space of the tag that should be focused. (Optional)
        -   `lineNumber` - The line number that should be focused. (Optional)
        -   `columnNumber` - The column number that should be focused. (Optional)
        -   `startIndex` - The index of the first character that should be auto-selected. (Optional)
        -   `endIndex` - The index of the last character that should be auto-selected. (Optional)
        -   `portal` - The portal that should be opened. Supports `system`, `sheet`, and `tag` for the systemPortal, sheetPortal, and tagPortal respectively.
-   Added the ability to specify a custom frame buffer scale factor for AR and VR sessions.
    -   `os.enableAR()` and `os.enableVR()` now can take an options object with the following property:
        -   `frameBufferScaleFactor` is the number of rendered pixels for each output pixel. As a result, numbers less than 1 increase rendering performance by rendering fewer pixels than are displayed and numbers greater than 1 decrease rendering performance by rendering more pixels than are displayed. Defaults to 1.
-   Improved `animateTag()` to use `0` as a default when `toValue` is a number, no `fromValue` is specified, and there is no current tag value (or the current tag value is not a number).
-   Improved the search panel in the systemPortal to include and highlight tag names that match the search query.
-   Added the ability to show the sheetPortal in the systemPortal.
    -   A new option has been added to the systemPortal to represent the sheetPortal.
    -   Selecting this option will open the sheetPortal to the current gridPortal dimension, or give the user the option to specify a dimension if no gridPortal is open.
    -   Clicking on the sheetPortal button again will give the ability to set the sheetPortal dimension manually.

### :bug: Bug Fixes

-   Fixed an issue where updating Vector, Rotation, or DateTime tag values on newly created bots could cause trouble with synchronizing data.
-   Fixed an issue where switching between mouse and touch input methods was not possible.
-   Fixed an issue that caused dragging bots on the Meta Quest 2 in non-immersive mode to not work.
-   Fixed touch controls to correctly rotate the camera.

## V3.1.8

#### Date: 10/27/2022

### :rocket: Improvements

-   Added the `meetPortalDisablePrivateMessages` tag to the `meetPortalBot` to allow hiding the option to send a new private message to another participant in the meet portal.

## V3.1.7

#### Date: 10/24/2022

### :bug: Bug Fixes

-   Fixed an issue where destroying a GLTF mesh and re-creating it could cause some textures to not load correctly.
-   Fixed an issue where updates to a newly created bot would be forgotten in some scenarios.

## V3.1.6

#### Date: 10/5/2022

### :bug: Bug Fixes

-   Fixed an issue where creating too many GLTF mesh forms could crash Chrome-based web browser tabs.
-   Fixed an issue where creating a bot with a DateTime, Vector2, Vector3, or Rotation tag would crash the system.

## V3.1.5

#### Date: 10/4/2022

### :bug: Bug Fixes

-   Fixed an issue where the login UI would be hidden behind the sheet and system portals if trying to login while one of them is open.

## V3.1.4

#### Date: 10/3/2022

### :rocket: Improvements

-   Enabled the "More" section in the Jitsi meet portal settings window.

### :bug: Bug Fixes

-   Fixed an issue where using `os.focusOn()` with `rotation` set to `{ x: 0, y: 0 }` could trigger floating point rounding errors and cause the camera rotation to be temporarily incorrect.
-   Fixed an issue where `@onRoomTrackUnsubsribed` listeners would not be triggered for local video and audio tracks when leaving a room.

## V3.1.3

#### Date: 9/27/2022

### :bug: Bug Fixes

-   Fixed an issue where `@onMeetExited` could be triggered multiple times when closing the meet portal.
-   Fixed an issue where rejecting and then re-performing a tag edit would cause the multiline editor to show the edit twice.
-   Fixed an issue where the multiline editor would incorrectly edit shared bots that had not been updated. This resulted in the tag edits being incorrectly added to the end of the tag value instead of where they were supposed to be.
-   Fixed an issue where meshes that were set on a bot and then quickly removed could be incorrectly displayed.
-   Fixed an issue where the documentation link from the multiline editor wouldn't auto-scroll to the correct tag.
-   Fixed an issue where using `deleteTagText()` and `insertTagText()` would cause the runtime to get confused during tag sync and incorrectly apply an edit multiple times.
-   Fixed an issue where `deleteTagMaskText()` and `insertTagMaskText()` did not work.

## V3.1.2

#### Date: 9/9/2022

### :rocket: Improvements

-   Improved `os.registerTagPrefix(prefix, options?)` to accept a `name` property in the `options` object that will be used as a hint for the user.
-   Added support for Vector and Rotation values for many tags. The following tags have been added as alternatives to using multiple tags to contain 3D information:
    -   `cameraPosition` replaces `cameraPositionX`, `cameraPositionY`, and `cameraPositionZ`.
    -   `cameraRotation` replaces `cameraRotationX`, `cameraRotationY`, and `cameraRotationZ`.
    -   `cameraFocus` replaces `cameraFocusX`, `cameraFocusY`, and `cameraFocusZ`.
    -   `cameraPositionOffset` replaces `cameraPositionOffsetX`, `cameraPositionOffsetY`, and `cameraPositionOffsetZ`.
    -   `cameraRotationOffset` replaces `cameraRotationOffsetX`, `cameraRotationOffsetY`, and `cameraRotationOffsetZ`.
    -   `deviceRotation` replaces `deviceRotationX`, `deviceRotationY`, and `deviceRotationZ`.
    -   `portalPannableMin` replaces `portalPannableMinX` and `portalPannableMinY`.
    -   `portalPannableMax` replaces `portalPannableMaxX` and `portalPannableMaxY`.
    -   `pointerPixel` replaces `pointerPixelX` and `pointerPixelY`.
    -   `mousePointerPosition` replaces `mousePointerPositionX`, `mousePointerPositionY`, and `mousePointerPositionZ`.
    -   `mousePointerRotation` replaces `mousePointerRotationX`, `mousePointerRotationY`, and `mousePointerRotationZ`.
    -   `leftPointerPosition` replaces `leftPointerPositionX`, `leftPointerPositionY`, and `leftPointerPositionZ`.
    -   `leftPointerRotation` replaces `leftPointerRotationX`, `leftPointerRotationY`, and `leftPointerRotationZ`.
    -   `rightPointerPosition` replaces `rightPointerPositionX`, `rightPointerPositionY`, and `rightPointerPositionZ`.
    -   `rightPointerRotation` replaces `rightPointerRotationX`, `rightPointerRotationY`, and `rightPointerRotationZ`.
    -   `cursorHotspot` replaces `cursorHotspotX` and `cursorHotspotY`.
    -   `portalCursorHotspot` replaces `portalCursorHotspotX` and `portalCursorHotspotY`.
-   Added the `os.requestWakeLock()`, `os.disableWakeLock()`, and `os.getWakeLockConfiguration()` functions.
    -   `os.requestWakeLock()` asks the user for the ability to keep the screen awake, and if they accept will enable a wake lock that will keep the screen on. Returns a promise that resolves once the wake lock has been granted.
    -   `os.disableWakeLock()` disables the wake lock and allows the computer to sleep. Returns a promise that resolves once the wake lock has been disabled.
    -   `os.getWakeLockConfiguration()` gets the current wake lock status. Returns a promise that resolves with the wake lock information.
-   Improved `math.intersectPlane()` to accept two additional optional parameters which represent the normal and origin of the plane that the ray should be intersected with.
    -   The new function definition is `math.intersectPlane(origin, direction, planeNormal?, planeDirection)`.
        -   `planeNormal` is optional and is the normal vector that the plane should use. It defaults to `➡️0,0,1`.
        -   `planeDirection` is optional and is the 3D position that the center of the plane should travel through. It defaults to `➡️0,0,0`.

### :bug: Bug Fixes

-   Fixed an issue where keys reported in `onKeyUp` and `onKeyDown` could be specified in the incorrect order.

## V3.1.1

#### Date: 9/6/2022

### :rocket: Improvements

-   Added the `codeButton` form.
    -   When the bot is placed in a tag dimension (dimension of the form `{botID}.{tag}`) and its form is set to `codeButton`, then it will appear in the multi-line code editor for that tag as a clickable text element.
    -   As such, in order for the button to appear, the bot also needs a `label` tag.
    -   The button can be positioned by line number by using the `[dimension]Start` tag, and the `[dimension]End` tag can be used to specify the priority that the button should have compared to other buttons on the same line (higher numbers means lower priority).
    -   When clicked, the button will receive an `@onClick` whisper.
-   Added the `formRenderOrder` tag.
    -   This tag sets the render order that should be used for a bot in the grid portals.
    -   Setting this property to a value other than 0 overrides the automatically calculated render order which is based on the distance of each bot to the portal camera.
    -   It is not recommended to use this tag unless you are dealing with transparency issues caused by overlapping PNG images.

## V3.1.0

#### Date: 9/2/2022

### :rocket: Improvements

-   Added the `os.createInitializationUpdate(bots)` and `os.applyUpdatesToInst(update)` functions.
    -   `os.createInitializationUpdate(bots)` creates updates that can be used to ensure that an inst is initialized with a specific set of bots. This function is useful for encoding initialization logic that should only be performed in an inst once.
        -   `bots` - The list of bots that should be included in the update.
    -   `os.applyUpdatesToInst(updates)` applies the given list of updates to the current inst.
        -   `updates` - The list of updates that should be applied to the inst.
-   Improved custom apps to support SVG elements.

### :bug: Bug Fixes

-   Fixed an issue where billboarded bots would display incorrectly when they were parented under a rotated dimension or transformer.

## V3.0.21

#### Date: 8/31/2022

### :bug: Bug Fixes

-   Fixed an issue where deleting a GLTF would cause the gridPortal to stop working.

## V3.0.20

#### Date: 8/30/2022

### :rocket: Improvements

-   Added the ability to use your fingers to click bots in VR/AR.
    -   Any device that supports the WebXR Hand input module should work.
    -   Tested with the Oculus Quest 2.
-   Added the `keyboard` form.
    -   This creates a virtual keyboard that the user can interact with.
    -   Clicking keys on the keyboard sends a `@onKeyClick` whisper to the bot.
-   Improved the system portal diff tab to set the `editingBot`, `editingTag`, and `editingTagSpace` tags on the configBot.
-   Added the `os.startFormAnimation(bot, animationName, options?)`, `os.stopFormAnimation(bot, options?)`, `os.listFormAnimations(botOrAddress)`, and `os.bufferFormAddressGLTF(address)` functions.
    -   `os.startFormAnimation(bot, animationName, options?)` is used to trigger an animation on the given bot. Returns a promise that resolves when the animation has started. It accepts the following parameters:
        -   `bot` - The bot or list of bots that the animation should be triggered on.
        -   `animationName` - The name or index of the animation that should be started.
        -   `options` - The additional parameters that should be used for the animation. Optional. It should be an object with the following properties:
            -   `startTime` - The time that the animation should start playing. It should be the number of miliseconds since the Unix Epoch.
            -   `initialTime` - The time within the animation clip that the animation should start at in miliseconds.
            -   `timeScale` - The rate at which the animation plays.
            -   `loop` - Options for looping. It should be an object with the following properties:
                -   `mode` - How the animation should loop. It should be either `repeat` or `pingPong`.
                -   `count` - The number of times that the animation should loop.
            -   `clampWhenFinished` - Whether the final animation values should be preserved when the animation finishes.
            -   `crossFadeDuration` - The number of miliseconds that the animation should take to cross fade from the previous animation.
            -   `fadeDuration` - The number of miliseconds that the animation should take to fade in.
            -   `animationAddress` - The address that the animations should be loaded from.
    -   `os.stopFormAnimation(bot, options?)` is used to stop animations on the given bot. Returns a promise that resolves when the animation has stopped. It accepts the following parameters:
        -   `bot` - The bot or list of bots that animations should be stopped on.
        -   `options` - The options that should be used to stop the animations. Optional. It should be an object with the following properties:
            -   `stopTime` - The time that the animation should stop playing. It should be the number of miliseconds since the Unix Epoch.
            -   `fadeDuration` - The number of miliseconds that the animation should take to fade out.
    -   `os.listFormAnimations(botOrAddress)` is used to retrieve the list of animations that are available on a form. Returns a promise that resolves with the animation list. It accepts the following parameters:
        -   `botOrAddress` - The bot or address that the animation list should be retrieved for.
    -   `os.bufferFormAddressGLTF(address)` is used to pre-cache the given address as a GLTF mesh for future use. Returns a promise that resolves when the address has been buffered. It accepts the following parameters:
        -   `address` - The address that should be loaded.
-   Added several listeners that can be used to observe animation changes on bots.
    -   Currently, they are only sent for animations that are started via `os.startFormAnimation()`. Animations that are triggered via the `#formAnimation` tag or `experiment.localFormAnimation()` are not supported.
    -   `@onFormAnimationStarted` and `@onAnyFormAnimationStarted` are sent when an animation has been started.
    -   `@onFormAnimationStopped` and `@onAnyFormAnimationStopped` are sent when an animation has been manually stopped.
    -   `@onFormAnimationFinished` and `@onAnyFormAnimationFinished` are sent when an animation finishes playing.
    -   `@onFormAnimationLooped` and `@onAnyFormAnimationLooped` are sent when an animation restarts per the looping rules that were given in the options object.
-   Added support for the `scrollTop` and `offsetHeight` properties for `<section>` elements.
-   Added the `@onDocumentAvailable` listener.
    -   `@onDocumentAvailable` is a shout that is sent once `globalThis.document` is first available for scripts to use.
    -   Because of this feature, scripts can now interact with custom apps via `globalThis.document` instead of `os.registerApp()` and `os.compileApp()`.
    -   This feature still uses a separate document instances for `os.registerApp()`, so changes to `globalThis.document` will not conflict with any other custom apps.
-   Added the [Preact render()](https://preactjs.com/guide/v10/api-reference#render) function to `os.appHooks`.
-   Improved tooltips to always render entirely on screen. This can help in scenarios where the tooltip should be shown close to the edge of the screen.

### :bug: Bug Fixes

-   Fixed an issue where `cursor` bots would not update in the multiline editor unless no bots changed for 75ms.
-   Fixed an issue where `cursor` bots would be duplicated if the user closed the portal that contained the multiline editor and then opened it again.
-   Fixed an issue where images that were loaded via custom apps would later fail to load as a `formAddress`.
-   Fixed an issue where floating labels did not work on bots that were transformed by another bot.
-   Fixed an issue where tooltips that had multiple words would always word wrap. Now, they will only word wrap if wider than 200px.

## V3.0.19

#### Date: 8/11/2022

### :bug: Bug Fixes

-   Fixed an issue that would allow browsers to cache certain HTML files when they should not.
-   Fixed an issue where subjectless keys would not work with the new auth system.
-   Fixed an issue where the background for floating labels would not match the label if the bot was rotated.

## V3.0.18

#### Date: 8/9/2022

### :boom: Breaking Changes

-   Changed uploads to PDF files to upload the binary data of the PDF instead of automatically converting it to UTF-8.
    -   This affects both `os.showUploadFiles()` and `@onFileUpload`.

### :rocket: Improvements

-   Switched PublicOS from [Magic.link](https://magic.link) to a custom auth implementation that gives us more flexibility around how we manage user accounts.
    -   This is purely an implementation detail, and should not affect any PublicOS/CasualOS features.
-   Added the ability to see active PublicOS authentication sessions, when they were granted, and what IP Address they were granted to.
-   Improved Custom HTML Apps to copy the following properties from specific element types when an event (like `onLoad`) happens:
    -   `<img>` - The following properties are copied:
        -   `width`
        -   `height`
        -   `naturalWidth`
        -   `naturalHeight`
        -   `currentSrc`
    -   `<video>` - The following properties are copied:
        -   `videoWidth`
        -   `videoHeight`
        -   `duration`
        -   `currentSrc`
-   Moved the "Exit to Grid Portal" button in the system portal from the lower right corner to the lower left corner.
-   Improved the systemPortal to support global search by exact matches for `#id` and `#space`.
-   Improved the systemPortal to support comparing systems of bots against each other.
    -   This works by comparing two separate system tags. The first tag is `#system` (or whatever is specified by `#systemPortalTag` on the config bot) and the second tag is specified by the `#systemPortalDiff` on the config bot.
    -   For example, if the `#systemPortal` is set to `custom` and the `#systemPortalDiff` tag is set to `system2`, then bots that contain `custom` in their `#system` tag will be compared against bots that match using their `#system2` tag.
    -   The result is useful for creating visualizations of change for system bots.
    -   See the documentation for more information.
    -   Also check out the example: https://ab1.bot/?ab=diffPortalExample
-   Added the `os.appHooks` property that contains [hook functions](https://preactjs.com/guide/v10/hooks).
    -   Hook functions make managing custom app states easier and less tedious.

### :bug: Bug Fixes

-   Fixed an issue where entering an invalid value into an input box in a custom app would cause the input box to be automatically cleared.
-   Fixed an issue where the base color on GLTF models would be overridden with white if no color tag was specified.
-   Fixed an issue where self-closing JSX elements that contained attributes would not be compiled correctly.
-   Fixed an issue where the meetPortal could fail to start if the meet portal properties were changed before it finished loading external scripts.
-   Fixed how progress bars position themselves to better match how labels position themselves.
-   Fixed an issue where custom app elements did not support CSS Style properties that started with a hyphen (`-`).

## V3.0.17

#### Date: 7/18/2022

### :bug: Bug Fixes

-   Fixed an issue where calling `os.focusOn()` for the mapPortal before the portal has finished loading would cause the camera to focus on an incorrect location.
-   Fixed an issue where labels would fail to show up on billboarded bots that are directly below or above the portal camera.
-   Fixed an issue where hex bot forms were positioned incorrectly.

## V3.0.16

#### Date: 7/6/2022

### :rocket: Improvements

-   Added the `uv` property to `@onClick`, `@onAnyBotClicked`, `@onDrag`, and `@onAnyBotDrag` shouts.
    -   This property contains the [UV Coordinates](https://stackoverflow.com/questions/3314219/how-do-u-v-coordinates-work) of the texture on the clicked bot that the user clicked.
    -   UV coordinates are a 2D vector representing the X and Y location on the texture (i.e. `formAddress`) on the bot that was clicked.
    -   UV coordinates are mapped as follows:
        -   Bottom left of the texture is: `(0, 0)`
        -   Bottom right is: `(1, 0)`
        -   Top left is: `(0, 1)`
        -   Top right is: `(1, 1)`
-   Added the `os.raycast(portal, origin, direction)` and `os.raycastFromCamera(portal, viewportPosition)` functions.
    -   These functions are useful for finding what bots a particular ray would hit. For example, you could query what bots are under a particular spot of the screen with `os.raycastFromCamera()`.
    -   Currently, the `grid`, `miniGrid`, `map` and `miniMap` portals are supported.
    -   See the documentation for more information and examples.
-   Added the `os.calculateRayFromCamera(portal, viewportPosition)` function.
    -   This function is useful for finding the 3D path (ray) that travels through a particular screen position of the specified portal's camera.
    -   Currently, the `grid`, `miniGrid`, `map` and `miniMap` portals are supported.
    -   See the documentation for more information and examples.
-   Improved `os.getPublicRecordKey()` to return an `errorReason` for failed requests.

### :bug: Bug Fixes

-   Fixed `lineStyle = wall` to support the coordinate system changes from v3.0.11.

## V3.0.15

#### Date: 6/21/2022

### :rocket: Improvements

-   Improved the login system to record user's email/phone number so that we can migrate off of [magic.link](https://magic.link/) in the future.

## V3.0.14

#### Date: 6/20/2022

### :rocket: Improvements

-   Changed the `circle` bot form ignore lighting changes based on its orientation.
-   Added the `formAddressAspectRatio` tag to allow adjusting how `formAddress` images/videos are displayed on `cube`, `circle`, and `sprite` bot forms.
    -   The aspect ratio should be the width of the image divided by the height of the image.
    -   Negative aspect ratios can also be used to mirror the image horizontally.
-   Added the ability to create and join custom multimedia chat rooms.
    -   Key features:
        -   The ability to join multiple chat rooms at once.
        -   The ability to display camera/screen feeds on 3D bots.
        -   Notification of when remote users join/leave.
        -   Notification of when users are speaking.
        -   The ability to control the quality that video tracks stream at.
    -   The following functions have been added:
        -   `os.joinRoom(roomName, options?)`
        -   `os.leaveRoom(roomName, options?)`
        -   `os.getRoomOptions(roomName)`
        -   `os.setRoomOptions(roomName, options)`
        -   `os.getRoomTrackOptions(roomName, trackAddress)`
        -   `os.setRoomTrackOptions(roomName, trackAddress, options)`
        -   `os.getRoomRemoteOptions(roomName, remoteId)`
    -   The following listeners have been added:
        -   `@onRoomJoined` - Sent whenever a room has been joined via `os.joinRoom()`
        -   `@onRoomLeave` - Sent whenever a room has been exited via `os.leaveRoom()`
        -   `@onRoomStreaming` - Sent whenever the local user has been connected or reconnected to a room.
        -   `@onRoomStreamLost` - Sent whenever the local user has been disconnected from a room.
        -   `@onRoomTrackSubscribed` - Sent whenever an audio/video track has been discovered inside a room.
        -   `@onRoomTrackUnsubscribed` - Sent whenever an audio/video track has been removed from a room.
        -   `@onRoomRemoteJoined` - Sent whenever a remote user has joined a room.
        -   `@onRoomRemoteLeave` - Sent whenever a remote user has left a room.
        -   `@onRoomSpeakersChanged` - Sent whenever the list of speaking users has changed in a room.
        -   `@onRoomOptionsChanged` - Sent whenever the local room options have been changed.
    -   See the documentation for more detailed information.
    -   Also check out the `rooms-example` appBundle for an example.
-   Added the `os.listInstUpdates()` and `os.getInstStateFromUpdates(updates)` functions.
    -   These functions are useful for tracking the history of an instance and debugging potential data loss problems.
    -   `os.listInstUpdates()` gets the list of updates that have occurred in the current instance.
    -   `os.getInstStateFromUpdates()` gets the bot state that is produced by the given list of updates.

### :bug: Bug Fixes

-   Fixed an issue where HTML updates could cause CasualOS to skip `@onAnyAction` calls for bot updates.
-   Fixed an issue where point-of-view mode would start the camera at the wrong rotation.
-   Fixed an issue where billboarded bots would rotate to match the roll of the camera in VR/AR.
-   Fixed an issue where using `os.tip()` with long words could cause the words to overflow the tooltip background.
-   Fixed an issue where removing a tag from the sheetPortal could cause the tag below it to become the dimension set in the sheetPortal.

## V3.0.13

#### Date: 6/3/2022

### :rocket: Improvements

-   Added the `math.degreesToRadians(degrees)` and `math.radiansToDegrees(radians)` functions.

### :bug: Bug Fixes

-   Fixed an issue where the `cameraRotationX`, `cameraRotationY`, and `cameraRotationZ` tags were using a Y-up coordinate system instead of the CasualOS Z-up coordinate system.

## V3.0.12

#### Date: 5/31/2022

### :bug: Bug Fixes

-   Fixed an issue where snapping bots to bot faces was not supported in the miniMapPortal.
-   Fixed an issue where snapping bots to faces of bots that have a non-1 `scaleZ` would work incorrectly.

## V3.0.11

#### Date: 5/27/2022

### :boom: Breaking Changes

-   CasualOS now consistently uses a right-handed coordinate system.
    -   In previous versions, CasualOS inconsistently handled rotations which led to some parts obeying the right-hand rule and other parts obeying the left-hand rule for rotations.
    -   One of the consequences of this is that rotations around the Y axis are now counter-clockwise instead of clockwise.
        -   Note that from the default camera perspective, this is switched. Rotations now appear clockwise instead of counter-clockwise.
    -   To keep the previous behavior, simply negate the Y axis for rotations. (e.g. if the rotation was `tags.homeRotationY = 1.3`, now it should be `tags.homeRotationY = -1.3`)
    -   This change affects `[dimension]RotationY`, `cameraRotationOffsetY`, and `os.addDropGrid()`.

### :rocket: Improvements

-   Added the ability to represent positions and rotations with the `➡️` and `🔁` emojis.
    -   In scripts, these values get parsed into `Vector2`, `Vector3`, and `Rotation` objects.
    -   Vectors support the following formats:
        -   `➡️1,2` represents a 2D position/direction (`Vector2`) that contains `X = 1` and `Y = 2`.
        -   `➡️1,2,3` represents a 3D position/direction (`Vector3`) that contains `X = 1`, `Y = 2`, and `Z = 3`.
        -   Additionally, vectors can be created using `new Vector2(1, 2)` and `new Vector3(1, 2, 3)`.
    -   Rotations support the following formats:
        -   `🔁0,0,0,1` represents a 3D rotation (`Rotation`) that contains `X = 0`, `Y = 0`, `Z = 0`, and `W = 1`.
        -   Additionally, rotations can be created using the `Rotation` class constructor. It supports the following forms:
            -   Create a rotation that does nothing:
                ```typescript
                const rotation = new Rotation();
                ```
            -   Create a rotation from an axis and angle:
                ```typescript
                const rotation = new Rotation({
                    axis: new Vector3(0, 0, 1),
                    angle: Math.PI / 2,
                }); // 90 degree rotation about the Z axis
                ```
            -   Create a rotation from two directions:
                ```typescript
                const rotation = new Rotation({
                    from: new Vector3(1, 0, 0),
                    to: new Vector3(0, 1, 0),
                }); // Rotation that transforms points from (1, 0, 0) to (0, 1, 0)
                ```
            -   Create a rotation from multiple rotations:
                ```typescript
                const rotation = new Rotation({
                    sequence: [
                        new Rotation({
                            axis: new Vector3(0, 1, 0),
                            angle: Math.PI / 2,
                        }), // 90 degree rotation around Y axis
                        new Rotation({
                            axis: new Vector3(1, 0, 0),
                            angle: Math.PI / 4,
                        }), // 45 degree rotation around X axis
                    ],
                });
                ```
            -   Create a rotation from a Quaternion:
                ```typescript
                const rotation = new Rotation({
                    quaternion: {
                        x: 0,
                        y: 0.7071067811865475,
                        z: 0,
                        w: 0.7071067811865476,
                    },
                }); // 90 degree rotation about the Y axis
                ```
        -   Check the documentation on Vectors and Rotations for more information.
-   Added the `[dimension]Position` and `[dimension]Rotation` tags to support using vectors and rotation objects for bot positioning.
-   Improved the `getBotPosition()` function to support the `[dimension]Position` tag and return a `Vector3` object.
-   Added the `getBotRotation(bot, dimension)` function that retrieves the position of the given bot in the given dimension and returns a `Rotation` object.
    -   `bot` is the bot whose rotation should be retrieved.
    -   `dimension` is the dimension that the bot's rotation should be retrieved for.
-   Improved the `animateTag()`, `os.getCameraPosition()` `os.getCameraRotation()`, `os.getFocusPoint()`, `os.getPointerPosition()`, `os.getPointerDirection()`, `math.getForwardDirection()`, `math.intersectPlane()`, `math.getAnchorPointOffset()`, `math.addVectors()`, `math.subtractVectors()`, `math.negateVector()`, `math.normalizeVector()`, `math.vectorLength()`, and `math.scaleVector()` functions to support `Vector2`, `Vector3`, and `Rotation` objects.
-   Added the "Select Background" and removed the "Share Video" buttons from the meetPortal.
-   Added initial documentation for ab-1.

### :bug: Bug Fixes

-   Fixed an issue where `os.showUploadFiles()` would return previously uploaded files.
-   Fixed an issue where tag text edits (i.e. `insertTagText()`) would not be properly communicated to the rest of CasualOS when they occurred after tag updates (i.e. `setTag()`).

## V3.0.10

#### Date: 5/6/2022

### :rocket: Improvements

-   Improved the Records API to be able to return errors to allowed HTTP origins.
-   Improved `os.meetCommand()` to return a promise.
-   Added the ability to specify an options object with `os.recordData(key, address, data, options)` that can specify update and delete policies for the data.

    -   These policies can be useful to restrict the set of users that can manipulate the recorded data.
    -   `options` is an object with the following properties:

        ```typescript
        let options: {
            /**
             * The HTTP Endpoint that should be queried.
             */
            endpoint?: string;

            /**
             * The policy that should be used for updating the record.
             * - true indicates that the value can be updated by anyone.
             * - An array of strings indicates the list of user IDs that are allowed to update the data.
             */
            updatePolicy?: true | string[];

            /**
             * The policy that should be used for deleting the record.
             * - true indicates that the value can be erased by anyone.
             * - An array of strings indicates the list of user IDs that are allowed to delete the data.
             * Note that even if a delete policy is used, the owner of the record can still erase any data in the record.
             */
            deletePolicy?: true | string[];
        };
        ```

-   Added the `os.tip(message, pixelX?, pixelY?, duration?)` and `os.hideTips(tipIDs?)` functions to make showing tooltips easy.
    -   `os.tip(message, pixelX?, pixelY?, duration?)` can be used to show a tooltip and takes the following parameters:
        -   `message` is the message that should be shown.
        -   `pixelX` is optional and is the horizontal pixel position on the screen that the message should be shown at.
            If omitted, then the tooltip will be shown at the current mouse position or the last touch position.
            Additionally, omitting the position will cause the tooltip to only be shown when the mouse is near it.
            Moving the mouse away from the tooltip in this mode will cause the tooltip to be automatically hidden.
        -   `pixelY` is optional and is the vertical pixel position on the screen that the message should be shown at.
            If omitted, then the tooltip will be shown at the current mouse position or the last touch position.
            Additionally, omitting the position will cause the tooltip to only be shown when the mouse is near it.
            Moving the mouse away from the tooltip in this mode will cause the tooltip to be automatically hidden.
        -   `duration` is optional and is the number of seconds that the toast should be visible for.
        -   Returns a promise that resolves with the ID of the newly created tooltip.
    -   `os.hideTips(tipIDs?)` can be used to hide a tooltip and takes the following parameters:
        -   `tipIDs` is optional and is the ID or array of IDs of tooltips that should be hidden. If omitted, then all tooltips will be hidden.
        -   Returns a promise that resolves when the action has been completed.
-   Improved the menuPortal to use 60% of the screen width on large screens when the screen is taller than it is wide.
-   Improved the systemPortal to support `system` tag values that are set to non-string values such as booleans and integers.
-   Added WebXR hand tracking support.
    -   Tested and verified on Meta Quest 2 headset.
    -   Wrist portals have custom offsets for hands to try and minimize the blocking of hands during interaction.
    -   Air tap interaction only currently. Air taps are when you tap your index finger and thumb together to perform a "tap/click" on what the pointer ray is targeting.

### :bug: Bug Fixes

-   Fixed an issue where CasualOS would attempt to download records from the wrong origin if using a custom `endpoint` parameter.

## V3.0.9

#### Date: 4/27/2022

### :rocket: Improvements

-   Added the `crypto.hash(algorithm, format, ...data)` and `crypto.hmac(algorithm, format, key, ...data)` functions.
    -   These functions make it easy to generalize which hash algorithm to use and also support outputting the result in several different formats.
    -   Supported algorithms for `crypto.hash()` are: `sha256`, `sha512`, and `sha1`.
    -   Supported algorithms for `crypto.hmac()` are: `hmac-sha256`, `hmac-sha512`, and `hmac-sha1`.
    -   Supported formats for both are: `hex`, `base64`, and `raw`.
    -   See the documentation for more information.
-   Added the `bytes.toBase64String(bytes)`, `bytes.fromBase64String(base64)`, `bytes.toHexString(bytes)`, and `bytes.fromHexString(hex)` functions.
    -   These functions make it easy to convert to and from Base64 and Hexadecimal encoded strings to [Uint8Array](https://developer.mozilla.org/en-US/docs/Web/JavaScript/Reference/Global_Objects/Uint8Array) byte arrays.
    -   See the documentation for more information.

### :bug: Bug Fixes

-   Fixed a permissions issue that prevented the creation of subjectless keys.

## V3.0.8

#### Date: 4/26/2022

### :rocket: Improvements

-   Added the ability to view participants and breakout rooms in the meetPortal.

## V3.0.7

#### Date: 4/26/2022

### :bug: Bug Fixes

-   Fixed an issue where bot labels would not render.

## V3.0.6

#### Date: 4/26/2022

### :bug: Bug Fixes

-   Fixed an issue where bots would not render because their shader code was broken.

## V3.0.5

#### Date: 4/26/2022

### :rocket: Improvements

-   Added the ability to specify which auth site records should be loaded/retrieved from.
    -   This is useful for saving or getting records from another CasualOS instance.
    -   The following functions have been updated to support an optional `endpoint` parameter:
        -   `os.recordData(key, address, data, endpoint?)`
        -   `os.getData(recordName, address, endpoint?)`
        -   `os.listData(recordName, startingAddress?, endpoint?)`
        -   `os.eraseData(key, address, endpoint?)`
        -   `os.recordManualApprovalData(key, address, data, endpoint?)`
        -   `os.getManualApprovalData(recordName, address, endpoint?)`
        -   `os.listManualApprovalData(recordName, startingAddress?, endpoint?)`
        -   `os.eraseManualApprovalData(key, address, endpoint?)`
        -   `os.recordFile(key, data, options?, endpoint?)`
        -   `os.eraseFile(key, url, endpoint?)`
        -   `os.recordEvent(key, eventName, endpoint?)`
        -   `os.countEvents(recordName, eventName, endpoint?)`
-   Improved the sheetPortal and and multi-line editor to support editing tags that contain object values.
-   Updated the Terms of Service, Acceptable Use Policy, and Privacy Policy to make it clearer which websites they apply to.
-   Improved how lines are rendered to use an implementation built into three.js.
    -   This makes bot strokes that are scaled appear correct.
    -   This change also makes lines and strokes appear the same size on screen no matter the zoom level of the camera. This can make it easier to identify bots when zoomed out a lot.
-   Added the ability to allow/deny login with phone numbers based on regex rules defined in a DynamoDB table.
-   Added the `os.getSubjectlessPublicRecordKey(recordName)` function to make it possible to create a record key that allow publishing record data without being logged in.
    -   All record keys are now split into two categories: subjectfull keys and subjectless keys.
    -   subjectfull keys require login in order to publish data are are the default type of key.
    -   subjectless keys do not require login in order to publish data.
    -   When publishing data with a subjectless key, all users are treated as anonymous. In effect, this makes the owner of the record fully responsible for the content that they publish.
-   Added the `os.meetFunction(functionName, ...args)` function to allow querying the current meet portal meeting state.
    -   `functionName` is the name of the function that should be triggered from the [Jitsi Meet API](https://jitsi.github.io/handbook/docs/dev-guide/dev-guide-iframe/#functions).
    -   `args` is the list of arguments that should be provided to the function.
    -   Returns a promise that resolves with the result of the function call.
-   Added the `@onMeetEntered` and `@onMeetExited` shouts which are triggered whenever the current user starts/stops participating in a meet.
    -   Unlike `@onMeetLoaded`, `@onMeetEntered` is only triggered after the user clicks the "Join" button from the meeting waiting room.
    -   See the documentation for more detailed information.
-   Added the `meetPortalJWT` tag to the meetPortalBot to allow using JSON Web Tokens for authenticating moderators in meetings.
    -   See the Jitsi FAQ for more information on how to setup a moderator for a meeting: https://developer.8x8.com/jaas/docs/faq#how-can-i-set-a-user-as-moderator-for-a-meeting
-   Added the `botPortal` tag that when set to a bot ID on the `configBot` will show the JSON data for that bot.
    -   Additionally, the `botPortalAnchorPoint` and `botPortalStyle` tags can be set on the `botPortalBot` similarly to how `meetPortalAnchorPoint` can be set on the `meetPortalBot`.
-   Added the `systemTagName` tag that, when set on the config bot, specifies the tag that should be used when finding bots to include in the systemPortal.
    -   For example, setting `systemTagName` to `"test"` will cause the systemPortal to search for bots that have a `test` tag instead of a `system` tag.

### :bug: Bug Fixes

-   Fixed an issue where accessing certain properties on `globalThis` would cause an error to occur.
-   Fixed an issue where it was not possible to change the current meetPortal while it was already open.
-   Fixed an issue where using `os.replaceDragBot()` with bots that contained an array in its tags would cause an error.
-   Fixed an issue where videos in `formAddress` would not automatically play on Chrome web browsers.

## V3.0.4

#### Date: 3/31/2022

### :rocket: Improvements

-   Added the ability to force AUX to intepret values as strings by prefixing the tag value with the 📝 emoji.
    -   This can be useful for when you want to ensure that a tag value is interpreted a string.
    -   For example, the string `"01"` will be interpreted as the number `1` by default but `"📝01"` will preserve the leading 0.
-   Added the ability to force a tag to interpret values as numbers by prefixing the tag value with the 🔢 emoji.
    -   This can be useful when you want to ensure that a tag is interpreted as a number.
-   Added support for scientific notation in numbers.
    -   `1.23e3` will now be interpreted as `1230`.
-   Improved `os.focusOn()` to support positions that include a Z coordinate.
    -   This allows moving the camera focus point to any position in 3D space.
    -   The Z coordinate defaults to 0 if not specified.
-   Added the `menuItemShowSubmitWhenEmpty` tag to allow showing the submit button on input menu items even if the input box does not have any value.
-   Added the `os.addDropGrid(...grids)` and `os.addBotDropGrid(botId, ...grids)` functions to make it easy to snap bots to a custom grid.
    -   These functions are useful if you want to snap bots to a grid with a custom position or rotation.
    -   Additionally, they can be used to move bots in a grid that is attached to a portal bot.
    -   See the documentation for detailed usage information.

### :bug: Bug Fixes

-   Fixed an issue where `infinity` and `-infinity` would always be calculated as `NaN` instead of their corresponding numerical values.
-   Fixed an issue where passing `null`/`undefined`/`NaN`/`Infinity` as the `x` or `y` coordinate to `os.focusOn()` would break the gridPortal.
-   Fixed an issue where error stack traces would sometimes contain incorrect line numbers.
-   Fixed an issue where the systemPortal recent tags list could error if a bot without a system tag was edited.
-   Fixed an issue where the runtime would crash if `animateTag()` was given a null bot.
-   Fixed an issue where dragging a bot with a controller in free space would position the bot incorrectly if the bot was loaded by a portal form bot.
-   Fixed an issue where bots that were inside a bot portal that was inside a wrist portal would have an incorrect scale. ([#254](https://github.com/casual-simulation/casualos/issues/254))

## V3.0.3

#### Date: 3/22/2022

### :rocket: Improvements

-   Added the `os.getAverageFrameRate()` function.
    -   This function is useful for calculating the number of times that the 3D views have updated in the last second.
    -   Returns a promise that resolves with the current frame rate value.
-   `AUX_PLAYER_MODE`: The player mode that this instance should indicate to scripts.
    -   `"player"` indicates that the inst is supposed to be for playing AUXes while `"builder"` indicates that the inst is used for building AUXes.
    -   Defaults to `"builder"`.
    -   This value is exposed via the object returned from `os.version()`.
        -   See the documentation on `os.version()` for more information.
-   Added a button that offers to redirect to a static instance after a 25 second loading timeout.
    -   The redirect will send the user to `static.{common_host}` so `casualos.com` will redirect to `static.casualos.com` and `stable.casualos.com` will redirect to `static.casualos.com`.

## V3.0.2

#### Date: 3/16/2022

### :boom: Breaking Changes

-   Removed the following functions:
    -   `server.exportGpio()`
    -   `server.unexportGpio()`
    -   `server.getGpio()`
    -   `server.setGpio()`

### :rocket: Improvements

-   Improved performance for lower end devices by making CasualOS more efficient when automatically updating bots with user input.
-   Added the ability to login with a phone number instead of an email address.
    -   This feature is enabled by the `ENABLE_SMS_AUTHENTICATION` environment variable during builds.
-   Added the ability to automatically synchronize device clocks and expose the synchronized information to scripts.
    -   The following properties have been added:
        -   `os.localTime` - The local clock time in miliseconds since the Unix Epoch.
        -   `os.agreedUponTime` - The synchronized clock time in miliseconds since the Unix Epoch.
        -   `os.instLatency` - The average latency between this device and the inst in miliseconds. Smaller values are generally better.
        -   `os.instTimeOffset` - The delta between the local time and agreed upon time in miliseconds.
        -   `os.instTimeOffsetSpread` - The uncertainty of the accuracy of the `os.instTimeOffset` value. Measured in miliseconds. Smaller values indicate that `os.agreedUponTime` is more accurate, larger values indicate that `os.agreedUponTime` is less accurate.
        -   `os.deadReckoningTime` - The synchronized clock time that includes an additional 50ms offset to try to ensure that all devices are synchronized once the time ocurrs.
-   Improved `animateTag()` to support custom easing functions and a custom start time.
    -   The `easing` property in the options object that is passed to `animateTag()` now supports custom functions for custom easing behaviors. The function should accept one parameter which is a number between 0 and 1 that represents the progress of the animation and it should return a number which is the value that should be multiplied against the target tag. See the documentation of `animateTag()` for an example.
    -   The `startTime` property is now supported in the options object that is passed to `animateTag()`. It should be the number of miliseconds since the Unix Epoch that the animation should start at. For example, `os.localTime + 1000` will cause the animation to start in 1 second.

### :bug: Bug Fixes

-   Fixed an issue where `bot.vars` would get cleared after the scripts that created it finished their initial execution.
-   Fixed an issue where `labelColor` did not work on menu bots that had `form` set to `input`.
-   Fixed an issue where `labelColor` would not work unless the menu bot had a `label`.
    -   This is useful for menu bots that only use icons.

## V3.0.1

#### Date: 2/17/2022

### :rocket: Improvements

-   Added the `math.setRandomSeed(seed)` and `math.getSeededRandomNumberGenerator(seed?)` functions.

    -   `math.setRandomSeed(seed)` specifies the random seed that should be used for `math.random()` and `math.randomInt()`.
        -   `seed` is the number or string that should be used as the random number generator seed. If set to null, then the seed value will be cleared.
    -   `math.getSeededRandomNumberGenerator(seed?)` creates a new object that contains its own `random()` and `randomInt()` functions that use the specified seed.

        -   `seed` is the number of string that should be used the random number generator seed. If omitted, then an unpredictable seed will be chosen automatically.
        -   It returns an object with the following structure:

            ```typescript
            let result: {
                /**
                 * The seed that was used to create this random number generator.
                 */
                seed: number | string;

                /**
                 * Generates a random real number between the given minimum and maximum values.
                 */
                random(min?: number, max?: number): number;

                /**
                 * Generates a random integer between the given minimum and maximum values.
                 */
                randomInt(min: number, max: number): number;
            };
            ```

-   Added the ability to store dates in tags by prefixing them with `📅`.
    -   Dates must be formatted similarly to [ISO 8601](https://en.wikipedia.org/wiki/ISO_8601):
        -   `2012-02-06` (year-month-day in UTC-0 time zone)
        -   `2015-08-16T08:45:00` (year-month-day + hour:minute:second in UTC-0 time zone)
        -   `2015-08-16T08:45:00 America/New_York` (year-month-day + hour:minute:second in specified time zone)
        -   `2015-08-16T08:45:00 local` (year-month-day + hour:minute:second + in local time zone)
    -   In scripts, date tags are automatically parsed and converted to DateTime objects.
        -   DateTime objects are easy-to-use representations of date and time with respect to a specific time zone.
        -   They work better than the built-in [Date](https://developer.mozilla.org/en-US/docs/Web/JavaScript/Reference/Global_Objects/Date) class because DateTime supports time zones whereas Date does not.
        -   You can learn more about them by checking out the [documentation](https://docs.casualos.com/docs/actions#datetime).
-   Added the `getDateTime(value)` function to make parsing strings into DateTime objects easy.
    -   Parses the given value and returns a new DateTime that represents the date that was contained in the value.
    -   Returns null if the value could not be parsed.
-   Added the `circle` bot form.

## V3.0.0

#### Date: 2/10/2022

### :rocket: Improvements

-   Added the `os.openImageClassifier(options)` and `os.closeImageClassifier()` functions.
    -   These functions are useful for applying Machine Learning inside CasualOS to detect categories of things via the camera feed.
    -   Currently, the image classifier is only able to consume models generated with [Teachable Machine](https://teachablemachine.withgoogle.com/).
        1.  To create a model, go to [https://teachablemachine.withgoogle.com/](https://teachablemachine.withgoogle.com/) and click "Get Started".
        2.  Create an "Image Project" and choose "Standard image model".
        3.  Add or record photos in each class.
        4.  Click "Train".
        5.  Once training is done you can get a model URL by clicking "Export Model".
        6.  Under "Tensorflow.js", choose "Upload (shareable link)" and click "Upload". You can also optionally save the project to Google Drive.
        7.  Once uploaded, copy the shareable link.
        8.  Create a bot with an `@onClick` tag and put the following code in it (replacing `MY_MODEL_URL` with the shareable link):
            ```typescript
            await os.openImageClassifier({
                modelUrl: 'MY_MODEL_URL',
            });
            ```
    -   `options` is an object with the following properties:
        -   `modelUrl` - The sharable link that was generated from Teachable Machine.
        -   `modelJsonUrl` - Is optional and can be used in advanced scenarios where you want to control where the model is stored.
        -   `modelMetadataUrl` - Is optional and can be used in advanced scenarios where you want to control where the model is stored.
        -   `cameraType` - Is optional and is the type of camera that should be preferred. Can be "front" or "rear".
-   Created the `oai-1` appBundle.

    -   This appBundle is currently a simple ab that can query the [OpenAI GPT-3 API](https://beta.openai.com/overview) via a shout.
    -   The ab has the following features:

        -   A single manager bot in the `oai-1` dimension and systemPortal as `oai-1.manager`.
        -   `@generateTextResponse` is a listener that asks GPT-3 to respond to a given text prompt.

            -   It takes the following parameters:
                -   `apiKey` - The API key that should be used to access the API. You can get an API key at [https://beta.openai.com/overview](https://beta.openai.com/overview).
                -   `prompt` - The text that the AI should respond to. An example is "Write a tagline for an ice cream shop.". Also see this guide: [https://beta.openai.com/docs/guides/completion](https://beta.openai.com/docs/guides/completion).
                -   `engine` - The engine that should be used to process the prompt. Defaults to `"text-davinci-001"` if not specified. You can find a list of engines is available here: [https://beta.openai.com/docs/engines](https://beta.openai.com/docs/engines).
                -   `options` - An object that contains additional options for the request. You can find the documentation for these options here: [https://beta.openai.com/docs/api-reference/completions/create](https://beta.openai.com/docs/api-reference/completions/create).
            -   It returns a promise that contains a list of generated choices.
            -   Example:

                ```typescript
                let oai = getBot('system', 'oai-1.manager');
                const response = await oai.generateTextResponse({
                    apiKey: 'myAPIKey',
                    prompt: 'Write a tagline for an ice cream shop.',
                });

                if (response.choices.length > 0) {
                    os.toast('Best choice: ' + response.choices[0]);
                } else {
                    os.toast('No choices.');
                }
                ```

### :bug: Bug Fixes

-   Fixed an issue with `os.listData()` where it was impossible to list data items unless a starting address was provided.

## V2.0.36

#### Date: 2/4/2022

### :rocket: Improvements

-   Added global search to the systemPortal.
    -   Useful for finding a word or phrase in the tags of all the bots in an inst.
    -   For example, you can find all the places where a shout occurrs by typing "shout" into the search box.
    -   Can be accessed by using `Ctrl+Shift+F` while the systemPortal is open or by selecting the eyeglass icon on the left side of the screen.
-   Added the ability to use a video camera feed as the portal background.
    -   You can enable this feature by setting `portalBackgroundAddress` to `casualos://camera-feed`.
    -   It also supports specifying the rear or front facing cameras with `casualos://camera-feed/rear` and `casualos://camera-feed/front`.

### :bug: Bug Fixes

-   Fixed an issue with custom apps where HTML changes would stop propagating if an element was added to its own parent.
    -   This could happen via using the HTML document API like:
        ```typescript
        // in @onSetupApp
        const parent = that.document.createElement('div');
        const child = that.document.createElement('span');
        parent.appendChild(child);
        parent.appendChild(child); // This would cause the issue
        ```
    -   Alternatively, it could happen when using `os.compileApp()`.
        -   For efficiency, `os.compileApp()` uses a change detection algorithm to limit the number of HTML elements it needs to create.
        -   In some cases, it saw that it could reuse an HTML element by moving it and this happened to trigger the bug in the system that records these changes.

## V2.0.35

#### Date: 2/2/2022

### :rocket: Improvements

-   Added the `os.getMediaPermission(options)` function to request permission for device audio/video streams.
    -   Generally permissions are asked for the moment they are needed but this can be cumbersome in situations such as immersive ar/vr experiences as the user must jump back to the browser in order to grant them.

### :bug: Bug Fixes

-   Fixed jittery camera rendering issues when entering XR for the first time in a session.
-   Fixed three.js holding onto stale XRSession after exiting XR.
    -   This was the root cause of the Hololens losing the ability to render the scene background after exiting XR.

## V2.0.34

#### Date: 1/31/2022

### :rocket: Improvements

-   Improved the systemPortal to show all tags that are on the bot when the pinned tags section is closed.
    -   This makes it easier to manage when adding new tags while the pinned tags section is closed.

### :bug: Bug Fixes

-   Fixed an issue with `os.recordEvent()` where trying to save events in DynamoDB would fail.

## V2.0.33

#### Date: 1/31/2022

### :rocket: Improvements

-   Added the `os.listData(recordNameOrKey, startingAddress?)` function to make it easy to list data items in a record.
    -   `recordNameOrKey` is the name of the record. Can also be a record key.
    -   `startingAddress` is optional and is the address after which items will be included in the returned list. For example, the starting address `b` will cause addresses `c` and `d` to be included but not `a` or `b`.
-   Added the `os.recordEvent(recordKey, eventName)` and `os.countEvents(recordNameOrKey, eventName)` functions. These functions are useful for building simple analytics into your app bundles.
    -   `os.recordEvent(recordKey, eventName)` can be used to document that the given event occurred.
        -   `recordKey` is the key that should be used to access the record.
        -   `eventName` is the name of the event.
    -   `os.countEvents(recordNameOrKey, eventName)` can be used to get the number of times that the given event has ocurred.
        -   `recordNameOrKey` is the name of the record that the event count should be retrieved from. Can also be a record key.
        -   `eventName` is the name of the event.

## V2.0.32

#### Date: 1/26/2022

### :rocket: Improvements

-   Added the `os.arSupported()` and `os.vrSupported()` functions to query device support for AR and VR respectively. Both of these are promises and must be awaited.

    ```typescript
    const arSupported = await os.arSupported();
    if (arSupported) {
        //...
    }

    const vrSupported = await os.vrSupported();
    if (vrSupported) {
        //...
    }
    ```

-   Added shouts for entering and exiting AR and VR:
    -   `@onEnterAR` - Called when AR has been enabled.
    -   `@onExitAR` - Called when AR has been disabled.
    -   `@onEnterVR` - Called when VR has been enabled.
    -   `@onExitVR` - Called when VR has been disabled.
-   Expanded `meetPortal` scripting:
    -   Added shouts for loading and leaving the meet portal:
        -   `@onMeetLoaded` - Called when the user has finished loading the meet portal.
        -   `@onMeetLeave` - Called when the user leaves the meet portal.
    -   Added the `os.meetCommand(command, ...args)` function that sends commands directly to the Jitsi Meet API. Supported commands can be found in the [Jitsi Meet Handbook](https://jitsi.github.io/handbook/docs/dev-guide/dev-guide-iframe#commands).
    -   Added the following meet portal configuration tags. These must be set on the `meetPortalBot`:
        -   `meetPortalPrejoinEnabled` - Whether the meet portal should have the prejoin screen enabled.
            -   The prejoin screen is where the user can setup their display name, microphone, camera, and other settings, before actually joining the meet.
        -   `meetPortalStartWithVideoMuted` - Whether the meet portal should start with video muted.
        -   `meetPortalStartWithAudioMuted` - Whether the meet portal should start with audio muted.
        -   `meetPortalRequireDisplayName` - Whether the meet portal should require the user define a display name.

## V2.0.31

#### Date: 1/20/2022

### :rocket: Improvements

-   Added the `os.eraseData(recordKey, address)` function to allow deleting data records.
    -   `recordKey` is the key that should be used to access the record.
    -   `address` is the address of the data inside the record that should be deleted.
-   Added the `os.eraseFile(recordKey, urlOrRecordFileResult)` function to allow deleting file records.
    -   `recordKey` is the key that should be used to access the record.
    -   `urlOrRecordFileResult` is the URL that the file is stored at. It can also be the result of a `os.recordFile()` call.
-   Added the `os.recordManualApprovalData(recordKey, address, data)`, `os.getManualApprovalData(recordName, address)`, and `os.eraseManualApprovalData(recordKey, address)` functions.
    -   These work the same as `os.recordData()`, `os.getData()`, and `os.eraseData()` except that they read & write data records that require the user to confirm that they want to read/write the data.
    -   One thing to note is that manual approval data records use a different pool of addresses than normal data records.
        This means that data which is stored using `os.recordManualApprovalData()` cannot be retrieved using `os.getData()` (i.e. you must use `os.getManualApprovalData()`).

### :bug: Bug Fixes

-   Fixed an issue where trying to save a bot using `os.recordData()` or `os.recordFile()` would produce an error.

## V2.0.30

#### Date: 1/14/2022

### :wrench: Plumbing Changes

-   Replaced socket.io with native WebSockets.
    -   The possible options for `CAUSAL_REPO_CONNECTION_PROTOCOL` are now `websocket` and `apiary-aws`.
    -   Since the introduction of `apiary-aws`, we've used native WebSockets for more connections. As such, it should be safe to use native WebSockets in place of socket.io.
    -   This means we have fewer depenencies to keep up with and fewer potential bugs.
    -   Additionally it means that we save a little bit on our output code bundle size.

### :bug: Bug Fixes

-   Fixed an issue where deleting all the text from a menu item would show the `menuItemText` tag value instead of the (empty) `menuItemText` tag mask value.
    -   This change causes CasualOS to use `false` for the `menuItemText` `tempLocal` tag mask when a normal tag value is present for `menuItemText`. If the bot has no tag value for `menuItemText`, then `null` is used.
-   Fixed an issue where CasualOS could sometimes miss events during initialization.
    -   This bug most likely affected portals that are configurable by a config bot (e.g. gridPortal) but could have also affected other parts of the CasualOS system.
    -   This bug also was very rare. We only saw it once in our testing.
-   Fixed an issue with custom apps where calling `os.registerApp()` multiple times would cause the app to be destroyed and re-created.
    -   This caused issues with retaining focus and made the user experience generally poor.
-   Fixed an issue with custom apps where a the value attribute could not be overridden on input elements.
    -   Now it is possible to specify what the value should be and it will be properly synced.

## V2.0.29

#### Date: 1/10/2022

### :rocket: Improvements

-   Added the ability to use videos for `formAddress` and `portalBackgroundAddress` URLs.
-   Improved CasualOS to support logging into ab1.link directly from CasualOS.
    -   Previously you would have to login to ab1.link via a new tab.
    -   The new experience is seamless and much less confusing.

### :bug: Bug Fixes

-   Fixed an issue where DRACO compressed GLTF models could not be loaded if the decoder program had already been cached by the web browser.

## V2.0.28

#### Date: 1/5/2022

### :boom: Breaking Changes

-   Changed the auth and records features to default to disabled unless the the `AUTH_ORIGIN` and `RECORDS_ORIGIN` environment variables are specified during build.

### :rocket: Improvements

-   Added the `links` global variable to the code editor autocomplete list.
-   Added the `masks` global variable to the code editor autocomplete list.
-   Improved `os.showUploadFiles()` to include the `mimeType` of the files that were uploaded.
    -   This makes it easier to upload files with `os.recordFile()`.
-   Added the `os.beginAudioRecording(options?)` and `os.endAudioRecording()` functions.
    -   They replace the `experiment.beginAudioRecording()` and `experiment.endAudioRecording()` functions.
    -   Additionally, they now trigger the following listeners:
        -   `@onBeginAudioRecording` - Called when recording starts.
        -   `@onEndAudioRecording` - Called when recording ends.
        -   `@onAudioChunk` - Called when a piece of audio is available if streaming is enabled via the options.
    -   `options` is an object and supports the following properties:
        -   `stream` - Whether to stream audio samples using `@onAudioChunk`.
        -   `mimeType` - The MIME type that should be used to stream audio.
        -   `sampleRate` - The number of audio samples that should be taken per second (Hz). Only supported on raw audio types (`audio/x-raw`).
    -   See the documentation for more information and examples.

### Bug Fixes

-   Fixed an issue where the "remove tag" (X) buttons on empty tags in the sheet portal were always hidden.

## V2.0.27

#### Date: 1/4/2022

### :bug: Bug Fixes

-   Fixed another issue where file records could not be uploaded due more issues with signature calculations.

## V2.0.26

#### Date: 1/4/2022

### :bug: Bug Fixes

-   Fixed another issue where file records could not be uploaded due to various permissions issues.

## V2.0.25

#### Date: 1/4/2022

### :bug: Bug Fixes

-   Fixed an issue where file records could not be uploaded due to not including a security token in a request.

## V2.0.24

#### Date: 1/4/2022

### :bug: Bug Fixes

-   Fixed an issue where file records could not be uploaded due to a permissions issue.

## V2.0.23

#### Date: 1/4/2022

### :bug: Bug Fixes

-   Fixed an issue where file records could not be uploaded due to an issue with signature calculation.

## V2.0.22

#### Date: 1/3/2022

### :boom: Breaking Changes

-   Removed the following functions:
    -   `os.publishRecord()`
    -   `os.getRecords()`
    -   `os.destroyRecord()`
    -   `byAuthID()`
    -   `withAuthToken()`
    -   `byAddress()`
    -   `byPrefix()`

### :rocket: Improvements

-   Implemented the next version of records.
    -   This version replaces the old API (`os.publishRecord()`) and introduces a new paradigm.
    -   The first major change is that records now represent multiple pieces of data.
    -   `os.getPublicRecordKey(recordName)` has been added as a way to retrieve a key that can be used to write data and files to a public record.
    -   `os.recordData(recordKey, address, data)` can be used to store a piece of data at an address inside a record. This data can later be retrieved with `os.getData(recordKeyOrName, address)`.
    -   `os.getData(recordKeyOrName, address)` can be used to retrieve data that was stored in a record.
    -   `os.recordFile(recordKey, data, options?)` can be used to store a file inside a record. Files can be any size and can be accessed via `webhook()` or `os.getFile(url)`.
    -   `os.getFile(urlOrRecordFileResult)` can be used to easily retrieve a file.
    -   `os.isRecordKey(value)` is useful for determining if a value represents a record key.
    -   See the documentation for more information.
-   Updated Material Icons to the latest publicly available version.

## V2.0.21

#### Date: 12/6/2021

### :rocket: Improvements

-   Added [Simple Analytics](https://simpleanalytics.com/) to help us better understand how many people are using CasualOS.
-   Added the `os.convertGeolocationToWhat3Words(location)` function.

    -   Useful for getting a 3 word address for a latitude & longitude location.
    -   Returns a promise that resolves with the string containing the 3 words.
    -   `location` is an object with the following structure:

        -   ```typescript
            let location: {
                /**
                 * The latitude of the location.
                 */
                latitude: number;

                /**
                 * The longitude of the location.
                 */
                longitude: number;

                /**
                 * The language that the resulting 3 word address should be returned in.
                 * Defaults to "en".
                 * See https://developer.what3words.com/public-api/docs#available-languages
                 * for a list of available languages.
                 */
                language?: string;
            };
            ```

## V2.0.20

#### Date: 12/2/2021

### :bug: Bug Fixes

-   Fixed an issue where removing a bot without a stroke from a dimension would cause CasualOS to stop responding.

## V2.0.19

#### Date: 12/1/2021

### :boom: Breaking Changes

-   `lineStyle` now defaults to `line` instead of `arrow`.

### :rocket: Improvements

-   Updated the CasualOS Terms of Service.
-   Improved `lineTo` and `strokeColor` to use lines that support custom widths.
-   Added the `links` variable as a shortcut for `thisBot.links`.
-   Added `bot.vars` and `os.vars` as an easy way to store and lookup variables by name.
    -   `os.vars` works exactly the same as `globalThis`.
    -   `bot.vars` allows you to store special values in a bot that cannot be stored in either `bot.tags` or `bot.masks`.
-   Added the ability to whisper to a bot by using `bot.listener()` instead of `whisper(bot, "listener")`.
    -   e.g.
        ```typescript
        let result = thisBot.myScript(argument);
        ```
        is equivalent to
        ```typescript
        let [result] = whisper(thisBot, 'myScript', argument);
        ```
-   Added the ability to shout to bots by using `shout.listener()` instead of `shout("listener")`.
    -   e.g.
        ```typescript
        let results = shout.myScript(argument);
        ```
        is equivalent to
        ```typescript
        let results = shout('myScript', argument);
        ```

## V2.0.18

#### Date: 11/30/2021

### :rocket: Improvements

-   Added bot links.
    -   Bot links are special tag values that represent a link from the tag to another bot.
    -   Similarly to listen tags, you can create a bot link by setting a tag to `🔗{botID}`.
    -   The 🔗 emoji tells CasualOS that the tag represents a link to another bot.
    -   Links work by referencing Bot IDs and CasualOS now provides additional functions to help with understanding bot links.
        For example, not only do the `#lineTo`, `#creator` and `#transformer` tags support bot links, but you can find the list of tags that reference other bots by using the new `getBotLinks(bot)` function.
    -   Bot links also support linking to multiple other bots by adding commas in between Bot IDs.
    -   The `bot.link` property has been added as a way to quickly get a link to the bot.
    -   The `bot.links` property has been added for scripts to interface with bot links.
        -   This property represents the tags that are bot links.
        -   You can easily link to a bot by setting
            ```typescript
            bot.links.tag = botToLinkTo;
            ```
        -   You can also get the bot(s) that are linked by using
            ```typescript
            // Gets a single bot if only one bot is linked in the tag.
            // Gets an array if multiple bots are linked.
            let linkedBot = bot.links.tag;
            ```
    -   Additionally, the `byTag()` bot filter has been updated to support searching for bots by link.
        -   For example if the `#myLink` tag is used to link bots,
            you can find all the bots that link to this bot using `#myLink` by using `byTag()` like this:
            ```typescript
            let botsThatLinkToThisBot = getBots(
                byTag('myLink', '🔗' + thisBot.id)
            );
            ```
        -   This change also means that it is now possible to have multiple creators for a bot by using bot links in the `#creator` tag.
-   Added some minor visual improvements to the systemPortal.
-   Improved menu bots to show their `formAddress` icon when the bot has no label.
-   Added the `os.getExecutingDebugger()` function.
    -   Gets the debugger that this script is currently running inside. Returns null if not running inside a debugger.
-   Added the `getFormattedJSON(data)` function.
    -   Works like `getJSON(data)` except the returned JSON is nicely formatted instead of compressed.
-   Added the `getSnapshot(bots)` function.
    -   Snapshots are like mods except they represent multiple bots and include the ID, space, tags, and tag masks of each bot.
    -   They are useful for debugging and easily saving a bunch of bots at once.
-   Added the `diffSnapshots(first, second)` function.
    -   Useful for calculating the delta between two snapshots.
-   Added the `applyDiffToSnapshot(snapshot, diff)` funciton/
    -   Useful for calculating a new snapshot from a snapshot and a delta.
    -   Works kinda like the opposite of `diffSnapshots(first, second)`.
-   Added the `getLink(...bots)` function.
    -   Creates a value that represents a link to the given bots. You can then save this value to a tag to save the link.
-   Added the `getBotLinks(bot)` function.
    -   Useful for discovering what links a bot has stored.
    -   See the documentation for more detailed info.
-   Added the `updateBotLinks(bot, idMap)` function.
    -   Useful for updating bot links to reference new bots.
    -   See the documentation for more detailed info.
-   Improved the `editingBot` tag to use bot links instead of just storing the bot ID.
-   Added the `pixelRatio` and `defaultPixelRatio` tags to the configBot.
    -   `defaultPixelRatio` is the [pixel ratio](https://developer.mozilla.org/en-US/docs/Web/API/Window/devicePixelRatio) that is used by CasualOS for rendering 3D portals by default.
    -   `pixelRatio` can be set on the configBot to control the size of the internal render buffers. Higher values make the output image appear smoother but will also cause CasualOS to run slower.
-   Improved `web.hook()` and related functions to accept the `retryCount`, `retryStatusCodes`, and `retryAfterMs` options.
    -   `retryCount` is the number of times the request should be re-sent if it fails. Defaults to 0.
    -   `retryStatusCodes` is the array of error status codes that should cause the request to be retried. Defaults to:
        -   408 - Request Timeout
        -   429 - Too Many Requests
        -   500 - Internal Server Error
        -   502 - Bad Gateway
        -   503 - Service Unavailable
        -   504 - Gateway Timeout
        -   0 - Network Failure / CORS
    -   `retryAfterMs` is the number of miliseconds to wait between retried requests. Defaults to 3000.

### :bug: Bug Fixes

-   Fixed an issue where deleting a tag in the multiline editor would cause the tag to remain in the data.
-   Fixed an issue where autocomplete for tags did not work in the systemPortal.
-   Fixed some display issues in the systemPortal.
-   Fixed an issue where using loops after JSX elements might cause the script to fail to compile.

## V2.0.17

#### Date: 11/12/2021

### :bug: Bug Fixes

-   Fixed an issue where built-in portal bots were not being updated by CasualOS.
    -   This also fixes an issue where camera position and rotation offsets didn't work.

## V2.0.16

#### Date: 11/11/2021

### :boom: Breaking Changes

-   Removed Custom Executables.
    -   This means the following functions are no longer available:
        -   `os.registerExecutable()`
        -   `os.buildExecutable()`
    -   If you have use for this type of functionality, we recommend that you look into [Custom Apps](https://docs.casualos.com/docs/actions/#app-actions).
        They are easier to use and allow you to use more built-in CasualOS functionality than Custom Executables.

### :rocket: Improvements

-   Added the `systemPortal`.
    -   The systemPortal is a new way to organize and edit a set of bots and their scripts.
    -   The systemPortal works by displaying bots that have a `#system` tag.
    -   When `#systemPortal` on the `configBot` is set to `true`, all bots that have a `#system` tag will be displayed in the system portal.
    -   When `#systemPortal` is set to a string, then only bots where their `#system` tag contains the value in `#systemPortal` will be shown.
    -   It also contains some other useful features not found in the sheetPortal like a list of recently edited tags and a search box that lets you easily change the `#systemPortal` tag value.
    -   See the glossary page on the `systemPortal` for more info.

### :bug: Bug Fixes

-   Fixed an issue where the forward/back browser buttons would not delete tags from the config bot if the related query parameter was deleted.

## V2.0.15

#### Date: 11/1/2021

### :rocket: Improvements

-   Added the `miniMapPortal`.
    -   This is a mini version of the `mapPortal` that works kinda like the `miniGridPortal`.
-   Added a introductory page to the documentation that links to the "Pillars of Casual Simulation" video tutorials.
-   Added a "Getting Started" page that contains some written documentation on the basics of CasualOS.
    -   Thanks to Shane Thornton ([@shane-cpu](https://github.com/shane-cpu)) for contributing this!
-   Added a glossary page to the documentation.
    -   This page is incomplete but contains basic descriptions for common terms like "bot", "tag", "portal", "inst", etc.
    -   There is also a feature where other parts of the documentation can link to the glossary and get Wikipedia-style tooltips for the terms.

### :bug: Bug Fixes

-   Fixed an issue where the server failed to retrieve permanent records when when `.getMoreRecords()` was called.

## V2.0.14

#### Date: 10/29/2021

### :rocket: Improvements

-   Improved the `local` space to delete the oldest inst when localStorage is full.
-   Added the `pointerPixelX` and `pointerPixelY` tags to the gridPortalBot to track the mouse pointer position on the screen.
-   Improved the records system to be able to store records larger than 300KB in size.
    -   Records larger than 300KB will be placed in an S3 bucket.
    -   Records stored in S3 will now have a `dataURL` instead of `data` that points to where the record can be downloaded from.

### :bug: Bug Fixes

-   Fixed an issue where the built-in portal bots would cause all scripts to be recompiled.
-   Fixed an issue where functions that retrieve data from portal bots (like `os.getFocusPoint()`) would always return null data.
-   Fixed an issue where the `.getMoreRecords()` function did not work.

## V2.0.13

#### Date: 10/19/2021

### :rocket: Improvements

-   Added several features to make testing asynchronous scripts easier.
    -   Debuggers now automatically convert asynchronous scripts to synchronous scripts by default.
        -   This makes testing easier because your test code no longer needs to be aware of if a script runs asynchronously in order to observe errors or results.
        -   You can override this default behavior by setting `allowAsynchronousScripts` to `true` in the options object that is passed to `os.createDebugger()`.
    -   Some functions are now "maskable".
        -   Maskable functions are useful for testing and debugging because they let you modify how a function works simply by using `function.mask().returns()` instead of `function()`.
            -   For example, the `web.get()` function sends an actual web request based on the options that you give it. When testing we don't want to send a real web request (since that takes time and can fail), so instead we can mask it with the following code:
            ```typescript
            web.get.mask('https://example.com').returns({
                status: 200,
                data: 'hello world!',
            });
            ```
            Then, the next time we call `web.get()` with `https://example.com` it will return the value we have set:
            ```typescript
            console.log(web.get('https://example.com));
            ```
        -   Maskable functions currently only work when scripts are running inside a debugger with `allowAsychronousScripts` set to `false`.
        -   Here is a list of maskable functions (more are coming):
            -   `web.get()`
            -   `web.post()`
            -   `web.hook()`
            -   `webhook()`
            -   `webhook.post()`
            -   `os.showInput()`
            -   `os.getRecords()`
            -   `os.publishRecord()`
            -   `os.destroyRecord()`
            -   `os.requestPermanentAuthToken()`
    -   Properties added to `globalThis` are now separated per-debugger.
        -   This means that you can set `globalThis.myVariable = 123;` and it won't affect debuggers.
        -   It also means that testing with global variables are easier because you don't have to set and reset them before each test anymore.
    -   Debuggers now automatically setup `tempLocal` bots for built-in portals.
        -   This means that the portal bots like `gridPortalBot`, `mapPortalBot`, etc. are available in debuggers.
    -   Debuggers now automatically setup a `configBot`.
        -   You can override this configBot by using the `configBot` property in the options object that is passed to `os.createDebugger()`.
-   Updated the sidebar on the documentation site to be easier to use.
-   Updated the auth site branding.
-   Added well-formatted pages for the terms of service, privacy policy, and acceptable use policy to the auth website.

### :bug: Bug Fixes

-   Fixed an issue where floating labels on billboarded bots did not work.

## V2.0.12

#### Date: 10/8/2021

### :rocket: Improvements

-   Added the `os.createDebugger(options?)` function.
    -   `os.createDebugger()` can be used to create a separate sandbox area where bots can be tested without causing external effects.
    -   This is useful for automated testing scenarios where you want to validate how a script works (e.g. that a toast is shown) without actually performing the script results (i.e. actually showing the toast).
    -   Works by returning an object that contains a separate set of actions (like `create()` and `getBots()`) that can be used like normal.
        For example:
        ```typescript
        const debug = os.createDebugger();
        const debugBot = debug.create({ home: true, color: 'red' });
        ```
        Creates a bot that is contained in the debugger. Therefore, scripts on the `debugBot` will only affect bots that were created in the debugger.
    -   See the documentation for more information.
-   Added the `assert(condition, message?)` and `assertEqual(received, expected)` functions.
    -   These functions check that the given condition is true or that the values are equal to each other and throw an error if they are not.
    -   They can be useful for automated testing.
    -   See the documentation for examples.

### :bug: Bug Fixes

-   Fixed an issue where setting `meetPortalAnchorPoint` to `left` or `right` would not shift the `gridPortal` to the remaining space.

## V2.0.11

#### Date: 10/1/2021

### :boom: Breaking Changes

-   Renamed `server` to `inst`.
    -   This means that you should now `configBot.tags.inst` instead of `configBot.tags.server`.
    -   It also means that you now should go to `https://casualos.com?inst=my-aux` instead of `https://casualos.com?server=my-aux`.
    -   CasualOS will automatically replace `server` with `inst` on the first load so old links will continue to work.
-   Renamed `pagePortal` to `gridPortal`
    -   CasualOS will automatically replace `pagePortal` with `gridPortal` on first load (so old links will continue to work) but any scripts that change `pagePortal` will need to be updated to change `gridPortal`.
    -   `pagePortal` on the `configBot` should now be `gridPortal`.
    -   `pagePortalBot` is now `gridPortalBot`.
    -   Some functions now should reference the bot portal instead of the page portal:
        -   `os.getCameraPosition('page')` -> `os.getCameraPosition('grid')`
        -   `os.getCameraRotation('page')` -> `os.getCameraRotation('grid')`
        -   `os.getFocusPoint('page')` -> `os.getFocusPoint('grid')`
        -   `os.getPortalDimension('page')` -> `os.getPortalDimension('grid')`
    -   `@onPortalChanged` now uses `gridPortal` for `that.portal`.
-   Renamed `miniPortal` to `miniGridPortal`
    -   `miniPortal` on the `configBot` should now be `miniGridPortal`.
    -   `miniPortalBot` should now be `miniGridPortalBot`.
    -   Some functions now should reference the bot portal instead of the page portal:
        -   `os.getCameraPosition('mini')` -> `os.getCameraPosition('miniGrid')`
        -   `os.getCameraRotation('mini')` -> `os.getCameraRotation('miniGrid')`
        -   `os.getFocusPoint('mini')` -> `os.getFocusPoint('miniGrid')`
        -   `os.getPortalDimension('mini')` -> `os.getPortalDimension('miniGrid')`
    -   `@onPortalChanged` now uses `miniGridPortal` for `that.portal`.
-   Renamed some functions:
    -   `os.downloadServer()` -> `os.downloadInst()`
    -   `os.loadServer()` -> `os.loadInst()`
    -   `os.unloadServer()` -> `os.unloadInst()`
    -   `os.getCurrentServer()` -> `os.getCurrentInst()`
    -   `server.remotes()` -> `os.remotes()`
    -   `server.serverRemoteCount()` -> `os.remoteCount()`
    -   `server.servers()` -> `os.instances()`
    -   `server.serverStatuses()` -> `os.instStatuses()`
    -   `server.restoreHistoryMarkToServer()` -> `server.restoreHistoryMarkToInst()`.
    -   Note that some functions have moved to the `os` namespace from the `server` namespace. This is because most `server` functions do not work on CasualOS.com and are only designed to work with a server-based system (which CasualOS.com is not). To clarify this, functions that work all the time are now in the `os` namespace while the others are in the `server` namespace.
-   Renamed several listen tags:
    -   `@onServerJoined` -> `@onInstJoined`
    -   `@onServerLeave` -> `@onInstLeave`
    -   `@onServerStreaming` -> `@onInstStreaming`
    -   `@onServerStreamLost` -> `@onInstStreamLost`
    -   `@onServerAction` -> `@onAnyAction`

### :rocket: Improvements

-   Updated the Privacy Policy, Terms of Service, and Acceptable Use Policy.
-   Changed the meetPortal to use a custom Jitsi deployment.
-   Improved `os.enablePointOfView(center?)` to take an additional argument that determines whether to use the device IMU to control the camera rotation while in POV mode.
    -   The new function signature is `os.enablePointOfView(center?, imu?)`.
    -   e.g. `os.enablePointOfView(undefined, true)` will enable using the IMU for controlling the camera rotation.

### :bug: Bug Fixes

-   Fixed an issue where zooming on menu bots would trigger the browser-provided zoom functionality.
-   Fixed an issue where copying an array from one tag to another tag caused CasualOS to break.
-   Fixed an issue where editing a script via the sheet portal cells would temporarily break the code editor.

## V2.0.10

#### Date: 9/21/2021

### :rocket: Improvements

-   Improved the runtime to track changes to arrays without having to make a copy of the array or save it back to the tag.
-   Improved `os.getRecords(...filters)` to use `authBot.id` if `byAuthID()` is not specified.
-   Added `labelOpacity` tag.
-   Added `menuItemLabelStyle` tag.
-   Added the ability to use the `auto` value in the `scaleY` tag for menu bots. This automatically scales the menu bot height based on the amount of text in the label.
-   Added the ability to rotate around an object multiple times with `os.focusOn()` by setting `normalized` to `false` in the `rotation` property.
    -   By default, rotations passed to `os.focusOn()` are normalized to between 0 and `2π`.
    -   Setting `normalized` to `false` will skip this process and allow rotations larger than `2π` which in turn means the camera will rotate past `2π`.

## V2.0.9

#### Date: 9/7/2021

### :rocket: Improvements

-   Added the `os.requestPermanentAuthToken()` and `os.destroyRecord(record)` functions.
    -   `os.requestPermanentAuthToken()` is used to get auth tokens that can publish records to a app bundle from anywhere - including from other app bundles.
    -   `os.destroyRecord(record)` destroys the given record and makes it inaccessable via `os.getRecords()`. You must be logged in to destroy records and you can only destroy records that have been created by your user account and app bundle.
    -   See the documentation for more info.

### :bug: Bug Fixes

-   Fixed an issue where retrieving records from a temporary space can fail when the query matches no records.
-   Fixed an issue where CasualOS could permanently stall while loading.

## V2.0.8

#### Date: 9/7/2021

### :rocket: Improvements

-   Created https://casualos.me
    -   casualos.me is a companion service for CasualOS that provides the ability to sign in with an account and save permanent records of data.
-   Added the `os.requestAuthBot()` function.
    -   Requests that the user sign in and creates the `authBot` global variable to represent whether the user is signed in.
    -   Only works if an App Bundle (AB) was auto loaded using the `autoLoad` query parameter.
    -   Returns a promise that resolves when the user is signed in.
    -   See the "Auth Bot Tags" section in the documentation for more info.
-   Added the `os.publishRecord(recordDescription)` function to be able to save arbitrary JSON data.
    -   Records are arbitrary pieces of data that can saved and retrieved from special record-enabled spaces.
        -   The possible spaces are:
            -   `tempRestricted` - (Default) Records are temporary (they are deleted at the end of the day) and they are only retrievable by the user and appBundle that created them.
            -   `tempGlobal` - Records are temporary and they are they are retrievable by everyone.
            -   `permanentRestricted` - Records are permanent and they are only retrievable by the user and appBundle that created them.
            -   `permanentGlobal` - Records are permanent and they are retrievable by everyone.
    -   Unlike bots, records are only accessible by searching for them using the `os.getRecords()` function.
    -   Requires that the user has signed in with `os.requestAuthBot()`.
    -   `recordDescription` is an object with the following properties:
        -   `space` - The space that the record should be published to.
        -   `record` - The data that should be included in the record.
        -   `address` - (Optional) The address that the record should be published at. This can be omitted if a `prefix` is specified instead.
        -   `prefix` - (Optional) The prefix that the record should be published at. If used instead of `address`, CasualOS will calculate the `address` by concatenating the given prefix and ID like this: `"{prefix}{id}"`.
        -   `id` - (Optional) The ID that the record should be published at. If used with `prefix`, then CasualOS will combine the given `id` with the given `prefix` to calculate the `address`. If omitted, then CasualOS will generate a UUID to be used with the `prefix`.
        -   `authToken` - (Optional) The auth token that should be used to publish the record. This is useful for allowing other users to be able to publish records to an app bundle on your account. If omitted, then the `authToken` tag from the `authBot` will be used.
    -   Returns a promise that resolves when the record has been published.
    -   See the documentation for some examples.
-   Added the `os.getRecords(...filters)` function to be able to find and retrieve records.
    -   Works similarly to `getBots()` except that the list of possible filters is different and more limited.
    -   Possible filters are:
        -   `byAuthID(id)` - Searches for records that were published by the given auth ID. This filter is required for all `os.getRecords()` queries.
        -   `inSpace(space)` - Searches for records that were published to the given space. If omitted, only `tempRestricted` records will be searched.
        -   `byAddress(address)` - Searches for the record with the given address. Useful for finding a specific record.
        -   `byPrefix(prefix)` - Searches for records whose address starts with the given prefix. Useful for finding a list of records.
        -   `byID(id)` - Searches for records whose address equals `{prefix}{id}`. Works similarly to `byAddress()` except that you must also use `byPrefix()`. Useful for finding a specific record.
    -   Returns a promise that resolves with an object that contains a partial list of records.
        -   Using this object, you can see the total number of records that the query matched and get the next part of the list using the `getMoreRecords()` function.
        -   The object has the following structure:
            -   `records` - The list of records that were retrieved. This list may contain all the records that were found or it might only contain some of the records that were found. You can retrieve all of the records by looping and calling `getMoreRecords()` until it returns an object with `hasMoreRecords` set to `false`.
            -   `totalCount` - The total number of records that the query found.
            -   `hasMoreRecords` - Whether there are more records that can be retrieved for the query.
            -   `getMoreRecords()` - A function that can be called to get the next set of records for the query. Like `os.getRecords()`, this function returns a promise with an object that has the structure described above.
    -   See the documentation for some examples.
-   Added the `byID(id)` bot filter.
    -   This function can be used either as a bot filter with `getBots()` or as a record filter with `os.getRecords()`.
    -   As its name suggests, it can be used to find a bot with the given ID.

### :bug: Bug Fixes

-   Fixed an issue where using a `formAnimationAddress` prevented `formAnimation` from working correctly on first load.
-   Fixed an issue where `os.focusOn()` would not work on mobile devices.

## V2.0.7

#### Date: 8/16/2021

### :bug: Bug Fixes

-   Fixed an issue where remote whispers could cause CasualOS to think it was loaded before it actually was.
    -   This would in turn cause CasualOS to think that ab-1 was not installed and led to ab-1 getting duplicated which could then cause the auxCode to be loaded again.

## V2.0.6

#### Date: 8/11/2021

### :rocket: Improvements

-   Added the `formAnimationAddress` tag to allow specifying a separate GLTF/GLB URL that should be used for animations.
    -   This allows dynamically loading animations instead of requiring that all animations be built into the `formAddress` GLTF mesh.

### :bug: Bug Fixes

-   Fixed an issue where setting the `mapPortal` tag on the `configBot` to `null` would not close the map portal.
-   Fixed an issue where the camera would rotate somewhat randomly when facing straight down using touch controls.

## V2.0.5

#### Date: 7/27/2021

### :rocket: Bug Fixes

-   Fixed an issue where async scripts did not support JSX syntax highlighting.

## V2.0.4

#### Date: 7/27/2021

### :rocket: Improvements

-   Added the ability to download a PDF with embedded bot data by specifying a filename with a `.pdf` extension to `os.downloadBots()`.
-   Added the `os.parseBotsFromData(data)` function.
    -   This function can parse a list of bot mods from JSON or from the contents of a PDF that was created with `os.downloadBots()`.
    -   It returns a list of bot mods (i.e. mods that have the structure of bots) which can in turn be passed to `create()` to add them to the server.
-   Added the `os.unregisterApp(appID)` function to allow removing apps after they have been registered.
-   Added the ability to use [JSX](https://reactjs.org/docs/introducing-jsx.html) for Apps instead of the `html` string helper.
    -   JSX allows you to use a HTML-like language directly inside listeners. This provides some nice benefits including proper syntax highlighting and error messages.
    -   For example:
        ```javascript
        let result = <h1>Hello, World!</h1>;
        ```
    -   Due to convienience this will probably become the preferred way to write HTML for apps, however the `html` string helper will still be available.

## V2.0.3

#### Date: 7/19/2021

### :boom: Breaking Changes

-   "Custom Portals" are now called "Executables"
    -   This is because portals should deal almost exclusively with bots and heavily interface with CasualOS.
    -   "Custom Portals" (as they were called) made this difficult and are better explained as a way to create arbitrary web programs (i.e. executables).
    -   The new "Apps" (`os.registerApp()` and `os.compileApp()`) features make it easier to create custom portals since they can leverage bots and listen tags directly.
-   Renamed `portal.open()` to `os.registerExecutable()`.
-   Renamed `portal.buildBundle()` to `os.buildExecutable()`.
-   Renamed `portal.registerPrefix()` to `os.registerTagPrefix()`.
-   Changed the menuPortal to always be anchored to the bottom of the screen instead of to the miniPortal.

### :rocket: Improvements

-   Added the `os.registerApp(name, bot)` and `os.compileApp(name, content)` functions.
    -   `os.registerApp()` takes an app name and a bot and sets up a space for adding content to the CasualOS frontend.
    -   Calling `os.registerApp()` will also make the given bot available globally as `{name}Bot`.
    -   `os.registerApp()` returns a promise that resolves when the app has been setup and can accept content. Additionally, `onAppSetup` will be whispered to the bot that was specified for the app.
    -   `os.compileApp()` is used to provide content to an app. You can call this as many times as you want and the app will only update when you call `os.compileApp()` for it.
    -   See the docs for more information.
-   Added the `html` string helper.
    -   This can be used to produce HTML from a string for `os.compileApp()` by placing it before a string that uses backtick characters (`` ` ``).
    -   e.g.
        ```javascript
        let result = html`<h1>Hello, World!</h1>`;
        ```
    -   See the docs for more information.
-   Added the `watchBot(bot, callback)` and `watchPortal(portal, callback)` helper functions.
    -   `watchBot()` can be used to watch a given bot (or list of bots) for changes and triggers the given callback function when the bot(s) change.
    -   `watchPortal()` can be used to watch the given portal for changes and triggers the given callback function when the portal changes.
        -   Specifically, `watchPortal()` tracks when the portal is changed (by watching the portal tag on the `configBot`), when bots are added, removed, or updated in the portal, and when the portal bot changes.
-   Improved the bot dragging logic to support using `os.replaceDragBot(null)` to stop dragging a bot.

### :bug: Bug Fixes

-   Fixed an issue where dragging a bot whose position was animated in tempLocal space would produce no visible effect.
-   Fixed an issue where GLB models compressed with a newer version of Draco could not be loaded.
    -   You may have to refresh the browser tab 1 extra time after getting the update for this change to take effect. This is because the Draco library is cached by the web browser and updates to the library are checked in the background while the old version is being used.
-   Fixed an issue where bots in the mapPortal that had LOD listeners would not function correctly unless they had a label.

## V2.0.2

#### Date: 7/6/2021

### :rocket: Improvements

-   Improved the miniPortal to support the `portalCameraZoom`, `portalCameraRotationX` and `portalCameraRotationY` tags.
-   Added the `priorityShout()` function to make it easy to run a set of shouts until a bot returns a value.
-   Added the ability to control the foreground and background colors of the chat bar via the `foregroundColor` and `backgroundColor` options in `os.showChat()`.
-   Added the `date` type for `os.showInput()` to make entering days easier.

### :bug: Bug Fixes

-   Fixed an issue where camera position offsets would continuously be applied to the camera.
-   Fixed an issue where the menu would be positioned incorrectly if the meet portal was anchored to the top of the screen.
-   Fixed an issue where clicking on the grid with a controller in XR would crash CasualOS.
-   Fixed an issue where the transformer tag did not work correctly for bots in the mapPortal.
-   Fixed an issue where dragging an object that gets destroyed in an onPointerDown would freeze the UI.

## V2.0.1

#### Date: 6/9/2021

### :rocket: Improvements

-   Changed the default mapPortal basemap to `dark-gray`.
-   Changed the mapPortal to default to viewing Veterans Memorial Park in Grand Rapids.
    -   This makes it easier to start using AB-1 once the map portal is loaded.

### :bug: Bug Fixes

-   Fixed an issue where calling `os.focusOn()` with a position and no portal would default to the map portal.
-   Fixed an issue where calling `os.focusOn()` for the map portal before it was finished loading would error.

## V2.0.0

#### Date: 6/7/2021

### :bug: Improvements

-   Added the `mapPortal`.
    -   The map portal provides a 3D representation of the entire Earth and allows placing bots anywhere on it.
    -   Bots that are in the map portal use Longitude and Latitude for their X and Y coordinates.
    -   The map can additionally be customized by setting the `mapPortalBasemap` tag on the `mapPortalBot`. See the documentation for more information.
    -   Based upon [ArcGIS](https://www.arcgis.com/index.html).

### :bug: Bug Fixes

-   Fixed an issue where trying to focus on a position in the miniPortal would not work.

## V1.5.24

#### Date: 5/24/2021

### :rocket: Improvements

-   Improved the miniPortal to enable resizing it by dragging the top of the miniPortal instead of just at the corners.
-   Added the `math.normalizeVector()` and `math.vectorLength()` functions.

### :bug: Bug Fixes

-   Fixed an issue where events in some asynchronous scripts would be incorrectly reordered and potentially cause logic issues.

## V1.5.23

#### Date: 5/22/2021

### :boom: Breaking Changes

-   Renamed the `inventoryPortal` to `miniPortal`.
    -   The following were also renamed:
        -   `#inventoryPortalHeight` -> `#miniPortalHeight`
        -   `#inventoryPortalResizable` -> `#miniPortalResizable`
        -   `os.getInventoryPortalDimension()` -> `os.getMiniPortalDimension()`
        -   `os.hasBotInInventory()` -> `os.hasBotInMiniPortal()`
        -   `os.getPortalDimension("inventory")` -> `os.getPortalDimension("mini")`
        -   `os.getCameraPosition("inventory")` -> `os.getCameraPosition("mini")`
        -   `os.getCameraRotation("inventory")` -> `os.getCameraRotation("mini")`
        -   `os.getFocusPoint("inventory")` -> `os.getFocusPoint("mini")`
-   The `miniPortalHeight` tag was changed from being a number between 1 and 10 that represented the number of bots that should fit in the portal. Now it is a number between 0 and 1 that represents the percentage of the screen height it should take. Note that when `#miniPortalWidth` is less than 1 the height of the portal will be more like 80% of the screen height when set to 1. This is because of the mandatory spacing from the bottom of the screen to be somewhat consistent with the spacing on the sides.

### :rocket: Improvements

-   Added the `#miniPortalWidth` tag.
    -   Possible values are between 0 and 1.
    -   Represents the percentage of the screen width that the mini portal should take.
    -   When set to 1, the mini portal will appear docked and there will be no spacing between the bottom of the screen and the mini portal.

### :bug: Bug Fixes

-   Fixed a bunch of issues with zooming, rotating, and resizing the mini portal.

## V1.5.22

#### Date: 5/20/2021

### :rocket: Improvements

-   Added the `os.enableCustomDragging()` function to disable the default dragging behavior for the current drag operation.
    -   This is useful for custom dragging behavior that is associated with a bot like scaling the bot or rotating it.

### :bug: Bug Fixes

-   Fixed an issue where `os.focusOn()` would not work with bots in the inventory portal.

## V1.5.21

#### Date: 5/18/2021

### :rocket: Improvements

-   Improved `os.focusOn()` to support focusing on menu bots that have `#form` set to `input`.
-   Added the ability to snap dragged to a specific axis.

    -   These are special snap target objects that have the following form:

    ```typescript
    let snapAxis: {
        /**
         * The direction that the axis travels along.
         */
        direction: { x: number; y: number; z: number };

        /**
         * The center point that the axis travels through.
         */
        origin: { x: number; y: number; z: number };

        /**
         * The distance that the bot should be from any point along the
         * axis in order to snap to it.
         */
        distance: number;
    };
    ```

### :bug: Bug Fixes

-   Fixed an issue where the "tag has already been added" dialog displayed behind the sheet portal.

## V1.5.20

#### Date: 5/17/2021

### :bug: Bug Fixes

-   Fixed an issue where `@onInputTyping` was incorrectly shouted instead of whispered.

## V1.5.19

#### Date: 5/13/2021

### :rocket: Improvements

-   Added the `labelPaddingX` and `labelPaddingY` tags to allow controlling the padding along the width and height of labels separately.
-   Added the ability to use a URL for the `cursor` and `portalCursor` tags.
-   Added the `cursorHotspotX`, `cursorHotspotY`, `portalCursorHotspotX`, and `portalCursorHotspotY` tags to allow specifying the location that clicks should happen at in the custom cursor image. For example, a cursor that is a circle would have the hotspot in the middle but the default cursor has the hotspot at the top left.

## V1.5.18

#### Date: 5/11/2021

### :rocket: Improvements

-   Added the `AB1_BOOTSTRAP_URL` environment variable to control the URL that ab-1 gets loaded from.

## V1.5.17

#### Date: 5/10/2021

### :rocket: Improvements

-   Added the `cursor` and `portalCursor` tags.
    -   The `cursor` tag specifies the mouse cursor that should be shown when the bot is being hovered.
    -   The `portalCursor` tag specifies the mouse cursor that should be used by default for the page portal.
    -   See the documentation for a list of possible options.
-   Added the `labelPadding` tag to control how much space is between the edge of the bot and edge of the label.

## V1.5.16

#### Date: 5/7/2021

### :bug: Bug Fixes

-   Fixed an issue where it was no longer possible to cancel `setInterval()` with `clearTimeout()` and cancel `setTimeout()` with `clearInterval()`.
    -   They are not meant to be used together but because of an artifact of web browsers it needs to be supported.

## V1.5.15

#### Date: 5/7/2021

### :bug: Bug Fixes

-   Fixed an issue where it was impossible to clear intervals/timeouts from a bot other than the one it was created from.

## V1.5.14

#### Date: 5/7/2021

### :rocket: Improvements

-   Added the ability to clear bot timers using `clearInterval()` and `clearTimeout()`.
    -   `clearInterval(timerId)` is useful for clearing intervals created by `setInterval()`.
    -   `clearTimeout(timerId)` is useful for clearing timeouts created by `setTimeout()`

## V1.5.13

#### Date: 5/3/2021

### :bug: Bug Fixes

-   Fixed an issue where the meet portal could stay open if the portal was cleared before it was fully loaded.

## V1.5.12

#### Date: 5/2/2021

### :bug: Bug Fixes

-   Fixed an issue where `@onSubmit` was shouted to every bot instead of whispered to the bot that the input was submitted on.

## V1.5.11

#### Date: 4/27/2021

### :rocket: Improvements

-   Overhauled the `shared`, `tempShared`, and `remoteTempShared` spaces to use a faster and more efficient storage mechanism.
    -   There is now a new configuration environment variable `SHARED_PARTITIONS_VERSION` which controls whether the new spaces are used. Use `v1` to indicate that the old causal repo based system should be used and use `v2` to indicate that the new system should be used.
-   Added the `math.areClose(first, second)` function to determine if two numbers are within 2 decimal places of each other.
    -   For example, `math.areClose(1, 1.001)` will return true.
-   Improved the `atPosition()` and `inStack()` bot filters to use `math.areClose()` internally when comparing bot positions.
-   Improved handling of errors so they have correct line and column numbers in their stack traces.
    -   Currently, this only functions correctly on Chrome-based browsers (Chrome, Edge, Opera, etc.). Part of this is due to differences between how web browsers generate stack traces and part is due to what browsers support for dynamically generated functions.

### :bug: Bug Fixes

-   Fixed an issue with labels where an error could occur if the label text was updated while it was being rendered.
-   Fixed an issue where `clearAnimations()` would error if given a null bot.
-   Fixed an issue where autocomplete would not work correctly for properties on top level variables.

## V1.5.10

#### Date: 4/8/2021

### :boom: Breaking Changes

-   Renamed `onStreamData` to `onSerialData`.
-   Serial functions now require a "friendly" name to keep track of each device: `serialConnect`, `serialStream`, `serialOpen`, `serialUpdate`, `serialWrite`, `serialRead`, `serialClose`, `serialFlush`,`serialDrain`, `serialPause`, `serialResume`
-   `serialStream` now requires a bot id to send the stream to that bot.

### :rocket: Improvements

-   Improved the IDE Portal to support showing all tags by setting the `idePortal` tag on the config bot to `true`.
-   Added a search tab to the IDE Portal which makes it easy to search within tags that are loaded in the IDE Portal.
    -   It can be focused from the idePortal by using the `Ctrl+Shift+F` hotkey.
-   Added the `sheetPortalAddedTags` tag for the `sheetPortalBot` which specifies additional tags that should always be shown in the sheet portal.
-   Added support for auxcli v2.0.0 to retain current functionality.
-   Added support for multiple serial connections simultaneously.

### :bug: Bug Fixes

-   Fixed an issue where the `url` tag would not be created on initial load unless the URL was updated.

## V1.5.9

#### Date: 4/7/2021

### :rocket: Improvements

-   Added the ability to jump to a tag while in the IDE Portal using `Ctrl+P`.

### :bug: Bug Fixes

-   Fixed an issue where the `imuPortal` would return values that were incorrect for usage on the camera.
    -   Now, the `imuPortal` sets the `deviceRotationX`, `deviceRotationY`, `deviceRotationZ` and `deviceRotationW` values which is the rotation of the device represented as a quaternion.
    -   The `pagePortal` also now supports setting `cameraRotationOffsetW` to indicate that the offset should be applied as a quaternion.
    -   Try the `imuExample01` auxCode for an example.
-   Fixed an issue where CasualOS would fail to load on browsers that do not support speech synthesis.
-   Fixed an issue where bot updates that were executed via `action.perform()` would be treated like they were being performed by the user themselves.
    -   In particular, this issue affected text edits which were originally created by the multiline text editor but were then replayed via `action.perform()`.
    -   The effect of this bug would be that while the data was updated correctly, the multiline text editor would ignore the new data because it assumed it already had the changes.

## V1.5.8

#### Date: 4/5/2021

### :rocket: Improvements

-   Added the ability to see the full text of script errors by using the "Show Error" button in the multiline editor.

### :bug: Bug Fixes

-   Fixed an issue where the `imuPortal` would only open when set to a string value. Now it also supports `true` and non 0 numerical values.

## V1.5.7

#### Date: 4/2/2021

### :rocket: Improvements

-   Improved `imuPortal` to support Safari on iOS.
-   Added the `crypto.isEncrypted(cyphertext)`, `crypto.asymmetric.isEncrypted(cyphertext)`, and `crypto.asymmetric.isKeypair(keypair)` functions.
    -   These can help in determining if a string is supposed to be a asymmetric keypair or if it has been encrypted with symmetric or asymmetric encryption.

### :bug: Bug Fixes

-   Fixed an issue where the configBot would appear to be in the `shared` space but was actually in the `tempLocal` space.

## V1.5.6

#### Date: 4/1/2021

### :rocket: Improvements

-   Added the "bots" snap target for `os.addDropSnap()` and `os.addBotDropSnap()`.
    -   This will cause the dragged bot to snap to other bots.
-   Added the `experiment.speakText(text, options?)` and `experiment.getVoices()` functions.
    -   See the documentation for more information.
-   Added the `os.getGeolocation()` function.
    -   Returns a promise that resolves with the geolocation of the device.
-   Added the `imuPortal` to be able to stream IMU data into CasualOS.
    -   When defined on the config bot, the `imuPortalBot` will be updated with IMU data from the device.
    -   The following tags are used:
        -   `imuSupported` - Whether reading from the IMU is supported. This will be shortly after the `imuPortal` is defined.
        -   `deviceRotationX`, `deviceRotationY`, `deviceRotationZ` - The X, Y, and Z values that represent the orientation of the device.
-   Added the `portalCameraType` tag to allow switching between `perspective` and `orthographic` projections.
    -   Camera projections act similarly to real world camera lenses except that they avoid certain limitations like focal lengths.
    -   `orthographic` - This projection preserves parallel lines from the 3D scene in the output 2D image. As a result, same-sized objects appear the same size on the screen, regardless of how far away they are from the camera.
    -   `perspective` - This projection makes same-sized objects appear larger or smaller based on how far away they are from the camera. Closer objects appear larger and vice versa.
-   Added the `os.enablePointOfView(center?)` and `os.disablePointOfView()` functions.
    -   These are similar to `os.enableVR()` or `os.enableAR()` and can be used to give the player a "ground level" perspective in the page portal.
    -   `os.enablePointOfView(center?)` - Enables POV mode by moving the camera to the given position, setting the camera type to `perspective`, and changing the controls so that it is only possible to rotate the camera.
    -   `os.disablePointOfView()` - Disables POV mode by resetting the camera, camera type, and controls.

### :bug: Bug Fixes

-   Fixed an issue where tag edits would appear duplicated when running CasualOS in the non-collaborative mode.

## V1.5.5

#### Date: 3/25/2021

### :rocket: Improvements

-   Changed CasualOS to not show the `server` URL parameter when loaded in non-collaborative mode.
-   CasualOS will now throw an error when trying to save a bot to a tag during creation.

## V1.5.4

#### Date: 3/25/2021

### :rocket: Improvements

-   Improved `os.download()` to add the correct file extension if one is omitted from the given filename.
-   Added the 📖 emoji has a builtin tag prefix.
    -   This is a useful default prefix for custom portals.
-   Added the ability to load CasualOS in a non-collaborative mode.
    -   This will make the shared spaces (`shared`, `tempShared`, and `remoteTempShared`) act like they are `tempLocal` spaces.
    -   As a result, CasualOS needs no persistent network connection to run an experience when loaded in this mode.
-   Added the `os.isCollaborative()` function to get whether CasualOS was loaded in a collaborative mode or non-collaborative mode.

### :bug: Bug Fixes

-   Fixed the "Docs" link when linking to a listen tag.

## V1.5.3

#### Date: 3/23/2021

### :boom: Breaking Changes

-   Removed bot stacking.
    -   Bots will no longer automatically stack on each other based on position. Instead, they need to be stacked manually.
    -   The `{dimension}SortOrder` tags still exist and are used by the menu portal to order bots.
-   Drag events are now sent for bots that are not draggable.
    -   This means you can set `#draggable` to false and still get a `@onDrag` or `@onAnyBotDrag` event for it.
    -   This change makes it easier to write your own custom dragging logic because it prevents the bot(s) from being automatically moved but still sends the correct events.
    -   If you don't want drag events sent to a bot, you can make it not pointable or you can use your own custom logic on `@onDrag`/`@onDrop`.
-   The `#draggableMode` and `#positioningMode` tags have been removed.
    -   `#draggableMode` can be emulated by setting `#draggable` to false and adding custom `@onDrag` events to limit which dimensions the bot can be moved to.
    -   `#positioningMode` has been replaced with the `os.addDropSnap()` and `os.addBotDropSnap()` functions.

### :rocket: Improvements

-   Added the `@onAnyBotDropEnter` and `@onAnyBotDropExit` shouts.
-   Added the `@onAnyBotPointerDown` and `@onAnyBotPointerUp` shouts.
-   Added the `os.addDropSnap(...targets)` and `os.addBotDropSnap(bot, ...targets)` functions.
    -   These can be used to customize the behavior of a drag operation.
    -   Each function accepts one or more "targets" which are positions that the bot can be dropped at. There are 4 possible values:
        -   `"ground"` - The bot will snap to the ground as it is being dragged. (Default when not in VR)
        -   `"grid"` - The bot will snap to individual grid tiles as it is being dragged.
        -   `"face"` - The bot will snap to the face of other bots as it is being dragged.
        -   A snap point object. The bot will snap to the point when the mouse is within a specified distance. It should be an object with the following properties:
            -   `position` - An object with `x`, `y`, and `z` values representing the world position of the snap point.
            -   `distance` - The distance that the pointer ray should be from the position in order to trigger snapping to the position.
    -   The `os.addBotDropSnap(bot, ...targets)` function accepts a bot as its first parameter which limits the specified snap targets to when the given bot is being dropped on.
-   Added the `experiment.beginRecording(options?)` and `experiment.endRecording()` functions.
    -   These can be used to record both audio and video at the same time.
    -   See the documentation for more details.

### :bug: Bug Fixes

-   Fixed an issue where dragging a parent bot onto a child bot would cause the bot to rapidly snap back and forth.
-   Fixed an issue where negative sort orders could not be used on menu bots.

## V1.5.2

#### Date: 3/18/2021

### :bug: Bug Fixes

-   Fixed an issue where `os.focusOn()` would not function when using positions because inventory and page portals would fight over control of the animation operation.

## V1.5.1

#### Date: 3/17/2021

### :rocket: Improvements

-   Improved `os.focusOn()` to be canceled by `os.goToDimension()` and future calls to `os.focusOn()`.
    -   Additionally, calling `os.focusOn(null)` will cancel the current focus operation without queuing another one.

## V1.5.0

#### Date: 3/17/2021

### :boom: Breaking Changes

-   Changed the `#portalCameraRotationX` and `#portalCameraRotationY` tags to use radians instead of degrees.

### :rocket: Improvements

-   Added the `cameraZoom` and `cameraZoomOffset` tags.
-   Added the `os.focusOn(botOrPosition, options?)` function.
    -   Works similarly to `os.tweenTo()` and `os.moveTo()` except that it takes an options object instead of a bunch of parameters.
    -   Notable improvements includes that it can accept a position instead of a bot, it supports different easing types, and it will return a promise which completes when the camera movement is finished.
    -   Additionally the rotation values are in radians instead of degrees.
-   `os.focusOn()` and `os.tweenTo()` now use quadratic easing by default.
    -   Additionally `os.focusOn()` supports specifying the easing type just like `animateTag()`.
-   `os.tweenTo()` and `os.moveTo()` are now deprecated and should no longer be used. They will be removed in a future release of CasualOS.
    -   To encourage migration, they have been removed from the documentation and autocomplete.
-   Added the `experiment.beginAudioRecording()` and `experiment.endAudioRecording()` functions to experiment with audio recording.
    -   See the documentation for more information.

### :bug: Bug Fixes

-   Fixed an issue where camera offsets would not be taken into account when calculating the camera focus point.
    -   This fixes issues with the focus point becoming more and more wrong as offsets are applied to the camera.
    -   However, any calculations which try to calculate a camera position offset from the focus point must now subtract the current offset from the focus point to get the correct result. The example auxCode (`cameraMovementExample`) has been updated to reflect this change (version 2 and later).

## V1.4.11

#### Date: 3/12/2021

### :rocket: Improvements

-   Added the `math.scaleVector(vector, scale)` function to make multiplying vectors by scalar values easy.

### :bug: Bug Fixes

-   Fixed an issue where the `@onServerJoined` event could be sent before all data was loaded.
    -   This could happen if one player was changing data while another player was joining the server.
-   Fixed an issue where custom portals would not open if the portal tags were not defined when the portal is opened.
-   Fixed an issue where custom portals would always have default styling for their first load.

## V1.4.10

#### Date: 3/9/2021

### :rocket: Improvements

-   Improved `animateTag()` to support animating multiple tags at once by accepting an object for the `fromValue` and `toValue` options properties.
    -   Instead of calling `animateTag(bot, tag, options)`, omit the `tag` argument and call `animateTag(bot, options)`. This will indicate that you want to animate multiple tags at once over the same duration.
    -   The animations that get triggered are grouped together, so cancelling one will cancel them all.
-   Improved `clearAnimations()` to support accepting a list of tags to cancel.
-   Added several 3D math functions:
    -   `getBotPosition(bot, dimension)` - Gets the 3D position of a bot in the given dimension.
    -   `math.addVectors(...vectors)` - Adds the given vectors together and returns the result.
    -   `math.subtractVectors(...vectors)` - Subtracts the given vectors and returns the result.
    -   `math.negateVector(vector)` - Mathematically negates the given vector and returns the result.
-   Added the `os.getFocusPoint(portal?)` function to get the focus point that the camera is looking at.
    -   This value is the same as the one highlighted by the `#portalShowFocusPoint` tag.
    -   It is also backed up by `cameraFocusX`, `cameraFocusY`, `cameraFocusZ` tags on the portal bot.

## V1.4.9

#### Date: 3/3/2021

### :rocket: Improvements

-   Changed the color of the progress spinner and progress bar on the loading dialog to gray.

### :bug: Bug Fixes

-   Fixed an issue where hover events could be sent for bots when the mouse was not directly over the game view.
-   Fixed a couple issues where keyboard events were propagating outside the sheet and IDE portals.
-   Fixed an issue where local variables in the top scope would not be included in the code editor autocomplete box.

## V1.4.8

#### Date: 3/3/2021

### :boom: Breaking Changes

-   `onRemoteData` now uses `that.remoteId` instead of `that.playerId`.
-   Renamed the `portalPlayerZoom`, `portalPlayerRotationX` and `portalPlayerRotationY` tags to `portalCameraZoom` and `portalCameraRotationX` and `portalCameraRotationY`.
-   Renamed the `player` and `otherPlayers` spaces to `tempShared` and `remoteTempShared`.

### :rocket: Improvements

-   Added the `@onError` listen tag.
    -   It is a shout and is triggered when an unhandled error occurs in a listen tag.
-   Improved CasualOS to now include the Bot ID and tag name in internal console logs for unhandled errors.
-   Added perferred alternatives for the following functions and listen tags:
    -   `server.serverPlayerCount()` is now `server.serverRemoteCount()`.
    -   `server.totalPlayerCount()` is now `server.totalRemoteCount()`.
    -   `server.stories()` is now `server.servers()`.
    -   `server.players()` is now `server.remotes()`.
    -   `sleep()` is now `os.sleep()`
    -   `onServerSubscribed` is now `onServerJoined`.
    -   `onServerUnsubscribed` is now `onServerLeave`.
    -   `onPlayerPortalChanged` is now `onPortalChanged`.
    -   `onRemotePlayerSubscribed` is now `onRemoteJoined`
    -   `onRemotePlayerUnsubscribed` is now `onRemoteLeave`.
    -   Additionally, the `that.playerId` has been changed to `that.remoteId` in the new listen tags.
    -   Note that the original tags and functions remain the same but will be removed at some point in the future.
-   Added the `web.get()`, `web.post()`, and `web.hook()` functions as future replacements for the `webhook()` and `webhook.post()` functions.

### :bug: Bug Fixes

-   Fixed an issue where portal bots may not be defined before `@onServerSubscribed` is triggered.
-   Fixed an issue where the `white-space` CSS property could not be used on menu bots.

## V1.4.7

#### Date: 2/26/2021

### :boom: Breaking Changes

-   Renamed all the `player` functions to `os`.
    -   Instead of `player.toast()` you should now do `os.toast()`.
-   Removed the `configBot` and `configTag` variables.
-   Removed the portal config bot tags and replaced them with variables.
    -   e.g. `pagePortalConfigBot` can now be accessed with the `pagePortalBot` variable.
    -   You can now set the page portal color by doing `pagePortalBot.tags.portalColor = "green"`.
    -   By default a `tempLocal` bot will be created for each builtin portal.
    -   You can also provide your own bot by calling `portal.open(portalName, bot)`.
-   Changed the `portal.open()` function to take a bot as a parameter.
    -   It should now be called like `portal.open(name, bot, tag?, options?)`.
    -   After callilng this, the given bot will be available globally at `{name}Bot`.
    -   For example `portal.open("myPortal", bot, "main")` will make `bot` available as `myPortalBot`.
-   Removed `player.getBot()` and replaced it with `configBot`.
-   Renamed the `creator` variable to `creatorBot`.
-   Added the `thisBot` variable as a preferred alternative to `this` and `bot`.
-   Moved the page and inventory camera tags to their portal config bots from the player bot.
    -   e.g. `pageCameraPositionX` used to be on the player bot (now the config bot) but is now on the page portal bot.
-   Changed the behavior of the `transformer` tag to use the page and inventory portal bots instead of the config bot (previously the player bot).
-   Renamed the `pageCameraPosition{X,Y,Z}` and `inventoryCameraPosition{X,Y,Z}` tags to `cameraPosition{X,Y,Z}`.
-   Renamed the `pageCameraRotation{X,Y,Z}` and `inventoryCameraRotation{X,Y,Z}` tags to `cameraRotation{X,Y,Z}`.
-   Renamed the `pagePixelHeight` and `pagePixelWidth` tags to `pixelHeight` and `pixelWidth`.

### :bug: Bug Fixes

-   Fixed an issue where variables from other listen tags would appear as autocomplete options.

## V1.4.6

#### Date: 2/23/2021

### :bug: Bug Fixes

-   Fixed an issue where the circle wipe element would not cover modals like `player.showHtml()` or `player.showInput()`.
-   Fixed an issue where calling `player.showInput()` in sequence would show the first input but not the second input.

## V1.4.5

#### Date: 2/23/2021

### :rocket: Improvements

-   Changed the ab-1 bootstrap URL to `https://bootstrap.casualos.com/ab1.aux`.
-   Updated to three.js r125.
    -   This fixes WebXR for Chrome 88 and later.
-   Added the ability to disable hover states on menu item buttons using the `menuItemHoverMode` tag. It has three possible options:
    -   `auto` - The bot will appear hoverable based on if it has a `@onClick` tag. (Default)
    -   `hover` - The bot will appear hoverable.
    -   `none` - The bot will not appear hoverable.
    -   None of these options affect the existing functionality of any listen tags on menu bots.
-   Added an initial version of the `idePortal` (IDE portal).
    -   The IDE portal makes it easier to jump between tags to edit them in the multiline tag editor.
    -   Setting the `idePortal` tag to a prefix (like 📖) will load every tag that starts with the prefix into the IDE portal and let you jump between them as if they are files in a text editor.
    -   Currently it is pretty limited, but can be very useful for custom portals.

### :bug: Bug Fixes

-   Fixed an issue where it was not possible to enter numbers in menu bot input boxes.

## V1.4.4

#### Date: 2/18/2021

### :rocket: Improvements

-   Added additional crypto functions to support asymmetric encryption and decryption.
    -   `crypto.asymmetric.keypair(secret)` - Creates a keypair that can be used for asymmetric encryption and decryption.
    -   `crypto.asymmetric.encrypt(keypair, data)` - Encrypts some data using the given keypair.
    -   `crypto.asymmetric.decrypt(keypair, secret, data)` - Decrypts some data using the given keypair and secret.
    -   Check the documentation for more info.
-   Added a better error message when trying to save a bot to a tag value.
-   Added the `dimension` bot form as a preferred alias to `portal`.

## V1.4.3

#### Date: 2/17/2021

### :rocket: Improvements

-   Added the ability to interface with CasualOS from inside a custom portal.
    -   CasualOS-related functionality is available by importing functions and objects from the `casualos` module.
    -   Among the available functionality is `onBotsDiscovered`, `onBotsRemoved`, `onBotsUpdated`, `createBot()`, `destroyBot()`, and `updateBot()`.
    -   Additionally autocomplete is available for the available features.

### :bug: Bug Fixes

-   Fixed an issue where webhook errors could not be caught on Safari based browsers.

## V1.4.2

#### Date: 2/11/2021

### :rocket: Improvements

-   Added the ability to zoom by scrolling.
    -   Previously this was possible by holding the Ctrl button down.
-   Added the `#portalCameraControls` tag to allow disabling moving the camera.
    -   Can be set on the portal config bot for the page and inventory portals.
    -   Supported values are:
        -   `player` - Allows the player to move the camera around like normal. (Default)
        -   `false` - Disables camera movement in the portal.

### :bug: Bug Fixes

-   Fixed an issue where the inventory portal color could not be set when the page portal is using an image for the background.

## V1.4.1

#### Date: 2/10/2021

### :rocket: Improvements

-   Added the `player.openCircleWipe()` and `player.closeCircleWipe()` functions.
    -   These are useful for hiding the page portal while transitioning between scenes.
    -   See the documentation for usage information.
-   Added "cube", "helix", and "egg" as additional options for the `#formAddress` tag on menu bots.
-   Added the `input` form for menu bots.
    -   Setting `#form` to "input" on a bot that is in the menu portal will give it an input box that can be typed in.
    -   Typing in the box will send `@onInputTyping` whispers to the bot. And submitting the data by hitting enter or the send button will send a `@onSubmit` whisper to the bot.
    -   Additionally, the text in the input will be stored in the `tempLocal` `#menuItemText` tag.
-   Adjusted the chat bar to be inset in the page portal to give it the feel of being part of the page portal.
-   Added the `#menuPortalStyle` tag to allow customizing the menu portal with CSS.
    -   This works similarly to `#menuItemStyle` except that it applies to the entire menu portal instead of just one item.
    -   Set it on the `#menuPortalConfigBot`.
-   Added the `#portalBackgroundAddress` tag to allow specifying a custom image for the page portal background.
    -   Does not work in VR.

## V1.4.0

#### Date: 2/8/2021

### :rocket: Improvements

-   Added an initial implementation of custom portals.
    -   Custom portals are a way to write scripts that can interact directly with the web browser. This gives you the ability to do anything that is possible from inside a web browser.
    -   The following functions are now available:
        -   `portal.open(portalID, tag, options?)`
        -   `portal.registerPrefix(prefix)`
        -   `portal.buildBundle(tag)`
        -   See the documentation for usage information.
-   Added the `player.download(data, filename, mimeType?)` function.
    -   Useful for downloading arbitrary data in any format you want.
    -   See the documentation for more information.

### :bug: Bug Fixes

-   Fixed an issue that broke bots in the `player` space when a `tempLocal` tag mask was put on them.
-   Fixed an issue that prevented tag masks from being placed on new bots.

## V1.3.14

#### Date: 1/25/2021

### :rocket: Improvements

-   Updated the Terms of Service and Privacy Policy documents.

### :bug: Bug Fixes

-   Fixed an issue where animations would not run while in VR/AR.

## V1.3.13

#### Date: 1/18/2021

### :rocket: Improvements

-   Added the `player.showUploadFiles()` function.
    -   Shows a dialog that can be used to upload arbitrary files.
    -   Returns a promise that resolves with the list of files that were uploaded.
    -   See the documentation for more info.
-   Added the `portal` form.
    -   Displays an entire dimension in place of the bot form.
    -   When set, `#formAddress` will be used as the dimension that should be loaded.

### :bug: Bug Fixes

-   Fixed an issue where bot labels would flicker when scaling the bot.
-   Fixed an issue where tag masks would be incorrectly recorded by the UI as being removed in some cases.
-   Fixed an issue where lines would render incorrectly on the first frame they were setup on.

## V1.3.12

#### Date: 1/13/2021

### :rocket: Improvements

-   Added the Terms of Service and Privacy Policy documents.
    -   The Terms of Service are available at `/terms` (or at `/terms-of-service.txt`).
    -   The Privacy Policy is available at `/privacy-policy` (or at `/privacy-policy.txt`).
-   Added the ability to keep track of the number of `setTimeout()` and `setInterval()` timers that are currently active via the `numberOfActiveTimers` property returned from `perf.getStats()`.
-   Added the `animateTag(bot, tag, options)` and `clearAnimations(bot, tag?)` functions.
    -   `animateTag(bot, tag, options)` - Iteratively changes a tag mask value over time based on the options you provide.
        -   `bot` is the bot or list of bots that should be animated.
        -   `tag` is the tag that should be animated.
        -   `options` is an object that specifies how the tag should be animated. It has the following properties:
            -   `fromValue` - The starting value for the animation.
            -   `toValue` - The ending value.
            -   `duration` - The number of seconds that it should take for the tag to go from the starting value to the ending value.
            -   `easing` - The options for easing the animation.
            -   `tagMaskSpace` - The space that the tag should be changed in. If set to `false` then the tag on the bot will be directly edited.
    -   `clearAnimations(bot, tag?)` - Cancels animations on a bot.
        -   `bot` - The bot or list of bots that should have their animations canceled.
        -   `tag` - Is optional and is the tag that the animations should be canceled for.

### :bug: Bug Fixes

-   Fixed issues with `#labelFontSize = auto` when `#labelPosition != front` or when the bot is rotated.
-   Fixed an issue where non-ASCII characters were being corrupted on download.

## V1.3.11

#### Date: 1/5/2021

### :rocket: Improvements

-   Greatly improved the default layouting behaviour of labels.
    -   Added the `#labelFontSize` tag to control the sizing of the characters in a label. Unlike `#labelSize`, changing this value will cause the label to layout again which will affect word wrapping. Possible values are:
        -   `auto` - Specifies that the system should try to find a font size that fits the text onto the bot. (default)
        -   Any Number - Specifies a specific font size. (1 is previous default)
    -   Added the `#labelWordWrapMode` tag to control the word wrapping behavior of labels. Possible values are:
        -   `breakCharacters` - Specifies that the system should insert line breaks inside words if needed.
        -   `breakWords` - Specifies that the system should insert line breaks between words if needed.
        -   `none` - Specifies that the system should not insert line breaks.
-   Added the ability to control the color of the placeholder text in the chat bar.
    -   Use the `placeholderColor` option when calling `player.showChat()`.

### :bug: Bug Fixes

-   Fixed an issue where atoms that were received before their cause would be discarded.

## V1.3.10

#### Date: 12/29/2020

### :rocket: Improvements

-   Added a button to the Multiline tag editor to make it easy to turn a tag into a Mod tag.

### :bug: Bug Fixes

-   Fixed an issue where script compilation errors would not be handled correctly and would prevent those changes from being communicated to the multiline code editor.

## V1.3.9

#### Date: 12/28/2020

### :boom: Breaking Changes

-   Formulas have been removed and replaced with Mod tags.
    -   Mod tags are tags that start with the DNA Emoji (🧬) and contain JSON data.
    -   Because Mod tags are JSON data, they do not support programmatic computations.
    -   We are making this change because while formulas are powerful, inprecise use of them can result in large slowdowns which is a bad user experience.
    -   The tag data must be valid JSON, so that means using double-quotes `"` for strings and wrapping property names in double-quotes.
        -   Before:
            ```
            =({ color: 'blue', number: 99, toggle: true })
            ```
            After:
            ```
            🧬{ "color": "blue", "number": 99, "toggle": true }
            ```
        -   Before:
            ```
            =([ 1 + 2 ])
            ```
            After:
            ```
            🧬3
            ```
-   Array-like values in tags are now considered strings.
    -   Previously a value like `[1, 2, 3]` was parsed into an array automatically.
    -   This was a little used feature and caused issues for people who simply wanted to store JSON data in a tag.
    -   Now, a value like `[1, 2, 3]` will no longer be parsed and so will appear as the string: `"[1, 2, 3]"`.
    -   If you want CasualOS to parse a tag value as an array, you can use the Mod tags mentioned above.
-   Removed the `error` space.
    -   Also removed the related functions:
        -   `server.destroyErrors()`
        -   `server.loadErrors()`

### :rocket: Improvements

-   Updated Material Icons to v4.0.0.
-   Added `perf.getStats()` as a way to get some statistics on the performance of the server.
-   Various performance improvements:
    -   `getBot('id', id)` is now works in `O(1)` time.
    -   The `tempLocal` and `local` spaces now handle new and deleted bots in a much more performant manner.
-   Fixed an issue where deleted bots in the `shared` space would be treated like they were not deleted on initial load.

### :bug: Bug Fixes

-   Fixed autofocusing newly created tags in the sheetPortal.

## V1.3.8

#### Date: 12/17/2020

### :bug: Bug Fixes

-   Fixed an issue where selecting a color from a `player.showInput()` modal would not save the selected color.

## V1.3.7

#### Date: 12/17/2020

### :boom: Breaking Changes

-   "story" has been renamed to "server". Below is the list of tags, actions and listeners that have been changed:
    -   `#story` -> `#server`.
    -   `server.setupStory()` -> `server.setupServer()`
    -   `server.restoreHistoryMarkToStory()` -> `server.restoreHistoryMarkToServer()`
    -   `server.storyStatuses()` -> `server.serverStatuses()`
    -   `server.storyPlayerCount()` -> `server.serverPlayerCount()`
    -   `player.downloadStory()` -> `player.downloadServer()`
    -   `player.loadStory()` -> `player.loadServer()`
    -   `player.unloadStory()` -> `player.unloadServer()`
    -   `player.getCurrentStory()` -> `player.getCurrentServer()`
    -   `@onStoryAction` -> `@onServerAction`
    -   `@onStoryStreaming` -> `@onServerStreaming`
    -   `@onStoryStreamLost` -> `@onServerStreamLost`
    -   `@onStorySubscribed` -> `@onServerSubscribed`
    -   `@onStoryUnsubscribed` -> `@onServerUnsubscribed`

## V1.3.6

#### Date: 12/17/2020

### :rocket: Improvements

-   Added the ability to show a password input by using the `secret` type with `player.showInput()`.

### :bug: Bug Fixes

-   Fixed an issue where some bots would not be added to the page portal when created in a big batch.
-   Fixed an issue where the `player.showInput()` dialog would appear fullscreen on mobile devices and prevent people from exiting it.
-   Fixed an issue where `@onChatTyping` would be triggered twice for each keystroke.

## V1.3.5

#### Date: 12/15/2020

### :rocket: Improvements

-   Changed `create()` to prevent creating bots that have no tags.
    -   If a bot would be created with zero tags then an error will be thrown.
-   Added a favicon.

### :bug: Bug Fixes

-   Changed the maximum WebSocket message size to 32KB from 128KB.
    -   This will help ensure that we keep below the [AWS API Gateway maximum frame size of 32 KB](https://docs.aws.amazon.com/apigateway/latest/developerguide/limits.html).
-   Fixed an issue where bots that only had a tag mask would not show up in the sheetPortal.

## V1.3.4

#### Date: 12/10/2020

### :rocket: Improvements

-   Added the `EXECUTE_LOADED_STORIES` environment variable to allow reducing server load due to story scripts.
    -   Defaults to `true`.
    -   Setting to `false` will disable all server-side story features except for webhooks and data portals.
        -   This means that some capabilities like `server.setupStory()` will not work when `EXECUTE_LOADED_STORIES` is false.
-   Added gzip compression for HTML, CSS, and JavaScript returned from the server.
-   Improved how some heavy assets are precached so that they can be loaded quickly.
-   Made the browser tab title use the story ID by default.

### :bug: Bug Fixes

-   Fixed an issue where some `.png` files would not load because they were bundled incorrectly.

## V1.3.3

#### Date: 12/10/2020

### :rocket: Improvements

-   Added support for the `apiary-aws` causal repo protocol.
    -   This enables the CasualOS frontend to communicate with instances of the [CasualOS Apiary AWS](https://github.com/casual-simulation/casual-apiary-aws) project.
    -   Use the `CAUSAL_REPO_CONNECTION_PROTOCOL` and `CAUSAL_REPO_CONNECTION_URL` environment variables to control which protocol and URL the frontend should connect to. See the [README in `aux-server`](./src/aux-server/README.md) for more info.
    -   Note that only the following features are supported for AWS Apiaries:
        -   `server.setupStory()`
        -   `server.totalPlayerCount()`
        -   `server.storyPlayerCount()`
        -   `server.players()`
    -   Webhooks are different when the story is hosted on an Apiary.
        -   They require at least one device to have the story loaded for webhooks to function correctly.
        -   They need to be sent to the Apiary host directly. Generally, this is not the same thing as `auxplayer.com` or `casualos.com` so you may need to ask the Apiary manager for it.
-   Added better support for static builds.
    -   Use the `PROXY_CORS_REQUESTS` environment variable during builds to disable support for proxying HTTP requests through the server.
    -   Use `npm run tar:client` after a build to produce a `./temp/output-client.tar.gz` containing all the client code and assets. This can be deployed to S3 or a CDN for static hosting.
    -   Use `npm run package:config` to produce a `./temp/config.json` which can be used for the `/api/config` request that the client makes at startup. Utilizes the environment variables from [the README in `aux-server`](./src/aux-server/README.md) to build the config.

### :bug: Bug Fixes

-   Fixed an issue where it was not possible to change the color of GLTF meshes that did not have a mesh in the GLTF scene root.
-   Fixed an issue where bots created by the ab1 installer would not receive the `@onStorySubscribed` shout.

## V1.3.2

#### Date: 11/17/2020

### :rocket: Improvements

-   Updated the ab-1 bootstrapper to point to AWS S3 for quick loading.

## V1.3.1

#### Date: 11/16/2020

### :rocket: Improvements

-   Added the ability to use the `color` tag on GLTF meshes to apply a color tint to the mesh.

### :bug: Bug Fixes

-   Fixed an issue that prevented deleting the first character of a script/formula in the multi-line editor.
-   Fixed an issue where tag edits on bots in the tempLocal and local spaces would be applied to the multi-line editor twice.

## V1.3.0

#### Date: 11/11/2020

### :rocket: Improvements

-   Added multi-user text editing.
    -   Work on shared bots when editing a tag value with the multi-line editor.
-   Added the cursor bot form.
    -   Used to add a cursor indicator to the multi-line editor.
    -   Works by setting the `form` tag to "cursor" and placing the bot in the corresponding tag portal dimension.
        -   For example, to put a cursor in the multi-line editor for the `test` tag on a bot you would set `{targetBot.id}.test` to true.
    -   Supported tags are:
        -   `color` - Specifies the color of the cursor.
        -   `label` - Specifies a label that should appear on the cursor when the mouse is hovering over it.
        -   `labelColor` - Specifies the color of the text in the cursor label.
        -   `{dimension}Start` - Specifies the index at which the cursor selection starts (Mirrors `cursorStartIndex` from the player bot).
        -   `{dimension}End` - Specifies the index at which the cursor selection ends (Mirrors `cursorEndIndex` from the player bot).
-   Added the `pageTitle`, `cursorStartIndex`, and `cursorEndIndex` tags to the player bot.
    -   `pageTitle` is used to set the title of the current browser tab.
    -   `cursorStartIndex` contains the starting index of the player's text selection inside the multi-line editor.
    -   `cursorEndIndex` contains the ending index of the player's text selection inside the multi-line editor.
    -   Note that when `cursorStartIndex` is larger than `cursorEndIndex` it means that the player has selected text from the right to the left. This is important because text will always be inserted at `cursorEndIndex`.
-   Added the `insertTagText()`, `deleteTagText()`, `insertTagMaskText()`, and `deleteTagMaskText()` functions to allow scripts to work with multi-user text editing.
    -   `insertTagText(bot, tag, index, text)` inserts the given text at the index into the given tag on the given bot.
    -   `insertTagMaskText(bot, tag, index, text, space?)` inserts the given text at the index into the tag and bot. Optionally accepts the space of the tag mask.
    -   `deleteTagText(bot, tag, index, deleteCount)` deletes the given number of characters at the index from the tag and bot.
    -   `deleteTagMaskText(bot, tag, index, deleteCount, space?)` deletes the given number of characters at the index from the tag and bot. Optionally accepts the space of the tag mask.
-   Added the ability to use the `transformer` tag on the player bot to parent the player to a bot.
-   Added the ability to edit tag masks in the tag portal by setting the `tagPortalSpace` tag on the player bot.

## V1.2.21

#### Date: 11/5/2020

### :rocket: Improvements

-   Updated the MongoDB driver to v3.6.2 and added the `MONGO_USE_UNIFIED_TOPOLOGY` environment variable to control whether the driver uses the new unified topology layer.

## V1.2.20

#### Date: 10/27/2020

### :rocket: Improvements

-   Added support for `@onPointerEnter`, `@onPointerExit`, `@onAnyBotPointerEnter` and `@onAnyBotPointerExit` for bots in the menu portal.

### :bug: Bug Fixes

-   Fixed the multiline code editor to not clip tooltips and the autocomplete box.
-   Fixed the menu portal to not break on Hololens (Servo-based browsers) when a progress bar is placed on a menu item.

## V1.2.19

#### Date: 10/22/2020

### :rocket: Improvements

-   Added the `egg` form for bots.
    -   Displays the bot as an egg like how ab-1 appears as an egg before being activated.
-   Added the `hex` form for bots.
    -   Displays the bot as a hexagon.
-   Added the `pagePixelWidth` and `pagePixelHeight` tags to the player bot.
    -   These indicate the size of the image rendered to the page portal in pixels.

### :bug: Bug Fixes

-   Fixed Draco compression support.

## V1.2.18

#### Date: 10/20/2020

### :bug: Bug Fixes

-   Fixed the code editor.

## V1.2.17

#### Date: 10/20/2020

### :rocket: Improvements

-   Improved bots in the menu portal to support additional tags.
    -   Added the ability to change the height of menu items by using `scale` and `scaleY`.
    -   Added the ability to set an icon for a menu item by using the `formAddress` tag.
    -   Added the ability to set arbitrary CSS styles on a menu bot by using the `menuItemStyle` tag.
        -   This lets you use margins and borders to indicate grouping.
    -   Added the ability to show a pie-chart progress bar on a menu item by using the `progressBar` tags.
    -   Added the ability to use `@onPointerUp` and `@onPointerDown` for menu.

## V1.2.16

#### Date: 10/16/2020

### :rocket: Improvements

-   Added the `transformer` tag.
    -   When set to a bot ID, the bot will inherit the position, rotation, and scale of the specified bot inside the page portal.
    -   This produces a "parenting" effect that is common in most 3D graphics engines.

## V1.2.15

#### Date: 10/12/2020

### :rocket: Improvements

-   Added the `experiment.getAnchorPointPosition()` and `math.getAnchorPointOffset()` functions.
    -   These are useful for determining where a bot would be placed if it had a particular anchor point.
    -   See the [docs](https://docs.casualsimulation.com/docs/actions) for more info.

## V1.2.14

#### Date: 10/7/2020

### :bug: Bug Fixes

-   Fixed an issue where calling `server.setupStory()` twice with the same story name would cause the story to be setup twice.
-   Fixed an issue where bots would be incorrectly removed from the menu portal if they existed in both the old and new dimensions.
-   Greatly reduced the number of scenarios where formulas would be recalculated after any change.

## V1.2.13

#### Date: 9/24/2020

### :boom: Breaking Changes

-   Renamed the `_editingBot` tag to `editingBot`.

### :rocket: Improvements

-   sheetPortal Improvements
    -   Added the `@onSheetTagClick` listener which is triggered when a tag name is clicked.
    -   Added the `@onSheetBotIDClick` listener which is triggered when a Bot ID is clicked.
    -   Added the `@onSheetBotClick` listener which is triggered when a bot visualization is clicked in the sheet.
    -   Added the `sheetPortalShowButton` config bot tag to control whether the button in the bottom right corner of the sheet is shown.
    -   Added the `sheetPortalButtonIcon` config bot tag to control the icon on the button in the bottom right corner of the sheet.
    -   Added the `sheetPortalButtonHint` config bot tag to control the tooltip on the button in the bottom right corner of the sheet.
    -   Added the `sheetPortalAllowedTags` config bot tag to control which tags are allowed to be shown and edited in the sheet portal.
    -   Swapped the position of the new bot and new tag buttons in the sheet.
    -   Added the `editingTag` tag which contains the tag that the player is currently editing.

### :bug: Bug Fixes

-   Fixed an issue where cells in the sheet portal would not cover the entire cell area.
-   Fixed an issue where `clearTagMasks()` would error if given a bot that had no tag masks.

## V1.2.12

#### Date: 9/22/2020

### :rocket: Improvements

-   Added the `helix` form.
    -   Displays a DNA strand mesh whose color can be customized.
-   Added tag masks.
    -   Tag masks are special tags that can live in a separate space from their bot.
    -   This makes it possible to create a temporary tag on a shared bot.
    -   Tag masks do not replace tags. Instead, they exist in addition to normal tags and can be used to temporarily hide a normal tag value.
    -   Like bots, tag masks live in a space. This means that a bot can have multiple masks for a particular tag. Currently the supported spaces are:
        -   `tempLocal`
        -   `local`
        -   `player`/`otherPlayers`
        -   `shared`
    -   New scripting features:
        -   All bots now have a `masks` property which works like `tags` except that it creates tag masks in the `tempLocal` space.
        -   All scripts also have a `masks` property which is a shortcut for `bot.masks`.
        -   `setTagMask(bot, tag, value, space?)` is a new function that is able to set the value of a tag mask on the given bot and in the given space. See the documentation for more info.
        -   `clearTagMasks(bot, space?)` is a new function that is able to clear all the tag masks in the given space from a given bot. See the documentation for more info.
    -   Example use cases:
        -   Local click/hover states.
        -   Animations.
        -   Storing decrypted data.

### :100: Other Changes

-   Pinned the Deno version to `v1.4` so that we can decide when to adopt future Deno updates.

### :bug: Bug Fixes

-   Fixed an issue where `server.setupStory()` would load a simulation and never dispose it.
-   Fixed an issue where wrist portals were not being anchored properly.
-   Fixed an issue where pressing enter to make a new tag would put a new line in the current tag value.

## V1.2.11

#### Date: 9/9/2020

### :bug: Bug Fixes

-   Fixed an issue where zooming was broken when the page portal is not anchored to the top left of the screen.

## V1.2.10

#### Date: 9/8/2020

### :bug: Bug Fixes

-   Fixed an issue with the multiline editor getting cut off inside the tag portal.

## V1.2.9

#### Date: 9/8/2020

### :rocket: Improvements

-   Changed the page portal to resize around the tag portal instead of being hidden behind it.

## V1.2.8

#### Date: 9/8/2020

### :boom: Breaking Changes

-   Changed `experiment.localPositionTween()` and `experiment.localRotationTween()` to take different arguments and return a promise.
    -   the 4th parameter is now an options object instead of the easing options.
    -   This options object is able to accept easing and duration values.
    -   Additionally the functions now return promises.
    -   See the docs for examples.

### :bug: Bug Fixes

-   Fixed an issue where `experiment.localPositionTween()` and `experiment.localRotationTween()` may not execute if triggered during `@onCreate()`.

## V1.2.7

#### Date: 9/4/2020

### :boom: Breaking Changes

-   Changed `@onListen` to only be sent to bots which have a listener for the shout/whisper.
    -   Previously `@onListen` would be sent to all bots that were targeted by the shout/whisper.
-   Changed `shout()` and `whisper()` to cost 1 energy point.
    -   This helps prevent infinite loops.
    -   The energy point is only deducted if a bot has a listener for the event.

### :bug: Bug Fixes

-   Fixed an issue where `onBotAdded`, `onAnyBotsAdded`, `onAnyBotsRemoved`, `onBotChanged`, and `onAnyBotsChanged` would reset the energy counter.

## V1.2.6

#### Date: 9/4/2020

### :bug: Bug Fixes

-   Fixed an issue where whispering to a bot that is null or undefined would end up sending a shout to all bots.

## V1.2.5

#### Date: 8/31/2020

### :rocket: Improvements

-   Added the `pageCameraPositionOffset[X,Y,Z]`, `inventoryCameraPositionOffset[X,Y,Z]`, `pageCameraRotationOffset[X,Y,Z]`, and `inventoryCameraRotationOffset[X,Y,Z]` tags.
    -   These can be used to move the camera apart from the player's input.
    -   The position offset tags are especially useful for warping the player around in VR.
-   Added the ability to use the dynamic `import()` keyword to import arbitrary JavaScript modules.
    -   Useful with https://www.skypack.dev/ to import modules from [NPM](https://www.npmjs.com/).
-   Added the ability to use `player.replaceDragBot()` even when not dragging.
-   Improved the camera zoom functionality to zoom the camera towards and away from the mouse.
-   Added the `experiment.localPositionTween()` and `experiment.localRotationTween()` functions.
    -   Locally animates a bot's position/rotation using the given easing type.
    -   During the animation, changes to the bot position will be ignored.
    -   Once the animation is done, changes to the bot will reset the position/rotation to the value that is currently stored.
    -   Check out the docs for detailed usage information and examples.

### :bug: Bug Fixes

-   Fixed the dataPortal to always return raw tag values unless they are formulas.
    -   Issue with returning incorrect JSON data was caused by the built-in CasualOS array parsing.
    -   This fixes it by skipping any parsing of the data.
-   Fixed an issue where keyboard states would not be reset when the player removed focus from the story.
-   Fixed an issue where `server.setupStory()` would crash the deno process due to incorrectly handling deserialized data.

## V1.2.4

#### Date: 8/26/2020

### :rocket: Improvements

-   Added the `tagPortalShowButton` tag to control whether a button should be shown in the tag portal.
    -   The button is placed at the lower right hand side of the tag portal.
    -   Clicking the button will trigger a `@onClick` on the tag portal config bot.
    -   Two additional tags can be used to customize the button:
        -   `tagPortalButtonIcon` is the icon that is shown on the button and can be set to any [Material Icon](https://material.io/resources/icons/?style=baseline).
        -   `tagPortalButtonHint` is the text that should be shown in the tooltip for the button.
-   Added the `frustum` form.
-   Improved `player.showInput()` to automatically save and close when a color is selected from the color picker.
    -   Applies to the `basic` and `swatch` subtypes but not `advanced`.
-   Improved the multiline editor to have a "Docs" button that links to the documentation for the current tag.
-   Improved the tag portal to support using `@` and `#` symbols at the beginning of the tag.
    -   Implemented for consistency with functions like `getBot()`, `getTag()`, etc.
-   Added the `@onAnyBotPointerEnter` and `@onAnyBotPointerExit` listen tags.
    -   These are shouts that happen whenever a `@onPointerEnter` or `@onPointerExit` whisper occurs.
-   Added the `player.getPointerDirection()`, `math.getForwardDirection()` and `math.intersectPlane()` functions.
    -   These are useful for calculating where a pointer is pointing.
-   Added the ability to store uncommitted atoms in MongoDB.
    -   Can be configred with the `STAGE_TYPE` environment variable. Can be set to either `redis` or `mongodb`. Currently defaults to `redis` until a migration path is implemented.
-   Added a bunch of extra GPIO-related functions.
    -   `server.rpioReadpad()`
    -   `server.rpioWritepad()`
    -   `server.rpioPud()`
    -   `server.rpioPoll()`
    -   `server.rpioI2CBegin()`
    -   `server.rpioI2CSetSlaveAddress()`
    -   `server.rpioI2CSetBaudRate()`
    -   `server.rpioI2CSetClockDivider()`
    -   `server.rpioI2CRead()`
    -   `server.rpioI2CWrite()`
    -   `server.rpioI2CEnd()`
    -   `server.rpioPWMSetClockDivider()`
    -   `server.rpioPWMSetRange()`
    -   `server.rpioPWMSetData()`
    -   `server.rpioSPIBegin()`
    -   `server.rpioSPIChipSelect()`
    -   `server.rpioSPISetCSPolarity()`
    -   `server.rpioSPISetClockDivider()`
    -   `server.rpioSPISetDataMode()`
    -   `server.rpioSPITransfer()`
    -   `server.rpioSPIWrite()`,
    -   `server.rpioSPIEnd()`

### :bug: Bug Fixes

-   Fixed to safely allow editing multiline scripts in the sheet cells.
-   Fixed an issue with the tag portal where it would not respond to changes with the `tagPortal` tag if it was already set.
-   Fixed an issue with the Deno sandbox where it wouldn't load due to missing dependencies.
-   Fixed an issue where 3D content would not occlude iframe forms.
    -   Only fixed for non-Safari web browsers.

## V1.2.3

#### Date: 8/20/2020

### :rocket: Improvements

-   Added the tag portal.
    -   The tag portal is similar to the sheet portal but it shows only the multiline editor for the specified bot ID and tag.
    -   Set the `tagPortal` tag on the player bot to a string with a Bot ID and a tag name separated by a period (`.`).
-   Improved `player.playSound(url)` to return a promise that resolves with a sound ID.
    -   This sound ID can be used with `player.cancelSound(soundID)` to stop the sound from playing.
-   Added the `player.bufferSound(url)` and `player.cancelSound(soundID)` functions.
    -   `player.bufferSound(url)` can be used to pre-load a sound so that there will be no delay when using `player.playSound()`.
        -   Returns a promise that resolves once the sound has been loaded.
    -   `player.cancelSound(soundID)` can be used to stop a sound that is already playing.
        -   Returns a promise that resolves once the sound has been canceled.

### :bug: Bug Fixes

-   Fixed an issue where actions that were created in an async script would not be dispatched until the script finished.

## V1.2.2

#### Date: 8/14/2020

### :boom: Breaking Changes

-   Changed `crypto.encrypt()` and `crypto.decrypt()` to return the result directly instead of returning a promise.

### :rocket: Improvements

-   Added the `crypto.createCertificate()`, `crypto.signTag()`, and `crypto.verifyTag()`, `crypto.revokeCertificate()` functions to help with creating certificate chains and signing and validating tag data. Check the docs for detailed usage information.
-   Added an indicator to the multi-line editor that is shown when a tag value is verified.
-   Added the ability to force all scripts to be verified in order to be executed using the `forceSignedScripts` query parameter.
    -   When the query param is set to `true`, all scripts must have a valid signature in order to be executed.
    -   This allows running in a trusted execution environment - thereby preventing unauthorized scripts from running.
-   Replaced builder with ab-1.
    -   ab-1 is a new version of builder which is designed to be easy to extend and improve.
-   Added the `adminSpace.setPassword(oldPassword, newPassword)` function.
    -   Allows changing the password that is used to unlock admin space.
    -   The first parameter is the old password that was used to unlock the space.
    -   The second parameter is the new password that should be used to unlock the space.
-   Added several functions to allow using the GPIO pins on Rasberry Pi.
    -   Currently, all of these functions are experimental and only work on Raspberry Pi.
    -   See the documentation for more information.
    -   `server.exportGpio(pin, mode)`
    -   `server.unexportGpio(pin, mode)`
    -   `server.setGpio(pin, value)`
    -   `server.getGpio(pin)`
    -   `server.rpioInit(options)`
    -   `server.rpioExit()`
    -   `server.rpioOpen(pin, mode, options)`
    -   `server.rpioMode(pin, mode, options)`
    -   `server.rpioRead(pin)`
    -   `server.rpioReadSequence(pin, length)`
    -   `server.rpioWrite(pin, value)`
    -   `server.rpioWriteSequence(pin, buffer)`
    -   `server.rpioClose(pin, options)`

### :bug: Bug Fixes

-   Fixed an issue where using `player.showInput()` with an existing value would not prefill the text box with the existing value.
-   Fixed a performance issue where formulas which were recalculated after every change had a factorial (!) performance cost.
    -   Was caused by two things:
        1.  Some formulas don't have enough information to determine what tags they are dependent on. In these cases, we callback to using an "all" dependency which means that the formula will be recalculated whenever any tag changes.
        2.  These "all" dependencies were included when searching for nested dependencies which meant that we were resolving every "all" dependency for every other "all" dependency. This gives us the effect of searching every possible combination of dependencies instead of only the ones we need, which has a factorial cost.

## V1.2.1

#### Date: 8/4/2020

### :rocket: Improvements

-   Added a server sandbox based on [Deno](https://deno.land/).
    -   Security feature to prevent scripts that are running on the server from harming the underlying system or other stories.
    -   It additionally prevents scripts from accessing random Node.js modules by using `require("module")`.
    -   Finally, it prevents a script from denying service to other stories because the sandbox is run inside a separate process.
-   Improved the sheet portal to display scripts with a monospace font in the sheet cells.
-   Improved the documentation to clarify some things and also mension that bots can be made transparent with the "clear" color.
-   Improved the multi-line text editor to support syntax highlighting for HTML, CSS, and JSON based on whether the tag ends with `.html`, `.css` or `.json`.

### :bug: Bug Fixes

-   Fixed the `lineTo` tag to support arrays of bots and arrays of bot IDs in addition to individual bots and bot IDs.
-   Fixed an issue where deleting a tempLocal bot that was updated in the same script would crash the runtime.
-   Fixed an issue with the `player.showInput()` modal where Android devices using the Google GBoard keyboard wouldn't send input correctly.
-   Fixed an issue where a `@onPlayerPortalChanged` event would be incorrectly triggered after reconnecting to the server.
-   Fixed an issue where the iframe form on iOS 14 Beta 3 would cause the entire scene to disappear.
-   Fixed an issue where loading an image could fail if `formAddress` tag was changed while the image was downloading.
-   Fixed an issue where submitting HTML forms from inside an iframe form was not allowed.

## V1.2.0

### Date: 7/17/2020

### Changes:

-   :rocket: Improvements

    -   Added the `MONGO_USE_NEW_URL_PARSER` environment variable parameter to control whether CasualOS uses the new MongoDB URL Parser. (Defaults to false)
    -   Added a popup to notify the user that data might be lost if they attempt to close the tab while not connected to the server.
    -   Added the following cryptographic functions:
        -   `crypto.sha256(data)`
            -   Calculates the [SHA-256](https://en.wikipedia.org/wiki/SHA-2) hash of the given data.
            -   `data` is the data to calculate the hash of.
            -   Supports strings, numbers, booleans, objects, arrays, and bots.
        -   `crypto.sha512(data)`
            -   Calculates the [SHA-512](https://en.wikipedia.org/wiki/SHA-2) hash of the given data.
            -   `data` is the data to calculate the hash of.
            -   Supports strings, numbers, booleans, objects, arrays, and bots.
        -   `crypto.hmacSha256(key, data)`
            -   Calculates the [HMAC](https://en.wikipedia.org/wiki/HMAC) [SHA-256](https://en.wikipedia.org/wiki/SHA-2) hash of the given data.
            -   `key` is the password that should be used for the message authentication code.
            -   `data` is the data to calculate the HMAC of.
            -   Supports strings, numbers, booleans, objects, arrays, and bots.
        -   `crypto.encrypt(password, data)`
            -   Encrypts the given data with the given password and returns the result as a promise.
            -   `password` is the password to use for encrypting the data.
            -   `data` is the data that should be encrypted.
        -   `crypto.decrypt(password, data)`
            -   Decrypts the given data with the given password and returns the result as a promise.
            -   Only works if the given data is the output of `crypto.encrypt()`.
            -   `password` is the password that was used to encrypt the data.
            -   `data` is the data that should be decrypted.

-   :bug: Bug Fixes
    -   Fixed a race condition where concurrently updating a tag in a script and triggering a dependency update on that same tag could cause the runtime to crash.

## V1.1.18

### Date: 7/10/2020

### Changes:

-   :rocket: Improvements

    -   Improved the `player.run()` function to return a promise that can be awaited to get the result of the script (or wait until the script has been executed).
    -   Improved the `server.loadErrors()` function to return a promise that can be awaited to get the list of bots that were loaded.
    -   Improved the `server.destroyErrors()` function to return a promise that resolves once the error bots are destroyed.
    -   Improved the `server.loadFile()` function to return a promise that resolves once the file is loaded.
    -   Improved the `server.saveFile()` function to return a promise that resolves once the file is saved.
    -   Improved the `server.setupStory()` function to return a promise that resolves once the story is setup.
    -   Improved the `server.browseHistory()` function to return a promise that resolves once the history is loaded.
    -   Improved the `server.markHistory()` function to return a promise that resolves once the history is saved.
    -   Improved the `server.restoreHistoryMark()` function to return a promise that resolves once the history is restored.
    -   Improved the `server.restoreHistoryMarkToStory()` function to return a promise that resolves once the history is restored.
    -   Added the `@onBotAdded` and `@onAnyBotsAdded` listen tags.
        -   These are triggered whenever a bot is added to the local story.
        -   Note that this is different from `@onCreate` because you will be notified whenever a bot is added to the state even if it has already been created.
        -   An example of this are bots in the `otherPlayers` space. You cannot create bots in this space but you will be notified via `@onBotAdded` and `@onAnyBotsAdded`.
        -   `@onBotAdded` is triggered on the bot that was added. There is no `that`.
        -   `@onAnyBotsAdded` is triggered on every bot whenever one or more bots are added.
            -   `that` is an object with the following properties:
                -   `bots` - The array of bots that were added.
    -   Added the `@onAnyBotsRemoved` listen tags.
        -   These are triggered whenever a a bot is removed from the local story.
        -   Note that this is different from `@onDestroy` because you will be notified whenever a bot is removed from the state even if it has not been explicitly destroyed.
        -   An example of this are bots in the `otherPlayers` space. When another player disconnects no `@onDestroy` is fired but you will get a `@onAnyBotsRemoved`.
        -   `@onAnyBotsRemoved` is triggered on every bot whenever one or more bots are removed.
            -   `that` is an object with the following properties:
                -   `botIDs` - The array of bot IDs that were removed.
    -   Added the `@onBotChanged` and `@onAnyBotsChanged` listen tags.
        -   These are triggered whenever a bot is changed in the local story.
        -   Note that you will be notified whenever a bot is changed in the state even if it was changed by another player.
        -   An example of this are bots in the `otherPlayers` space. You cannot update bots in this space but you will be notified via `@onBotChanged` and `@onAnyBotsChanged`.
        -   `@onBotChanged` is triggered on the bot that was changed.
            -   `that` is an object with the following properties:
                -   `tags` - The list of tags that were changed on the bot.
        -   `@onAnyBotsAdded` is triggered on every bot whenever one or more bots are added.
            -   `that` is an array containing objects with the following properties:
                -   `bot` - The bot that was updated.
                -   `tags` - The tags that were changed on the bot.
    -   Added several tags to the player bot:
        -   These tags are updated by CasualOS and can be used to query the current state of the input system.
        -   Camera Tags
            -   These tags contain the position and rotation of the player's camera.
            -   You can use this to communicate where the player is to other players.
            -   `pageCameraPositionX`
            -   `pageCameraPositionY`
            -   `pageCameraPositionZ`
            -   `inventoryCameraPositionX`
            -   `inventoryCameraPositionY`
            -   `inventoryCameraPositionZ`
            -   `pageCameraRotationX`
            -   `pageCameraRotationY`
            -   `pageCameraRotationZ`
            -   `inventoryCameraRotationX`
            -   `inventoryCameraRotationY`
            -   `inventoryCameraRotationZ`
        -   Pointer Tags
            -   These tags contain the position and rotation of the player's pointers.
            -   You can use this to tell where the VR controllers are or where the mouse is pointing.
            -   `mousePointerPositionX`
            -   `mousePointerPositionY`
            -   `mousePointerPositionZ`
            -   `mousePointerRotationX`
            -   `mousePointerRotationY`
            -   `mousePointerRotationZ`
            -   `mousePointerPortal`
            -   `rightPointerPositionX`
            -   `rightPointerPositionY`
            -   `rightPointerPositionZ`
            -   `rightPointerRotationX`
            -   `rightPointerRotationY`
            -   `rightPointerRotationZ`
            -   `rightPointerPortal`
            -   `leftPointerPositionX`
            -   `leftPointerPositionY`
            -   `leftPointerPositionZ`
            -   `leftPointerRotationX`
            -   `leftPointerRotationY`
            -   `leftPointerRotationZ`
            -   `leftPointerPortal`
        -   Button Tags
            -   These tags contain the state of the different buttons.
            -   Possible values are:
                -   `null` - Button is not pressed.
                -   `down` - Button was just pressed.
                -   `held` - Button is being held down.
            -   `mousePointer_left`
            -   `mousePointer_right`
            -   `mousePointer_middle`
            -   `leftPointer_primary`
            -   `leftPointer_squeeze`
            -   `rightPointer_primary`
            -   `rightPointer_squeeze`
            -   `keyboard_[key]`
                -   Replace `[key]` with the key that you want the state of.
                -   For example use `keyboard_a` to get the state of the `a` key.
    -   Added the `player.getCameraPosition(portal?)` function.
        -   `portal` is optional and is the portal (`page` or `inventory`) that the camera position should be retrieved for.
        -   Returns an object with the following properties:
            -   `x`
            -   `y`
            -   `z`
    -   Added the `player.getCameraRotation(portal?)` function.
        -   `portal` is optional and is the portal (`page` or `inventory`) that the camera rotation should be retrieved for.
        -   Returns an object with the following properties:
            -   `x`
            -   `y`
            -   `z`
    -   Added the `player.getPointerPosition(pointer?)` function.
        -   `pointer` is optional and is the pointer (`mouse`, `left` or `right`) that the position should be retrieved for.
        -   Returns an object with the following properties:
            -   `x`
            -   `y`
            -   `z`
    -   Added the `player.getPointerRotation(pointer?)` function.
        -   `pointer` is optional and is the pointer (`mouse`, `left` or `right`) that the rotation should be retrieved for.
        -   Returns an object with the following properties:
            -   `x`
            -   `y`
            -   `z`
    -   Added the `player.getInputState(controller, button)` function.
        -   `controller` is the controller (`mousePointer`, `leftPointer`, `rightPointer`, `keyboard` or `touch`) that the button state should be retrieved from.
        -   `button` is the name of the button that should be retrieved.
        -   Returns a string containing the state of the button or `null` if the button is not pressed.
            -   `"down"` means that the button just started to be pressed.
            -   `"held"` means that the button is being held down.
            -   `null` means that the button is not pressed.
    -   Added the `player.getInputList()` function.
        -   Returns a list of available inputs that can be used by the `player.getInputState()` function.

-   :bug: Bug Fixes
    -   Fixed an issue where toasting recursive objects could break CasualOS.
        -   Fixed by storing a map of previously converted objects to avoid reconverting them infinitely.
        -   Also improved to gracefully handle objects that are nested too deeply.
    -   Fixed an issue with the show input modal where it incorrectly errored sometimes.

## V1.1.17

### Date: 7/3/2020

### Changes:

-   :bug: Bug Fixes
    -   Fixed an issue where the web browser service worker would incorrectly intercept requests for data portals.

## V1.1.16

### Date: 7/2/2020

### Changes:

-   :rocket: Improvements
    -   Added the ability to respond to webhooks by returning data from `@onWebhook`.
        -   If the returned value is a string, then it will be used for the response.
        -   If the returned value is an object, then it should have the following properties:
            -   `data` - The value that should be used as the body of the response.
            -   `headers` - An object that contains the HTTP headers that should be set on the response. (Optional)
            -   `status` - The numerical status code that should be set on the response. (Optional) If omitted, status code 200 will be used.
    -   Added the `dataPortal`.
        -   This is a special portal that only works on web requests and must be specified in the URL.
        -   Setting it to a Bot ID will return the JSON of the bot with the given ID.
        -   Setting it to a tag will return all the values corresponding to the given tag.
        -   Using a tag with a common extension (like `.html`) will tag the data as the corresponding content type so that normal software know how to interpret the data.

## V1.1.15

### Date: 7/2/2020

### Changes:

-   :rocket: Improvements

    -   Added player space to the server.
        -   This lets you send remote whispers to the `server` player.
    -   Added the `server.storyStatuses()` function.
        -   Returns a promise that resolves with a list of stories and the last time each story was updated.
    -   Added the `@onRemotePlayerSubscribed` and `@onRemotePlayerUnsubscribed` listen tags.
        -   They are triggered on _every_ other player when a player joins or leaves the story.
        -   Additionally, they are triggered whenever connection to the other players is lost.
        -   `that` is an object with the following properties:
            -   `playerId` - The ID of the player that joined/left the story.
    -   Added the `uuid()` function.
        -   This function generates and returns a random [UUID](https://en.wikipedia.org/wiki/Universally_unique_identifier).
        -   Useful for creating unique identifiers.

-   Bug Fixes
    -   Fixed an issue where remote shouts would be sent to yourself twice.
    -   Fixed an issue where labels would not always follow the `labelAlignment` tag when the text in the label was small enough to fit within the bot.

## V1.1.14

### Date: 6/29/2020

### Changes:

-   :rocket: Improvements

    -   Improved how the meet portal, page portal, and sheet portal work together to make space for each other.
    -   Added the `left` and `right` options for `meetPortalAnchorPoint`.
    -   Changed the `top` and `bottom` options for `meetPortalAnchorPoint` to occupy half of the screen.
    -   Added the `server.players()` function to get the list of player IDs that are connected to the current story.
        -   Returns a promise that resolves with the list of player IDs.
    -   Added the `remoteWhisper(players, name, arg)` function to make sending messages to other players easy.
        -   Takes the following arguments:
            -   `players` is the player ID or list of player IDs that should receive the shout.
            -   `name` is the name of the message.
            -   `arg` is the data that should be included.
        -   This will trigger a `@onRemoteWhisper` shout on all the specified players.
    -   Added the `remoteShout(name, arg)` function to make sending messages to all players easy.
        -   Takes the following arguments:
            -   `name` is the name of the message.
            -   `arg` is the data that should be included.
    -   Added the `@onRemoteWhisper` listen tag that is shouted when a `remoteWhisper()` or `remoteShout()` is sent to the local player.
        -   `that` is an object with the following properties:
            -   `name` - The name of the shout that was sent.
            -   `that` - The data which was sent.
            -   `playerId` - The ID of the player that sent the shout.

-   Bug Fixes
    -   Fixed an issue that prevented using `lineStyle` in place of `auxLineStyle`.

## V1.1.13

### Date: 6/25/2020

### Changes:

-   :rocket: Improvements

    -   Added the `meetPortal`.
        -   This is a special portal that, instead of loading bots, loads a [Jitsi Meet](https://meet.jit.si/) meeting with the given room code.
        -   All rooms are publicly accessible (but not searchable), so longer room codes will be more private.
        -   You can use the `meetPortalConfigBot` option to reference the bot that should be used to configure the meet portal.
        -   The following options are available:
            -   `meetPortalVisible` - Whether the meet portal should be visible. This allows you to be joined to a meet while keeping your screen on the page portal. (Defaults to true)
            -   `meetPortalAnchorPoint` - The anchor point that the meet portal should use. Possible options are:
                -   `fullscreen` - The meet portal should take the entire screen. (Default)
                -   `top` - The meet portal should take the top of the screen.
                -   `topRight` - The meet portal should take the top-right corner of the screen.
                -   `topLeft` - The meet portal should take the top-left corner of the screen.
                -   `bottom` - The meet portal should take the bottom of the screen.
                -   `bottomRight` - The meet portal should take the bottom-right corner of the screen.
                -   `bottomLeft` - The meet portal should take the bottom-left corner of the screen.
                -   `[top, right, bottom, left]` - The meet portal should use the given values for the CSS top, right, bottom, and left properties respectively.
            -   `meetPortalStyle` - The CSS style that should be applied to the meet portal container.
                -   Should be a JavaScript object.
                -   Each property on the object will map directly to a CSS property.
                -   Useful for moving the meet portal to arbitrary positions.

-   :bug: Bug Fixes

    -   Fixed an issue where the Hololens 2 would not be able to enter AR/VR because a controller's (hand) position would sometimes be null.
    -   Fixed an issue where loading without a story would create a new random story but then immediately unload it.
    -   Fixed an issue where local bots from other stories would be loaded if the current story name happened to be a prefix of the other story name.
    -   Fixed the input modal background.
    -   Fixed the TypeScript definitions for the `player.showInput()` function.

## V1.1.12

### Date: 6/18/2020

### Changes:

-   :bug: Bug Fixes

    -   Fixed an issue where Servo-based browsers would run into a race condition during initialization.

## V1.1.11

### Date: 6/18/2020

### Changes:

-   :rocket: Improvements
    -   Added a reflog and sitelog for stories so that it is possible to track the history of a story branch and which sites have connected to it.
        -   This will make it easier for us to recover from data loss issues in the future since we'll be able to lookup data like the last commit that a branch pointed at or which atoms were added to a branch.
-   :bug: Bug Fixes

    -   Fixed an issue where all bots would appear to be in the `shared` space even though they were not.
    -   Fixed issues with loading on Servo-based browsers.
        -   The issues were mostly related to Servo having not implemented IndexedDB yet.
    -   Fixed an issue where some temporary branches would show up in `server.stories()`.

## V1.1.10

### Date: 6/16/2020

### Changes:

-   :bug: Bug Fixes

    -   Fixed an issue where an incorrectly formatted event would crash the server.
    -   Fixed an issue where the server would incorrectly store atoms added to a temporary branch.

## V1.1.9

### Date: 6/16/2020

### Changes:

-   :rocket: Improvements
    -   Added the `player` and `otherPlayers` spaces.
        -   These spaces are special and interact with each other.
        -   Both the `player` space and `otherPlayers` space are shared but the lifetime of the bots is temporary. In this sense, the bots act like temporary shared bots.
        -   However, bots created in the `player` space will show up in the `otherPlayers` space to other players and vice versa.
        -   This means you can share temporary bots with other players by using the `player` space and see the temporary bots shared by other players by inspecting the `otherPlayers` space.
        -   Important Notes:
            -   The `player` space only contains bots that you create while `otherPlayers` contains bots that other players have created.
            -   You can create, edit, and destroy bots in the `player` space, but not in the `otherPlayers` space.
            -   When you close your session (exit the browser or close the tab), all of your `player` bots will be automatically destroyed. This will also automatically remove them from any `otherPlayers` spaces that they may be in.
-   :bug: Bug Fixes

    -   Fixed an issue where using a single minus sign in a tag would be interpreted as a number.
    -   Fixed an issue where some tags would not be included in the JSON output of a bot.

## V1.1.8

### Date: 6/12/2020

### Changes:

-   :rocket: Improvements

    -   Changed what words the story name auto-generation will use.

## V1.1.7

### Date: 6/11/2020

### Changes:

-   :rocket: Improvements

    -   Added the ability to auto-generate a story name when loading CasualOS without a story.

-   :bug: Bug Fixes
    -   Fixed an issue where objects that have an `id` property that is not a string would break the sheet.

## V1.1.6

### Date: 6/11/2020

### Changes:

-   :boom: Breaking Changes

    -   Renamed all the history tags to not have the `aux` prefix.

-   :rocket: Improvements

    -   Added the `server.storyPlayerCount()` function.
        -   Returns a promise that resolves with the number of players currently connected to the current story.
        -   Optionally accepts a parameter which indicates the story to check.
    -   Added the `server.totalPlayerCount()` function.
        -   Returns a promise that resolves with the total number of players connected to the server.
    -   Added the `server.stories()` function.
        -   Returns a promise that resolves with the list of stories that are on the server.

-   :bug: Bug Fixes
    -   Removed the globals bot tags from the documentation since they no longer exist.

## V1.1.5

### Date: 6/9/2020

### Changes:

-   :boom: Breaking Changes

    -   The following tags have been renamed:
        -   Renamed all the tags so that they no longer have the `aux` prefix. However, any tag not listed below should continue to work with the `aux` prefix without any changes.
        -   Renamed `auxUniverse` to `story`.
        -   Renamed `auxCreator` to `creator`.
            -   Note that the `creator` variable in scripts remains the same.
        -   Renamed `auxConfigBot` to `configBot`.
            -   Note that the `config` variable in scripts remains the same.
        -   Renamed `auxGLTFVersion` to `gltfVersion`.
        -   Renamed `auxPagePortal` to `pagePortal`.
        -   Renamed `auxSheetPortal` to `sheetPortal`.
        -   Renamed `auxInventoryPortal` to `inventoryPortal`.
        -   Renamed `auxMenuPortal` to `menuPortal`.
        -   Renamed `auxLeftWristPortal` to `leftWristPortal`.
        -   Renamed `auxRightWristPortal` to `rightWristPortal`.
        -   Renamed `auxPagePortalConfigBot` to `pagePortalConfigBot`.
        -   Renamed `auxSheetPortalConfigBot` to `sheetPortalConfigBot`.
        -   Renamed `auxInventoryPortalConfigBot` to `inventoryPortalConfigBot`.
        -   Renamed `auxMenuPortalConfigBot` to `menuPortalConfigBot`.
        -   Renamed `auxLeftWristPortalConfigBot` to `leftWristPortalConfigBot`.
        -   Renamed `auxRightWristPortalConfigBot` to `rightWristPortalConfigBot`.
        -   Renamed `_auxEditingBot` to `_editingBot`.
    -   Renamed "universe" to "story". The following tags and functions have been affected:
        -   `auxUniverse` -> `story`
        -   `onUniverseAction` -> `onStoryAction`
        -   `onUniverseStreaming` -> `onStoryStreaming`
            -   The `universe` property has been renamed to `story`
        -   `onUniverseStreamLost` -> `onStoryStreamLost`
            -   The `universe` property has been renamed to `story`
        -   `onUniverseSubscribed` -> `onStorySubscribed`
            -   The `universe` property has been renamed to `story`
        -   `onUniverseUnsubscribed` -> `onStoryUnsubscribed`
            -   The `universe` property has been renamed to `story`
        -   `player.downloadUniverse()` -> `player.downloadStory()`
        -   `player.loadUniverse()` -> `player.loadStory()`
            -   The action type has been renamed from `load_universe` to `load_story`.
        -   `player.unloadUniverse()` -> `player.unloadStory()`
            -   The action type has been renamed from `unload_universe` to `unload_story`.
        -   `player.getCurrentUniverse()` -> `player.getCurrentStory()`
        -   `player.checkout()`
            -   The `processingUniverse` property has been renamed to `processingStory`.
        -   `player.showJoinCode()`
            -   The `universe` property on the `show_join_code` action has been renamed to `story`
        -   `server.restoreHistoryMark()`
            -   The `universe` property on the `restore_history_mark` action has been renamed to `story`.
        -   `server.restoryHistoryMarkToUniverse()` -> `server.restoreHistoryMarkToStory()`
        -   `server.setupUniverse()` -> `server.setupStory()`
            -   The action type has been renamed from `setup_universe` to `setup_story`.

-   :rocket: Improvements

    -   Improved MongoDB to store all atoms for a commit inside the same document. This should improve loading performance since MongoDB will only need to make 1 lookup per universe instead of 1 lookup per atom per universe.
    -   Added admin space.
        -   Admin space is a space that is shared between all universes on the same auxPlayer.
        -   It is locked by default, which means that bots that are in it cannot be created, updated, or destroyed.
        -   You can unlock admin space by using the `adminSpace.unlock(password)` function.
            -   It returns a Promise that resolves once the space is unlocked. If the space was unable to be unlocked, then the promise will reject with an error.
            -   `password` is the password that should be used to unlock the admin space. If incorrect, admin space will remain locked.
    -   Removed the CasualOS tagline from the loading popup.
    -   Improved the `webhook()` and `webhook.post()` functions to return promises.
        -   The promise can be awaited and resolves with the an an object with the following properties:
            -   `data` - The data returned from the webhook. If the returned data was JSON, then this will be an object. Otherwise, it will be a string.
            -   `status` - The numerical HTTP status code that was returned.
            -   `statusText` - The name of the HTTP status code that was returned.
            -   `headers` - The HTTP headers that were included in the response.
    -   Improved the `neighboring()` function to allow omitting the `direction` parameter.
        -   When omitted, all supported directions will be included.
        -   Currently, the supported directions are `front`, `right`, `back`, and `left`.
        -   If an unsupported direction is given, then no bots will be included.
    -   Updated the Documentation website to the [latest version of Docusaurus](https://github.com/facebook/docusaurus/releases/tag/v2.0.0-alpha.56).
    -   Added the `renameTag(bot, originalTag, newTag)` function which makes it easy to rename a tag on a bot or list of bots.
        -   `bot` is the bot or list of bots that should have the tag renamed.
        -   `originalTag` is the name of the tag that should be renamed.
        -   `newTag` is the new name that the tag should have.

-   :bug: Bug Fixes
    -   Fixed an issue where destroying an already destroyed bot would incorrectly destroy an unrelated bot.
    -   Fixed an issue where using `player.run()` to execute an invalid script would cause other actions to fail.
    -   Added some extra spacing to labels to help prevent Z-fighting.
    -   Fixed toasting bots by converting them to copiable values. This will also allow toasting unconventional arguments like function and error objects.
    -   Fixed an issue where the menu would stop repositioning after the inventory portal had been hidden.
    -   Fixed an issue where tapping on the screen while in AR would crash the session.
    -   Fixed an issue where labels would be positioned incorrectly if `#anchorPoint` was set to something other than `bottom`.

## V1.1.4

### Date: 5/18/2020

### Changes:

-   :bug: Bug Fixes
    -   Fixed an issue where Builder could not be created/updated due to being unable to load .aux files with a version field.

## V1.1.3

### Date: 5/18/2020

### Changes:

-   :bug: Bug Fixes
    -   Fixed inconsistent menu item names in Builder.

## V1.1.2

### Date: 5/18/2020

### Changes:

-   :rocket: Improvements

    -   Added the `#auxLabelFontAddress` tag to allow specifying a custom font for a label.
        -   Supports any URL and also the following values:
            -   `roboto` - Specifies that the Roboto font should be used. (default)
            -   `noto-sans-kr` - Specifies that the Noto Sans KR font should be used. This is a Korean-specific font.
        -   Supports [WOFF](https://en.wikipedia.org/wiki/Web_Open_Font_Format) and [OTF](https://en.wikipedia.org/wiki/OpenType) files.
    -   Sheet Changes
        -   Removed the tag filters.
        -   Moved the "Close Sheet" button to be a floating button that is at the lower right corner of the sheet.
        -   Changed the "Close Sheet" button icon and changed the tooltip text to "Page Portal".
        -   Made the `#id` tag not clickable.
    -   Builder Changes
        -   Renamed the "Sheet" and "Sheet New Tab" menu items to "Sheet Portal" and "Sheet Portal New Tab".
        -   Made the chat bar not automatically show when opening a menu.

-   :bug: Bug Fixes
    -   Fixed an issue where updating a bot would not update its raw tags.

## V1.1.1

### Date: 5/7/2020

### Changes:

-   :rocket: Improvements

    -   Added the `#auxPortalDisableCanvasTransparency` tag to allow choosing between transparency for iframes and more correct 3D rendering.

        -   Set this to `true` on the page portal config bot to disable transparency on the canvas element. This will make all 3D models that use alpha textures work better with alpha cutoff.
        -   Note that setting to `true` will make all iframe forms unusable.
        -   Defaults to `false`.

    -   Added the ability to store universe data in CassandraDB.

        -   Note that support for CassandraDB is experimental and probably won't be supported in the future.
        -   If the required environment variables are not specified, then Cassandra support will be disabled.
        -   Use the following environment variables to enable Cassandra support:
            -   `CASSANDRA_AWS_REGION` - This is the AWS region that the Amazon Keyspaces instance is hosted in.
            -   `CASSANDRA_CONTACT_POINTS` - This is the comma-separated list of hostnames that the Cassandra client to connect to on first load. (Required if `CASSANDRA_AWS_REGION` is not specified)
            -   `CASSANDRA_LOCAL_DATACENTER` - This is the name of the data center that the AUX Server is booting up in. (Required if `CASSANDRA_AWS_REGION` is not specified)
            -   `CASSANDRA_KEYSPACE` - This is the name of the keyspace that should be used by the client. (Required for Cassandra)
            -   `CASSANDRA_CREATE_KEYSPACE` - This is a `true`/`false` value indicating whether the client should create the keyspace if it doesn't exist. (Optional)
            -   `CASSANDRA_CERTIFICATE_AUTHORITY` - This is the path to the public key file (PEM format) that should be used. Only required if connecting to a Cassandra server which uses a self-signed certificate.

-   :bug: Bug Fixes
    -   Fixed an issue where loading a GLTF would error if the bot was destroyed while the GLTF was loading.

## V1.1.0

### Date: 4/27/2020

### Changes:

-   :rocket: Improvements

    -   Added the `autoSelect` property to the options in `player.showInput()` and `player.showInputForTags()`.
        -   When set to true, the text in the input box will be automatically selected when the box is displayed.
    -   Made the VR pointer line draw all the way to the bot or grid that it is pointing at.
    -   Changed the layout of sizing of the history bots so that they are easy to distinguish from each other and the labels fit on the bot.
    -   Added the `#auxScaleMode` tag to control how a custom mesh is scaled to fit inside a bot. It supports the following options:
        -   `fit` - The mesh is scaled to fit inside the bot's unit cube. (default)
        -   `absolute` - The mesh uses whatever scale it originally had.

-   :bug: Bug Fixes
    -   Fixed LODs in VR.
        -   There were two issues:
            -   The first was that we were using the incorrect camera for LOD calculations.
            -   The second was that Three.js's Sphere implementation incorrectly calculated the sphere size for perspective cameras.
    -   Fixed some issues with the `destroy()` function where it improperly handled non-bot objects.
    -   Fixed an issue with builder where extra tags would be added to new blank bots.
    -   Fixed an issue with menu bots where they would not send `@onAnyBotClicked` shouts.

## V1.0.27

### Date: 4/22/2020

### Changes:

-   :rocket: Improvements

    -   Added the `player.share(options)` function.
        -   This will trigger the device's social share capabilities to share the given URL or text.
        -   Note that this only works on Android and iOS phones and only works in response to some user action like a click.
        -   `options` is an object with at least one of the following properties:
            -   `url` - The URL to share. (optional)
            -   `text` - The text to share. (optional)
            -   `title` - The title of the document that is being shared. (optional)
    -   Added the `auxLabelAlignment` tag.
        -   Note that this value affects menu bots as well.
        -   Possible values are:
            -   `center` - Aligns the text in the center of the label. (default)
            -   `left` - Aligns the text to the left of the label.
            -   `right` - Aligns the text to the right of the label.
    -   Improved the `auxPointable` tag to affect whether iframes are interactable.

-   :bug: Bug Fixes

    -   Fixed an issue with the iframe form where non square scales would not resize the clickable area of the iframe.

## V1.0.26

### Date: 4/21/2020

### Changes:

-   :boom: Breaking Changes

    -   Changed how universes from other auxPlayers are specified.
        -   This affects the `player.loadUniverse()` function and the `BotManager` API.
        -   Previously, you could load a universe from a different auxPlayer by using a universe ID like:
            -   `otherAuxPlayer.com/*/universeToLoad`
        -   Now, you can load a universe by simply using its full URL. Like this:
            -   `https://otherAuxPlayer.com?auxUniverse=universeToLoad`
        -   Note that this does not affect loading universes from the same auxPlayer. If you pass a universe ID that is not a URL then it will load that particular universe from same auxPlayer.
            -   e.g. `player.loadUniverse("myUniverse")`

*   :rocket: Improvements

    -   Improved the `player.showInputForTag()` modal.
        -   Removed the "Save" and "Cancel" buttons. The tag will be saved automatically.
        -   Hid the modal title when none is provided in the options.
        -   Made the text box in the modal auto-focus.
        -   Made the show/hide animations happen quicker.
    -   Added the `player.showInput(value, options)` function.
        -   Shows an input modal but without requiring a bot and a tag.
        -   Returns a [Promise](https://web.dev/promises/) that resolves with the final value when the input modal is closed.
        -   The function accepts two arguments:
            -   `value` is a string containing the value that should
            -   `options` is an object that takes the same properties that the options for `player.showInputForTag()` takes.
    -   Added the ability to use the [`await` keyword](https://developer.mozilla.org/en-US/docs/Web/JavaScript/Reference/Operators/await) in scripts.
        -   `await` tells the system to wait for a promise to finish before continuing.
        -   This makes it easier to write scripts which deal with tasks that take a while to complete.
    -   Improved Builder to support opening a single bot in a new tab and changed its hover label from "menu" to "|||".

-   :bug: Bug Fixes

    -   Fixed an issue where it was impossible to load an AUX over HTTPS from a UI that was loaded over HTTP.

## V1.0.25

### Date: 4/15/2020

### Changes:

-   :boom: Breaking Changes

    -   Renamed the `billboardZ` auxOrientationMode option to `billboardTop`.

-   :rocket: Improvements

    -   Added the `server.loadErrors(bot, tag)` function to make loading error bots from the error space easy.
        -   `bot` is the bot or bot ID that the errors should be loaded for.
        -   `tag` is the tag that the errors should be loaded for.
    -   Added the `server.destroyErrors()` function to clear all the errors in the universe.
    -   Added the `billboardFront` auxOrientationMode option to billboard the front of a bot instead of its top.
    -   Added the ability to set `auxFormAnimation` to an array.
        -   When set, the list of animations will play in sequence.
        -   The last animation will loop forever until changed.
    -   Added the `experiment.localFormAnimation(bot, animation)` function to play an animation locally.
        -   It will interrupt and restore whichever animation is already playing on the bot.

-   :bug: Bug Fixes

    -   Fixed an issue where tags that were added via the sheet would not be recognized by the `getMod()` function.

## V1.0.24

### Date: 4/14/2020

### Changes:

-   :rocket: Improvements

    -   Added a button on the sheet code editor to show errors that the script has run into.
        -   It is very basic at the moment. There are no line/column numbers, no timestamps, and no way to clear the errors.
        -   Errors are automatically pulled from error space and queried based on the following tags:
            -   `auxError` must be `true`
            -   `auxErrorBot` must be the ID of the bot whose script is in the editor.
            -   `auxErrorTag` must be the name of the tag that is being edited.
        -   The following tags are displayed for each error:
            -   `auxErrorName` is the name of the error that occurred.
            -   `auxErrorMessage` is the message that the error contained.

-   :bug: Bug Fixes

    -   Fixed the color encoding of sprites to use sRGB instead of linear.
    -   Fixed an issue where atoms would be sorted improperly because their causes were improperly treated as different.

## V1.0.23

### Date: 4/12/2020

### Changes:

-   :rocket: Improvements

    -   Improved the handling of `setTimeout()` and `setInterval()` to support creating, updating, and deleting bots while in a callback.

-   :bug: Bug Fixes

    -   Fixed an issue that prevented events produced while in a task from being dispatched.

## V1.0.22

### Date: 4/11/2020

### Changes:

-   :boom: Breaking Changes

    -   The `player.inSheet()` function has been changed to return whether the player bot has a dimension in their `auxSheetPortal`.
        -   Previously, it was used to determine if the player was inside auxBuilder (which no longer exists).
    -   Removed assignment formulas.
        -   Assignment formulas were a special kind of formula where the tag value would be replaced with the result of the formula.
        -   They were removed due to lack of use in addition to other means of achieving the same result being available.
    -   Semantics of `@onUniverseAction` have changed.
        -   Previously, `@onUniverseAction` was run before any particular action was executed but the actions that were dispatched from `@onUniverseAction` were run after the evaluated actions. This led to a scenario in which a `@onUniverseAction` call could overwrite values that were updated by an action that had not been checked yet.
        -   Now, all actions dispatched by `@onUniverseAction` are executed before the action that is being evaluated. This makes the behavior of the data produced by `@onUniverseAction` mirror the runtime behavior of `@onUniverseAction`.

-   :rocket: Features

    -   Added a new runtime for scripts and formulas.
        -   This new runtime is much faster than the previous system and lets us provide features that were not possible before.
        -   _Should_ work exactly the same as the previous system. (There might be a couple of tricky-to-reproduce bugs)
        -   Now supports `setTimeout()` and `setInterval()`.
            -   This lets you write your own custom game loop if you want.
            -   Note that the script energy will only be restored if a user action triggers a shout.
        -   Paves the way for future functionality (not guarenteed):
            -   Change notifications (`@onBotChanged`, `@onBotTagChanged()`, etc.)
            -   Asynchronous functions instead of `responseShout`. (e.g. `const response = await webhook.post("https://example.com", data)`)
    -   Added the `error` space.
        -   The `error` space contains bots that represent errors that have occurred scripts in a universe.
        -   Unlike other spaces, the `error` space does not load all of its bots into the universe automatically.
        -   Instead, they have to be requested via a search query. These queries filter bots by tag/value pairs.
        -   Currently, `error` space is only used for storing errors and there is no way to load bots from the space.
        -   In the future, we will add the ability to load errors via scripts as well as display them in the sheet.
    -   Changed the renderer to output colors in the sRGB color space instead of linear.

-   :bug: Bug Fixes

    -   Fixed an issue where a shout argument might be recognized as a bot even though it isn't.
    -   Fixed an issue where a shout argument with a custom prototype would be overridden.
    -   Fixed a bug in three.js's LegacyGLTFLoader where it was using an old API.

## V1.0.21

### Date: 3/30/2020

### Changes:

-   :bug: Bug Fixes

    -   Fixed an issue where the proxy system would interfere with requests that specified custom HTTP headers.

## V1.0.20

### Date: 3/20/2020

### Changes:

-   :rocket: Improvements

    -   Added the `#auxPointable` tag to determine whether a bot can interact with pointers.
        -   Defaults to `true`.
        -   When `false`, the bot won't be clickable or hoverable and will not receive drop events.
        -   Depending on the `#auxPositioningMode` it is still possible to stack bots on top of it though.
    -   Added the `@onFocusEnter`, `@onFocusExit`, `@onAnyFocusEnter` and `@onAnyFocusExit` listen tags.
        -   These are triggered when a bot is directly in the center of the screen.
        -   Uses the `#auxFocusable` tag to determine whether a bot is focusable.
        -   `that` is an object with the following properties:
            -   `dimension` - The dimension that the the bot was (un)focused in.
            -   `bot` - The bot that was (un)focused.
    -   Added the `nothing` aux form.
        -   Does exactly what it seems. A bot with the `nothing` form has no shape and is unable to be clicked, hovered, or focused.
        -   Labels still work though which makes it convienent for adding extra labels around the dimension.
    -   Added the `#auxPortalShowFocusPoint` tag.
        -   Shows a small sphere in the portal where the portal camera will orbit around.

-   :bug: Bug Fixes

    -   Fixed an issue where LODs would flicker upon changing the bot form by ensuring consistent sizing for the related bounding boxes.
    -   Fixed an issue with panning that would cause the camera orbiting position to be moved off the ground.

## V1.0.19

### Date: 3/19/2020

### Changes:

-   :rocket: Improvements

    -   Added the ability to modify tags directly on bots in `that`/`data` values in listeners.
        -   Allows doing `that.bot.tags.abc = 123` instead of `setTag(that.bot, "abc", 123)`.
    -   Added the `@onGridUp` and `@onGridDown` listeners.
        -   `that` is an object with the following properties:
            -   `dimension` - The dimension that the grid was clicked in.
            -   `position` - The X and Y position that was clicked.
    -   Changed the Level-Of-Detail calculations to use the apparent size of a bot instead of its on-screen size.
        -   Apparent size is the size the bot would appear if it was fully on screen.
        -   Under the new system, the LOD of a that is on screen bot will only change due to zooming the camera. Bots that are fully off screen will always have the minimum LOD.
    -   Added the `@onFileUpload` listener.
        -   `that` is an object with the following properties:
            -   `file` is an object with the following properties:
                -   `name` - The name of the file.
                -   `size` - The size of the file in bytes.
                -   `data` - The data contained in the file.
        -   See the documentation for more information.
    -   Improved the `player.importAux()` function to support importing directly from JSON.
        -   If given a URL, then `player.importAux()` will behave the same as before (download and import).
        -   If given JSON, then `player.importAux()` will simply import it directly.

-   :bug: Bug Fixes
    -   Fixed an issue where the camera matrix was being used before it was updated.

## V1.0.18

### Date: 3/18/2020

### Changes:

-   :rocket: Improvements

    -   Added LOD triggers based on virtual distance.
        -   `@onMaxLODEnter`, `@onMinLODEnter`, `@onMaxLODExit`, `@onMinLODExit` are new listeners that are called when the Max and Min Level-Of-Detail states are entered and exited. There are also "any" versions of these listeners.
            -   `that` is an object with the following properties:
                -   `bot` - The bot that entered/exited the LOD.
                -   `dimension` - The dimension that the LOD was entered/exited in.
        -   The `#auxMaxLODThreshold` and `#auxMinLODThreshold` tags can be used to control when the LODs are entered/exited.
            -   They are numbers between 0 and 1 representing the percentage of the screen that the bot needs to occupy.
            -   The Max LOD is entered when the bot occupies a larger percentage of the screen than the max threshold value.
            -   The Min LOD is entered when the bot occupies a smaller percentage of the screen than the min threshold value.
        -   Only active on bots that specify a listener or threshold value for LODs.

-   :robot: Builder Improvements

    -   Changed the labeling and ordering of several menu items in the menus.
    -   Removed tips from the chat bar.
    -   Removed the "Apply Hover Mod" and "Apply Click Mod" menu items.
    -   Changed Builder to not move when clicking the grid to clear the menu.
    -   Added a "Clear Universe" option to the Builder Egg. Selecting this will create a history mark and then delete every bot in the universe. (it will even delete bots that are marked as not destroyable)

-   :bug: Bug Fixes

    -   Fixed an issue with hovering billboarded bots where their rotation would sometimes be reset which would cause the hover exit and enter events to be continually triggered.
    -   Fixed an issue where creating a history mark would clear changes that were made during the history mark creation.

## V1.0.17

### Date: 3/17/2020

### Changes:

-   :boom: Breaking Changes

    -   Renamed and removed several `auxAnchorPoint` values.
        -   Renamed `centerFront` to `front`.
        -   Renamed `centerBack` to `back`.
        -   Removed `bottomFront`, `bottomBack`, `topFront`, and `topBack`.

-   :rocket: Improvements

    -   Added the ability to specify an array of 3 numbers as the `#auxAnchorPoint` to use a custom offset.

-   :bug: Bug Fixes
    -   Fixed `billboardZ` to rotate with the Y axis of the bot facing upwards.

## V1.0.16

### Date: 3/16/2020

### Changes:

-   :boom: Breaking Changes

    -   Both sprites and iframes now face upwards by default.
    -   `#auxAnchorPoint` has been changed to move the bot form inside of its virtual spacing box.
        -   Previously, both the virtual box and the bot form was moved to try and preserve the absolute positioning of the bot form when changing anchor points.
        -   Now, only the bot form is moved to ensure the correctness of the resulting scale and rotation calculations.
    -   `#auxOrientationMode`
        -   Renamed the `billboardX` option to `billboardZ`.
    -   Changed iframes forms to not support strokes.

-   :rocket: Improvements

    -   Added the following options for `#auxAnchorPoint`
        -   `centerFront` - Positions the bot form such that the center of the form's front face is at the center of the virtual bot.
        -   `centerBack` - Positions the bot form such that the center of the form's back face is at the center of the virtual bot.
        -   `bottomFront` - Positions the bot form such that the bottom of the form's front face is at the center of the virtual bot.
        -   `bottomBack` - Positions the bot form such that the bottom of the form's back face is at the center of the virtual bot.
        -   `top` - Positions the bot form such that the top of the form is at the center of the virtual bot.
        -   `topFront` - Positions the bot form such that the top of the form's front face is at the center of the virtual bot.
        -   `topBack` - Positions the bot form such that the top of the form's back face is at the center of the virtual bot.

-   :bug: Bug Fixes
    -   Fixed issues with scale and rotation when `#auxAnchorPoint` is set to `center`.
    -   Fixed sprite billboarding issues when looking straight down at them.
    -   Fixed an issue where the wrong Z position tag of a bot was used for calculating how bots stack.
    -   Fixed an issue where the bot stroke was being considered for collision detection. This caused bots with strokes to have a much larger hit box than they should have had.

## V1.0.15

### Date: 3/13/2020

### Changes:

-   :boom: Breaking Changes

    -   Replaced all of the experimental iframe tags with the `iframe` `#auxForm`.
        -   `auxIframe`
        -   `auxIframeX`
        -   `auxIframeY`
        -   `auxIframeZ`
        -   `auxIframeSizeX`
        -   `auxIframeSizeY`
        -   `auxIframeRotationX`
        -   `auxIframeRotationY`
        -   `auxIframeRotationZ`
        -   `auxIframeElementWidth`
        -   `auxIframeScale`
    -   Sprites no longer automatically rotate to face the player. You instead have to set `#auxOrientationMode` to `billboard`.

-   :rocket: Improvements

    -   Improved `@onPlayerPortalChanged` to support `auxLeftWristPortal` and `auxRightWristPortal`.
    -   Moved the left and right wrist portals to the top of the wrist instead of the bottom.
    -   Added the `iframe` option for `#auxForm`.
        -   `iframe` has two subtypes:
            -   `html` - This `#auxFormSubtype` displays the HTML in `#auxFormAddress` in the iframe. (Default)
            -   `src` - This `#auxFormSubtype` displays the URL in `#auxFormAddress` in the iframe.
        -   In order to enable interactivity with the loaded website, the bot will only be draggable at the very bottom of the panel.
    -   Added the `#auxAnchorPoint` and `#auxOrientationMode` tags.
        -   Works on all bot forms.
        -   `#auxAnchorPoint` determines the point that the bot scales and rotates around.
            -   Possible values are:
                -   `bottom` - The bot rotates and scales around its bottom point. (Default)
                -   `center` - The bot rotates and scales around its center point.
        -   `#auxOrientationMode` determines how the bot rotates.
            -   Possible values are:
                -   `absolute` - Rotation is taken from the dimension rotation values. (Default)
                -   `billboard` - The bot rotates automatically to face the player.
                -   `billboardX` - The bot rotates left and right automatically to face the player.
                -   `billboardZ` - The bot rotates up and down automatically to face the player.
    -   Improved drag and drop interactions to calculate intersections with other bots instead of just using grid positioning.
        -   This makes it easier drop a bot onto another specific bot.
        -   Can be controlled with the `#auxPortalPointerCollisionMode` tag on a portal config.
            -   Possible values are:
                -   `world` - The mouse pointer collides with other bots in the world when being dragged. (Default)
                -   `grid` - The mouse pointer ignores other bots in the world when being dragged.
    -   Added the ability to animate meshes.
        -   By default the first animation will play if available.
        -   You can control which animation is played using the `#auxFormAnimation` tag.
            -   Set to a string to play an animation by name. (Case sensitive)
            -   Set to a number to play an animation by index.
            -   Set to `false` to stop animating.

-   :robot: Builder Improvements

    -   Added a "Scan" menu item to the builder menu that opens the QR Code scanner to let you import an AUX or mod.
        -   Scanning a URL that ends with `.aux` will try to download the file at the URL and import it as an AUX file.
        -   Scanning some JSON will put Builder into clone mode with the JSON as a mod.
    -   Added a hover state to Builder that changes its label to "menu".
    -   Changed the label of the Builder Egg to "ab-1 config".

-   :book: Documentation

    -   Added documentation for the wrist portals and their related config bot tags.

-   :bug: Bug Fixes
    -   Fixed `player.downloadUniverse()` to only include bots from the shared space.
    -   Fixed an issue where sprites were not clickable or draggable in VR.

## V1.0.14

### Date: 3/6/2020

### Changes:

-   :rocket: Features

    -   Added wrist portals for WebXR
        -   `#auxLeftWristPortal` is attached to the left controller and `#auxRightWristPortal` is attached to the right controller.
        -   You can configure these portals using the `#auxLeftWristPortalConfigBot` and `#auxRightWristPortalConfigBot` tags.
        -   The portals are hidden until you look at them. They are placed underneath your wrist like a wristwatch.
        -   The following tags are available for configuration:
            -   `#auxPortalGridScale` - Changes the size of the grid for the portal. (Defaults to `0.025` for wrist portals)
            -   `#auxWristPortalHeight` - The height of the portal in grid elements. (Defaults to `6`)
            -   `#auxWristPortalWidth` - The width of the portal in grid elements. (Defaults to `6`)
        -   There are a couple of known issues with wrist portals:
            -   3D Text is sometimes improperly aligned.
            -   Lines/Arrows/Walls also have alignment issues.

-   :bug: Bug Fixes
    -   Fixed an issue that caused the inventory to not appear if it was changed multiple times during the same frame.
    -   Fixed an issue that caused the `#auxPortalGridScale` tag to function improperly.

## V1.0.13

### Date: 3/2/2020

### Changes:

-   :bug: Bug Fixes
    -   Fixed an issue that caused all the input to not work.

## V1.0.12

### Date: 3/2/2020

### Changes:

-   :bug: Bug Fixes
    -   Fixed an issue with loading skinned meshes.
    -   Fixed an issue that prevented VR from working when sprites were in the scene.
    -   Fixed an issue where an error in one script would cause other scripts to be skipped.
    -   Fixed an issue where invisible bots are excluded from the colliders list.

## V1.0.11

### Date: 2/27/2020

### Changes:

-   :bug: Bug Fixes
    -   Fixed a configuration value that enabled the 3D debug mode by default.

## V1.0.10

### Date: 2/27/2020

### Changes:

#### :rocket: Improvements

-   Added Basic WebXR Support

    -   This replaces the original WebVR and WebXR support.
    -   Supports both the Oculus Quest and Chrome 80+ on Android.
    -   Supports all pointer events (click, drag, hover).
    -   The `player.device()` function returns whether AR/VR are supported.
    -   The `player.enableAR()` and `player.enableVR()` functions are used to jump into AR/VR.
    -   The world is placed on the ground (if supported by the device) and bots are 1 meter cubed by default.
    -   When using a controller, dragging a bot with `#auxPositioningMode` set to `absolute` will move it in free space.

-   :bug: Bug Fixes
    -   Fixed several issues with using numbers for the `auxUniverse` and `auxPagePortal` query parameters.
    -   Fixed an issue that would cause a service worker to fail to update because an external resource could not be fetched.
    -   Fixed an issue that would cause a stack overflow error when too many uncommitted atoms are loaded.

## V1.0.9

### Date: 2/21/2020

### Changes:

#### :rocket: Improvements

-   The "Create Empty Bot" button is now hidden when opening the sheet for a single bot.

#### :robot: Builder Improvements

-   Re-labeled the "Copy" menu item to "Copy to Clipboard".
-   Re-labeled the "Make Clone" menu item to "Clone".

#### :bug: Bug Fixes

-   Fixed an issue with `getBots(tag, value)` that caused falsy values (like `0` or `false`) to return all bots with the given tag.
-   Fixed an issue where the progress bar's position would only be updated if the progress bar value changed.

## V1.0.8

### Date: 2/20/2020

### Changes:

#### :rocket: Improvements

-   Added the `@onPaste` listener which is triggered when some text is pasted into an AUX.
    -   `that` is an object with the following properties:
        -   `text` - the text that was pasted.

#### :robot: Builder Improvements

-   Changed all the menu items to use normal labels instead of the chat commands.
-   Added a menu item to open a bot directly in the sheet.
-   Added a menu item to copy a bot to the clipboard.
-   Pasting a bot/mod when builder is in the dimension will now put builder into clone mode with the copied bot/mod.
-   Moving builder when builder is in clone mode will now also move the clone.
-   Cloning a bot with a custom scale will now make builder large enough to cover the entire bot.
-   Builder will now automatically hide when the sheet is opened.

## V1.0.7

### Date: 2/19/2020

### Changes:

#### :bug: Bug Fixes

-   Fixed an issue where the hint text for a function was being clipped.
-   Fixed an issue with uploading .aux files that were downloaded from a previous version.
-   Fixed an issue with downloading .aux files in the wrong format.

## V1.0.6

### Date: 2/19/2020

### Changes:

#### :boom: Breaking Changes

-   Renamed `auxLabelAnchor` to `auxLabelPosition`.
-   Renamed `auxProgressBarAnchor` to `auxProgressBarPosition`.
-   Removed the `config` bot.
-   Moved the `#stripePublishableKey` and `#stripeSecretKey` tags from the config bot to the `player.checkout()` and `server.finishCheckout()` function options.
-   `@onUniverseAction` is now a shout.
-   Removed [poly.google.com](https://poly.google.com) support.
    -   To load meshes from poly.google.com, you must make the API requests manually.
    -   See https://casualos.com/home/google-poly-example for an example.

#### :rocket: Improvements

-   Added the `config`, `configTag`, and `tagName` variables.
    -   These variables are useful for creating values and scripts that are shared across multiple bots.
    -   The `config` variable is a shortcut for `getBot("#id", tags.auxConfigBot)`.
    -   The `tagName` variable is the name of the tag that the script is running in.
    -   The `configTag` variable is a shortcut for `config.tags[tagName]`.
-   Made the player menu full width on mobile devices.
-   Improved the sheet portal to load all bots when set to `true`, `id`, or `space`.

#### :bug: Bug Fixes

-   Made bots be hidden while their images are loading.
-   Improved the image loading logic to cache requests for the same URL.

## V1.0.5

### Date: 2/14/2020

### Changes:

#### :book: Documentation

-   Added docs for the `polyApiKey`, `stripePublishableKey`, and `stripeSecretKey` tags.
-   Added a "Player Bot Tags" section with a description of what the player tags do.

#### Other Changes

-   Added support for the webkit-specific versions of the [`requestFullscreen()`](https://developer.mozilla.org/en-US/docs/Web/API/Element/requestFullscreen) function.
    -   This may enable support for fullscreen on iPad, but it also may do nothing.

## V1.0.4

### Date: 2/13/2020

### Changes:

#### :rocket: Features

-   Added the `player.requestFullscreenMode()` and `player.exitFullscreenMode()` functions.
    -   These functions allow jumping in and out of fullscreen, thereby hiding the browser UI controls.
-   Added the `apple-mobile-web-app-*` meta tags to support jumping into fullscreen mode when launching from a bookmark on the iOS home screen.
-   Added the ability to load GLTF and [poly.google.com](https://poly.google.com) meshes.
    -   To load a GLTF model from a URL:
        -   Set `#auxForm` to `mesh`.
        -   Set `#auxFormSubtype` to `gltf`.
        -   Set `#auxFormAddress` to the URL.
    -   To load a model from [poly.google.com](https://poly.google.com):
        -   Set `#auxForm` to `mesh`.
        -   Set `#auxFormSubtype` to `poly`.
        -   Set `#auxFormAddress` to the ID of the model.
-   Added the `face` property to the `@onDrag` and `@onAnyBotDrag` listen arguments.
    -   This is the same value that you would get in an `@onClick`.

#### :robot: Builder Improvements

-   Improved builder to draw a line to the selected bot.

#### :bug: Bug Fixes

-   Fixed positioning of `#auxLabelAnchor` and `#auxProgressBarAnchor` when the values were set to `left` or `right`.

## V1.0.3

### Date: 2/11/2020

### Changes:

#### :robot: Builder Improvements

-   Making a clone of a bot now puts builder into palette mode.
-   Dragging a bot into builder no longer changes builder's color to white.
-   Added the `.help` command to show a list of available commands.
-   Added the `.sleep` command to the helper builder menu.
-   Added the "Go to Builder Dimension` menu action.
-   Added a "Show Join Code" menu item to show a QR Code to quickly join.
-   Waking builder will automatically summon it to the current dimension.
-   Clicking in an empty space when builder is awake will summon him to the clicked space.
-   Made the main builder flat.
-   Builder is now enabled by default in new universes.
-   Added the "Restore Mark" menu item to restore history to the selected history mark.
-   Simplified a bunch of examples.

#### :rocket: Other Features

-   Added the `player.showJoinCode()` function to quickly show a QR Code to join a universe.
-   Made the chat bar auto-focus when it is first shown.

#### :bug: Bug Fixes

-   Fixed an issue that would cause the URL portal tag sync to break, this in turn also caused `@onPlayerPortalChanged` events to not be sent.
    -   This is also the issue that caused the inventory portal colors to not update.
-   Fixed an issue that would cause the tag autocomplete list to stop showing tags when an invalid tag was entered.

## V1.0.2

### Date: 2/10/2020

### Changes:

#### :bug: Bug Fixes

-   Fixed an issue where dragging normal bots was broken.

## V1.0.1

### Date: 2/10/2020

### Changes:

#### :bug: Bug Fixes

-   Fixed an issue with mouse input where dragging the mouse off the browser window would cause the dragging action to persist even when the mouse button is released.
-   Fixed an issue where sometimes a touch handler would be called twice due to event propagation. This would cause other touch events to be lost which would leave the input system in an unrecoverable state.
-   Fixed an issue where sometimes `player.replaceDragBot()` would not work for the entire session.

## V1.0.0

### Date: 2/7/2020

### Changes:

#### :robot: Builder Improvements

-   Renamed the `.summon` command to `.`.
-   Renamed the `.new builder` command to `.clone builder`
-   The Builder menu will now close automatically in the following scenarios:
    -   Any bot is clicked
    -   The grid is clicked
    -   A menu item is selected
    -   A chat command is sent
-   The Builder's cursor is now perfectly flat and is the same color as the Builder.
-   Renamed the default Builder to `ab-1`
-   Dragging a bot into Builder will cause Builder to expand to contain the bot and make Builder produce additional copies of the bot when dragged.
-   Added the `.list commands` command to show a HTML popup with a list of available commands.
-   Added the ability to change the color of the Builder.
-   Updated how hints are displayed in the chat bar.
-   Renamed several labels.

#### :rocket: Other Improvements

-   Moved the "Exit Sheet" button from the bottom of the sheet the top of the sheet. (next to the "Create Bot" button)
-   Added the ability to click a bot in the sheet to hide the sheet and warp to the clicked bot.
-   Added a notification that pops up when a bot ID is copied from the sheet.

#### :bug: Bug Fixes

-   Fixed an issue where destroying a bot during a shout would error if the destroyed bot also had a listener for the same shout.

## V0.11.27

### Date: 2/6/2020

### Changes:

#### :rocket: Features

-   Added an initial version of Builder.
    -   Builder is a bot that helps you build things in aux.
    -   Builder lives in the `auxBuilder` dimension and can be woken up by clicking it.
    -   Builder currently has the following chat commands:
        -   `.. [name]` - Wakes Builder with the given name. If the name is omitted, then the `b001` Builder will be woken.
        -   `.sleep` - Puts Builder to sleep.
        -   `.sheet [dimension]` - Opens the sheet to the given dimension. If the dimension is omitted, then the sheet will be opened for the current dimension.
        -   `.new bot` - Creates a new bot in the current dimension.
        -   `.download` - Downloads the entire universe.
        -   `.upload` - Shows the upload dialog.
        -   `.goto {dimension}` - Redirects the page portal to the given dimension.
        -   `.new universe {universeName}` - Creates a new universe with the given name and opens it in a new tab.
        -   `.show history` - Loads the history and goes to the `auxHistory` dimension.
        -   `.mark history` - Creates a new history mark for the current state.
        -   `.show docs` - Opens the documentation website in a new tab.
        -   `.summon` - Summons the Builder helper into the current dimension.
        -   `.new builder {name}` - Creates a clone of the current builder with the given name.
    -   Builder has a helper bot which will follow you around the universe.
        -   If you enter an empty dimension, the helper bot will automatically appear.
        -   If you enter a dimension that has a bot, you need to summon it using the `.summon` command.
        -   You can click on helper to show a menu of possible options.
        -   Dragging helper will give you a cursor that lets you teleport helper around or select other bots.
        -   Dragging another bot onto helper will turn helper into a pallete so when you drag helper it will make a clone of the other bot.
            -   Clicking helper will return it to normal.
-   Added hotkeys to show/hide the chat bar.
    -   Use the `~` key to show the char bar.
    -   Use the `3342` finger tap code on mobile to show the chat bar.
    -   Use a `5` finger tap on mobile to hide the chat bar.

#### :bug: Bug Fixes

-   Fixed an issue where creating a bot inside a shout would prevent the new bot from being modified by future shouts.
-   Fixed an issue where creating and then updating a bot that was not in the shared space would cause all the updates to be incorrectly routed to the shared space and dropped.

## V0.11.26

### Date: 2/4/2020

### Changes:

#### :book: Documentation

-   Added documentation for the following actions:
    -   `player.getCurrentUniverse()`
    -   `player.getCurrentDimension()`
    -   `player.getInventoryDimension()`
    -   `player.getMenuDimension()`
    -   `player.goToURL()`
    -   `player.openURL()`
    -   `player.getBot()`
    -   `player.playSound()`
    -   `player.showHtml()`
    -   `player.hideHtml()`
    -   `player.tweenTo()`
    -   `player.moveTo()`
    -   `player.openQRCodeScanner()`
    -   `player.closeQRCodeScanner()`
    -   `player.showQRCode()`
    -   `player.hideQRCode()`
    -   `player.openBarcodeScanner()`
    -   `player.closeBarcodeScanner()`
    -   `player.showBarcode()`
    -   `player.hideBarcode()`
    -   `player.loadUniverse()`
    -   `player.unloadUniverse()`
    -   `player.importAUX()`
    -   `player.hasBotInInventory()`
    -   `player.showInputForTag()`
    -   `player.checkout()`
    -   `player.openDevConsole()`
    -   `server.finishCheckout()`
    -   `server.loadFile()`
    -   `server.saveFile()`
    -   `server.shell()`
    -   `server.backupToGithub()`
    -   `server.backupAsDownload()`
    -   `superShout()`
    -   `action.perform()`
    -   `action.reject()`
    -   `getBotTagValues()`
    -   `remote()`
    -   `webhook()`
    -   `webhook.post()`
    -   `byMod()`
    -   `neighboring()`
    -   `either()`
    -   `not()`
    -   `removeTags()`
    -   `subtractMods()`
    -   `getTag()`
    -   `setTag()`
    -   `math.sum()`
    -   `math.avg()`
    -   `math.abs()`
    -   `math.sqrt()`
    -   `math.stdDev()`
    -   `math.randomInt()`
    -   `math.random()`
-   Removed the following functions:
    -   `renameTagsFromDotCaseToCamelCase()`
    -   `server.sayHello()`
    -   `server.echo()`

#### :bug: Bug Fixes

-   Fixed an issue that prevented `changeState()` from working on bots which were provided from a `that`/`data` argument.

## V0.11.25

### Date: 1/31/2020

### Changes:

#### :boom: **Breaking Changes**

-   Replaced the `@onPlayerEnterDimension` listener with `@onPlayerPortalChanged`.
    -   `@onPlayerPortalChanged` is called whenever any portal changes whereas `@onPlayerEnterDimension` was only called for `auxPagePortal`.
    -   Additionally, this fixes some of the issues that `@onPlayerEnterDimension` ran into.
-   Changed the Webhook URLs to the new URL scheme.
    -   Instead of `https://auxplayer.com/{dimension}/{universe}` you should use `https://auxplayer.com/webhook?auxUniverse={universe}`

#### :rocket: Features

-   Added the ability to click a Bot ID in the sheet to copy it.

#### :bug: Bug Fixes

-   Fixed an issue that prevented the portals from reverting to default values if the config bot for the portal was cleared.

## V0.11.24

### Date: 1/31/2020

### Changes:

#### :boom: **Breaking Changes**

-   Renamed the following tags:
    -   `_auxUserDimension` -> `auxPagePortal`
    -   `_auxUserInventoryDimension` -> `auxInventoryPortal`
    -   `_auxUserMenuDimension` -> `auxMenuPortal`
    -   `_auxUserUniverse` -> `auxUniverse`
    -   `auxDimensionColor` -> `auxPortalColor`
    -   `auxDimensionLocked` -> `auxPortalLocked`
    -   `auxDimensionRotatable` -> `auxPortalRotatable`
    -   `auxDimensionPannable` -> `auxPortalPannable`
    -   `auxDimensionPannableMaxX` -> `auxPortalPannableMaxX`
    -   `auxDimensionPannableMaxY` -> `auxPortalPannableMaxY`
    -   `auxDimensionPannableMinX` -> `auxPortalPannableMinX`
    -   `auxDimensionPannableMinY` -> `auxPortalPannableMinY`
    -   `auxDimensionZoomable` -> `auxPortalZoomable`
    -   `auxDimensionZoomableMax` -> `auxPortalZoomableMax`
    -   `auxDimensionZoomableMin` -> `auxPortalZoomableMin`
    -   `auxDimensionPlayerZoom` -> `auxPortalPlayerZoom`
    -   `auxDimensionPlayerRotationX` -> `auxPortalPlayerRotationX`
    -   `auxDimensionPlayerRotationY` -> `auxPortalPlayerRotationY`
    -   `auxDimensionGridScale` -> `auxPortalGridScale`
    -   `auxDimensionSurfaceScale` -> `auxPortalSurfaceScale`
    -   `auxDimensionInventoryHeight` -> `auxInventoryPortalHeight`
    -   `auxDimensionInventoryResizable` -> `auxInventoryPortalResizable`
    -   Removed all the inventory-specific dimension config tags in favor of the normal ones.
        -   e.g. `auxDimensionInventoryColor` is now just `auxPortalColor`
-   Removed the following tags:
    -   `aux._lastActiveTime`
    -   `_auxSelection`
    -   `aux.connected`
    -   `_auxUser`
    -   `auxUserUniversesDimension`
    -   `auxDimensionConfig`
-   Removed the following function:
    -   `player.isConnected()`
-   The `player.isInDimension()` function has been updated to check whether the page portal is showing the given dimension.
-   Dimensions can no longer be configured using the `auxDimensionConfig` tag.
    -   Instead of configuring dimensions, you must configure portals.
    -   Use the new `aux{type}PortalConfigBot` (like `auxPagePortalConfigBot`) tags to specify the bot that should configure the portal.
    -   The you can find a list of the possible tags under the "Portal Config Tags" header in the documentation.
-   Channel Designer is no more.
    -   In addition, the URL scheme has changed. Instead of `auxplayer.com/*{dimension}/{universe}` to get the sheet, you now have to specify the portals via URL query parameters. (e.g. `auxplayer.com?auxUniverse={universe}&auxSheetPortal={dimension}`)
    -   The possible portal values are:
        -   `auxSheetPortal` - Loads the sheet with the given dimension.
        -   `auxPagePortal` - Loads the normal 3D view with the given dimension.
        -   `auxMenuPortal` - Loads the menu with the given dimension.
        -   `auxInventoryPortal` - Loads the inventory with the given dimension.
    -   As a shortcut, you can go to `casualos.com/{dimension}/{universe}` and it will redirect you to `auxplayer.com?auxUniverse={universe}&auxPagePortal={dimension}` or `auxplayer.com?auxUniverse={universe}&auxSheetPortal={dimension}` depending on if you include the `*` for the dimension.

#### :rocket: Features

-   Added the `player.getPortalDimension(portal)` function.
    -   `portal` is a string with the name of the portal. Can be one of the following options:
        -   `page` - Gets the `auxPagePortal` tag.
        -   `inventory` - Gets the `auxInventoryPortal` tag.
        -   `menu` - Gets the `auxMenuPortal` tag.
        -   `sheet` - Gets the `auxSheetPortal` tag.
        -   `universes` - Gets the `auxUniversesPortal` tag.
        -   You can also give it a tag that ends with `"Portal"` to get that tag directly. (e.g. `auxPagePortal` will return `auxPagePortal`)
-   Added the `player.getDimensionalDepth(dimension)` function.
    -   `dimension` is the dimension that should be searched for.
    -   Returns the distance between the player bot and the given dimension.
        -   A return value of `0` means that the player bot is in the given dimension.
        -   A return value of `1` means that the player bot is viewing the given dimension through a portal.
        -   A return value of `-1` means that the player bot cannot access the given dimension at this moment.
-   Added the ability to show the sheet in auxPlayer by setting the `auxSheetPortal` tag on the player bot.

#### :bug: Bug Fixes

-   Fixed an issue where the inventory camera would be placed at an impossible location if the inventory was hidden during startup.
-   Fixed an issue with the inventory where setting `auxInventoryPortal` to null or `undefined` would not hide it.
-   Fixed an issue where setting a dimension tag to a number would place the bot in the dimension.
-   Fixed an issue where tag autocomplete results would become duplicated after closing and reopening the sheet.

## V0.11.23

### Date: 1/23/2020

### Changes:

#### :boom: **Breaking Changes**

-   Renamed the `player.inDesigner()` function to `player.inSheet()`.
-   Changed the `player.showChat(placeholder)` function to set the placeholder of the chat bar instead of the prefill.
-   Removed the ability to trigger a listener by clicking the play button in the code editor.
-   Removed the side menu from auxPlayer.
-   Removed [sharp](https://github.com/lovell/sharp) to allow us to make ARM builds on macOS.

#### :rocket: Features

-   Added the ability to specify an options object when calling `player.showChat(options)`.
    -   `options` is an object with the following properties:
        -   `placeholder` - The placeholder. Will override the existing placeholder. (optional)
        -   `prefill` - The prefill. Will only be set if there is no text already in the chat bar. (optional)
-   Added the ability to click the `id` tag in the sheet to load all the bots.
-   Added the ability to use the browser back button in the sheet.
-   Added the version number to the loading popup.
-   Added the `player.version()` function which gets information about the current version number.
    -   Returns an object with the following properties:
        -   `hash` - The Git hash that the build was made from.
        -   `version` - The Git tag that the build was made from.
        -   `major` - The major number of the build.
        -   `minor` - The minor number of the build.
        -   `patch` - The patch number of the build.
-   Improved the chat bar to remove focus from the input box when the "Send Message" button is clicked/tapped.
    -   This should cause the on-screen keyboard to automatically close.
-   Improved the menu positioning so that it will appear at the bottom of the screen when the inventory is hidden.
-   Added the ability to resize the code editor window.
-   Added the `player.device()` function which gets information about the current device.
    -   Returns an object with the following properties:
        -   `supportsAR` - Whether AR is supported.
        -   `supportsVR` - Whether VR is supported.
-   Added the `player.enableAR()` and `player.disableAR()` functions.
-   Added the `player.enableVR()` and `player.disableVR()` functions.

#### :bug: Bug Fixes

-   Fixed an issue where hidden tags would not get a button to toggle their visiblity in the sheet.
-   Fixed an issue where the `space` tag in the sheet would sometimes show an incorrect value.
-   Fixed an issue where sometimes AUX would crash when multiple tabs were open due to a race condition.
-   Fixed an issue where bots from the history space would not be findable in scripts.

## V0.11.22

### Date: 1/16/2020

### Changes:

-   **Breaking Changes**
    -   Changed player bots to use the `tempLocal` space.
        -   This means that refreshing the page won't pollute the universe with a ton of extra bots.
    -   `player.loadUniverse()` will now create bots in the `tempLocal` space.
        -   Previously they were created in the `shared` space.
-   Improvements
    -   Added the ability to create, load, and restore version marks.
        -   The `player.markHistory(options)` function creates a history mark for the current version.
            -   `options` is an object with the following properties:
                -   `message` - The message that the new mark should have.
        -   The `player.browseHistory()` function loads the `history` space with all the marks that the universe has.
        -   The `player.restoreHistoryMark(mark)` function restores the state in the given mark to the universe.
            -   `mark` - The bot or bot ID of the mark that should be restored.
        -   The `player.restoreHistoryMarkToUniverse(mark, universe)` function restores the state in the given mark to the given universe.
            -   `mark` - The bot or bot ID of the mark that should be restored.
            -   `universe` - The universe that the mark should be restored to.
    -   Changed the CORS settings to allow access from any origin.

## V0.11.21

### Date: 1/14/2020

### Changes:

-   **Breaking Changes**
    -   Renamed the `player.showUploadUniverse()` function to `player.showUploadAuxFile()`.
-   Improvements
    -   Added the `@onAnyCreate` shout listener.
        -   `that` is an object with the following properties:
            -   `bot` - The bot that was created.

## V0.11.20

### Date: 1/13/2020

### Changes:

-   **Breaking Changes**
    -   Renamed context to dimension.
        -   All the `auxContext*` tags have been renamed to `auxDimension*`.
        -   Listeners like `@onDrop`, `@onModDrop`, `@onClick`, etc. now have a `dimension` property in the `data` argument instead of `context`.
        -   The `@onPlayerEnterContext` listener has been renamed to `@onPlayerEnterDimension`.
        -   The `_auxUserContext`, `_auxUserMenuContext`, `_auxUserInventoryContext`, and `_auxUserChannelsContext` have been renamed to use dimension instead of context.
    -   Renamed channel to universe.
        -   All the `auxChannel*` tags have been renamed to `auxUniverse*`.
        -   The `_auxUserChannelsContext` tag has been renamed to `_auxUserUniversesDimension`.
        -   The `_auxUserChannel` tag has been renamed to `_auxUserUniverse`.
        -   The `player.setupChannel()` function has been renamed to `player.setupUniverse()`.
        -   The `player.loadChannel()` and `player.unloadChannel()` functions have been renamed to `player.loadUniverse()` and `player.unloadUniverse()`.
        -   The `player.getCurrentChannel()` function has been renamed to `player.getCurrentUniverse()`.
        -   The `setup_channel` action type has been renamed to `setup_universe`.
        -   The `@onChannel*` listen tags have been renamed to `@onUniverse*`.
            -   Also the `channel` property in the `data` argument has been renamed to `universe`.
    -   Renamed the `auxDimensionRotation` (`auxContextRotation`) tags to `auxDimensionOrientation`.
    -   You no longer need to define a dimension bot (context bot) in order to view a dimension in auxPlayer.
        -   You can still configure a dimension using the `auxDimensionConfig` tag (renamed from `auxContext`).
    -   Channel Designer is no more!
        -   It has been replaced with the "sheet dimension" (bot table).
        -   You can show _any_ dimension in the sheet by putting a `*` in front of the dimension name in the URL.
            -   e.g. `https://auxplayer.com/*home/example` if you wanted to view the `home` dimension in the sheet from the `example` universe.
            -   Going to just `*` will show all bots in the universe in the sheet. (which is very slow at the moment)
        -   You can also jump directly into auxPlayer by using the "Open dimension in auxPlayer" button that is next to the tag filters.
    -   Removed the `player.isDesigner()` function.
    -   Renamed `auxShape` to `auxForm`.
    -   Renamed `auxImage` to `auxFormAddress`.
-   Improvements
    -   Added the `player.showChat()` and `player.hideChat()` functions.
        -   These show/hide the chat bar in auxPlayer.
        -   Typing in the chat bar will trigger a `@onChatUpdated` shout with the text in the chat bar.
        -   Pressing Enter or clicking the send button on the chat bar will trigger a `@onChatEnter` shout with the text in the chat bar.
    -   Added the `@onChat` shout listener.
        -   Triggered when the user sends a message using the chat bar.
        -   `that` is an object with the following properties:
            -   `message` - The message that was sent.
    -   Added the `@onChatTyping` shout listener.
        -   Triggered when the user edits the text in the chat bar.
        -   `that` is an object with the following properties:
            -   `message` - The message that is in the chat bar after the user edited it.
    -   Added the `player.run(script)` function.
        -   `script` is the script text that should be executed.
        -   Works by sending a `run_script` action. This allows `@onUniverseAction()` listener to intercept and prevent scripts.
    -   Added the ability to click a tag in the bot table to teleport to that dimension.
    -   Added a play button to the right side of the code editor to run scripts for quick debugging.
    -   Added the `player.downloadBots(bots, filename)` function.
        -   The first parameter is an array of bots that should be downloaded.
        -   The second parameter is the name of the file that is downloaded.
    -   Added the `player.showUploadUniverse()` function.
        -   Shows a dialog that lets the user upload `.aux` files.
-   Other Changes
    -   Changed the "AUX Player" and "Channel Designer" tab titles to "auxPlayer".
    -   Removed the colored dots from tag labels in the bot table.
-   Bug Fixes
    -   `auxIframe` now supports URLs with `*` characters in them.
    -   Fixed an issue with the menu dimension that would cause items to remain even though a different dimension should be visible.

## V0.11.19

### Date: 12/31/2019

### Changes:

-   Bug Fixes
    -   Fixed an issue where the "Create Empty Bot" button in the bot table was hidden when a mod was selected.

## V0.11.18

### Date: 12/30/2019

### Changes:

-   Improvements
    -   Showing hidden tags in the bot table will now also show the `shared` tag.
    -   Removed the multi-select button from the bot table.
    -   Removed the create context button from the bot table.
    -   Removed the clear search button from the bot table.
    -   Removed the "create mod from selection" button from the bot table.
    -   Added the ability to click/tap on a bot preview in the bot table to select a mod of it.
    -   Added the ability to drag a bot preview in the bot table to drag a mod of it.
    -   Hid the ID tag when a mod is selected.
    -   Hid all other buttons when a mod is selected in the bot table.

## V0.11.17

### Date: 12/20/2019

### Changes:

-   **Breaking Changes**
    -   Changed `@onDrop`, `@onDropEnter`, and `@onDropExit` to use the same parameters.
        -   `that` is an object with the following properties:
            -   `dragBot` - The bot that is being dragged.
            -   `to` - an object with the following properties:
                -   `context` - The context the bot is being dragged into.
                -   `x` - The X grid position the bot is being dragged to.
                -   `y` - The Y grid position the bot is being dragged to.
                -   `bot` - The bot that the `dragBot` is being dragged onto.
            -   `from` - an object with the following properties:
                -   `context` The context the bot is being dragged from.
                -   `x` - The X grid position the bot is being dragged from.
                -   `y` - The Y grid position the bot is being dragged from.
-   Improvements
    -   `create()` will now automatically set the `auxCreator` tag to `null` if it references a bot that is in a different space from the created bot.
    -   Also `create()` will not set the `auxCreator` tag to `null` if it references a non-existent bot.
    -   Added the `changeState(bot, stateName, groupName)` function to help with building state machines.
        -   Sets the `[groupName]` tag to `[stateName]` on `bot` and sends "on enter" and "on exit" whispers to the bot that was updated.
        -   `groupName` defaults to `"state"` if not specified.
        -   If the state has changed, then a `@[groupName][previousStateName]OnExit()` and `@[groupName][stateName]OnEnter()` whispers are sent to the updated bot.
            -   `that` is a object with the following properties:
                -   `from` - The previous state name.
                -   `to` - The next state name.
        -   Example: Running `changeState(bot, "Running")` will set the `state` tag to `"Running"` and will send a `@stateRunningOnEnter()` whisper to the bot.

## V0.11.16

### Date: 12/19/2019

### Changes:

-   **Breaking Changes**
    -   Renamed `onBotDrag` and `onBotDrop` to `onDrag` and `onDrop` respectively.
    -   Renamed `onMod` to `onModDrop`.
    -   Removed `onCombine`, `onCombineEnter`, and `onCombineExit`.
    -   Dropping a mod in an empty space will no longer create a new bot.
    -   Setting `auxPositioningMode` to `absolute` will no longer prevent mods.
    -   Changed `applyMod()` and `subtractMods()` to not send `onMod()` events.
    -   Renamed the `diffs` property on the `onModDrop` argument to `mod`.
-   Improvements
    -   Added `onModDropEnter` and `onModDropExit` listeners for when a mod is dragged onto or off of a bot.
        -   The bot that the mod will be applied to recieves the `onModDropEnter` and `onModDropExit` events.
    -   If a custom `onModDrop` listener is provided, then the mod will not be applied. It is up to the `onModDrop` listener to apply the mod via `applyMod(this, that.mod)`.
    -   Added `onDropEnter` and `onDropExit` listeners for when a bot is dragged onto or off of another bot.
        -   Both the bot that is being dragged and the bot that they are on top of will recieve the `onDropEnter` and `onDropExit` events.
        -   Note that `onDropEnter` and `onDropExit` events will fire even if one of the bots is not stackable.
        -   They have the following parameters:
            -   `draggedBot` - the bot that is being dragged.
            -   `otherBot` - the bot that the dragged bot is on top of.
            -   `context` - the context that this is happening in.
    -   Improved `onDrop` to be sent to both the dragged bot and the bot that it is dropped on top of.
        -   The event will fire on the other bot even if it has `auxPositioningMode` set to `absolute`.
    -   Added the `player.setClipboard()` function that is able to set the user's clipboard to the given text.
        -   ex. `player.setClipboard("abc")` will set the user's clipboard to "abc".
        -   On Chrome and Firefox, the text will be copied directly to the user's clipboard.
        -   On Safari and all iOS browsers, a popup will be triggered with a copy button allowing the user to copy the text to their clipboard.
    -   Tags that contain listeners will now display with a @ symbol in front of the tag name.
    -   Tags that contain formulas will now display with a = sign after the tag name.
    -   Removed the @ symbol from the first line in the code editor when editing a script.
    -   Added the ability to use an @ symbol while creating a new tag to prefill the editor with an @.
    -   Added the ability to use @ symbols in tags in `getTag()`, `setTag()`, `getBot()`, `getBots()`, `byTag()`, `shout()`, and `whisper()`.
    -   Added tag filters for listener tags and formula tags to the bot table.
    -   Added the ability to detect the `tags` variable in scripts as a reference to tags.
        -   This is useful for knowing when to update a formula.
        -   Also works with the `raw` variable.
        -   Limitations:
            -   Does not detect references via the `bot` or `this` variables. (e.g. `bot.tags.abc`)
            -   Does not detect references via other bots. (e.g. `otherBot.tags.abc`)
            -   Does not detect references if a function is called on the tag. (e.g. `tags.name.toString()`)
        -   If you need to work around the limitations, use the `getTag()` function.

## V0.11.15

### Date: 12/17/2019

### Changes:

-   Bug Fixes
    -   Fixed an issue where `player.replaceDragBot()` actions were not getting processed because some data was improperly formatted.
    -   Resolved issue with inventory not remaining in place on resizing.

## V0.11.14

### Date: 12/16/2019

### Changes:

-   **Breaking Changes**

    -   Removed `auxStackable` and replaced it with `auxPositioningMode`.
        -   `auxPositioningMode` has two possible values:
            -   `stack` - Indicates that the bot will stack on top of other bots (default)
            -   `absolute` - Indicates that the bot will ignore other bots when positioning.
    -   Removed the `createTemp()` function.
        -   It has been replaced with the `{ space: "value" }` mod.
        -   e.g. Instead of `createTemp()` you should use `create({ space: "tempLocal" })`.
    -   Removed the `cookie` bot. It has been replaced with the `local` space.
    -   Removed the following functions:
        -   `addToContextMod()`
        -   `removeFromContextMod()`
        -   `addToMenuMod()`
        -   `removeFromMenuMod()`
        -   `setPositionMod()`
        -   `from()`
            -   You can use a mod declaration with the new `getID()` function to achieve the same functionality:
            -   `{ auxCreator: getID(bot) }`
    -   Renamed the `createdBy()` filter function to `byCreator()`.

-   Improvements
    -   Added the `space` tag which indicates where a bot will be stored.
        -   The following spaces are currently available:
            -   `shared` - This space is shared among multiple users and is persistent. This is the default space for bots if not specified.
            -   `tempLocal` - This space is not shared and is cleared every time the browser refreshes.
            -   `local` - This space is kept on your device and is persistent.
        -   When creating a bot, you can set the space that it will be stored in using a `{ space: "value" }` mod.
            -   e.g. `create({ space: "local" })` will create a new bot in the `local` space.
            -   Creating a bot from another bot will inherit spaces. So cloning a `tempLocal` bot will produce another `tempLocal` bot. You can of course override this using a mod.
        -   You can search for bots in a specific space using the `bySpace()` filter function.
            -   e.g. `getBots(bySpace("local"))` will get all the bots in the `local` space.
            -   It is simply an alternative way to do `getBots(byTag("space", value))`.
    -   Added the following functions:
        -   `getID(bot)` gets the ID of a bot. If given a string, then that will be returned instead.
        -   `getJSON(data)` gets a JSON string for the given data.
-   Bug Fixes
    -   Resolved issue of orientation inverting then attepting to resize the inventory once the viewport has beeen panned.

## V0.11.13

### Date: 12/13/2019

### Changes:

-   Bug Fixes
    -   Fixed an issue where having duplicate bot atoms could cause the bot values to be locked because it would chose the wrong bot to update.

## V0.11.12

### Date: 12/12/2019

### Changes:

-   Bug Fixes
    -   Fixed an issue where script bots were not being converted back into normal bots correctly.

## V0.11.11

### Date: 12/12/2019

### Changes:

-   **Breaking Changes**

    -   Changed `create()` and `createTemp()` to automatically set `auxCreator` to the current `this` bot.
        -   `create()` no longer takes a bot/bot ID as the first parameter. Instead, you need to use the `from()` function to set the creator ID.
        -   e.g. `create(from(bot))`.
    -   Renamed all listen tags to not use the `()` at the end.
        -   Every tag is now the same. This means that `()` to the end of a tag does nothing special.
        -   i.e. There is no difference between a "normal" tag and a "listen" tag.
        -   Instead, tags can listen by prefixing their script with a `@` symbol.
        -   e.g. `player.toast("Hi!")` becomes `@player.toast("Hi!")`.
    -   Renamed `mod()` to `applyMod()`.
    -   Renamed `mod.addToMenu()` to `addToMenuMod()`.
    -   Renamed `mod.removeFromMenu()` to `removeFromMenuMod()`.
    -   Renamed `mod.addToContext()` to `addToContextMod()`.
    -   Renamed `mod.removeFromContext()` to `removeFromContextMod()`.
    -   Renamed `mod.setPosition()` to `setPositionMod()`.
    -   Renamed `mod.subtract()` to `subtractMods()`.
    -   Renamed `mod.import()` to `getMod()`.
    -   Removed `mod.export()`.

-   Improvements
    -   Added a `creator` variable to scripts and formulas which gets the bot that created the `this` bot.
        -   `creator` is null if the current bot has no creator.
    -   Added a `raw` variable to scripts and formulas which gets direct access to the `this` bot's tag values.
        -   This is similar to the `tags` variable but does not do any pre-processing on the tag value. This means you will get formula scripts back instead of the calculated formula values.
    -   Improved the `tags` variable to handle setting tag values on it.
        -   This lets you write scripts like `tags.name = "joe"` or `bot.tags.myContext = true`.
        -   Also works with the `raw` variable.
    -   Improved bots returned from `getBots()` and `getBot()` to support setting tag values on their `tags` property.
        -   This lets you write things like `myBot.tags.name = "bob"`.
        -   Should also work with bots in the `that` variable.
    -   Added a `data` variable which equals `that`.
    -   Added the `player.hideHtml()` function which hides the HTML modal.
    -   Added in inventory tags to limit panning movements on the inventory context: `auxContextInventoryPannableMinX`, `auxContextInventoryPannableMaxX`, `auxContextInventoryPannableMinY`, `auxContextInventoryPannableMaxY`.
    -   Reformatted new selection id logic by removing the `._` character from its return.

## V0.11.10

### Date: 12/9/2019

### Changes:

-   Bug Fixes
    -   Resolved issue of hidden tags showing up when no filter has been selected on the table.

## V0.11.9

### Date: 12/6/2019

### Changes:

-   **Breaking Changes**
    -   `removeTags()` now checks if a tag starts with the given search value.
        -   Previously it would check if the search value matched the first part of a tag up do the dot (`.`).
        -   Now, it will remove all tags that start with the given search value.
        -   e.g. `removeTags(bot, "hello")` will remove `hello`, `helloAbc`, and `helloX`.
    -   The bot table tag blacklist has been updated to support camel cased tags.
    -   Renamed several functions:
        -   Renamed `onAnyAction()` to `onChannelAction()`.
        -   Renamed `player.currentChannel()` to `player.getCurrentChannel()`.
        -   Renamed `player.currentContext()` to `player.getCurrentContext()`.
        -   Renamed `mod.apply()` to `mod()`.
            -   All the other `mod.` functions remain the same.
            -   ex. `mod.export()` still works.
    -   Renamed all of the built-in tags to use `camelCase` instead of `dot.case`.
        -   Renamed all the scene tags to channel tags.
            -   `aux.scene.color` is now `auxChannelColor`
            -   `aux.scene.user.player.color` is now `auxChannelUserPlayerColor`
            -   `aux.scene.user.builder.color` is now `auxChannelUserBuilderColor`
        -   Renamed `aux.inventory.height` to `auxInventoryHeight`.
        -   Renamed `aux.channel` to `auxChannel`.
        -   Renamed `aux.connectedSessions` to `auxConnectedSessions`.
        -   Renamed `aux.color` to `auxColor`.
        -   Renamed `aux.creator` to `auxCreator`.
        -   Renamed `aux.draggable` to `auxDraggable`.
        -   Renamed `aux.draggable.mode` to `auxDraggableMode`.
        -   Renamed `aux.stackable` to `auxStackable`.
        -   Renamed `aux.destroyable` to `auxDestroyable`.
        -   Renamed `aux.editable` to `auxEditable`.
        -   Renamed `aux.stroke.color` to `auxStrokeColor`.
        -   Renamed `aux.stroke.width` to `auxStrokeWidth`.
        -   Renamed `aux.line.to` to `auxLineTo`.
        -   Renamed `aux.line.width` to `auxLineWidth`.
        -   Renamed `aux.line.style` to `auxLineStyle`.
        -   Renamed `aux.line.color` to `auxLineColor`.
        -   Renamed `aux.label` to `auxLabel`.
        -   Renamed `aux.label.color` to `auxLabelColor`.
        -   Renamed `aux.label.size` to `auxLabelSize`.
        -   Renamed `aux.label.size.mode` to `auxLabelSizeMode`.
        -   Renamed `aux.label.anchor` to `auxLabelAnchor`.
        -   Renamed `aux.listening` to `auxListening`.
        -   Renamed `aux.shape` to `auxShape`.
        -   Renamed `aux.scale` to `auxScale`.
        -   Renamed `aux.scale.x` to `auxScaleX`.
        -   Renamed `aux.scale.y` to `auxScaleY`.
        -   Renamed `aux.scale.z` to `auxScaleZ`.
        -   Renamed `aux.image` to `auxImage`.
        -   Renamed `aux.iframe` to `auxIframe`.
        -   Renamed `aux.iframe.x` to `auxIframeX`.
        -   Renamed `aux.iframe.y` to `auxIframeY`.
        -   Renamed `aux.iframe.z` to `auxIframeZ`.
        -   Renamed `aux.iframe.size.x` to `auxIframeSizeX`.
        -   Renamed `aux.iframe.size.y` to `auxIframeSizeY`.
        -   Renamed `aux.iframe.rotation.x` to `auxIframeRotationX`.
        -   Renamed `aux.iframe.rotation.y` to `auxIframeRotationY`.
        -   Renamed `aux.iframe.rotation.z` to `auxIframeRotationZ`.
        -   Renamed `aux.iframe.element.width` to `auxIframeElementWidth`.
        -   Renamed `aux.iframe.scale` to `auxIframeScale`.
        -   Renamed `aux.progressBar` to `auxProgressBar`.
        -   Renamed `aux.progressBar.color` to `auxProgressBarColor`.
        -   Renamed `aux.progressBar.backgroundColor` to `auxProgressBarBackgroundColor`.
        -   Renamed `aux.progressBar.anchor` to `auxProgressBarAnchor`.
        -   Renamed `aux._selection` to `_auxSelection`.
        -   Renamed `aux._user` to `_auxUser`.
        -   Renamed `aux.user.active` to `auxUserActive`.
        -   Renamed `aux.version` to `auxVersion`.
        -   Renamed `aux._userChannel` to `_auxUserChannel`.
        -   Renamed `aux._userContext` to `_auxUserContext`.
        -   Renamed `aux._userInventoryContext` to `_auxUserInventoryContext`.
        -   Renamed `aux._userMenuContext` to `_auxUserMenuContext`.
        -   Renamed `aux._userSimulationsContext` to `_auxUserChannelsContext`.
        -   Renamed `aux._editingBot` to `_auxEditingBot`.
        -   Renamed `aux._selectionMode` to `_auxSelectionMode`.
        -   Renamed `aux.runningTasks` to `auxRunningTasks`.
        -   Renamed `aux.finishedTasks` to `auxFinishedTasks`.
        -   Renamed `aux.task.output` to `auxTaskOutput`.
        -   Renamed `aux.task.error` to `auxTaskError`.
        -   Renamed `aux.task.time` to `auxTaskTime`.
        -   Renamed `aux.task.shell` to `auxTaskShell`.
        -   Renamed `aux.task.backup` to `auxTaskBackup`.
        -   Renamed `aux.task.backup.type` to `auxTaskBackupType`.
        -   Renamed `aux.task.backup.url` to `auxTaskBackupUrl`.
        -   Renamed `aux.context` to `auxContext`.
        -   Renamed `aux.context.color` to `auxContextColor`.
        -   Renamed `aux.context.locked` to `auxContextLocked`.
        -   Renamed `aux.context.grid.scale` to `auxContextGridScale`.
        -   Renamed `aux.context.visualize` to `auxContextVisualize`.
        -   Renamed `aux.context.x` to `auxContextX`.
        -   Renamed `aux.context.y` to `auxContextY`.
        -   Renamed `aux.context.z` to `auxContextZ`.
        -   Renamed `aux.context.rotation.x` to `auxContextRotationX`.
        -   Renamed `aux.context.rotation.y` to `auxContextRotationY`.
        -   Renamed `aux.context.rotation.z` to `auxContextRotationZ`.
        -   Renamed `aux.context.surface.scale` to `auxContextSurfaceScale`.
        -   Renamed `aux.context.surface.size` to `auxContextSurfaceSize`.
        -   Renamed `aux.context.surface.minimized` to `auxContextSurfaceMinimized`.
        -   Renamed `aux.context.surface.defaultHeight` to `auxContextSurfaceDefaultHeight`.
        -   Renamed `aux.context.surface.movable` to `auxContextSurfaceMovable`.
        -   Renamed `aux.context.player.rotation.x` to `auxContextPlayerRotationX`.
        -   Renamed `aux.context.player.rotation.y` to `auxContextPlayerRotationY`.
        -   Renamed `aux.context.player.zoom` to `auxContextPlayerZoom`.
        -   Renamed `aux.context.devices.visible` to `auxContextDevicesVisible`.
        -   Renamed `aux.context.inventory.color` to `auxContextInventoryColor`.
        -   Renamed `aux.context.inventory.height` to `auxContextInventoryHeight`.
        -   Renamed `aux.context.inventory.pannable` to `auxContextInventoryPannable`.
        -   Renamed `aux.context.inventory.resizable` to `auxContextInventoryResizable`.
        -   Renamed `aux.context.inventory.rotatable` to `auxContextInventoryRotatable`.
        -   Renamed `aux.context.inventory.zoomable` to `auxContextInventoryZoomable`.
        -   Renamed `aux.context.inventory.visible` to `auxContextInventoryVisible`.
        -   Renamed `aux.context.pannable` to `auxContextPannable`.
        -   Renamed `aux.context.pannable.min.x` to `auxContextPannableMinX`.
        -   Renamed `aux.context.pannable.max.x` to `auxContextPannableMaxX`.
        -   Renamed `aux.context.pannable.min.y` to `auxContextPannableMinY`.
        -   Renamed `aux.context.pannable.max.y` to `auxContextPannableMaxY`.
        -   Renamed `aux.context.zoomable` to `auxContextZoomable`.
        -   Renamed `aux.context.zoomable.min` to `auxContextZoomableMin`.
        -   Renamed `aux.context.zoomable.max` to `auxContextZoomableMax`.
        -   Renamed `aux.context.rotatable` to `auxContextRotatable`.
        -   Renamed `stripe.publishableKey` to `stripePublishableKey`.
        -   Renamed `stripe.secretKey` to `stripeSecretKey`.
        -   Renamed `stripe.charges` to `stripeCharges`.
        -   Renamed `stripe.successfulCharges` to `stripeSuccessfulCharges`.
        -   Renamed `stripe.failedCharges` to `stripeFailedCharges`.
        -   Renamed `stripe.charge` to `stripeCharge`.
        -   Renamed `stripe.charge.receipt.url` to `stripeChargeReceiptUrl`.
        -   Renamed `stripe.charge.receipt.number` to `stripeChargeReceiptNumber`.
        -   Renamed `stripe.charge.description` to `stripeChargeDescription`.
        -   Renamed `stripe.outcome.networkStatus` to `stripeOutcomeNetworkStatus`.
        -   Renamed `stripe.outcome.reason` to `stripeOutcomeReason`.
        -   Renamed `stripe.outcome.riskLevel` to `stripeOutcomeRiskLevel`.
        -   Renamed `stripe.outcome.riskScore` to `stripeOutcomeRiskScore`.
        -   Renamed `stripe.outcome.rule` to `stripeOutcomeRule`.
        -   Renamed `stripe.outcome.sellerMessage` to `stripeOutcomeSellerMessage`.
        -   Renamed `stripe.outcome.type` to `stripeOutcomeType`.
        -   Renamed `stripe.errors` to `stripeErrors`.
        -   Renamed `stripe.error` to `stripeError`.
        -   Renamed `stripe.error.type` to `stripeErrorType`.
-   Improvements
    -   Added the `renameTagsFromDotCaseToCamelCase()` function to help with updating bots from the old tag style to the new tag style.
        -   Use this function on bots that were using the old tag naming style but you want to use the new style.
        -   Note that this only renames the tags already existing on the bot. It does not fix any code that might be stored in the bot.
        -   Usage: `renameTagsFromDotCaseToCamelCase(bot)`
    -   Added the `bot` variable to all functions and formulas.
        -   Replacement for `this`.
    -   Added the `getMod()` function to be able to get all the tags on a bot.
        -   Returns a mod containing all the tag values on the bot.
        -   The returned mod is always up to date with the bot's current values.
        -   Calling `mod.export()` on the returned mod will save the tag code to JSON.
            -   For example, if you have a formula `=123`, then `mod.export(getMod(bot))` will return JSON containing `tag: "=123"` instead of `tag: 123`.
    -   Added the `tags` variable to all functions and formulas.
        -   This is a quick shortcut for `let tags = getMod(bot)` at the beginning of a script/formula.
        -   The `tags` variable has some caveats when used in formulas. Namely that the formulas won't be automatically updated when another tag referenced from the formula is updated. (Use `getTag()` for full support)
        -   Supports autocomplete for all tags.

## V0.11.8

### Date: 12/3/2019

### Changes:

-   Improvements
    -   Added a new system for managing causal trees.
        -   This new system has improvements for performance and reliability.
        -   It also adds support for revision history. (The controls will be coming in a future update)
        -   Every new channel will use the new system while old channels will continue to use the old one.
        -   Everything should function exactly the same as before.
    -   Changed the .aux file format.
        -   The new format is based on the bots state and is easily human readable/writable.
        -   This is different from the old format where a list of atoms was stored.
        -   Downloading a channel will give you a .aux file with the new format.
        -   Uploading a channel supports both the old format and the new format.

## V0.11.7

### Date: 11/27/2019

### Changes:

-   Improvements
    -   Changed the functionality of the table view's filterying system to be inverted.
    -   Attempting to drag a bot onto a bot with `aux.stackable` set to false will now cause the dragged bot to pass through the other bot as if it was not there.
-   Bug Fixes
    -   Resolved issue of player inventory resizing showing a reset on each change.
    -   Tag values that are objects are displayed as JSON.Stringified text. ie `{ field: "myValue" }`
        -   Known Issue: Modifying these displayed strings will convert the tag value to a string
    -   When Moving the camera via `player.MoveTo()`, the pan distance is now set correctly so pan limits are absolute.

## V0.11.6

### Date: 11/6/2019

### Changes:

-   Improvements
    -   Added the `server.setupChannel(channel, botOrMod)` function.
        -   This sends a `setup_channel` action to the server which, if executed using `action.perform()`, will create a channel if it doesn't already exist and place a clone of the given bot or mod in it.
        -   Takes 2 parameters:
            -   `channel` - The channel that should be created.
            -   `botOrMod` - (Optional) The bot or mod that should be cloned and placed inside the new channel. `onCreate()` is triggered after the bot or mod is created so you can use that to script custom setup logic.
        -   As mentioned above, you have to receive the `device` action in `onAnyAction()` and do an `action.perform(that.action.event)` to allow channels to be setup via this function.

## V0.11.5

### Date: 10/31/2019

### Changes:

-   Improvements
    -   Added the `player.replaceDragBot(botOrMod)` function.
        -   When used inside of `onBotDrag()` or `onAnyBotDrag()`, it will set the bot/mod that the user is dragging.
        -   Use this to implement clone or cloneAsMod style functionality.
    -   Added the ability to create temporary bots using the `createTemp()` function.
        -   This function behaves exactly the same as `create()` but the created bot is temporary, which means it won't be shared and will be deleted upon refresh.
-   Changes
    -   Renamed `aux.movable` to `aux.draggable`.
        -   `aux.draggable` now only woks with `true` and `false` values.
        -   The `pickup` and `drag` options have been moved to a new tag `aux.draggable.mode`.
        -   The `clone` and `cloneMod` options have been removed.
            -   You will need to use the new `player.replaceDragBot()` API to replicate `clone` and `cloneMod` behavior.
    -   Removed the `aux.mergeable` tag.
        -   It has been replaced with the `aux.stackable` tag.
    -   Removed the `aux.mod` and `aux.mod.mergeTags` tags.
    -   Renamed the `local` bot to the `cookie` bot.
        -   This is supposed to help make it clear that the bot data is stored in the browser and will be cleared when the browser's data is cleared.
    -   Renamed the `aux.users` context to `aux-users`.
    -   Added the `aux.inventory.height` tag which controls the default height of the inventory on all contexts when set of the config bot.
        -   The `aux.context.inventory.height` tag has been updated to only work on the context bot.
    -   Removed names from the other player frustums.
    -   Removed `aux.whitelist`, `aux.blacklist`, and `aux.designers`.
-   Bug Fixes
    -   Fixed an issue that would cause duplicate users to be created all the time.
    -   Fixed an issue that prevented other users from being rendered.
    -   Fixed an issue that caused all users to use channel designer colors.

## V0.11.4

### Date: 10/29/2019

### Changes:

-   Bug Fixes
    -   Fixed an issue in production builds that pre-processed the QR Code scanner code with babel. As a result, async code in the QR Code scanner failed because the babel polyfill is not being used.

## V0.11.3

### Date: 10/28/2019

### Changes:

-   Improvements
    -   Improved the vendor JavaScript bundle size by removing unused code.
        -   Refactored `three-vrcontroller-module` to use the `three` package instead of `three-full` so we don't duplicate Three.js.
        -   Removed unused shims (PEP.js, `webrtc-adapter`).
        -   Refactored `lodash` imports to directly import the modules that are used.
            -   This helps with dead code eliminiation.
    -   Added the ability to save and load files.
        -   New functions:
            -   `server.saveFile(filename, data, options)`
                -   `filename` is a string and should start with `/drives/`.
                -   `data` is a string of the data to store.
                -   `options` is an object with the following properties:
                    -   `callbackShout` A shout that should happen on the server when the file is done saving.
                    -   `overwriteExistingFile` A boolean that indicates if existing files should be overwritten. (defaults to false)
            -   `server.loadFile(filename, options)`
                -   `filename` is a string and should start with `/drives/`.
                -   `options` is an object with the following properties:
                    -   `callbackShout` A shout that should happen on the server when the file is done loading.
        -   Note that the save file and load file tasks must be enabled via the `onAnyAction()` listener.
            -   You can enable it via using this code:
            ```javascript
            if (that.action.type === 'device') {
                if (
                    ['save_file', 'load_file'].indexOf(
                        that.action.event.type
                    ) >= 0
                ) {
                    action.perform(that.action.event);
                }
            }
            ```
        -   All files from USB drives are stored under the `/drives` directory and the USB drives themselves are numbered starting with 0.
            -   To load a file from USB drive #1, use `server.loadFile("/drives/0/myFile")`.
            -   To save a file to USB drive #2, use `server.saveFile("/drives/1/myFile", data)`.
    -   Removed several options from the side menu:
        -   Removed the channel name from the top of the menu.
        -   Removed the login status from the top of the menu.
        -   Removed the login/logout options from the menu.
            -   The "Logout" option will still be available if you are logged in as a non-guest.
            -   Once you are logged out, then the option will dissapear.
        -   Removed the "Add Channel" option from the menu in AUXPlayer.
-   Bug Fixes
    -   Fixed an issue that prevented the `removeTags()` function from working when given an array of bots.

## V0.11.2

### Date: 10/23/2019

### Changes:

-   Improvements
    -   Improved initial loading time by up to 70%.
    -   Added the ability to choose which camera is used for QR and Barcode scanning.
        -   The following functions have been improved:
            -   `player.openQRCodeScanner(camera)`
            -   `player.openBarcodeScanner(camera)`
        -   The `camera` parameter is optional and takes 2 values: `"front"` or `"rear"`.
    -   Add the `LOCAL_IP_ADDRESS` environment variable which controls the private IP Address that the directory client reports.
    -   Added the ability to serve files from an external folder.
        -   Makes it easy for us to map USB drives into the folder and have them be automatically served to AUX users.
-   Changes
    -   User bots no longer register their own context. Instead, a new bot has been created to host the `aux.users` context.
        -   Improves performance of AUXes with many user bots with the same username.
        -   Existing user bots are not affected. They will be deleted automatically if given enough time. Alternatively, you can delete them using `destroy(getBots("#aux._user"))`.
-   Bug Fixes
    -   Fixed an issue where bots would have the incorrect height because of conflicts in a caching mechanism.
    -   Audio will now trigger on ios devices and on the safari browser.

## V0.11.1

### Date: 10/21/2019

### Changes:

-   Improvements
    -   Added in `player.playSound()` function, will play a sound, given by the url path, once.
-   Bug Fixes
    -   Fixed issue where default panning tag locked the vertical movement in player.

## V0.11.0

### Date: 10/18/2019

### Changes:

-   Improvements
    -   Made the menu item count badge a lighter gray.
    -   Removed the item count badge from the menu.
    -   Removed the dropdown aspect of the menu.
-   Changes

    -   Made the menu item count badge a lighter gray.
    -   Removed the admin channel and admin-channel specific functionality.
        -   This means that there are no more user account bots or channel bots.
            -   You can login as anyone from any device without requiring additional authentication.
            -   You can access any channel. No need to create a channel first. (because there are no channel bots anymore)
            -   The connection counts are now stored in the config bot of the channel.
            -   Connection limits no longer work since they were set on the channel bot in the admin channel.
            -   Username whitelists and blacklists still work, but they rely on client-side script execution instead of server-side execution.
        -   It also means there is no admin role. For now, everyone has admin permissions.
        -   `action.perform()` now needs to be used to run actions on the server.
            -   You can send an action to the server using the `remote()` function.
            -   The server will receive the action in its `onAnyAction()` as `that.action.type === "device"`
            -   `onAnyAction()` has to detect remove events and execute the inner action via `action.perform(that.action.event)`.
        -   The following functions have been removed:
            -   `server.grantRole()`
            -   `server.revokeRole()`
        -   The following functions are not executed by default and require a custom `onAnyAction()` to handle them.
            -   `server.backupAsDownload()`
            -   `server.backupToGithub()`
            -   `server.shell()`
        -   `server.backupAsDownload()` has been updated to accept a "session selector" which determines which session the ZIP file should be sent to.
            -   ex. `server.backupAsDownload({ username: getTag(player.getBot(), "#aux._user") })`
        -   Removed the `aux._lastEditedBy` tag.
            -   This tag was automatically set to the ID of the user whenever a bot was edited.
            -   Currently, it is extra cruft that is not needed and could be easily implemented via `onAnyAction()`.
    -   Centered the menu above the player inventory.
    -   Increased menu text size.
    -   Added in new camera range tags: `aux.context.zoomable.min`, `aux.context.zoomable.max` `aux.context.pannable.min.x`, `aux.context.pannable.max.x`, `aux.context.pannable.min.y`, `aux.context.pannable.max.y`.

-   Bug Fixes
    -   Removed hidden inventory dragging hitboxes when inventory is set to non-visible.

## V0.10.10

### Date: 10/11/2019

### Changes:

-   Bug Fixes
    -   Fixed an issue where sometimes DependencyManager would be given a bot that was undefined which would crash the simulation.

## V0.10.9

### Date: 10/11/2019

### Changes:

-   Bug Fixes
    -   Fixed the ability to make other users admins.

## V0.10.8

### Date: 10/09/2019

### Changes:

-   Improvements
    -   Added a Content-Security-Policy to HTML Modals which prevents them from including scripts of any kind.
        -   This prevents malicious users from executing cross-channel scripting attacks.
        -   Scripts are still allowed in iframes loaded from external domains. (like youtube)
-   Bug Fixes
    -   Disabled the site-wide Content-Security-Policy.
        -   Many devices enforce Content-Security-Policy differently and so it is difficult to find an option which is secure and compatible.

## V0.10.7

### Date: 10/09/2019

### Changes:

-   Bug Fixes
    -   Added a workaround for an issue with Amazon Kindle tablets that caused the Content-Security-Policy to not work correctly.
        -   Downside is that security is less effective since now HTML modals can load whatever scripts they want. (XSS threat)
        -   As a result, this workaround is only applied to Kindle devices.

## V0.10.6

### Date: 10/08/2019

### Changes:

-   Bug Fixes
    -   Fixed labels.

## V0.10.5

### Date: 10/08/2019

### Changes:

-   Improvements
    -   Added the `player.showHtml(html)` function that shows a modal with the given HTML.
        -   Optimized for embedding YouTube videos but works with any arbitrary HTML.
        -   Embedding JavaScript is not supported.
-   Bug Fixes
    -   Fixed an issue that prevented tabs with the same URL from seeing each other's changes to the local bot.

## V0.10.4

### Date: 10/08/2019

### Changes:

-   Improvements
    -   Added `onAnyAction()` action tag to intercept and change actions before they are executed.
        -   `onAnyAction()` runs for every action, including when a bot is created, changed, or deleted.
        -   Every action is an object with a `type` property.
            -   The `type` property is a string that indicates what the action does.
            -   Here is a partial list of types:
                -   `add_bot`: A bot should be added (i.e. created).
                -   `remove_bot`: A bot should be removed (i.e. deleted).
                -   `update_bot`: A bot should be updated.
                -   `apply_state`: The given bot state should be applied. (i.e. a set of bots should be created/updated)
                -   `shout`: A shout should be executed.
                -   `show_toast`: A toast message should be shown on the device.
                -   `show_barcode`: A barcode should be shown.
                -   `tween_to`: The camera should be tweened to show a bot.
        -   `that` is an object with the following properties:
            -   `action`: The action that is going to be executed.
        -   Forking a channel clears the `onAnyAction()` on the config bot.
            -   This is so that you can recover from broken states and also gives the person who forked the AUX full control over the fork.
    -   Added two new script functions:
        -   `action.reject(action)`: Prevents the given action from being performed. Returns the rejection action.
        -   `action.perform(action)`: Adds the given action to the performance queue so it will be performed. This can be used to re-enable an action after it has been rejected (you can also reject the rejection action). Returns the action that will be performed.
    -   Added a `local` bot which is stored in the browser's local storage.
        -   The `local` bot is a bot that is unique to the device and channel.
        -   You can access the bot by querying for it: `getBot("#id", "local")`.
    -   Renamed `onShout()` to `onAnyListen()`.
    -   Added `onListen()` which is an alternative to `onAnyListen()` that is only called on the targeted bots.
    -   Added ability to set duration of toast, `plater.toast("message", durationNum)`.
    -   Made the background for the menu label gray.

## V0.10.3

### Date: 10/04/2019

### Changes:

-   Improvements
    -   Added tags to control panning, zooming, and rotating the main camera.
        -   `aux.context.pannable`: Controls whether the main camera is able to be panned.
        -   `aux.context.zoomable`: Controls whether the main camera is able to be zoomed.
        -   `aux.context.rotatable`: Controls whether the main camera is able to be rotated.
    -   Added `player.moveTo()` to instantly tween the camera to a bot.
        -   In the future, custom tween durations will be supported.
    -   Changed the low camera angle limit to 32 degrees from 10 degrees.
    -   `onCombineExit` action will now fire alongside the `onCombine` action.
    -   Newly created contexts will no longer be autoselected.
    -   Toast messages will now only remain on screen for 2 seconds.
    -   Added the ability to send webhooks from the server.
        -   You can also tell the server to send a webhook via `remote(webhook())`.
        -   This is useful for getting around CORS issues.
-   Bug Fixes
    -   Fixed `player.tweenTo()` to not change the zoom level when it is not specified.
    -   Tweens will now work better with the `onPlayerEnterContext` action.

## V0.10.2

### Date: 09/27/2019

### Changes:

-   Bug Fixes
    -   Resolved issues with context changing affecting base simulation identifier.
    -   Invoke a camera reset upon changing contexts via `player.goToContext()`.

## V0.10.1

### Date: 09/26/2019

### Changes:

-   Improvements
    -   Browser tab will now update to correct context when switched to with `player.goToContext()`.
-   Bug Fixes
    -   Resolved error in inventory setup causing runtime issues.

## V0.10.0

### Date: 09/25/2019

### Changes:

-   Improvements
    -   Added the ability to send and receive webhooks.
        -   Send webhooks using the following functions:
            -   `webhook(options)` - options is an object that takes the following properties:
                -   `method` - The HTTP Method that should be used for the request.
                -   `url` - The URL that the request should be made to.
                -   `responseShout` - (Optional) The shout that should happen when a response is received from the server.
                -   `headers` - (Optional) The HTTP headers that should be sent with the request.
                -   `data` - (Optional) The data that should be sent with the request.
            -   `webhook.post(url, data, options)` - Sends a HTTP Post request.
                -   `url` - The URL that the request should be made to.
                -   `data` - (Optional) The data that should be sent with the request.
                -   `options` - (Optional) An object that takes the following properties:
                    -   `responseShout` - (Optional) The shout that should happen when a response is received from the server.
                    -   `headers` - (Optional) The headers that should be sent with the request.
        -   Receive webhooks by registering a handler for the `onWebhook()` action and send requests to `https://auxplayer.com/{context}/{channel}/whatever-you-want`.
            -   `onWebhook()` is shouted to the channel that the request was made to and `that` is an object with the following properties:
                -   `method` - The HTTP Method that the request was made with.
                -   `url` - The URL that the request was made to.
                -   `data` - The JSON data that the request included.
                -   `headers` - The HTTP headers that were included with the request.
    -   Added the ability to spy on shouts and whispers via the `onShout()` event.
        -   `onShout()` is executed on every bot whenever a shout or whisper happens.
            -   It is useful for tracking what shouts are being made and modifying responses.
            -   Also useful for providing default behaviors.
            -   `that` is an object with the following properties:
                -   `name` is the name of the action being shouted.
                -   `that` is the argument which was provided for the shout.
                -   `targets` is an array of bots that the shout was sent to.
                -   `listeners` is an array of bots that ran a script for the shout.
                -   `responses` is an array of responses that were returned from the listeners.
    -   Added events to notify scripts when channels become available.
        -   The following events have been added:
            -   `onChannelSubscribed()` - happens the first time a channel is loaded. Sent to every channel that is currently loaded.
            -   `onChannelUnsubscribed()` - happens when a channel is unloaded. Sent to every channel that remains after the channel is unloaded.
            -   `onChannelStreaming()` - happens when a channel is connected and fully synced. Sent to every channel that is currently loaded.
            -   `onChannelStreamLost()` - happens when a channel is disconnected and may not be fully synced. Sent to every channel that is currently loaded.
            -   For all events, `that` is an object with the following properties:
                -   `channel` - The channel that the event is for.
        -   The following events have been removed:
            -   `onConnected()`
            -   `onDisconnected()`
    -   Added in tags to change the state of the inventory's camera controls:
        -   `aux.context.inventory.pannable` enables and disables the inventory's ability to pan, off by default.
        -   `aux.context.inventory.resizable` enables and disables the inventory's drag to resize functionality, on by default.
        -   `aux.context.inventory.rotatable` enables and disables the inventory's ability to rotate, on by default.
        -   `aux.context.inventory.zoomable` enables and disables the inventory's ability to zoom, on by default.
-   Bug Fixes
    -   Resolved issue with the near cliiping plane for the sheet's minifile image.
    -   Resolved issues with the create empty bot button not functioning sometimes on mobile.

## V0.9.40

### Date: 09/20/2019

### Changes:

-   Improvements
    -   Reworked the login functionality to use popups instead of dedicated pages.
        -   The login page has been split into two popups:
            -   The login popup (account selector).
            -   The authorization popup (QR Scanner).
        -   The login popup has the following functions:
            -   It can be opened by the "Login/Logout" button in the menu.
            -   It will display a list of accounts that can be used to login.
            -   If no accounts are available, then a username box will be shown.
            -   If accounts are available, a new account can be added by clicking the "+" button at the bottom of the list.
            -   At any time, the user can close the popup to keep their current login.
            -   They can also select the "Continue as Guest" option to login as a guest.
        -   The authorization popup has the following functions:
            -   It is opened automatically when the user needs to scan an account code.
            -   It contains the QR Code scanner to scan the account code.
            -   It also contains an input box to manually enter the code.
            -   Closing the popup automatically logs the user in as a guest.
    -   Made the account QR Code blue.
    -   Added the ability to click the account QR Code to copy it to the clipboard.
-   Bug Fixes
    -   Fixed a couple communication issues between the server and client during login.
        -   One such issue could potentially leave the client in state where future changes would not be synced to the server.

## V0.9.39

### Date: 09/19/2019

### Changes:

-   Improvements
    -   Added support for accepting payments via Stripe.
        -   To get started with Stripe, first register for an account on [their website](https://dashboard.stripe.com/register).
        -   Second, copy your publishable key from the stripe dashboard and add it to the channel's config file in the `stripe.publishableKey` tag.
        -   Third, make a new channel. This will be the "processing" channel which will contain all the information actually needed to charge users for payments. And contain the code to actually complete a charge.
            -   In this channel, add your Stripe secret key to the config file in the `stripe.secretKey` tag.
        -   At this point, you are all setup to accept payments. Use the following functions:
            -   `player.checkout(options)`: Starts the checkout process for the user. Accepts an object with the following properties:
                -   `productId`: The ID of the product that is being purchased. This is a value that you make up to distinguish different products from each other so you know what to charge.
                -   `title`: The title message that should appear in the checkout box.
                -   `description`: The description message that should appear in the checkout box.
                -   `processingChannel`: The channel that payment processing should happen on. This is the channel you made from step 3.
                -   `requestBillingAddress`: Whether to request billing address information with the purchase.
                -   `paymentRequest`: Optional values for the "payment request" that gives users the option to use Apple Pay or their saved credit card information to checkout. It's an object that takes the following properties:
                    -   `country`: The two-letter country code of your Stripe account.
                    -   `currency`: The three letter currency code. For example, "usd" is for United States Dollars.
                    -   `total`: The label and amount for the total. An object that has the following properties:
                        -   `label`: The label that should be shown for the total.
                        -   `amount`: The amount that should be charged in the currency's smallest unit. (cents, etc.)
            -   `server.finishCheckout(options)`: Finishes the checkout process by actually charging the user for the product. Takes an object with the following properties:
                -   `token`: The token that was produced from the `onCheckout()` call in the processing channel.
                -   `amount`: The amount that should be charged in the currency's smallest unit.
                -   `currency`: The three character currency code.
                -   `description`: The description that should be included in the receipt.
                -   `extra`: Extra data that should be sent to the `onPaymentSuccessful()` or `onPaymentFailed()` actions.
        -   Additionally, the following actions have been added:
            -   `onCheckout()`: This action is called on both the normal channel and the processing channel when the user submits a payment option to pay for the product/service. `that` is an object with the following properties:
                -   `token`: The Stripe token that was created to represent the payment details. In the processing channel, this token can be passed to `server.finishCheckout()` to complete the payment process.
                -   `productId`: The ID of the product that is being purchased. This is useful to determine which product is being bought and which price to charge.
                -   `user`: (Processing channel only) Info about the user that is currently purchasing the item. It is an object containing the following properties:
                    -   `username`: The username of the user. (Shared for every tab & device that the user is logged into)
                    -   `device`: The device ID of the user. (Shared for every tab on a single device that the user is logged into)
                    -   `session`: The session ID of the user. (Unique to a single tab)
            -   `onPaymentSuccessful()`: This action is called on the processing channel when payment has been accepted after `server.finishCheckout()` has completed. `that` is an object with the following properties:
                -   `bot`: The bot that was created for the order.
                -   `charge`: The info about the charge that the Stripe API returned. (Direct result from [`/api/charges/create`](https://stripe.com/docs/api/charges/create))
                -   `extra`: The extra info that was included in the `server.finishCheckout()` call.
            -   `onPaymentFailed()`: This action is called on the processing channel when payment has failed after `server.finishCheckout()` was called. `that` is an object with the following properties:
                -   `bot`: The bot that was created for the error.
                -   `error`: The error object.
                -   `extra`: The extra info that was included in the `server.finishCheckout()` call.
    -   Added the ability to send commands directly to users from the server via the `remote(command, target)` function.
        -   For example, calling `remote(player.toast("hi!"), { username: 'test' })` will send a toast message with "hi!" to all sessions that the user "test" has open.
        -   This is useful for giving the user feedback after finishing the checkout process.
        -   Currently, only player commands like `player.toast()` or `player.goToURL()` work. Shouts and whispers are not supported yet.

## V0.9.38

### Date: 09/16/2019

### Changes:

-   Improvements
    -   Added the ability for the directory client to automatically connect to an AUX Proxy.
        -   Can be controlled by using the `PROXY_TUNNEL` environment variable which should be set to the WebSocket URL that the client should try to tunnel to.
        -   Also needs to have the `UPSTREAM_DIRECTORY` environment variable set to the URL of the directory that the client should register with and get its tokens from.
        -   The `casualsimulation/aux-proxy` docker image is a tunnel server that can handle automatically accepting and managing tunnels for directory clients.
        -   For example, you can get a basic tunnel system going by setting up the `casualsimulation/aux-proxy` docker image at a URL like `proxy.auxplayer.com` and setting the `PROXY_TUNNEL` environment variable for the `casualsimulation/aux` image to `wss://proxy.auxplayer.com`.
            -   When the client grabs a token from the configured `UPSTREAM_DIRECTORY`, it will then try to connect to `wss://proxy.auxplayer.com` to establish a tunnel for the `external-{key}` subdomain.
            -   Once the tunnel is established, any traffic directed at `external-{key}.auxplayer.com` which is routed to the same server that hosts `proxy.auxplayer.com` will be forwarded onto the tunnel client which will then server the AUX experience.
            -   In effect, this lets a AUXPlayer experience hosted from an internal network be accessible from outside the network via using a reverse tunnel server. (This lets us get around NAT without things like UPNP)
-   Bug Fixes
    -   Copying the workspace will now copy the context bot as well.
    -   Removing a bot via code it should no longer set the selection to a mod.

## V0.9.37

### Date: 9/13/2019

### Changes:

-   Improvements
    -   Added an AUX Proxy web service that can temporarilly authorize a proxy connection for a local AUX.
    -   Added a package that provides the ability to create tunnels via websockets.

## V0.9.36

### Date: 9/13/2019

### Changes:

-   Bug Fixes
    -   Fixed an issue with dragging files on a non-default grid scale in AUXPlayer.

## V0.9.35

### Date: 9/11/2019

### Changes:

-   Improvements
    -   Changing the player inventory's height via the height slider will now set the inventory items to be correctly bottom aligned.
-   Bug Fixes
    -   Resolved issues with dragging bots and minimized contexts onto the background in builder.
    -   Resolved issues with sizing differences of the player inventory between pc and mobile platforms.
    -   Fixed the directory client to send the correct IP Address.
    -   Fixed the directory service to handle errors when sending webhooks.

## V0.9.34

### Date: 9/10/2019

### Changes:

-   Improvements
    -   Added the ability to set which IP Addresses should be trusted as reverse proxies.
        -   Setting this value will allow the server to determine the actual IP Address of visiting users and which protocol they are actually using to load data.
        -   Can be controlled with the `PROXY_IP_RANGE` environment variable.
            -   Supports a single IP Address, or a CIDR IP Address range.

## V0.9.33

### Date: 9/10/2019

### Changes:

-   Improvements
    -   Added a service which can send information to the configured directory at periodic intervals.
        -   By default, the information gets sent on startup and every 5 minutes afterwards.
            -   `key`: The SHA-256 hash of the hostname plus the loopback interface's MAC address.
            -   `password`: The password that was generated on the device to authenticate to the directory.
            -   `publicName`: The hostname of the device.
            -   `privateIpAddress`: The IPv4 Address of the first non-loopback interface sorted by interface name. This is supposed to be the LAN IP that the device has.
        -   The directory that the client reports to (the upstream) can be configured using the `UPSTREAM_DIRECTORY` environment variable. If it is not set, then the client is disabled in production.

## V0.9.32

### Date: 9/10/2019

### Changes:

-   Improvements
    -   Changed and condensed the action tags: `onDropInContext()`, `onAnyDropInContext()`, `onDropInInventory()`, `onAnyDropInInventory()`, `onDragOutOfContext()`, `onAnyDragOutOfContext()`, `onDragOutOfInventory()` and `onAnyDragOutOfInventory()` to `onBotDrop()`, `onAnyBotDrop()`, `onBotDrag()`, `onAnyBotDrag()`.
    -   Setup new 1x7 player inventory layout, works with dynamic changes to width, currently not working with dynamic changes to height.
    -   Changed range of `aux.context.inventory.height` from 0 to 1 to instead be 1 to 10 defining the default number of rows to view in the inventory on page load.
    -   Added an API for the AUX Directory.
        -   Stores a list of AUXes and their IP addresses to make it easy to discover AUXPlayers that share the same public IP address with you.
        -   Controllable with the `DIRECTORY_TOKEN_SECRET` and `DIRECTORY_WEBHOOK` environment variables.
        -   If the `DIRECTORY_TOKEN_SECRET` environmenv variable is not specified, then the directory API will not be enabled.
        -   Make sure to use a long secure random value for the `DIRECTORY_TOKEN_SECRET`.
        -   The `DIRECTORY_WEBHOOK` variable specifies the URL that updated entry information should be POSTed to.
            -   The message contains a JSON object with the following data:
                -   `key`: The key/hash that the uniquely identifies the AUX that was updated.
                -   `externalIpAddress`: The external (public facing) IP Address that the AUX is using.
                -   `internalIpAddress`: The internal (non-public facing) IP Address that the AUX is using.
        -   The following API Endpoints have been added:
            -   `GET /api/directory`
                -   Gets a list of AUXPlayers that share the same public IP Address as you.
                -   Each entry in the list contains the name of the AUXPlayer and the URL that it can be accessed at.
            -   `PUT /api/directory`
                -   Creates / Updates the entry for an AUXPlayer.
                -   The request must contain the following values as a JSON object:
                    -   `key`: The unique key identifying the AUXPlayer. Recommended to use a hash of the MAC address and hostname.
                    -   `privateIpAddress`: The local network IP Address that has been assigned to the AUXPlayer.
                    -   `publicName`: The name that can be shown to other users publicly.
                    -   `password`: The password that is required to update the record. If this is the first request for the `key` then the password will be saved such that the record can only be updated in the future when given the same password.
-   Bug Fixes
    -   Unbound `aux.context.player.rotation.x` and `aux.context.player.rotation.y` from one another to let the user only need to fill in one of the fields for player's initial rotation to work.

## V0.9.31

### Date: 9/05/2019

### Changes:

-   Improvements
    -   Added in a `mod.subtract` function to removed certain tags defined by a mod.
    -   Added the ending grid position to the drag and drop context actions.
    -   Added the new `createdBy()` function that get the filter of bots that have been created by another bot.
    -   Set the drag and drop actions to return more consistant variables.
    -   Removed the hamburger menu icon and the menu text from the player's menu.
    -   Player's menu will now open then items are added to it from an empty state.
    -   Removed unneeded function from the project: `getBotsInContext`, `getBotsInStack`, `getFilessAtPosition`, `getNeighboringBots`.
-   Bug Fixes
    -   Set the bot in the drag and drop actions to no longer return multiple bots.
    -   Cleaned up missed text artifact on the loading popup in player.
    -   Setting the initial zoom of the player in the context without setting anything for the rotation will no longer rotate the initial player.
    -   Resolved issue with wall height not getting set correctly when the context the bot is on is moved vertically.
    -   Fix issue with the bot returned from a drag and drop action.
    -   Sheet will now remain open when deleting a bot.
    -   Fixed `onCombine()` actions to pass the other bot as `that.bot`.

## V0.9.30

### Date: 08/28/2019

### Changes:

-   Improvements
    -   Split the player inventory's resizing bar into two and placed them at the top corners of the inventory.
    -   Halved the inventory's gap spacing when on moble for a larger inventory.
    -   Improved the label textbox to resize to fix bot that have a high width value.
    -   The drop action tags: `onDropInContext()`, `onAnyDropInContext()`, `onDropInInventory()` and `onAnyDropInInventory()` now return the previous context the bots were in before the drop.
    -   Allow the context to set the player's default zoom with the tag `aux.context.player.zoom` and its rotation with the tags `aux.context.player.rotation.x` and `aux.context.player.rotation.y`.
    -   Changed the loading popup to have improved readability and removed wanted information from the player's loading popup.
    -   Added the ability to show and scan barcodes.
        -   Barcodes can be shown via the `player.showBarcode(code, format)` function.
            -   The `format` parameter accepts the following options:
                -   [`code128`](https://en.wikipedia.org/wiki/Code_128) (Code 128) (default)
                -   [EAN](https://en.wikipedia.org/wiki/International_Article_Number)
                    -   `ean13` (EAN-13)
                    -   `ean8` (EAN-8)
                    -   `upc` (UPC-A)
                -   [`itf14`](https://en.wikipedia.org/wiki/ITF-14) (ITF-14)
                -   [`msi`](https://en.wikipedia.org/wiki/MSI_Barcode) (MSI)
                -   [`pharmacode`](https://en.wikipedia.org/wiki/Pharmacode) (Pharmacode)
                -   [`codabar`](https://en.wikipedia.org/wiki/Codabar) (Codabar)
        -   The barcode scanner can be opened via the `player.openBarcodeScanner()` function.
            -   The following barcode types can be scanned:
                -   Code 128
                -   Code 39
                -   Code 93
                -   EAN-13
                -   EAN-8
                -   UPC-A
                -   UPC-C
                -   Codeabar
            -   When a barcode is scanned the `onBarcodeScanned()` event will be sent containing the barcode that was detected.
            -   Also supports `onBarcodeScannerOpened()` and `onBarcodeScannerClosed()`.
    -   Added menus back to AUXPlayer.
    -   Added `byMod()` as an additional way to query bots.
        -   Convienent way to query bots by multiple tags at once.
        -   Usage:
            -   `getBots(byMod({ "aux.color": "red", "aux.scale": 2 }))` gets all the bots with `aux.color` set to `"red"` and `aux.scale` set to `2`.
            -   `getBots(byMod({ "aux.color": null, "aux.label": "Hi!" }))` gets all the bots without an `aux.color` but with `aux.label` set to `"Hi!"`.
-   Bug Fixes
    -   Resolved issue with new contexts adding an incorrect tag to the sheet.
    -   Changed the dynamic aspect ratio to a stable one for the inventory scaling.

## V0.9.29

### Date: 08/23/2019

### Changes:

-   Improvements
    -   Changed `hasFileInInventory()` function to `hasBotInInventory()`.
    -   Changed `onMerge()` action tag to `onMod()`.
    -   Changed `aux._editingFile` hidden tag to `aux._editingBot`.
    -   Gave the player inventory an offset from the bottom of the window so that it is floating.
    -   Deselecting one of 2 bots in multiselection mode will return the the sheet to single selection mode.
    -   Removed the direct aux view for now.
    -   Added new feature in sheet where clicking on a bot's tag will select all bots with that tag.
    -   Added a code editor.
        -   Loads only on desktop/laptop.
        -   For the best experience, use with the full size sheet.
        -   Features:
            -   Syntax highlighting for action tags and formulas.
                -   Normal tags don't get syntax highlighting.
            -   Syntax checking.
            -   Autocomplete for tags.
                -   Triggered by typing `#` or by pressing `Ctrl+Space`.
            -   Autocomplete for formula/action API functions.
                -   Triggered by typing or by pressing `Ctrl+Space`.
            -   Find references to API functions across actions/formulas.
                -   Trigger by putting the cursor on the tag and press `Shift+F12`.
            -   Find references to tags across actions/formulas.
                -   Trigger by putting the cursor on the tag and press `Shift+F12`.
            -   Auto formatting
                -   Trigger by typing `Alt+Shift+F`.
            -   Find & Replace
                -   Open the find tool by pressing `Ctrl+F`.
                -   Go to replace mode by toggling the arrow on the left side of the find tool.
        -   Other notes
            -   It is not currently possible to remove formulas using the code editor. Instead, you have to use the small tag input in the table to completely remove formulas.
    -   Changed menu button text of: `Channel doesn't exist. Do you want to create it?` to `Channel doesn't exist. Click here to create it.` for better user direction.
-   Bug Fixes
    -   Resolved issue of the `getBot()` function not working in the search bar.
    -   Allow the use of a channelID made up entirely of numbers.
    -   Resolved issue of `setTag()` not working with multiple files when fed a false or null value to set.
    -   Deleting a bot when in multiselection mode will no longer close the sheet.
    -   The `onPointerExit()` function will now execute before an `onPointerEnter()` function when hovering over multiple bots.
    -   Fixed issue in the `RemoveTags()` function where providing a string with a `.` in its tag section failed to remove the correct tags.
    -   The tag `aux.context` can now be set to a value type of boolean or number.
    -   Increased the timeout time on the `Create Channel` toast message to give it more processing time so it works more consistently.
    -   Fixed inconsistency between actual action tag `onAnyDropInContext` and what was appearing in the tag dropdown `onDropAnyInContext` to read correctly, and other similar cases of this.
    -   Changed the tag `aux.context.inventory.height` to work in the context bot's tag list.

## V0.9.28

### Date: 08/16/2019

### Changes:

-   Improvements
    -   Added the `onPointerUp()` action tag to fire on button release.
-   Bug Fixes
    -   Resolved issue where creating a new tag on one bot, deselecting all bots and attempting to add that same tag to a different bot resulted in a warning.
    -   Resolved issue stopping VR from functioning on Occulus Quest.

## V0.9.27

### Date: 08/14/2019

### Changes:

-   Improvements
    -   Added the context to the `that` of the `onAnyBotClicked()` action tag.
    -   Added the context to the `that` of the `onKeyDown()` and `onKeyUp` action tags.
    -   Removed the trashcan area that appears when dragging a bot.
    -   Added the bot and context to the `that` of the `onPointer` action tags.
    -   Improved the functionality of `getBots()` and `getBot()` by adding the ability to search by multiple parameters.
        -   [Github Issue](https://github.com/casual-simulation/aux/issues/8)
        -   The following functions have been added:
            -   `byTag(tag, value)`: Filters for bots that have the given tag and value.
            -   `inContext(context)`: Filters for bots that are in the given context.
            -   `inStack(bot, context)`: Filters for bots that are in the same stack as the given bot in the given context.
            -   `atPosition(context, x, y)`: Filters for bots that are at the given position in the given context.
            -   `neighboring(bot, context, direction)`: Filters for bots that are neighboring the given bot in the given context in the given direction.
            -   `either(filter1, filter2)`: Filters for bots that match either of the given filters.
            -   `not(filter)`: Filters for bots that do not match the given filter.
        -   As a result, it is now possible to use `getBots()` like this:
            -   `getBots(byTag("abc", 123), byTag("name", "test"))`
            -   `getBots(not(inContext("hello")))`
            -   `getBots(inContext("hello"), not(inStack(this, "hello")))`
            -   `getBots(atPosition("test", 1, 2))`
            -   `getBots(either(byTag("abc", true), byTag("def", true)))`
        -   You can still use the old syntax like `getBot("name", "bob")`.
    -   Improved the server to update a tag indicating whether a user is active or not.
        -   The tag is `aux.user.active` and is on every player bot.
        -   The user frustums have been updated to use this value for detecting if a player is active or not.
    -   Removed the depreciated tags: `aux.context.surface.grid`, `aux.context.surface.defaultHeight`, `aux.input`, `aux.input.target`, and `aux.input.placeholder`.
    -   Made the text editor in sheet go all way to the bottom of the screen when the sheet is toggled to fullscreen mode.
    -   Removed the `event()` function from action scripts.
-   Bug Fixes
    -   Destroying a bot will no longer keep a mod of the bot in the selection.
    -   Modballs will no longer appear as the file rendered when searching for bots.
    -   Added the missing `onPointerDown()` tag to the tag dropdown list.
    -   Fixed an issue that would cause the browser to be refreshed while in the process of Forking an AUX.
    -   The `player.currentChannel()` function will now work in builder.
    -   Fixed actions to be able to support using comments at the end of scripts.
    -   When clicking off of a search for config it will no longer show a mod being selected briefly.

## V0.9.26

### Date: 08/09/2019

### Changes:

-   Improvements
    -   Changed the "Subscribe to Channel" text to "Add Channel" in AUXPlayer.
    -   Changed the "powered by CasualOS" tagline to "CasualOS ☑️".
    -   Added the ability to copy/paste bots directly onto surfaces.
    -   Control clicking a bot and attempting to drag it will now result in cloning the bot.
    -   Removed the outline bars on the player inventory.
    -   Dragging files in AUXPlayer now pulls the selected bot out of the stack.
    -   Updating the `aux.scale.z` or `{context}.z` values on bots now updates the other bots in the same stack.
    -   Improved the sheet to show the filter buttons for every tag namespace.
    -   Added the ability to undo destroying a bot from the sheet.
    -   Changed the "channel does not exist" message to include a better call to action.
    -   Zooming and rotation from a `player.tweenTo()` call can now be canceled by user input.
-   Bug Fixes
    -   The zoom value and orbital values of the `player.tweenTo()` function have been clamped to their set limits to avoid issues.
    -   The inconsistancy of zoom number input between perspective and orthographic cameras with the `tweenTo` function has been fixed.
    -   Fixed the create channel button to refresh the page so that the channel is properly loaded.

## V0.9.25

### Date: 08/08/2019

### Changes:

-   Bug Fixes
    -   Fixed a spelling error in the hamburger menu.
    -   Fixed an issue that would cause recursive formulas to lock-up the channel.

## V0.9.24

### Date: 08/08/2019

### Changes:

-   Improvements
    -   Changed `onPlayerContextEnter()` to `onPlayerEnterContext()`.
    -   Added `player.currentChannel()` for users to query the channel id in player.
-   Bug Fixes
    -   Dragging a mod should no longer show a change in the scale.
    -   Fixed an issue that would show the wrong username if logging in as a guest.
    -   Fixed the "Fork Channel" button to create the new channel.
    -   Changed the "Fork Channel" and "Clear Channel" buttons to only allow admins to run them.
    -   Fixed an issue that would cause the tag input boxes to not accept typing an `=` sign as the first character.
    -   Fixed the `Destroyed {bot ID}` messages to not show when the bot doesn't actually get destroyed.
    -   Getting the mod of a recently changed file will no longer be missing tags.
    -   Fixed isse with new tag input remaining open when verifying a tag vai the enter key.
    -   Fixed issue where `aux.stackable` being false stopped mods from being applied to the bot, mods can now be applied.

## V0.9.23

### Date: 08/06/2019

### Changes:

-   Improvements
    -   Changed `Clear Mod` to `Reset` in the sheet.
    -   Allow the clicking on a bot in the sheet in single selection mode to deselect the bot.
    -   Changed `onCombine()` action tag to `onCombine(#tag:"value")` and set the autofill to not auto add this tag to the sheet.
    -   Added the `aux.context.devices.visible` to allow the hiding of user bots in the player.
-   Bug Fixes
    -   Dragging a bot with no bot selected will no longer select a mod of the dragged bot.

## V0.9.22

### Date: 08/06/2019

### Changes:

-   Improvements
    -   Changed `{context}.index` to `{context}.sortOrder`.
    -   Added another variable to `onClick()` action tag to return a context.
    -   Added another variable to `onCombineEnter()` and `onCombineExit()` action tags to return a context.
    -   Added `onAnyPlayerContextEnter` to trigger on every bot when a player joins a context and changed `onPlayerContextEnter` to trigger on the player bot that joins a context.

## V0.9.21

### Date: 08/05/2019

### Changes:

-   Improvements
    -   Improved the `server.shell()` command to output a bot to the `aux.finishedTasks` channel with the results of the command.
    -   Added the ability to backup channels to Github using Gists.
        -   You can trigger a backup by running `server.backupToGithub(token)` as an admin from the admin channel.
        -   The `token` parameter should be replaced with a string containing a [personal access token](https://help.github.com/en/articles/creating-a-personal-access-token-for-the-command-line) from the account you want the backup to upload to.
        -   During upload a bot will be added to the `aux.runningTasks` context with a progress bar indicating the status of the operation.
        -   When the task is completed the bot will be moved to the `aux.finishedTasks` context and will contain tags indicating the result of the operation.
        -   After finishing the bot will contain a link to the uploaded data.
    -   Added the ability to backup channels as a zip file.
        -   Triggered by running `server.backupAsDownload()` as an admin from the admin channel.
        -   Similar to the Github backup but the zip file is downloaded to your device.
    -   `setTag` function will now accept an array of bots as it's first paramater.
    -   Removed the white circle background from the player's menu button.
    -   Changed `Fork/Upload/Download AUX` to `Fork/Upload/Download Channel`.
    -   Updated connection message.
    -   Allow the deselection of files by clicking on the bot in the sheet during multiselection.
    -   Greatly improved the performance of dragging stacks of bots in AUXPlayer.
    -   Added the `onCombineEnter()` and `onCombineExit()` action tags to fire on all bots being interacted with during a drag operation with combine action tags involved.
-   Bug Fixes
    -   Removed mouse pointer change on player inventory side bars.
    -   Made the multiselect button ui consistant colors.
    -   Made the multiselect button hide itself in multiselect mode.
    -   `aux.label` will now accept numbers as a tag value.
    -   Further restrict the add tag setup to stop unwanted warning popups.
    -   Fixed to let admin users be designers even if the designers list says otherwise.

## V0.9.20

### Date: 07/31/2019

### Changes:

-   Improvements
    -   Increased the Socket.io ping interval and timeout values to better support sending large causal trees.
    -   Updated `aux.inventory.height` to `aux.context.inventory.height`.
    -   Removed the raise and lower option in the context dropdwon menu.
    -   Changed player menu's `Add Channel` to `Subscribe to Channel`.
    -   Set mobile and desktop's default player inventory height to be consistent.
    -   Added a basic console that can be used to view logs from scripts and formulas.
        -   The console can be opened via the `player.openDevConsole()` script function.
    -   Changed the toggle size button's image.
    -   Moved multiselection button to the top right, added new icon for the button.
    -   Added bot image to top of sheet.
    -   Removed deslection button, the minus icon, from the sheets.
    -   Changed destroy bot button text to the trash can icon.
    -   Allow the user to drag bots from the bot image at the top of the sheet section.
-   Bug Fixes
    -   Improved centering of loading popup's `powered by CasualOS` text.
    -   Fixed an issue that would cause `player.currentContext()` to not update until after the `onPlayerContextEnter()` event was fired.
    -   Fixed some issues with the login flow for AUXPlayer.

## V0.9.19

### Date: 07/29/2019

### Changes:

-   Improvements
    -   Added the ability for shouts and whispers to return values.
        -   `shout()` returns a list of results from every bot that ran a script for the shout ordered by bot ID.
        -   `whisper()` returns a list of results from every bot that ran a script for the whisper ordered by the input bot array.
        -   To return a value from a shout/whisper handler, use `return` statements. For example, to return `10` from a shout you would simply write `return 10`.
    -   Changed the tag suggestion list to only show when there are tags that match the input.
    -   Changed the create surface popup's header text to read: `Create Context from Selection`.
    -   Added show surface checkbox to the create context popup.
    -   Removed the text on the sheet's bottom left add tag button.
    -   Added the phrase `powered by CasualOS` to bthe hamburger menu and loading popup.
    -   Removed `Unselect All` from the sheets.
-   Bug Fixes
    -   Fixed an issue that would let users load the admin channel because no file specified session limits for it.
    -   Fixed an issue that would cause formulas which contained indexer expressions to fail.
    -   Fixed the server to not overwrite broke Causal Trees.
    -   Stopped incorrect empty tag warning when attempting to add in a new tag.
    -   Fixed there not being a visible right bar on the player inventory.
    -   Fixed dependency tracking for formulas which get bots by ID. (like `getBots("id")`)

## V0.9.18

### Date: 07/25/2019

### Changes:

-   Bug Fixes
    -   Reverted a change that had the potential to corrupt a tree upon load.

## V0.9.17

### Date: 07/25/2019

### Changes:

-   Improvements
    -   Added the ability to execute remote events on the server.
        -   This lets us do all sorts of administrative tasks while keeping things secure.
        -   These events are sent via scripts.
        -   Depending on the action, it may only be possible to execute them in the correct channel. For example, executing admin tasks is only allowed in the admin channel to help prevent things like clickjacking.
        -   The following functions are supported:
            -   Admin channel only
                -   `server.grantRole(username, role)`: Grants the given role to the user account with the given username if the current player is an admin.
                -   `server.revokeRole(username, role)`: Revokes the given role from the user account with the given username if the current player is an admin.
                -   `server.shell(script)`: Runs the given shell script on the server if the current player is an admin.
    -   Improved the login system to dynamically update based on changes to the admin channel.
        -   This lets us do things like lock user accounts or tokens and have the system automatically handle it.
        -   It even supports formulas!
        -   The login system uses the following tags on bots in the admin channel:
            -   `aux.account.username`: This tag indicates that the bot is a "user account" bot for the given username.
            -   `aux.account.roles`: This tag indicates which roles an account should be granted.
            -   `aux.account.locked`: This tag indicates whether the account is locked and that logging in using it should not be allowed.
            -   `aux.token`: This tag indicates that the bot is a "token" which can be used to login to a user account.
            -   `aux.token.username`: This tag indicates the username of the user account that the token is for.
            -   `aux.token.locked`: This tag indicates whether the token is locked and therefore cannot be used to login to the account.
    -   Improved the login system to automatically give guests the `guest` role.
        -   This allows blocking guests via the `aux.blacklist.roles` tag on the channel config file.
    -   Improved the channel system to only allow loading a channel if it has been created via a bot in the admin channel.
        -   This lets admins control which channels are accessible.
        -   The admin channel is always accessible, but only to admins. This is a safety measure to prevent people from locking themselves out.
        -   To make a channel accessible, load the admin channel and create a bot with `aux.channel` set to the channel you want and `aux.channels` set to `true`.
        -   Alternatively, load the channel you want and click the `Create Channel` toast that pops up. (only works if you're an admin)
    -   Added the ability to view and control how many sessions are allowed.
        -   Allows setting a max sessions allowed value for channels and the entire server.
        -   Per-Channel settings go on the channel file in the admin channel.
            -   The `aux.channel.connectedSessions` tag indicates how many sessions are active for the channel.
            -   The `aux.channel.maxSessionsAllowed` tag specifies how many sessions are allowed for the channel. Admins are not affected by this setting. If this value is not set then there is no limit.
        -   Global settings go on the `config` file in the admin channel.
            -   The `aux.connectedSessions` tag indicates how many sessions are active for the server.
            -   The `aux.maxSessionsAllowed` tag specifies how many sessions are allowed for the entire server. Admins are not affected by this setting. If this value is not set then there is no limit.
    -   Added the ability to query the status information from the server.
        -   Requests to `/api/{channelId}/status` will return a JSON object containing the current number of active connections for the channel.
        -   Requests to `/api/status` will return a JSON object containing the current number of active connections for the server.
    -   Changed `aux.inventory.color` tag to `aux.context.inventory.color`, and allowed the editing of the invenroty color to be done in the context bot's tags.
    -   Added an `aux.context.inventory.visible` tag to toggle the player inventory on and off, it will default to visible.
    -   Reduced width of player inventory and added a left alligned line to it's left side.
    -   Gave the player inventory the ability to be set by a user set inventory context tag.
    -   Added a width maximum to the player inventory.
    -   Added in the `onAnyBotClicked()` function to fire an event when any bot in the scene has been clicked.
-   Bug Fixes
    -   The player's background context color can now be set via fomula.
    -   Fixed scripts to remove deleted files from queries like `getBots()` or `getBot()`.
    -   Fixed the login screen to hide the loading progress when the user needs to scan the token from their other device.
    -   Improved the JavaScript sandbox to prevent common infinite loops.
        -   Loops in JavaScript code now have an energy cost of 1 per iteration.
        -   By default, each formula/action has an energy of `100,000`.
        -   Shouts get their own energy value set at `100,000`. (for now - so it's still possible to get around the energy limit by shouting back and forth)
        -   Exceeding the energy limit causes the formula/action to be terminated so that the application doesn't get locked up.
    -   Corrected misspelled tag name in the tag dropdown list.
    -   Fixed positioning issue with setting `aux.label.anchor` via an interaction.

## V0.9.16

### Date: 07/22/2019

### Changes:

-   Improvements

    -   Added ability to use the enter key on the new tag dropdown to autofill the tag.
    -   The webpage's tab name will now display the channel's ID in designer and the Context name and ID in Player.

-   Bug Fixes
    -   Added another Wall3D optimization with a geometry disposal.
    -   Added a null check to stop an error when trying to drag specifically removed bots.
    -   A mod object will no longer change it's mesh scale while being dragged.
    -   Fixed an issue that would happen if a file was updated and deleted in the same script.

## V0.9.15

### Date: 07/18/2019

### Changes:

-   Improvements
    -   Selecting a tag from the tag suggestions list will now automatically add the tag on click.
    -   Added a plus sign to the `Make mod from selection` butotn's icon.
-   Bug Fixes
    -   Improved Wall3D performance, should no longer take up most memory allocation.
    -   Clicking on a bot will no longer have the mereg ball appear for a second in the file count.

## V0.9.14

### Date: 07/17/2019

### Changes:

-   Improvements
    -   Added a login system
        -   Users are first-come first-serve.
            -   Upon login your device will generate a token that is used to authenticate the device for that user account.
                -   Because this token is unique and secret you must use the new "Login with Another Device" feature in the side menu.
                -   This will show a QR code that can be scanned after trying to login with the same username.
            -   Users can be granted roles via their bot in the `admin` channel.
                -   These roles can be used to allow or deny access to channels.
                -   Users that have the `admin` role are allowed access to every channel. (and bypass the blacklist and whitelist)
        -   The server now decides if a user is able to load an aux.
            -   This means that the server checks `aux.blacklist` and `aux.whitelist` before sending the data.
            -   The following tags have been added to check whether a user is allowed access based on their roles.
                -   `aux.whitelist.roles`: Specifies the list of roles that users must have all of in order to access the channel.
                -   `aux.blacklist.roles`: Specifies the list of roles that users must not have any of in order to access the channel.
            -   By default, the `admin` channel is set to allow only users with the `admin` role.
    -   The login screen now remembers which users you have logged in with previously.
        -   Because tokens are saved on the device it is important to save users and only remove them if explicitly requested by the user.
    -   The `aux.line.style` tag's wall settting will now dynamically scale with bot height and bot stacking.
    -   The inventory viewport now no longer accepts panning input, it will now only zoom and rotate.
    -   Added in an `aux.line.style` tag that changes the design of the `aux.line.to` line.
    -   Added in a resize sheets button to set sheet's to full page width at all times.
    -   Added in an `aux.line.width` tag that changes the width of the `aux.line.to` but only the wall style for now.
    -   Resize the sheets button is now on the far left of the sheets buttons.
    -   Added a new `Make mod from selection` button to the sheet's buttons.
    -   Clicking off of the sheets will now always revert the selected item to an empty bot.
    -   Clicking the `enter` key on a selected tag will automatically open up the `new tag` input section.
    -   Clicking the `escape` key when the `new tag` input section is up will close the input section.
    -   The `new tag` input section will now be left alligned in the sheets.
    -   The tag section buttons will now appear below the bot content in the sheets.
    -   Moved the sheet's `Toggle Size` button to the right side of the sheet.
-   Bug Fixes
    -   Fixed `create()` to dissallow overriding `aux.creator` when a creator is specified.
    -   The center button will no longer effect the rotation in channel designer's viewport.
    -   'Enable AR' button no longer shows up in iOS Chrome which is currently unsupported.
    -   Fixed AR rendering for both AUX Designer and AUX Player.
    -   Fixed the login page to redirect to Channel Designer if the user refreshes the page while on the login screen.
    -   Fixed an issue that would cause `player.currentContext()` to be undefined if it was accessed inside `onConnected()`.
    -   Fixed the link to the `aux-debug` page in Channel Designer.
    -   Fixed an issue where formulas which had circular dependencies would cause other tags referencing the circular tag to not update.
    -   Fixed the parsing logic for filter tags to support curly quotes. (a.k.a. "Smart Quotes" that the iOS keyboard makes)
    -   Adding a new tag to a bot will now automatically focus the new tag whereas before it would not focus it.
    -   Fixed the file table to not interrupt the user's typing when tag value updates are processed.
-   Security Fixes
    -   Updated the `lodash` NPM package to `4.17.14` to mitigate [CVE-2018-16487](https://nvd.nist.gov/vuln/detail/CVE-2018-16487).

## V0.9.13

### Date: 07/10/2019

### Changes:

-   Improvements
    -   Reordered the context menu list to new specifications.
    -   Renamed several items in the context menu list: `Open Context` to `Go to Context` and `Select Context Bot` to `Edit Bot`.
-   Bug Fixes
    -   The `aux.context.locked` will now be properly initially set via the create context popup's tick box.

## V0.9.12

### Date: 07/09/2019

### Changes:

-   Improvements
    -   Added a rotation option to `player.tweenTo`, users can now define an `x` and `y` rotation to define which way the camera views the bot.
    -   New context popup opens with`aux.context.locked` set to false and the text has been change to `Lock Context`.
    -   Changed `aux.mod.tags` to `aux.mod.mergeTags`.
    -   Renamed `aux.movable="mod"` to `aux.movable="cloneMod"`.
    -   `isDiff` function no longer checks for `aux.mod.mergeTags` when determining weather a bot is a diff or not.
    -   Added the `aux.listening` tag to disable, a bot will accept shouts or whispers if this tage is set to true but ignore them it `aux.listening` is set to false.
    -   Removed the `context_` prefix of the default generated name of new contexts.
-   Bug Fixes
    -   The cube that appears on empty bot will now be properly sized.
    -   The center inventory button will now appear when intended.
    -   Fixed typo on the `Requesting site ID` text.
    -   First entered letter on a new bot's label not appearing had been resolved.
    -   The function `onCombine` should not trigger when dragging on a stack of bots but a warning message explaining this has been added it this is attempted.
    -   Dragging the inventory top to change its size will no longer cause the Google Chrome mobile app to refresh the page.
    -   Added in a tween override when user attempts input during a tween that will stop the tween immediately.

## V0.9.11

### Date: 07/01/2019

### Changes:

-   Improvements
    -   Added two new functions that can be used to open URLs.
        -   `player.goToURL(url)`: Redirects the user to the given URL in the same tab/window.
        -   `player.openURL(url)`: Opens the given URL in a new tab/window.
-   Bug Fixes
    -   Fix actions that edit files which get destroyed to not error and cause the rest of the action to fail.

## V0.9.10

### Date: 06/29/2019

### Changes:

-   Bug Fixes
    -   Make the sandboxed iframe fix check if the OS is iOS in addition to checking for Safari. This detects Chrome iOS and therefore applies the workaround.

## V0.9.9

### Date: 06/28/2019

### Changes:

-   Bug Fixes
    -   Make our minifier output ASCII so that Safari can load the web worker from a blob. (which apparently requires ASCII)

## V0.9.8

### Date: 06/28/2019

### Changes:

-   Improvements
    -   Can now click on and drag multiple files at a time, one for each VR controller.
-   Bug Fixes
    -   Fixed loading on Firefox browsers.
        -   Added special case for Firefox browsers to ignore the use of browser crypto since it seems to cause errors despite it being supported.
    -   Always render VR controllers, even if they are not in view of the camera.
        -   This makes sure that you can still see controller pointer lines and cursors even if you are holding the controller out of view.
    -   Fixed loading on Safari by allowing the sandboxed iframe to do more than it should be able to.
        -   Related Bug: https://bugs.webkit.org/show_bug.cgi?id=170075

## V0.9.7

### Date: 06/28/2019

### Changes:

-   Bug Fixes
    -   Inventory camera updates properly again in AUXPlayer.
    -   Added some basic regex URL validation to `aux.iframe` tag.

## V0.9.6

### Date: 06/28/2019

### Changes:

-   **Breaking Changes**
    -   Removed `@` and `#` expressions.
        -   This means that `@id` and `#id` will no longer work.
        -   Instead, use `getBots("#id")` and `getBotTagValues("#id")`.
-   Improvements
    -   The inventory now begins with a top down view.
    -   The center viewport button will now set the rotation to be top down.
    -   Inventory now begins with an increased zoom value.
    -   Manually control when we submit the frame to the VRDisplay
        -   This allows us to be able to do multiple rendering passes on the WebGL canvas and have them all appear in VR correctly.
        -   Before this fix, any elements that were rendered onto the WebGL canvas after the first pass were absent from VR. This was because the `THREE.WebGLRenderer` prematurely submitted the frame to the `VRDisplay`. This was a problem because it appears that the WebVR API ignores subsequent calls to the `VRDisplay.submitFrame` function until the current frame has passed.
    -   Added the `hasTag` function to allow users to check if the file has a specific tag on it.
    -   Moved formula calculations to a background thread.
        -   This helps get a more consistent framerate by running formulas in the background while the scene is rendering.
        -   As a result, the `window` global variable will not be available formulas.
            -   This means formulas like `window.alert()` or `window.location` or `window.navigator.vibrate()` will not work anymore.
            -   This also means that channels are more secure since you should no longer be able to write a formula that directly modifies bots in another channel. (no crossing the streams)
        -   The new system works by tracking dependencies between formulas.
            -   It looks for calls to `getTag()`, `getBot()`, `getBots()` and `getBotTagValues()` to track dependencies.
            -   It is fairly limited and does not yet support using variables for tag names. So `getTag(this, myVar)` won't work. But `getTag(this, "#tag")` will work.
            -   There are probably bugs.
        -   Additional improvements include showing the error message produced from a formula.
            -   If the formula throws an error then it will show up instead of the formula text.
            -   The UI has not been updated so you cannot scroll to read the full error message.
    -   Improved line performance.
    -   Improved label positioning to be more consistent.
    -   Improved users to share inventories, menus, and simulations when they are logged in with the same username.
    -   Old inactive users will now be deleted automatically to keep the data model clear of unused users.
        -   This only affects bots that have the `aux._user` tag set.
    -   Improved our usage of Vue.js to prevent it from crawling the entire game tree to setup property listeners.
        -   This reduces rendering overhead significantly.
    -   Changed the size of the inventory's dragging bar.
-   Bug Fixes
    -   Fixed rendering warning that was caused by `aux.line.to` if the line was too short.
    -   The context will now no longer allow for bot placement if it is not being visualized.
    -   The bot's label should now always appear on page reload.
    -   The bot sheet should now no longer have an incorrect layout upon adding a new bot.
    -   The config ID in sheets will now read as `config` and not `confi`.
    -   Switching contexts in AUXPlayer will now add the old context to the browser history so you can use the back and forward buttons to go back and forth.

## V0.9.5

### Date: 6/19/2019

### Changes:

-   Improvements
    -   `onGridClick()` is now supported in VR.
    -   Changed `mergeBall` tag to `mod`.
    -   Changed `tags` staring tag to `mod`.
    -   Changed `Clear Tags` to `Clear Mod`.
    -   Stop users from adding a blank or only whitespace tag.
    -   Changed `tags.remove()` back to `removeTags()`.
-   Bug Fixes
    -   All camera tweens will now snap to their final (and literal) target destination at the end of the tween.
    -   Bots will get destroyed when dragged over the trashcan in AUX Builder even if it is still on a context surface.
    -   `aux.context.rotation` tags are now being used in AUX Builder to apply rotation to contexts.
    -   Tags starting with `_user` and all other appropriate hidden tags will now correctly sort into the hidden tags section in sheets.
    -   Clearing an empty mod with an added tag on it now clears the added tag.
    -   `aux.label.size.mode` set to `auto` now sizes properly with the orthographic camera.
    -   The inventory in player will now no longer reset it's scale upon resizing the inventory.

## V0.9.4

### Date: 06/18/2019

### Changes:

-   Improvements
    -   Label rendering is now longer overdrawn on the main scene.
        -   This fixes issues with rendering labels in VR.
-   Bug Fixes
    -   Labels are now rendered in both the left and right eye in VR.
    -   Fixed flickering labels due to z-fighting with the geometry it was anchored to

## V0.9.3

### Date: 06/18/2019

### Changes:

-   Improvements
    -   Changed labels to read "Bot" instead of "File".

## V0.9.2

### Date: 06/18/2019

### Changes:

-   **Breaking Changes**
    -   We changed how tags are used in formulas. Now, instead of using the dot (`.`) operator to access a tag in a file, you must use the new `getTag(file, tag)` and `setTag(file, tag)` functions.
        -   For example, instead of:
            -   `this.aux.color = "red"`
        -   You would use:
            -   `setTag(this, "#aux.color", "red")`
        -   Likewise for getting tags:
            -   `alert(this.aux.color)`
        -   You should now use:
            -   `alert(getTag(this, "#aux.color"))`
-   Improvements
    -   Added several functions indended to replace the @ and # expression syntax.
        -   `getBot(tag, value)`, Gets the first file with the given tag and value.
        -   `getBots(tag, value (optional))`, Gets all files with the given tag and optional value. This replaces the `@tag(value)` syntax.
        -   `getBotTagValues(tag)`, Gets all the values of the given tag. This replaces the `#tag` syntax.
        -   `getTag(file, tag)`, Gets the value stored in the given tag from the given file. This replaces using dots (`.`) to access tags.
        -   `setTag(file, tag, value)` Sets the value stored in the given tag in the given file. This replaces using dots (`.`) to set tag values.
    -   Renamed several functions to use the "bots" terminology instead of "files".
        -   `getFilesInContext() -> getBotsInContext()`
        -   `getFilesInStack() -> getBotsInStack()`
        -   `getNeighboringFiles() -> getNeighboringBots()`
        -   `player.getFile() -> player.getBot()`

## V0.9.1

### Date: 06/13/2019

### Changes:

-   Improvements
    -   VR mode is reimplemented.
        -   On a VR device, you can enter VR mode by clicking on `Enter VR` in the menu.
        -   VR controllers can be used to click on files as well as drag them around in both AUX Player and AUX Builder.
        -   `onPointerEnter()` and `onPointerExit()` work for VR controllers in AUX Player.
    -   AR mode is back to its previous working state (along with inventory!)
    -   Changed the function tag `player.isBuilder()` to `player.isDesigner()`.
    -   Clicking on the same file as the selected file will now open the sheet if it has been closed.
    -   Added a `Select Context File` seciton in the workspace dropdown. This will select the file responsible for the workspace and open up it's sheet.
    -   Added ability to drag to change the height of the inventory viewport in the player.
    -   Added a new `aux.inventory.height` tag that when applied to the config file will set a default height of the player's inventory.
-   Bug Fixes
    -   Clicking on the same file as the selected file will no longer deselect the file in single selection mode.
    -   Fixed accidental double render when running in AUX Builder.

## V0.8.11

### Date: 06/07/2019

### Changes:

-   Improvements
    -   Removed unused top grid spaces of empty an empty file.
    -   The tag autocomplete is now in alphabetical order.
    -   The id tag value is now centered in the sheets.
    -   The `Clear Diff` section of the sheets has been renamed `Clear Tags`.
    -   The tooltip for the surface button has been changed from `create surface from selection` to `create surface` in mergeBall mode.
-   Bug Fixes
    -   Changed the resulting `diff-` id of file to `merge` when adding tag to empty file.
    -   Changed header of the create worspace popup from `Create Surface from Selection` to `Create Surface` when opened on a merge file.

## V0.8.10

### Date: 06/07/2019

### Changes:

-   Improvements
    -   Change `diff` key word to `merge` or `mergeBall`.
        -   EX: The tag function `aux.diff` has been changed to `aux.mergeBall` and `aux.diffTags` has been changed to `aux.mergeBall.tags` and the `diff` id tag value has been changed to `merge`.

## V0.8.9

### Date: 06/06/2019

### Changes:

-   Improvements
    -   Changed `diff.save` and `diff.load` to `diff.export` and `diff.import` respectfully.
    -   Changed function `saveDiff` to automatically include the `loadDiff` function within it to clean up the resulting output.
    -   `diff.save` will now return a cleaner JSON than it was before.
-   Bug Fixes
    -   Duplicate tags will now not show up in a closed tag section's tag count.
    -   Stopped additon of extra whitespace on left side of screen when multi selecting too many files.

## V0.8.8

### Date: 06/05/2019

### Changes:

-   Improvements
    -   Improved how diffs are created from files so that they don't contain any tags which are for contexts.
        -   This means that moving a file will only give you a diff of tags that are not related to a context.
        -   Examples are `aux.color`, `aux.label`, etc.
        -   As a result, applying the diff to a file won't cause it to be moved.
    -   The hidden tag section has been changed from `aux._` to `hidden`.
    -   The action and hidden tag sections will now appear when only one tag meets the criteria for the section.
    -   The add tag auto complete will now check for a match of the start if the string and not a substring.
    -   The add tag autocomplete will hide the `aux._` tags until `aux._` is input.
    -   When clicking the background in multi-file selection mode, it will deselect the files and keep a diff of the last selected.
    -   Improved file diffs to keep the existing diff selected after merging it into a file.
    -   Added tag `aux.inventory.color` to global file that allows the user to set the inventory background color in player.
-   Bug Fixes
    -   Fixed an issue that would cause file diffs to apply their context positions to other files.
    -   Clicking the `minus` button of the final file in sheets will now switch to diff without the `minus` or `unselect all` buttons that don't do anything.

## V0.8.7

### Date: 06/05/2019

### Changes:

-   Improvements
    -   Added the ability to show hidden tags by toglging hidden tag section instead of the hidden tags button which has been removed.
    -   Edited hexagon button to be filled and have a larger plus icon to improve uniformity.
-   Bug Fixes
    -   Tag `#` section will no longer remain if there are no tags fitting the criteria.

## V0.8.6

### Date: 06/05/2019

### Changes:

-   Improvements
    -   Added the ability to automatically convert curly quotes (`U+2018`, `U+2019`, `U+201C`, `U+201D`) into normal quotes (`U+0008`, `U+0003`).
-   Bug Fixes
    -   Fixed an issue where tag diffs would appear like normal files.
    -   Fixed an issue that prevented users from moving the camera when tapping/clicking on a worksurface.

## V0.8.5

### Date: 06/04/2019

### Changes:

-   Bug Fixes
    -   Fixed an issue that caused diffs to not be draggable from the mini file in the upper right hand corner of the screen.
    -   Fixed some conflicts between the default panel opening logic and the new dragging logic on mobile.
    -   Fixed an issue that prevented users from dragging file IDs out from the file panel on mobile.

## V0.8.4

### Date: 06/04/2019

### Changes:

-   Improvements
    -   Made AUX Builder remove any context-related tags when cloning/duplicating a file.
        -   This prevents diff files from magically appearing in other contexts when dragging them.
        -   It is accomplished by deleting any tag that is hidden (starts with an underscore) or is related to a context made by an `aux.context` tag in another file.
    -   Added `diff.save()` and `diff.load()` AUX Script functions.
        -   `diff.save(diffToSave)`: Takes the given diff and returns JSON that can be stored in a tag.
        -   `diff.load(diffToLoad)`: Renamed from `diff.create()`, `diff.load()` is now able to take some JSON and returns a diff that can be applied to a file using `applyDiff()`.
    -   Numbers in tags can now start with a decimal instead of having to start with a digit.
        -   For example, `.0123` is now allowed and equals `0.0123`.
    -   Added the ability to customize user colors via the following tags:
        -   `aux.color`: Setting this tag on a user's file will cause that user to be the given color.
        -   `aux.scene.user.player.color`: Setting this tag on the globals file will cause all users in AUX Player to appear as the given color.
        -   `aux.scene.user.builder.color`: Setting this tag on the globals file will cause all users in AUX Builder to appear with the given color.
    -   Made AUX Player users default to a yellow color instead of blue.
    -   Renamed the `globals` file to `config`.
    -   Renamed the following tags/actions:
        -   `aux.context.surface.{x,y,z}` -> `aux.context.{x,y,z}`
        -   `aux.context.surface.rotation.{x,y,z}` -> `aux.context.rotation.{x,y,z}`
        -   `aux._creator` -> `aux.creator`
        -   `aux.builders` -> `aux.designers`
        -   `onSave()` -> `onSaveInput()`
        -   `onClose()` -> `onCloseInput()`
    -   Changed the `"Switch to Player"` button text to be `"Open Context in New Tab"`.
    -   Changed the title of AUX Builder to `"Channel Designer"`.
    -   Improved the file table to automatically focus the first input for newly added tags.
    -   Added an `onDiff()` event that is triggered on the file that a diff was applied to.
        -   The `that` parameter is an object with the following properties:
            -   `diffs`: The array of diffs that were applied to the file.
-   Bug Fixes
    -   Fixed the color picker input to not error when the edited tag doesn't have a value.
    -   Fixed the color picker basic input subtype to have the correct width so that the colors line up properly.
    -   Fixed an issue with showing an input box during the `onSaveInput()` or `onCloseInput()` callback from another input.
    -   Added in ability to drag file or diff out of file selection dropdown button.
    -   The sheet section will now hide itself when dragging a file from it and reopen itself when the drag is completed.
    -   Changed `Create Workspace` button tooltip to `Create Surface from Selection`.
    -   Removed the `Destroy File` and `Clear Diff` buttons from an empty diff sheet.
    -   Removed the `Destroy File` and replaced it with the `Clear Diff` button on a non-empty diff sheet.
    -   Fixed `player.tweenTo()` from affecting the inventory camera if the target file doesnt exist in it.

## V0.8.3

### Date: 06/03/2019

### Changes:

-   Improvements
    -   Replaced `aux.context.surface` with `aux.context.visualize`
        -   This allows specifying how a context should be visualized in AUX Builder.
        -   The previous option only allowed specifying whether a context is visualized, not how.
        -   There are currently 3 possible options:
            -   `false`: Means that the context will not be visible in AUX Builder. (default)
            -   `true`: Means that the context will be visible in AUX Builder but won't have a surface.
            -   `surface`: Means that the context will be visible with a surface in AUX Builder.

## V0.8.2

### Date: 05/31/2019

### Changes:

-   Improvements
    -   Added `onGridClick()`
        -   Triggered when the user clicks on an empty grid space in AUX Player.
        -   Runs on every simulaiton.
        -   The `that` parameter is an object with the following properties:
            -   `context`: The context that the click happened inside of. If the click occurred in the main viewport then this will equal `player.currentContext()`. If the click happened inside the inventory then it will equal `player.getInventoryContext()`.
            -   `position`: The grid position that was clicked. Contains `x` and `y` properties.
    -   Added the `aux.builders` tag which allows setting a whitelist for AUX Builder.
        -   `aux.whitelist` and `aux.blacklist` still exist and can be used to whitelist/blacklist users across both AUX Builder and AUX Player.
        -   If `aux.builders` is present then only users in the builder list can access AUX Builder.
        -   If `aux.builders` is not present then AUX Builder falls back to checking the whitelist and blacklist.
    -   Added support for `aux.movable=diff`.
        -   This mode acts like `clone` but the cloned file is a diff.
        -   You can control the tags that are applied from the diff by setting the `aux.movable.diffTags` tag.
    -   Added `player.isBuilder()` function for AUX Script.
        -   Determines if the current player is able to load AUX Builder without being denied. For all intents and purposes, this means that their name is in the `aux.builders` list or that there is no `aux.builders` list in the globals file.
    -   Added `player.showInputForTag(file, tag, options)` function for AUX Script.
        -   Shows an input dialog for the given file and tag using the given options.
        -   Options are not required, but when specified the following values can be used:
            -   `type`: The type of input dialog to show.
                -   Supported options are `text` and `color`.
                -   If not specified it will default to `text`.
            -   `subtype`: The specific version of the input type to use.
                -   Supported options are `basic`, `advanced`, and `swatch` for the `color` type.
                -   If not specified it will default to `basic`.
            -   `title`: The text that will be shown as the title of the input box.
            -   `foregroundColor`: The color of the text in the input box.
            -   `backgroundColor`: The color of the background of the input box.
            -   `placeholder`: The placeholder text to use for the input box value.
    -   Added autofill feature to the add tag input box for improved tag adding.
    -   Center camera button is only shown when at a specified distance from the world center.
    -   Placed camera type toggle back inside the menu for both AUX Builder and AUX Player.
    -   Changed hexagon image to include a plus sign to make is match with other 'add item' buttons.
    -   Added ability to remove files from a search, will convert any remaining files into a multiselected format.
    -   Removed bottom left diff brush from builder. Diffs need to be dragged from their file ID in the sheets menu now.
    -   Changed the default placholder in the search bar from `search`, `[empty]`, and `[diff-]` to just be `search / run`.
    -   Edited the `RemoveTags()` function to allow it to use Regular Expressions to search for the tag sections to remove.

## V0.8.1

### Date: 05/29/2019

### Changes:

-   Improvements

    -   Added in the `RemoveTags(files, tagSection)` function to remove any tag on the given files that fall into the specified tag section. So triggering a `RemoveTags(this, "position")` will remove all tags such as `position.x` and `position.random.words` on this file.
    -   Added the `aux.destroyable` tag that prevents files from being destroyed when set to `false`.
    -   Made the globals file not destroyable by default.
    -   Reimplemented ability to click File ID in the sheet to focus the camera on it.
    -   Added the `aux.editable` tag that can be used to prevent editing a file in the file sheet.
    -   Added events for `onKeyDown()` and `onKeyUp()`.
        -   These are triggered whenever a key is pressed or released.
        -   The `that` parameter is an object containing the following fields:
            -   `keys` The list of keys that were pressed/released at the same time.
        -   See https://developer.mozilla.org/en-US/docs/Web/API/KeyboardEvent/key/Key_Values for a list of possible key values.
    -   Added new formula functions:
        -   `getFilesInStack(file, context)` gets the list of files that are in the same position as the given file.
        -   `getNeighboringFiles(file, context, direction)` gets the list of files that are next to the given file in the given direction.
            -   Possible directions: `left`, `right`, `front`, `back`.
            -   If a direction is not specified, then the function returns an object containing every possible direction and the corresponding list of files.
        -   `player.importAUX(url)` loads an .aux file from the given URL and imports it into the current channel.
    -   Improved the `whisper()` function to support giving it an array of files to whisper to.
    -   Set an empty diff file as the selected file if no other files are selected, this will allow new files to be dragged out drom this diff's id as a new file.
        -   Selection count is set to 0 in this instance as not files are meant to be shown as selected.
    -   Added a "Create Worksurface" button to the file sheet.
        -   This will create a new worksurface and place all the selected files on it.
        -   The worksurface will use the given context name and can be locked from access in AUX Player.
        -   The new worksurface file will automatically be selected.
        -   The system will find an empty spot to place the new worksurface.
    -   Added camera center and camera type buttons to lower right corner of AUX Builder and AUX Player.
        -   Inventory in AUX Player also has a camera center button.
        -   Camera center will tween the camera back to looking at the world origin (0,0,0).
        -   Camera type will toggle between perspective and orthographic cameras. The toggle button that used to do this has been removed from the main menus.

-   Bug Fixes
    -   Fixed `tweenTo` function not working after changing the camera type.
    -   Fixed the file sheet to not have a double scroll bar when the tags list becomes longer than the max height of the sheet.
    -   Fixed an issue that would add a file to the "null" context when dragging it out by it's ID.

## V0.8.0

### Date: 05/25/2019

### Changes:

-   Improvements
    -   Replaced 2D slot-based inventory with a full 3D inventory context view on the lower portion of the screen.
        -   You can drag files seamlessly in and out of the inventory and current player context.
        -   Inventory has seperate camera control from the player context.
        -   Inventory is now unlimited in capacity as it is just another 3d context to place files in and take with you.
    -   Added a tag section check for multiple action tags, will now compress them into the `actions()` section.
    -   Add a docker-compose file for arm32 devices.
    -   Add the ability to execute a formula and get file events out of it.
    -   Add a play button to the search bar that executes the script.
-   Bug Fixes
    -   Fixed ability to click on files with `aux.shape` set to `sprite`.
    -   Hide the context menu on mobile when clicking the background with it open.
    -   Refactored progress bars to be more performant.
    -   Progress bars no longer interfere with input.
    -   Allow queries to return values that are not null or empty strings.
    -   Remove context menu on mobile when clicking on background.
    -   Make users that are in AUX Player appear blue.

## V0.7.8

### Date: 05/23/2019

### Changes:

-   Bug Fixes
    -   Made adding a tag put the new tag in the correct position in the sheet so it doesn't jump when you edit it.
    -   Fixed the ability to see other players.

## V0.7.7

### Date: 05/23/2019

### Changes:

-   Improvements
    -   The show hidden tag button and new tag button have swapped places.
    -   The sheets section will automatically appear when the search bar is changed.
    -   New create new file button art has been implemented.
    -   Several tags have changed:
        -   `aux.context.movable` -> `aux.context.surface.movable`
        -   `aux.context.x` -> `aux.context.surface.x`
        -   `aux.context.y` -> `aux.context.surface.y`
        -   `aux.context.z` -> `aux.context.surface.z`
        -   `aux.context.grid` -> `aux.context.surface.grid`
        -   `aux.context.scale` -> `aux.context.surface.scale`
        -   `aux.context.minimized` -> `aux.context.surface.minimized`
    -   Added `aux.context.surface` as a way to determine if a surface should show up in AUX Builder.
        -   Defaults to `false`.
    -   Changed how contexts are configured:
        -   You can now configure a context by setting `aux.context` to the context.
        -   Previously, this was done by creating a special tag `{context}.config`.
    -   Added `aux.context.locked` as a way to determine if a context should be able to be loaded in AUX Player.
        -   Defaults to `true` for contexts that do not have a file that sets `aux.context` for it.
        -   Defaults to `false` for contexts that have a file that sets `aux.context` for it and do not have a `aux.context.locked` tag.
    -   Changed how the globals file is created:
        -   It no longer has a label.
        -   It is now movable by default. (but you have to put it in a context first)
        -   It now defines the "global" context instead of a random context.
        -   It is not in the "global" context by default. (so there's just a surface with no files)
-   Bug Fixes
    -   The tags in sheets will now be sorted aplhabetically on show/hide tag sections.

## V0.7.6

### Date: 05/21/2019

### Changes:

-   Improvements
    -   Tag compression now happens when there are at least 2 similar starting sections.
    -   Tag sections now begin with or are replaced by `#`.
    -   Tag sections now truncate if they are over 16 characters.
    -   Tag sections now begin all turned on when opening the sheets.
    -   Tag sections now account for hidden tags and only show a tag section button if the amount of visible hidden tags is greater than 2.
    -   Made the channel ID parsing logic follow the same rules we use for the URLs.
    -   Added a toast message that will be shown whenever a file is deleted via the file table or the trash can.
-   Bug Fixes
    -   Fixed the `isBuilder` and `isPlayer` helper variables.

## V0.7.5

### Date: 05/21/2019

### Changes:

-   Improvements
    -   Tag compression to the table for tags with 3 or more similar starting sections(The series of characters before the first period in the tag).
    -   Made switching contexts in AUX Player via `player.goToContext()` fast by not triggering a page reload.
    -   Forced each channel in AUX Player to display the same context as the primary context.
    -   Added in ability to drag a block out of the sheet's ID value.
    -   Added the `diff.create(file, ...tags)` function.
        -   This creates a diff that takes the specified tags from the given file.
        -   Tags can be strings or regex.
        -   The result can be used in `applyDiff()` or in `create()`.
        -   Example:
            -   `diff.create(this, /aux\..+/, 'fun')`
            -   Creates a new diff that copies all the `aux.*` and `fun` tags.
    -   Added the `player.currentContext()` function.
        -   This returns the context that is currently loaded into AUX Player.
    -   Added the `onPlayerContextEnter()` event.
        -   This is triggered whenever AUX Player loads or changes a context.
        -   The `that` variable is an object containing the following properties:
            -   `context` - the context that was loaded.
    -   Added convenience functions for accessing the first and last elements on an array.
        -   `array.first()` will get the first element.
        -   `array.last()` will get the last element.
-   Changes
    -   Changed the @ and # formula expressions to always return a list of values.
        -   The values will always be sorted by the ID of the file that it came from.
            -   For @ expressions this means that the files will be sorted by ID.
            -   For # expressions this means that the values will be sorted by which file they came from.
        -   Because of this change, users should now use the `.first()` function to get the first file returned from a query.
-   Bug Fixes
    -   Fixed the wording when adding and removing channels.

## V0.7.4

### Date: 05/20/2019

### Changes:

-   Improvements
    -   Added the `NODE_PORT` environment variable to determine which port to use for HTTP in production.
-   Bug Fixes
    -   Fixed SocketManager to build the connection url correctly.

## V0.7.3

### Date: 05/20/2019

### Changes:

-   Bug Fixes
    -   Updated sharp to v0.22.1

## V0.7.2

### Date: 05/20/2019

### Changes:

-   Bug Fixes
    -   Fixed an issue where the server would return the wrong HTML page for AUX Player.

## V0.7.1

### Date: 05/20/2019

### Changes:

-   Bug Fixes
    -   Fixed an issue with running AUX on a .local domain that required HTTPs.

## V0.7.0

### Date: 05/20/2019

### Changes:

-   Improvements
    -   Search bar will now always remain across the top of builder.
    -   Made the `aux.context.grid` tag not use objects for hex heights.
    -   Made `auxplayer.com/channel` load AUX Builder and `auxplayer.com/channel/context` load AUX Player.
    -   Added `onConnected()` and `onDisconnected()` events to notify scripts when the user becomes connected for disconnected from the server.
    -   Added `player.isConnected()` to help formulas easily determine if the player is currently connected.
        -   Works by checking the `aux.connected` tag on the user's file.
-   Bug Fixes
    -   Allow for the expansion and shrinking of hexes after they have been raised or lowered.
    -   Clicking on the diff bursh in builder will now make the sheets appear correctly.
    -   Selecting the file ID in builder will now no longer change the zoom that sent the camera too far away.
    -   Upon shrinking the hex grid, hexes will now remain if a file is on top of it.
    -   Clicking on a non centeral hex did not show correct raise and lower options, now it does.
    -   Fixed an issue that would cause a formula to error if evaluating an array which referenced a non-existant tag.
        -   In the test scenario, this made it appear as if some blocks were able to be moved through and other blocks were not.
        -   In reality, the filter was breaking before it was able to evaluate the correct block.
        -   This is why re-creating a file sometimes worked - because the new file might have a lower file ID which would cause it to be evaluated before the broken file was checked.
    -   Fixed an issue that would cause the formula recursion counter to trigger in non-recursive scenarios.

## V0.6.5

### Date: 05/10/2019

-   Improvements
    -   Added `aux.iframe` tag that allows you to embed HTML pages inside an AUX.
        -   Related iframe tags:
            -   `aux.iframe`: URL of the page to embed
            -   `aux.iframe.x`: X local position
            -   `aux.iframe.y`: Y local position
            -   `aux.iframe.z`: Z local position
            -   `aux.iframe.size.x`: Width of the iframe plane geometry
            -   `aux.iframe.size.y`: Height of the iframe plane geometry
            -   `aux.iframe.rotation.x`: X local rotation
            -   `aux.iframe.rotation.y`: Y local rotation
            -   `aux.iframe.rotation.z`: Z local rotation
            -   `aux.iframe.element.width`: The pixel width of the iframe DOM element
            -   `aux.iframe.scale`: The uniform scale of the iframe plane geometry

## V0.6.4

### Date: 05/09/2019

### Changes:

-   Changes
    -   Made cloned files **not** use the creation hierarchy so that deleting the original file causes all child files to be deleted.
-   Bug Fixes
    -   Fixed the "Destroy file" button in the file sheet to allow destroying files while searching.

## V0.6.3

### Date: 05/09/2019

### Changes:

-   Improvements
    -   Made cloned files use the creation hierarchy so that deleting the original file causes all child files to be deleted.
-   Bug Fixes
    -   Fixed an issue that caused clonable files to not be cloned in AUX Player.

## V0.6.2

### Date: 05/09/2019

### Changes:

-   Improvements
    -   Allow users to determine which side of the file they have clicked on by using `that.face` variable on an `onClick` tag.
    -   Removed `aux.pickupable` and replaced it with special values for `aux.movable`.
        -   Setting `aux.movable` to `true` means it can be moved anywhere.
        -   Setting `aux.movable` to `false` means it cannot be moved.
        -   Setting `aux.movable` to `clone` means that dragging it will create a clone that can be placed anywhere.
        -   Setting `aux.movable` to `pickup` means it can be moved into any other context but not moved within the context it is currently in (only applies to AUX Player).
        -   Setting `aux.movable` to `drag` means it can be moved anywhere within the context it is currently in but not moved to another context. (only applies to AUX Player).
    -   Added the ability to destroy files from the file sheet.
    -   Added the ability to display a QR Code from formula actions.
        -   Use `showQRCode(data)` and `hideQRCode()` from formula actions.
    -   Added the ability to create a new empty file from the file sheet.
        -   Doing so will automatically select the new file and kick the user into multi-select mode.
    -   Added the ability to whitelist or blacklist users by using `aux.whitelist` and `aux.blacklist`.
        -   For example, setting `aux.whitelist` to `Kal` will ensure that only users named `Kal` can access the session.
        -   Similarly, setting `aux.blacklist` to `Kal` will ensure that users named `Kal` cannot access the session.
        -   In the case of a name being listed in both, the whitelist wins.
-   Bug Fixes
    -   Fixed an issue where long tapping on a file would register as a click on mobile.
    -   Dragging a minimized workspace will no longer change its z value for depth, only its x and y.

## V0.6.1

### Date: 05/07/2019

### Changes:

-   Bug Fixes
    -   Fixed the Copy/Paste shortcuts to make `Cmd+C` and `Cmd+V` work on Mac.

## V0.6.0

### Date: 05/07/2019

### Changes:

-   Improvements

    -   Added an `aux.progressBar` tag that generates a progressbar above the file, this tag can be set to any value form 0 to 1.
        -   This new tag also has additionally: `aux.progressBar.color` and `aux.progressBar.backgroundColor` to color the progressbar's components.
        -   This tag also has: `aux.progressBar.anchor` to set the facing direction of the progress bar relative to the file.
    -   Added `aux.pickupable` to control whether files can be placed into the inventory in the player or not, will be true (able to be put in inventory) by default.
        -   If `aux.pickupable` is true but `aux.movable` is false, the file can still be dragged into the inventory without moving the file position. It can also be dragged out of the inventory by setting the file position only until is is placed, then not allowing position changes again as `aux.movable` is still false.
    -   Added the ability to load additional channels into an AUX Player channel.
        -   Channels can be loaded from any reachable instance of AUX Server. (auxplayer.com, a boobox, etc.)
        -   To add a channel to your AUX Player, simply open the hamburger menu and click "Add Channel".
            -   Enter in the ID of the channel you want to load.
            -   There are several options:
                -   A URL (`https://auxplayer.com/channel/context`)
                -   A remote context ID (`auxplayer.com/channel/context`)
                -   A local context ID (`channel/context`)
                -   A local channel ID (`channel`)
        -   To remove a channel, open the hamburger menu and click on the one you want to remove.
        -   Channels can also be loaded by putting them in the query string of the URL.
            -   This is done by adding a parameter named `channels` set to the ID of the channel that you want to load.
            -   For example, `channels=abc/test` will load the `abc/test` channel.
            -   As a result, the URL ends up looking something like this `https://auxplayer.com/channel/context?channels=abc/test&channels=other/channel`.
            -   Note that you can only add channels this way. You must go to the hamburger menu to remove a channel.
                -   Sharing URLs will cause all the channels you have loaded to show up for someone else but it won't remove any channels they already have loaded.
        -   Added several new formula functions:
            -   `superShout(event, arg)` performs a shout that goes to every loaded channel. This is the only way for channels to communicate with each other.
            -   `player.loadChannel(id)` loads the channel with the given ID.
            -   `player.unloadChannel(id)` unloads the channel with the given ID.
        -   Additionally, the following events are always sent to every channel:
            -   `onQRCodeScannerOpened()`
            -   `onQRCodeScannerClosed()`
            -   `onQRCodeScanned()`
            -   `onTapCode()`
        -   How it works
            -   Channels are loaded by creating files in the user's "simulation context".
                -   You can get the user's simulation context by using `player.getFile().aux._userSimulationsContext`.
            -   AUX Player looks for these files and checks if they have a `aux.channel` tag.
                -   For files that do, then the `aux.channel` tag value is used as a channel ID and then AUX Player loads it for each file.
                -   Files that don't are ignored.
            -   Note that because we have multiple channels loaded there are multiple user files and global files.
                -   This is fine because channels cannot lookup files that other channels have.
                -   Because of this, a user also has multiple simulation contexts.
                -   This works out though, because we merge all the simulation contexts and remove duplicate channels.
                -   When `player.unloadChannel(id)` is called, we only remove simulation files that are in the channel that the script is running in.
                -   As a result, if another channel has called `player.loadChannel(id)` with the same ID the channel will remain loaded because at least one channel has requested that it be loaded.
    -   Added in a tween for the zoom that fires once a file has been focused on, it will tween to file position then zoom to the set zoom value.
    -   Added `whisper(file, event, argument)` formula function that sends shouts to a single file.
    -   Added a `aux.version` tag to the globals file which will be used to help determine when breaking changes in the AUX file format occur.
    -   Added the ability to copy and paste file selections in AUX Builder.
        -   Pressing `Ctrl+C` or `Cmd+C` will cause the currently selected files to be copied to the user's clipboard.
        -   Pressing `Ctrl+V` or `Cmd+V` will cause the currently selected files to be pasted into the world where the user's cursor is.
        -   Does not interfere with normal copy/paste operations like copying/pasting in input boxes.
        -   If a worksurface is included in the user's selection the new worksurface will be duplicated from it.
            -   This allows you to do things like copy the context color.
            -   Any files that are being copied from the old worksurface to the new one will also maintain their positions.
    -   Added the ability to copy worksurfaces AUX Builder using the new `"Copy"` option in the context menu.
        -   Using the `Ctrl+V` keybinding after copying the worksurface will paste a duplicate worksurface with duplicates of all the files that were on the surface.
    -   Added the ability to drag `.aux` files into AUX Builder.
        -   This will upload them just like the upload option in the hamburger menu.
    -   Added `player.hasFileInInventory(file)` formula function that determines if the given file or list of files are in the current player's inventory.
        -   As a part of this change, it is now possible to use the other user-related functions in formulas.
    -   Moved the `handlePointerEnter` and `handlePointerExit` function logic to only work in `PlayerInteractionManager`.
    -   Added the `handlePointerDown` to `PlayerInteractionManager` so down events in general can be collected on the player.
    -   Clicking on the `Raise` and `Lower` options on the workspace dropdown will now effect the entrire workspace if it has been expanded.

## V0.5.4

### Date: 04/29/2019

### Changes:

-   Improvements
    -   Changed AUX Player's default background color to match the dark background color that AUX Builder uses.
    -   Changed the globals file to look like a normal file when created and be labeled as "Global".
    -   Updated all the formula functions to use the new naming scheme.
    -   Added the ability to drag worksurfaces when they are minimized.
        -   Setting `aux.context.movable` to `false` will prevent this behavior.
    -   Selecting an item in the inventory no longer shows a selection indicator.
-   Bug Fixes
    -   The inventory placeholders should now always appear square.
    -   Dragging an item out of the inventory will now always remove the image of that item in the inventory.

## V0.5.3

### Date: 04/26/2019

### Changes:

-   Bug Fixes
    -   Fixed an issue that would cause data loss on the server.
        -   The issue was caused by not cleaning up some resources completely.
        -   Because some services were left running, they would allow a session to run indefinitely while the server was running but were not saving any new data to the database.
        -   As a result, any changes that happened after the "cleanup" would be lost after a server restart.

## V0.5.2

### Date: 04/26/2019

### Changes:

-   Improvements
    -   Set builder's default background color to dark gray. Player remains the light blue.
    -   Changed the `onDragAny/onDropAny` actions to be `onAnyDrag/onAnyDrop`.
    -   `formula-lib.ts` has changed `isPlayerInContext` export to `player.isInContext`.
    -   `formula-lib.ts` has changed `makeDiff` export to `diff`.
    -   Made the mini file dots much smaller.
    -   Added the ability to show and hide a QR Code Scanner using the `openQRCodeScanner()` and `closeQRCodeScanner()` functions.
        -   Upon scanning a QR Code the `onQRCodeScanned()` event is triggered with the `that` variable bound to the scanned QR code.
        -   The `onQRCodeScannerOpened()` event is triggered whenever the QR Code Scanner is opened.
        -   The `onQRCodeScannerClosed()` event is triggered whenever the QR Code Scanner is closed.
    -   Moved the file sheet to the right side of the screen.
-   Bug Fixes
    -   Fixed an issue with trying to load a WebP version of the "add tag" icon in Safari.
        -   Safari doesn't support WebP - so we instead have to load it as a PNG.
    -   Fixed the proxy to return the original content type of images to Safari.
        -   Because Safari doesn't support WebP we can't automatically optimize the images.

## V0.5.1

### Date: 04/25/2019

### Changes:

-   Improvements
    -   Automatically log in the user as a guest if they attempt to got to as context without being logged in.
-   Bug Fixes
    -   Stopped a new Guest's username from saying `guest_###` upon logging into a new guest account for the first time.
    -   Fixed highlighting issues when dragging files around.
    -   Totally removed the AUX Player toolbar so that it doesn't get in the way of input events. (Was previously just transparent)
    -   Fixed an issue with files not responding to height changes on a hex when the config file wasn't in the same context.

## V0.5.0

### Date: 04/25/2019

### Changes:

-   Improvements
    -   Restricted onCombine feature to only fire in aux-player and restrict it from happening on aux-builder.
    -   Removed the `clone()` function.
    -   Improved the `create()` function to be able to accept lists of diffs/files.
        -   This allows you to quickly create every combination of a set of diffs.
        -   For example, `create(this, [ { hello: true }, { hello: false } ])` will create two files. One with `#hello: true` and one with `#hello: false`.
        -   More complicated scenarios can be created as well:
            -   `create(this, [ { row: 1 }, { row: 2 } ], [ { column: 1 }, { column: 2 } ])` will create four files for every possible combination between `row: 1|2` and `column: 1|2`.
            -   `create(this, { 'aux.color': 'red' }, [ makeDiff.addToContext('context_1'), makeDiff.addToContext('context_2') ])` will create two files that are both red but are on different contexts.
            -   `create(this, @aux.color('red'), { 'aux.color': 'green' })` will find every file that is red, duplicate them, and set the new files' colors to green.
    -   Improved how we position files to prevent two files from appearing at the same index.
        -   Creating new files at the same position will now automatically stack them.
        -   Stacking is determined first by the index and second by the file ID.
    -   Added a zoom property to the `tweenPlayerTo` function to set a consistent zoom on file focus.
    -   Moved the worksurface context menu options to files mode.
    -   Moved the channel name to the hamburger menu and added the QR Code to the menu as well.
    -   Worksurface improvements
        -   Removed the header in AUX Player so that only the hamburger menu is shown.
        -   Removed the option to enter into worksurfaces mode.
            -   If users are already in worksurfaces mode then they can still exit.
        -   Removed the ability to snap or drag worksurfaces.
        -   Removed the ability to change the worksurface color.
    -   Removed the change background color context menu.
    -   Made the globals file generate as a worksurface.
    -   File Sheet/Search improvements
        -   Removed the edit icon and replaced it with a search icon at the top right of the top bar.
        -   Added the ability to save a `.aux` file from the current selection/search.
        -   Moved the "+tag" button to the left side of the panel and added an icon for it.
        -   Added another "Add Tag" button to the bottom of the tags list.
        -   Added the ability to show the list of selected file IDs in the search bar.
-   Bug Fixes
    -   Stopped sheet closing bug from taking multiple clicks to reopen.

## V0.4.15

### Date: 04/22/2019

### Changes:

-   Improvements

    -   Added a basic proxy to the server so that external web requests can be cached for offline use.
        -   Only works when the app is served over HTTPS.
        -   Uses service workers to redirect external requests to the server which can then download and cache the resources.
            -   Shouldn't be a security/privacy issue because all cookies and headers are stripped from the client requests.
            -   As a result this prevents users from adding resources which require the use of cookies for authorization.
            -   A nice side-effect is that it also helps prevent advertisers/publishers from tracking users that are using AUX. (Cookie tracking and Browser Fingerprinting are prevented)
        -   Currently, only the following image types are cached:
            -   `PNG`
            -   `JPG`
            -   `GIF`
            -   `WEBP`
            -   `BMP`
            -   `TIFF`
            -   `ICO`
        -   Upon caching an image, we also optimize it to WEBP format to reduce file size while preserving quality.
    -   Added `onPointerEnter()` and `onPointerExit()` events that are triggered on files that the user's cursor hovers.
    -   Added a pre-commit task to automatically format files.
    -   Formatted all of the source files. (TS, JS, Vue, JSON, HTML, CSS)
    -   Added an option to the dropdown in aux-builder to jump to aux-player for the current context
    -   `formula-lib.ts` has added a `isPlayerInContext` function to determine if path is in the expected context in aux-player.
    -   `formula-lib.ts` has changed `tweenTo` function to `tweenPlayerTo` for better clarity on the function's use.

## V0.4.14

### Date: 04/19/2019

### Changes:

-   Improvements
    -   Users that join as a guest will now have a cleaner visible name of `Guest`.
    -   Removed the builder checkbox on the new workspace popup to make the feature cleaner.
    -   Added the ability to zoom to a file by tapping/clicking its ID in the file sheet.
    -   Added a couple script functions:
        -   `tweenTo(file or id)` causes the current user's camera to tween to the given file. (just like how the sheet does it)
        -   `toast(message)` causes a toast message to pop up with the given message. It will automatically go away after some time.

## V0.4.13

### Date: 04/18/2019

### Changes:

-   Improvements
    -   Can load external images by setting `aux.image` to an image url.
        -   **NOTE:** The remote server must be CORS enabled in order to allow retrieval of the image.
    -   Added `sprite` as an option for `aux.shape`.
        -   This is a camera facing quad that is great for displaying transparent images.
    -   Added several events:
        -   `onCreate()` is called on the file that was created after being created.
        -   `onDestroy()` is called on the file just before it is destroyed.
        -   `onDropInContext()` is called on all the files that a user just dragged onto a context. (`that` is the context name)
        -   `onDragOutOfContext()` is called on all the files that a user just dragged out of a context. (`that` is the context name)
        -   `onDropAnyInContext()` is called on all files when any file is dragged onto a context. (`that` is an object that contains the `context` and `files`)
        -   `onDragAnyOutOfContext()` is called on all files when any file is dragged out of a context. (`that` is an object that contains the `context` and `files`)
        -   `onDropInInventory()` is called on the file that a user just dragged into their inventory.
        -   `onDragOutOfInventory()` is called on the file that a user just dragged out of their inventory.
        -   `onDropAnyInInventory()` is called on all files when any file is dragged into the user's inventory. (`that` is the list of files)
        -   `onDragAnyOutOfInventory()` is called on all files when any file is dragged out of the user's inventory. (`that` is the list of files)
        -   `onTapCode()` is called on every file whenever a 4 digit tap code has been entered. (`that` is the code)
            -   It is recommended to use an `if` statement to filter the tap code.
            -   This way you won't get events for tap code `1111` all the time due to the user tapping the screen.
        -   All of the drag/drop events are triggered once the user is done dragging. (not during their drag)
    -   Added checkboxes the new workspace modal to allow users to set whether it should show up in builder, player, or both.

## V0.4.12

### Date: 04/17/2019

### Changes:

-   **Breaking Changes**
    -   Changed worksurfaces and player config files to use `{context}.config` instead of `aux.builder.context` and `aux.player.context`.
        -   This also allows people to specify formulas on a per-context basis.
        -   We call these new tags "config tags".
        -   For example, you can show the `hello` context in both AUX Builder and AUX Player by setting the `hello.config` tag to `true`.
        -   Because of this change, existing worksurfaces no longer work. To regain your worksurfaces, do a search for `@aux.builder.context` and then create a config tag for the worksurfaces that are found.
    -   Changed worksurface config values to use `aux.context.{value}` instead of `aux.builder.context.{value}`.
        -   Removing `builder` from the name makes it easier to understand that the tags are describing the contexts that the file is configuring.
    -   Renamed `aux._parent` to `aux._creator`.
    -   Moved functions that create file diffs to their own namespace.
        -   `xyzDiff()` is now `makeDiff.xyz()`
        -   so `addToContextDiff()` is now `makeDiff.addToContext()`
-   Bug Fixes
    -   Fixed an issue that would prevent some files from showing up in Aux Builder due to being created with incorrect data.
    -   Fixed the ability to shrink worksurfaces.
-   Improvements
    -   Added the ability to pass arguments in `shout()`.
        -   For example, you can pass the number 11 to everything that has a `handleMessage()` tag using `shout("handleMessage", 11)`.
    -   Added `isBuilder` and `isPlayer` variables to formulas.
        -   This allows formulas to tell whether they are being run in AUX Builder or AUX Player.
        -   Using these variables in combination with config tags allows specifying whether a context should show up in AUX Builder or AUX Player.
        -   For example, the `hello` context will only show up in AUX Builder when the `hello.config` tag is set to `=isBuilder`.
    -   Added the ability to pass an array of files to `clone()` and `destroy()`.
    -   Changed the generated context ID format from `aux._context_{uuid}` to `context_{short-uuid}`.
    -   Added `aux.mergeable` so control whether diffs can be merged into other files.
    -   Added `md-dialog-prompt` to `GameView` to allow users to set custom contexts for new workspaces.
    -   Removed the `_destroyed` tag. Setting it now does nothing.
    -   Aux Player now uses `aux.context.color` value as the scene's background color.
        -   If `aux.context.color` has no value or is undefined, then it will fall back to `aux.scene.color`.
    -   Made diff toolbar in AUX Builder transparent and Inventory toolbar in AUX Player mostly transparent (slots are still lightly visible.)
    -   Added a trash can that shows up when dragging a file.
        -   Dragging files onto this trash can causes the file to be deleted.
        -   Dragging a diff onto the trash can causes the diff to be cleared.
    -   Added support for `aux.label.anchor` to allow positioning of the label.
        -   Supported values are:
            -   top (default)
            -   left
            -   right
            -   front
            -   back
            -   floating (word bubble)

## V0.4.11

### Date: 04/12/2019

### Changes:

-   Improvements
    -   Updated mesh materials and scene lighting to provide a cleaner look and more accurate color representation.
    -   Dragging files off of worksurfaces no longer deletes them but simply removes them from the context.
    -   Functions:
        -   The `clone()` and `copy()` functions have been changed to accept the first parameter as the creator. This means instead of `clone(this)` you would do `clone(null, this)`. Because of this change, `cloneFrom()` and `copyFrom()` are redundant and have been removed.
        -   The `clone()` and `copy()` functions now return the file that was created.
        -   New Functions:
            -   `addToContextDiff(context, x (optional), y (optional), index (optional))` returns an object that can be used with `create()`, `clone()`, or `applyDiff()` to create or add a file to the given context.
            -   `removeFromContextDiff(context)` returns an object that can be used with `create()`, `clone()`, or `applyDiff()` to remove a file from the given context.
            -   `addToContext(file, context)` adds the given file to the given context.
            -   `removeFromContext(file, context)` removes the given file from the given context.
            -   `setPositionDiff(context, x (optional), y (optional), index (optional))` returns a diff that sets the position of a file in the given context.
            -   `addToMenuDiff()` returns a diff that adds a file to the user's menu.
            -   `removeFromMenuDiff()` returns a diff that removes a file from the user's menu.
        -   Other changes
            -   `create()`, `clone()`, and `createMenuItem()` all support using files as diffs.

## V0.4.10

### Date: 04/11/2019

### Changes:

-   Bug Fixes
    -   Fixed an issue that prevented shouts from adding menu items to the user's menu.
    -   Fixed an issue that caused all users to have hexes.

## V0.4.9

### Date: 04/11/2019

### Changes:

-   Bug Fixes
    -   Fixed a build error.
-   Other improvements
    -   Fudging orthographic camera user context position based on its zoom level. This is not a perfect implementation but does provide a better sense of “where” ortho are when using zoom.

## V0.4.8

### Date: 04/11/2019

### Changes:

-   Bug Fixes
    -   Fixed some broken tests.

## V0.4.7

### Date: 04/11/2019

### Changes:

-   Bug fixes
    -   Typing `=` into a cell should no longer cause issues.
-   Improvements
    -   Menus
        -   Files can now be added to the user's menu.
        -   The items will only show up in AUX Player.
        -   Several functions have been added to help with adding and creating menu items:
            -   `createMenuItem(category, label, actionScript, data (optional))` will create a new file and add it to the current user's menu.
            -   `destroyMenuItem(category)` will destroy any files in the current user's menu with the given category.
            -   `destroyAllMenuItems()` will destroy all files in the current user's menu.
            -   `addToMenu(file)` will add the given file to the current user's menu.
            -   `removeFromMenu(file)` will remove the given file from the current user's menu.
        -   In addition, the following tags control various properties on menu items.
            -   `aux.label` controls the text on the menu item.
            -   `aux.label.color` controls the text color of the menu item.
            -   `aux.color` controls the background color of the menu item.
            -   `onClick()` is called when the menu item is clicked.
            -   `aux.input` turns the menu item into an input that allows modification of the given tag name.
                -   Clicking on the menu item will show a dialog with an input box.
            -   `aux.input.target` indicates the file that the input tag should be set on.
                -   for example, setting `aux.input.target` to `=@name("joe")` will cause the input to change the tag on the file that has the `name` tag set to `joe`.
            -   `aux.input.placeholder` sets the placeholder text to use for the input box.
            -   `onSave()` is called after the user chooses to save their changes.
            -   `onClose()` is called after the dialog has been closed, regardless of whether the changes were saved or not.

## V0.4.6

### Date: 04/11/2019

### Changes:

-   Improvements

    -   Camera is now orthographic by default for both AUX Builder and AUX Player.
        -   There is a toggle button in the menu for builder and player that lets you toggle a perspective camera on/off.

## V0.4.5

### Date: 04/10/2019

### Changes:

-   Bug Fixes
    -   Fixed scrolling in the file panel.

## V0.4.4

### Date: 04/10/2019

### Changes:

-   Improvements:
    -   Diffballs
        -   The recent files list is now a "brush" that takes properties from the last file or tag that was modified.
        -   This means that you can now drag out a file on top of another file to paint the brush's tags onto another file.
        -   The effect is that you can copy and paste tags onto other files.
    -   File Selection
        -   The file panel now only shows the number of selected files when in multi-select mode.
        -   When in single select mode the "Unselect All" button is now a "Multi Select" button to transition to multi select mode.
        -   Hiding or showing the file panel no longer changes the file selection mode.
        -   Selecting the file brush at the bottom of the screen now opens the file panel to show the tags on the brush.
        -   When the brush is selected, the "Muti Select" button becomes a "Clear Diff" button which resets the brush to an empty file.

## V0.4.3

### Date: 04/09/2019

### Changes:

-   Improvements:

    -   Loading screen will show error if one occurs during load.
    -   Can close loading screen if error occurs by pressing the `DISMISS` button.

## V0.4.2

### Date: 04/09/2019

### Changes:

-   Added loading screen to Aux Builder and Aux Player.

## V0.4.1

### Date: 4/05/2019

### Changes:

-   Improvements
    -   File Selection
        -   There are now two file selection modes:
        -   Single select
            -   Users in single select mode are able to click files to automatically show the sheet for the selected file.
            -   Clicking in empty space will clear the selection.
            -   Holding control and selecting another file will add the clicked file to the user's selection and switch to multi-select mode.
            -   Closing the sheet or clicking "Unselect All" will cause the user's selection to be cleared.
        -   Multi select
            -   Works like the old way.
            -   Opening the sheet causes multi-select mode to be enabled.
            -   Alternatively, selecting a file while holding the control key will also cause multi-select mode to be enabled.
            -   While in multi select mode the sheet can be closed just like normal.
            -   Clicking "Unselect All" will cause the selection to be cleared and will switch back to single select mode.
    -   File Sheet
        -   Search
            -   The file sheet now includes a search icon that can be used to show a search bar.
            -   The search bar allows the user to type in formulas and see the results in realtime.
            -   Any files returned from the search are editable in the table.
            -   Other results (like numbers) are shown in a list.
            -   Using the `Ctrl+F` (`Cmd` is difficult to intercept) keyboard shortcut will open the sheet and automatically focus the search bar.
            -   Pressing `Enter` or the green checkmark next to the search bar will finish the search and automatically select any files returned from the search.

## V0.4.0

### Date: 4/04/2019

### Changes:

-   Bug Fixes:
    -   Fixed an issue with having multiple tabs open that caused the tabs to send events as each other.
        -   This was previously fixed but was re-broken as part of a bit of rework around storing atoms.
        -   The issue is that storage is shared between tabs so we need to make sure we're storing the data separately per tab.
        -   So the signatures were valid because they were sharing the same keys.
        -   Maybe something like a copy-on-write mechanism or splitting trees based on the site IDs could fix this in a way that preserves offline capabilities.
        -   Upon reload we would check local storage for currently used site IDs and pick one of the local site IDs that is not in use.
    -   Fixed an issue with scaling and user positions. The user positions were not being scaled to match the context that they were in.
    -   Made the server clear and re-create trees that get corrupted after a reload.
        -   This is a dangerous operation, we'll need to spend some dev time coming up with an acceptible solution to corrupted trees so that data doesn't get lost.
        -   Basically the issue is that we currently don't have a way to communicate these issues to users and make informed decisions on it.
        -   Also because of the issue with multiple tabs, we're always trying to load the tree from the server so we can't have the client send its state to recover.
        -   So, in the meantime, this is potentially an acceptible tradeoff to prevent people from getting locked out of simulations.
-   Other improvements

    -   Redirects
        -   Added the ability to redirect to `https://auxplayer.com` when accessing a context in a simulation.
        -   Added the ability to redirect to `https://auxbuilder.com` when accessing a simulation without a context.
    -   Dynamic client configuration
        -   The client now requests a configuration from the server on startup.
        -   This lets us handle some configuration tasks for the client at runtime from the server.
        -   Will be useful for managing URLs and other functionality for deployments to Raspberry PIs.
    -   Multi-line Editor
        -   Added the ability to show a multi-line text editor for tag values.
        -   This makes editing things like actions and formulas much easier.
    -   File Sheet Axis
        -   Improved the File Sheet to use CSS Grids instead of table elements.
        -   This gives us the capability to dynamically switch between row and column modes.
        -   Also gives us more control over sizing of elements and responsiveness.
    -   Inventory bar adjusts to mobile screen resolutions.
    -   Users are now represented as a semi-transparent square cone mesh.
    -   Scripting Improvements
        -   Added the ability to set tag values on files that are returned from `@` queries.
            -   For example, `@name('bob').name = 'joe'` changes the name of `bob` to `joe`.
            -   Caveats:
                -   Setting individual array values is not supported.
                -   So doing `this.colors[1] = 'blue'` would not change the second element of the `colors` tag to `blue`.
        -   Added the `aux._parent` tag that contains the ID of the file that a file is childed to.
        -   When `destroy(file)` is called all files that have `aux._parent` matching `file.id` will also be destroyed. This happens recursively.
        -   Added a new function `cloneFrom(file, ...newData)`.
            -   Similar to `clone(file, ...newData)` but sets `aux._parent` on the new file to `file.id`.
            -   The new file will have tags copied from `file` and the given list of objects.
        -   Added a new function `createFrom(file, data)`.
            -   Similar to `create(data)` but sets `aux._parent` on the new file to `file.id`.
            -   The new file will have tags from the given `data` parameter.

## V0.3.26

### Date: 4/01/2019

### Changes:

-   Bug Fixes
    -   Fixed worksurfaces to update when their `aux.builder.context` tag is updated.
-   Other improvements
    -   Improved the server to cleanup trees from memory that aren't in active memory.

## V0.3.25

### Date: 4/01/2019

### Changes:

-   Bug Fixes
    -   Fixed HTML Element targets not being captured as intended when using touch.
        -   This fixes inventory dragging for mobile.
    -   Fixed the ability to use indexer expressions in filters after @ or # queries.
        -   `=@nums()[0]` gets the first file with the `nums` tag on it.
    -   Fixed the ability to call functions in filters after @ or # queries.
        -   `=#nums().map(num => num + 10)` now works and produces a list of numbers where each number has 10 added to it.
    -   Fixed the ability to upload AUX files.
    -   Improved garbage collection so that it avoids expensive operations when there is nothing to remove.
    -   Fixed offline mode to work offline(!).
-   Other improvements
    -   Formulas now support using dots after @ or # queries. For example `=@name('bob').name` now works.
    -   Debug Page
    -   The debug page for AUX Builder has been moved to be after the simulation ID. So to access the debug page for `test` you would go to `https://auxbuilder.com/test/aux-debug`.
    -   The debug page now has a search bar that allows entering a formula to search through the file state.
    -   Added the ability for the debug page to search through destroyed files.
    -   Atom signatures are now only checked when adding individual atoms. This greatly improves loading performance.
    -   Refactored some of the logic around propagating file updates so that they can be more performant in the future.
    -   Destroying files by dragging them off of a worksurface or using the `destroy()` function in an action now uses the causal tree instead of setting the `_destroyed` tag to `true`. (Allows better garbage collection in the future)
    -   Improved first load performance by reducing the amount of work the browser needs to do to store a tree in IndexedDB.
    -   Improved performance for inserting atoms into the weave.

## V0.3.24

### Date: 3/28/2019

### Changes:

-   Features:
    -   Can drag files to and from user's inventory in AUX Player.
    -   Added support for cryptograhpically signing and verifiying events.
    -   Renamed `scale.x`, `scale.y`, and `scale.z` to `aux.scale.x`, `aux.scale.y`, and `aux.scale.z`.
    -   Added the ability to use `aux.scale` to uniformly scale the file.
-   Bug Fixes
    -   Use context.z position has an offset from the calculated display z position in Aux Builder.
        -   Making context.z act as an offset allows context.z value of 0 to place the file on the “ground” regardless of tile height in Aux Builder and always place the file on the ground in Aux Builder.
        -   No more file clipping issues due to grid planes being at different heights between Aux Builder and Aux Player.
    -   Don't clear out tags that end with `.x`, `.y`, or `.z` when dragging new files from the recent files list.
    -   Fixed an issue with trees that could cause sibling atoms to be ignored or ordered improperly.
-   Other Improvements
    -   Builder context file now defaults to flat, clear, and not movable.

## V0.3.23

### Date: 3/26/2019

### Changes:

-   Features
    -   Can drag and combine files in AUX Player.
-   Buf Fixes

    -   Can snap hexes together again as long as there is no file on it (currently this includes the builder context file as well).
    -   Fixed an issue that allowed files representing worksurfaces to be dragged even if `aux.movable` was set to `false`.
    -   Fixed an issue that allowed files to be stacked on top of invisible files that were representing users.

## V0.3.22

### Date: 3/26/2019

### Changes:

-   Bug Fixes
    -   Fixed an issue where atoms could be placed in the wrong spot.
    -   Fixed an issue with importing atoms where the tree could become invalid.
-   Other Improvements
    -   Added some core functionality for the infinite mathematical grid in AUX Player.

## V0.3.21

### Date: 3/24/2019

### Changes:

-   Bug Fixes
    -   Fixed an issue where the server would start handing out old site IDs after a restart.
    -   Added the ability to reject events that become corrupted while in transit.

## V0.3.20

### Date: 3/23/2019

### Changes:

-   Bug Fixes
    -   Fixed another scenario where duplicate atoms could be added to a weave.

## V0.3.19

### Date: 3/23/2019

### Changes:

-   Bug Fixes
    -   Fixed Weaves to prevent duplicate atoms from being added in specific scenarios.
        -   This would cause peers to reject changes from each other.
        -   If the issue happened on the server then every client would reject data from the server until the server was restarted.
        -   The restart would cause the server to reload the atoms from the database, eliminating any duplicates.
    -   Fixed signing out and signing back in on AUX Player to put the user back in the context they were previously in.
    -   Fixed an issue that caused users to be invisible the first time they signed into an AUX Player context.

## V0.3.18

### Date: 3/23/2019

### Changes:

-   Bug Fixes
    -   Fixed so that users can actually log out.
    -   Fixed AR mode in AUX Player.
-   Other Improvements
    -   Added a progress spinner to the login pages.
    -   Added lerping to the user meshes so the position updates look more natural.

## V0.3.17

### Date: 3/22/2019

### Changes:

-   Bug Fixes
    -   Fixed so that updates are only sent every 1/2 second instead of up to every frame.

## V0.3.16

### Date: 3/22/2019

### Changes:

-   Bug Fixes
    -   Fixed an issue that would cause two browser tabs to go to war over which was the real tab for that user.
    -   Fixed an issue that would cause two browser tabs to potentially become inconsistent with each other because they were sharing the same site ID.
-   Other Changes
    -   Added a couple extra logs to MongoDBTreeStore.
    -   Added additional safegards against invalid events.

## V0.3.15

### Date: 3/22/2019

### Changes:

-   Bug Fixes
    -   Fixed an issue that prevented users from creating new simulations.
    -   Fixed an issue that caused duplicate files to be created in the game view.
    -   Fixed issues with logging in as the same user from different devices.
    -   Fixed an issue that would cause newly created trees to have garbage collection disabled.
-   Other Improvements
    -   Improved word bubble performance.
    -   Improved performance when loading large causal trees.
    -   Added additional validations when importing trees to prevent errors down the road.
    -   Improved the server to add a root atom if loading a tree that has no atoms.

## V0.3.14

### Date: 3/22/2019

### Changes:

-   Bug Fixes
    -   Fixed CausalTreeServer to save imported atoms.
    -   Fixed CausalTreeServer to not re-store atoms each time it loads the tree from the database.
    -   Make CausalTree export version 3 trees.
    -   Make CausalTree collect garbage after importing.
-   Other Changes
    -   Enable some debug logs.

## V0.3.13

### Date: 3/21/2019

### Changes:

-   Bug Fixes
    -   Reduced memory usage of worksurfaces. This makes it easier to create large worksurfaces.
    -   Fixed not being able to drag the camera around when tapping/clicking on a worksurface while in files mode.
    -   Added indexes to MongoDB collections so that queries won't be so slow.

## V0.3.12

### Date: 3/21/2019

### Changes:

-   Bug Fixes
    -   Fixed issues with slowdowns caused by continually re-saving the entire history.
    -   Fixed several performance issues related to labels and word bubbles.
    -   Changed the branding to AUX Builder from File Simulator.
    -   Fixed several issues with files and contexts in AUX Player.
        -   Files marked as `_destroyed` now no longer display.
        -   Fixed a loading order issue that would occur when a file was its own context.
        -   Fixed an issue that would cause the player to ignore the file removed event for the context file.
    -   Fixed Word Bubbles so that they scale with labels when `aux.label.size.mode` is set to `auto`.
-   AUX Player Improvements
    -   Users now show up inside contexts in both AUX Builder and AUX Player.
    -   The `_lastActiveTime` tag is now per-context. (i.e. `context_a._lastActiveTime`)
-   AUX Builder Improvements
    -   Added the ability to fork simulations.
-   Other Improvements
    -   Added the ability to transparently upgrade our storage formats.
        -   Works for both MongoDB and IndexedDB.
    -   Made the server respond to the local IP Addresses by default in Development mode.
        -   This makes it easier to do development with a mobile device.
        -   Use `npm run watch:player` to have it serve the AUX Player by default. Otherwise it will serve the AUX Builder.
    -   Improved formula query expresions to support tags with dots in them.
        -   Before you would have to wrap the tag in a string.
        -   Now you can simply do `@aux.label` or `#aux.label` as long as each part is a valid [JS identifier](https://developer.mozilla.org/en-US/docs/Glossary/Identifier).

## V0.3.11

### Date: 3/19/2019

### Changes:

-   Bug Fixes
    -   Fixed dragging worksurfaces while in files mode.
    -   Fixed an issue in Aux Player that caused a file to still be visible even if it was destroyed.
    -   Fixed a login issue that would cause the user to get stuck in a redirect loop.
    -   Fixed shouts.
    -   Fixed AUX File upload to overwrite existing state instead of trying to merge the two trees.
        -   This allows us to keep better consistency across multiple devices.
    -   Fixed user labels.
-   Formula Improvements
    -   Improved formulas allow using normal dot syntax for tags with dots in them.
        -   This means you can now do `this.aux.color` instead of `this['aux.color']`
        -   As a result of this change, primitive values (number, string, boolean) are converted to objects.
        -   So to do equality comparisions you must use the `==` operator instead of either `!` or `===`.
        -   Numerical operators and other comparision operators still work fine.
        -   You can alternatively use the `valueOf()` function to convert the object back into a primitive value.
    -   Added the ability to change a file value simply by changing it.
        -   This means instead of doing `copy(this, { "aux.color": "red" })` you can now do `this.aux.color = "red"`.
        -   Additionally, we no longer destroy files by default.
        -   This means that the destroy/recreate pattern is basically deprecated. This pattern worked in simple scenarios, but for more complex scenarios it could easily cause race conditions where duplicate files are created because users clicked the same file at the same time.
-   Other Improvements
    -   Improved the `goToContext()` formula function to be able to accept a single parameter that indicates the context to go to.
        -   The function will infer the current simulation ID from the URL.

## V0.3.10

### Date: 3/18/2019

### Changes:

-   Fixed aux upload.

## V0.3.9

### Date: 3/18/2019

### Changes:

-   Fixed Aux Player file added event ordering.
-   Reworked actions function to take an arbitrary number of files.
-   Added ability to have tag filters that match everything.
-   Added `shout` formula function.
    ```
    shout(eventName)
    ```
-   Added `goToContext` formula function.
    ```
    goToContext(simulationId, contextId)
    ```
-   Calling `onClick` action on file that gets clicked by the user in Aux Player.
-   Fixed Aux Player showing destroyed files.

## V0.3.8

### Date: 3/18/2019

### Changes:

-   Changed configurations to allow auxplayer.com and auxbuilder.com

## V0.3.7

### Date: 3/17/2019

### Changes:

-   Added InventoryContext to hold onto user’s inventory data much in the same way Context3D does (WIP). Ported over some MiniFile stuff from Aux Projector to get inventory display framework up (WIP).
-   Renamed pointOnGrid to pointOnWorkspaceGrid for clarification.

## V0.3.6

### Date: 3/15/2019

### Changes:

-   Changed to using Causal Trees for history.
    -   **This is a breaking change**
    -   This gives us the ability to support offline mode and keep action history.
    -   Because of how the system is designed, every merge conflict can be resolved in a reasonable manner.
    -   This is a new storage format, so data needs to be migrated.
    -   This is also fairly new, so it may have some weird bugs.
-   Removed file types.
    -   **This is a breaking change**
    -   This allows any file to visualize any grouping of files. (e.g. look like a worksurface)
    -   As a result, the only difference between a file and a worksurface is what tags the file has.
    -   This means that new worksurfaces will have a file on them by default. This file is the data for the worksurface.
    -   To create a workspace:
        -   Make a file that has `builder.context` set to any value.
        -   This value is the context that the file is visualizing.
        -   _To make other files show up in this context you simply create a tag with the same name as the context as set its value to `true`._
        -   **Note that when you create a worksurface in worksurface mode we do this for you automatically.**
    -   A couple tags were changed:
        -   `_position`
            -   Split into 3 different tags. (x, y, z)
            -   To change the position of a file you use `{context}.x`, `{context}.y`, and `{context}.z` as the tag names.
        -   `_workspace`
            -   Now to place a file on a workspace you set the `{context}` tag to `true`
        -   All existing tags have been moved to the `aux` namespace.
            -   This affects `color`, `scale`, `stroke`, `line`, `label`, `movable`, and `stackable`.
            -   They have been changed to `aux.color`, `aux.scale`, `aux.stroke`, `aux.line`, `aux.label`, `aux.movable`, and `aux.stackable`.
        -   `_hidden`
            -   This option has been removed in favor of setting the `aux.color` tag to `transparent` or `clear`.
            -   To remove the lines you simply need to set the `stroke.color` tag to `transparent`/`clear`.
    -   Several new tags were added:
        -   `builder.context`
            -   Setting this to a value will cause the file to visualize the context that was specified.
            -   This means appearing like a worksurface and showing any files that have the related `{context}` tag set to `true`.
        -   `builder.context.x`, `builder.context.y`, `builder.context.z`,
            -   These tags specify the X, Y, and Z positions that the center of the worksurface is placed at.
        -   `builder.context.scale`
            -   This tag specifies the scale of the worksurface. (how big it is)
        -   `builder.context.grid.scale`
            -   This tag specifies the scale of the grid relative to the worksurface. (how big the grid squares are)
        -   `builder.context.defaultHeight`
            -   This tag specifies how tall the hexes on the worksurface are by default.
        -   `builder.context.size`
            -   This tag specifies how many hexes from the center the worksurface contains.
        -   `builder.context.minimized`
            -   This tag specifies whether the worksurface is minimized.
        -   `builder.context.color`
            -   This tag specifies the color that the worksurface is.

## V0.3.5

### Date: 2/26/2019

### Changes:

-   Fixed AR mode.
-   Restoring original background color when exiting AR mode.

## V0.3.4

### Date: 2/25/2019

### Changes:

-   Added stub for AUX Player.
-   Added subdomains for File Simulator (projector.filesimulator.com) and AUX Player (player.filesimulator.com).
-   Lots of file reorganization.
    -   `aux-projector` and `aux-player` are now togethor underneath `aux-web` along with any other common/shared files.
-   Fixed combining.

## V0.3.3

### Date: 2/21/2019

### Changes:

-   Implemented a word bubble to help make file labels more readable.

## V0.3.2

## Data: 2/21/2019

### Changes:

-   Nothing, just trying to get npm flow setup.

## V0.3.1

### Date: 2/20/2019

### Changes:

-   Added the ability to delete files by dragging them off a workspace.
-   Fixed the `destroy()` function in action scripts.

## V0.3.0

### Date: 2/14/2019

### Changes:

-   Added a recursion check to the formula evaluation code to prevent infinite loops from locking up the system.

## V0.2.30

### Date: 2/13/2019

### Changes:

-   Added Aux Debug page that can be reached by prepending `/aux-debug/` to your simulation id in the url.
    -   This page presents the AUX data in its raw JSON form and is updated live when changes arrive from the server.
    -   If you wanted to see the raw data for a simulation called `RyanIsSoCool` you would go to: `filesimulator.com/aux-debug/RyanIsSoCool`.
-   Add the ability to drag a stack of files
    -   For some reason the stack doesn't always move at the same time.
    -   It's some weird issue with not updating them fast enough or something.
-   Debounce updates to the recents list so that we're not forcing re-renders of the mini files all the time
-   Fix so that dragging new files doesn't cause a ton to get created
-   Cause formulas to be run when evaluating filters
    -   This also fixes the issue of numbers and true/false values not matching filters
-   Allow combining files that were just dragged from the file queue
-   Hide files without workspaces

    -   Also log out the file ID when this happens.

## V0.2.29

### Date: 2/13/2019

### Changes:

-   Fixed workspace mesh not updating properly.
-   Remove workspace if size is 0.
    -   Only allow shrinking of a workspace to 0 if there are no files on the workspace.
-   Implemented cleanup of a file's arrows/lines when it is destroyed.

## V0.2.28

### Date: 2/12/2019

### Changes:

-   Make the recent files list use 3D renders of the actual files.
-   Fixed issues with the lines not updating when worksurfaces minimize.
-   Disabled shadows.

## V0.2.27

### Date: 2/11/2019

### Changes:

-   Fix the weirdest bug that was caused by an internal error in Vue.js.
    -   It would do something to stop the touch events from being emitted.
    -   I'm not sure how it did that. Maybe changing focus or something.

## V0.2.26

### Date: 2/11/2019

### Changes:

-   Fixed touch scrolling.
-   Fixed an issue that would prevent immovable files from being dragged off of the recent files list.
-   Fixed an issue that allowed players to place files on minimized worksurfaces.
-   Fixed an issue that allowed minimized worksurfaces to snap together.
-   Made the recents list have 3 files at most.
-   Made files in the recents list not duplicate as long as their normal values are the same.
-   Made selecting a file in the recents list move the selected file to the front.
-   Made the first file in the list larger than the others.
-   Made dragging a file from the recents list not move the dragged file to the front of the list.

## V0.2.25

### Date: 2/11/2019

### Changes:

-   Added the first version of the file toolbar.
    -   This is a list of the user's recently edited files.
    -   Users can select a file from the toolbar to tap and place.
    -   They can also click and drag files out into the world.
-   Made minimized hexes 1/3 the scale of normal hexes.
-   Added the ability to minimize hexes while in file mode.
-   Moved extra buttons like the AR mode to the app sidebar.
-   Made the login email box into a name box.
-   Fixed destroyed blocks not dissapearing.
-   Made the tag input field use a placeholder instead of filling with actual text.
-   Fixed some input issues.

## V0.2.24

### Date: 2/8/2019

### Changes:

-   Scaled down color picker, removed scrolling, and made it slightly wider to accommodate mobile screens.
-   It is now possible to close the Color Picker by tapping on empty space (it will no longer open immediately when tapping of of it).
-   Allow camera dragging when performing click operation on file that is incompatible with the current user mode.
-   Prevent the user from changing the background color when in AR mode.
-   Added the ability to see other people and what they are looking at.
-   Added the ability to minimize worksurfaces.
    -   While minimized they can still be dragged around but changing the size and height is not allowed.
    -   The color can still be changed though.
-   Fixed an issue where everyone would try to initialize the globals file with the default color and get a merge conflict if it was different.

## V0.2.23

### Date: 2/7/2019

### Changes:

-   Made the info box default to closed.
-   Added initial version of WebXR support.
    -   Note that this is Mozilla's old crotchety WebXR and not the official standardized version.
    -   As such, it only works in Mozilla's WebXR Viewer app thing.
    -   Hopefully it doesn't break WebVR support.
-   Changed color picker to swatches style.
-   Can only change scene background color while in workspaces mode.
-   Changed `stroke.linewidth` to be `stroke.width`.

## V0.2.22

### Date: 2/7/2019

### Changes:

-   Color Picker component is now more generic. It invokes a callback function every time the color value changes that you can use to get the color value.
-   Made the QR code larger.
-   Change the scene’s background color by clicking on it and using the color picker.
-   Make basically all the text gray (title bar text, mode switch, add buttons, and the hamburger).
-   Changed color picker type to Compact style.

## V0.2.21

### Date: 2/7/2019

### Changes:

-   Changed the top bar and other buttons to have a white background.
-   Changed the red badge on the pencil to be a neutral gray.
-   Changed the actions icon.
-   Added a grid that is visible in hex edit mode.

## V0.2.20

### Date: 2/7/2019

### Changes:

-   Added color picker component.
-   Can change workspace color using color picker from the context menu.
-   Inverted touch input vertical rotation.
-   Clamping vertical rotation so that you can’t rotate underneath the ground plane.

## V0.2.19

### Date: 2/6/2019

### Changes:

-   Added `stroke.linewidth` to control how thick the stroke lines are.
-   Removed the Skybox.
-   Added the ability to change the vertical tilt of the camera by using two fingers and panning up and down.
-   Reworked the files panel to be easier to use.
    -   Added "+action" button for creating actions.
    -   Moved the "+tag" and "+action" buttons above the file table.
    -   Moved the "Clear selection" button to the header row on the file table.
    -   It still needs some of the scrolling features like not scrolling the header while scrolling the body of the table but for the most part it's done.
    -   Also needs the auto-zoom feature for users. After looking at possible implementations I've discovered that it should be easier to do this when the "seeing other people" update arrives.

## V0.2.18

### Date: 2/5/2019

### Changes:

-   Button polling is now implemented in `InputVR` for vr controllers: `getButtonDown`, `getButtonHeld`, `getButtonUp`.
-   Replaced `GameView.workspacePlane` with mathematical plane for workspace dragging.
    -   This fixes not being able to drag workspaces after we disabled the ground plane mesh.
-   Forcing touch input when being used on a VR capable device in non-VR mode. This fixes traditional browser input on devices like the Oculus Go.

## V0.2.17

### Date: 2/5/2019

### Changes:

-   Moved VR controller code to `InputVR` class.
-   Forcefully disconnecting the controller when exiting VR, this fixes bug with GamePad API when returning to VR mode.
-   Disabled visibility of scene’s ground plane.
-   `ControllerMesh` is now a special `Object3D` that is added to the root controller `Object3D` node.

## V0.2.16

### Date: 2/5/2019

### Changes:

-   Controller is represented as a red pointer arrow. It doesnt not currently allow you to interact yet.
-   Disabling shadows when in VR. Shadows are a significant performance cost in its current state, disabling them gives us 20-30+ fps boost in VR.
-   VR button is now hidden when WebVR is not detected.

## V0.2.15

### Date: 2/5/2019

#### Changes:

-   Changed the default cube color to be white.
-   Changed the default cube outline color to gray instead of invisible.
-   Fixed an issue with action filters where some values weren't able to be matched to a filter.
    -   This happened for some tag values that would be parsed from strings into their semantic equivalents.
    -   For example, `"true"` would get converted to `true` and `"123.456"` would get converted to `123.456`.
    -   This conversion was being ignored for filter values, so they would never match in these scenarios.
-   Fixed an issue with action scripts where copying a file would not copy its formulas.
-   Improved the `copy()` function used in action scripts to be able accept any number of arguments.
    -   This allows cascading scenarios like `copy(this, that, @name("joe"), @name("bob"))`.

## V0.2.14

### Date: 2/4/2019

#### Changes:

-   Added `scale.x`, `scale.y`, and `scale.z` tags to allow changing the scale of the cubes.
    -   `x` and `y` are width and thickness. `z` is height.
-   Dragging worksurfaces now no longer snaps to the center but stays relative to the cursor position.
-   Added `label.size` and `label.size.mode` tags.
    -   `label.size` sets the size of the label. Setting it to 1 means the default size and setting it to 2 means twice the default size.
    -   Setting `label.size.mode` to `"auto"` causes the label to appear a constant size no matter where the user's camera is in the scene.
-   Changed the renderer settings to render the 3D scene at the full device resolution.
    -   This will likely increase the accuracy of rendering results but may also cause performance to drop due to rendering a lot more pixels.
    -   Was previously using the browser-default pixel ratio.
-   Added beta support for Web VR devices.
-   Fixed an issue where worksurfaces that did not have default heights and were merged into other worksurfaces would cause those tiles to incorrectly appear with a height of `0`.
    -   The worksurfaces that did not have default heights were from old versions that did not allow changing heights.
-   Added the number of selected cubes to the info box toggle

## V0.2.13

### Date: 2/1/2019

#### Changes:

-   Camera now handles going from two touch -> one touch without jumping around.
-   Removed time instance in `Time.ts`.
-   Input and Time are both updated manually through `GameView`, we need less `requestAnimationFrame` calls when possible.
-   Fixed bug in `Input` that would cause touches to overwrite old ones on browsers that reuse `TouchEvent` identifiers.
-   Remaining `TouchData` finger indexes get normalized when touches are removed.
    -   i.e. if there are two touches and touch 0 gets removed, then touch 1 becomes touch 0.

## V0.2.12

### Date: 2/1/2019

#### Changes:

-   Added `#stroke.color` which sets an outline on the cube.
-   Added the ability to download `.aux` files.
-   Added the ability to upload `.aux` files into the current session.
-   Changed the URLs to not use `#`. (breaking change!)
-   Changed the home screen to be the root path (`/`) so sessions are now just `filesimulator.com/mysession`. (breaking change!)
-   Changed the login screen to be at `/login`. (So `login` is not a valid session ID anymore) (breaking change!)
-   Fixed an issue where destroyed objects were being returned in action script queries.
-   Fixed an issue that allowed files to be combined with themselves. (Sorry Jeremy!)
-   Fixed an issue where offline users would always overwrite file `_index` values if the index was at `0.`
-   Minor changes:
    -   Add a "continue as guest" button.
    -   Replace "File Simulator" with the session code unless they are in the default session.
    -   Disable auto-capitalization and autocorrect on the input fields.
    -   Change the "Add worksurface" and "Add file" buttons to just be a "+" icon.
    -   Change the mode switch to use icons instead of text for the label.
    -   Make the mode switch always appear white.
    -   Remove color integration from FileValue.
    -   Change "Nuke the site" to something a little more friendly.
    -   Change "+ New Tag" to "+tag".
    -   Change the deselect file button to a grey color.
    -   Change the info box header to "Selected Files".
    -   Change the info icon to a pencil icon.

## V0.2.11

### Date: 1/31/2019

#### Changes:

-   Changed the "X" used to deselect files into a "-" sign.
-   Added the ability to show a QR code linking to the session the current user is in.

## V0.2.10

### Date: 1/31/2019

#### Changes:

-   Added two different modes to help control what the user is interacting with
    -   The "Files" mode allows dragging files and making new files.
    -   The "Worksurfaces" mode allows dragging worksurfaces, making new worksurfaces, and interacting via clicking on them.
-   Re-added the ability to combine files
    -   Dragging a file onto another file will combine them if possible.
    -   If no filters match then the files will stack.

## V0.2.9

### Date: 1/31/2019

#### Changes:

-   Camera zooming with trackpad pinching is now supported.
-   Input now handles `WheelEvent` from the browser.
    -   `getWheelMoved()` - Returns true when wheel movemented detected.
    -   `getWheelData()` - Return wheel event data for the current frame.

## V0.2.8

### Date: 1/31/2019

#### Changes:

-   Disabled double-tap to zoom functionality that is added by iOS and Android by default.
-   Fixed an issue where files would all appear in the same spot upon first load of a session.
-   Added the Session ID to the top header.
-   After logging in, the user will now be redirected back to the session they first tried accessing.
-   Fixed some typos.

## V0.2.7

### Date: 1/30/2019

#### Changes:

-   Added `line.to` and `line.color` tags. `line.to` creates an arrow that points from the source file to the target file. An array of files is also supported.
-   Added formula support for `label`, `label.color`.
-   Added some functions to `FileCalculations` to help with handling of short file ids:
    -   `getShortId` - Return the short id for the file.
    -   `fileFromShortId` - Find file that matches the short id.
    -   `filesFromShortIds` - Find files that match the short ids.
-   Disabled depth buffer writing for the new SDF rendered font.
-   Running `updateMatrixWorld` function for `FileMesh` when its position is updated.
    -   This allows child objects to have accurate world positioning the moment its parent is moved instead of waiting for ThreeJS to run the next render update frame.

## V0.2.6

### Date: 1/28/2019

#### Changes:

-   Improved the game window to resize the renderer and camera automatically
-   Improved how the files window scales for small devices
-   Move the toolbar into a floating action button
-   Closing the info box now shows an icon in its place that can be used to reopen it
-   Selecting/changing files no longer re-opens the info box
-   Tags that the user adds to the info box are no longer automatically hidden

## V0.2.5

### Date: 1/28/2019

#### Changes:

-   Rotation with touch input now spins in the correct direction.
-   3D text rendering is now done with SDF (Signed Distance Field). This gives us a much cleaner and crisper text representation.
-   Added `label.color` tag that allows you to change the color of the label text.

## V0.2.4

### Date: 1/28/2019

In this version we improved workspaces and made other minor quality of life improvements.

#### Changes:

-   Added the ability to change hex heights
-   Added the ability to stack cubes on top of each other
-   Added the ability to drag single hex tiles onto other workspaces
-   Added a `list()` formula function that is able to calculate which files are stacked on top of each other.
-   Made the square grid tiles visible only if they are over a related hex tile
-   Made hexes have a short height by default
-   Made hexes larger by default
-   Made cubes always attach to a workspace
-   Made only the grid that a cube is being dragged onto visible

##V0.2.1
###Date: 1/22/2019
In this version we added support for multiple simultaneous sessions. When logging in users can optionally provide a “Session ID” that will put them into that session. Alternatively, they can type the Session ID into the URL and go there directly. Sharing URLs to share your session is also supported.

#### Changes:

-   Multi-Session Support
    -   Users enter in a Session ID to go to a sandbox all their own.
    -   They can also share the URL with other people to be put directly into that session.
-   Hexes no longer have bevels.
-   In Formulas, hashtag expressions which have only a single result now return that result directly instead of in an array.
    -   For example, If there was only one file with a #sum set to “10” and there was a formula “=#sum”
        -   In v0.2.0 the formula would equal “[10]”
        -   In v0.2.1 the formula would equal “10”

## V0.2.0

### Date: 1/16/2019

In this version we added support for offline mode and made general improvements to the user interface.

#### Changes:

-   Added offline mode
    -   After loading the app over HTTPS, the user will be able to go completely offline (airplane mode) and still be able to access everything. This means:
        -   The app should load
        -   The user should be able to create new files and workspaces
        -   They should be able to edit tags and perform actions.
    -   When new app versions are available, the user will be prompted to refresh the page to use the new version.
        When the user goes back online the app will attempt to sync with the server. If successful, then everyone else will be able to see their changes because they have been synced.
    -   If syncing is not successful, then this is because of one or more merge conflicts between the user’s version and the server’s version.
        -   Merge conflicts happen when two users edit the same tag to different values.
        -   The computer doesn’t know which is the most valid so it has to ask the user.
    -   When merge conflicts happen a notification will pop up and prompt the user to fix them.
        -   This prompt will also be in the side bar underneath the hamburger menu.
    -   Until the user fixes the merge conflicts any changes they make will not be synced to the server.
    -   When the user fixes the merge conflicts, their state is synced to the server and everyone is able to see it.
    -   The sidebar will show the current online/offline synced/not synced status. Right clicking it will give the option to force the app into offline mode for testing and vice versa.
-   Added a nuke button
    -   This button allows the user to delete everything in the website.
    -   This is only for testing so don’t expect it to work in all cases. In particular, don’t expect it to work super well when there are multiple people on the site at a time.
-   Removed test buttons from the sidebar
-   Changed the version number to be based on the latest annotated git tag. This will let us have full control over the version numbers while making them a lot more human readable. Upon hover it will also show the git commit hash that the build was made from.<|MERGE_RESOLUTION|>--- conflicted
+++ resolved
@@ -2,11 +2,7 @@
 
 ## V3.1.32
 
-<<<<<<< HEAD
-#### Date: 6/16/2023
-=======
 #### Date: 6/17/2023
->>>>>>> 96886247
 
 ### :rocket: Improvements
 
