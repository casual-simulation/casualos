# CasualOS Changelog

## V3.0.18

<<<<<<< HEAD
#### Date: 7/22/2022
=======
#### Date: 7/25/2022
>>>>>>> b297b7ca

### :rocket: Improvements

-   Switched PublicOS from [Magic.link](https://magic.link) to a custom auth implementation that gives us more flexibility around how we manage user accounts.
    -   This is purely an implementation detail, and should not affect any PublicOS/CasualOS features.
-   Added the ability to see active PublicOS authentication sessions, when they were granted, and what IP Address they were granted to.
-   Improved Custom HTML Apps to copy the following properties from specific element types when an event (like `onLoad`) happens:
    -   `<img>` - The following properties are copied:
        -   `width`
        -   `height`
        -   `naturalWidth`
        -   `naturalHeight`
        -   `currentSrc`
    -   `<video>` - The following properties are copied:
        -   `videoWidth`
        -   `videoHeight`
        -   `duration`
        -   `currentSrc`

### :bug: Bug Fixes

-   Fixed an issue where entering an invalid value into an input box in a custom app would cause the input box to be automatically cleared.

## V3.0.17

#### Date: 7/18/2022

### :bug: Bug Fixes

-   Fixed an issue where calling `os.focusOn()` for the mapPortal before the portal has finished loading would cause the camera to focus on an incorrect location.
-   Fixed an issue where labels would fail to show up on billboarded bots that are directly below or above the portal camera.
-   Fixed an issue where hex bot forms were positioned incorrectly.

## V3.0.16

#### Date: 7/6/2022

### :rocket: Improvements

-   Added the `uv` property to `@onClick`, `@onAnyBotClicked`, `@onDrag`, and `@onAnyBotDrag` shouts.
    -   This property contains the [UV Coordinates](https://stackoverflow.com/questions/3314219/how-do-u-v-coordinates-work) of the texture on the clicked bot that the user clicked.
    -   UV coordinates are a 2D vector representing the X and Y location on the texture (i.e. `formAddress`) on the bot that was clicked.
    -   UV coordinates are mapped as follows:
        -   Bottom left of the texture is: `(0, 0)`
        -   Bottom right is: `(1, 0)`
        -   Top left is: `(0, 1)`
        -   Top right is: `(1, 1)`
-   Added the `os.raycast(portal, origin, direction)` and `os.raycastFromCamera(portal, viewportPosition)` functions.
    -   These functions are useful for finding what bots a particular ray would hit. For example, you could query what bots are under a particular spot of the screen with `os.raycastFromCamera()`.
    -   Currently, the `grid`, `miniGrid`, `map` and `miniMap` portals are supported.
    -   See the documentation for more information and examples.
-   Added the `os.calculateRayFromCamera(portal, viewportPosition)` function.
    -   This function is useful for finding the 3D path (ray) that travels through a particular screen position of the specified portal's camera.
    -   Currently, the `grid`, `miniGrid`, `map` and `miniMap` portals are supported.
    -   See the documentation for more information and examples.
-   Improved `os.getPublicRecordKey()` to return an `errorReason` for failed requests.

### :bug: Bug Fixes

-   Fixed `lineStyle = wall` to support the coordinate system changes from v3.0.11.

## V3.0.15

#### Date: 6/21/2022

### :rocket: Improvements

-   Improved the login system to record user's email/phone number so that we can migrate off of [magic.link](https://magic.link/) in the future.

## V3.0.14

#### Date: 6/20/2022

### :rocket: Improvements

-   Changed the `circle` bot form ignore lighting changes based on its orientation.
-   Added the `formAddressAspectRatio` tag to allow adjusting how `formAddress` images/videos are displayed on `cube`, `circle`, and `sprite` bot forms.
    -   The aspect ratio should be the width of the image divided by the height of the image.
    -   Negative aspect ratios can also be used to mirror the image horizontally.
-   Added the ability to create and join custom multimedia chat rooms.
    -   Key features:
        -   The ability to join multiple chat rooms at once.
        -   The ability to display camera/screen feeds on 3D bots.
        -   Notification of when remote users join/leave.
        -   Notification of when users are speaking.
        -   The ability to control the quality that video tracks stream at.
    -   The following functions have been added:
        -   `os.joinRoom(roomName, options?)`
        -   `os.leaveRoom(roomName, options?)`
        -   `os.getRoomOptions(roomName)`
        -   `os.setRoomOptions(roomName, options)`
        -   `os.getRoomTrackOptions(roomName, trackAddress)`
        -   `os.setRoomTrackOptions(roomName, trackAddress, options)`
        -   `os.getRoomRemoteOptions(roomName, remoteId)`
    -   The following listeners have been added:
        -   `@onRoomJoined` - Sent whenever a room has been joined via `os.joinRoom()`
        -   `@onRoomLeave` - Sent whenever a room has been exited via `os.leaveRoom()`
        -   `@onRoomStreaming` - Sent whenever the local user has been connected or reconnected to a room.
        -   `@onRoomStreamLost` - Sent whenever the local user has been disconnected from a room.
        -   `@onRoomTrackSubscribed` - Sent whenever an audio/video track has been discovered inside a room.
        -   `@onRoomTrackUnsubscribed` - Sent whenever an audio/video track has been removed from a room.
        -   `@onRoomRemoteJoined` - Sent whenever a remote user has joined a room.
        -   `@onRoomRemoteLeave` - Sent whenever a remote user has left a room.
        -   `@onRoomSpeakersChanged` - Sent whenever the list of speaking users has changed in a room.
        -   `@onRoomOptionsChanged` - Sent whenever the local room options have been changed.
    -   See the documentation for more detailed information.
    -   Also check out the `rooms-example` appBundle for an example.
-   Added the `os.listInstUpdates()` and `os.getInstStateFromUpdates(updates)` functions.
    -   These functions are useful for tracking the history of an instance and debugging potential data loss problems.
    -   `os.listInstUpdates()` gets the list of updates that have occurred in the current instance.
    -   `os.getInstStateFromUpdates()` gets the bot state that is produced by the given list of updates.

### :bug: Bug Fixes

-   Fixed an issue where HTML updates could cause CasualOS to skip `@onAnyAction` calls for bot updates.
-   Fixed an issue where point-of-view mode would start the camera at the wrong rotation.
-   Fixed an issue where billboarded bots would rotate to match the roll of the camera in VR/AR.
-   Fixed an issue where using `os.tip()` with long words could cause the words to overflow the tooltip background.
-   Fixed an issue where removing a tag from the sheetPortal could cause the tag below it to become the dimension set in the sheetPortal.

## V3.0.13

#### Date: 6/3/2022

### :rocket: Improvements

-   Added the `math.degreesToRadians(degrees)` and `math.radiansToDegrees(radians)` functions.

### :bug: Bug Fixes

-   Fixed an issue where the `cameraRotationX`, `cameraRotationY`, and `cameraRotationZ` tags were using a Y-up coordinate system instead of the CasualOS Z-up coordinate system.

## V3.0.12

#### Date: 5/31/2022

### :bug: Bug Fixes

-   Fixed an issue where snapping bots to bot faces was not supported in the miniMapPortal.
-   Fixed an issue where snapping bots to faces of bots that have a non-1 `scaleZ` would work incorrectly.

## V3.0.11

#### Date: 5/27/2022

### :boom: Breaking Changes

-   CasualOS now consistently uses a right-handed coordinate system.
    -   In previous versions, CasualOS inconsistently handled rotations which led to some parts obeying the right-hand rule and other parts obeying the left-hand rule for rotations.
    -   One of the consequences of this is that rotations around the Y axis are now counter-clockwise instead of clockwise.
        -   Note that from the default camera perspective, this is switched. Rotations now appear clockwise instead of counter-clockwise.
    -   To keep the previous behavior, simply negate the Y axis for rotations. (e.g. if the rotation was `tags.homeRotationY = 1.3`, now it should be `tags.homeRotationY = -1.3`)
    -   This change affects `[dimension]RotationY`, `cameraRotationOffsetY`, and `os.addDropGrid()`.

### :rocket: Improvements

-   Added the ability to represent positions and rotations with the `➡️` and `🔁` emojis.
    -   In scripts, these values get parsed into `Vector2`, `Vector3`, and `Rotation` objects.
    -   Vectors support the following formats:
        -   `➡️1,2` represents a 2D position/direction (`Vector2`) that contains `X = 1` and `Y = 2`.
        -   `➡️1,2,3` represents a 3D position/direction (`Vector3`) that contains `X = 1`, `Y = 2`, and `Z = 3`.
        -   Additionally, vectors can be created using `new Vector2(1, 2)` and `new Vector3(1, 2, 3)`.
    -   Rotations support the following formats:
        -   `🔁0,0,0,1` represents a 3D rotation (`Rotation`) that contains `X = 0`, `Y = 0`, `Z = 0`, and `W = 1`.
        -   Additionally, rotations can be created using the `Rotation` class constructor. It supports the following forms:
            -   Create a rotation that does nothing:
                ```typescript
                const rotation = new Rotation();
                ```
            -   Create a rotation from an axis and angle:
                ```typescript
                const rotation = new Rotation({
                    axis: new Vector3(0, 0, 1),
                    angle: Math.PI / 2,
                }); // 90 degree rotation about the Z axis
                ```
            -   Create a rotation from two directions:
                ```typescript
                const rotation = new Rotation({
                    from: new Vector3(1, 0, 0),
                    to: new Vector3(0, 1, 0),
                }); // Rotation that transforms points from (1, 0, 0) to (0, 1, 0)
                ```
            -   Create a rotation from multiple rotations:
                ```typescript
                const rotation = new Rotation({
                    sequence: [
                        new Rotation({
                            axis: new Vector3(0, 1, 0),
                            angle: Math.PI / 2,
                        }), // 90 degree rotation around Y axis
                        new Rotation({
                            axis: new Vector3(1, 0, 0),
                            angle: Math.PI / 4,
                        }), // 45 degree rotation around X axis
                    ],
                });
                ```
            -   Create a rotation from a Quaternion:
                ```typescript
                const rotation = new Rotation({
                    quaternion: {
                        x: 0,
                        y: 0.7071067811865475,
                        z: 0,
                        w: 0.7071067811865476,
                    },
                }); // 90 degree rotation about the Y axis
                ```
        -   Check the documentation on Vectors and Rotations for more information.
-   Added the `[dimension]Position` and `[dimension]Rotation` tags to support using vectors and rotation objects for bot positioning.
-   Improved the `getBotPosition()` function to support the `[dimension]Position` tag and return a `Vector3` object.
-   Added the `getBotRotation(bot, dimension)` function that retrieves the position of the given bot in the given dimension and returns a `Rotation` object.
    -   `bot` is the bot whose rotation should be retrieved.
    -   `dimension` is the dimension that the bot's rotation should be retrieved for.
-   Improved the `animateTag()`, `os.getCameraPosition()` `os.getCameraRotation()`, `os.getFocusPoint()`, `os.getPointerPosition()`, `os.getPointerDirection()`, `math.getForwardDirection()`, `math.intersectPlane()`, `math.getAnchorPointOffset()`, `math.addVectors()`, `math.subtractVectors()`, `math.negateVector()`, `math.normalizeVector()`, `math.vectorLength()`, and `math.scaleVector()` functions to support `Vector2`, `Vector3`, and `Rotation` objects.
-   Added the "Select Background" and removed the "Share Video" buttons from the meetPortal.
-   Added initial documentation for ab-1.

### :bug: Bug Fixes

-   Fixed an issue where `os.showUploadFiles()` would return previously uploaded files.
-   Fixed an issue where tag text edits (i.e. `insertTagText()`) would not be properly communicated to the rest of CasualOS when they occurred after tag updates (i.e. `setTag()`).

## V3.0.10

#### Date: 5/6/2022

### :rocket: Improvements

-   Improved the Records API to be able to return errors to allowed HTTP origins.
-   Improved `os.meetCommand()` to return a promise.
-   Added the ability to specify an options object with `os.recordData(key, address, data, options)` that can specify update and delete policies for the data.

    -   These policies can be useful to restrict the set of users that can manipulate the recorded data.
    -   `options` is an object with the following properties:

        ```typescript
        let options: {
            /**
             * The HTTP Endpoint that should be queried.
             */
            endpoint?: string;

            /**
             * The policy that should be used for updating the record.
             * - true indicates that the value can be updated by anyone.
             * - An array of strings indicates the list of user IDs that are allowed to update the data.
             */
            updatePolicy?: true | string[];

            /**
             * The policy that should be used for deleting the record.
             * - true indicates that the value can be erased by anyone.
             * - An array of strings indicates the list of user IDs that are allowed to delete the data.
             * Note that even if a delete policy is used, the owner of the record can still erase any data in the record.
             */
            deletePolicy?: true | string[];
        };
        ```

-   Added the `os.tip(message, pixelX?, pixelY?, duration?)` and `os.hideTips(tipIDs?)` functions to make showing tooltips easy.
    -   `os.tip(message, pixelX?, pixelY?, duration?)` can be used to show a tooltip and takes the following parameters:
        -   `message` is the message that should be shown.
        -   `pixelX` is optional and is the horizontal pixel position on the screen that the message should be shown at.
            If omitted, then the tooltip will be shown at the current mouse position or the last touch position.
            Additionally, omitting the position will cause the tooltip to only be shown when the mouse is near it.
            Moving the mouse away from the tooltip in this mode will cause the tooltip to be automatically hidden.
        -   `pixelY` is optional and is the vertical pixel position on the screen that the message should be shown at.
            If omitted, then the tooltip will be shown at the current mouse position or the last touch position.
            Additionally, omitting the position will cause the tooltip to only be shown when the mouse is near it.
            Moving the mouse away from the tooltip in this mode will cause the tooltip to be automatically hidden.
        -   `duration` is optional and is the number of seconds that the toast should be visible for.
        -   Returns a promise that resolves with the ID of the newly created tooltip.
    -   `os.hideTips(tipIDs?)` can be used to hide a tooltip and takes the following parameters:
        -   `tipIDs` is optional and is the ID or array of IDs of tooltips that should be hidden. If omitted, then all tooltips will be hidden.
        -   Returns a promise that resolves when the action has been completed.
-   Improved the menuPortal to use 60% of the screen width on large screens when the screen is taller than it is wide.
-   Improved the systemPortal to support `system` tag values that are set to non-string values such as booleans and integers.
-   Added WebXR hand tracking support.
    -   Tested and verified on Meta Quest 2 headset.
    -   Wrist portals have custom offsets for hands to try and minimize the blocking of hands during interaction.
    -   Air tap interaction only currently. Air taps are when you tap your index finger and thumb together to perform a "tap/click" on what the pointer ray is targeting.

### :bug: Bug Fixes

-   Fixed an issue where CasualOS would attempt to download records from the wrong origin if using a custom `endpoint` parameter.

## V3.0.9

#### Date: 4/27/2022

### :rocket: Improvements

-   Added the `crypto.hash(algorithm, format, ...data)` and `crypto.hmac(algorithm, format, key, ...data)` functions.
    -   These functions make it easy to generalize which hash algorithm to use and also support outputting the result in several different formats.
    -   Supported algorithms for `crypto.hash()` are: `sha256`, `sha512`, and `sha1`.
    -   Supported algorithms for `crypto.hmac()` are: `hmac-sha256`, `hmac-sha512`, and `hmac-sha1`.
    -   Supported formats for both are: `hex`, `base64`, and `raw`.
    -   See the documentation for more information.
-   Added the `bytes.toBase64String(bytes)`, `bytes.fromBase64String(base64)`, `bytes.toHexString(bytes)`, and `bytes.fromHexString(hex)` functions.
    -   These functions make it easy to convert to and from Base64 and Hexadecimal encoded strings to [Uint8Array](https://developer.mozilla.org/en-US/docs/Web/JavaScript/Reference/Global_Objects/Uint8Array) byte arrays.
    -   See the documentation for more information.

### :bug: Bug Fixes

-   Fixed a permissions issue that prevented the creation of subjectless keys.

## V3.0.8

#### Date: 4/26/2022

### :rocket: Improvements

-   Added the ability to view participants and breakout rooms in the meetPortal.

## V3.0.7

#### Date: 4/26/2022

### :bug: Bug Fixes

-   Fixed an issue where bot labels would not render.

## V3.0.6

#### Date: 4/26/2022

### :bug: Bug Fixes

-   Fixed an issue where bots would not render because their shader code was broken.

## V3.0.5

#### Date: 4/26/2022

### :rocket: Improvements

-   Added the ability to specify which auth site records should be loaded/retrieved from.
    -   This is useful for saving or getting records from another CasualOS instance.
    -   The following functions have been updated to support an optional `endpoint` parameter:
        -   `os.recordData(key, address, data, endpoint?)`
        -   `os.getData(recordName, address, endpoint?)`
        -   `os.listData(recordName, startingAddress?, endpoint?)`
        -   `os.eraseData(key, address, endpoint?)`
        -   `os.recordManualApprovalData(key, address, data, endpoint?)`
        -   `os.getManualApprovalData(recordName, address, endpoint?)`
        -   `os.listManualApprovalData(recordName, startingAddress?, endpoint?)`
        -   `os.eraseManualApprovalData(key, address, endpoint?)`
        -   `os.recordFile(key, data, options?, endpoint?)`
        -   `os.eraseFile(key, url, endpoint?)`
        -   `os.recordEvent(key, eventName, endpoint?)`
        -   `os.countEvents(recordName, eventName, endpoint?)`
-   Improved the sheetPortal and and multi-line editor to support editing tags that contain object values.
-   Updated the Terms of Service, Acceptable Use Policy, and Privacy Policy to make it clearer which websites they apply to.
-   Improved how lines are rendered to use an implementation built into three.js.
    -   This makes bot strokes that are scaled appear correct.
    -   This change also makes lines and strokes appear the same size on screen no matter the zoom level of the camera. This can make it easier to identify bots when zoomed out a lot.
-   Added the ability to allow/deny login with phone numbers based on regex rules defined in a DynamoDB table.
-   Added the `os.getSubjectlessPublicRecordKey(recordName)` function to make it possible to create a record key that allow publishing record data without being logged in.
    -   All record keys are now split into two categories: subjectfull keys and subjectless keys.
    -   subjectfull keys require login in order to publish data are are the default type of key.
    -   subjectless keys do not require login in order to publish data.
    -   When publishing data with a subjectless key, all users are treated as anonymous. In effect, this makes the owner of the record fully responsible for the content that they publish.
-   Added the `os.meetFunction(functionName, ...args)` function to allow querying the current meet portal meeting state.
    -   `functionName` is the name of the function that should be triggered from the [Jitsi Meet API](https://jitsi.github.io/handbook/docs/dev-guide/dev-guide-iframe/#functions).
    -   `args` is the list of arguments that should be provided to the function.
    -   Returns a promise that resolves with the result of the function call.
-   Added the `@onMeetEntered` and `@onMeetExited` shouts which are triggered whenever the current user starts/stops participating in a meet.
    -   Unlike `@onMeetLoaded`, `@onMeetEntered` is only triggered after the user clicks the "Join" button from the meeting waiting room.
    -   See the documentation for more detailed information.
-   Added the `meetPortalJWT` tag to the meetPortalBot to allow using JSON Web Tokens for authenticating moderators in meetings.
    -   See the Jitsi FAQ for more information on how to setup a moderator for a meeting: https://developer.8x8.com/jaas/docs/faq#how-can-i-set-a-user-as-moderator-for-a-meeting
-   Added the `botPortal` tag that when set to a bot ID on the `configBot` will show the JSON data for that bot.
    -   Additionally, the `botPortalAnchorPoint` and `botPortalStyle` tags can be set on the `botPortalBot` similarly to how `meetPortalAnchorPoint` can be set on the `meetPortalBot`.
-   Added the `systemTagName` tag that, when set on the config bot, specifies the tag that should be used when finding bots to include in the systemPortal.
    -   For example, setting `systemTagName` to `"test"` will cause the systemPortal to search for bots that have a `test` tag instead of a `system` tag.

### :bug: Bug Fixes

-   Fixed an issue where accessing certain properties on `globalThis` would cause an error to occur.
-   Fixed an issue where it was not possible to change the current meetPortal while it was already open.
-   Fixed an issue where using `os.replaceDragBot()` with bots that contained an array in its tags would cause an error.
-   Fixed an issue where videos in `formAddress` would not automatically play on Chrome web browsers.

## V3.0.4

#### Date: 3/31/2022

### :rocket: Improvements

-   Added the ability to force AUX to intepret values as strings by prefixing the tag value with the 📝 emoji.
    -   This can be useful for when you want to ensure that a tag value is interpreted a string.
    -   For example, the string `"01"` will be interpreted as the number `1` by default but `"📝01"` will preserve the leading 0.
-   Added the ability to force a tag to interpret values as numbers by prefixing the tag value with the 🔢 emoji.
    -   This can be useful when you want to ensure that a tag is interpreted as a number.
-   Added support for scientific notation in numbers.
    -   `1.23e3` will now be interpreted as `1230`.
-   Improved `os.focusOn()` to support positions that include a Z coordinate.
    -   This allows moving the camera focus point to any position in 3D space.
    -   The Z coordinate defaults to 0 if not specified.
-   Added the `menuItemShowSubmitWhenEmpty` tag to allow showing the submit button on input menu items even if the input box does not have any value.
-   Added the `os.addDropGrid(...grids)` and `os.addBotDropGrid(botId, ...grids)` functions to make it easy to snap bots to a custom grid.
    -   These functions are useful if you want to snap bots to a grid with a custom position or rotation.
    -   Additionally, they can be used to move bots in a grid that is attached to a portal bot.
    -   See the documentation for detailed usage information.

### :bug: Bug Fixes

-   Fixed an issue where `infinity` and `-infinity` would always be calculated as `NaN` instead of their corresponding numerical values.
-   Fixed an issue where passing `null`/`undefined`/`NaN`/`Infinity` as the `x` or `y` coordinate to `os.focusOn()` would break the gridPortal.
-   Fixed an issue where error stack traces would sometimes contain incorrect line numbers.
-   Fixed an issue where the systemPortal recent tags list could error if a bot without a system tag was edited.
-   Fixed an issue where the runtime would crash if `animateTag()` was given a null bot.
-   Fixed an issue where dragging a bot with a controller in free space would position the bot incorrectly if the bot was loaded by a portal form bot.
-   Fixed an issue where bots that were inside a bot portal that was inside a wrist portal would have an incorrect scale. ([#254](https://github.com/casual-simulation/casualos/issues/254))

## V3.0.3

#### Date: 3/22/2022

### :rocket: Improvements

-   Added the `os.getAverageFrameRate()` function.
    -   This function is useful for calculating the number of times that the 3D views have updated in the last second.
    -   Returns a promise that resolves with the current frame rate value.
-   `AUX_PLAYER_MODE`: The player mode that this instance should indicate to scripts.
    -   `"player"` indicates that the inst is supposed to be for playing AUXes while `"builder"` indicates that the inst is used for building AUXes.
    -   Defaults to `"builder"`.
    -   This value is exposed via the object returned from `os.version()`.
        -   See the documentation on `os.version()` for more information.
-   Added a button that offers to redirect to a static instance after a 25 second loading timeout.
    -   The redirect will send the user to `static.{common_host}` so `casualos.com` will redirect to `static.casualos.com` and `stable.casualos.com` will redirect to `static.casualos.com`.

## V3.0.2

#### Date: 3/16/2022

### :boom: Breaking Changes

-   Removed the following functions:
    -   `server.exportGpio()`
    -   `server.unexportGpio()`
    -   `server.getGpio()`
    -   `server.setGpio()`

### :rocket: Improvements

-   Improved performance for lower end devices by making CasualOS more efficient when automatically updating bots with user input.
-   Added the ability to login with a phone number instead of an email address.
    -   This feature is enabled by the `ENABLE_SMS_AUTHENTICATION` environment variable during builds.
-   Added the ability to automatically synchronize device clocks and expose the synchronized information to scripts.
    -   The following properties have been added:
        -   `os.localTime` - The local clock time in miliseconds since the Unix Epoch.
        -   `os.agreedUponTime` - The synchronized clock time in miliseconds since the Unix Epoch.
        -   `os.instLatency` - The average latency between this device and the inst in miliseconds. Smaller values are generally better.
        -   `os.instTimeOffset` - The delta between the local time and agreed upon time in miliseconds.
        -   `os.instTimeOffsetSpread` - The uncertainty of the accuracy of the `os.instTimeOffset` value. Measured in miliseconds. Smaller values indicate that `os.agreedUponTime` is more accurate, larger values indicate that `os.agreedUponTime` is less accurate.
        -   `os.deadReckoningTime` - The synchronized clock time that includes an additional 50ms offset to try to ensure that all devices are synchronized once the time ocurrs.
-   Improved `animateTag()` to support custom easing functions and a custom start time.
    -   The `easing` property in the options object that is passed to `animateTag()` now supports custom functions for custom easing behaviors. The function should accept one parameter which is a number between 0 and 1 that represents the progress of the animation and it should return a number which is the value that should be multiplied against the target tag. See the documentation of `animateTag()` for an example.
    -   The `startTime` property is now supported in the options object that is passed to `animateTag()`. It should be the number of miliseconds since the Unix Epoch that the animation should start at. For example, `os.localTime + 1000` will cause the animation to start in 1 second.

### :bug: Bug Fixes

-   Fixed an issue where `bot.vars` would get cleared after the scripts that created it finished their initial execution.
-   Fixed an issue where `labelColor` did not work on menu bots that had `form` set to `input`.
-   Fixed an issue where `labelColor` would not work unless the menu bot had a `label`.
    -   This is useful for menu bots that only use icons.

## V3.0.1

#### Date: 2/17/2022

### :rocket: Improvements

-   Added the `math.setRandomSeed(seed)` and `math.getSeededRandomNumberGenerator(seed?)` functions.

    -   `math.setRandomSeed(seed)` specifies the random seed that should be used for `math.random()` and `math.randomInt()`.
        -   `seed` is the number or string that should be used as the random number generator seed. If set to null, then the seed value will be cleared.
    -   `math.getSeededRandomNumberGenerator(seed?)` creates a new object that contains its own `random()` and `randomInt()` functions that use the specified seed.

        -   `seed` is the number of string that should be used the random number generator seed. If omitted, then an unpredictable seed will be chosen automatically.
        -   It returns an object with the following structure:

            ```typescript
            let result: {
                /**
                 * The seed that was used to create this random number generator.
                 */
                seed: number | string;

                /**
                 * Generates a random real number between the given minimum and maximum values.
                 */
                random(min?: number, max?: number): number;

                /**
                 * Generates a random integer between the given minimum and maximum values.
                 */
                randomInt(min: number, max: number): number;
            };
            ```

-   Added the ability to store dates in tags by prefixing them with `📅`.
    -   Dates must be formatted similarly to [ISO 8601](https://en.wikipedia.org/wiki/ISO_8601):
        -   `2012-02-06` (year-month-day in UTC-0 time zone)
        -   `2015-08-16T08:45:00` (year-month-day + hour:minute:second in UTC-0 time zone)
        -   `2015-08-16T08:45:00 America/New_York` (year-month-day + hour:minute:second in specified time zone)
        -   `2015-08-16T08:45:00 local` (year-month-day + hour:minute:second + in local time zone)
    -   In scripts, date tags are automatically parsed and converted to DateTime objects.
        -   DateTime objects are easy-to-use representations of date and time with respect to a specific time zone.
        -   They work better than the built-in [Date](https://developer.mozilla.org/en-US/docs/Web/JavaScript/Reference/Global_Objects/Date) class because DateTime supports time zones whereas Date does not.
        -   You can learn more about them by checking out the [documentation](https://docs.casualos.com/docs/actions#datetime).
-   Added the `getDateTime(value)` function to make parsing strings into DateTime objects easy.
    -   Parses the given value and returns a new DateTime that represents the date that was contained in the value.
    -   Returns null if the value could not be parsed.
-   Added the `circle` bot form.

## V3.0.0

#### Date: 2/10/2022

### :rocket: Improvements

-   Added the `os.openImageClassifier(options)` and `os.closeImageClassifier()` functions.
    -   These functions are useful for applying Machine Learning inside CasualOS to detect categories of things via the camera feed.
    -   Currently, the image classifier is only able to consume models generated with [Teachable Machine](https://teachablemachine.withgoogle.com/).
        1.  To create a model, go to [https://teachablemachine.withgoogle.com/](https://teachablemachine.withgoogle.com/) and click "Get Started".
        2.  Create an "Image Project" and choose "Standard image model".
        3.  Add or record photos in each class.
        4.  Click "Train".
        5.  Once training is done you can get a model URL by clicking "Export Model".
        6.  Under "Tensorflow.js", choose "Upload (shareable link)" and click "Upload". You can also optionally save the project to Google Drive.
        7.  Once uploaded, copy the shareable link.
        8.  Create a bot with an `@onClick` tag and put the following code in it (replacing `MY_MODEL_URL` with the shareable link):
            ```typescript
            await os.openImageClassifier({
                modelUrl: 'MY_MODEL_URL',
            });
            ```
    -   `options` is an object with the following properties:
        -   `modelUrl` - The sharable link that was generated from Teachable Machine.
        -   `modelJsonUrl` - Is optional and can be used in advanced scenarios where you want to control where the model is stored.
        -   `modelMetadataUrl` - Is optional and can be used in advanced scenarios where you want to control where the model is stored.
        -   `cameraType` - Is optional and is the type of camera that should be preferred. Can be "front" or "rear".
-   Created the `oai-1` appBundle.

    -   This appBundle is currently a simple ab that can query the [OpenAI GPT-3 API](https://beta.openai.com/overview) via a shout.
    -   The ab has the following features:

        -   A single manager bot in the `oai-1` dimension and systemPortal as `oai-1.manager`.
        -   `@generateTextResponse` is a listener that asks GPT-3 to respond to a given text prompt.

            -   It takes the following parameters:
                -   `apiKey` - The API key that should be used to access the API. You can get an API key at [https://beta.openai.com/overview](https://beta.openai.com/overview).
                -   `prompt` - The text that the AI should respond to. An example is "Write a tagline for an ice cream shop.". Also see this guide: [https://beta.openai.com/docs/guides/completion](https://beta.openai.com/docs/guides/completion).
                -   `engine` - The engine that should be used to process the prompt. Defaults to `"text-davinci-001"` if not specified. You can find a list of engines is available here: [https://beta.openai.com/docs/engines](https://beta.openai.com/docs/engines).
                -   `options` - An object that contains additional options for the request. You can find the documentation for these options here: [https://beta.openai.com/docs/api-reference/completions/create](https://beta.openai.com/docs/api-reference/completions/create).
            -   It returns a promise that contains a list of generated choices.
            -   Example:

                ```typescript
                let oai = getBot('system', 'oai-1.manager');
                const response = await oai.generateTextResponse({
                    apiKey: 'myAPIKey',
                    prompt: 'Write a tagline for an ice cream shop.',
                });

                if (response.choices.length > 0) {
                    os.toast('Best choice: ' + response.choices[0]);
                } else {
                    os.toast('No choices.');
                }
                ```

### :bug: Bug Fixes

-   Fixed an issue with `os.listData()` where it was impossible to list data items unless a starting address was provided.

## V2.0.36

#### Date: 2/4/2022

### :rocket: Improvements

-   Added global search to the systemPortal.
    -   Useful for finding a word or phrase in the tags of all the bots in an inst.
    -   For example, you can find all the places where a shout occurrs by typing "shout" into the search box.
    -   Can be accessed by using `Ctrl+Shift+F` while the systemPortal is open or by selecting the eyeglass icon on the left side of the screen.
-   Added the ability to use a video camera feed as the portal background.
    -   You can enable this feature by setting `portalBackgroundAddress` to `casualos://camera-feed`.
    -   It also supports specifying the rear or front facing cameras with `casualos://camera-feed/rear` and `casualos://camera-feed/front`.

### :bug: Bug Fixes

-   Fixed an issue with custom apps where HTML changes would stop propagating if an element was added to its own parent.
    -   This could happen via using the HTML document API like:
        ```typescript
        // in @onSetupApp
        const parent = that.document.createElement('div');
        const child = that.document.createElement('span');
        parent.appendChild(child);
        parent.appendChild(child); // This would cause the issue
        ```
    -   Alternatively, it could happen when using `os.compileApp()`.
        -   For efficiency, `os.compileApp()` uses a change detection algorithm to limit the number of HTML elements it needs to create.
        -   In some cases, it saw that it could reuse an HTML element by moving it and this happened to trigger the bug in the system that records these changes.

## V2.0.35

#### Date: 2/2/2022

### :rocket: Improvements

-   Added the `os.getMediaPermission(options)` function to request permission for device audio/video streams.
    -   Generally permissions are asked for the moment they are needed but this can be cumbersome in situations such as immersive ar/vr experiences as the user must jump back to the browser in order to grant them.

### :bug: Bug Fixes

-   Fixed jittery camera rendering issues when entering XR for the first time in a session.
-   Fixed three.js holding onto stale XRSession after exiting XR.
    -   This was the root cause of the Hololens losing the ability to render the scene background after exiting XR.

## V2.0.34

#### Date: 1/31/2022

### :rocket: Improvements

-   Improved the systemPortal to show all tags that are on the bot when the pinned tags section is closed.
    -   This makes it easier to manage when adding new tags while the pinned tags section is closed.

### :bug: Bug Fixes

-   Fixed an issue with `os.recordEvent()` where trying to save events in DynamoDB would fail.

## V2.0.33

#### Date: 1/31/2022

### :rocket: Improvements

-   Added the `os.listData(recordNameOrKey, startingAddress?)` function to make it easy to list data items in a record.
    -   `recordNameOrKey` is the name of the record. Can also be a record key.
    -   `startingAddress` is optional and is the address after which items will be included in the returned list. For example, the starting address `b` will cause addresses `c` and `d` to be included but not `a` or `b`.
-   Added the `os.recordEvent(recordKey, eventName)` and `os.countEvents(recordNameOrKey, eventName)` functions. These functions are useful for building simple analytics into your app bundles.
    -   `os.recordEvent(recordKey, eventName)` can be used to document that the given event occurred.
        -   `recordKey` is the key that should be used to access the record.
        -   `eventName` is the name of the event.
    -   `os.countEvents(recordNameOrKey, eventName)` can be used to get the number of times that the given event has ocurred.
        -   `recordNameOrKey` is the name of the record that the event count should be retrieved from. Can also be a record key.
        -   `eventName` is the name of the event.

## V2.0.32

#### Date: 1/26/2022

### :rocket: Improvements

-   Added the `os.arSupported()` and `os.vrSupported()` functions to query device support for AR and VR respectively. Both of these are promises and must be awaited.

    ```typescript
    const arSupported = await os.arSupported();
    if (arSupported) {
        //...
    }

    const vrSupported = await os.vrSupported();
    if (vrSupported) {
        //...
    }
    ```

-   Added shouts for entering and exiting AR and VR:
    -   `@onEnterAR` - Called when AR has been enabled.
    -   `@onExitAR` - Called when AR has been disabled.
    -   `@onEnterVR` - Called when VR has been enabled.
    -   `@onExitVR` - Called when VR has been disabled.
-   Expanded `meetPortal` scripting:
    -   Added shouts for loading and leaving the meet portal:
        -   `@onMeetLoaded` - Called when the user has finished loading the meet portal.
        -   `@onMeetLeave` - Called when the user leaves the meet portal.
    -   Added the `os.meetCommand(command, ...args)` function that sends commands directly to the Jitsi Meet API. Supported commands can be found in the [Jitsi Meet Handbook](https://jitsi.github.io/handbook/docs/dev-guide/dev-guide-iframe#commands).
    -   Added the following meet portal configuration tags. These must be set on the `meetPortalBot`:
        -   `meetPortalPrejoinEnabled` - Whether the meet portal should have the prejoin screen enabled.
            -   The prejoin screen is where the user can setup their display name, microphone, camera, and other settings, before actually joining the meet.
        -   `meetPortalStartWithVideoMuted` - Whether the meet portal should start with video muted.
        -   `meetPortalStartWithAudioMuted` - Whether the meet portal should start with audio muted.
        -   `meetPortalRequireDisplayName` - Whether the meet portal should require the user define a display name.

## V2.0.31

#### Date: 1/20/2022

### :rocket: Improvements

-   Added the `os.eraseData(recordKey, address)` function to allow deleting data records.
    -   `recordKey` is the key that should be used to access the record.
    -   `address` is the address of the data inside the record that should be deleted.
-   Added the `os.eraseFile(recordKey, urlOrRecordFileResult)` function to allow deleting file records.
    -   `recordKey` is the key that should be used to access the record.
    -   `urlOrRecordFileResult` is the URL that the file is stored at. It can also be the result of a `os.recordFile()` call.
-   Added the `os.recordManualApprovalData(recordKey, address, data)`, `os.getManualApprovalData(recordName, address)`, and `os.eraseManualApprovalData(recordKey, address)` functions.
    -   These work the same as `os.recordData()`, `os.getData()`, and `os.eraseData()` except that they read & write data records that require the user to confirm that they want to read/write the data.
    -   One thing to note is that manual approval data records use a different pool of addresses than normal data records.
        This means that data which is stored using `os.recordManualApprovalData()` cannot be retrieved using `os.getData()` (i.e. you must use `os.getManualApprovalData()`).

### :bug: Bug Fixes

-   Fixed an issue where trying to save a bot using `os.recordData()` or `os.recordFile()` would produce an error.

## V2.0.30

#### Date: 1/14/2022

### :wrench: Plumbing Changes

-   Replaced socket.io with native WebSockets.
    -   The possible options for `CAUSAL_REPO_CONNECTION_PROTOCOL` are now `websocket` and `apiary-aws`.
    -   Since the introduction of `apiary-aws`, we've used native WebSockets for more connections. As such, it should be safe to use native WebSockets in place of socket.io.
    -   This means we have fewer depenencies to keep up with and fewer potential bugs.
    -   Additionally it means that we save a little bit on our output code bundle size.

### :bug: Bug Fixes

-   Fixed an issue where deleting all the text from a menu item would show the `menuItemText` tag value instead of the (empty) `menuItemText` tag mask value.
    -   This change causes CasualOS to use `false` for the `menuItemText` `tempLocal` tag mask when a normal tag value is present for `menuItemText`. If the bot has no tag value for `menuItemText`, then `null` is used.
-   Fixed an issue where CasualOS could sometimes miss events during initialization.
    -   This bug most likely affected portals that are configurable by a config bot (e.g. gridPortal) but could have also affected other parts of the CasualOS system.
    -   This bug also was very rare. We only saw it once in our testing.
-   Fixed an issue with custom apps where calling `os.registerApp()` multiple times would cause the app to be destroyed and re-created.
    -   This caused issues with retaining focus and made the user experience generally poor.
-   Fixed an issue with custom apps where a the value attribute could not be overridden on input elements.
    -   Now it is possible to specify what the value should be and it will be properly synced.

## V2.0.29

#### Date: 1/10/2022

### :rocket: Improvements

-   Added the ability to use videos for `formAddress` and `portalBackgroundAddress` URLs.
-   Improved CasualOS to support logging into ab1.link directly from CasualOS.
    -   Previously you would have to login to ab1.link via a new tab.
    -   The new experience is seamless and much less confusing.

### :bug: Bug Fixes

-   Fixed an issue where DRACO compressed GLTF models could not be loaded if the decoder program had already been cached by the web browser.

## V2.0.28

#### Date: 1/5/2022

### :boom: Breaking Changes

-   Changed the auth and records features to default to disabled unless the the `AUTH_ORIGIN` and `RECORDS_ORIGIN` environment variables are specified during build.

### :rocket: Improvements

-   Added the `links` global variable to the code editor autocomplete list.
-   Added the `masks` global variable to the code editor autocomplete list.
-   Improved `os.showUploadFiles()` to include the `mimeType` of the files that were uploaded.
    -   This makes it easier to upload files with `os.recordFile()`.
-   Added the `os.beginAudioRecording(options?)` and `os.endAudioRecording()` functions.
    -   They replace the `experiment.beginAudioRecording()` and `experiment.endAudioRecording()` functions.
    -   Additionally, they now trigger the following listeners:
        -   `@onBeginAudioRecording` - Called when recording starts.
        -   `@onEndAudioRecording` - Called when recording ends.
        -   `@onAudioChunk` - Called when a piece of audio is available if streaming is enabled via the options.
    -   `options` is an object and supports the following properties:
        -   `stream` - Whether to stream audio samples using `@onAudioChunk`.
        -   `mimeType` - The MIME type that should be used to stream audio.
        -   `sampleRate` - The number of audio samples that should be taken per second (Hz). Only supported on raw audio types (`audio/x-raw`).
    -   See the documentation for more information and examples.

### Bug Fixes

-   Fixed an issue where the "remove tag" (X) buttons on empty tags in the sheet portal were always hidden.

## V2.0.27

#### Date: 1/4/2022

### :bug: Bug Fixes

-   Fixed another issue where file records could not be uploaded due more issues with signature calculations.

## V2.0.26

#### Date: 1/4/2022

### :bug: Bug Fixes

-   Fixed another issue where file records could not be uploaded due to various permissions issues.

## V2.0.25

#### Date: 1/4/2022

### :bug: Bug Fixes

-   Fixed an issue where file records could not be uploaded due to not including a security token in a request.

## V2.0.24

#### Date: 1/4/2022

### :bug: Bug Fixes

-   Fixed an issue where file records could not be uploaded due to a permissions issue.

## V2.0.23

#### Date: 1/4/2022

### :bug: Bug Fixes

-   Fixed an issue where file records could not be uploaded due to an issue with signature calculation.

## V2.0.22

#### Date: 1/3/2022

### :boom: Breaking Changes

-   Removed the following functions:
    -   `os.publishRecord()`
    -   `os.getRecords()`
    -   `os.destroyRecord()`
    -   `byAuthID()`
    -   `withAuthToken()`
    -   `byAddress()`
    -   `byPrefix()`

### :rocket: Improvements

-   Implemented the next version of records.
    -   This version replaces the old API (`os.publishRecord()`) and introduces a new paradigm.
    -   The first major change is that records now represent multiple pieces of data.
    -   `os.getPublicRecordKey(recordName)` has been added as a way to retrieve a key that can be used to write data and files to a public record.
    -   `os.recordData(recordKey, address, data)` can be used to store a piece of data at an address inside a record. This data can later be retrieved with `os.getData(recordKeyOrName, address)`.
    -   `os.getData(recordKeyOrName, address)` can be used to retrieve data that was stored in a record.
    -   `os.recordFile(recordKey, data, options?)` can be used to store a file inside a record. Files can be any size and can be accessed via `webhook()` or `os.getFile(url)`.
    -   `os.getFile(urlOrRecordFileResult)` can be used to easily retrieve a file.
    -   `os.isRecordKey(value)` is useful for determining if a value represents a record key.
    -   See the documentation for more information.
-   Updated Material Icons to the latest publicly available version.

## V2.0.21

#### Date: 12/6/2021

### :rocket: Improvements

-   Added [Simple Analytics](https://simpleanalytics.com/) to help us better understand how many people are using CasualOS.
-   Added the `os.convertGeolocationToWhat3Words(location)` function.

    -   Useful for getting a 3 word address for a latitude & longitude location.
    -   Returns a promise that resolves with the string containing the 3 words.
    -   `location` is an object with the following structure:

        -   ```typescript
            let location: {
                /**
                 * The latitude of the location.
                 */
                latitude: number;

                /**
                 * The longitude of the location.
                 */
                longitude: number;

                /**
                 * The language that the resulting 3 word address should be returned in.
                 * Defaults to "en".
                 * See https://developer.what3words.com/public-api/docs#available-languages
                 * for a list of available languages.
                 */
                language?: string;
            };
            ```

## V2.0.20

#### Date: 12/2/2021

### :bug: Bug Fixes

-   Fixed an issue where removing a bot without a stroke from a dimension would cause CasualOS to stop responding.

## V2.0.19

#### Date: 12/1/2021

### :boom: Breaking Changes

-   `lineStyle` now defaults to `line` instead of `arrow`.

### :rocket: Improvements

-   Updated the CasualOS Terms of Service.
-   Improved `lineTo` and `strokeColor` to use lines that support custom widths.
-   Added the `links` variable as a shortcut for `thisBot.links`.
-   Added `bot.vars` and `os.vars` as an easy way to store and lookup variables by name.
    -   `os.vars` works exactly the same as `globalThis`.
    -   `bot.vars` allows you to store special values in a bot that cannot be stored in either `bot.tags` or `bot.masks`.
-   Added the ability to whisper to a bot by using `bot.listener()` instead of `whisper(bot, "listener")`.
    -   e.g.
        ```typescript
        let result = thisBot.myScript(argument);
        ```
        is equivalent to
        ```typescript
        let [result] = whisper(thisBot, 'myScript', argument);
        ```
-   Added the ability to shout to bots by using `shout.listener()` instead of `shout("listener")`.
    -   e.g.
        ```typescript
        let results = shout.myScript(argument);
        ```
        is equivalent to
        ```typescript
        let results = shout('myScript', argument);
        ```

## V2.0.18

#### Date: 11/30/2021

### :rocket: Improvements

-   Added bot links.
    -   Bot links are special tag values that represent a link from the tag to another bot.
    -   Similarly to listen tags, you can create a bot link by setting a tag to `🔗{botID}`.
    -   The 🔗 emoji tells CasualOS that the tag represents a link to another bot.
    -   Links work by referencing Bot IDs and CasualOS now provides additional functions to help with understanding bot links.
        For example, not only do the `#lineTo`, `#creator` and `#transformer` tags support bot links, but you can find the list of tags that reference other bots by using the new `getBotLinks(bot)` function.
    -   Bot links also support linking to multiple other bots by adding commas in between Bot IDs.
    -   The `bot.link` property has been added as a way to quickly get a link to the bot.
    -   The `bot.links` property has been added for scripts to interface with bot links.
        -   This property represents the tags that are bot links.
        -   You can easily link to a bot by setting
            ```typescript
            bot.links.tag = botToLinkTo;
            ```
        -   You can also get the bot(s) that are linked by using
            ```typescript
            // Gets a single bot if only one bot is linked in the tag.
            // Gets an array if multiple bots are linked.
            let linkedBot = bot.links.tag;
            ```
    -   Additionally, the `byTag()` bot filter has been updated to support searching for bots by link.
        -   For example if the `#myLink` tag is used to link bots,
            you can find all the bots that link to this bot using `#myLink` by using `byTag()` like this:
            ```typescript
            let botsThatLinkToThisBot = getBots(
                byTag('myLink', '🔗' + thisBot.id)
            );
            ```
        -   This change also means that it is now possible to have multiple creators for a bot by using bot links in the `#creator` tag.
-   Added some minor visual improvements to the systemPortal.
-   Improved menu bots to show their `formAddress` icon when the bot has no label.
-   Added the `os.getExecutingDebugger()` function.
    -   Gets the debugger that this script is currently running inside. Returns null if not running inside a debugger.
-   Added the `getFormattedJSON(data)` function.
    -   Works like `getJSON(data)` except the returned JSON is nicely formatted instead of compressed.
-   Added the `getSnapshot(bots)` function.
    -   Snapshots are like mods except they represent multiple bots and include the ID, space, tags, and tag masks of each bot.
    -   They are useful for debugging and easily saving a bunch of bots at once.
-   Added the `diffSnapshots(first, second)` function.
    -   Useful for calculating the delta between two snapshots.
-   Added the `applyDiffToSnapshot(snapshot, diff)` funciton/
    -   Useful for calculating a new snapshot from a snapshot and a delta.
    -   Works kinda like the opposite of `diffSnapshots(first, second)`.
-   Added the `getLink(...bots)` function.
    -   Creates a value that represents a link to the given bots. You can then save this value to a tag to save the link.
-   Added the `getBotLinks(bot)` function.
    -   Useful for discovering what links a bot has stored.
    -   See the documentation for more detailed info.
-   Added the `updateBotLinks(bot, idMap)` function.
    -   Useful for updating bot links to reference new bots.
    -   See the documentation for more detailed info.
-   Improved the `editingBot` tag to use bot links instead of just storing the bot ID.
-   Added the `pixelRatio` and `defaultPixelRatio` tags to the configBot.
    -   `defaultPixelRatio` is the [pixel ratio](https://developer.mozilla.org/en-US/docs/Web/API/Window/devicePixelRatio) that is used by CasualOS for rendering 3D portals by default.
    -   `pixelRatio` can be set on the configBot to control the size of the internal render buffers. Higher values make the output image appear smoother but will also cause CasualOS to run slower.
-   Improved `web.hook()` and related functions to accept the `retryCount`, `retryStatusCodes`, and `retryAfterMs` options.
    -   `retryCount` is the number of times the request should be re-sent if it fails. Defaults to 0.
    -   `retryStatusCodes` is the array of error status codes that should cause the request to be retried. Defaults to:
        -   408 - Request Timeout
        -   429 - Too Many Requests
        -   500 - Internal Server Error
        -   502 - Bad Gateway
        -   503 - Service Unavailable
        -   504 - Gateway Timeout
        -   0 - Network Failure / CORS
    -   `retryAfterMs` is the number of miliseconds to wait between retried requests. Defaults to 3000.

### :bug: Bug Fixes

-   Fixed an issue where deleting a tag in the multiline editor would cause the tag to remain in the data.
-   Fixed an issue where autocomplete for tags did not work in the systemPortal.
-   Fixed some display issues in the systemPortal.
-   Fixed an issue where using loops after JSX elements might cause the script to fail to compile.

## V2.0.17

#### Date: 11/12/2021

### :bug: Bug Fixes

-   Fixed an issue where built-in portal bots were not being updated by CasualOS.
    -   This also fixes an issue where camera position and rotation offsets didn't work.

## V2.0.16

#### Date: 11/11/2021

### :boom: Breaking Changes

-   Removed Custom Executables.
    -   This means the following functions are no longer available:
        -   `os.registerExecutable()`
        -   `os.buildExecutable()`
    -   If you have use for this type of functionality, we recommend that you look into [Custom Apps](https://docs.casualos.com/docs/actions/#app-actions).
        They are easier to use and allow you to use more built-in CasualOS functionality than Custom Executables.

### :rocket: Improvements

-   Added the `systemPortal`.
    -   The systemPortal is a new way to organize and edit a set of bots and their scripts.
    -   The systemPortal works by displaying bots that have a `#system` tag.
    -   When `#systemPortal` on the `configBot` is set to `true`, all bots that have a `#system` tag will be displayed in the system portal.
    -   When `#systemPortal` is set to a string, then only bots where their `#system` tag contains the value in `#systemPortal` will be shown.
    -   It also contains some other useful features not found in the sheetPortal like a list of recently edited tags and a search box that lets you easily change the `#systemPortal` tag value.
    -   See the glossary page on the `systemPortal` for more info.

### :bug: Bug Fixes

-   Fixed an issue where the forward/back browser buttons would not delete tags from the config bot if the related query parameter was deleted.

## V2.0.15

#### Date: 11/1/2021

### :rocket: Improvements

-   Added the `miniMapPortal`.
    -   This is a mini version of the `mapPortal` that works kinda like the `miniGridPortal`.
-   Added a introductory page to the documentation that links to the "Pillars of Casual Simulation" video tutorials.
-   Added a "Getting Started" page that contains some written documentation on the basics of CasualOS.
    -   Thanks to Shane Thornton ([@shane-cpu](https://github.com/shane-cpu)) for contributing this!
-   Added a glossary page to the documentation.
    -   This page is incomplete but contains basic descriptions for common terms like "bot", "tag", "portal", "inst", etc.
    -   There is also a feature where other parts of the documentation can link to the glossary and get Wikipedia-style tooltips for the terms.

### :bug: Bug Fixes

-   Fixed an issue where the server failed to retrieve permanent records when when `.getMoreRecords()` was called.

## V2.0.14

#### Date: 10/29/2021

### :rocket: Improvements

-   Improved the `local` space to delete the oldest inst when localStorage is full.
-   Added the `pointerPixelX` and `pointerPixelY` tags to the gridPortalBot to track the mouse pointer position on the screen.
-   Improved the records system to be able to store records larger than 300KB in size.
    -   Records larger than 300KB will be placed in an S3 bucket.
    -   Records stored in S3 will now have a `dataURL` instead of `data` that points to where the record can be downloaded from.

### :bug: Bug Fixes

-   Fixed an issue where the built-in portal bots would cause all scripts to be recompiled.
-   Fixed an issue where functions that retrieve data from portal bots (like `os.getFocusPoint()`) would always return null data.
-   Fixed an issue where the `.getMoreRecords()` function did not work.

## V2.0.13

#### Date: 10/19/2021

### :rocket: Improvements

-   Added several features to make testing asynchronous scripts easier.
    -   Debuggers now automatically convert asynchronous scripts to synchronous scripts by default.
        -   This makes testing easier because your test code no longer needs to be aware of if a script runs asynchronously in order to observe errors or results.
        -   You can override this default behavior by setting `allowAsynchronousScripts` to `true` in the options object that is passed to `os.createDebugger()`.
    -   Some functions are now "maskable".
        -   Maskable functions are useful for testing and debugging because they let you modify how a function works simply by using `function.mask().returns()` instead of `function()`.
            -   For example, the `web.get()` function sends an actual web request based on the options that you give it. When testing we don't want to send a real web request (since that takes time and can fail), so instead we can mask it with the following code:
            ```typescript
            web.get.mask('https://example.com').returns({
                status: 200,
                data: 'hello world!',
            });
            ```
            Then, the next time we call `web.get()` with `https://example.com` it will return the value we have set:
            ```typescript
            console.log(web.get('https://example.com));
            ```
        -   Maskable functions currently only work when scripts are running inside a debugger with `allowAsychronousScripts` set to `false`.
        -   Here is a list of maskable functions (more are coming):
            -   `web.get()`
            -   `web.post()`
            -   `web.hook()`
            -   `webhook()`
            -   `webhook.post()`
            -   `os.showInput()`
            -   `os.getRecords()`
            -   `os.publishRecord()`
            -   `os.destroyRecord()`
            -   `os.requestPermanentAuthToken()`
    -   Properties added to `globalThis` are now separated per-debugger.
        -   This means that you can set `globalThis.myVariable = 123;` and it won't affect debuggers.
        -   It also means that testing with global variables are easier because you don't have to set and reset them before each test anymore.
    -   Debuggers now automatically setup `tempLocal` bots for built-in portals.
        -   This means that the portal bots like `gridPortalBot`, `mapPortalBot`, etc. are available in debuggers.
    -   Debuggers now automatically setup a `configBot`.
        -   You can override this configBot by using the `configBot` property in the options object that is passed to `os.createDebugger()`.
-   Updated the sidebar on the documentation site to be easier to use.
-   Updated the auth site branding.
-   Added well-formatted pages for the terms of service, privacy policy, and acceptable use policy to the auth website.

### :bug: Bug Fixes

-   Fixed an issue where floating labels on billboarded bots did not work.

## V2.0.12

#### Date: 10/8/2021

### :rocket: Improvements

-   Added the `os.createDebugger(options?)` function.
    -   `os.createDebugger()` can be used to create a separate sandbox area where bots can be tested without causing external effects.
    -   This is useful for automated testing scenarios where you want to validate how a script works (e.g. that a toast is shown) without actually performing the script results (i.e. actually showing the toast).
    -   Works by returning an object that contains a separate set of actions (like `create()` and `getBots()`) that can be used like normal.
        For example:
        ```typescript
        const debug = os.createDebugger();
        const debugBot = debug.create({ home: true, color: 'red' });
        ```
        Creates a bot that is contained in the debugger. Therefore, scripts on the `debugBot` will only affect bots that were created in the debugger.
    -   See the documentation for more information.
-   Added the `assert(condition, message?)` and `assertEqual(received, expected)` functions.
    -   These functions check that the given condition is true or that the values are equal to each other and throw an error if they are not.
    -   They can be useful for automated testing.
    -   See the documentation for examples.

### :bug: Bug Fixes

-   Fixed an issue where setting `meetPortalAnchorPoint` to `left` or `right` would not shift the `gridPortal` to the remaining space.

## V2.0.11

#### Date: 10/1/2021

### :boom: Breaking Changes

-   Renamed `server` to `inst`.
    -   This means that you should now `configBot.tags.inst` instead of `configBot.tags.server`.
    -   It also means that you now should go to `https://casualos.com?inst=my-aux` instead of `https://casualos.com?server=my-aux`.
    -   CasualOS will automatically replace `server` with `inst` on the first load so old links will continue to work.
-   Renamed `pagePortal` to `gridPortal`
    -   CasualOS will automatically replace `pagePortal` with `gridPortal` on first load (so old links will continue to work) but any scripts that change `pagePortal` will need to be updated to change `gridPortal`.
    -   `pagePortal` on the `configBot` should now be `gridPortal`.
    -   `pagePortalBot` is now `gridPortalBot`.
    -   Some functions now should reference the bot portal instead of the page portal:
        -   `os.getCameraPosition('page')` -> `os.getCameraPosition('grid')`
        -   `os.getCameraRotation('page')` -> `os.getCameraRotation('grid')`
        -   `os.getFocusPoint('page')` -> `os.getFocusPoint('grid')`
        -   `os.getPortalDimension('page')` -> `os.getPortalDimension('grid')`
    -   `@onPortalChanged` now uses `gridPortal` for `that.portal`.
-   Renamed `miniPortal` to `miniGridPortal`
    -   `miniPortal` on the `configBot` should now be `miniGridPortal`.
    -   `miniPortalBot` should now be `miniGridPortalBot`.
    -   Some functions now should reference the bot portal instead of the page portal:
        -   `os.getCameraPosition('mini')` -> `os.getCameraPosition('miniGrid')`
        -   `os.getCameraRotation('mini')` -> `os.getCameraRotation('miniGrid')`
        -   `os.getFocusPoint('mini')` -> `os.getFocusPoint('miniGrid')`
        -   `os.getPortalDimension('mini')` -> `os.getPortalDimension('miniGrid')`
    -   `@onPortalChanged` now uses `miniGridPortal` for `that.portal`.
-   Renamed some functions:
    -   `os.downloadServer()` -> `os.downloadInst()`
    -   `os.loadServer()` -> `os.loadInst()`
    -   `os.unloadServer()` -> `os.unloadInst()`
    -   `os.getCurrentServer()` -> `os.getCurrentInst()`
    -   `server.remotes()` -> `os.remotes()`
    -   `server.serverRemoteCount()` -> `os.remoteCount()`
    -   `server.servers()` -> `os.instances()`
    -   `server.serverStatuses()` -> `os.instStatuses()`
    -   `server.restoreHistoryMarkToServer()` -> `server.restoreHistoryMarkToInst()`.
    -   Note that some functions have moved to the `os` namespace from the `server` namespace. This is because most `server` functions do not work on CasualOS.com and are only designed to work with a server-based system (which CasualOS.com is not). To clarify this, functions that work all the time are now in the `os` namespace while the others are in the `server` namespace.
-   Renamed several listen tags:
    -   `@onServerJoined` -> `@onInstJoined`
    -   `@onServerLeave` -> `@onInstLeave`
    -   `@onServerStreaming` -> `@onInstStreaming`
    -   `@onServerStreamLost` -> `@onInstStreamLost`
    -   `@onServerAction` -> `@onAnyAction`

### :rocket: Improvements

-   Updated the Privacy Policy, Terms of Service, and Acceptable Use Policy.
-   Changed the meetPortal to use a custom Jitsi deployment.
-   Improved `os.enablePointOfView(center?)` to take an additional argument that determines whether to use the device IMU to control the camera rotation while in POV mode.
    -   The new function signature is `os.enablePointOfView(center?, imu?)`.
    -   e.g. `os.enablePointOfView(undefined, true)` will enable using the IMU for controlling the camera rotation.

### :bug: Bug Fixes

-   Fixed an issue where zooming on menu bots would trigger the browser-provided zoom functionality.
-   Fixed an issue where copying an array from one tag to another tag caused CasualOS to break.
-   Fixed an issue where editing a script via the sheet portal cells would temporarily break the code editor.

## V2.0.10

#### Date: 9/21/2021

### :rocket: Improvements

-   Improved the runtime to track changes to arrays without having to make a copy of the array or save it back to the tag.
-   Improved `os.getRecords(...filters)` to use `authBot.id` if `byAuthID()` is not specified.
-   Added `labelOpacity` tag.
-   Added `menuItemLabelStyle` tag.
-   Added the ability to use the `auto` value in the `scaleY` tag for menu bots. This automatically scales the menu bot height based on the amount of text in the label.
-   Added the ability to rotate around an object multiple times with `os.focusOn()` by setting `normalized` to `false` in the `rotation` property.
    -   By default, rotations passed to `os.focusOn()` are normalized to between 0 and `2π`.
    -   Setting `normalized` to `false` will skip this process and allow rotations larger than `2π` which in turn means the camera will rotate past `2π`.

## V2.0.9

#### Date: 9/7/2021

### :rocket: Improvements

-   Added the `os.requestPermanentAuthToken()` and `os.destroyRecord(record)` functions.
    -   `os.requestPermanentAuthToken()` is used to get auth tokens that can publish records to a app bundle from anywhere - including from other app bundles.
    -   `os.destroyRecord(record)` destroys the given record and makes it inaccessable via `os.getRecords()`. You must be logged in to destroy records and you can only destroy records that have been created by your user account and app bundle.
    -   See the documentation for more info.

### :bug: Bug Fixes

-   Fixed an issue where retrieving records from a temporary space can fail when the query matches no records.
-   Fixed an issue where CasualOS could permanently stall while loading.

## V2.0.8

#### Date: 9/7/2021

### :rocket: Improvements

-   Created https://casualos.me
    -   casualos.me is a companion service for CasualOS that provides the ability to sign in with an account and save permanent records of data.
-   Added the `os.requestAuthBot()` function.
    -   Requests that the user sign in and creates the `authBot` global variable to represent whether the user is signed in.
    -   Only works if an App Bundle (AB) was auto loaded using the `autoLoad` query parameter.
    -   Returns a promise that resolves when the user is signed in.
    -   See the "Auth Bot Tags" section in the documentation for more info.
-   Added the `os.publishRecord(recordDescription)` function to be able to save arbitrary JSON data.
    -   Records are arbitrary pieces of data that can saved and retrieved from special record-enabled spaces.
        -   The possible spaces are:
            -   `tempRestricted` - (Default) Records are temporary (they are deleted at the end of the day) and they are only retrievable by the user and appBundle that created them.
            -   `tempGlobal` - Records are temporary and they are they are retrievable by everyone.
            -   `permanentRestricted` - Records are permanent and they are only retrievable by the user and appBundle that created them.
            -   `permanentGlobal` - Records are permanent and they are retrievable by everyone.
    -   Unlike bots, records are only accessible by searching for them using the `os.getRecords()` function.
    -   Requires that the user has signed in with `os.requestAuthBot()`.
    -   `recordDescription` is an object with the following properties:
        -   `space` - The space that the record should be published to.
        -   `record` - The data that should be included in the record.
        -   `address` - (Optional) The address that the record should be published at. This can be omitted if a `prefix` is specified instead.
        -   `prefix` - (Optional) The prefix that the record should be published at. If used instead of `address`, CasualOS will calculate the `address` by concatenating the given prefix and ID like this: `"{prefix}{id}"`.
        -   `id` - (Optional) The ID that the record should be published at. If used with `prefix`, then CasualOS will combine the given `id` with the given `prefix` to calculate the `address`. If omitted, then CasualOS will generate a UUID to be used with the `prefix`.
        -   `authToken` - (Optional) The auth token that should be used to publish the record. This is useful for allowing other users to be able to publish records to an app bundle on your account. If omitted, then the `authToken` tag from the `authBot` will be used.
    -   Returns a promise that resolves when the record has been published.
    -   See the documentation for some examples.
-   Added the `os.getRecords(...filters)` function to be able to find and retrieve records.
    -   Works similarly to `getBots()` except that the list of possible filters is different and more limited.
    -   Possible filters are:
        -   `byAuthID(id)` - Searches for records that were published by the given auth ID. This filter is required for all `os.getRecords()` queries.
        -   `inSpace(space)` - Searches for records that were published to the given space. If omitted, only `tempRestricted` records will be searched.
        -   `byAddress(address)` - Searches for the record with the given address. Useful for finding a specific record.
        -   `byPrefix(prefix)` - Searches for records whose address starts with the given prefix. Useful for finding a list of records.
        -   `byID(id)` - Searches for records whose address equals `{prefix}{id}`. Works similarly to `byAddress()` except that you must also use `byPrefix()`. Useful for finding a specific record.
    -   Returns a promise that resolves with an object that contains a partial list of records.
        -   Using this object, you can see the total number of records that the query matched and get the next part of the list using the `getMoreRecords()` function.
        -   The object has the following structure:
            -   `records` - The list of records that were retrieved. This list may contain all the records that were found or it might only contain some of the records that were found. You can retrieve all of the records by looping and calling `getMoreRecords()` until it returns an object with `hasMoreRecords` set to `false`.
            -   `totalCount` - The total number of records that the query found.
            -   `hasMoreRecords` - Whether there are more records that can be retrieved for the query.
            -   `getMoreRecords()` - A function that can be called to get the next set of records for the query. Like `os.getRecords()`, this function returns a promise with an object that has the structure described above.
    -   See the documentation for some examples.
-   Added the `byID(id)` bot filter.
    -   This function can be used either as a bot filter with `getBots()` or as a record filter with `os.getRecords()`.
    -   As its name suggests, it can be used to find a bot with the given ID.

### :bug: Bug Fixes

-   Fixed an issue where using a `formAnimationAddress` prevented `formAnimation` from working correctly on first load.
-   Fixed an issue where `os.focusOn()` would not work on mobile devices.

## V2.0.7

#### Date: 8/16/2021

### :bug: Bug Fixes

-   Fixed an issue where remote whispers could cause CasualOS to think it was loaded before it actually was.
    -   This would in turn cause CasualOS to think that ab-1 was not installed and led to ab-1 getting duplicated which could then cause the auxCode to be loaded again.

## V2.0.6

#### Date: 8/11/2021

### :rocket: Improvements

-   Added the `formAnimationAddress` tag to allow specifying a separate GLTF/GLB URL that should be used for animations.
    -   This allows dynamically loading animations instead of requiring that all animations be built into the `formAddress` GLTF mesh.

### :bug: Bug Fixes

-   Fixed an issue where setting the `mapPortal` tag on the `configBot` to `null` would not close the map portal.
-   Fixed an issue where the camera would rotate somewhat randomly when facing straight down using touch controls.

## V2.0.5

#### Date: 7/27/2021

### :rocket: Bug Fixes

-   Fixed an issue where async scripts did not support JSX syntax highlighting.

## V2.0.4

#### Date: 7/27/2021

### :rocket: Improvements

-   Added the ability to download a PDF with embedded bot data by specifying a filename with a `.pdf` extension to `os.downloadBots()`.
-   Added the `os.parseBotsFromData(data)` function.
    -   This function can parse a list of bot mods from JSON or from the contents of a PDF that was created with `os.downloadBots()`.
    -   It returns a list of bot mods (i.e. mods that have the structure of bots) which can in turn be passed to `create()` to add them to the server.
-   Added the `os.unregisterApp(appID)` function to allow removing apps after they have been registered.
-   Added the ability to use [JSX](https://reactjs.org/docs/introducing-jsx.html) for Apps instead of the `html` string helper.
    -   JSX allows you to use a HTML-like language directly inside listeners. This provides some nice benefits including proper syntax highlighting and error messages.
    -   For example:
        ```javascript
        let result = <h1>Hello, World!</h1>;
        ```
    -   Due to convienience this will probably become the preferred way to write HTML for apps, however the `html` string helper will still be available.

## V2.0.3

#### Date: 7/19/2021

### :boom: Breaking Changes

-   "Custom Portals" are now called "Executables"
    -   This is because portals should deal almost exclusively with bots and heavily interface with CasualOS.
    -   "Custom Portals" (as they were called) made this difficult and are better explained as a way to create arbitrary web programs (i.e. executables).
    -   The new "Apps" (`os.registerApp()` and `os.compileApp()`) features make it easier to create custom portals since they can leverage bots and listen tags directly.
-   Renamed `portal.open()` to `os.registerExecutable()`.
-   Renamed `portal.buildBundle()` to `os.buildExecutable()`.
-   Renamed `portal.registerPrefix()` to `os.registerTagPrefix()`.
-   Changed the menuPortal to always be anchored to the bottom of the screen instead of to the miniPortal.

### :rocket: Improvements

-   Added the `os.registerApp(name, bot)` and `os.compileApp(name, content)` functions.
    -   `os.registerApp()` takes an app name and a bot and sets up a space for adding content to the CasualOS frontend.
    -   Calling `os.registerApp()` will also make the given bot available globally as `{name}Bot`.
    -   `os.registerApp()` returns a promise that resolves when the app has been setup and can accept content. Additionally, `onAppSetup` will be whispered to the bot that was specified for the app.
    -   `os.compileApp()` is used to provide content to an app. You can call this as many times as you want and the app will only update when you call `os.compileApp()` for it.
    -   See the docs for more information.
-   Added the `html` string helper.
    -   This can be used to produce HTML from a string for `os.compileApp()` by placing it before a string that uses backtick characters (`` ` ``).
    -   e.g.
        ```javascript
        let result = html`<h1>Hello, World!</h1>`;
        ```
    -   See the docs for more information.
-   Added the `watchBot(bot, callback)` and `watchPortal(portal, callback)` helper functions.
    -   `watchBot()` can be used to watch a given bot (or list of bots) for changes and triggers the given callback function when the bot(s) change.
    -   `watchPortal()` can be used to watch the given portal for changes and triggers the given callback function when the portal changes.
        -   Specifically, `watchPortal()` tracks when the portal is changed (by watching the portal tag on the `configBot`), when bots are added, removed, or updated in the portal, and when the portal bot changes.
-   Improved the bot dragging logic to support using `os.replaceDragBot(null)` to stop dragging a bot.

### :bug: Bug Fixes

-   Fixed an issue where dragging a bot whose position was animated in tempLocal space would produce no visible effect.
-   Fixed an issue where GLB models compressed with a newer version of Draco could not be loaded.
    -   You may have to refresh the browser tab 1 extra time after getting the update for this change to take effect. This is because the Draco library is cached by the web browser and updates to the library are checked in the background while the old version is being used.
-   Fixed an issue where bots in the mapPortal that had LOD listeners would not function correctly unless they had a label.

## V2.0.2

#### Date: 7/6/2021

### :rocket: Improvements

-   Improved the miniPortal to support the `portalCameraZoom`, `portalCameraRotationX` and `portalCameraRotationY` tags.
-   Added the `priorityShout()` function to make it easy to run a set of shouts until a bot returns a value.
-   Added the ability to control the foreground and background colors of the chat bar via the `foregroundColor` and `backgroundColor` options in `os.showChat()`.
-   Added the `date` type for `os.showInput()` to make entering days easier.

### :bug: Bug Fixes

-   Fixed an issue where camera position offsets would continuously be applied to the camera.
-   Fixed an issue where the menu would be positioned incorrectly if the meet portal was anchored to the top of the screen.
-   Fixed an issue where clicking on the grid with a controller in XR would crash CasualOS.
-   Fixed an issue where the transformer tag did not work correctly for bots in the mapPortal.
-   Fixed an issue where dragging an object that gets destroyed in an onPointerDown would freeze the UI.

## V2.0.1

#### Date: 6/9/2021

### :rocket: Improvements

-   Changed the default mapPortal basemap to `dark-gray`.
-   Changed the mapPortal to default to viewing Veterans Memorial Park in Grand Rapids.
    -   This makes it easier to start using AB-1 once the map portal is loaded.

### :bug: Bug Fixes

-   Fixed an issue where calling `os.focusOn()` with a position and no portal would default to the map portal.
-   Fixed an issue where calling `os.focusOn()` for the map portal before it was finished loading would error.

## V2.0.0

#### Date: 6/7/2021

### :bug: Improvements

-   Added the `mapPortal`.
    -   The map portal provides a 3D representation of the entire Earth and allows placing bots anywhere on it.
    -   Bots that are in the map portal use Longitude and Latitude for their X and Y coordinates.
    -   The map can additionally be customized by setting the `mapPortalBasemap` tag on the `mapPortalBot`. See the documentation for more information.
    -   Based upon [ArcGIS](https://www.arcgis.com/index.html).

### :bug: Bug Fixes

-   Fixed an issue where trying to focus on a position in the miniPortal would not work.

## V1.5.24

#### Date: 5/24/2021

### :rocket: Improvements

-   Improved the miniPortal to enable resizing it by dragging the top of the miniPortal instead of just at the corners.
-   Added the `math.normalizeVector()` and `math.vectorLength()` functions.

### :bug: Bug Fixes

-   Fixed an issue where events in some asynchronous scripts would be incorrectly reordered and potentially cause logic issues.

## V1.5.23

#### Date: 5/22/2021

### :boom: Breaking Changes

-   Renamed the `inventoryPortal` to `miniPortal`.
    -   The following were also renamed:
        -   `#inventoryPortalHeight` -> `#miniPortalHeight`
        -   `#inventoryPortalResizable` -> `#miniPortalResizable`
        -   `os.getInventoryPortalDimension()` -> `os.getMiniPortalDimension()`
        -   `os.hasBotInInventory()` -> `os.hasBotInMiniPortal()`
        -   `os.getPortalDimension("inventory")` -> `os.getPortalDimension("mini")`
        -   `os.getCameraPosition("inventory")` -> `os.getCameraPosition("mini")`
        -   `os.getCameraRotation("inventory")` -> `os.getCameraRotation("mini")`
        -   `os.getFocusPoint("inventory")` -> `os.getFocusPoint("mini")`
-   The `miniPortalHeight` tag was changed from being a number between 1 and 10 that represented the number of bots that should fit in the portal. Now it is a number between 0 and 1 that represents the percentage of the screen height it should take. Note that when `#miniPortalWidth` is less than 1 the height of the portal will be more like 80% of the screen height when set to 1. This is because of the mandatory spacing from the bottom of the screen to be somewhat consistent with the spacing on the sides.

### :rocket: Improvements

-   Added the `#miniPortalWidth` tag.
    -   Possible values are between 0 and 1.
    -   Represents the percentage of the screen width that the mini portal should take.
    -   When set to 1, the mini portal will appear docked and there will be no spacing between the bottom of the screen and the mini portal.

### :bug: Bug Fixes

-   Fixed a bunch of issues with zooming, rotating, and resizing the mini portal.

## V1.5.22

#### Date: 5/20/2021

### :rocket: Improvements

-   Added the `os.enableCustomDragging()` function to disable the default dragging behavior for the current drag operation.
    -   This is useful for custom dragging behavior that is associated with a bot like scaling the bot or rotating it.

### :bug: Bug Fixes

-   Fixed an issue where `os.focusOn()` would not work with bots in the inventory portal.

## V1.5.21

#### Date: 5/18/2021

### :rocket: Improvements

-   Improved `os.focusOn()` to support focusing on menu bots that have `#form` set to `input`.
-   Added the ability to snap dragged to a specific axis.

    -   These are special snap target objects that have the following form:

    ```typescript
    let snapAxis: {
        /**
         * The direction that the axis travels along.
         */
        direction: { x: number; y: number; z: number };

        /**
         * The center point that the axis travels through.
         */
        origin: { x: number; y: number; z: number };

        /**
         * The distance that the bot should be from any point along the
         * axis in order to snap to it.
         */
        distance: number;
    };
    ```

### :bug: Bug Fixes

-   Fixed an issue where the "tag has already been added" dialog displayed behind the sheet portal.

## V1.5.20

#### Date: 5/17/2021

### :bug: Bug Fixes

-   Fixed an issue where `@onInputTyping` was incorrectly shouted instead of whispered.

## V1.5.19

#### Date: 5/13/2021

### :rocket: Improvements

-   Added the `labelPaddingX` and `labelPaddingY` tags to allow controlling the padding along the width and height of labels separately.
-   Added the ability to use a URL for the `cursor` and `portalCursor` tags.
-   Added the `cursorHotspotX`, `cursorHotspotY`, `portalCursorHotspotX`, and `portalCursorHotspotY` tags to allow specifying the location that clicks should happen at in the custom cursor image. For example, a cursor that is a circle would have the hotspot in the middle but the default cursor has the hotspot at the top left.

## V1.5.18

#### Date: 5/11/2021

### :rocket: Improvements

-   Added the `AB1_BOOTSTRAP_URL` environment variable to control the URL that ab-1 gets loaded from.

## V1.5.17

#### Date: 5/10/2021

### :rocket: Improvements

-   Added the `cursor` and `portalCursor` tags.
    -   The `cursor` tag specifies the mouse cursor that should be shown when the bot is being hovered.
    -   The `portalCursor` tag specifies the mouse cursor that should be used by default for the page portal.
    -   See the documentation for a list of possible options.
-   Added the `labelPadding` tag to control how much space is between the edge of the bot and edge of the label.

## V1.5.16

#### Date: 5/7/2021

### :bug: Bug Fixes

-   Fixed an issue where it was no longer possible to cancel `setInterval()` with `clearTimeout()` and cancel `setTimeout()` with `clearInterval()`.
    -   They are not meant to be used together but because of an artifact of web browsers it needs to be supported.

## V1.5.15

#### Date: 5/7/2021

### :bug: Bug Fixes

-   Fixed an issue where it was impossible to clear intervals/timeouts from a bot other than the one it was created from.

## V1.5.14

#### Date: 5/7/2021

### :rocket: Improvements

-   Added the ability to clear bot timers using `clearInterval()` and `clearTimeout()`.
    -   `clearInterval(timerId)` is useful for clearing intervals created by `setInterval()`.
    -   `clearTimeout(timerId)` is useful for clearing timeouts created by `setTimeout()`

## V1.5.13

#### Date: 5/3/2021

### :bug: Bug Fixes

-   Fixed an issue where the meet portal could stay open if the portal was cleared before it was fully loaded.

## V1.5.12

#### Date: 5/2/2021

### :bug: Bug Fixes

-   Fixed an issue where `@onSubmit` was shouted to every bot instead of whispered to the bot that the input was submitted on.

## V1.5.11

#### Date: 4/27/2021

### :rocket: Improvements

-   Overhauled the `shared`, `tempShared`, and `remoteTempShared` spaces to use a faster and more efficient storage mechanism.
    -   There is now a new configuration environment variable `SHARED_PARTITIONS_VERSION` which controls whether the new spaces are used. Use `v1` to indicate that the old causal repo based system should be used and use `v2` to indicate that the new system should be used.
-   Added the `math.areClose(first, second)` function to determine if two numbers are within 2 decimal places of each other.
    -   For example, `math.areClose(1, 1.001)` will return true.
-   Improved the `atPosition()` and `inStack()` bot filters to use `math.areClose()` internally when comparing bot positions.
-   Improved handling of errors so they have correct line and column numbers in their stack traces.
    -   Currently, this only functions correctly on Chrome-based browsers (Chrome, Edge, Opera, etc.). Part of this is due to differences between how web browsers generate stack traces and part is due to what browsers support for dynamically generated functions.

### :bug: Bug Fixes

-   Fixed an issue with labels where an error could occur if the label text was updated while it was being rendered.
-   Fixed an issue where `clearAnimations()` would error if given a null bot.
-   Fixed an issue where autocomplete would not work correctly for properties on top level variables.

## V1.5.10

#### Date: 4/8/2021

### :boom: Breaking Changes

-   Renamed `onStreamData` to `onSerialData`.
-   Serial functions now require a "friendly" name to keep track of each device: `serialConnect`, `serialStream`, `serialOpen`, `serialUpdate`, `serialWrite`, `serialRead`, `serialClose`, `serialFlush`,`serialDrain`, `serialPause`, `serialResume`
-   `serialStream` now requires a bot id to send the stream to that bot.

### :rocket: Improvements

-   Improved the IDE Portal to support showing all tags by setting the `idePortal` tag on the config bot to `true`.
-   Added a search tab to the IDE Portal which makes it easy to search within tags that are loaded in the IDE Portal.
    -   It can be focused from the idePortal by using the `Ctrl+Shift+F` hotkey.
-   Added the `sheetPortalAddedTags` tag for the `sheetPortalBot` which specifies additional tags that should always be shown in the sheet portal.
-   Added support for auxcli v2.0.0 to retain current functionality.
-   Added support for multiple serial connections simultaneously.

### :bug: Bug Fixes

-   Fixed an issue where the `url` tag would not be created on initial load unless the URL was updated.

## V1.5.9

#### Date: 4/7/2021

### :rocket: Improvements

-   Added the ability to jump to a tag while in the IDE Portal using `Ctrl+P`.

### :bug: Bug Fixes

-   Fixed an issue where the `imuPortal` would return values that were incorrect for usage on the camera.
    -   Now, the `imuPortal` sets the `deviceRotationX`, `deviceRotationY`, `deviceRotationZ` and `deviceRotationW` values which is the rotation of the device represented as a quaternion.
    -   The `pagePortal` also now supports setting `cameraRotationOffsetW` to indicate that the offset should be applied as a quaternion.
    -   Try the `imuExample01` auxCode for an example.
-   Fixed an issue where CasualOS would fail to load on browsers that do not support speech synthesis.
-   Fixed an issue where bot updates that were executed via `action.perform()` would be treated like they were being performed by the user themselves.
    -   In particular, this issue affected text edits which were originally created by the multiline text editor but were then replayed via `action.perform()`.
    -   The effect of this bug would be that while the data was updated correctly, the multiline text editor would ignore the new data because it assumed it already had the changes.

## V1.5.8

#### Date: 4/5/2021

### :rocket: Improvements

-   Added the ability to see the full text of script errors by using the "Show Error" button in the multiline editor.

### :bug: Bug Fixes

-   Fixed an issue where the `imuPortal` would only open when set to a string value. Now it also supports `true` and non 0 numerical values.

## V1.5.7

#### Date: 4/2/2021

### :rocket: Improvements

-   Improved `imuPortal` to support Safari on iOS.
-   Added the `crypto.isEncrypted(cyphertext)`, `crypto.asymmetric.isEncrypted(cyphertext)`, and `crypto.asymmetric.isKeypair(keypair)` functions.
    -   These can help in determining if a string is supposed to be a asymmetric keypair or if it has been encrypted with symmetric or asymmetric encryption.

### :bug: Bug Fixes

-   Fixed an issue where the configBot would appear to be in the `shared` space but was actually in the `tempLocal` space.

## V1.5.6

#### Date: 4/1/2021

### :rocket: Improvements

-   Added the "bots" snap target for `os.addDropSnap()` and `os.addBotDropSnap()`.
    -   This will cause the dragged bot to snap to other bots.
-   Added the `experiment.speakText(text, options?)` and `experiment.getVoices()` functions.
    -   See the documentation for more information.
-   Added the `os.getGeolocation()` function.
    -   Returns a promise that resolves with the geolocation of the device.
-   Added the `imuPortal` to be able to stream IMU data into CasualOS.
    -   When defined on the config bot, the `imuPortalBot` will be updated with IMU data from the device.
    -   The following tags are used:
        -   `imuSupported` - Whether reading from the IMU is supported. This will be shortly after the `imuPortal` is defined.
        -   `deviceRotationX`, `deviceRotationY`, `deviceRotationZ` - The X, Y, and Z values that represent the orientation of the device.
-   Added the `portalCameraType` tag to allow switching between `perspective` and `orthographic` projections.
    -   Camera projections act similarly to real world camera lenses except that they avoid certain limitations like focal lengths.
    -   `orthographic` - This projection preserves parallel lines from the 3D scene in the output 2D image. As a result, same-sized objects appear the same size on the screen, regardless of how far away they are from the camera.
    -   `perspective` - This projection makes same-sized objects appear larger or smaller based on how far away they are from the camera. Closer objects appear larger and vice versa.
-   Added the `os.enablePointOfView(center?)` and `os.disablePointOfView()` functions.
    -   These are similar to `os.enableVR()` or `os.enableAR()` and can be used to give the player a "ground level" perspective in the page portal.
    -   `os.enablePointOfView(center?)` - Enables POV mode by moving the camera to the given position, setting the camera type to `perspective`, and changing the controls so that it is only possible to rotate the camera.
    -   `os.disablePointOfView()` - Disables POV mode by resetting the camera, camera type, and controls.

### :bug: Bug Fixes

-   Fixed an issue where tag edits would appear duplicated when running CasualOS in the non-collaborative mode.

## V1.5.5

#### Date: 3/25/2021

### :rocket: Improvements

-   Changed CasualOS to not show the `server` URL parameter when loaded in non-collaborative mode.
-   CasualOS will now throw an error when trying to save a bot to a tag during creation.

## V1.5.4

#### Date: 3/25/2021

### :rocket: Improvements

-   Improved `os.download()` to add the correct file extension if one is omitted from the given filename.
-   Added the 📖 emoji has a builtin tag prefix.
    -   This is a useful default prefix for custom portals.
-   Added the ability to load CasualOS in a non-collaborative mode.
    -   This will make the shared spaces (`shared`, `tempShared`, and `remoteTempShared`) act like they are `tempLocal` spaces.
    -   As a result, CasualOS needs no persistent network connection to run an experience when loaded in this mode.
-   Added the `os.isCollaborative()` function to get whether CasualOS was loaded in a collaborative mode or non-collaborative mode.

### :bug: Bug Fixes

-   Fixed the "Docs" link when linking to a listen tag.

## V1.5.3

#### Date: 3/23/2021

### :boom: Breaking Changes

-   Removed bot stacking.
    -   Bots will no longer automatically stack on each other based on position. Instead, they need to be stacked manually.
    -   The `{dimension}SortOrder` tags still exist and are used by the menu portal to order bots.
-   Drag events are now sent for bots that are not draggable.
    -   This means you can set `#draggable` to false and still get a `@onDrag` or `@onAnyBotDrag` event for it.
    -   This change makes it easier to write your own custom dragging logic because it prevents the bot(s) from being automatically moved but still sends the correct events.
    -   If you don't want drag events sent to a bot, you can make it not pointable or you can use your own custom logic on `@onDrag`/`@onDrop`.
-   The `#draggableMode` and `#positioningMode` tags have been removed.
    -   `#draggableMode` can be emulated by setting `#draggable` to false and adding custom `@onDrag` events to limit which dimensions the bot can be moved to.
    -   `#positioningMode` has been replaced with the `os.addDropSnap()` and `os.addBotDropSnap()` functions.

### :rocket: Improvements

-   Added the `@onAnyBotDropEnter` and `@onAnyBotDropExit` shouts.
-   Added the `@onAnyBotPointerDown` and `@onAnyBotPointerUp` shouts.
-   Added the `os.addDropSnap(...targets)` and `os.addBotDropSnap(bot, ...targets)` functions.
    -   These can be used to customize the behavior of a drag operation.
    -   Each function accepts one or more "targets" which are positions that the bot can be dropped at. There are 4 possible values:
        -   `"ground"` - The bot will snap to the ground as it is being dragged. (Default when not in VR)
        -   `"grid"` - The bot will snap to individual grid tiles as it is being dragged.
        -   `"face"` - The bot will snap to the face of other bots as it is being dragged.
        -   A snap point object. The bot will snap to the point when the mouse is within a specified distance. It should be an object with the following properties:
            -   `position` - An object with `x`, `y`, and `z` values representing the world position of the snap point.
            -   `distance` - The distance that the pointer ray should be from the position in order to trigger snapping to the position.
    -   The `os.addBotDropSnap(bot, ...targets)` function accepts a bot as its first parameter which limits the specified snap targets to when the given bot is being dropped on.
-   Added the `experiment.beginRecording(options?)` and `experiment.endRecording()` functions.
    -   These can be used to record both audio and video at the same time.
    -   See the documentation for more details.

### :bug: Bug Fixes

-   Fixed an issue where dragging a parent bot onto a child bot would cause the bot to rapidly snap back and forth.
-   Fixed an issue where negative sort orders could not be used on menu bots.

## V1.5.2

#### Date: 3/18/2021

### :bug: Bug Fixes

-   Fixed an issue where `os.focusOn()` would not function when using positions because inventory and page portals would fight over control of the animation operation.

## V1.5.1

#### Date: 3/17/2021

### :rocket: Improvements

-   Improved `os.focusOn()` to be canceled by `os.goToDimension()` and future calls to `os.focusOn()`.
    -   Additionally, calling `os.focusOn(null)` will cancel the current focus operation without queuing another one.

## V1.5.0

#### Date: 3/17/2021

### :boom: Breaking Changes

-   Changed the `#portalCameraRotationX` and `#portalCameraRotationY` tags to use radians instead of degrees.

### :rocket: Improvements

-   Added the `cameraZoom` and `cameraZoomOffset` tags.
-   Added the `os.focusOn(botOrPosition, options?)` function.
    -   Works similarly to `os.tweenTo()` and `os.moveTo()` except that it takes an options object instead of a bunch of parameters.
    -   Notable improvements includes that it can accept a position instead of a bot, it supports different easing types, and it will return a promise which completes when the camera movement is finished.
    -   Additionally the rotation values are in radians instead of degrees.
-   `os.focusOn()` and `os.tweenTo()` now use quadratic easing by default.
    -   Additionally `os.focusOn()` supports specifying the easing type just like `animateTag()`.
-   `os.tweenTo()` and `os.moveTo()` are now deprecated and should no longer be used. They will be removed in a future release of CasualOS.
    -   To encourage migration, they have been removed from the documentation and autocomplete.
-   Added the `experiment.beginAudioRecording()` and `experiment.endAudioRecording()` functions to experiment with audio recording.
    -   See the documentation for more information.

### :bug: Bug Fixes

-   Fixed an issue where camera offsets would not be taken into account when calculating the camera focus point.
    -   This fixes issues with the focus point becoming more and more wrong as offsets are applied to the camera.
    -   However, any calculations which try to calculate a camera position offset from the focus point must now subtract the current offset from the focus point to get the correct result. The example auxCode (`cameraMovementExample`) has been updated to reflect this change (version 2 and later).

## V1.4.11

#### Date: 3/12/2021

### :rocket: Improvements

-   Added the `math.scaleVector(vector, scale)` function to make multiplying vectors by scalar values easy.

### :bug: Bug Fixes

-   Fixed an issue where the `@onServerJoined` event could be sent before all data was loaded.
    -   This could happen if one player was changing data while another player was joining the server.
-   Fixed an issue where custom portals would not open if the portal tags were not defined when the portal is opened.
-   Fixed an issue where custom portals would always have default styling for their first load.

## V1.4.10

#### Date: 3/9/2021

### :rocket: Improvements

-   Improved `animateTag()` to support animating multiple tags at once by accepting an object for the `fromValue` and `toValue` options properties.
    -   Instead of calling `animateTag(bot, tag, options)`, omit the `tag` argument and call `animateTag(bot, options)`. This will indicate that you want to animate multiple tags at once over the same duration.
    -   The animations that get triggered are grouped together, so cancelling one will cancel them all.
-   Improved `clearAnimations()` to support accepting a list of tags to cancel.
-   Added several 3D math functions:
    -   `getBotPosition(bot, dimension)` - Gets the 3D position of a bot in the given dimension.
    -   `math.addVectors(...vectors)` - Adds the given vectors together and returns the result.
    -   `math.subtractVectors(...vectors)` - Subtracts the given vectors and returns the result.
    -   `math.negateVector(vector)` - Mathematically negates the given vector and returns the result.
-   Added the `os.getFocusPoint(portal?)` function to get the focus point that the camera is looking at.
    -   This value is the same as the one highlighted by the `#portalShowFocusPoint` tag.
    -   It is also backed up by `cameraFocusX`, `cameraFocusY`, `cameraFocusZ` tags on the portal bot.

## V1.4.9

#### Date: 3/3/2021

### :rocket: Improvements

-   Changed the color of the progress spinner and progress bar on the loading dialog to gray.

### :bug: Bug Fixes

-   Fixed an issue where hover events could be sent for bots when the mouse was not directly over the game view.
-   Fixed a couple issues where keyboard events were propagating outside the sheet and IDE portals.
-   Fixed an issue where local variables in the top scope would not be included in the code editor autocomplete box.

## V1.4.8

#### Date: 3/3/2021

### :boom: Breaking Changes

-   `onRemoteData` now uses `that.remoteId` instead of `that.playerId`.
-   Renamed the `portalPlayerZoom`, `portalPlayerRotationX` and `portalPlayerRotationY` tags to `portalCameraZoom` and `portalCameraRotationX` and `portalCameraRotationY`.
-   Renamed the `player` and `otherPlayers` spaces to `tempShared` and `remoteTempShared`.

### :rocket: Improvements

-   Added the `@onError` listen tag.
    -   It is a shout and is triggered when an unhandled error occurs in a listen tag.
-   Improved CasualOS to now include the Bot ID and tag name in internal console logs for unhandled errors.
-   Added perferred alternatives for the following functions and listen tags:
    -   `server.serverPlayerCount()` is now `server.serverRemoteCount()`.
    -   `server.totalPlayerCount()` is now `server.totalRemoteCount()`.
    -   `server.stories()` is now `server.servers()`.
    -   `server.players()` is now `server.remotes()`.
    -   `sleep()` is now `os.sleep()`
    -   `onServerSubscribed` is now `onServerJoined`.
    -   `onServerUnsubscribed` is now `onServerLeave`.
    -   `onPlayerPortalChanged` is now `onPortalChanged`.
    -   `onRemotePlayerSubscribed` is now `onRemoteJoined`
    -   `onRemotePlayerUnsubscribed` is now `onRemoteLeave`.
    -   Additionally, the `that.playerId` has been changed to `that.remoteId` in the new listen tags.
    -   Note that the original tags and functions remain the same but will be removed at some point in the future.
-   Added the `web.get()`, `web.post()`, and `web.hook()` functions as future replacements for the `webhook()` and `webhook.post()` functions.

### :bug: Bug Fixes

-   Fixed an issue where portal bots may not be defined before `@onServerSubscribed` is triggered.
-   Fixed an issue where the `white-space` CSS property could not be used on menu bots.

## V1.4.7

#### Date: 2/26/2021

### :boom: Breaking Changes

-   Renamed all the `player` functions to `os`.
    -   Instead of `player.toast()` you should now do `os.toast()`.
-   Removed the `configBot` and `configTag` variables.
-   Removed the portal config bot tags and replaced them with variables.
    -   e.g. `pagePortalConfigBot` can now be accessed with the `pagePortalBot` variable.
    -   You can now set the page portal color by doing `pagePortalBot.tags.portalColor = "green"`.
    -   By default a `tempLocal` bot will be created for each builtin portal.
    -   You can also provide your own bot by calling `portal.open(portalName, bot)`.
-   Changed the `portal.open()` function to take a bot as a parameter.
    -   It should now be called like `portal.open(name, bot, tag?, options?)`.
    -   After callilng this, the given bot will be available globally at `{name}Bot`.
    -   For example `portal.open("myPortal", bot, "main")` will make `bot` available as `myPortalBot`.
-   Removed `player.getBot()` and replaced it with `configBot`.
-   Renamed the `creator` variable to `creatorBot`.
-   Added the `thisBot` variable as a preferred alternative to `this` and `bot`.
-   Moved the page and inventory camera tags to their portal config bots from the player bot.
    -   e.g. `pageCameraPositionX` used to be on the player bot (now the config bot) but is now on the page portal bot.
-   Changed the behavior of the `transformer` tag to use the page and inventory portal bots instead of the config bot (previously the player bot).
-   Renamed the `pageCameraPosition{X,Y,Z}` and `inventoryCameraPosition{X,Y,Z}` tags to `cameraPosition{X,Y,Z}`.
-   Renamed the `pageCameraRotation{X,Y,Z}` and `inventoryCameraRotation{X,Y,Z}` tags to `cameraRotation{X,Y,Z}`.
-   Renamed the `pagePixelHeight` and `pagePixelWidth` tags to `pixelHeight` and `pixelWidth`.

### :bug: Bug Fixes

-   Fixed an issue where variables from other listen tags would appear as autocomplete options.

## V1.4.6

#### Date: 2/23/2021

### :bug: Bug Fixes

-   Fixed an issue where the circle wipe element would not cover modals like `player.showHtml()` or `player.showInput()`.
-   Fixed an issue where calling `player.showInput()` in sequence would show the first input but not the second input.

## V1.4.5

#### Date: 2/23/2021

### :rocket: Improvements

-   Changed the ab-1 bootstrap URL to `https://bootstrap.casualos.com/ab1.aux`.
-   Updated to three.js r125.
    -   This fixes WebXR for Chrome 88 and later.
-   Added the ability to disable hover states on menu item buttons using the `menuItemHoverMode` tag. It has three possible options:
    -   `auto` - The bot will appear hoverable based on if it has a `@onClick` tag. (Default)
    -   `hover` - The bot will appear hoverable.
    -   `none` - The bot will not appear hoverable.
    -   None of these options affect the existing functionality of any listen tags on menu bots.
-   Added an initial version of the `idePortal` (IDE portal).
    -   The IDE portal makes it easier to jump between tags to edit them in the multiline tag editor.
    -   Setting the `idePortal` tag to a prefix (like 📖) will load every tag that starts with the prefix into the IDE portal and let you jump between them as if they are files in a text editor.
    -   Currently it is pretty limited, but can be very useful for custom portals.

### :bug: Bug Fixes

-   Fixed an issue where it was not possible to enter numbers in menu bot input boxes.

## V1.4.4

#### Date: 2/18/2021

### :rocket: Improvements

-   Added additional crypto functions to support asymmetric encryption and decryption.
    -   `crypto.asymmetric.keypair(secret)` - Creates a keypair that can be used for asymmetric encryption and decryption.
    -   `crypto.asymmetric.encrypt(keypair, data)` - Encrypts some data using the given keypair.
    -   `crypto.asymmetric.decrypt(keypair, secret, data)` - Decrypts some data using the given keypair and secret.
    -   Check the documentation for more info.
-   Added a better error message when trying to save a bot to a tag value.
-   Added the `dimension` bot form as a preferred alias to `portal`.

## V1.4.3

#### Date: 2/17/2021

### :rocket: Improvements

-   Added the ability to interface with CasualOS from inside a custom portal.
    -   CasualOS-related functionality is available by importing functions and objects from the `casualos` module.
    -   Among the available functionality is `onBotsDiscovered`, `onBotsRemoved`, `onBotsUpdated`, `createBot()`, `destroyBot()`, and `updateBot()`.
    -   Additionally autocomplete is available for the available features.

### :bug: Bug Fixes

-   Fixed an issue where webhook errors could not be caught on Safari based browsers.

## V1.4.2

#### Date: 2/11/2021

### :rocket: Improvements

-   Added the ability to zoom by scrolling.
    -   Previously this was possible by holding the Ctrl button down.
-   Added the `#portalCameraControls` tag to allow disabling moving the camera.
    -   Can be set on the portal config bot for the page and inventory portals.
    -   Supported values are:
        -   `player` - Allows the player to move the camera around like normal. (Default)
        -   `false` - Disables camera movement in the portal.

### :bug: Bug Fixes

-   Fixed an issue where the inventory portal color could not be set when the page portal is using an image for the background.

## V1.4.1

#### Date: 2/10/2021

### :rocket: Improvements

-   Added the `player.openCircleWipe()` and `player.closeCircleWipe()` functions.
    -   These are useful for hiding the page portal while transitioning between scenes.
    -   See the documentation for usage information.
-   Added "cube", "helix", and "egg" as additional options for the `#formAddress` tag on menu bots.
-   Added the `input` form for menu bots.
    -   Setting `#form` to "input" on a bot that is in the menu portal will give it an input box that can be typed in.
    -   Typing in the box will send `@onInputTyping` whispers to the bot. And submitting the data by hitting enter or the send button will send a `@onSubmit` whisper to the bot.
    -   Additionally, the text in the input will be stored in the `tempLocal` `#menuItemText` tag.
-   Adjusted the chat bar to be inset in the page portal to give it the feel of being part of the page portal.
-   Added the `#menuPortalStyle` tag to allow customizing the menu portal with CSS.
    -   This works similarly to `#menuItemStyle` except that it applies to the entire menu portal instead of just one item.
    -   Set it on the `#menuPortalConfigBot`.
-   Added the `#portalBackgroundAddress` tag to allow specifying a custom image for the page portal background.
    -   Does not work in VR.

## V1.4.0

#### Date: 2/8/2021

### :rocket: Improvements

-   Added an initial implementation of custom portals.
    -   Custom portals are a way to write scripts that can interact directly with the web browser. This gives you the ability to do anything that is possible from inside a web browser.
    -   The following functions are now available:
        -   `portal.open(portalID, tag, options?)`
        -   `portal.registerPrefix(prefix)`
        -   `portal.buildBundle(tag)`
        -   See the documentation for usage information.
-   Added the `player.download(data, filename, mimeType?)` function.
    -   Useful for downloading arbitrary data in any format you want.
    -   See the documentation for more information.

### :bug: Bug Fixes

-   Fixed an issue that broke bots in the `player` space when a `tempLocal` tag mask was put on them.
-   Fixed an issue that prevented tag masks from being placed on new bots.

## V1.3.14

#### Date: 1/25/2021

### :rocket: Improvements

-   Updated the Terms of Service and Privacy Policy documents.

### :bug: Bug Fixes

-   Fixed an issue where animations would not run while in VR/AR.

## V1.3.13

#### Date: 1/18/2021

### :rocket: Improvements

-   Added the `player.showUploadFiles()` function.
    -   Shows a dialog that can be used to upload arbitrary files.
    -   Returns a promise that resolves with the list of files that were uploaded.
    -   See the documentation for more info.
-   Added the `portal` form.
    -   Displays an entire dimension in place of the bot form.
    -   When set, `#formAddress` will be used as the dimension that should be loaded.

### :bug: Bug Fixes

-   Fixed an issue where bot labels would flicker when scaling the bot.
-   Fixed an issue where tag masks would be incorrectly recorded by the UI as being removed in some cases.
-   Fixed an issue where lines would render incorrectly on the first frame they were setup on.

## V1.3.12

#### Date: 1/13/2021

### :rocket: Improvements

-   Added the Terms of Service and Privacy Policy documents.
    -   The Terms of Service are available at `/terms` (or at `/terms-of-service.txt`).
    -   The Privacy Policy is available at `/privacy-policy` (or at `/privacy-policy.txt`).
-   Added the ability to keep track of the number of `setTimeout()` and `setInterval()` timers that are currently active via the `numberOfActiveTimers` property returned from `perf.getStats()`.
-   Added the `animateTag(bot, tag, options)` and `clearAnimations(bot, tag?)` functions.
    -   `animateTag(bot, tag, options)` - Iteratively changes a tag mask value over time based on the options you provide.
        -   `bot` is the bot or list of bots that should be animated.
        -   `tag` is the tag that should be animated.
        -   `options` is an object that specifies how the tag should be animated. It has the following properties:
            -   `fromValue` - The starting value for the animation.
            -   `toValue` - The ending value.
            -   `duration` - The number of seconds that it should take for the tag to go from the starting value to the ending value.
            -   `easing` - The options for easing the animation.
            -   `tagMaskSpace` - The space that the tag should be changed in. If set to `false` then the tag on the bot will be directly edited.
    -   `clearAnimations(bot, tag?)` - Cancels animations on a bot.
        -   `bot` - The bot or list of bots that should have their animations canceled.
        -   `tag` - Is optional and is the tag that the animations should be canceled for.

### :bug: Bug Fixes

-   Fixed issues with `#labelFontSize = auto` when `#labelPosition != front` or when the bot is rotated.
-   Fixed an issue where non-ASCII characters were being corrupted on download.

## V1.3.11

#### Date: 1/5/2021

### :rocket: Improvements

-   Greatly improved the default layouting behaviour of labels.
    -   Added the `#labelFontSize` tag to control the sizing of the characters in a label. Unlike `#labelSize`, changing this value will cause the label to layout again which will affect word wrapping. Possible values are:
        -   `auto` - Specifies that the system should try to find a font size that fits the text onto the bot. (default)
        -   Any Number - Specifies a specific font size. (1 is previous default)
    -   Added the `#labelWordWrapMode` tag to control the word wrapping behavior of labels. Possible values are:
        -   `breakCharacters` - Specifies that the system should insert line breaks inside words if needed.
        -   `breakWords` - Specifies that the system should insert line breaks between words if needed.
        -   `none` - Specifies that the system should not insert line breaks.
-   Added the ability to control the color of the placeholder text in the chat bar.
    -   Use the `placeholderColor` option when calling `player.showChat()`.

### :bug: Bug Fixes

-   Fixed an issue where atoms that were received before their cause would be discarded.

## V1.3.10

#### Date: 12/29/2020

### :rocket: Improvements

-   Added a button to the Multiline tag editor to make it easy to turn a tag into a Mod tag.

### :bug: Bug Fixes

-   Fixed an issue where script compilation errors would not be handled correctly and would prevent those changes from being communicated to the multiline code editor.

## V1.3.9

#### Date: 12/28/2020

### :boom: Breaking Changes

-   Formulas have been removed and replaced with Mod tags.
    -   Mod tags are tags that start with the DNA Emoji (🧬) and contain JSON data.
    -   Because Mod tags are JSON data, they do not support programmatic computations.
    -   We are making this change because while formulas are powerful, inprecise use of them can result in large slowdowns which is a bad user experience.
    -   The tag data must be valid JSON, so that means using double-quotes `"` for strings and wrapping property names in double-quotes.
        -   Before:
            ```
            =({ color: 'blue', number: 99, toggle: true })
            ```
            After:
            ```
            🧬{ "color": "blue", "number": 99, "toggle": true }
            ```
        -   Before:
            ```
            =([ 1 + 2 ])
            ```
            After:
            ```
            🧬3
            ```
-   Array-like values in tags are now considered strings.
    -   Previously a value like `[1, 2, 3]` was parsed into an array automatically.
    -   This was a little used feature and caused issues for people who simply wanted to store JSON data in a tag.
    -   Now, a value like `[1, 2, 3]` will no longer be parsed and so will appear as the string: `"[1, 2, 3]"`.
    -   If you want CasualOS to parse a tag value as an array, you can use the Mod tags mentioned above.
-   Removed the `error` space.
    -   Also removed the related functions:
        -   `server.destroyErrors()`
        -   `server.loadErrors()`

### :rocket: Improvements

-   Updated Material Icons to v4.0.0.
-   Added `perf.getStats()` as a way to get some statistics on the performance of the server.
-   Various performance improvements:
    -   `getBot('id', id)` is now works in `O(1)` time.
    -   The `tempLocal` and `local` spaces now handle new and deleted bots in a much more performant manner.
-   Fixed an issue where deleted bots in the `shared` space would be treated like they were not deleted on initial load.

### :bug: Bug Fixes

-   Fixed autofocusing newly created tags in the sheetPortal.

## V1.3.8

#### Date: 12/17/2020

### :bug: Bug Fixes

-   Fixed an issue where selecting a color from a `player.showInput()` modal would not save the selected color.

## V1.3.7

#### Date: 12/17/2020

### :boom: Breaking Changes

-   "story" has been renamed to "server". Below is the list of tags, actions and listeners that have been changed:
    -   `#story` -> `#server`.
    -   `server.setupStory()` -> `server.setupServer()`
    -   `server.restoreHistoryMarkToStory()` -> `server.restoreHistoryMarkToServer()`
    -   `server.storyStatuses()` -> `server.serverStatuses()`
    -   `server.storyPlayerCount()` -> `server.serverPlayerCount()`
    -   `player.downloadStory()` -> `player.downloadServer()`
    -   `player.loadStory()` -> `player.loadServer()`
    -   `player.unloadStory()` -> `player.unloadServer()`
    -   `player.getCurrentStory()` -> `player.getCurrentServer()`
    -   `@onStoryAction` -> `@onServerAction`
    -   `@onStoryStreaming` -> `@onServerStreaming`
    -   `@onStoryStreamLost` -> `@onServerStreamLost`
    -   `@onStorySubscribed` -> `@onServerSubscribed`
    -   `@onStoryUnsubscribed` -> `@onServerUnsubscribed`

## V1.3.6

#### Date: 12/17/2020

### :rocket: Improvements

-   Added the ability to show a password input by using the `secret` type with `player.showInput()`.

### :bug: Bug Fixes

-   Fixed an issue where some bots would not be added to the page portal when created in a big batch.
-   Fixed an issue where the `player.showInput()` dialog would appear fullscreen on mobile devices and prevent people from exiting it.
-   Fixed an issue where `@onChatTyping` would be triggered twice for each keystroke.

## V1.3.5

#### Date: 12/15/2020

### :rocket: Improvements

-   Changed `create()` to prevent creating bots that have no tags.
    -   If a bot would be created with zero tags then an error will be thrown.
-   Added a favicon.

### :bug: Bug Fixes

-   Changed the maximum WebSocket message size to 32KB from 128KB.
    -   This will help ensure that we keep below the [AWS API Gateway maximum frame size of 32 KB](https://docs.aws.amazon.com/apigateway/latest/developerguide/limits.html).
-   Fixed an issue where bots that only had a tag mask would not show up in the sheetPortal.

## V1.3.4

#### Date: 12/10/2020

### :rocket: Improvements

-   Added the `EXECUTE_LOADED_STORIES` environment variable to allow reducing server load due to story scripts.
    -   Defaults to `true`.
    -   Setting to `false` will disable all server-side story features except for webhooks and data portals.
        -   This means that some capabilities like `server.setupStory()` will not work when `EXECUTE_LOADED_STORIES` is false.
-   Added gzip compression for HTML, CSS, and JavaScript returned from the server.
-   Improved how some heavy assets are precached so that they can be loaded quickly.
-   Made the browser tab title use the story ID by default.

### :bug: Bug Fixes

-   Fixed an issue where some `.png` files would not load because they were bundled incorrectly.

## V1.3.3

#### Date: 12/10/2020

### :rocket: Improvements

-   Added support for the `apiary-aws` causal repo protocol.
    -   This enables the CasualOS frontend to communicate with instances of the [CasualOS Apiary AWS](https://github.com/casual-simulation/casual-apiary-aws) project.
    -   Use the `CAUSAL_REPO_CONNECTION_PROTOCOL` and `CAUSAL_REPO_CONNECTION_URL` environment variables to control which protocol and URL the frontend should connect to. See the [README in `aux-server`](./src/aux-server/README.md) for more info.
    -   Note that only the following features are supported for AWS Apiaries:
        -   `server.setupStory()`
        -   `server.totalPlayerCount()`
        -   `server.storyPlayerCount()`
        -   `server.players()`
    -   Webhooks are different when the story is hosted on an Apiary.
        -   They require at least one device to have the story loaded for webhooks to function correctly.
        -   They need to be sent to the Apiary host directly. Generally, this is not the same thing as `auxplayer.com` or `casualos.com` so you may need to ask the Apiary manager for it.
-   Added better support for static builds.
    -   Use the `PROXY_CORS_REQUESTS` environment variable during builds to disable support for proxying HTTP requests through the server.
    -   Use `npm run tar:client` after a build to produce a `./temp/output-client.tar.gz` containing all the client code and assets. This can be deployed to S3 or a CDN for static hosting.
    -   Use `npm run package:config` to produce a `./temp/config.json` which can be used for the `/api/config` request that the client makes at startup. Utilizes the environment variables from [the README in `aux-server`](./src/aux-server/README.md) to build the config.

### :bug: Bug Fixes

-   Fixed an issue where it was not possible to change the color of GLTF meshes that did not have a mesh in the GLTF scene root.
-   Fixed an issue where bots created by the ab1 installer would not receive the `@onStorySubscribed` shout.

## V1.3.2

#### Date: 11/17/2020

### :rocket: Improvements

-   Updated the ab-1 bootstrapper to point to AWS S3 for quick loading.

## V1.3.1

#### Date: 11/16/2020

### :rocket: Improvements

-   Added the ability to use the `color` tag on GLTF meshes to apply a color tint to the mesh.

### :bug: Bug Fixes

-   Fixed an issue that prevented deleting the first character of a script/formula in the multi-line editor.
-   Fixed an issue where tag edits on bots in the tempLocal and local spaces would be applied to the multi-line editor twice.

## V1.3.0

#### Date: 11/11/2020

### :rocket: Improvements

-   Added multi-user text editing.
    -   Work on shared bots when editing a tag value with the multi-line editor.
-   Added the cursor bot form.
    -   Used to add a cursor indicator to the multi-line editor.
    -   Works by setting the `form` tag to "cursor" and placing the bot in the corresponding tag portal dimension.
        -   For example, to put a cursor in the multi-line editor for the `test` tag on a bot you would set `{targetBot.id}.test` to true.
    -   Supported tags are:
        -   `color` - Specifies the color of the cursor.
        -   `label` - Specifies a label that should appear on the cursor when the mouse is hovering over it.
        -   `labelColor` - Specifies the color of the text in the cursor label.
        -   `{dimension}Start` - Specifies the index at which the cursor selection starts (Mirrors `cursorStartIndex` from the player bot).
        -   `{dimension}End` - Specifies the index at which the cursor selection ends (Mirrors `cursorEndIndex` from the player bot).
-   Added the `pageTitle`, `cursorStartIndex`, and `cursorEndIndex` tags to the player bot.
    -   `pageTitle` is used to set the title of the current browser tab.
    -   `cursorStartIndex` contains the starting index of the player's text selection inside the multi-line editor.
    -   `cursorEndIndex` contains the ending index of the player's text selection inside the multi-line editor.
    -   Note that when `cursorStartIndex` is larger than `cursorEndIndex` it means that the player has selected text from the right to the left. This is important because text will always be inserted at `cursorEndIndex`.
-   Added the `insertTagText()`, `deleteTagText()`, `insertTagMaskText()`, and `deleteTagMaskText()` functions to allow scripts to work with multi-user text editing.
    -   `insertTagText(bot, tag, index, text)` inserts the given text at the index into the given tag on the given bot.
    -   `insertTagMaskText(bot, tag, index, text, space?)` inserts the given text at the index into the tag and bot. Optionally accepts the space of the tag mask.
    -   `deleteTagText(bot, tag, index, deleteCount)` deletes the given number of characters at the index from the tag and bot.
    -   `deleteTagMaskText(bot, tag, index, deleteCount, space?)` deletes the given number of characters at the index from the tag and bot. Optionally accepts the space of the tag mask.
-   Added the ability to use the `transformer` tag on the player bot to parent the player to a bot.
-   Added the ability to edit tag masks in the tag portal by setting the `tagPortalSpace` tag on the player bot.

## V1.2.21

#### Date: 11/5/2020

### :rocket: Improvements

-   Updated the MongoDB driver to v3.6.2 and added the `MONGO_USE_UNIFIED_TOPOLOGY` environment variable to control whether the driver uses the new unified topology layer.

## V1.2.20

#### Date: 10/27/2020

### :rocket: Improvements

-   Added support for `@onPointerEnter`, `@onPointerExit`, `@onAnyBotPointerEnter` and `@onAnyBotPointerExit` for bots in the menu portal.

### :bug: Bug Fixes

-   Fixed the multiline code editor to not clip tooltips and the autocomplete box.
-   Fixed the menu portal to not break on Hololens (Servo-based browsers) when a progress bar is placed on a menu item.

## V1.2.19

#### Date: 10/22/2020

### :rocket: Improvements

-   Added the `egg` form for bots.
    -   Displays the bot as an egg like how ab-1 appears as an egg before being activated.
-   Added the `hex` form for bots.
    -   Displays the bot as a hexagon.
-   Added the `pagePixelWidth` and `pagePixelHeight` tags to the player bot.
    -   These indicate the size of the image rendered to the page portal in pixels.

### :bug: Bug Fixes

-   Fixed Draco compression support.

## V1.2.18

#### Date: 10/20/2020

### :bug: Bug Fixes

-   Fixed the code editor.

## V1.2.17

#### Date: 10/20/2020

### :rocket: Improvements

-   Improved bots in the menu portal to support additional tags.
    -   Added the ability to change the height of menu items by using `scale` and `scaleY`.
    -   Added the ability to set an icon for a menu item by using the `formAddress` tag.
    -   Added the ability to set arbitrary CSS styles on a menu bot by using the `menuItemStyle` tag.
        -   This lets you use margins and borders to indicate grouping.
    -   Added the ability to show a pie-chart progress bar on a menu item by using the `progressBar` tags.
    -   Added the ability to use `@onPointerUp` and `@onPointerDown` for menu.

## V1.2.16

#### Date: 10/16/2020

### :rocket: Improvements

-   Added the `transformer` tag.
    -   When set to a bot ID, the bot will inherit the position, rotation, and scale of the specified bot inside the page portal.
    -   This produces a "parenting" effect that is common in most 3D graphics engines.

## V1.2.15

#### Date: 10/12/2020

### :rocket: Improvements

-   Added the `experiment.getAnchorPointPosition()` and `math.getAnchorPointOffset()` functions.
    -   These are useful for determining where a bot would be placed if it had a particular anchor point.
    -   See the [docs](https://docs.casualsimulation.com/docs/actions) for more info.

## V1.2.14

#### Date: 10/7/2020

### :bug: Bug Fixes

-   Fixed an issue where calling `server.setupStory()` twice with the same story name would cause the story to be setup twice.
-   Fixed an issue where bots would be incorrectly removed from the menu portal if they existed in both the old and new dimensions.
-   Greatly reduced the number of scenarios where formulas would be recalculated after any change.

## V1.2.13

#### Date: 9/24/2020

### :boom: Breaking Changes

-   Renamed the `_editingBot` tag to `editingBot`.

### :rocket: Improvements

-   sheetPortal Improvements
    -   Added the `@onSheetTagClick` listener which is triggered when a tag name is clicked.
    -   Added the `@onSheetBotIDClick` listener which is triggered when a Bot ID is clicked.
    -   Added the `@onSheetBotClick` listener which is triggered when a bot visualization is clicked in the sheet.
    -   Added the `sheetPortalShowButton` config bot tag to control whether the button in the bottom right corner of the sheet is shown.
    -   Added the `sheetPortalButtonIcon` config bot tag to control the icon on the button in the bottom right corner of the sheet.
    -   Added the `sheetPortalButtonHint` config bot tag to control the tooltip on the button in the bottom right corner of the sheet.
    -   Added the `sheetPortalAllowedTags` config bot tag to control which tags are allowed to be shown and edited in the sheet portal.
    -   Swapped the position of the new bot and new tag buttons in the sheet.
    -   Added the `editingTag` tag which contains the tag that the player is currently editing.

### :bug: Bug Fixes

-   Fixed an issue where cells in the sheet portal would not cover the entire cell area.
-   Fixed an issue where `clearTagMasks()` would error if given a bot that had no tag masks.

## V1.2.12

#### Date: 9/22/2020

### :rocket: Improvements

-   Added the `helix` form.
    -   Displays a DNA strand mesh whose color can be customized.
-   Added tag masks.
    -   Tag masks are special tags that can live in a separate space from their bot.
    -   This makes it possible to create a temporary tag on a shared bot.
    -   Tag masks do not replace tags. Instead, they exist in addition to normal tags and can be used to temporarily hide a normal tag value.
    -   Like bots, tag masks live in a space. This means that a bot can have multiple masks for a particular tag. Currently the supported spaces are:
        -   `tempLocal`
        -   `local`
        -   `player`/`otherPlayers`
        -   `shared`
    -   New scripting features:
        -   All bots now have a `masks` property which works like `tags` except that it creates tag masks in the `tempLocal` space.
        -   All scripts also have a `masks` property which is a shortcut for `bot.masks`.
        -   `setTagMask(bot, tag, value, space?)` is a new function that is able to set the value of a tag mask on the given bot and in the given space. See the documentation for more info.
        -   `clearTagMasks(bot, space?)` is a new function that is able to clear all the tag masks in the given space from a given bot. See the documentation for more info.
    -   Example use cases:
        -   Local click/hover states.
        -   Animations.
        -   Storing decrypted data.

### :100: Other Changes

-   Pinned the Deno version to `v1.4` so that we can decide when to adopt future Deno updates.

### :bug: Bug Fixes

-   Fixed an issue where `server.setupStory()` would load a simulation and never dispose it.
-   Fixed an issue where wrist portals were not being anchored properly.
-   Fixed an issue where pressing enter to make a new tag would put a new line in the current tag value.

## V1.2.11

#### Date: 9/9/2020

### :bug: Bug Fixes

-   Fixed an issue where zooming was broken when the page portal is not anchored to the top left of the screen.

## V1.2.10

#### Date: 9/8/2020

### :bug: Bug Fixes

-   Fixed an issue with the multiline editor getting cut off inside the tag portal.

## V1.2.9

#### Date: 9/8/2020

### :rocket: Improvements

-   Changed the page portal to resize around the tag portal instead of being hidden behind it.

## V1.2.8

#### Date: 9/8/2020

### :boom: Breaking Changes

-   Changed `experiment.localPositionTween()` and `experiment.localRotationTween()` to take different arguments and return a promise.
    -   the 4th parameter is now an options object instead of the easing options.
    -   This options object is able to accept easing and duration values.
    -   Additionally the functions now return promises.
    -   See the docs for examples.

### :bug: Bug Fixes

-   Fixed an issue where `experiment.localPositionTween()` and `experiment.localRotationTween()` may not execute if triggered during `@onCreate()`.

## V1.2.7

#### Date: 9/4/2020

### :boom: Breaking Changes

-   Changed `@onListen` to only be sent to bots which have a listener for the shout/whisper.
    -   Previously `@onListen` would be sent to all bots that were targeted by the shout/whisper.
-   Changed `shout()` and `whisper()` to cost 1 energy point.
    -   This helps prevent infinite loops.
    -   The energy point is only deducted if a bot has a listener for the event.

### :bug: Bug Fixes

-   Fixed an issue where `onBotAdded`, `onAnyBotsAdded`, `onAnyBotsRemoved`, `onBotChanged`, and `onAnyBotsChanged` would reset the energy counter.

## V1.2.6

#### Date: 9/4/2020

### :bug: Bug Fixes

-   Fixed an issue where whispering to a bot that is null or undefined would end up sending a shout to all bots.

## V1.2.5

#### Date: 8/31/2020

### :rocket: Improvements

-   Added the `pageCameraPositionOffset[X,Y,Z]`, `inventoryCameraPositionOffset[X,Y,Z]`, `pageCameraRotationOffset[X,Y,Z]`, and `inventoryCameraRotationOffset[X,Y,Z]` tags.
    -   These can be used to move the camera apart from the player's input.
    -   The position offset tags are especially useful for warping the player around in VR.
-   Added the ability to use the dynamic `import()` keyword to import arbitrary JavaScript modules.
    -   Useful with https://www.skypack.dev/ to import modules from [NPM](https://www.npmjs.com/).
-   Added the ability to use `player.replaceDragBot()` even when not dragging.
-   Improved the camera zoom functionality to zoom the camera towards and away from the mouse.
-   Added the `experiment.localPositionTween()` and `experiment.localRotationTween()` functions.
    -   Locally animates a bot's position/rotation using the given easing type.
    -   During the animation, changes to the bot position will be ignored.
    -   Once the animation is done, changes to the bot will reset the position/rotation to the value that is currently stored.
    -   Check out the docs for detailed usage information and examples.

### :bug: Bug Fixes

-   Fixed the dataPortal to always return raw tag values unless they are formulas.
    -   Issue with returning incorrect JSON data was caused by the built-in CasualOS array parsing.
    -   This fixes it by skipping any parsing of the data.
-   Fixed an issue where keyboard states would not be reset when the player removed focus from the story.
-   Fixed an issue where `server.setupStory()` would crash the deno process due to incorrectly handling deserialized data.

## V1.2.4

#### Date: 8/26/2020

### :rocket: Improvements

-   Added the `tagPortalShowButton` tag to control whether a button should be shown in the tag portal.
    -   The button is placed at the lower right hand side of the tag portal.
    -   Clicking the button will trigger a `@onClick` on the tag portal config bot.
    -   Two additional tags can be used to customize the button:
        -   `tagPortalButtonIcon` is the icon that is shown on the button and can be set to any [Material Icon](https://material.io/resources/icons/?style=baseline).
        -   `tagPortalButtonHint` is the text that should be shown in the tooltip for the button.
-   Added the `frustum` form.
-   Improved `player.showInput()` to automatically save and close when a color is selected from the color picker.
    -   Applies to the `basic` and `swatch` subtypes but not `advanced`.
-   Improved the multiline editor to have a "Docs" button that links to the documentation for the current tag.
-   Improved the tag portal to support using `@` and `#` symbols at the beginning of the tag.
    -   Implemented for consistency with functions like `getBot()`, `getTag()`, etc.
-   Added the `@onAnyBotPointerEnter` and `@onAnyBotPointerExit` listen tags.
    -   These are shouts that happen whenever a `@onPointerEnter` or `@onPointerExit` whisper occurs.
-   Added the `player.getPointerDirection()`, `math.getForwardDirection()` and `math.intersectPlane()` functions.
    -   These are useful for calculating where a pointer is pointing.
-   Added the ability to store uncommitted atoms in MongoDB.
    -   Can be configred with the `STAGE_TYPE` environment variable. Can be set to either `redis` or `mongodb`. Currently defaults to `redis` until a migration path is implemented.
-   Added a bunch of extra GPIO-related functions.
    -   `server.rpioReadpad()`
    -   `server.rpioWritepad()`
    -   `server.rpioPud()`
    -   `server.rpioPoll()`
    -   `server.rpioI2CBegin()`
    -   `server.rpioI2CSetSlaveAddress()`
    -   `server.rpioI2CSetBaudRate()`
    -   `server.rpioI2CSetClockDivider()`
    -   `server.rpioI2CRead()`
    -   `server.rpioI2CWrite()`
    -   `server.rpioI2CEnd()`
    -   `server.rpioPWMSetClockDivider()`
    -   `server.rpioPWMSetRange()`
    -   `server.rpioPWMSetData()`
    -   `server.rpioSPIBegin()`
    -   `server.rpioSPIChipSelect()`
    -   `server.rpioSPISetCSPolarity()`
    -   `server.rpioSPISetClockDivider()`
    -   `server.rpioSPISetDataMode()`
    -   `server.rpioSPITransfer()`
    -   `server.rpioSPIWrite()`,
    -   `server.rpioSPIEnd()`

### :bug: Bug Fixes

-   Fixed to safely allow editing multiline scripts in the sheet cells.
-   Fixed an issue with the tag portal where it would not respond to changes with the `tagPortal` tag if it was already set.
-   Fixed an issue with the Deno sandbox where it wouldn't load due to missing dependencies.
-   Fixed an issue where 3D content would not occlude iframe forms.
    -   Only fixed for non-Safari web browsers.

## V1.2.3

#### Date: 8/20/2020

### :rocket: Improvements

-   Added the tag portal.
    -   The tag portal is similar to the sheet portal but it shows only the multiline editor for the specified bot ID and tag.
    -   Set the `tagPortal` tag on the player bot to a string with a Bot ID and a tag name separated by a period (`.`).
-   Improved `player.playSound(url)` to return a promise that resolves with a sound ID.
    -   This sound ID can be used with `player.cancelSound(soundID)` to stop the sound from playing.
-   Added the `player.bufferSound(url)` and `player.cancelSound(soundID)` functions.
    -   `player.bufferSound(url)` can be used to pre-load a sound so that there will be no delay when using `player.playSound()`.
        -   Returns a promise that resolves once the sound has been loaded.
    -   `player.cancelSound(soundID)` can be used to stop a sound that is already playing.
        -   Returns a promise that resolves once the sound has been canceled.

### :bug: Bug Fixes

-   Fixed an issue where actions that were created in an async script would not be dispatched until the script finished.

## V1.2.2

#### Date: 8/14/2020

### :boom: Breaking Changes

-   Changed `crypto.encrypt()` and `crypto.decrypt()` to return the result directly instead of returning a promise.

### :rocket: Improvements

-   Added the `crypto.createCertificate()`, `crypto.signTag()`, and `crypto.verifyTag()`, `crypto.revokeCertificate()` functions to help with creating certificate chains and signing and validating tag data. Check the docs for detailed usage information.
-   Added an indicator to the multi-line editor that is shown when a tag value is verified.
-   Added the ability to force all scripts to be verified in order to be executed using the `forceSignedScripts` query parameter.
    -   When the query param is set to `true`, all scripts must have a valid signature in order to be executed.
    -   This allows running in a trusted execution environment - thereby preventing unauthorized scripts from running.
-   Replaced builder with ab-1.
    -   ab-1 is a new version of builder which is designed to be easy to extend and improve.
-   Added the `adminSpace.setPassword(oldPassword, newPassword)` function.
    -   Allows changing the password that is used to unlock admin space.
    -   The first parameter is the old password that was used to unlock the space.
    -   The second parameter is the new password that should be used to unlock the space.
-   Added several functions to allow using the GPIO pins on Rasberry Pi.
    -   Currently, all of these functions are experimental and only work on Raspberry Pi.
    -   See the documentation for more information.
    -   `server.exportGpio(pin, mode)`
    -   `server.unexportGpio(pin, mode)`
    -   `server.setGpio(pin, value)`
    -   `server.getGpio(pin)`
    -   `server.rpioInit(options)`
    -   `server.rpioExit()`
    -   `server.rpioOpen(pin, mode, options)`
    -   `server.rpioMode(pin, mode, options)`
    -   `server.rpioRead(pin)`
    -   `server.rpioReadSequence(pin, length)`
    -   `server.rpioWrite(pin, value)`
    -   `server.rpioWriteSequence(pin, buffer)`
    -   `server.rpioClose(pin, options)`

### :bug: Bug Fixes

-   Fixed an issue where using `player.showInput()` with an existing value would not prefill the text box with the existing value.
-   Fixed a performance issue where formulas which were recalculated after every change had a factorial (!) performance cost.
    -   Was caused by two things:
        1.  Some formulas don't have enough information to determine what tags they are dependent on. In these cases, we callback to using an "all" dependency which means that the formula will be recalculated whenever any tag changes.
        2.  These "all" dependencies were included when searching for nested dependencies which meant that we were resolving every "all" dependency for every other "all" dependency. This gives us the effect of searching every possible combination of dependencies instead of only the ones we need, which has a factorial cost.

## V1.2.1

#### Date: 8/4/2020

### :rocket: Improvements

-   Added a server sandbox based on [Deno](https://deno.land/).
    -   Security feature to prevent scripts that are running on the server from harming the underlying system or other stories.
    -   It additionally prevents scripts from accessing random Node.js modules by using `require("module")`.
    -   Finally, it prevents a script from denying service to other stories because the sandbox is run inside a separate process.
-   Improved the sheet portal to display scripts with a monospace font in the sheet cells.
-   Improved the documentation to clarify some things and also mension that bots can be made transparent with the "clear" color.
-   Improved the multi-line text editor to support syntax highlighting for HTML, CSS, and JSON based on whether the tag ends with `.html`, `.css` or `.json`.

### :bug: Bug Fixes

-   Fixed the `lineTo` tag to support arrays of bots and arrays of bot IDs in addition to individual bots and bot IDs.
-   Fixed an issue where deleting a tempLocal bot that was updated in the same script would crash the runtime.
-   Fixed an issue with the `player.showInput()` modal where Android devices using the Google GBoard keyboard wouldn't send input correctly.
-   Fixed an issue where a `@onPlayerPortalChanged` event would be incorrectly triggered after reconnecting to the server.
-   Fixed an issue where the iframe form on iOS 14 Beta 3 would cause the entire scene to disappear.
-   Fixed an issue where loading an image could fail if `formAddress` tag was changed while the image was downloading.
-   Fixed an issue where submitting HTML forms from inside an iframe form was not allowed.

## V1.2.0

### Date: 7/17/2020

### Changes:

-   :rocket: Improvements

    -   Added the `MONGO_USE_NEW_URL_PARSER` environment variable parameter to control whether CasualOS uses the new MongoDB URL Parser. (Defaults to false)
    -   Added a popup to notify the user that data might be lost if they attempt to close the tab while not connected to the server.
    -   Added the following cryptographic functions:
        -   `crypto.sha256(data)`
            -   Calculates the [SHA-256](https://en.wikipedia.org/wiki/SHA-2) hash of the given data.
            -   `data` is the data to calculate the hash of.
            -   Supports strings, numbers, booleans, objects, arrays, and bots.
        -   `crypto.sha512(data)`
            -   Calculates the [SHA-512](https://en.wikipedia.org/wiki/SHA-2) hash of the given data.
            -   `data` is the data to calculate the hash of.
            -   Supports strings, numbers, booleans, objects, arrays, and bots.
        -   `crypto.hmacSha256(key, data)`
            -   Calculates the [HMAC](https://en.wikipedia.org/wiki/HMAC) [SHA-256](https://en.wikipedia.org/wiki/SHA-2) hash of the given data.
            -   `key` is the password that should be used for the message authentication code.
            -   `data` is the data to calculate the HMAC of.
            -   Supports strings, numbers, booleans, objects, arrays, and bots.
        -   `crypto.encrypt(password, data)`
            -   Encrypts the given data with the given password and returns the result as a promise.
            -   `password` is the password to use for encrypting the data.
            -   `data` is the data that should be encrypted.
        -   `crypto.decrypt(password, data)`
            -   Decrypts the given data with the given password and returns the result as a promise.
            -   Only works if the given data is the output of `crypto.encrypt()`.
            -   `password` is the password that was used to encrypt the data.
            -   `data` is the data that should be decrypted.

-   :bug: Bug Fixes
    -   Fixed a race condition where concurrently updating a tag in a script and triggering a dependency update on that same tag could cause the runtime to crash.

## V1.1.18

### Date: 7/10/2020

### Changes:

-   :rocket: Improvements

    -   Improved the `player.run()` function to return a promise that can be awaited to get the result of the script (or wait until the script has been executed).
    -   Improved the `server.loadErrors()` function to return a promise that can be awaited to get the list of bots that were loaded.
    -   Improved the `server.destroyErrors()` function to return a promise that resolves once the error bots are destroyed.
    -   Improved the `server.loadFile()` function to return a promise that resolves once the file is loaded.
    -   Improved the `server.saveFile()` function to return a promise that resolves once the file is saved.
    -   Improved the `server.setupStory()` function to return a promise that resolves once the story is setup.
    -   Improved the `server.browseHistory()` function to return a promise that resolves once the history is loaded.
    -   Improved the `server.markHistory()` function to return a promise that resolves once the history is saved.
    -   Improved the `server.restoreHistoryMark()` function to return a promise that resolves once the history is restored.
    -   Improved the `server.restoreHistoryMarkToStory()` function to return a promise that resolves once the history is restored.
    -   Added the `@onBotAdded` and `@onAnyBotsAdded` listen tags.
        -   These are triggered whenever a bot is added to the local story.
        -   Note that this is different from `@onCreate` because you will be notified whenever a bot is added to the state even if it has already been created.
        -   An example of this are bots in the `otherPlayers` space. You cannot create bots in this space but you will be notified via `@onBotAdded` and `@onAnyBotsAdded`.
        -   `@onBotAdded` is triggered on the bot that was added. There is no `that`.
        -   `@onAnyBotsAdded` is triggered on every bot whenever one or more bots are added.
            -   `that` is an object with the following properties:
                -   `bots` - The array of bots that were added.
    -   Added the `@onAnyBotsRemoved` listen tags.
        -   These are triggered whenever a a bot is removed from the local story.
        -   Note that this is different from `@onDestroy` because you will be notified whenever a bot is removed from the state even if it has not been explicitly destroyed.
        -   An example of this are bots in the `otherPlayers` space. When another player disconnects no `@onDestroy` is fired but you will get a `@onAnyBotsRemoved`.
        -   `@onAnyBotsRemoved` is triggered on every bot whenever one or more bots are removed.
            -   `that` is an object with the following properties:
                -   `botIDs` - The array of bot IDs that were removed.
    -   Added the `@onBotChanged` and `@onAnyBotsChanged` listen tags.
        -   These are triggered whenever a bot is changed in the local story.
        -   Note that you will be notified whenever a bot is changed in the state even if it was changed by another player.
        -   An example of this are bots in the `otherPlayers` space. You cannot update bots in this space but you will be notified via `@onBotChanged` and `@onAnyBotsChanged`.
        -   `@onBotChanged` is triggered on the bot that was changed.
            -   `that` is an object with the following properties:
                -   `tags` - The list of tags that were changed on the bot.
        -   `@onAnyBotsAdded` is triggered on every bot whenever one or more bots are added.
            -   `that` is an array containing objects with the following properties:
                -   `bot` - The bot that was updated.
                -   `tags` - The tags that were changed on the bot.
    -   Added several tags to the player bot:
        -   These tags are updated by CasualOS and can be used to query the current state of the input system.
        -   Camera Tags
            -   These tags contain the position and rotation of the player's camera.
            -   You can use this to communicate where the player is to other players.
            -   `pageCameraPositionX`
            -   `pageCameraPositionY`
            -   `pageCameraPositionZ`
            -   `inventoryCameraPositionX`
            -   `inventoryCameraPositionY`
            -   `inventoryCameraPositionZ`
            -   `pageCameraRotationX`
            -   `pageCameraRotationY`
            -   `pageCameraRotationZ`
            -   `inventoryCameraRotationX`
            -   `inventoryCameraRotationY`
            -   `inventoryCameraRotationZ`
        -   Pointer Tags
            -   These tags contain the position and rotation of the player's pointers.
            -   You can use this to tell where the VR controllers are or where the mouse is pointing.
            -   `mousePointerPositionX`
            -   `mousePointerPositionY`
            -   `mousePointerPositionZ`
            -   `mousePointerRotationX`
            -   `mousePointerRotationY`
            -   `mousePointerRotationZ`
            -   `mousePointerPortal`
            -   `rightPointerPositionX`
            -   `rightPointerPositionY`
            -   `rightPointerPositionZ`
            -   `rightPointerRotationX`
            -   `rightPointerRotationY`
            -   `rightPointerRotationZ`
            -   `rightPointerPortal`
            -   `leftPointerPositionX`
            -   `leftPointerPositionY`
            -   `leftPointerPositionZ`
            -   `leftPointerRotationX`
            -   `leftPointerRotationY`
            -   `leftPointerRotationZ`
            -   `leftPointerPortal`
        -   Button Tags
            -   These tags contain the state of the different buttons.
            -   Possible values are:
                -   `null` - Button is not pressed.
                -   `down` - Button was just pressed.
                -   `held` - Button is being held down.
            -   `mousePointer_left`
            -   `mousePointer_right`
            -   `mousePointer_middle`
            -   `leftPointer_primary`
            -   `leftPointer_squeeze`
            -   `rightPointer_primary`
            -   `rightPointer_squeeze`
            -   `keyboard_[key]`
                -   Replace `[key]` with the key that you want the state of.
                -   For example use `keyboard_a` to get the state of the `a` key.
    -   Added the `player.getCameraPosition(portal?)` function.
        -   `portal` is optional and is the portal (`page` or `inventory`) that the camera position should be retrieved for.
        -   Returns an object with the following properties:
            -   `x`
            -   `y`
            -   `z`
    -   Added the `player.getCameraRotation(portal?)` function.
        -   `portal` is optional and is the portal (`page` or `inventory`) that the camera rotation should be retrieved for.
        -   Returns an object with the following properties:
            -   `x`
            -   `y`
            -   `z`
    -   Added the `player.getPointerPosition(pointer?)` function.
        -   `pointer` is optional and is the pointer (`mouse`, `left` or `right`) that the position should be retrieved for.
        -   Returns an object with the following properties:
            -   `x`
            -   `y`
            -   `z`
    -   Added the `player.getPointerRotation(pointer?)` function.
        -   `pointer` is optional and is the pointer (`mouse`, `left` or `right`) that the rotation should be retrieved for.
        -   Returns an object with the following properties:
            -   `x`
            -   `y`
            -   `z`
    -   Added the `player.getInputState(controller, button)` function.
        -   `controller` is the controller (`mousePointer`, `leftPointer`, `rightPointer`, `keyboard` or `touch`) that the button state should be retrieved from.
        -   `button` is the name of the button that should be retrieved.
        -   Returns a string containing the state of the button or `null` if the button is not pressed.
            -   `"down"` means that the button just started to be pressed.
            -   `"held"` means that the button is being held down.
            -   `null` means that the button is not pressed.
    -   Added the `player.getInputList()` function.
        -   Returns a list of available inputs that can be used by the `player.getInputState()` function.

-   :bug: Bug Fixes
    -   Fixed an issue where toasting recursive objects could break CasualOS.
        -   Fixed by storing a map of previously converted objects to avoid reconverting them infinitely.
        -   Also improved to gracefully handle objects that are nested too deeply.
    -   Fixed an issue with the show input modal where it incorrectly errored sometimes.

## V1.1.17

### Date: 7/3/2020

### Changes:

-   :bug: Bug Fixes
    -   Fixed an issue where the web browser service worker would incorrectly intercept requests for data portals.

## V1.1.16

### Date: 7/2/2020

### Changes:

-   :rocket: Improvements
    -   Added the ability to respond to webhooks by returning data from `@onWebhook`.
        -   If the returned value is a string, then it will be used for the response.
        -   If the returned value is an object, then it should have the following properties:
            -   `data` - The value that should be used as the body of the response.
            -   `headers` - An object that contains the HTTP headers that should be set on the response. (Optional)
            -   `status` - The numerical status code that should be set on the response. (Optional) If omitted, status code 200 will be used.
    -   Added the `dataPortal`.
        -   This is a special portal that only works on web requests and must be specified in the URL.
        -   Setting it to a Bot ID will return the JSON of the bot with the given ID.
        -   Setting it to a tag will return all the values corresponding to the given tag.
        -   Using a tag with a common extension (like `.html`) will tag the data as the corresponding content type so that normal software know how to interpret the data.

## V1.1.15

### Date: 7/2/2020

### Changes:

-   :rocket: Improvements

    -   Added player space to the server.
        -   This lets you send remote whispers to the `server` player.
    -   Added the `server.storyStatuses()` function.
        -   Returns a promise that resolves with a list of stories and the last time each story was updated.
    -   Added the `@onRemotePlayerSubscribed` and `@onRemotePlayerUnsubscribed` listen tags.
        -   They are triggered on _every_ other player when a player joins or leaves the story.
        -   Additionally, they are triggered whenever connection to the other players is lost.
        -   `that` is an object with the following properties:
            -   `playerId` - The ID of the player that joined/left the story.
    -   Added the `uuid()` function.
        -   This function generates and returns a random [UUID](https://en.wikipedia.org/wiki/Universally_unique_identifier).
        -   Useful for creating unique identifiers.

-   Bug Fixes
    -   Fixed an issue where remote shouts would be sent to yourself twice.
    -   Fixed an issue where labels would not always follow the `labelAlignment` tag when the text in the label was small enough to fit within the bot.

## V1.1.14

### Date: 6/29/2020

### Changes:

-   :rocket: Improvements

    -   Improved how the meet portal, page portal, and sheet portal work together to make space for each other.
    -   Added the `left` and `right` options for `meetPortalAnchorPoint`.
    -   Changed the `top` and `bottom` options for `meetPortalAnchorPoint` to occupy half of the screen.
    -   Added the `server.players()` function to get the list of player IDs that are connected to the current story.
        -   Returns a promise that resolves with the list of player IDs.
    -   Added the `remoteWhisper(players, name, arg)` function to make sending messages to other players easy.
        -   Takes the following arguments:
            -   `players` is the player ID or list of player IDs that should receive the shout.
            -   `name` is the name of the message.
            -   `arg` is the data that should be included.
        -   This will trigger a `@onRemoteWhisper` shout on all the specified players.
    -   Added the `remoteShout(name, arg)` function to make sending messages to all players easy.
        -   Takes the following arguments:
            -   `name` is the name of the message.
            -   `arg` is the data that should be included.
    -   Added the `@onRemoteWhisper` listen tag that is shouted when a `remoteWhisper()` or `remoteShout()` is sent to the local player.
        -   `that` is an object with the following properties:
            -   `name` - The name of the shout that was sent.
            -   `that` - The data which was sent.
            -   `playerId` - The ID of the player that sent the shout.

-   Bug Fixes
    -   Fixed an issue that prevented using `lineStyle` in place of `auxLineStyle`.

## V1.1.13

### Date: 6/25/2020

### Changes:

-   :rocket: Improvements

    -   Added the `meetPortal`.
        -   This is a special portal that, instead of loading bots, loads a [Jitsi Meet](https://meet.jit.si/) meeting with the given room code.
        -   All rooms are publicly accessible (but not searchable), so longer room codes will be more private.
        -   You can use the `meetPortalConfigBot` option to reference the bot that should be used to configure the meet portal.
        -   The following options are available:
            -   `meetPortalVisible` - Whether the meet portal should be visible. This allows you to be joined to a meet while keeping your screen on the page portal. (Defaults to true)
            -   `meetPortalAnchorPoint` - The anchor point that the meet portal should use. Possible options are:
                -   `fullscreen` - The meet portal should take the entire screen. (Default)
                -   `top` - The meet portal should take the top of the screen.
                -   `topRight` - The meet portal should take the top-right corner of the screen.
                -   `topLeft` - The meet portal should take the top-left corner of the screen.
                -   `bottom` - The meet portal should take the bottom of the screen.
                -   `bottomRight` - The meet portal should take the bottom-right corner of the screen.
                -   `bottomLeft` - The meet portal should take the bottom-left corner of the screen.
                -   `[top, right, bottom, left]` - The meet portal should use the given values for the CSS top, right, bottom, and left properties respectively.
            -   `meetPortalStyle` - The CSS style that should be applied to the meet portal container.
                -   Should be a JavaScript object.
                -   Each property on the object will map directly to a CSS property.
                -   Useful for moving the meet portal to arbitrary positions.

-   :bug: Bug Fixes

    -   Fixed an issue where the Hololens 2 would not be able to enter AR/VR because a controller's (hand) position would sometimes be null.
    -   Fixed an issue where loading without a story would create a new random story but then immediately unload it.
    -   Fixed an issue where local bots from other stories would be loaded if the current story name happened to be a prefix of the other story name.
    -   Fixed the input modal background.
    -   Fixed the TypeScript definitions for the `player.showInput()` function.

## V1.1.12

### Date: 6/18/2020

### Changes:

-   :bug: Bug Fixes

    -   Fixed an issue where Servo-based browsers would run into a race condition during initialization.

## V1.1.11

### Date: 6/18/2020

### Changes:

-   :rocket: Improvements
    -   Added a reflog and sitelog for stories so that it is possible to track the history of a story branch and which sites have connected to it.
        -   This will make it easier for us to recover from data loss issues in the future since we'll be able to lookup data like the last commit that a branch pointed at or which atoms were added to a branch.
-   :bug: Bug Fixes

    -   Fixed an issue where all bots would appear to be in the `shared` space even though they were not.
    -   Fixed issues with loading on Servo-based browsers.
        -   The issues were mostly related to Servo having not implemented IndexedDB yet.
    -   Fixed an issue where some temporary branches would show up in `server.stories()`.

## V1.1.10

### Date: 6/16/2020

### Changes:

-   :bug: Bug Fixes

    -   Fixed an issue where an incorrectly formatted event would crash the server.
    -   Fixed an issue where the server would incorrectly store atoms added to a temporary branch.

## V1.1.9

### Date: 6/16/2020

### Changes:

-   :rocket: Improvements
    -   Added the `player` and `otherPlayers` spaces.
        -   These spaces are special and interact with each other.
        -   Both the `player` space and `otherPlayers` space are shared but the lifetime of the bots is temporary. In this sense, the bots act like temporary shared bots.
        -   However, bots created in the `player` space will show up in the `otherPlayers` space to other players and vice versa.
        -   This means you can share temporary bots with other players by using the `player` space and see the temporary bots shared by other players by inspecting the `otherPlayers` space.
        -   Important Notes:
            -   The `player` space only contains bots that you create while `otherPlayers` contains bots that other players have created.
            -   You can create, edit, and destroy bots in the `player` space, but not in the `otherPlayers` space.
            -   When you close your session (exit the browser or close the tab), all of your `player` bots will be automatically destroyed. This will also automatically remove them from any `otherPlayers` spaces that they may be in.
-   :bug: Bug Fixes

    -   Fixed an issue where using a single minus sign in a tag would be interpreted as a number.
    -   Fixed an issue where some tags would not be included in the JSON output of a bot.

## V1.1.8

### Date: 6/12/2020

### Changes:

-   :rocket: Improvements

    -   Changed what words the story name auto-generation will use.

## V1.1.7

### Date: 6/11/2020

### Changes:

-   :rocket: Improvements

    -   Added the ability to auto-generate a story name when loading CasualOS without a story.

-   :bug: Bug Fixes
    -   Fixed an issue where objects that have an `id` property that is not a string would break the sheet.

## V1.1.6

### Date: 6/11/2020

### Changes:

-   :boom: Breaking Changes

    -   Renamed all the history tags to not have the `aux` prefix.

-   :rocket: Improvements

    -   Added the `server.storyPlayerCount()` function.
        -   Returns a promise that resolves with the number of players currently connected to the current story.
        -   Optionally accepts a parameter which indicates the story to check.
    -   Added the `server.totalPlayerCount()` function.
        -   Returns a promise that resolves with the total number of players connected to the server.
    -   Added the `server.stories()` function.
        -   Returns a promise that resolves with the list of stories that are on the server.

-   :bug: Bug Fixes
    -   Removed the globals bot tags from the documentation since they no longer exist.

## V1.1.5

### Date: 6/9/2020

### Changes:

-   :boom: Breaking Changes

    -   The following tags have been renamed:
        -   Renamed all the tags so that they no longer have the `aux` prefix. However, any tag not listed below should continue to work with the `aux` prefix without any changes.
        -   Renamed `auxUniverse` to `story`.
        -   Renamed `auxCreator` to `creator`.
            -   Note that the `creator` variable in scripts remains the same.
        -   Renamed `auxConfigBot` to `configBot`.
            -   Note that the `config` variable in scripts remains the same.
        -   Renamed `auxGLTFVersion` to `gltfVersion`.
        -   Renamed `auxPagePortal` to `pagePortal`.
        -   Renamed `auxSheetPortal` to `sheetPortal`.
        -   Renamed `auxInventoryPortal` to `inventoryPortal`.
        -   Renamed `auxMenuPortal` to `menuPortal`.
        -   Renamed `auxLeftWristPortal` to `leftWristPortal`.
        -   Renamed `auxRightWristPortal` to `rightWristPortal`.
        -   Renamed `auxPagePortalConfigBot` to `pagePortalConfigBot`.
        -   Renamed `auxSheetPortalConfigBot` to `sheetPortalConfigBot`.
        -   Renamed `auxInventoryPortalConfigBot` to `inventoryPortalConfigBot`.
        -   Renamed `auxMenuPortalConfigBot` to `menuPortalConfigBot`.
        -   Renamed `auxLeftWristPortalConfigBot` to `leftWristPortalConfigBot`.
        -   Renamed `auxRightWristPortalConfigBot` to `rightWristPortalConfigBot`.
        -   Renamed `_auxEditingBot` to `_editingBot`.
    -   Renamed "universe" to "story". The following tags and functions have been affected:
        -   `auxUniverse` -> `story`
        -   `onUniverseAction` -> `onStoryAction`
        -   `onUniverseStreaming` -> `onStoryStreaming`
            -   The `universe` property has been renamed to `story`
        -   `onUniverseStreamLost` -> `onStoryStreamLost`
            -   The `universe` property has been renamed to `story`
        -   `onUniverseSubscribed` -> `onStorySubscribed`
            -   The `universe` property has been renamed to `story`
        -   `onUniverseUnsubscribed` -> `onStoryUnsubscribed`
            -   The `universe` property has been renamed to `story`
        -   `player.downloadUniverse()` -> `player.downloadStory()`
        -   `player.loadUniverse()` -> `player.loadStory()`
            -   The action type has been renamed from `load_universe` to `load_story`.
        -   `player.unloadUniverse()` -> `player.unloadStory()`
            -   The action type has been renamed from `unload_universe` to `unload_story`.
        -   `player.getCurrentUniverse()` -> `player.getCurrentStory()`
        -   `player.checkout()`
            -   The `processingUniverse` property has been renamed to `processingStory`.
        -   `player.showJoinCode()`
            -   The `universe` property on the `show_join_code` action has been renamed to `story`
        -   `server.restoreHistoryMark()`
            -   The `universe` property on the `restore_history_mark` action has been renamed to `story`.
        -   `server.restoryHistoryMarkToUniverse()` -> `server.restoreHistoryMarkToStory()`
        -   `server.setupUniverse()` -> `server.setupStory()`
            -   The action type has been renamed from `setup_universe` to `setup_story`.

-   :rocket: Improvements

    -   Improved MongoDB to store all atoms for a commit inside the same document. This should improve loading performance since MongoDB will only need to make 1 lookup per universe instead of 1 lookup per atom per universe.
    -   Added admin space.
        -   Admin space is a space that is shared between all universes on the same auxPlayer.
        -   It is locked by default, which means that bots that are in it cannot be created, updated, or destroyed.
        -   You can unlock admin space by using the `adminSpace.unlock(password)` function.
            -   It returns a Promise that resolves once the space is unlocked. If the space was unable to be unlocked, then the promise will reject with an error.
            -   `password` is the password that should be used to unlock the admin space. If incorrect, admin space will remain locked.
    -   Removed the CasualOS tagline from the loading popup.
    -   Improved the `webhook()` and `webhook.post()` functions to return promises.
        -   The promise can be awaited and resolves with the an an object with the following properties:
            -   `data` - The data returned from the webhook. If the returned data was JSON, then this will be an object. Otherwise, it will be a string.
            -   `status` - The numerical HTTP status code that was returned.
            -   `statusText` - The name of the HTTP status code that was returned.
            -   `headers` - The HTTP headers that were included in the response.
    -   Improved the `neighboring()` function to allow omitting the `direction` parameter.
        -   When omitted, all supported directions will be included.
        -   Currently, the supported directions are `front`, `right`, `back`, and `left`.
        -   If an unsupported direction is given, then no bots will be included.
    -   Updated the Documentation website to the [latest version of Docusaurus](https://github.com/facebook/docusaurus/releases/tag/v2.0.0-alpha.56).
    -   Added the `renameTag(bot, originalTag, newTag)` function which makes it easy to rename a tag on a bot or list of bots.
        -   `bot` is the bot or list of bots that should have the tag renamed.
        -   `originalTag` is the name of the tag that should be renamed.
        -   `newTag` is the new name that the tag should have.

-   :bug: Bug Fixes
    -   Fixed an issue where destroying an already destroyed bot would incorrectly destroy an unrelated bot.
    -   Fixed an issue where using `player.run()` to execute an invalid script would cause other actions to fail.
    -   Added some extra spacing to labels to help prevent Z-fighting.
    -   Fixed toasting bots by converting them to copiable values. This will also allow toasting unconventional arguments like function and error objects.
    -   Fixed an issue where the menu would stop repositioning after the inventory portal had been hidden.
    -   Fixed an issue where tapping on the screen while in AR would crash the session.
    -   Fixed an issue where labels would be positioned incorrectly if `#anchorPoint` was set to something other than `bottom`.

## V1.1.4

### Date: 5/18/2020

### Changes:

-   :bug: Bug Fixes
    -   Fixed an issue where Builder could not be created/updated due to being unable to load .aux files with a version field.

## V1.1.3

### Date: 5/18/2020

### Changes:

-   :bug: Bug Fixes
    -   Fixed inconsistent menu item names in Builder.

## V1.1.2

### Date: 5/18/2020

### Changes:

-   :rocket: Improvements

    -   Added the `#auxLabelFontAddress` tag to allow specifying a custom font for a label.
        -   Supports any URL and also the following values:
            -   `roboto` - Specifies that the Roboto font should be used. (default)
            -   `noto-sans-kr` - Specifies that the Noto Sans KR font should be used. This is a Korean-specific font.
        -   Supports [WOFF](https://en.wikipedia.org/wiki/Web_Open_Font_Format) and [OTF](https://en.wikipedia.org/wiki/OpenType) files.
    -   Sheet Changes
        -   Removed the tag filters.
        -   Moved the "Close Sheet" button to be a floating button that is at the lower right corner of the sheet.
        -   Changed the "Close Sheet" button icon and changed the tooltip text to "Page Portal".
        -   Made the `#id` tag not clickable.
    -   Builder Changes
        -   Renamed the "Sheet" and "Sheet New Tab" menu items to "Sheet Portal" and "Sheet Portal New Tab".
        -   Made the chat bar not automatically show when opening a menu.

-   :bug: Bug Fixes
    -   Fixed an issue where updating a bot would not update its raw tags.

## V1.1.1

### Date: 5/7/2020

### Changes:

-   :rocket: Improvements

    -   Added the `#auxPortalDisableCanvasTransparency` tag to allow choosing between transparency for iframes and more correct 3D rendering.

        -   Set this to `true` on the page portal config bot to disable transparency on the canvas element. This will make all 3D models that use alpha textures work better with alpha cutoff.
        -   Note that setting to `true` will make all iframe forms unusable.
        -   Defaults to `false`.

    -   Added the ability to store universe data in CassandraDB.

        -   Note that support for CassandraDB is experimental and probably won't be supported in the future.
        -   If the required environment variables are not specified, then Cassandra support will be disabled.
        -   Use the following environment variables to enable Cassandra support:
            -   `CASSANDRA_AWS_REGION` - This is the AWS region that the Amazon Keyspaces instance is hosted in.
            -   `CASSANDRA_CONTACT_POINTS` - This is the comma-separated list of hostnames that the Cassandra client to connect to on first load. (Required if `CASSANDRA_AWS_REGION` is not specified)
            -   `CASSANDRA_LOCAL_DATACENTER` - This is the name of the data center that the AUX Server is booting up in. (Required if `CASSANDRA_AWS_REGION` is not specified)
            -   `CASSANDRA_KEYSPACE` - This is the name of the keyspace that should be used by the client. (Required for Cassandra)
            -   `CASSANDRA_CREATE_KEYSPACE` - This is a `true`/`false` value indicating whether the client should create the keyspace if it doesn't exist. (Optional)
            -   `CASSANDRA_CERTIFICATE_AUTHORITY` - This is the path to the public key file (PEM format) that should be used. Only required if connecting to a Cassandra server which uses a self-signed certificate.

-   :bug: Bug Fixes
    -   Fixed an issue where loading a GLTF would error if the bot was destroyed while the GLTF was loading.

## V1.1.0

### Date: 4/27/2020

### Changes:

-   :rocket: Improvements

    -   Added the `autoSelect` property to the options in `player.showInput()` and `player.showInputForTags()`.
        -   When set to true, the text in the input box will be automatically selected when the box is displayed.
    -   Made the VR pointer line draw all the way to the bot or grid that it is pointing at.
    -   Changed the layout of sizing of the history bots so that they are easy to distinguish from each other and the labels fit on the bot.
    -   Added the `#auxScaleMode` tag to control how a custom mesh is scaled to fit inside a bot. It supports the following options:
        -   `fit` - The mesh is scaled to fit inside the bot's unit cube. (default)
        -   `absolute` - The mesh uses whatever scale it originally had.

-   :bug: Bug Fixes
    -   Fixed LODs in VR.
        -   There were two issues:
            -   The first was that we were using the incorrect camera for LOD calculations.
            -   The second was that Three.js's Sphere implementation incorrectly calculated the sphere size for perspective cameras.
    -   Fixed some issues with the `destroy()` function where it improperly handled non-bot objects.
    -   Fixed an issue with builder where extra tags would be added to new blank bots.
    -   Fixed an issue with menu bots where they would not send `@onAnyBotClicked` shouts.

## V1.0.27

### Date: 4/22/2020

### Changes:

-   :rocket: Improvements

    -   Added the `player.share(options)` function.
        -   This will trigger the device's social share capabilities to share the given URL or text.
        -   Note that this only works on Android and iOS phones and only works in response to some user action like a click.
        -   `options` is an object with at least one of the following properties:
            -   `url` - The URL to share. (optional)
            -   `text` - The text to share. (optional)
            -   `title` - The title of the document that is being shared. (optional)
    -   Added the `auxLabelAlignment` tag.
        -   Note that this value affects menu bots as well.
        -   Possible values are:
            -   `center` - Aligns the text in the center of the label. (default)
            -   `left` - Aligns the text to the left of the label.
            -   `right` - Aligns the text to the right of the label.
    -   Improved the `auxPointable` tag to affect whether iframes are interactable.

-   :bug: Bug Fixes

    -   Fixed an issue with the iframe form where non square scales would not resize the clickable area of the iframe.

## V1.0.26

### Date: 4/21/2020

### Changes:

-   :boom: Breaking Changes

    -   Changed how universes from other auxPlayers are specified.
        -   This affects the `player.loadUniverse()` function and the `BotManager` API.
        -   Previously, you could load a universe from a different auxPlayer by using a universe ID like:
            -   `otherAuxPlayer.com/*/universeToLoad`
        -   Now, you can load a universe by simply using its full URL. Like this:
            -   `https://otherAuxPlayer.com?auxUniverse=universeToLoad`
        -   Note that this does not affect loading universes from the same auxPlayer. If you pass a universe ID that is not a URL then it will load that particular universe from same auxPlayer.
            -   e.g. `player.loadUniverse("myUniverse")`

*   :rocket: Improvements

    -   Improved the `player.showInputForTag()` modal.
        -   Removed the "Save" and "Cancel" buttons. The tag will be saved automatically.
        -   Hid the modal title when none is provided in the options.
        -   Made the text box in the modal auto-focus.
        -   Made the show/hide animations happen quicker.
    -   Added the `player.showInput(value, options)` function.
        -   Shows an input modal but without requiring a bot and a tag.
        -   Returns a [Promise](https://web.dev/promises/) that resolves with the final value when the input modal is closed.
        -   The function accepts two arguments:
            -   `value` is a string containing the value that should
            -   `options` is an object that takes the same properties that the options for `player.showInputForTag()` takes.
    -   Added the ability to use the [`await` keyword](https://developer.mozilla.org/en-US/docs/Web/JavaScript/Reference/Operators/await) in scripts.
        -   `await` tells the system to wait for a promise to finish before continuing.
        -   This makes it easier to write scripts which deal with tasks that take a while to complete.
    -   Improved Builder to support opening a single bot in a new tab and changed its hover label from "menu" to "|||".

-   :bug: Bug Fixes

    -   Fixed an issue where it was impossible to load an AUX over HTTPS from a UI that was loaded over HTTP.

## V1.0.25

### Date: 4/15/2020

### Changes:

-   :boom: Breaking Changes

    -   Renamed the `billboardZ` auxOrientationMode option to `billboardTop`.

-   :rocket: Improvements

    -   Added the `server.loadErrors(bot, tag)` function to make loading error bots from the error space easy.
        -   `bot` is the bot or bot ID that the errors should be loaded for.
        -   `tag` is the tag that the errors should be loaded for.
    -   Added the `server.destroyErrors()` function to clear all the errors in the universe.
    -   Added the `billboardFront` auxOrientationMode option to billboard the front of a bot instead of its top.
    -   Added the ability to set `auxFormAnimation` to an array.
        -   When set, the list of animations will play in sequence.
        -   The last animation will loop forever until changed.
    -   Added the `experiment.localFormAnimation(bot, animation)` function to play an animation locally.
        -   It will interrupt and restore whichever animation is already playing on the bot.

-   :bug: Bug Fixes

    -   Fixed an issue where tags that were added via the sheet would not be recognized by the `getMod()` function.

## V1.0.24

### Date: 4/14/2020

### Changes:

-   :rocket: Improvements

    -   Added a button on the sheet code editor to show errors that the script has run into.
        -   It is very basic at the moment. There are no line/column numbers, no timestamps, and no way to clear the errors.
        -   Errors are automatically pulled from error space and queried based on the following tags:
            -   `auxError` must be `true`
            -   `auxErrorBot` must be the ID of the bot whose script is in the editor.
            -   `auxErrorTag` must be the name of the tag that is being edited.
        -   The following tags are displayed for each error:
            -   `auxErrorName` is the name of the error that occurred.
            -   `auxErrorMessage` is the message that the error contained.

-   :bug: Bug Fixes

    -   Fixed the color encoding of sprites to use sRGB instead of linear.
    -   Fixed an issue where atoms would be sorted improperly because their causes were improperly treated as different.

## V1.0.23

### Date: 4/12/2020

### Changes:

-   :rocket: Improvements

    -   Improved the handling of `setTimeout()` and `setInterval()` to support creating, updating, and deleting bots while in a callback.

-   :bug: Bug Fixes

    -   Fixed an issue that prevented events produced while in a task from being dispatched.

## V1.0.22

### Date: 4/11/2020

### Changes:

-   :boom: Breaking Changes

    -   The `player.inSheet()` function has been changed to return whether the player bot has a dimension in their `auxSheetPortal`.
        -   Previously, it was used to determine if the player was inside auxBuilder (which no longer exists).
    -   Removed assignment formulas.
        -   Assignment formulas were a special kind of formula where the tag value would be replaced with the result of the formula.
        -   They were removed due to lack of use in addition to other means of achieving the same result being available.
    -   Semantics of `@onUniverseAction` have changed.
        -   Previously, `@onUniverseAction` was run before any particular action was executed but the actions that were dispatched from `@onUniverseAction` were run after the evaluated actions. This led to a scenario in which a `@onUniverseAction` call could overwrite values that were updated by an action that had not been checked yet.
        -   Now, all actions dispatched by `@onUniverseAction` are executed before the action that is being evaluated. This makes the behavior of the data produced by `@onUniverseAction` mirror the runtime behavior of `@onUniverseAction`.

-   :rocket: Features

    -   Added a new runtime for scripts and formulas.
        -   This new runtime is much faster than the previous system and lets us provide features that were not possible before.
        -   _Should_ work exactly the same as the previous system. (There might be a couple of tricky-to-reproduce bugs)
        -   Now supports `setTimeout()` and `setInterval()`.
            -   This lets you write your own custom game loop if you want.
            -   Note that the script energy will only be restored if a user action triggers a shout.
        -   Paves the way for future functionality (not guarenteed):
            -   Change notifications (`@onBotChanged`, `@onBotTagChanged()`, etc.)
            -   Asynchronous functions instead of `responseShout`. (e.g. `const response = await webhook.post("https://example.com", data)`)
    -   Added the `error` space.
        -   The `error` space contains bots that represent errors that have occurred scripts in a universe.
        -   Unlike other spaces, the `error` space does not load all of its bots into the universe automatically.
        -   Instead, they have to be requested via a search query. These queries filter bots by tag/value pairs.
        -   Currently, `error` space is only used for storing errors and there is no way to load bots from the space.
        -   In the future, we will add the ability to load errors via scripts as well as display them in the sheet.
    -   Changed the renderer to output colors in the sRGB color space instead of linear.

-   :bug: Bug Fixes

    -   Fixed an issue where a shout argument might be recognized as a bot even though it isn't.
    -   Fixed an issue where a shout argument with a custom prototype would be overridden.
    -   Fixed a bug in three.js's LegacyGLTFLoader where it was using an old API.

## V1.0.21

### Date: 3/30/2020

### Changes:

-   :bug: Bug Fixes

    -   Fixed an issue where the proxy system would interfere with requests that specified custom HTTP headers.

## V1.0.20

### Date: 3/20/2020

### Changes:

-   :rocket: Improvements

    -   Added the `#auxPointable` tag to determine whether a bot can interact with pointers.
        -   Defaults to `true`.
        -   When `false`, the bot won't be clickable or hoverable and will not receive drop events.
        -   Depending on the `#auxPositioningMode` it is still possible to stack bots on top of it though.
    -   Added the `@onFocusEnter`, `@onFocusExit`, `@onAnyFocusEnter` and `@onAnyFocusExit` listen tags.
        -   These are triggered when a bot is directly in the center of the screen.
        -   Uses the `#auxFocusable` tag to determine whether a bot is focusable.
        -   `that` is an object with the following properties:
            -   `dimension` - The dimension that the the bot was (un)focused in.
            -   `bot` - The bot that was (un)focused.
    -   Added the `nothing` aux form.
        -   Does exactly what it seems. A bot with the `nothing` form has no shape and is unable to be clicked, hovered, or focused.
        -   Labels still work though which makes it convienent for adding extra labels around the dimension.
    -   Added the `#auxPortalShowFocusPoint` tag.
        -   Shows a small sphere in the portal where the portal camera will orbit around.

-   :bug: Bug Fixes

    -   Fixed an issue where LODs would flicker upon changing the bot form by ensuring consistent sizing for the related bounding boxes.
    -   Fixed an issue with panning that would cause the camera orbiting position to be moved off the ground.

## V1.0.19

### Date: 3/19/2020

### Changes:

-   :rocket: Improvements

    -   Added the ability to modify tags directly on bots in `that`/`data` values in listeners.
        -   Allows doing `that.bot.tags.abc = 123` instead of `setTag(that.bot, "abc", 123)`.
    -   Added the `@onGridUp` and `@onGridDown` listeners.
        -   `that` is an object with the following properties:
            -   `dimension` - The dimension that the grid was clicked in.
            -   `position` - The X and Y position that was clicked.
    -   Changed the Level-Of-Detail calculations to use the apparent size of a bot instead of its on-screen size.
        -   Apparent size is the size the bot would appear if it was fully on screen.
        -   Under the new system, the LOD of a that is on screen bot will only change due to zooming the camera. Bots that are fully off screen will always have the minimum LOD.
    -   Added the `@onFileUpload` listener.
        -   `that` is an object with the following properties:
            -   `file` is an object with the following properties:
                -   `name` - The name of the file.
                -   `size` - The size of the file in bytes.
                -   `data` - The data contained in the file.
        -   See the documentation for more information.
    -   Improved the `player.importAux()` function to support importing directly from JSON.
        -   If given a URL, then `player.importAux()` will behave the same as before (download and import).
        -   If given JSON, then `player.importAux()` will simply import it directly.

-   :bug: Bug Fixes
    -   Fixed an issue where the camera matrix was being used before it was updated.

## V1.0.18

### Date: 3/18/2020

### Changes:

-   :rocket: Improvements

    -   Added LOD triggers based on virtual distance.
        -   `@onMaxLODEnter`, `@onMinLODEnter`, `@onMaxLODExit`, `@onMinLODExit` are new listeners that are called when the Max and Min Level-Of-Detail states are entered and exited. There are also "any" versions of these listeners.
            -   `that` is an object with the following properties:
                -   `bot` - The bot that entered/exited the LOD.
                -   `dimension` - The dimension that the LOD was entered/exited in.
        -   The `#auxMaxLODThreshold` and `#auxMinLODThreshold` tags can be used to control when the LODs are entered/exited.
            -   They are numbers between 0 and 1 representing the percentage of the screen that the bot needs to occupy.
            -   The Max LOD is entered when the bot occupies a larger percentage of the screen than the max threshold value.
            -   The Min LOD is entered when the bot occupies a smaller percentage of the screen than the min threshold value.
        -   Only active on bots that specify a listener or threshold value for LODs.

-   :robot: Builder Improvements

    -   Changed the labeling and ordering of several menu items in the menus.
    -   Removed tips from the chat bar.
    -   Removed the "Apply Hover Mod" and "Apply Click Mod" menu items.
    -   Changed Builder to not move when clicking the grid to clear the menu.
    -   Added a "Clear Universe" option to the Builder Egg. Selecting this will create a history mark and then delete every bot in the universe. (it will even delete bots that are marked as not destroyable)

-   :bug: Bug Fixes

    -   Fixed an issue with hovering billboarded bots where their rotation would sometimes be reset which would cause the hover exit and enter events to be continually triggered.
    -   Fixed an issue where creating a history mark would clear changes that were made during the history mark creation.

## V1.0.17

### Date: 3/17/2020

### Changes:

-   :boom: Breaking Changes

    -   Renamed and removed several `auxAnchorPoint` values.
        -   Renamed `centerFront` to `front`.
        -   Renamed `centerBack` to `back`.
        -   Removed `bottomFront`, `bottomBack`, `topFront`, and `topBack`.

-   :rocket: Improvements

    -   Added the ability to specify an array of 3 numbers as the `#auxAnchorPoint` to use a custom offset.

-   :bug: Bug Fixes
    -   Fixed `billboardZ` to rotate with the Y axis of the bot facing upwards.

## V1.0.16

### Date: 3/16/2020

### Changes:

-   :boom: Breaking Changes

    -   Both sprites and iframes now face upwards by default.
    -   `#auxAnchorPoint` has been changed to move the bot form inside of its virtual spacing box.
        -   Previously, both the virtual box and the bot form was moved to try and preserve the absolute positioning of the bot form when changing anchor points.
        -   Now, only the bot form is moved to ensure the correctness of the resulting scale and rotation calculations.
    -   `#auxOrientationMode`
        -   Renamed the `billboardX` option to `billboardZ`.
    -   Changed iframes forms to not support strokes.

-   :rocket: Improvements

    -   Added the following options for `#auxAnchorPoint`
        -   `centerFront` - Positions the bot form such that the center of the form's front face is at the center of the virtual bot.
        -   `centerBack` - Positions the bot form such that the center of the form's back face is at the center of the virtual bot.
        -   `bottomFront` - Positions the bot form such that the bottom of the form's front face is at the center of the virtual bot.
        -   `bottomBack` - Positions the bot form such that the bottom of the form's back face is at the center of the virtual bot.
        -   `top` - Positions the bot form such that the top of the form is at the center of the virtual bot.
        -   `topFront` - Positions the bot form such that the top of the form's front face is at the center of the virtual bot.
        -   `topBack` - Positions the bot form such that the top of the form's back face is at the center of the virtual bot.

-   :bug: Bug Fixes
    -   Fixed issues with scale and rotation when `#auxAnchorPoint` is set to `center`.
    -   Fixed sprite billboarding issues when looking straight down at them.
    -   Fixed an issue where the wrong Z position tag of a bot was used for calculating how bots stack.
    -   Fixed an issue where the bot stroke was being considered for collision detection. This caused bots with strokes to have a much larger hit box than they should have had.

## V1.0.15

### Date: 3/13/2020

### Changes:

-   :boom: Breaking Changes

    -   Replaced all of the experimental iframe tags with the `iframe` `#auxForm`.
        -   `auxIframe`
        -   `auxIframeX`
        -   `auxIframeY`
        -   `auxIframeZ`
        -   `auxIframeSizeX`
        -   `auxIframeSizeY`
        -   `auxIframeRotationX`
        -   `auxIframeRotationY`
        -   `auxIframeRotationZ`
        -   `auxIframeElementWidth`
        -   `auxIframeScale`
    -   Sprites no longer automatically rotate to face the player. You instead have to set `#auxOrientationMode` to `billboard`.

-   :rocket: Improvements

    -   Improved `@onPlayerPortalChanged` to support `auxLeftWristPortal` and `auxRightWristPortal`.
    -   Moved the left and right wrist portals to the top of the wrist instead of the bottom.
    -   Added the `iframe` option for `#auxForm`.
        -   `iframe` has two subtypes:
            -   `html` - This `#auxFormSubtype` displays the HTML in `#auxFormAddress` in the iframe. (Default)
            -   `src` - This `#auxFormSubtype` displays the URL in `#auxFormAddress` in the iframe.
        -   In order to enable interactivity with the loaded website, the bot will only be draggable at the very bottom of the panel.
    -   Added the `#auxAnchorPoint` and `#auxOrientationMode` tags.
        -   Works on all bot forms.
        -   `#auxAnchorPoint` determines the point that the bot scales and rotates around.
            -   Possible values are:
                -   `bottom` - The bot rotates and scales around its bottom point. (Default)
                -   `center` - The bot rotates and scales around its center point.
        -   `#auxOrientationMode` determines how the bot rotates.
            -   Possible values are:
                -   `absolute` - Rotation is taken from the dimension rotation values. (Default)
                -   `billboard` - The bot rotates automatically to face the player.
                -   `billboardX` - The bot rotates left and right automatically to face the player.
                -   `billboardZ` - The bot rotates up and down automatically to face the player.
    -   Improved drag and drop interactions to calculate intersections with other bots instead of just using grid positioning.
        -   This makes it easier drop a bot onto another specific bot.
        -   Can be controlled with the `#auxPortalPointerCollisionMode` tag on a portal config.
            -   Possible values are:
                -   `world` - The mouse pointer collides with other bots in the world when being dragged. (Default)
                -   `grid` - The mouse pointer ignores other bots in the world when being dragged.
    -   Added the ability to animate meshes.
        -   By default the first animation will play if available.
        -   You can control which animation is played using the `#auxFormAnimation` tag.
            -   Set to a string to play an animation by name. (Case sensitive)
            -   Set to a number to play an animation by index.
            -   Set to `false` to stop animating.

-   :robot: Builder Improvements

    -   Added a "Scan" menu item to the builder menu that opens the QR Code scanner to let you import an AUX or mod.
        -   Scanning a URL that ends with `.aux` will try to download the file at the URL and import it as an AUX file.
        -   Scanning some JSON will put Builder into clone mode with the JSON as a mod.
    -   Added a hover state to Builder that changes its label to "menu".
    -   Changed the label of the Builder Egg to "ab-1 config".

-   :book: Documentation

    -   Added documentation for the wrist portals and their related config bot tags.

-   :bug: Bug Fixes
    -   Fixed `player.downloadUniverse()` to only include bots from the shared space.
    -   Fixed an issue where sprites were not clickable or draggable in VR.

## V1.0.14

### Date: 3/6/2020

### Changes:

-   :rocket: Features

    -   Added wrist portals for WebXR
        -   `#auxLeftWristPortal` is attached to the left controller and `#auxRightWristPortal` is attached to the right controller.
        -   You can configure these portals using the `#auxLeftWristPortalConfigBot` and `#auxRightWristPortalConfigBot` tags.
        -   The portals are hidden until you look at them. They are placed underneath your wrist like a wristwatch.
        -   The following tags are available for configuration:
            -   `#auxPortalGridScale` - Changes the size of the grid for the portal. (Defaults to `0.025` for wrist portals)
            -   `#auxWristPortalHeight` - The height of the portal in grid elements. (Defaults to `6`)
            -   `#auxWristPortalWidth` - The width of the portal in grid elements. (Defaults to `6`)
        -   There are a couple of known issues with wrist portals:
            -   3D Text is sometimes improperly aligned.
            -   Lines/Arrows/Walls also have alignment issues.

-   :bug: Bug Fixes
    -   Fixed an issue that caused the inventory to not appear if it was changed multiple times during the same frame.
    -   Fixed an issue that caused the `#auxPortalGridScale` tag to function improperly.

## V1.0.13

### Date: 3/2/2020

### Changes:

-   :bug: Bug Fixes
    -   Fixed an issue that caused all the input to not work.

## V1.0.12

### Date: 3/2/2020

### Changes:

-   :bug: Bug Fixes
    -   Fixed an issue with loading skinned meshes.
    -   Fixed an issue that prevented VR from working when sprites were in the scene.
    -   Fixed an issue where an error in one script would cause other scripts to be skipped.
    -   Fixed an issue where invisible bots are excluded from the colliders list.

## V1.0.11

### Date: 2/27/2020

### Changes:

-   :bug: Bug Fixes
    -   Fixed a configuration value that enabled the 3D debug mode by default.

## V1.0.10

### Date: 2/27/2020

### Changes:

#### :rocket: Improvements

-   Added Basic WebXR Support

    -   This replaces the original WebVR and WebXR support.
    -   Supports both the Oculus Quest and Chrome 80+ on Android.
    -   Supports all pointer events (click, drag, hover).
    -   The `player.device()` function returns whether AR/VR are supported.
    -   The `player.enableAR()` and `player.enableVR()` functions are used to jump into AR/VR.
    -   The world is placed on the ground (if supported by the device) and bots are 1 meter cubed by default.
    -   When using a controller, dragging a bot with `#auxPositioningMode` set to `absolute` will move it in free space.

-   :bug: Bug Fixes
    -   Fixed several issues with using numbers for the `auxUniverse` and `auxPagePortal` query parameters.
    -   Fixed an issue that would cause a service worker to fail to update because an external resource could not be fetched.
    -   Fixed an issue that would cause a stack overflow error when too many uncommitted atoms are loaded.

## V1.0.9

### Date: 2/21/2020

### Changes:

#### :rocket: Improvements

-   The "Create Empty Bot" button is now hidden when opening the sheet for a single bot.

#### :robot: Builder Improvements

-   Re-labeled the "Copy" menu item to "Copy to Clipboard".
-   Re-labeled the "Make Clone" menu item to "Clone".

#### :bug: Bug Fixes

-   Fixed an issue with `getBots(tag, value)` that caused falsy values (like `0` or `false`) to return all bots with the given tag.
-   Fixed an issue where the progress bar's position would only be updated if the progress bar value changed.

## V1.0.8

### Date: 2/20/2020

### Changes:

#### :rocket: Improvements

-   Added the `@onPaste` listener which is triggered when some text is pasted into an AUX.
    -   `that` is an object with the following properties:
        -   `text` - the text that was pasted.

#### :robot: Builder Improvements

-   Changed all the menu items to use normal labels instead of the chat commands.
-   Added a menu item to open a bot directly in the sheet.
-   Added a menu item to copy a bot to the clipboard.
-   Pasting a bot/mod when builder is in the dimension will now put builder into clone mode with the copied bot/mod.
-   Moving builder when builder is in clone mode will now also move the clone.
-   Cloning a bot with a custom scale will now make builder large enough to cover the entire bot.
-   Builder will now automatically hide when the sheet is opened.

## V1.0.7

### Date: 2/19/2020

### Changes:

#### :bug: Bug Fixes

-   Fixed an issue where the hint text for a function was being clipped.
-   Fixed an issue with uploading .aux files that were downloaded from a previous version.
-   Fixed an issue with downloading .aux files in the wrong format.

## V1.0.6

### Date: 2/19/2020

### Changes:

#### :boom: Breaking Changes

-   Renamed `auxLabelAnchor` to `auxLabelPosition`.
-   Renamed `auxProgressBarAnchor` to `auxProgressBarPosition`.
-   Removed the `config` bot.
-   Moved the `#stripePublishableKey` and `#stripeSecretKey` tags from the config bot to the `player.checkout()` and `server.finishCheckout()` function options.
-   `@onUniverseAction` is now a shout.
-   Removed [poly.google.com](https://poly.google.com) support.
    -   To load meshes from poly.google.com, you must make the API requests manually.
    -   See https://casualos.com/home/google-poly-example for an example.

#### :rocket: Improvements

-   Added the `config`, `configTag`, and `tagName` variables.
    -   These variables are useful for creating values and scripts that are shared across multiple bots.
    -   The `config` variable is a shortcut for `getBot("#id", tags.auxConfigBot)`.
    -   The `tagName` variable is the name of the tag that the script is running in.
    -   The `configTag` variable is a shortcut for `config.tags[tagName]`.
-   Made the player menu full width on mobile devices.
-   Improved the sheet portal to load all bots when set to `true`, `id`, or `space`.

#### :bug: Bug Fixes

-   Made bots be hidden while their images are loading.
-   Improved the image loading logic to cache requests for the same URL.

## V1.0.5

### Date: 2/14/2020

### Changes:

#### :book: Documentation

-   Added docs for the `polyApiKey`, `stripePublishableKey`, and `stripeSecretKey` tags.
-   Added a "Player Bot Tags" section with a description of what the player tags do.

#### Other Changes

-   Added support for the webkit-specific versions of the [`requestFullscreen()`](https://developer.mozilla.org/en-US/docs/Web/API/Element/requestFullscreen) function.
    -   This may enable support for fullscreen on iPad, but it also may do nothing.

## V1.0.4

### Date: 2/13/2020

### Changes:

#### :rocket: Features

-   Added the `player.requestFullscreenMode()` and `player.exitFullscreenMode()` functions.
    -   These functions allow jumping in and out of fullscreen, thereby hiding the browser UI controls.
-   Added the `apple-mobile-web-app-*` meta tags to support jumping into fullscreen mode when launching from a bookmark on the iOS home screen.
-   Added the ability to load GLTF and [poly.google.com](https://poly.google.com) meshes.
    -   To load a GLTF model from a URL:
        -   Set `#auxForm` to `mesh`.
        -   Set `#auxFormSubtype` to `gltf`.
        -   Set `#auxFormAddress` to the URL.
    -   To load a model from [poly.google.com](https://poly.google.com):
        -   Set `#auxForm` to `mesh`.
        -   Set `#auxFormSubtype` to `poly`.
        -   Set `#auxFormAddress` to the ID of the model.
-   Added the `face` property to the `@onDrag` and `@onAnyBotDrag` listen arguments.
    -   This is the same value that you would get in an `@onClick`.

#### :robot: Builder Improvements

-   Improved builder to draw a line to the selected bot.

#### :bug: Bug Fixes

-   Fixed positioning of `#auxLabelAnchor` and `#auxProgressBarAnchor` when the values were set to `left` or `right`.

## V1.0.3

### Date: 2/11/2020

### Changes:

#### :robot: Builder Improvements

-   Making a clone of a bot now puts builder into palette mode.
-   Dragging a bot into builder no longer changes builder's color to white.
-   Added the `.help` command to show a list of available commands.
-   Added the `.sleep` command to the helper builder menu.
-   Added the "Go to Builder Dimension` menu action.
-   Added a "Show Join Code" menu item to show a QR Code to quickly join.
-   Waking builder will automatically summon it to the current dimension.
-   Clicking in an empty space when builder is awake will summon him to the clicked space.
-   Made the main builder flat.
-   Builder is now enabled by default in new universes.
-   Added the "Restore Mark" menu item to restore history to the selected history mark.
-   Simplified a bunch of examples.

#### :rocket: Other Features

-   Added the `player.showJoinCode()` function to quickly show a QR Code to join a universe.
-   Made the chat bar auto-focus when it is first shown.

#### :bug: Bug Fixes

-   Fixed an issue that would cause the URL portal tag sync to break, this in turn also caused `@onPlayerPortalChanged` events to not be sent.
    -   This is also the issue that caused the inventory portal colors to not update.
-   Fixed an issue that would cause the tag autocomplete list to stop showing tags when an invalid tag was entered.

## V1.0.2

### Date: 2/10/2020

### Changes:

#### :bug: Bug Fixes

-   Fixed an issue where dragging normal bots was broken.

## V1.0.1

### Date: 2/10/2020

### Changes:

#### :bug: Bug Fixes

-   Fixed an issue with mouse input where dragging the mouse off the browser window would cause the dragging action to persist even when the mouse button is released.
-   Fixed an issue where sometimes a touch handler would be called twice due to event propagation. This would cause other touch events to be lost which would leave the input system in an unrecoverable state.
-   Fixed an issue where sometimes `player.replaceDragBot()` would not work for the entire session.

## V1.0.0

### Date: 2/7/2020

### Changes:

#### :robot: Builder Improvements

-   Renamed the `.summon` command to `.`.
-   Renamed the `.new builder` command to `.clone builder`
-   The Builder menu will now close automatically in the following scenarios:
    -   Any bot is clicked
    -   The grid is clicked
    -   A menu item is selected
    -   A chat command is sent
-   The Builder's cursor is now perfectly flat and is the same color as the Builder.
-   Renamed the default Builder to `ab-1`
-   Dragging a bot into Builder will cause Builder to expand to contain the bot and make Builder produce additional copies of the bot when dragged.
-   Added the `.list commands` command to show a HTML popup with a list of available commands.
-   Added the ability to change the color of the Builder.
-   Updated how hints are displayed in the chat bar.
-   Renamed several labels.

#### :rocket: Other Improvements

-   Moved the "Exit Sheet" button from the bottom of the sheet the top of the sheet. (next to the "Create Bot" button)
-   Added the ability to click a bot in the sheet to hide the sheet and warp to the clicked bot.
-   Added a notification that pops up when a bot ID is copied from the sheet.

#### :bug: Bug Fixes

-   Fixed an issue where destroying a bot during a shout would error if the destroyed bot also had a listener for the same shout.

## V0.11.27

### Date: 2/6/2020

### Changes:

#### :rocket: Features

-   Added an initial version of Builder.
    -   Builder is a bot that helps you build things in aux.
    -   Builder lives in the `auxBuilder` dimension and can be woken up by clicking it.
    -   Builder currently has the following chat commands:
        -   `.. [name]` - Wakes Builder with the given name. If the name is omitted, then the `b001` Builder will be woken.
        -   `.sleep` - Puts Builder to sleep.
        -   `.sheet [dimension]` - Opens the sheet to the given dimension. If the dimension is omitted, then the sheet will be opened for the current dimension.
        -   `.new bot` - Creates a new bot in the current dimension.
        -   `.download` - Downloads the entire universe.
        -   `.upload` - Shows the upload dialog.
        -   `.goto {dimension}` - Redirects the page portal to the given dimension.
        -   `.new universe {universeName}` - Creates a new universe with the given name and opens it in a new tab.
        -   `.show history` - Loads the history and goes to the `auxHistory` dimension.
        -   `.mark history` - Creates a new history mark for the current state.
        -   `.show docs` - Opens the documentation website in a new tab.
        -   `.summon` - Summons the Builder helper into the current dimension.
        -   `.new builder {name}` - Creates a clone of the current builder with the given name.
    -   Builder has a helper bot which will follow you around the universe.
        -   If you enter an empty dimension, the helper bot will automatically appear.
        -   If you enter a dimension that has a bot, you need to summon it using the `.summon` command.
        -   You can click on helper to show a menu of possible options.
        -   Dragging helper will give you a cursor that lets you teleport helper around or select other bots.
        -   Dragging another bot onto helper will turn helper into a pallete so when you drag helper it will make a clone of the other bot.
            -   Clicking helper will return it to normal.
-   Added hotkeys to show/hide the chat bar.
    -   Use the `~` key to show the char bar.
    -   Use the `3342` finger tap code on mobile to show the chat bar.
    -   Use a `5` finger tap on mobile to hide the chat bar.

#### :bug: Bug Fixes

-   Fixed an issue where creating a bot inside a shout would prevent the new bot from being modified by future shouts.
-   Fixed an issue where creating and then updating a bot that was not in the shared space would cause all the updates to be incorrectly routed to the shared space and dropped.

## V0.11.26

### Date: 2/4/2020

### Changes:

#### :book: Documentation

-   Added documentation for the following actions:
    -   `player.getCurrentUniverse()`
    -   `player.getCurrentDimension()`
    -   `player.getInventoryDimension()`
    -   `player.getMenuDimension()`
    -   `player.goToURL()`
    -   `player.openURL()`
    -   `player.getBot()`
    -   `player.playSound()`
    -   `player.showHtml()`
    -   `player.hideHtml()`
    -   `player.tweenTo()`
    -   `player.moveTo()`
    -   `player.openQRCodeScanner()`
    -   `player.closeQRCodeScanner()`
    -   `player.showQRCode()`
    -   `player.hideQRCode()`
    -   `player.openBarcodeScanner()`
    -   `player.closeBarcodeScanner()`
    -   `player.showBarcode()`
    -   `player.hideBarcode()`
    -   `player.loadUniverse()`
    -   `player.unloadUniverse()`
    -   `player.importAUX()`
    -   `player.hasBotInInventory()`
    -   `player.showInputForTag()`
    -   `player.checkout()`
    -   `player.openDevConsole()`
    -   `server.finishCheckout()`
    -   `server.loadFile()`
    -   `server.saveFile()`
    -   `server.shell()`
    -   `server.backupToGithub()`
    -   `server.backupAsDownload()`
    -   `superShout()`
    -   `action.perform()`
    -   `action.reject()`
    -   `getBotTagValues()`
    -   `remote()`
    -   `webhook()`
    -   `webhook.post()`
    -   `byMod()`
    -   `neighboring()`
    -   `either()`
    -   `not()`
    -   `removeTags()`
    -   `subtractMods()`
    -   `getTag()`
    -   `setTag()`
    -   `math.sum()`
    -   `math.avg()`
    -   `math.abs()`
    -   `math.sqrt()`
    -   `math.stdDev()`
    -   `math.randomInt()`
    -   `math.random()`
-   Removed the following functions:
    -   `renameTagsFromDotCaseToCamelCase()`
    -   `server.sayHello()`
    -   `server.echo()`

#### :bug: Bug Fixes

-   Fixed an issue that prevented `changeState()` from working on bots which were provided from a `that`/`data` argument.

## V0.11.25

### Date: 1/31/2020

### Changes:

#### :boom: **Breaking Changes**

-   Replaced the `@onPlayerEnterDimension` listener with `@onPlayerPortalChanged`.
    -   `@onPlayerPortalChanged` is called whenever any portal changes whereas `@onPlayerEnterDimension` was only called for `auxPagePortal`.
    -   Additionally, this fixes some of the issues that `@onPlayerEnterDimension` ran into.
-   Changed the Webhook URLs to the new URL scheme.
    -   Instead of `https://auxplayer.com/{dimension}/{universe}` you should use `https://auxplayer.com/webhook?auxUniverse={universe}`

#### :rocket: Features

-   Added the ability to click a Bot ID in the sheet to copy it.

#### :bug: Bug Fixes

-   Fixed an issue that prevented the portals from reverting to default values if the config bot for the portal was cleared.

## V0.11.24

### Date: 1/31/2020

### Changes:

#### :boom: **Breaking Changes**

-   Renamed the following tags:
    -   `_auxUserDimension` -> `auxPagePortal`
    -   `_auxUserInventoryDimension` -> `auxInventoryPortal`
    -   `_auxUserMenuDimension` -> `auxMenuPortal`
    -   `_auxUserUniverse` -> `auxUniverse`
    -   `auxDimensionColor` -> `auxPortalColor`
    -   `auxDimensionLocked` -> `auxPortalLocked`
    -   `auxDimensionRotatable` -> `auxPortalRotatable`
    -   `auxDimensionPannable` -> `auxPortalPannable`
    -   `auxDimensionPannableMaxX` -> `auxPortalPannableMaxX`
    -   `auxDimensionPannableMaxY` -> `auxPortalPannableMaxY`
    -   `auxDimensionPannableMinX` -> `auxPortalPannableMinX`
    -   `auxDimensionPannableMinY` -> `auxPortalPannableMinY`
    -   `auxDimensionZoomable` -> `auxPortalZoomable`
    -   `auxDimensionZoomableMax` -> `auxPortalZoomableMax`
    -   `auxDimensionZoomableMin` -> `auxPortalZoomableMin`
    -   `auxDimensionPlayerZoom` -> `auxPortalPlayerZoom`
    -   `auxDimensionPlayerRotationX` -> `auxPortalPlayerRotationX`
    -   `auxDimensionPlayerRotationY` -> `auxPortalPlayerRotationY`
    -   `auxDimensionGridScale` -> `auxPortalGridScale`
    -   `auxDimensionSurfaceScale` -> `auxPortalSurfaceScale`
    -   `auxDimensionInventoryHeight` -> `auxInventoryPortalHeight`
    -   `auxDimensionInventoryResizable` -> `auxInventoryPortalResizable`
    -   Removed all the inventory-specific dimension config tags in favor of the normal ones.
        -   e.g. `auxDimensionInventoryColor` is now just `auxPortalColor`
-   Removed the following tags:
    -   `aux._lastActiveTime`
    -   `_auxSelection`
    -   `aux.connected`
    -   `_auxUser`
    -   `auxUserUniversesDimension`
    -   `auxDimensionConfig`
-   Removed the following function:
    -   `player.isConnected()`
-   The `player.isInDimension()` function has been updated to check whether the page portal is showing the given dimension.
-   Dimensions can no longer be configured using the `auxDimensionConfig` tag.
    -   Instead of configuring dimensions, you must configure portals.
    -   Use the new `aux{type}PortalConfigBot` (like `auxPagePortalConfigBot`) tags to specify the bot that should configure the portal.
    -   The you can find a list of the possible tags under the "Portal Config Tags" header in the documentation.
-   Channel Designer is no more.
    -   In addition, the URL scheme has changed. Instead of `auxplayer.com/*{dimension}/{universe}` to get the sheet, you now have to specify the portals via URL query parameters. (e.g. `auxplayer.com?auxUniverse={universe}&auxSheetPortal={dimension}`)
    -   The possible portal values are:
        -   `auxSheetPortal` - Loads the sheet with the given dimension.
        -   `auxPagePortal` - Loads the normal 3D view with the given dimension.
        -   `auxMenuPortal` - Loads the menu with the given dimension.
        -   `auxInventoryPortal` - Loads the inventory with the given dimension.
    -   As a shortcut, you can go to `casualos.com/{dimension}/{universe}` and it will redirect you to `auxplayer.com?auxUniverse={universe}&auxPagePortal={dimension}` or `auxplayer.com?auxUniverse={universe}&auxSheetPortal={dimension}` depending on if you include the `*` for the dimension.

#### :rocket: Features

-   Added the `player.getPortalDimension(portal)` function.
    -   `portal` is a string with the name of the portal. Can be one of the following options:
        -   `page` - Gets the `auxPagePortal` tag.
        -   `inventory` - Gets the `auxInventoryPortal` tag.
        -   `menu` - Gets the `auxMenuPortal` tag.
        -   `sheet` - Gets the `auxSheetPortal` tag.
        -   `universes` - Gets the `auxUniversesPortal` tag.
        -   You can also give it a tag that ends with `"Portal"` to get that tag directly. (e.g. `auxPagePortal` will return `auxPagePortal`)
-   Added the `player.getDimensionalDepth(dimension)` function.
    -   `dimension` is the dimension that should be searched for.
    -   Returns the distance between the player bot and the given dimension.
        -   A return value of `0` means that the player bot is in the given dimension.
        -   A return value of `1` means that the player bot is viewing the given dimension through a portal.
        -   A return value of `-1` means that the player bot cannot access the given dimension at this moment.
-   Added the ability to show the sheet in auxPlayer by setting the `auxSheetPortal` tag on the player bot.

#### :bug: Bug Fixes

-   Fixed an issue where the inventory camera would be placed at an impossible location if the inventory was hidden during startup.
-   Fixed an issue with the inventory where setting `auxInventoryPortal` to null or `undefined` would not hide it.
-   Fixed an issue where setting a dimension tag to a number would place the bot in the dimension.
-   Fixed an issue where tag autocomplete results would become duplicated after closing and reopening the sheet.

## V0.11.23

### Date: 1/23/2020

### Changes:

#### :boom: **Breaking Changes**

-   Renamed the `player.inDesigner()` function to `player.inSheet()`.
-   Changed the `player.showChat(placeholder)` function to set the placeholder of the chat bar instead of the prefill.
-   Removed the ability to trigger a listener by clicking the play button in the code editor.
-   Removed the side menu from auxPlayer.
-   Removed [sharp](https://github.com/lovell/sharp) to allow us to make ARM builds on macOS.

#### :rocket: Features

-   Added the ability to specify an options object when calling `player.showChat(options)`.
    -   `options` is an object with the following properties:
        -   `placeholder` - The placeholder. Will override the existing placeholder. (optional)
        -   `prefill` - The prefill. Will only be set if there is no text already in the chat bar. (optional)
-   Added the ability to click the `id` tag in the sheet to load all the bots.
-   Added the ability to use the browser back button in the sheet.
-   Added the version number to the loading popup.
-   Added the `player.version()` function which gets information about the current version number.
    -   Returns an object with the following properties:
        -   `hash` - The Git hash that the build was made from.
        -   `version` - The Git tag that the build was made from.
        -   `major` - The major number of the build.
        -   `minor` - The minor number of the build.
        -   `patch` - The patch number of the build.
-   Improved the chat bar to remove focus from the input box when the "Send Message" button is clicked/tapped.
    -   This should cause the on-screen keyboard to automatically close.
-   Improved the menu positioning so that it will appear at the bottom of the screen when the inventory is hidden.
-   Added the ability to resize the code editor window.
-   Added the `player.device()` function which gets information about the current device.
    -   Returns an object with the following properties:
        -   `supportsAR` - Whether AR is supported.
        -   `supportsVR` - Whether VR is supported.
-   Added the `player.enableAR()` and `player.disableAR()` functions.
-   Added the `player.enableVR()` and `player.disableVR()` functions.

#### :bug: Bug Fixes

-   Fixed an issue where hidden tags would not get a button to toggle their visiblity in the sheet.
-   Fixed an issue where the `space` tag in the sheet would sometimes show an incorrect value.
-   Fixed an issue where sometimes AUX would crash when multiple tabs were open due to a race condition.
-   Fixed an issue where bots from the history space would not be findable in scripts.

## V0.11.22

### Date: 1/16/2020

### Changes:

-   **Breaking Changes**
    -   Changed player bots to use the `tempLocal` space.
        -   This means that refreshing the page won't pollute the universe with a ton of extra bots.
    -   `player.loadUniverse()` will now create bots in the `tempLocal` space.
        -   Previously they were created in the `shared` space.
-   Improvements
    -   Added the ability to create, load, and restore version marks.
        -   The `player.markHistory(options)` function creates a history mark for the current version.
            -   `options` is an object with the following properties:
                -   `message` - The message that the new mark should have.
        -   The `player.browseHistory()` function loads the `history` space with all the marks that the universe has.
        -   The `player.restoreHistoryMark(mark)` function restores the state in the given mark to the universe.
            -   `mark` - The bot or bot ID of the mark that should be restored.
        -   The `player.restoreHistoryMarkToUniverse(mark, universe)` function restores the state in the given mark to the given universe.
            -   `mark` - The bot or bot ID of the mark that should be restored.
            -   `universe` - The universe that the mark should be restored to.
    -   Changed the CORS settings to allow access from any origin.

## V0.11.21

### Date: 1/14/2020

### Changes:

-   **Breaking Changes**
    -   Renamed the `player.showUploadUniverse()` function to `player.showUploadAuxFile()`.
-   Improvements
    -   Added the `@onAnyCreate` shout listener.
        -   `that` is an object with the following properties:
            -   `bot` - The bot that was created.

## V0.11.20

### Date: 1/13/2020

### Changes:

-   **Breaking Changes**
    -   Renamed context to dimension.
        -   All the `auxContext*` tags have been renamed to `auxDimension*`.
        -   Listeners like `@onDrop`, `@onModDrop`, `@onClick`, etc. now have a `dimension` property in the `data` argument instead of `context`.
        -   The `@onPlayerEnterContext` listener has been renamed to `@onPlayerEnterDimension`.
        -   The `_auxUserContext`, `_auxUserMenuContext`, `_auxUserInventoryContext`, and `_auxUserChannelsContext` have been renamed to use dimension instead of context.
    -   Renamed channel to universe.
        -   All the `auxChannel*` tags have been renamed to `auxUniverse*`.
        -   The `_auxUserChannelsContext` tag has been renamed to `_auxUserUniversesDimension`.
        -   The `_auxUserChannel` tag has been renamed to `_auxUserUniverse`.
        -   The `player.setupChannel()` function has been renamed to `player.setupUniverse()`.
        -   The `player.loadChannel()` and `player.unloadChannel()` functions have been renamed to `player.loadUniverse()` and `player.unloadUniverse()`.
        -   The `player.getCurrentChannel()` function has been renamed to `player.getCurrentUniverse()`.
        -   The `setup_channel` action type has been renamed to `setup_universe`.
        -   The `@onChannel*` listen tags have been renamed to `@onUniverse*`.
            -   Also the `channel` property in the `data` argument has been renamed to `universe`.
    -   Renamed the `auxDimensionRotation` (`auxContextRotation`) tags to `auxDimensionOrientation`.
    -   You no longer need to define a dimension bot (context bot) in order to view a dimension in auxPlayer.
        -   You can still configure a dimension using the `auxDimensionConfig` tag (renamed from `auxContext`).
    -   Channel Designer is no more!
        -   It has been replaced with the "sheet dimension" (bot table).
        -   You can show _any_ dimension in the sheet by putting a `*` in front of the dimension name in the URL.
            -   e.g. `https://auxplayer.com/*home/example` if you wanted to view the `home` dimension in the sheet from the `example` universe.
            -   Going to just `*` will show all bots in the universe in the sheet. (which is very slow at the moment)
        -   You can also jump directly into auxPlayer by using the "Open dimension in auxPlayer" button that is next to the tag filters.
    -   Removed the `player.isDesigner()` function.
    -   Renamed `auxShape` to `auxForm`.
    -   Renamed `auxImage` to `auxFormAddress`.
-   Improvements
    -   Added the `player.showChat()` and `player.hideChat()` functions.
        -   These show/hide the chat bar in auxPlayer.
        -   Typing in the chat bar will trigger a `@onChatUpdated` shout with the text in the chat bar.
        -   Pressing Enter or clicking the send button on the chat bar will trigger a `@onChatEnter` shout with the text in the chat bar.
    -   Added the `@onChat` shout listener.
        -   Triggered when the user sends a message using the chat bar.
        -   `that` is an object with the following properties:
            -   `message` - The message that was sent.
    -   Added the `@onChatTyping` shout listener.
        -   Triggered when the user edits the text in the chat bar.
        -   `that` is an object with the following properties:
            -   `message` - The message that is in the chat bar after the user edited it.
    -   Added the `player.run(script)` function.
        -   `script` is the script text that should be executed.
        -   Works by sending a `run_script` action. This allows `@onUniverseAction()` listener to intercept and prevent scripts.
    -   Added the ability to click a tag in the bot table to teleport to that dimension.
    -   Added a play button to the right side of the code editor to run scripts for quick debugging.
    -   Added the `player.downloadBots(bots, filename)` function.
        -   The first parameter is an array of bots that should be downloaded.
        -   The second parameter is the name of the file that is downloaded.
    -   Added the `player.showUploadUniverse()` function.
        -   Shows a dialog that lets the user upload `.aux` files.
-   Other Changes
    -   Changed the "AUX Player" and "Channel Designer" tab titles to "auxPlayer".
    -   Removed the colored dots from tag labels in the bot table.
-   Bug Fixes
    -   `auxIframe` now supports URLs with `*` characters in them.
    -   Fixed an issue with the menu dimension that would cause items to remain even though a different dimension should be visible.

## V0.11.19

### Date: 12/31/2019

### Changes:

-   Bug Fixes
    -   Fixed an issue where the "Create Empty Bot" button in the bot table was hidden when a mod was selected.

## V0.11.18

### Date: 12/30/2019

### Changes:

-   Improvements
    -   Showing hidden tags in the bot table will now also show the `shared` tag.
    -   Removed the multi-select button from the bot table.
    -   Removed the create context button from the bot table.
    -   Removed the clear search button from the bot table.
    -   Removed the "create mod from selection" button from the bot table.
    -   Added the ability to click/tap on a bot preview in the bot table to select a mod of it.
    -   Added the ability to drag a bot preview in the bot table to drag a mod of it.
    -   Hid the ID tag when a mod is selected.
    -   Hid all other buttons when a mod is selected in the bot table.

## V0.11.17

### Date: 12/20/2019

### Changes:

-   **Breaking Changes**
    -   Changed `@onDrop`, `@onDropEnter`, and `@onDropExit` to use the same parameters.
        -   `that` is an object with the following properties:
            -   `dragBot` - The bot that is being dragged.
            -   `to` - an object with the following properties:
                -   `context` - The context the bot is being dragged into.
                -   `x` - The X grid position the bot is being dragged to.
                -   `y` - The Y grid position the bot is being dragged to.
                -   `bot` - The bot that the `dragBot` is being dragged onto.
            -   `from` - an object with the following properties:
                -   `context` The context the bot is being dragged from.
                -   `x` - The X grid position the bot is being dragged from.
                -   `y` - The Y grid position the bot is being dragged from.
-   Improvements
    -   `create()` will now automatically set the `auxCreator` tag to `null` if it references a bot that is in a different space from the created bot.
    -   Also `create()` will not set the `auxCreator` tag to `null` if it references a non-existent bot.
    -   Added the `changeState(bot, stateName, groupName)` function to help with building state machines.
        -   Sets the `[groupName]` tag to `[stateName]` on `bot` and sends "on enter" and "on exit" whispers to the bot that was updated.
        -   `groupName` defaults to `"state"` if not specified.
        -   If the state has changed, then a `@[groupName][previousStateName]OnExit()` and `@[groupName][stateName]OnEnter()` whispers are sent to the updated bot.
            -   `that` is a object with the following properties:
                -   `from` - The previous state name.
                -   `to` - The next state name.
        -   Example: Running `changeState(bot, "Running")` will set the `state` tag to `"Running"` and will send a `@stateRunningOnEnter()` whisper to the bot.

## V0.11.16

### Date: 12/19/2019

### Changes:

-   **Breaking Changes**
    -   Renamed `onBotDrag` and `onBotDrop` to `onDrag` and `onDrop` respectively.
    -   Renamed `onMod` to `onModDrop`.
    -   Removed `onCombine`, `onCombineEnter`, and `onCombineExit`.
    -   Dropping a mod in an empty space will no longer create a new bot.
    -   Setting `auxPositioningMode` to `absolute` will no longer prevent mods.
    -   Changed `applyMod()` and `subtractMods()` to not send `onMod()` events.
    -   Renamed the `diffs` property on the `onModDrop` argument to `mod`.
-   Improvements
    -   Added `onModDropEnter` and `onModDropExit` listeners for when a mod is dragged onto or off of a bot.
        -   The bot that the mod will be applied to recieves the `onModDropEnter` and `onModDropExit` events.
    -   If a custom `onModDrop` listener is provided, then the mod will not be applied. It is up to the `onModDrop` listener to apply the mod via `applyMod(this, that.mod)`.
    -   Added `onDropEnter` and `onDropExit` listeners for when a bot is dragged onto or off of another bot.
        -   Both the bot that is being dragged and the bot that they are on top of will recieve the `onDropEnter` and `onDropExit` events.
        -   Note that `onDropEnter` and `onDropExit` events will fire even if one of the bots is not stackable.
        -   They have the following parameters:
            -   `draggedBot` - the bot that is being dragged.
            -   `otherBot` - the bot that the dragged bot is on top of.
            -   `context` - the context that this is happening in.
    -   Improved `onDrop` to be sent to both the dragged bot and the bot that it is dropped on top of.
        -   The event will fire on the other bot even if it has `auxPositioningMode` set to `absolute`.
    -   Added the `player.setClipboard()` function that is able to set the user's clipboard to the given text.
        -   ex. `player.setClipboard("abc")` will set the user's clipboard to "abc".
        -   On Chrome and Firefox, the text will be copied directly to the user's clipboard.
        -   On Safari and all iOS browsers, a popup will be triggered with a copy button allowing the user to copy the text to their clipboard.
    -   Tags that contain listeners will now display with a @ symbol in front of the tag name.
    -   Tags that contain formulas will now display with a = sign after the tag name.
    -   Removed the @ symbol from the first line in the code editor when editing a script.
    -   Added the ability to use an @ symbol while creating a new tag to prefill the editor with an @.
    -   Added the ability to use @ symbols in tags in `getTag()`, `setTag()`, `getBot()`, `getBots()`, `byTag()`, `shout()`, and `whisper()`.
    -   Added tag filters for listener tags and formula tags to the bot table.
    -   Added the ability to detect the `tags` variable in scripts as a reference to tags.
        -   This is useful for knowing when to update a formula.
        -   Also works with the `raw` variable.
        -   Limitations:
            -   Does not detect references via the `bot` or `this` variables. (e.g. `bot.tags.abc`)
            -   Does not detect references via other bots. (e.g. `otherBot.tags.abc`)
            -   Does not detect references if a function is called on the tag. (e.g. `tags.name.toString()`)
        -   If you need to work around the limitations, use the `getTag()` function.

## V0.11.15

### Date: 12/17/2019

### Changes:

-   Bug Fixes
    -   Fixed an issue where `player.replaceDragBot()` actions were not getting processed because some data was improperly formatted.
    -   Resolved issue with inventory not remaining in place on resizing.

## V0.11.14

### Date: 12/16/2019

### Changes:

-   **Breaking Changes**

    -   Removed `auxStackable` and replaced it with `auxPositioningMode`.
        -   `auxPositioningMode` has two possible values:
            -   `stack` - Indicates that the bot will stack on top of other bots (default)
            -   `absolute` - Indicates that the bot will ignore other bots when positioning.
    -   Removed the `createTemp()` function.
        -   It has been replaced with the `{ space: "value" }` mod.
        -   e.g. Instead of `createTemp()` you should use `create({ space: "tempLocal" })`.
    -   Removed the `cookie` bot. It has been replaced with the `local` space.
    -   Removed the following functions:
        -   `addToContextMod()`
        -   `removeFromContextMod()`
        -   `addToMenuMod()`
        -   `removeFromMenuMod()`
        -   `setPositionMod()`
        -   `from()`
            -   You can use a mod declaration with the new `getID()` function to achieve the same functionality:
            -   `{ auxCreator: getID(bot) }`
    -   Renamed the `createdBy()` filter function to `byCreator()`.

-   Improvements
    -   Added the `space` tag which indicates where a bot will be stored.
        -   The following spaces are currently available:
            -   `shared` - This space is shared among multiple users and is persistent. This is the default space for bots if not specified.
            -   `tempLocal` - This space is not shared and is cleared every time the browser refreshes.
            -   `local` - This space is kept on your device and is persistent.
        -   When creating a bot, you can set the space that it will be stored in using a `{ space: "value" }` mod.
            -   e.g. `create({ space: "local" })` will create a new bot in the `local` space.
            -   Creating a bot from another bot will inherit spaces. So cloning a `tempLocal` bot will produce another `tempLocal` bot. You can of course override this using a mod.
        -   You can search for bots in a specific space using the `bySpace()` filter function.
            -   e.g. `getBots(bySpace("local"))` will get all the bots in the `local` space.
            -   It is simply an alternative way to do `getBots(byTag("space", value))`.
    -   Added the following functions:
        -   `getID(bot)` gets the ID of a bot. If given a string, then that will be returned instead.
        -   `getJSON(data)` gets a JSON string for the given data.
-   Bug Fixes
    -   Resolved issue of orientation inverting then attepting to resize the inventory once the viewport has beeen panned.

## V0.11.13

### Date: 12/13/2019

### Changes:

-   Bug Fixes
    -   Fixed an issue where having duplicate bot atoms could cause the bot values to be locked because it would chose the wrong bot to update.

## V0.11.12

### Date: 12/12/2019

### Changes:

-   Bug Fixes
    -   Fixed an issue where script bots were not being converted back into normal bots correctly.

## V0.11.11

### Date: 12/12/2019

### Changes:

-   **Breaking Changes**

    -   Changed `create()` and `createTemp()` to automatically set `auxCreator` to the current `this` bot.
        -   `create()` no longer takes a bot/bot ID as the first parameter. Instead, you need to use the `from()` function to set the creator ID.
        -   e.g. `create(from(bot))`.
    -   Renamed all listen tags to not use the `()` at the end.
        -   Every tag is now the same. This means that `()` to the end of a tag does nothing special.
        -   i.e. There is no difference between a "normal" tag and a "listen" tag.
        -   Instead, tags can listen by prefixing their script with a `@` symbol.
        -   e.g. `player.toast("Hi!")` becomes `@player.toast("Hi!")`.
    -   Renamed `mod()` to `applyMod()`.
    -   Renamed `mod.addToMenu()` to `addToMenuMod()`.
    -   Renamed `mod.removeFromMenu()` to `removeFromMenuMod()`.
    -   Renamed `mod.addToContext()` to `addToContextMod()`.
    -   Renamed `mod.removeFromContext()` to `removeFromContextMod()`.
    -   Renamed `mod.setPosition()` to `setPositionMod()`.
    -   Renamed `mod.subtract()` to `subtractMods()`.
    -   Renamed `mod.import()` to `getMod()`.
    -   Removed `mod.export()`.

-   Improvements
    -   Added a `creator` variable to scripts and formulas which gets the bot that created the `this` bot.
        -   `creator` is null if the current bot has no creator.
    -   Added a `raw` variable to scripts and formulas which gets direct access to the `this` bot's tag values.
        -   This is similar to the `tags` variable but does not do any pre-processing on the tag value. This means you will get formula scripts back instead of the calculated formula values.
    -   Improved the `tags` variable to handle setting tag values on it.
        -   This lets you write scripts like `tags.name = "joe"` or `bot.tags.myContext = true`.
        -   Also works with the `raw` variable.
    -   Improved bots returned from `getBots()` and `getBot()` to support setting tag values on their `tags` property.
        -   This lets you write things like `myBot.tags.name = "bob"`.
        -   Should also work with bots in the `that` variable.
    -   Added a `data` variable which equals `that`.
    -   Added the `player.hideHtml()` function which hides the HTML modal.
    -   Added in inventory tags to limit panning movements on the inventory context: `auxContextInventoryPannableMinX`, `auxContextInventoryPannableMaxX`, `auxContextInventoryPannableMinY`, `auxContextInventoryPannableMaxY`.
    -   Reformatted new selection id logic by removing the `._` character from its return.

## V0.11.10

### Date: 12/9/2019

### Changes:

-   Bug Fixes
    -   Resolved issue of hidden tags showing up when no filter has been selected on the table.

## V0.11.9

### Date: 12/6/2019

### Changes:

-   **Breaking Changes**
    -   `removeTags()` now checks if a tag starts with the given search value.
        -   Previously it would check if the search value matched the first part of a tag up do the dot (`.`).
        -   Now, it will remove all tags that start with the given search value.
        -   e.g. `removeTags(bot, "hello")` will remove `hello`, `helloAbc`, and `helloX`.
    -   The bot table tag blacklist has been updated to support camel cased tags.
    -   Renamed several functions:
        -   Renamed `onAnyAction()` to `onChannelAction()`.
        -   Renamed `player.currentChannel()` to `player.getCurrentChannel()`.
        -   Renamed `player.currentContext()` to `player.getCurrentContext()`.
        -   Renamed `mod.apply()` to `mod()`.
            -   All the other `mod.` functions remain the same.
            -   ex. `mod.export()` still works.
    -   Renamed all of the built-in tags to use `camelCase` instead of `dot.case`.
        -   Renamed all the scene tags to channel tags.
            -   `aux.scene.color` is now `auxChannelColor`
            -   `aux.scene.user.player.color` is now `auxChannelUserPlayerColor`
            -   `aux.scene.user.builder.color` is now `auxChannelUserBuilderColor`
        -   Renamed `aux.inventory.height` to `auxInventoryHeight`.
        -   Renamed `aux.channel` to `auxChannel`.
        -   Renamed `aux.connectedSessions` to `auxConnectedSessions`.
        -   Renamed `aux.color` to `auxColor`.
        -   Renamed `aux.creator` to `auxCreator`.
        -   Renamed `aux.draggable` to `auxDraggable`.
        -   Renamed `aux.draggable.mode` to `auxDraggableMode`.
        -   Renamed `aux.stackable` to `auxStackable`.
        -   Renamed `aux.destroyable` to `auxDestroyable`.
        -   Renamed `aux.editable` to `auxEditable`.
        -   Renamed `aux.stroke.color` to `auxStrokeColor`.
        -   Renamed `aux.stroke.width` to `auxStrokeWidth`.
        -   Renamed `aux.line.to` to `auxLineTo`.
        -   Renamed `aux.line.width` to `auxLineWidth`.
        -   Renamed `aux.line.style` to `auxLineStyle`.
        -   Renamed `aux.line.color` to `auxLineColor`.
        -   Renamed `aux.label` to `auxLabel`.
        -   Renamed `aux.label.color` to `auxLabelColor`.
        -   Renamed `aux.label.size` to `auxLabelSize`.
        -   Renamed `aux.label.size.mode` to `auxLabelSizeMode`.
        -   Renamed `aux.label.anchor` to `auxLabelAnchor`.
        -   Renamed `aux.listening` to `auxListening`.
        -   Renamed `aux.shape` to `auxShape`.
        -   Renamed `aux.scale` to `auxScale`.
        -   Renamed `aux.scale.x` to `auxScaleX`.
        -   Renamed `aux.scale.y` to `auxScaleY`.
        -   Renamed `aux.scale.z` to `auxScaleZ`.
        -   Renamed `aux.image` to `auxImage`.
        -   Renamed `aux.iframe` to `auxIframe`.
        -   Renamed `aux.iframe.x` to `auxIframeX`.
        -   Renamed `aux.iframe.y` to `auxIframeY`.
        -   Renamed `aux.iframe.z` to `auxIframeZ`.
        -   Renamed `aux.iframe.size.x` to `auxIframeSizeX`.
        -   Renamed `aux.iframe.size.y` to `auxIframeSizeY`.
        -   Renamed `aux.iframe.rotation.x` to `auxIframeRotationX`.
        -   Renamed `aux.iframe.rotation.y` to `auxIframeRotationY`.
        -   Renamed `aux.iframe.rotation.z` to `auxIframeRotationZ`.
        -   Renamed `aux.iframe.element.width` to `auxIframeElementWidth`.
        -   Renamed `aux.iframe.scale` to `auxIframeScale`.
        -   Renamed `aux.progressBar` to `auxProgressBar`.
        -   Renamed `aux.progressBar.color` to `auxProgressBarColor`.
        -   Renamed `aux.progressBar.backgroundColor` to `auxProgressBarBackgroundColor`.
        -   Renamed `aux.progressBar.anchor` to `auxProgressBarAnchor`.
        -   Renamed `aux._selection` to `_auxSelection`.
        -   Renamed `aux._user` to `_auxUser`.
        -   Renamed `aux.user.active` to `auxUserActive`.
        -   Renamed `aux.version` to `auxVersion`.
        -   Renamed `aux._userChannel` to `_auxUserChannel`.
        -   Renamed `aux._userContext` to `_auxUserContext`.
        -   Renamed `aux._userInventoryContext` to `_auxUserInventoryContext`.
        -   Renamed `aux._userMenuContext` to `_auxUserMenuContext`.
        -   Renamed `aux._userSimulationsContext` to `_auxUserChannelsContext`.
        -   Renamed `aux._editingBot` to `_auxEditingBot`.
        -   Renamed `aux._selectionMode` to `_auxSelectionMode`.
        -   Renamed `aux.runningTasks` to `auxRunningTasks`.
        -   Renamed `aux.finishedTasks` to `auxFinishedTasks`.
        -   Renamed `aux.task.output` to `auxTaskOutput`.
        -   Renamed `aux.task.error` to `auxTaskError`.
        -   Renamed `aux.task.time` to `auxTaskTime`.
        -   Renamed `aux.task.shell` to `auxTaskShell`.
        -   Renamed `aux.task.backup` to `auxTaskBackup`.
        -   Renamed `aux.task.backup.type` to `auxTaskBackupType`.
        -   Renamed `aux.task.backup.url` to `auxTaskBackupUrl`.
        -   Renamed `aux.context` to `auxContext`.
        -   Renamed `aux.context.color` to `auxContextColor`.
        -   Renamed `aux.context.locked` to `auxContextLocked`.
        -   Renamed `aux.context.grid.scale` to `auxContextGridScale`.
        -   Renamed `aux.context.visualize` to `auxContextVisualize`.
        -   Renamed `aux.context.x` to `auxContextX`.
        -   Renamed `aux.context.y` to `auxContextY`.
        -   Renamed `aux.context.z` to `auxContextZ`.
        -   Renamed `aux.context.rotation.x` to `auxContextRotationX`.
        -   Renamed `aux.context.rotation.y` to `auxContextRotationY`.
        -   Renamed `aux.context.rotation.z` to `auxContextRotationZ`.
        -   Renamed `aux.context.surface.scale` to `auxContextSurfaceScale`.
        -   Renamed `aux.context.surface.size` to `auxContextSurfaceSize`.
        -   Renamed `aux.context.surface.minimized` to `auxContextSurfaceMinimized`.
        -   Renamed `aux.context.surface.defaultHeight` to `auxContextSurfaceDefaultHeight`.
        -   Renamed `aux.context.surface.movable` to `auxContextSurfaceMovable`.
        -   Renamed `aux.context.player.rotation.x` to `auxContextPlayerRotationX`.
        -   Renamed `aux.context.player.rotation.y` to `auxContextPlayerRotationY`.
        -   Renamed `aux.context.player.zoom` to `auxContextPlayerZoom`.
        -   Renamed `aux.context.devices.visible` to `auxContextDevicesVisible`.
        -   Renamed `aux.context.inventory.color` to `auxContextInventoryColor`.
        -   Renamed `aux.context.inventory.height` to `auxContextInventoryHeight`.
        -   Renamed `aux.context.inventory.pannable` to `auxContextInventoryPannable`.
        -   Renamed `aux.context.inventory.resizable` to `auxContextInventoryResizable`.
        -   Renamed `aux.context.inventory.rotatable` to `auxContextInventoryRotatable`.
        -   Renamed `aux.context.inventory.zoomable` to `auxContextInventoryZoomable`.
        -   Renamed `aux.context.inventory.visible` to `auxContextInventoryVisible`.
        -   Renamed `aux.context.pannable` to `auxContextPannable`.
        -   Renamed `aux.context.pannable.min.x` to `auxContextPannableMinX`.
        -   Renamed `aux.context.pannable.max.x` to `auxContextPannableMaxX`.
        -   Renamed `aux.context.pannable.min.y` to `auxContextPannableMinY`.
        -   Renamed `aux.context.pannable.max.y` to `auxContextPannableMaxY`.
        -   Renamed `aux.context.zoomable` to `auxContextZoomable`.
        -   Renamed `aux.context.zoomable.min` to `auxContextZoomableMin`.
        -   Renamed `aux.context.zoomable.max` to `auxContextZoomableMax`.
        -   Renamed `aux.context.rotatable` to `auxContextRotatable`.
        -   Renamed `stripe.publishableKey` to `stripePublishableKey`.
        -   Renamed `stripe.secretKey` to `stripeSecretKey`.
        -   Renamed `stripe.charges` to `stripeCharges`.
        -   Renamed `stripe.successfulCharges` to `stripeSuccessfulCharges`.
        -   Renamed `stripe.failedCharges` to `stripeFailedCharges`.
        -   Renamed `stripe.charge` to `stripeCharge`.
        -   Renamed `stripe.charge.receipt.url` to `stripeChargeReceiptUrl`.
        -   Renamed `stripe.charge.receipt.number` to `stripeChargeReceiptNumber`.
        -   Renamed `stripe.charge.description` to `stripeChargeDescription`.
        -   Renamed `stripe.outcome.networkStatus` to `stripeOutcomeNetworkStatus`.
        -   Renamed `stripe.outcome.reason` to `stripeOutcomeReason`.
        -   Renamed `stripe.outcome.riskLevel` to `stripeOutcomeRiskLevel`.
        -   Renamed `stripe.outcome.riskScore` to `stripeOutcomeRiskScore`.
        -   Renamed `stripe.outcome.rule` to `stripeOutcomeRule`.
        -   Renamed `stripe.outcome.sellerMessage` to `stripeOutcomeSellerMessage`.
        -   Renamed `stripe.outcome.type` to `stripeOutcomeType`.
        -   Renamed `stripe.errors` to `stripeErrors`.
        -   Renamed `stripe.error` to `stripeError`.
        -   Renamed `stripe.error.type` to `stripeErrorType`.
-   Improvements
    -   Added the `renameTagsFromDotCaseToCamelCase()` function to help with updating bots from the old tag style to the new tag style.
        -   Use this function on bots that were using the old tag naming style but you want to use the new style.
        -   Note that this only renames the tags already existing on the bot. It does not fix any code that might be stored in the bot.
        -   Usage: `renameTagsFromDotCaseToCamelCase(bot)`
    -   Added the `bot` variable to all functions and formulas.
        -   Replacement for `this`.
    -   Added the `getMod()` function to be able to get all the tags on a bot.
        -   Returns a mod containing all the tag values on the bot.
        -   The returned mod is always up to date with the bot's current values.
        -   Calling `mod.export()` on the returned mod will save the tag code to JSON.
            -   For example, if you have a formula `=123`, then `mod.export(getMod(bot))` will return JSON containing `tag: "=123"` instead of `tag: 123`.
    -   Added the `tags` variable to all functions and formulas.
        -   This is a quick shortcut for `let tags = getMod(bot)` at the beginning of a script/formula.
        -   The `tags` variable has some caveats when used in formulas. Namely that the formulas won't be automatically updated when another tag referenced from the formula is updated. (Use `getTag()` for full support)
        -   Supports autocomplete for all tags.

## V0.11.8

### Date: 12/3/2019

### Changes:

-   Improvements
    -   Added a new system for managing causal trees.
        -   This new system has improvements for performance and reliability.
        -   It also adds support for revision history. (The controls will be coming in a future update)
        -   Every new channel will use the new system while old channels will continue to use the old one.
        -   Everything should function exactly the same as before.
    -   Changed the .aux file format.
        -   The new format is based on the bots state and is easily human readable/writable.
        -   This is different from the old format where a list of atoms was stored.
        -   Downloading a channel will give you a .aux file with the new format.
        -   Uploading a channel supports both the old format and the new format.

## V0.11.7

### Date: 11/27/2019

### Changes:

-   Improvements
    -   Changed the functionality of the table view's filterying system to be inverted.
    -   Attempting to drag a bot onto a bot with `aux.stackable` set to false will now cause the dragged bot to pass through the other bot as if it was not there.
-   Bug Fixes
    -   Resolved issue of player inventory resizing showing a reset on each change.
    -   Tag values that are objects are displayed as JSON.Stringified text. ie `{ field: "myValue" }`
        -   Known Issue: Modifying these displayed strings will convert the tag value to a string
    -   When Moving the camera via `player.MoveTo()`, the pan distance is now set correctly so pan limits are absolute.

## V0.11.6

### Date: 11/6/2019

### Changes:

-   Improvements
    -   Added the `server.setupChannel(channel, botOrMod)` function.
        -   This sends a `setup_channel` action to the server which, if executed using `action.perform()`, will create a channel if it doesn't already exist and place a clone of the given bot or mod in it.
        -   Takes 2 parameters:
            -   `channel` - The channel that should be created.
            -   `botOrMod` - (Optional) The bot or mod that should be cloned and placed inside the new channel. `onCreate()` is triggered after the bot or mod is created so you can use that to script custom setup logic.
        -   As mentioned above, you have to receive the `device` action in `onAnyAction()` and do an `action.perform(that.action.event)` to allow channels to be setup via this function.

## V0.11.5

### Date: 10/31/2019

### Changes:

-   Improvements
    -   Added the `player.replaceDragBot(botOrMod)` function.
        -   When used inside of `onBotDrag()` or `onAnyBotDrag()`, it will set the bot/mod that the user is dragging.
        -   Use this to implement clone or cloneAsMod style functionality.
    -   Added the ability to create temporary bots using the `createTemp()` function.
        -   This function behaves exactly the same as `create()` but the created bot is temporary, which means it won't be shared and will be deleted upon refresh.
-   Changes
    -   Renamed `aux.movable` to `aux.draggable`.
        -   `aux.draggable` now only woks with `true` and `false` values.
        -   The `pickup` and `drag` options have been moved to a new tag `aux.draggable.mode`.
        -   The `clone` and `cloneMod` options have been removed.
            -   You will need to use the new `player.replaceDragBot()` API to replicate `clone` and `cloneMod` behavior.
    -   Removed the `aux.mergeable` tag.
        -   It has been replaced with the `aux.stackable` tag.
    -   Removed the `aux.mod` and `aux.mod.mergeTags` tags.
    -   Renamed the `local` bot to the `cookie` bot.
        -   This is supposed to help make it clear that the bot data is stored in the browser and will be cleared when the browser's data is cleared.
    -   Renamed the `aux.users` context to `aux-users`.
    -   Added the `aux.inventory.height` tag which controls the default height of the inventory on all contexts when set of the config bot.
        -   The `aux.context.inventory.height` tag has been updated to only work on the context bot.
    -   Removed names from the other player frustums.
    -   Removed `aux.whitelist`, `aux.blacklist`, and `aux.designers`.
-   Bug Fixes
    -   Fixed an issue that would cause duplicate users to be created all the time.
    -   Fixed an issue that prevented other users from being rendered.
    -   Fixed an issue that caused all users to use channel designer colors.

## V0.11.4

### Date: 10/29/2019

### Changes:

-   Bug Fixes
    -   Fixed an issue in production builds that pre-processed the QR Code scanner code with babel. As a result, async code in the QR Code scanner failed because the babel polyfill is not being used.

## V0.11.3

### Date: 10/28/2019

### Changes:

-   Improvements
    -   Improved the vendor JavaScript bundle size by removing unused code.
        -   Refactored `three-vrcontroller-module` to use the `three` package instead of `three-full` so we don't duplicate Three.js.
        -   Removed unused shims (PEP.js, `webrtc-adapter`).
        -   Refactored `lodash` imports to directly import the modules that are used.
            -   This helps with dead code eliminiation.
    -   Added the ability to save and load files.
        -   New functions:
            -   `server.saveFile(filename, data, options)`
                -   `filename` is a string and should start with `/drives/`.
                -   `data` is a string of the data to store.
                -   `options` is an object with the following properties:
                    -   `callbackShout` A shout that should happen on the server when the file is done saving.
                    -   `overwriteExistingFile` A boolean that indicates if existing files should be overwritten. (defaults to false)
            -   `server.loadFile(filename, options)`
                -   `filename` is a string and should start with `/drives/`.
                -   `options` is an object with the following properties:
                    -   `callbackShout` A shout that should happen on the server when the file is done loading.
        -   Note that the save file and load file tasks must be enabled via the `onAnyAction()` listener.
            -   You can enable it via using this code:
            ```javascript
            if (that.action.type === 'device') {
                if (
                    ['save_file', 'load_file'].indexOf(
                        that.action.event.type
                    ) >= 0
                ) {
                    action.perform(that.action.event);
                }
            }
            ```
        -   All files from USB drives are stored under the `/drives` directory and the USB drives themselves are numbered starting with 0.
            -   To load a file from USB drive #1, use `server.loadFile("/drives/0/myFile")`.
            -   To save a file to USB drive #2, use `server.saveFile("/drives/1/myFile", data)`.
    -   Removed several options from the side menu:
        -   Removed the channel name from the top of the menu.
        -   Removed the login status from the top of the menu.
        -   Removed the login/logout options from the menu.
            -   The "Logout" option will still be available if you are logged in as a non-guest.
            -   Once you are logged out, then the option will dissapear.
        -   Removed the "Add Channel" option from the menu in AUXPlayer.
-   Bug Fixes
    -   Fixed an issue that prevented the `removeTags()` function from working when given an array of bots.

## V0.11.2

### Date: 10/23/2019

### Changes:

-   Improvements
    -   Improved initial loading time by up to 70%.
    -   Added the ability to choose which camera is used for QR and Barcode scanning.
        -   The following functions have been improved:
            -   `player.openQRCodeScanner(camera)`
            -   `player.openBarcodeScanner(camera)`
        -   The `camera` parameter is optional and takes 2 values: `"front"` or `"rear"`.
    -   Add the `LOCAL_IP_ADDRESS` environment variable which controls the private IP Address that the directory client reports.
    -   Added the ability to serve files from an external folder.
        -   Makes it easy for us to map USB drives into the folder and have them be automatically served to AUX users.
-   Changes
    -   User bots no longer register their own context. Instead, a new bot has been created to host the `aux.users` context.
        -   Improves performance of AUXes with many user bots with the same username.
        -   Existing user bots are not affected. They will be deleted automatically if given enough time. Alternatively, you can delete them using `destroy(getBots("#aux._user"))`.
-   Bug Fixes
    -   Fixed an issue where bots would have the incorrect height because of conflicts in a caching mechanism.
    -   Audio will now trigger on ios devices and on the safari browser.

## V0.11.1

### Date: 10/21/2019

### Changes:

-   Improvements
    -   Added in `player.playSound()` function, will play a sound, given by the url path, once.
-   Bug Fixes
    -   Fixed issue where default panning tag locked the vertical movement in player.

## V0.11.0

### Date: 10/18/2019

### Changes:

-   Improvements
    -   Made the menu item count badge a lighter gray.
    -   Removed the item count badge from the menu.
    -   Removed the dropdown aspect of the menu.
-   Changes

    -   Made the menu item count badge a lighter gray.
    -   Removed the admin channel and admin-channel specific functionality.
        -   This means that there are no more user account bots or channel bots.
            -   You can login as anyone from any device without requiring additional authentication.
            -   You can access any channel. No need to create a channel first. (because there are no channel bots anymore)
            -   The connection counts are now stored in the config bot of the channel.
            -   Connection limits no longer work since they were set on the channel bot in the admin channel.
            -   Username whitelists and blacklists still work, but they rely on client-side script execution instead of server-side execution.
        -   It also means there is no admin role. For now, everyone has admin permissions.
        -   `action.perform()` now needs to be used to run actions on the server.
            -   You can send an action to the server using the `remote()` function.
            -   The server will receive the action in its `onAnyAction()` as `that.action.type === "device"`
            -   `onAnyAction()` has to detect remove events and execute the inner action via `action.perform(that.action.event)`.
        -   The following functions have been removed:
            -   `server.grantRole()`
            -   `server.revokeRole()`
        -   The following functions are not executed by default and require a custom `onAnyAction()` to handle them.
            -   `server.backupAsDownload()`
            -   `server.backupToGithub()`
            -   `server.shell()`
        -   `server.backupAsDownload()` has been updated to accept a "session selector" which determines which session the ZIP file should be sent to.
            -   ex. `server.backupAsDownload({ username: getTag(player.getBot(), "#aux._user") })`
        -   Removed the `aux._lastEditedBy` tag.
            -   This tag was automatically set to the ID of the user whenever a bot was edited.
            -   Currently, it is extra cruft that is not needed and could be easily implemented via `onAnyAction()`.
    -   Centered the menu above the player inventory.
    -   Increased menu text size.
    -   Added in new camera range tags: `aux.context.zoomable.min`, `aux.context.zoomable.max` `aux.context.pannable.min.x`, `aux.context.pannable.max.x`, `aux.context.pannable.min.y`, `aux.context.pannable.max.y`.

-   Bug Fixes
    -   Removed hidden inventory dragging hitboxes when inventory is set to non-visible.

## V0.10.10

### Date: 10/11/2019

### Changes:

-   Bug Fixes
    -   Fixed an issue where sometimes DependencyManager would be given a bot that was undefined which would crash the simulation.

## V0.10.9

### Date: 10/11/2019

### Changes:

-   Bug Fixes
    -   Fixed the ability to make other users admins.

## V0.10.8

### Date: 10/09/2019

### Changes:

-   Improvements
    -   Added a Content-Security-Policy to HTML Modals which prevents them from including scripts of any kind.
        -   This prevents malicious users from executing cross-channel scripting attacks.
        -   Scripts are still allowed in iframes loaded from external domains. (like youtube)
-   Bug Fixes
    -   Disabled the site-wide Content-Security-Policy.
        -   Many devices enforce Content-Security-Policy differently and so it is difficult to find an option which is secure and compatible.

## V0.10.7

### Date: 10/09/2019

### Changes:

-   Bug Fixes
    -   Added a workaround for an issue with Amazon Kindle tablets that caused the Content-Security-Policy to not work correctly.
        -   Downside is that security is less effective since now HTML modals can load whatever scripts they want. (XSS threat)
        -   As a result, this workaround is only applied to Kindle devices.

## V0.10.6

### Date: 10/08/2019

### Changes:

-   Bug Fixes
    -   Fixed labels.

## V0.10.5

### Date: 10/08/2019

### Changes:

-   Improvements
    -   Added the `player.showHtml(html)` function that shows a modal with the given HTML.
        -   Optimized for embedding YouTube videos but works with any arbitrary HTML.
        -   Embedding JavaScript is not supported.
-   Bug Fixes
    -   Fixed an issue that prevented tabs with the same URL from seeing each other's changes to the local bot.

## V0.10.4

### Date: 10/08/2019

### Changes:

-   Improvements
    -   Added `onAnyAction()` action tag to intercept and change actions before they are executed.
        -   `onAnyAction()` runs for every action, including when a bot is created, changed, or deleted.
        -   Every action is an object with a `type` property.
            -   The `type` property is a string that indicates what the action does.
            -   Here is a partial list of types:
                -   `add_bot`: A bot should be added (i.e. created).
                -   `remove_bot`: A bot should be removed (i.e. deleted).
                -   `update_bot`: A bot should be updated.
                -   `apply_state`: The given bot state should be applied. (i.e. a set of bots should be created/updated)
                -   `shout`: A shout should be executed.
                -   `show_toast`: A toast message should be shown on the device.
                -   `show_barcode`: A barcode should be shown.
                -   `tween_to`: The camera should be tweened to show a bot.
        -   `that` is an object with the following properties:
            -   `action`: The action that is going to be executed.
        -   Forking a channel clears the `onAnyAction()` on the config bot.
            -   This is so that you can recover from broken states and also gives the person who forked the AUX full control over the fork.
    -   Added two new script functions:
        -   `action.reject(action)`: Prevents the given action from being performed. Returns the rejection action.
        -   `action.perform(action)`: Adds the given action to the performance queue so it will be performed. This can be used to re-enable an action after it has been rejected (you can also reject the rejection action). Returns the action that will be performed.
    -   Added a `local` bot which is stored in the browser's local storage.
        -   The `local` bot is a bot that is unique to the device and channel.
        -   You can access the bot by querying for it: `getBot("#id", "local")`.
    -   Renamed `onShout()` to `onAnyListen()`.
    -   Added `onListen()` which is an alternative to `onAnyListen()` that is only called on the targeted bots.
    -   Added ability to set duration of toast, `plater.toast("message", durationNum)`.
    -   Made the background for the menu label gray.

## V0.10.3

### Date: 10/04/2019

### Changes:

-   Improvements
    -   Added tags to control panning, zooming, and rotating the main camera.
        -   `aux.context.pannable`: Controls whether the main camera is able to be panned.
        -   `aux.context.zoomable`: Controls whether the main camera is able to be zoomed.
        -   `aux.context.rotatable`: Controls whether the main camera is able to be rotated.
    -   Added `player.moveTo()` to instantly tween the camera to a bot.
        -   In the future, custom tween durations will be supported.
    -   Changed the low camera angle limit to 32 degrees from 10 degrees.
    -   `onCombineExit` action will now fire alongside the `onCombine` action.
    -   Newly created contexts will no longer be autoselected.
    -   Toast messages will now only remain on screen for 2 seconds.
    -   Added the ability to send webhooks from the server.
        -   You can also tell the server to send a webhook via `remote(webhook())`.
        -   This is useful for getting around CORS issues.
-   Bug Fixes
    -   Fixed `player.tweenTo()` to not change the zoom level when it is not specified.
    -   Tweens will now work better with the `onPlayerEnterContext` action.

## V0.10.2

### Date: 09/27/2019

### Changes:

-   Bug Fixes
    -   Resolved issues with context changing affecting base simulation identifier.
    -   Invoke a camera reset upon changing contexts via `player.goToContext()`.

## V0.10.1

### Date: 09/26/2019

### Changes:

-   Improvements
    -   Browser tab will now update to correct context when switched to with `player.goToContext()`.
-   Bug Fixes
    -   Resolved error in inventory setup causing runtime issues.

## V0.10.0

### Date: 09/25/2019

### Changes:

-   Improvements
    -   Added the ability to send and receive webhooks.
        -   Send webhooks using the following functions:
            -   `webhook(options)` - options is an object that takes the following properties:
                -   `method` - The HTTP Method that should be used for the request.
                -   `url` - The URL that the request should be made to.
                -   `responseShout` - (Optional) The shout that should happen when a response is received from the server.
                -   `headers` - (Optional) The HTTP headers that should be sent with the request.
                -   `data` - (Optional) The data that should be sent with the request.
            -   `webhook.post(url, data, options)` - Sends a HTTP Post request.
                -   `url` - The URL that the request should be made to.
                -   `data` - (Optional) The data that should be sent with the request.
                -   `options` - (Optional) An object that takes the following properties:
                    -   `responseShout` - (Optional) The shout that should happen when a response is received from the server.
                    -   `headers` - (Optional) The headers that should be sent with the request.
        -   Receive webhooks by registering a handler for the `onWebhook()` action and send requests to `https://auxplayer.com/{context}/{channel}/whatever-you-want`.
            -   `onWebhook()` is shouted to the channel that the request was made to and `that` is an object with the following properties:
                -   `method` - The HTTP Method that the request was made with.
                -   `url` - The URL that the request was made to.
                -   `data` - The JSON data that the request included.
                -   `headers` - The HTTP headers that were included with the request.
    -   Added the ability to spy on shouts and whispers via the `onShout()` event.
        -   `onShout()` is executed on every bot whenever a shout or whisper happens.
            -   It is useful for tracking what shouts are being made and modifying responses.
            -   Also useful for providing default behaviors.
            -   `that` is an object with the following properties:
                -   `name` is the name of the action being shouted.
                -   `that` is the argument which was provided for the shout.
                -   `targets` is an array of bots that the shout was sent to.
                -   `listeners` is an array of bots that ran a script for the shout.
                -   `responses` is an array of responses that were returned from the listeners.
    -   Added events to notify scripts when channels become available.
        -   The following events have been added:
            -   `onChannelSubscribed()` - happens the first time a channel is loaded. Sent to every channel that is currently loaded.
            -   `onChannelUnsubscribed()` - happens when a channel is unloaded. Sent to every channel that remains after the channel is unloaded.
            -   `onChannelStreaming()` - happens when a channel is connected and fully synced. Sent to every channel that is currently loaded.
            -   `onChannelStreamLost()` - happens when a channel is disconnected and may not be fully synced. Sent to every channel that is currently loaded.
            -   For all events, `that` is an object with the following properties:
                -   `channel` - The channel that the event is for.
        -   The following events have been removed:
            -   `onConnected()`
            -   `onDisconnected()`
    -   Added in tags to change the state of the inventory's camera controls:
        -   `aux.context.inventory.pannable` enables and disables the inventory's ability to pan, off by default.
        -   `aux.context.inventory.resizable` enables and disables the inventory's drag to resize functionality, on by default.
        -   `aux.context.inventory.rotatable` enables and disables the inventory's ability to rotate, on by default.
        -   `aux.context.inventory.zoomable` enables and disables the inventory's ability to zoom, on by default.
-   Bug Fixes
    -   Resolved issue with the near cliiping plane for the sheet's minifile image.
    -   Resolved issues with the create empty bot button not functioning sometimes on mobile.

## V0.9.40

### Date: 09/20/2019

### Changes:

-   Improvements
    -   Reworked the login functionality to use popups instead of dedicated pages.
        -   The login page has been split into two popups:
            -   The login popup (account selector).
            -   The authorization popup (QR Scanner).
        -   The login popup has the following functions:
            -   It can be opened by the "Login/Logout" button in the menu.
            -   It will display a list of accounts that can be used to login.
            -   If no accounts are available, then a username box will be shown.
            -   If accounts are available, a new account can be added by clicking the "+" button at the bottom of the list.
            -   At any time, the user can close the popup to keep their current login.
            -   They can also select the "Continue as Guest" option to login as a guest.
        -   The authorization popup has the following functions:
            -   It is opened automatically when the user needs to scan an account code.
            -   It contains the QR Code scanner to scan the account code.
            -   It also contains an input box to manually enter the code.
            -   Closing the popup automatically logs the user in as a guest.
    -   Made the account QR Code blue.
    -   Added the ability to click the account QR Code to copy it to the clipboard.
-   Bug Fixes
    -   Fixed a couple communication issues between the server and client during login.
        -   One such issue could potentially leave the client in state where future changes would not be synced to the server.

## V0.9.39

### Date: 09/19/2019

### Changes:

-   Improvements
    -   Added support for accepting payments via Stripe.
        -   To get started with Stripe, first register for an account on [their website](https://dashboard.stripe.com/register).
        -   Second, copy your publishable key from the stripe dashboard and add it to the channel's config file in the `stripe.publishableKey` tag.
        -   Third, make a new channel. This will be the "processing" channel which will contain all the information actually needed to charge users for payments. And contain the code to actually complete a charge.
            -   In this channel, add your Stripe secret key to the config file in the `stripe.secretKey` tag.
        -   At this point, you are all setup to accept payments. Use the following functions:
            -   `player.checkout(options)`: Starts the checkout process for the user. Accepts an object with the following properties:
                -   `productId`: The ID of the product that is being purchased. This is a value that you make up to distinguish different products from each other so you know what to charge.
                -   `title`: The title message that should appear in the checkout box.
                -   `description`: The description message that should appear in the checkout box.
                -   `processingChannel`: The channel that payment processing should happen on. This is the channel you made from step 3.
                -   `requestBillingAddress`: Whether to request billing address information with the purchase.
                -   `paymentRequest`: Optional values for the "payment request" that gives users the option to use Apple Pay or their saved credit card information to checkout. It's an object that takes the following properties:
                    -   `country`: The two-letter country code of your Stripe account.
                    -   `currency`: The three letter currency code. For example, "usd" is for United States Dollars.
                    -   `total`: The label and amount for the total. An object that has the following properties:
                        -   `label`: The label that should be shown for the total.
                        -   `amount`: The amount that should be charged in the currency's smallest unit. (cents, etc.)
            -   `server.finishCheckout(options)`: Finishes the checkout process by actually charging the user for the product. Takes an object with the following properties:
                -   `token`: The token that was produced from the `onCheckout()` call in the processing channel.
                -   `amount`: The amount that should be charged in the currency's smallest unit.
                -   `currency`: The three character currency code.
                -   `description`: The description that should be included in the receipt.
                -   `extra`: Extra data that should be sent to the `onPaymentSuccessful()` or `onPaymentFailed()` actions.
        -   Additionally, the following actions have been added:
            -   `onCheckout()`: This action is called on both the normal channel and the processing channel when the user submits a payment option to pay for the product/service. `that` is an object with the following properties:
                -   `token`: The Stripe token that was created to represent the payment details. In the processing channel, this token can be passed to `server.finishCheckout()` to complete the payment process.
                -   `productId`: The ID of the product that is being purchased. This is useful to determine which product is being bought and which price to charge.
                -   `user`: (Processing channel only) Info about the user that is currently purchasing the item. It is an object containing the following properties:
                    -   `username`: The username of the user. (Shared for every tab & device that the user is logged into)
                    -   `device`: The device ID of the user. (Shared for every tab on a single device that the user is logged into)
                    -   `session`: The session ID of the user. (Unique to a single tab)
            -   `onPaymentSuccessful()`: This action is called on the processing channel when payment has been accepted after `server.finishCheckout()` has completed. `that` is an object with the following properties:
                -   `bot`: The bot that was created for the order.
                -   `charge`: The info about the charge that the Stripe API returned. (Direct result from [`/api/charges/create`](https://stripe.com/docs/api/charges/create))
                -   `extra`: The extra info that was included in the `server.finishCheckout()` call.
            -   `onPaymentFailed()`: This action is called on the processing channel when payment has failed after `server.finishCheckout()` was called. `that` is an object with the following properties:
                -   `bot`: The bot that was created for the error.
                -   `error`: The error object.
                -   `extra`: The extra info that was included in the `server.finishCheckout()` call.
    -   Added the ability to send commands directly to users from the server via the `remote(command, target)` function.
        -   For example, calling `remote(player.toast("hi!"), { username: 'test' })` will send a toast message with "hi!" to all sessions that the user "test" has open.
        -   This is useful for giving the user feedback after finishing the checkout process.
        -   Currently, only player commands like `player.toast()` or `player.goToURL()` work. Shouts and whispers are not supported yet.

## V0.9.38

### Date: 09/16/2019

### Changes:

-   Improvements
    -   Added the ability for the directory client to automatically connect to an AUX Proxy.
        -   Can be controlled by using the `PROXY_TUNNEL` environment variable which should be set to the WebSocket URL that the client should try to tunnel to.
        -   Also needs to have the `UPSTREAM_DIRECTORY` environment variable set to the URL of the directory that the client should register with and get its tokens from.
        -   The `casualsimulation/aux-proxy` docker image is a tunnel server that can handle automatically accepting and managing tunnels for directory clients.
        -   For example, you can get a basic tunnel system going by setting up the `casualsimulation/aux-proxy` docker image at a URL like `proxy.auxplayer.com` and setting the `PROXY_TUNNEL` environment variable for the `casualsimulation/aux` image to `wss://proxy.auxplayer.com`.
            -   When the client grabs a token from the configured `UPSTREAM_DIRECTORY`, it will then try to connect to `wss://proxy.auxplayer.com` to establish a tunnel for the `external-{key}` subdomain.
            -   Once the tunnel is established, any traffic directed at `external-{key}.auxplayer.com` which is routed to the same server that hosts `proxy.auxplayer.com` will be forwarded onto the tunnel client which will then server the AUX experience.
            -   In effect, this lets a AUXPlayer experience hosted from an internal network be accessible from outside the network via using a reverse tunnel server. (This lets us get around NAT without things like UPNP)
-   Bug Fixes
    -   Copying the workspace will now copy the context bot as well.
    -   Removing a bot via code it should no longer set the selection to a mod.

## V0.9.37

### Date: 9/13/2019

### Changes:

-   Improvements
    -   Added an AUX Proxy web service that can temporarilly authorize a proxy connection for a local AUX.
    -   Added a package that provides the ability to create tunnels via websockets.

## V0.9.36

### Date: 9/13/2019

### Changes:

-   Bug Fixes
    -   Fixed an issue with dragging files on a non-default grid scale in AUXPlayer.

## V0.9.35

### Date: 9/11/2019

### Changes:

-   Improvements
    -   Changing the player inventory's height via the height slider will now set the inventory items to be correctly bottom aligned.
-   Bug Fixes
    -   Resolved issues with dragging bots and minimized contexts onto the background in builder.
    -   Resolved issues with sizing differences of the player inventory between pc and mobile platforms.
    -   Fixed the directory client to send the correct IP Address.
    -   Fixed the directory service to handle errors when sending webhooks.

## V0.9.34

### Date: 9/10/2019

### Changes:

-   Improvements
    -   Added the ability to set which IP Addresses should be trusted as reverse proxies.
        -   Setting this value will allow the server to determine the actual IP Address of visiting users and which protocol they are actually using to load data.
        -   Can be controlled with the `PROXY_IP_RANGE` environment variable.
            -   Supports a single IP Address, or a CIDR IP Address range.

## V0.9.33

### Date: 9/10/2019

### Changes:

-   Improvements
    -   Added a service which can send information to the configured directory at periodic intervals.
        -   By default, the information gets sent on startup and every 5 minutes afterwards.
            -   `key`: The SHA-256 hash of the hostname plus the loopback interface's MAC address.
            -   `password`: The password that was generated on the device to authenticate to the directory.
            -   `publicName`: The hostname of the device.
            -   `privateIpAddress`: The IPv4 Address of the first non-loopback interface sorted by interface name. This is supposed to be the LAN IP that the device has.
        -   The directory that the client reports to (the upstream) can be configured using the `UPSTREAM_DIRECTORY` environment variable. If it is not set, then the client is disabled in production.

## V0.9.32

### Date: 9/10/2019

### Changes:

-   Improvements
    -   Changed and condensed the action tags: `onDropInContext()`, `onAnyDropInContext()`, `onDropInInventory()`, `onAnyDropInInventory()`, `onDragOutOfContext()`, `onAnyDragOutOfContext()`, `onDragOutOfInventory()` and `onAnyDragOutOfInventory()` to `onBotDrop()`, `onAnyBotDrop()`, `onBotDrag()`, `onAnyBotDrag()`.
    -   Setup new 1x7 player inventory layout, works with dynamic changes to width, currently not working with dynamic changes to height.
    -   Changed range of `aux.context.inventory.height` from 0 to 1 to instead be 1 to 10 defining the default number of rows to view in the inventory on page load.
    -   Added an API for the AUX Directory.
        -   Stores a list of AUXes and their IP addresses to make it easy to discover AUXPlayers that share the same public IP address with you.
        -   Controllable with the `DIRECTORY_TOKEN_SECRET` and `DIRECTORY_WEBHOOK` environment variables.
        -   If the `DIRECTORY_TOKEN_SECRET` environmenv variable is not specified, then the directory API will not be enabled.
        -   Make sure to use a long secure random value for the `DIRECTORY_TOKEN_SECRET`.
        -   The `DIRECTORY_WEBHOOK` variable specifies the URL that updated entry information should be POSTed to.
            -   The message contains a JSON object with the following data:
                -   `key`: The key/hash that the uniquely identifies the AUX that was updated.
                -   `externalIpAddress`: The external (public facing) IP Address that the AUX is using.
                -   `internalIpAddress`: The internal (non-public facing) IP Address that the AUX is using.
        -   The following API Endpoints have been added:
            -   `GET /api/directory`
                -   Gets a list of AUXPlayers that share the same public IP Address as you.
                -   Each entry in the list contains the name of the AUXPlayer and the URL that it can be accessed at.
            -   `PUT /api/directory`
                -   Creates / Updates the entry for an AUXPlayer.
                -   The request must contain the following values as a JSON object:
                    -   `key`: The unique key identifying the AUXPlayer. Recommended to use a hash of the MAC address and hostname.
                    -   `privateIpAddress`: The local network IP Address that has been assigned to the AUXPlayer.
                    -   `publicName`: The name that can be shown to other users publicly.
                    -   `password`: The password that is required to update the record. If this is the first request for the `key` then the password will be saved such that the record can only be updated in the future when given the same password.
-   Bug Fixes
    -   Unbound `aux.context.player.rotation.x` and `aux.context.player.rotation.y` from one another to let the user only need to fill in one of the fields for player's initial rotation to work.

## V0.9.31

### Date: 9/05/2019

### Changes:

-   Improvements
    -   Added in a `mod.subtract` function to removed certain tags defined by a mod.
    -   Added the ending grid position to the drag and drop context actions.
    -   Added the new `createdBy()` function that get the filter of bots that have been created by another bot.
    -   Set the drag and drop actions to return more consistant variables.
    -   Removed the hamburger menu icon and the menu text from the player's menu.
    -   Player's menu will now open then items are added to it from an empty state.
    -   Removed unneeded function from the project: `getBotsInContext`, `getBotsInStack`, `getFilessAtPosition`, `getNeighboringBots`.
-   Bug Fixes
    -   Set the bot in the drag and drop actions to no longer return multiple bots.
    -   Cleaned up missed text artifact on the loading popup in player.
    -   Setting the initial zoom of the player in the context without setting anything for the rotation will no longer rotate the initial player.
    -   Resolved issue with wall height not getting set correctly when the context the bot is on is moved vertically.
    -   Fix issue with the bot returned from a drag and drop action.
    -   Sheet will now remain open when deleting a bot.
    -   Fixed `onCombine()` actions to pass the other bot as `that.bot`.

## V0.9.30

### Date: 08/28/2019

### Changes:

-   Improvements
    -   Split the player inventory's resizing bar into two and placed them at the top corners of the inventory.
    -   Halved the inventory's gap spacing when on moble for a larger inventory.
    -   Improved the label textbox to resize to fix bot that have a high width value.
    -   The drop action tags: `onDropInContext()`, `onAnyDropInContext()`, `onDropInInventory()` and `onAnyDropInInventory()` now return the previous context the bots were in before the drop.
    -   Allow the context to set the player's default zoom with the tag `aux.context.player.zoom` and its rotation with the tags `aux.context.player.rotation.x` and `aux.context.player.rotation.y`.
    -   Changed the loading popup to have improved readability and removed wanted information from the player's loading popup.
    -   Added the ability to show and scan barcodes.
        -   Barcodes can be shown via the `player.showBarcode(code, format)` function.
            -   The `format` parameter accepts the following options:
                -   [`code128`](https://en.wikipedia.org/wiki/Code_128) (Code 128) (default)
                -   [EAN](https://en.wikipedia.org/wiki/International_Article_Number)
                    -   `ean13` (EAN-13)
                    -   `ean8` (EAN-8)
                    -   `upc` (UPC-A)
                -   [`itf14`](https://en.wikipedia.org/wiki/ITF-14) (ITF-14)
                -   [`msi`](https://en.wikipedia.org/wiki/MSI_Barcode) (MSI)
                -   [`pharmacode`](https://en.wikipedia.org/wiki/Pharmacode) (Pharmacode)
                -   [`codabar`](https://en.wikipedia.org/wiki/Codabar) (Codabar)
        -   The barcode scanner can be opened via the `player.openBarcodeScanner()` function.
            -   The following barcode types can be scanned:
                -   Code 128
                -   Code 39
                -   Code 93
                -   EAN-13
                -   EAN-8
                -   UPC-A
                -   UPC-C
                -   Codeabar
            -   When a barcode is scanned the `onBarcodeScanned()` event will be sent containing the barcode that was detected.
            -   Also supports `onBarcodeScannerOpened()` and `onBarcodeScannerClosed()`.
    -   Added menus back to AUXPlayer.
    -   Added `byMod()` as an additional way to query bots.
        -   Convienent way to query bots by multiple tags at once.
        -   Usage:
            -   `getBots(byMod({ "aux.color": "red", "aux.scale": 2 }))` gets all the bots with `aux.color` set to `"red"` and `aux.scale` set to `2`.
            -   `getBots(byMod({ "aux.color": null, "aux.label": "Hi!" }))` gets all the bots without an `aux.color` but with `aux.label` set to `"Hi!"`.
-   Bug Fixes
    -   Resolved issue with new contexts adding an incorrect tag to the sheet.
    -   Changed the dynamic aspect ratio to a stable one for the inventory scaling.

## V0.9.29

### Date: 08/23/2019

### Changes:

-   Improvements
    -   Changed `hasFileInInventory()` function to `hasBotInInventory()`.
    -   Changed `onMerge()` action tag to `onMod()`.
    -   Changed `aux._editingFile` hidden tag to `aux._editingBot`.
    -   Gave the player inventory an offset from the bottom of the window so that it is floating.
    -   Deselecting one of 2 bots in multiselection mode will return the the sheet to single selection mode.
    -   Removed the direct aux view for now.
    -   Added new feature in sheet where clicking on a bot's tag will select all bots with that tag.
    -   Added a code editor.
        -   Loads only on desktop/laptop.
        -   For the best experience, use with the full size sheet.
        -   Features:
            -   Syntax highlighting for action tags and formulas.
                -   Normal tags don't get syntax highlighting.
            -   Syntax checking.
            -   Autocomplete for tags.
                -   Triggered by typing `#` or by pressing `Ctrl+Space`.
            -   Autocomplete for formula/action API functions.
                -   Triggered by typing or by pressing `Ctrl+Space`.
            -   Find references to API functions across actions/formulas.
                -   Trigger by putting the cursor on the tag and press `Shift+F12`.
            -   Find references to tags across actions/formulas.
                -   Trigger by putting the cursor on the tag and press `Shift+F12`.
            -   Auto formatting
                -   Trigger by typing `Alt+Shift+F`.
            -   Find & Replace
                -   Open the find tool by pressing `Ctrl+F`.
                -   Go to replace mode by toggling the arrow on the left side of the find tool.
        -   Other notes
            -   It is not currently possible to remove formulas using the code editor. Instead, you have to use the small tag input in the table to completely remove formulas.
    -   Changed menu button text of: `Channel doesn't exist. Do you want to create it?` to `Channel doesn't exist. Click here to create it.` for better user direction.
-   Bug Fixes
    -   Resolved issue of the `getBot()` function not working in the search bar.
    -   Allow the use of a channelID made up entirely of numbers.
    -   Resolved issue of `setTag()` not working with multiple files when fed a false or null value to set.
    -   Deleting a bot when in multiselection mode will no longer close the sheet.
    -   The `onPointerExit()` function will now execute before an `onPointerEnter()` function when hovering over multiple bots.
    -   Fixed issue in the `RemoveTags()` function where providing a string with a `.` in its tag section failed to remove the correct tags.
    -   The tag `aux.context` can now be set to a value type of boolean or number.
    -   Increased the timeout time on the `Create Channel` toast message to give it more processing time so it works more consistently.
    -   Fixed inconsistency between actual action tag `onAnyDropInContext` and what was appearing in the tag dropdown `onDropAnyInContext` to read correctly, and other similar cases of this.
    -   Changed the tag `aux.context.inventory.height` to work in the context bot's tag list.

## V0.9.28

### Date: 08/16/2019

### Changes:

-   Improvements
    -   Added the `onPointerUp()` action tag to fire on button release.
-   Bug Fixes
    -   Resolved issue where creating a new tag on one bot, deselecting all bots and attempting to add that same tag to a different bot resulted in a warning.
    -   Resolved issue stopping VR from functioning on Occulus Quest.

## V0.9.27

### Date: 08/14/2019

### Changes:

-   Improvements
    -   Added the context to the `that` of the `onAnyBotClicked()` action tag.
    -   Added the context to the `that` of the `onKeyDown()` and `onKeyUp` action tags.
    -   Removed the trashcan area that appears when dragging a bot.
    -   Added the bot and context to the `that` of the `onPointer` action tags.
    -   Improved the functionality of `getBots()` and `getBot()` by adding the ability to search by multiple parameters.
        -   [Github Issue](https://github.com/casual-simulation/aux/issues/8)
        -   The following functions have been added:
            -   `byTag(tag, value)`: Filters for bots that have the given tag and value.
            -   `inContext(context)`: Filters for bots that are in the given context.
            -   `inStack(bot, context)`: Filters for bots that are in the same stack as the given bot in the given context.
            -   `atPosition(context, x, y)`: Filters for bots that are at the given position in the given context.
            -   `neighboring(bot, context, direction)`: Filters for bots that are neighboring the given bot in the given context in the given direction.
            -   `either(filter1, filter2)`: Filters for bots that match either of the given filters.
            -   `not(filter)`: Filters for bots that do not match the given filter.
        -   As a result, it is now possible to use `getBots()` like this:
            -   `getBots(byTag("abc", 123), byTag("name", "test"))`
            -   `getBots(not(inContext("hello")))`
            -   `getBots(inContext("hello"), not(inStack(this, "hello")))`
            -   `getBots(atPosition("test", 1, 2))`
            -   `getBots(either(byTag("abc", true), byTag("def", true)))`
        -   You can still use the old syntax like `getBot("name", "bob")`.
    -   Improved the server to update a tag indicating whether a user is active or not.
        -   The tag is `aux.user.active` and is on every player bot.
        -   The user frustums have been updated to use this value for detecting if a player is active or not.
    -   Removed the depreciated tags: `aux.context.surface.grid`, `aux.context.surface.defaultHeight`, `aux.input`, `aux.input.target`, and `aux.input.placeholder`.
    -   Made the text editor in sheet go all way to the bottom of the screen when the sheet is toggled to fullscreen mode.
    -   Removed the `event()` function from action scripts.
-   Bug Fixes
    -   Destroying a bot will no longer keep a mod of the bot in the selection.
    -   Modballs will no longer appear as the file rendered when searching for bots.
    -   Added the missing `onPointerDown()` tag to the tag dropdown list.
    -   Fixed an issue that would cause the browser to be refreshed while in the process of Forking an AUX.
    -   The `player.currentChannel()` function will now work in builder.
    -   Fixed actions to be able to support using comments at the end of scripts.
    -   When clicking off of a search for config it will no longer show a mod being selected briefly.

## V0.9.26

### Date: 08/09/2019

### Changes:

-   Improvements
    -   Changed the "Subscribe to Channel" text to "Add Channel" in AUXPlayer.
    -   Changed the "powered by CasualOS" tagline to "CasualOS ☑️".
    -   Added the ability to copy/paste bots directly onto surfaces.
    -   Control clicking a bot and attempting to drag it will now result in cloning the bot.
    -   Removed the outline bars on the player inventory.
    -   Dragging files in AUXPlayer now pulls the selected bot out of the stack.
    -   Updating the `aux.scale.z` or `{context}.z` values on bots now updates the other bots in the same stack.
    -   Improved the sheet to show the filter buttons for every tag namespace.
    -   Added the ability to undo destroying a bot from the sheet.
    -   Changed the "channel does not exist" message to include a better call to action.
    -   Zooming and rotation from a `player.tweenTo()` call can now be canceled by user input.
-   Bug Fixes
    -   The zoom value and orbital values of the `player.tweenTo()` function have been clamped to their set limits to avoid issues.
    -   The inconsistancy of zoom number input between perspective and orthographic cameras with the `tweenTo` function has been fixed.
    -   Fixed the create channel button to refresh the page so that the channel is properly loaded.

## V0.9.25

### Date: 08/08/2019

### Changes:

-   Bug Fixes
    -   Fixed a spelling error in the hamburger menu.
    -   Fixed an issue that would cause recursive formulas to lock-up the channel.

## V0.9.24

### Date: 08/08/2019

### Changes:

-   Improvements
    -   Changed `onPlayerContextEnter()` to `onPlayerEnterContext()`.
    -   Added `player.currentChannel()` for users to query the channel id in player.
-   Bug Fixes
    -   Dragging a mod should no longer show a change in the scale.
    -   Fixed an issue that would show the wrong username if logging in as a guest.
    -   Fixed the "Fork Channel" button to create the new channel.
    -   Changed the "Fork Channel" and "Clear Channel" buttons to only allow admins to run them.
    -   Fixed an issue that would cause the tag input boxes to not accept typing an `=` sign as the first character.
    -   Fixed the `Destroyed {bot ID}` messages to not show when the bot doesn't actually get destroyed.
    -   Getting the mod of a recently changed file will no longer be missing tags.
    -   Fixed isse with new tag input remaining open when verifying a tag vai the enter key.
    -   Fixed issue where `aux.stackable` being false stopped mods from being applied to the bot, mods can now be applied.

## V0.9.23

### Date: 08/06/2019

### Changes:

-   Improvements
    -   Changed `Clear Mod` to `Reset` in the sheet.
    -   Allow the clicking on a bot in the sheet in single selection mode to deselect the bot.
    -   Changed `onCombine()` action tag to `onCombine(#tag:"value")` and set the autofill to not auto add this tag to the sheet.
    -   Added the `aux.context.devices.visible` to allow the hiding of user bots in the player.
-   Bug Fixes
    -   Dragging a bot with no bot selected will no longer select a mod of the dragged bot.

## V0.9.22

### Date: 08/06/2019

### Changes:

-   Improvements
    -   Changed `{context}.index` to `{context}.sortOrder`.
    -   Added another variable to `onClick()` action tag to return a context.
    -   Added another variable to `onCombineEnter()` and `onCombineExit()` action tags to return a context.
    -   Added `onAnyPlayerContextEnter` to trigger on every bot when a player joins a context and changed `onPlayerContextEnter` to trigger on the player bot that joins a context.

## V0.9.21

### Date: 08/05/2019

### Changes:

-   Improvements
    -   Improved the `server.shell()` command to output a bot to the `aux.finishedTasks` channel with the results of the command.
    -   Added the ability to backup channels to Github using Gists.
        -   You can trigger a backup by running `server.backupToGithub(token)` as an admin from the admin channel.
        -   The `token` parameter should be replaced with a string containing a [personal access token](https://help.github.com/en/articles/creating-a-personal-access-token-for-the-command-line) from the account you want the backup to upload to.
        -   During upload a bot will be added to the `aux.runningTasks` context with a progress bar indicating the status of the operation.
        -   When the task is completed the bot will be moved to the `aux.finishedTasks` context and will contain tags indicating the result of the operation.
        -   After finishing the bot will contain a link to the uploaded data.
    -   Added the ability to backup channels as a zip file.
        -   Triggered by running `server.backupAsDownload()` as an admin from the admin channel.
        -   Similar to the Github backup but the zip file is downloaded to your device.
    -   `setTag` function will now accept an array of bots as it's first paramater.
    -   Removed the white circle background from the player's menu button.
    -   Changed `Fork/Upload/Download AUX` to `Fork/Upload/Download Channel`.
    -   Updated connection message.
    -   Allow the deselection of files by clicking on the bot in the sheet during multiselection.
    -   Greatly improved the performance of dragging stacks of bots in AUXPlayer.
    -   Added the `onCombineEnter()` and `onCombineExit()` action tags to fire on all bots being interacted with during a drag operation with combine action tags involved.
-   Bug Fixes
    -   Removed mouse pointer change on player inventory side bars.
    -   Made the multiselect button ui consistant colors.
    -   Made the multiselect button hide itself in multiselect mode.
    -   `aux.label` will now accept numbers as a tag value.
    -   Further restrict the add tag setup to stop unwanted warning popups.
    -   Fixed to let admin users be designers even if the designers list says otherwise.

## V0.9.20

### Date: 07/31/2019

### Changes:

-   Improvements
    -   Increased the Socket.io ping interval and timeout values to better support sending large causal trees.
    -   Updated `aux.inventory.height` to `aux.context.inventory.height`.
    -   Removed the raise and lower option in the context dropdwon menu.
    -   Changed player menu's `Add Channel` to `Subscribe to Channel`.
    -   Set mobile and desktop's default player inventory height to be consistent.
    -   Added a basic console that can be used to view logs from scripts and formulas.
        -   The console can be opened via the `player.openDevConsole()` script function.
    -   Changed the toggle size button's image.
    -   Moved multiselection button to the top right, added new icon for the button.
    -   Added bot image to top of sheet.
    -   Removed deslection button, the minus icon, from the sheets.
    -   Changed destroy bot button text to the trash can icon.
    -   Allow the user to drag bots from the bot image at the top of the sheet section.
-   Bug Fixes
    -   Improved centering of loading popup's `powered by CasualOS` text.
    -   Fixed an issue that would cause `player.currentContext()` to not update until after the `onPlayerContextEnter()` event was fired.
    -   Fixed some issues with the login flow for AUXPlayer.

## V0.9.19

### Date: 07/29/2019

### Changes:

-   Improvements
    -   Added the ability for shouts and whispers to return values.
        -   `shout()` returns a list of results from every bot that ran a script for the shout ordered by bot ID.
        -   `whisper()` returns a list of results from every bot that ran a script for the whisper ordered by the input bot array.
        -   To return a value from a shout/whisper handler, use `return` statements. For example, to return `10` from a shout you would simply write `return 10`.
    -   Changed the tag suggestion list to only show when there are tags that match the input.
    -   Changed the create surface popup's header text to read: `Create Context from Selection`.
    -   Added show surface checkbox to the create context popup.
    -   Removed the text on the sheet's bottom left add tag button.
    -   Added the phrase `powered by CasualOS` to bthe hamburger menu and loading popup.
    -   Removed `Unselect All` from the sheets.
-   Bug Fixes
    -   Fixed an issue that would let users load the admin channel because no file specified session limits for it.
    -   Fixed an issue that would cause formulas which contained indexer expressions to fail.
    -   Fixed the server to not overwrite broke Causal Trees.
    -   Stopped incorrect empty tag warning when attempting to add in a new tag.
    -   Fixed there not being a visible right bar on the player inventory.
    -   Fixed dependency tracking for formulas which get bots by ID. (like `getBots("id")`)

## V0.9.18

### Date: 07/25/2019

### Changes:

-   Bug Fixes
    -   Reverted a change that had the potential to corrupt a tree upon load.

## V0.9.17

### Date: 07/25/2019

### Changes:

-   Improvements
    -   Added the ability to execute remote events on the server.
        -   This lets us do all sorts of administrative tasks while keeping things secure.
        -   These events are sent via scripts.
        -   Depending on the action, it may only be possible to execute them in the correct channel. For example, executing admin tasks is only allowed in the admin channel to help prevent things like clickjacking.
        -   The following functions are supported:
            -   Admin channel only
                -   `server.grantRole(username, role)`: Grants the given role to the user account with the given username if the current player is an admin.
                -   `server.revokeRole(username, role)`: Revokes the given role from the user account with the given username if the current player is an admin.
                -   `server.shell(script)`: Runs the given shell script on the server if the current player is an admin.
    -   Improved the login system to dynamically update based on changes to the admin channel.
        -   This lets us do things like lock user accounts or tokens and have the system automatically handle it.
        -   It even supports formulas!
        -   The login system uses the following tags on bots in the admin channel:
            -   `aux.account.username`: This tag indicates that the bot is a "user account" bot for the given username.
            -   `aux.account.roles`: This tag indicates which roles an account should be granted.
            -   `aux.account.locked`: This tag indicates whether the account is locked and that logging in using it should not be allowed.
            -   `aux.token`: This tag indicates that the bot is a "token" which can be used to login to a user account.
            -   `aux.token.username`: This tag indicates the username of the user account that the token is for.
            -   `aux.token.locked`: This tag indicates whether the token is locked and therefore cannot be used to login to the account.
    -   Improved the login system to automatically give guests the `guest` role.
        -   This allows blocking guests via the `aux.blacklist.roles` tag on the channel config file.
    -   Improved the channel system to only allow loading a channel if it has been created via a bot in the admin channel.
        -   This lets admins control which channels are accessible.
        -   The admin channel is always accessible, but only to admins. This is a safety measure to prevent people from locking themselves out.
        -   To make a channel accessible, load the admin channel and create a bot with `aux.channel` set to the channel you want and `aux.channels` set to `true`.
        -   Alternatively, load the channel you want and click the `Create Channel` toast that pops up. (only works if you're an admin)
    -   Added the ability to view and control how many sessions are allowed.
        -   Allows setting a max sessions allowed value for channels and the entire server.
        -   Per-Channel settings go on the channel file in the admin channel.
            -   The `aux.channel.connectedSessions` tag indicates how many sessions are active for the channel.
            -   The `aux.channel.maxSessionsAllowed` tag specifies how many sessions are allowed for the channel. Admins are not affected by this setting. If this value is not set then there is no limit.
        -   Global settings go on the `config` file in the admin channel.
            -   The `aux.connectedSessions` tag indicates how many sessions are active for the server.
            -   The `aux.maxSessionsAllowed` tag specifies how many sessions are allowed for the entire server. Admins are not affected by this setting. If this value is not set then there is no limit.
    -   Added the ability to query the status information from the server.
        -   Requests to `/api/{channelId}/status` will return a JSON object containing the current number of active connections for the channel.
        -   Requests to `/api/status` will return a JSON object containing the current number of active connections for the server.
    -   Changed `aux.inventory.color` tag to `aux.context.inventory.color`, and allowed the editing of the invenroty color to be done in the context bot's tags.
    -   Added an `aux.context.inventory.visible` tag to toggle the player inventory on and off, it will default to visible.
    -   Reduced width of player inventory and added a left alligned line to it's left side.
    -   Gave the player inventory the ability to be set by a user set inventory context tag.
    -   Added a width maximum to the player inventory.
    -   Added in the `onAnyBotClicked()` function to fire an event when any bot in the scene has been clicked.
-   Bug Fixes
    -   The player's background context color can now be set via fomula.
    -   Fixed scripts to remove deleted files from queries like `getBots()` or `getBot()`.
    -   Fixed the login screen to hide the loading progress when the user needs to scan the token from their other device.
    -   Improved the JavaScript sandbox to prevent common infinite loops.
        -   Loops in JavaScript code now have an energy cost of 1 per iteration.
        -   By default, each formula/action has an energy of `100,000`.
        -   Shouts get their own energy value set at `100,000`. (for now - so it's still possible to get around the energy limit by shouting back and forth)
        -   Exceeding the energy limit causes the formula/action to be terminated so that the application doesn't get locked up.
    -   Corrected misspelled tag name in the tag dropdown list.
    -   Fixed positioning issue with setting `aux.label.anchor` via an interaction.

## V0.9.16

### Date: 07/22/2019

### Changes:

-   Improvements

    -   Added ability to use the enter key on the new tag dropdown to autofill the tag.
    -   The webpage's tab name will now display the channel's ID in designer and the Context name and ID in Player.

-   Bug Fixes
    -   Added another Wall3D optimization with a geometry disposal.
    -   Added a null check to stop an error when trying to drag specifically removed bots.
    -   A mod object will no longer change it's mesh scale while being dragged.
    -   Fixed an issue that would happen if a file was updated and deleted in the same script.

## V0.9.15

### Date: 07/18/2019

### Changes:

-   Improvements
    -   Selecting a tag from the tag suggestions list will now automatically add the tag on click.
    -   Added a plus sign to the `Make mod from selection` butotn's icon.
-   Bug Fixes
    -   Improved Wall3D performance, should no longer take up most memory allocation.
    -   Clicking on a bot will no longer have the mereg ball appear for a second in the file count.

## V0.9.14

### Date: 07/17/2019

### Changes:

-   Improvements
    -   Added a login system
        -   Users are first-come first-serve.
            -   Upon login your device will generate a token that is used to authenticate the device for that user account.
                -   Because this token is unique and secret you must use the new "Login with Another Device" feature in the side menu.
                -   This will show a QR code that can be scanned after trying to login with the same username.
            -   Users can be granted roles via their bot in the `admin` channel.
                -   These roles can be used to allow or deny access to channels.
                -   Users that have the `admin` role are allowed access to every channel. (and bypass the blacklist and whitelist)
        -   The server now decides if a user is able to load an aux.
            -   This means that the server checks `aux.blacklist` and `aux.whitelist` before sending the data.
            -   The following tags have been added to check whether a user is allowed access based on their roles.
                -   `aux.whitelist.roles`: Specifies the list of roles that users must have all of in order to access the channel.
                -   `aux.blacklist.roles`: Specifies the list of roles that users must not have any of in order to access the channel.
            -   By default, the `admin` channel is set to allow only users with the `admin` role.
    -   The login screen now remembers which users you have logged in with previously.
        -   Because tokens are saved on the device it is important to save users and only remove them if explicitly requested by the user.
    -   The `aux.line.style` tag's wall settting will now dynamically scale with bot height and bot stacking.
    -   The inventory viewport now no longer accepts panning input, it will now only zoom and rotate.
    -   Added in an `aux.line.style` tag that changes the design of the `aux.line.to` line.
    -   Added in a resize sheets button to set sheet's to full page width at all times.
    -   Added in an `aux.line.width` tag that changes the width of the `aux.line.to` but only the wall style for now.
    -   Resize the sheets button is now on the far left of the sheets buttons.
    -   Added a new `Make mod from selection` button to the sheet's buttons.
    -   Clicking off of the sheets will now always revert the selected item to an empty bot.
    -   Clicking the `enter` key on a selected tag will automatically open up the `new tag` input section.
    -   Clicking the `escape` key when the `new tag` input section is up will close the input section.
    -   The `new tag` input section will now be left alligned in the sheets.
    -   The tag section buttons will now appear below the bot content in the sheets.
    -   Moved the sheet's `Toggle Size` button to the right side of the sheet.
-   Bug Fixes
    -   Fixed `create()` to dissallow overriding `aux.creator` when a creator is specified.
    -   The center button will no longer effect the rotation in channel designer's viewport.
    -   'Enable AR' button no longer shows up in iOS Chrome which is currently unsupported.
    -   Fixed AR rendering for both AUX Designer and AUX Player.
    -   Fixed the login page to redirect to Channel Designer if the user refreshes the page while on the login screen.
    -   Fixed an issue that would cause `player.currentContext()` to be undefined if it was accessed inside `onConnected()`.
    -   Fixed the link to the `aux-debug` page in Channel Designer.
    -   Fixed an issue where formulas which had circular dependencies would cause other tags referencing the circular tag to not update.
    -   Fixed the parsing logic for filter tags to support curly quotes. (a.k.a. "Smart Quotes" that the iOS keyboard makes)
    -   Adding a new tag to a bot will now automatically focus the new tag whereas before it would not focus it.
    -   Fixed the file table to not interrupt the user's typing when tag value updates are processed.
-   Security Fixes
    -   Updated the `lodash` NPM package to `4.17.14` to mitigate [CVE-2018-16487](https://nvd.nist.gov/vuln/detail/CVE-2018-16487).

## V0.9.13

### Date: 07/10/2019

### Changes:

-   Improvements
    -   Reordered the context menu list to new specifications.
    -   Renamed several items in the context menu list: `Open Context` to `Go to Context` and `Select Context Bot` to `Edit Bot`.
-   Bug Fixes
    -   The `aux.context.locked` will now be properly initially set via the create context popup's tick box.

## V0.9.12

### Date: 07/09/2019

### Changes:

-   Improvements
    -   Added a rotation option to `player.tweenTo`, users can now define an `x` and `y` rotation to define which way the camera views the bot.
    -   New context popup opens with`aux.context.locked` set to false and the text has been change to `Lock Context`.
    -   Changed `aux.mod.tags` to `aux.mod.mergeTags`.
    -   Renamed `aux.movable="mod"` to `aux.movable="cloneMod"`.
    -   `isDiff` function no longer checks for `aux.mod.mergeTags` when determining weather a bot is a diff or not.
    -   Added the `aux.listening` tag to disable, a bot will accept shouts or whispers if this tage is set to true but ignore them it `aux.listening` is set to false.
    -   Removed the `context_` prefix of the default generated name of new contexts.
-   Bug Fixes
    -   The cube that appears on empty bot will now be properly sized.
    -   The center inventory button will now appear when intended.
    -   Fixed typo on the `Requesting site ID` text.
    -   First entered letter on a new bot's label not appearing had been resolved.
    -   The function `onCombine` should not trigger when dragging on a stack of bots but a warning message explaining this has been added it this is attempted.
    -   Dragging the inventory top to change its size will no longer cause the Google Chrome mobile app to refresh the page.
    -   Added in a tween override when user attempts input during a tween that will stop the tween immediately.

## V0.9.11

### Date: 07/01/2019

### Changes:

-   Improvements
    -   Added two new functions that can be used to open URLs.
        -   `player.goToURL(url)`: Redirects the user to the given URL in the same tab/window.
        -   `player.openURL(url)`: Opens the given URL in a new tab/window.
-   Bug Fixes
    -   Fix actions that edit files which get destroyed to not error and cause the rest of the action to fail.

## V0.9.10

### Date: 06/29/2019

### Changes:

-   Bug Fixes
    -   Make the sandboxed iframe fix check if the OS is iOS in addition to checking for Safari. This detects Chrome iOS and therefore applies the workaround.

## V0.9.9

### Date: 06/28/2019

### Changes:

-   Bug Fixes
    -   Make our minifier output ASCII so that Safari can load the web worker from a blob. (which apparently requires ASCII)

## V0.9.8

### Date: 06/28/2019

### Changes:

-   Improvements
    -   Can now click on and drag multiple files at a time, one for each VR controller.
-   Bug Fixes
    -   Fixed loading on Firefox browsers.
        -   Added special case for Firefox browsers to ignore the use of browser crypto since it seems to cause errors despite it being supported.
    -   Always render VR controllers, even if they are not in view of the camera.
        -   This makes sure that you can still see controller pointer lines and cursors even if you are holding the controller out of view.
    -   Fixed loading on Safari by allowing the sandboxed iframe to do more than it should be able to.
        -   Related Bug: https://bugs.webkit.org/show_bug.cgi?id=170075

## V0.9.7

### Date: 06/28/2019

### Changes:

-   Bug Fixes
    -   Inventory camera updates properly again in AUXPlayer.
    -   Added some basic regex URL validation to `aux.iframe` tag.

## V0.9.6

### Date: 06/28/2019

### Changes:

-   **Breaking Changes**
    -   Removed `@` and `#` expressions.
        -   This means that `@id` and `#id` will no longer work.
        -   Instead, use `getBots("#id")` and `getBotTagValues("#id")`.
-   Improvements
    -   The inventory now begins with a top down view.
    -   The center viewport button will now set the rotation to be top down.
    -   Inventory now begins with an increased zoom value.
    -   Manually control when we submit the frame to the VRDisplay
        -   This allows us to be able to do multiple rendering passes on the WebGL canvas and have them all appear in VR correctly.
        -   Before this fix, any elements that were rendered onto the WebGL canvas after the first pass were absent from VR. This was because the `THREE.WebGLRenderer` prematurely submitted the frame to the `VRDisplay`. This was a problem because it appears that the WebVR API ignores subsequent calls to the `VRDisplay.submitFrame` function until the current frame has passed.
    -   Added the `hasTag` function to allow users to check if the file has a specific tag on it.
    -   Moved formula calculations to a background thread.
        -   This helps get a more consistent framerate by running formulas in the background while the scene is rendering.
        -   As a result, the `window` global variable will not be available formulas.
            -   This means formulas like `window.alert()` or `window.location` or `window.navigator.vibrate()` will not work anymore.
            -   This also means that channels are more secure since you should no longer be able to write a formula that directly modifies bots in another channel. (no crossing the streams)
        -   The new system works by tracking dependencies between formulas.
            -   It looks for calls to `getTag()`, `getBot()`, `getBots()` and `getBotTagValues()` to track dependencies.
            -   It is fairly limited and does not yet support using variables for tag names. So `getTag(this, myVar)` won't work. But `getTag(this, "#tag")` will work.
            -   There are probably bugs.
        -   Additional improvements include showing the error message produced from a formula.
            -   If the formula throws an error then it will show up instead of the formula text.
            -   The UI has not been updated so you cannot scroll to read the full error message.
    -   Improved line performance.
    -   Improved label positioning to be more consistent.
    -   Improved users to share inventories, menus, and simulations when they are logged in with the same username.
    -   Old inactive users will now be deleted automatically to keep the data model clear of unused users.
        -   This only affects bots that have the `aux._user` tag set.
    -   Improved our usage of Vue.js to prevent it from crawling the entire game tree to setup property listeners.
        -   This reduces rendering overhead significantly.
    -   Changed the size of the inventory's dragging bar.
-   Bug Fixes
    -   Fixed rendering warning that was caused by `aux.line.to` if the line was too short.
    -   The context will now no longer allow for bot placement if it is not being visualized.
    -   The bot's label should now always appear on page reload.
    -   The bot sheet should now no longer have an incorrect layout upon adding a new bot.
    -   The config ID in sheets will now read as `config` and not `confi`.
    -   Switching contexts in AUXPlayer will now add the old context to the browser history so you can use the back and forward buttons to go back and forth.

## V0.9.5

### Date: 6/19/2019

### Changes:

-   Improvements
    -   `onGridClick()` is now supported in VR.
    -   Changed `mergeBall` tag to `mod`.
    -   Changed `tags` staring tag to `mod`.
    -   Changed `Clear Tags` to `Clear Mod`.
    -   Stop users from adding a blank or only whitespace tag.
    -   Changed `tags.remove()` back to `removeTags()`.
-   Bug Fixes
    -   All camera tweens will now snap to their final (and literal) target destination at the end of the tween.
    -   Bots will get destroyed when dragged over the trashcan in AUX Builder even if it is still on a context surface.
    -   `aux.context.rotation` tags are now being used in AUX Builder to apply rotation to contexts.
    -   Tags starting with `_user` and all other appropriate hidden tags will now correctly sort into the hidden tags section in sheets.
    -   Clearing an empty mod with an added tag on it now clears the added tag.
    -   `aux.label.size.mode` set to `auto` now sizes properly with the orthographic camera.
    -   The inventory in player will now no longer reset it's scale upon resizing the inventory.

## V0.9.4

### Date: 06/18/2019

### Changes:

-   Improvements
    -   Label rendering is now longer overdrawn on the main scene.
        -   This fixes issues with rendering labels in VR.
-   Bug Fixes
    -   Labels are now rendered in both the left and right eye in VR.
    -   Fixed flickering labels due to z-fighting with the geometry it was anchored to

## V0.9.3

### Date: 06/18/2019

### Changes:

-   Improvements
    -   Changed labels to read "Bot" instead of "File".

## V0.9.2

### Date: 06/18/2019

### Changes:

-   **Breaking Changes**
    -   We changed how tags are used in formulas. Now, instead of using the dot (`.`) operator to access a tag in a file, you must use the new `getTag(file, tag)` and `setTag(file, tag)` functions.
        -   For example, instead of:
            -   `this.aux.color = "red"`
        -   You would use:
            -   `setTag(this, "#aux.color", "red")`
        -   Likewise for getting tags:
            -   `alert(this.aux.color)`
        -   You should now use:
            -   `alert(getTag(this, "#aux.color"))`
-   Improvements
    -   Added several functions indended to replace the @ and # expression syntax.
        -   `getBot(tag, value)`, Gets the first file with the given tag and value.
        -   `getBots(tag, value (optional))`, Gets all files with the given tag and optional value. This replaces the `@tag(value)` syntax.
        -   `getBotTagValues(tag)`, Gets all the values of the given tag. This replaces the `#tag` syntax.
        -   `getTag(file, tag)`, Gets the value stored in the given tag from the given file. This replaces using dots (`.`) to access tags.
        -   `setTag(file, tag, value)` Sets the value stored in the given tag in the given file. This replaces using dots (`.`) to set tag values.
    -   Renamed several functions to use the "bots" terminology instead of "files".
        -   `getFilesInContext() -> getBotsInContext()`
        -   `getFilesInStack() -> getBotsInStack()`
        -   `getNeighboringFiles() -> getNeighboringBots()`
        -   `player.getFile() -> player.getBot()`

## V0.9.1

### Date: 06/13/2019

### Changes:

-   Improvements
    -   VR mode is reimplemented.
        -   On a VR device, you can enter VR mode by clicking on `Enter VR` in the menu.
        -   VR controllers can be used to click on files as well as drag them around in both AUX Player and AUX Builder.
        -   `onPointerEnter()` and `onPointerExit()` work for VR controllers in AUX Player.
    -   AR mode is back to its previous working state (along with inventory!)
    -   Changed the function tag `player.isBuilder()` to `player.isDesigner()`.
    -   Clicking on the same file as the selected file will now open the sheet if it has been closed.
    -   Added a `Select Context File` seciton in the workspace dropdown. This will select the file responsible for the workspace and open up it's sheet.
    -   Added ability to drag to change the height of the inventory viewport in the player.
    -   Added a new `aux.inventory.height` tag that when applied to the config file will set a default height of the player's inventory.
-   Bug Fixes
    -   Clicking on the same file as the selected file will no longer deselect the file in single selection mode.
    -   Fixed accidental double render when running in AUX Builder.

## V0.8.11

### Date: 06/07/2019

### Changes:

-   Improvements
    -   Removed unused top grid spaces of empty an empty file.
    -   The tag autocomplete is now in alphabetical order.
    -   The id tag value is now centered in the sheets.
    -   The `Clear Diff` section of the sheets has been renamed `Clear Tags`.
    -   The tooltip for the surface button has been changed from `create surface from selection` to `create surface` in mergeBall mode.
-   Bug Fixes
    -   Changed the resulting `diff-` id of file to `merge` when adding tag to empty file.
    -   Changed header of the create worspace popup from `Create Surface from Selection` to `Create Surface` when opened on a merge file.

## V0.8.10

### Date: 06/07/2019

### Changes:

-   Improvements
    -   Change `diff` key word to `merge` or `mergeBall`.
        -   EX: The tag function `aux.diff` has been changed to `aux.mergeBall` and `aux.diffTags` has been changed to `aux.mergeBall.tags` and the `diff` id tag value has been changed to `merge`.

## V0.8.9

### Date: 06/06/2019

### Changes:

-   Improvements
    -   Changed `diff.save` and `diff.load` to `diff.export` and `diff.import` respectfully.
    -   Changed function `saveDiff` to automatically include the `loadDiff` function within it to clean up the resulting output.
    -   `diff.save` will now return a cleaner JSON than it was before.
-   Bug Fixes
    -   Duplicate tags will now not show up in a closed tag section's tag count.
    -   Stopped additon of extra whitespace on left side of screen when multi selecting too many files.

## V0.8.8

### Date: 06/05/2019

### Changes:

-   Improvements
    -   Improved how diffs are created from files so that they don't contain any tags which are for contexts.
        -   This means that moving a file will only give you a diff of tags that are not related to a context.
        -   Examples are `aux.color`, `aux.label`, etc.
        -   As a result, applying the diff to a file won't cause it to be moved.
    -   The hidden tag section has been changed from `aux._` to `hidden`.
    -   The action and hidden tag sections will now appear when only one tag meets the criteria for the section.
    -   The add tag auto complete will now check for a match of the start if the string and not a substring.
    -   The add tag autocomplete will hide the `aux._` tags until `aux._` is input.
    -   When clicking the background in multi-file selection mode, it will deselect the files and keep a diff of the last selected.
    -   Improved file diffs to keep the existing diff selected after merging it into a file.
    -   Added tag `aux.inventory.color` to global file that allows the user to set the inventory background color in player.
-   Bug Fixes
    -   Fixed an issue that would cause file diffs to apply their context positions to other files.
    -   Clicking the `minus` button of the final file in sheets will now switch to diff without the `minus` or `unselect all` buttons that don't do anything.

## V0.8.7

### Date: 06/05/2019

### Changes:

-   Improvements
    -   Added the ability to show hidden tags by toglging hidden tag section instead of the hidden tags button which has been removed.
    -   Edited hexagon button to be filled and have a larger plus icon to improve uniformity.
-   Bug Fixes
    -   Tag `#` section will no longer remain if there are no tags fitting the criteria.

## V0.8.6

### Date: 06/05/2019

### Changes:

-   Improvements
    -   Added the ability to automatically convert curly quotes (`U+2018`, `U+2019`, `U+201C`, `U+201D`) into normal quotes (`U+0008`, `U+0003`).
-   Bug Fixes
    -   Fixed an issue where tag diffs would appear like normal files.
    -   Fixed an issue that prevented users from moving the camera when tapping/clicking on a worksurface.

## V0.8.5

### Date: 06/04/2019

### Changes:

-   Bug Fixes
    -   Fixed an issue that caused diffs to not be draggable from the mini file in the upper right hand corner of the screen.
    -   Fixed some conflicts between the default panel opening logic and the new dragging logic on mobile.
    -   Fixed an issue that prevented users from dragging file IDs out from the file panel on mobile.

## V0.8.4

### Date: 06/04/2019

### Changes:

-   Improvements
    -   Made AUX Builder remove any context-related tags when cloning/duplicating a file.
        -   This prevents diff files from magically appearing in other contexts when dragging them.
        -   It is accomplished by deleting any tag that is hidden (starts with an underscore) or is related to a context made by an `aux.context` tag in another file.
    -   Added `diff.save()` and `diff.load()` AUX Script functions.
        -   `diff.save(diffToSave)`: Takes the given diff and returns JSON that can be stored in a tag.
        -   `diff.load(diffToLoad)`: Renamed from `diff.create()`, `diff.load()` is now able to take some JSON and returns a diff that can be applied to a file using `applyDiff()`.
    -   Numbers in tags can now start with a decimal instead of having to start with a digit.
        -   For example, `.0123` is now allowed and equals `0.0123`.
    -   Added the ability to customize user colors via the following tags:
        -   `aux.color`: Setting this tag on a user's file will cause that user to be the given color.
        -   `aux.scene.user.player.color`: Setting this tag on the globals file will cause all users in AUX Player to appear as the given color.
        -   `aux.scene.user.builder.color`: Setting this tag on the globals file will cause all users in AUX Builder to appear with the given color.
    -   Made AUX Player users default to a yellow color instead of blue.
    -   Renamed the `globals` file to `config`.
    -   Renamed the following tags/actions:
        -   `aux.context.surface.{x,y,z}` -> `aux.context.{x,y,z}`
        -   `aux.context.surface.rotation.{x,y,z}` -> `aux.context.rotation.{x,y,z}`
        -   `aux._creator` -> `aux.creator`
        -   `aux.builders` -> `aux.designers`
        -   `onSave()` -> `onSaveInput()`
        -   `onClose()` -> `onCloseInput()`
    -   Changed the `"Switch to Player"` button text to be `"Open Context in New Tab"`.
    -   Changed the title of AUX Builder to `"Channel Designer"`.
    -   Improved the file table to automatically focus the first input for newly added tags.
    -   Added an `onDiff()` event that is triggered on the file that a diff was applied to.
        -   The `that` parameter is an object with the following properties:
            -   `diffs`: The array of diffs that were applied to the file.
-   Bug Fixes
    -   Fixed the color picker input to not error when the edited tag doesn't have a value.
    -   Fixed the color picker basic input subtype to have the correct width so that the colors line up properly.
    -   Fixed an issue with showing an input box during the `onSaveInput()` or `onCloseInput()` callback from another input.
    -   Added in ability to drag file or diff out of file selection dropdown button.
    -   The sheet section will now hide itself when dragging a file from it and reopen itself when the drag is completed.
    -   Changed `Create Workspace` button tooltip to `Create Surface from Selection`.
    -   Removed the `Destroy File` and `Clear Diff` buttons from an empty diff sheet.
    -   Removed the `Destroy File` and replaced it with the `Clear Diff` button on a non-empty diff sheet.
    -   Fixed `player.tweenTo()` from affecting the inventory camera if the target file doesnt exist in it.

## V0.8.3

### Date: 06/03/2019

### Changes:

-   Improvements
    -   Replaced `aux.context.surface` with `aux.context.visualize`
        -   This allows specifying how a context should be visualized in AUX Builder.
        -   The previous option only allowed specifying whether a context is visualized, not how.
        -   There are currently 3 possible options:
            -   `false`: Means that the context will not be visible in AUX Builder. (default)
            -   `true`: Means that the context will be visible in AUX Builder but won't have a surface.
            -   `surface`: Means that the context will be visible with a surface in AUX Builder.

## V0.8.2

### Date: 05/31/2019

### Changes:

-   Improvements
    -   Added `onGridClick()`
        -   Triggered when the user clicks on an empty grid space in AUX Player.
        -   Runs on every simulaiton.
        -   The `that` parameter is an object with the following properties:
            -   `context`: The context that the click happened inside of. If the click occurred in the main viewport then this will equal `player.currentContext()`. If the click happened inside the inventory then it will equal `player.getInventoryContext()`.
            -   `position`: The grid position that was clicked. Contains `x` and `y` properties.
    -   Added the `aux.builders` tag which allows setting a whitelist for AUX Builder.
        -   `aux.whitelist` and `aux.blacklist` still exist and can be used to whitelist/blacklist users across both AUX Builder and AUX Player.
        -   If `aux.builders` is present then only users in the builder list can access AUX Builder.
        -   If `aux.builders` is not present then AUX Builder falls back to checking the whitelist and blacklist.
    -   Added support for `aux.movable=diff`.
        -   This mode acts like `clone` but the cloned file is a diff.
        -   You can control the tags that are applied from the diff by setting the `aux.movable.diffTags` tag.
    -   Added `player.isBuilder()` function for AUX Script.
        -   Determines if the current player is able to load AUX Builder without being denied. For all intents and purposes, this means that their name is in the `aux.builders` list or that there is no `aux.builders` list in the globals file.
    -   Added `player.showInputForTag(file, tag, options)` function for AUX Script.
        -   Shows an input dialog for the given file and tag using the given options.
        -   Options are not required, but when specified the following values can be used:
            -   `type`: The type of input dialog to show.
                -   Supported options are `text` and `color`.
                -   If not specified it will default to `text`.
            -   `subtype`: The specific version of the input type to use.
                -   Supported options are `basic`, `advanced`, and `swatch` for the `color` type.
                -   If not specified it will default to `basic`.
            -   `title`: The text that will be shown as the title of the input box.
            -   `foregroundColor`: The color of the text in the input box.
            -   `backgroundColor`: The color of the background of the input box.
            -   `placeholder`: The placeholder text to use for the input box value.
    -   Added autofill feature to the add tag input box for improved tag adding.
    -   Center camera button is only shown when at a specified distance from the world center.
    -   Placed camera type toggle back inside the menu for both AUX Builder and AUX Player.
    -   Changed hexagon image to include a plus sign to make is match with other 'add item' buttons.
    -   Added ability to remove files from a search, will convert any remaining files into a multiselected format.
    -   Removed bottom left diff brush from builder. Diffs need to be dragged from their file ID in the sheets menu now.
    -   Changed the default placholder in the search bar from `search`, `[empty]`, and `[diff-]` to just be `search / run`.
    -   Edited the `RemoveTags()` function to allow it to use Regular Expressions to search for the tag sections to remove.

## V0.8.1

### Date: 05/29/2019

### Changes:

-   Improvements

    -   Added in the `RemoveTags(files, tagSection)` function to remove any tag on the given files that fall into the specified tag section. So triggering a `RemoveTags(this, "position")` will remove all tags such as `position.x` and `position.random.words` on this file.
    -   Added the `aux.destroyable` tag that prevents files from being destroyed when set to `false`.
    -   Made the globals file not destroyable by default.
    -   Reimplemented ability to click File ID in the sheet to focus the camera on it.
    -   Added the `aux.editable` tag that can be used to prevent editing a file in the file sheet.
    -   Added events for `onKeyDown()` and `onKeyUp()`.
        -   These are triggered whenever a key is pressed or released.
        -   The `that` parameter is an object containing the following fields:
            -   `keys` The list of keys that were pressed/released at the same time.
        -   See https://developer.mozilla.org/en-US/docs/Web/API/KeyboardEvent/key/Key_Values for a list of possible key values.
    -   Added new formula functions:
        -   `getFilesInStack(file, context)` gets the list of files that are in the same position as the given file.
        -   `getNeighboringFiles(file, context, direction)` gets the list of files that are next to the given file in the given direction.
            -   Possible directions: `left`, `right`, `front`, `back`.
            -   If a direction is not specified, then the function returns an object containing every possible direction and the corresponding list of files.
        -   `player.importAUX(url)` loads an .aux file from the given URL and imports it into the current channel.
    -   Improved the `whisper()` function to support giving it an array of files to whisper to.
    -   Set an empty diff file as the selected file if no other files are selected, this will allow new files to be dragged out drom this diff's id as a new file.
        -   Selection count is set to 0 in this instance as not files are meant to be shown as selected.
    -   Added a "Create Worksurface" button to the file sheet.
        -   This will create a new worksurface and place all the selected files on it.
        -   The worksurface will use the given context name and can be locked from access in AUX Player.
        -   The new worksurface file will automatically be selected.
        -   The system will find an empty spot to place the new worksurface.
    -   Added camera center and camera type buttons to lower right corner of AUX Builder and AUX Player.
        -   Inventory in AUX Player also has a camera center button.
        -   Camera center will tween the camera back to looking at the world origin (0,0,0).
        -   Camera type will toggle between perspective and orthographic cameras. The toggle button that used to do this has been removed from the main menus.

-   Bug Fixes
    -   Fixed `tweenTo` function not working after changing the camera type.
    -   Fixed the file sheet to not have a double scroll bar when the tags list becomes longer than the max height of the sheet.
    -   Fixed an issue that would add a file to the "null" context when dragging it out by it's ID.

## V0.8.0

### Date: 05/25/2019

### Changes:

-   Improvements
    -   Replaced 2D slot-based inventory with a full 3D inventory context view on the lower portion of the screen.
        -   You can drag files seamlessly in and out of the inventory and current player context.
        -   Inventory has seperate camera control from the player context.
        -   Inventory is now unlimited in capacity as it is just another 3d context to place files in and take with you.
    -   Added a tag section check for multiple action tags, will now compress them into the `actions()` section.
    -   Add a docker-compose file for arm32 devices.
    -   Add the ability to execute a formula and get file events out of it.
    -   Add a play button to the search bar that executes the script.
-   Bug Fixes
    -   Fixed ability to click on files with `aux.shape` set to `sprite`.
    -   Hide the context menu on mobile when clicking the background with it open.
    -   Refactored progress bars to be more performant.
    -   Progress bars no longer interfere with input.
    -   Allow queries to return values that are not null or empty strings.
    -   Remove context menu on mobile when clicking on background.
    -   Make users that are in AUX Player appear blue.

## V0.7.8

### Date: 05/23/2019

### Changes:

-   Bug Fixes
    -   Made adding a tag put the new tag in the correct position in the sheet so it doesn't jump when you edit it.
    -   Fixed the ability to see other players.

## V0.7.7

### Date: 05/23/2019

### Changes:

-   Improvements
    -   The show hidden tag button and new tag button have swapped places.
    -   The sheets section will automatically appear when the search bar is changed.
    -   New create new file button art has been implemented.
    -   Several tags have changed:
        -   `aux.context.movable` -> `aux.context.surface.movable`
        -   `aux.context.x` -> `aux.context.surface.x`
        -   `aux.context.y` -> `aux.context.surface.y`
        -   `aux.context.z` -> `aux.context.surface.z`
        -   `aux.context.grid` -> `aux.context.surface.grid`
        -   `aux.context.scale` -> `aux.context.surface.scale`
        -   `aux.context.minimized` -> `aux.context.surface.minimized`
    -   Added `aux.context.surface` as a way to determine if a surface should show up in AUX Builder.
        -   Defaults to `false`.
    -   Changed how contexts are configured:
        -   You can now configure a context by setting `aux.context` to the context.
        -   Previously, this was done by creating a special tag `{context}.config`.
    -   Added `aux.context.locked` as a way to determine if a context should be able to be loaded in AUX Player.
        -   Defaults to `true` for contexts that do not have a file that sets `aux.context` for it.
        -   Defaults to `false` for contexts that have a file that sets `aux.context` for it and do not have a `aux.context.locked` tag.
    -   Changed how the globals file is created:
        -   It no longer has a label.
        -   It is now movable by default. (but you have to put it in a context first)
        -   It now defines the "global" context instead of a random context.
        -   It is not in the "global" context by default. (so there's just a surface with no files)
-   Bug Fixes
    -   The tags in sheets will now be sorted aplhabetically on show/hide tag sections.

## V0.7.6

### Date: 05/21/2019

### Changes:

-   Improvements
    -   Tag compression now happens when there are at least 2 similar starting sections.
    -   Tag sections now begin with or are replaced by `#`.
    -   Tag sections now truncate if they are over 16 characters.
    -   Tag sections now begin all turned on when opening the sheets.
    -   Tag sections now account for hidden tags and only show a tag section button if the amount of visible hidden tags is greater than 2.
    -   Made the channel ID parsing logic follow the same rules we use for the URLs.
    -   Added a toast message that will be shown whenever a file is deleted via the file table or the trash can.
-   Bug Fixes
    -   Fixed the `isBuilder` and `isPlayer` helper variables.

## V0.7.5

### Date: 05/21/2019

### Changes:

-   Improvements
    -   Tag compression to the table for tags with 3 or more similar starting sections(The series of characters before the first period in the tag).
    -   Made switching contexts in AUX Player via `player.goToContext()` fast by not triggering a page reload.
    -   Forced each channel in AUX Player to display the same context as the primary context.
    -   Added in ability to drag a block out of the sheet's ID value.
    -   Added the `diff.create(file, ...tags)` function.
        -   This creates a diff that takes the specified tags from the given file.
        -   Tags can be strings or regex.
        -   The result can be used in `applyDiff()` or in `create()`.
        -   Example:
            -   `diff.create(this, /aux\..+/, 'fun')`
            -   Creates a new diff that copies all the `aux.*` and `fun` tags.
    -   Added the `player.currentContext()` function.
        -   This returns the context that is currently loaded into AUX Player.
    -   Added the `onPlayerContextEnter()` event.
        -   This is triggered whenever AUX Player loads or changes a context.
        -   The `that` variable is an object containing the following properties:
            -   `context` - the context that was loaded.
    -   Added convenience functions for accessing the first and last elements on an array.
        -   `array.first()` will get the first element.
        -   `array.last()` will get the last element.
-   Changes
    -   Changed the @ and # formula expressions to always return a list of values.
        -   The values will always be sorted by the ID of the file that it came from.
            -   For @ expressions this means that the files will be sorted by ID.
            -   For # expressions this means that the values will be sorted by which file they came from.
        -   Because of this change, users should now use the `.first()` function to get the first file returned from a query.
-   Bug Fixes
    -   Fixed the wording when adding and removing channels.

## V0.7.4

### Date: 05/20/2019

### Changes:

-   Improvements
    -   Added the `NODE_PORT` environment variable to determine which port to use for HTTP in production.
-   Bug Fixes
    -   Fixed SocketManager to build the connection url correctly.

## V0.7.3

### Date: 05/20/2019

### Changes:

-   Bug Fixes
    -   Updated sharp to v0.22.1

## V0.7.2

### Date: 05/20/2019

### Changes:

-   Bug Fixes
    -   Fixed an issue where the server would return the wrong HTML page for AUX Player.

## V0.7.1

### Date: 05/20/2019

### Changes:

-   Bug Fixes
    -   Fixed an issue with running AUX on a .local domain that required HTTPs.

## V0.7.0

### Date: 05/20/2019

### Changes:

-   Improvements
    -   Search bar will now always remain across the top of builder.
    -   Made the `aux.context.grid` tag not use objects for hex heights.
    -   Made `auxplayer.com/channel` load AUX Builder and `auxplayer.com/channel/context` load AUX Player.
    -   Added `onConnected()` and `onDisconnected()` events to notify scripts when the user becomes connected for disconnected from the server.
    -   Added `player.isConnected()` to help formulas easily determine if the player is currently connected.
        -   Works by checking the `aux.connected` tag on the user's file.
-   Bug Fixes
    -   Allow for the expansion and shrinking of hexes after they have been raised or lowered.
    -   Clicking on the diff bursh in builder will now make the sheets appear correctly.
    -   Selecting the file ID in builder will now no longer change the zoom that sent the camera too far away.
    -   Upon shrinking the hex grid, hexes will now remain if a file is on top of it.
    -   Clicking on a non centeral hex did not show correct raise and lower options, now it does.
    -   Fixed an issue that would cause a formula to error if evaluating an array which referenced a non-existant tag.
        -   In the test scenario, this made it appear as if some blocks were able to be moved through and other blocks were not.
        -   In reality, the filter was breaking before it was able to evaluate the correct block.
        -   This is why re-creating a file sometimes worked - because the new file might have a lower file ID which would cause it to be evaluated before the broken file was checked.
    -   Fixed an issue that would cause the formula recursion counter to trigger in non-recursive scenarios.

## V0.6.5

### Date: 05/10/2019

-   Improvements
    -   Added `aux.iframe` tag that allows you to embed HTML pages inside an AUX.
        -   Related iframe tags:
            -   `aux.iframe`: URL of the page to embed
            -   `aux.iframe.x`: X local position
            -   `aux.iframe.y`: Y local position
            -   `aux.iframe.z`: Z local position
            -   `aux.iframe.size.x`: Width of the iframe plane geometry
            -   `aux.iframe.size.y`: Height of the iframe plane geometry
            -   `aux.iframe.rotation.x`: X local rotation
            -   `aux.iframe.rotation.y`: Y local rotation
            -   `aux.iframe.rotation.z`: Z local rotation
            -   `aux.iframe.element.width`: The pixel width of the iframe DOM element
            -   `aux.iframe.scale`: The uniform scale of the iframe plane geometry

## V0.6.4

### Date: 05/09/2019

### Changes:

-   Changes
    -   Made cloned files **not** use the creation hierarchy so that deleting the original file causes all child files to be deleted.
-   Bug Fixes
    -   Fixed the "Destroy file" button in the file sheet to allow destroying files while searching.

## V0.6.3

### Date: 05/09/2019

### Changes:

-   Improvements
    -   Made cloned files use the creation hierarchy so that deleting the original file causes all child files to be deleted.
-   Bug Fixes
    -   Fixed an issue that caused clonable files to not be cloned in AUX Player.

## V0.6.2

### Date: 05/09/2019

### Changes:

-   Improvements
    -   Allow users to determine which side of the file they have clicked on by using `that.face` variable on an `onClick` tag.
    -   Removed `aux.pickupable` and replaced it with special values for `aux.movable`.
        -   Setting `aux.movable` to `true` means it can be moved anywhere.
        -   Setting `aux.movable` to `false` means it cannot be moved.
        -   Setting `aux.movable` to `clone` means that dragging it will create a clone that can be placed anywhere.
        -   Setting `aux.movable` to `pickup` means it can be moved into any other context but not moved within the context it is currently in (only applies to AUX Player).
        -   Setting `aux.movable` to `drag` means it can be moved anywhere within the context it is currently in but not moved to another context. (only applies to AUX Player).
    -   Added the ability to destroy files from the file sheet.
    -   Added the ability to display a QR Code from formula actions.
        -   Use `showQRCode(data)` and `hideQRCode()` from formula actions.
    -   Added the ability to create a new empty file from the file sheet.
        -   Doing so will automatically select the new file and kick the user into multi-select mode.
    -   Added the ability to whitelist or blacklist users by using `aux.whitelist` and `aux.blacklist`.
        -   For example, setting `aux.whitelist` to `Kal` will ensure that only users named `Kal` can access the session.
        -   Similarly, setting `aux.blacklist` to `Kal` will ensure that users named `Kal` cannot access the session.
        -   In the case of a name being listed in both, the whitelist wins.
-   Bug Fixes
    -   Fixed an issue where long tapping on a file would register as a click on mobile.
    -   Dragging a minimized workspace will no longer change its z value for depth, only its x and y.

## V0.6.1

### Date: 05/07/2019

### Changes:

-   Bug Fixes
    -   Fixed the Copy/Paste shortcuts to make `Cmd+C` and `Cmd+V` work on Mac.

## V0.6.0

### Date: 05/07/2019

### Changes:

-   Improvements

    -   Added an `aux.progressBar` tag that generates a progressbar above the file, this tag can be set to any value form 0 to 1.
        -   This new tag also has additionally: `aux.progressBar.color` and `aux.progressBar.backgroundColor` to color the progressbar's components.
        -   This tag also has: `aux.progressBar.anchor` to set the facing direction of the progress bar relative to the file.
    -   Added `aux.pickupable` to control whether files can be placed into the inventory in the player or not, will be true (able to be put in inventory) by default.
        -   If `aux.pickupable` is true but `aux.movable` is false, the file can still be dragged into the inventory without moving the file position. It can also be dragged out of the inventory by setting the file position only until is is placed, then not allowing position changes again as `aux.movable` is still false.
    -   Added the ability to load additional channels into an AUX Player channel.
        -   Channels can be loaded from any reachable instance of AUX Server. (auxplayer.com, a boobox, etc.)
        -   To add a channel to your AUX Player, simply open the hamburger menu and click "Add Channel".
            -   Enter in the ID of the channel you want to load.
            -   There are several options:
                -   A URL (`https://auxplayer.com/channel/context`)
                -   A remote context ID (`auxplayer.com/channel/context`)
                -   A local context ID (`channel/context`)
                -   A local channel ID (`channel`)
        -   To remove a channel, open the hamburger menu and click on the one you want to remove.
        -   Channels can also be loaded by putting them in the query string of the URL.
            -   This is done by adding a parameter named `channels` set to the ID of the channel that you want to load.
            -   For example, `channels=abc/test` will load the `abc/test` channel.
            -   As a result, the URL ends up looking something like this `https://auxplayer.com/channel/context?channels=abc/test&channels=other/channel`.
            -   Note that you can only add channels this way. You must go to the hamburger menu to remove a channel.
                -   Sharing URLs will cause all the channels you have loaded to show up for someone else but it won't remove any channels they already have loaded.
        -   Added several new formula functions:
            -   `superShout(event, arg)` performs a shout that goes to every loaded channel. This is the only way for channels to communicate with each other.
            -   `player.loadChannel(id)` loads the channel with the given ID.
            -   `player.unloadChannel(id)` unloads the channel with the given ID.
        -   Additionally, the following events are always sent to every channel:
            -   `onQRCodeScannerOpened()`
            -   `onQRCodeScannerClosed()`
            -   `onQRCodeScanned()`
            -   `onTapCode()`
        -   How it works
            -   Channels are loaded by creating files in the user's "simulation context".
                -   You can get the user's simulation context by using `player.getFile().aux._userSimulationsContext`.
            -   AUX Player looks for these files and checks if they have a `aux.channel` tag.
                -   For files that do, then the `aux.channel` tag value is used as a channel ID and then AUX Player loads it for each file.
                -   Files that don't are ignored.
            -   Note that because we have multiple channels loaded there are multiple user files and global files.
                -   This is fine because channels cannot lookup files that other channels have.
                -   Because of this, a user also has multiple simulation contexts.
                -   This works out though, because we merge all the simulation contexts and remove duplicate channels.
                -   When `player.unloadChannel(id)` is called, we only remove simulation files that are in the channel that the script is running in.
                -   As a result, if another channel has called `player.loadChannel(id)` with the same ID the channel will remain loaded because at least one channel has requested that it be loaded.
    -   Added in a tween for the zoom that fires once a file has been focused on, it will tween to file position then zoom to the set zoom value.
    -   Added `whisper(file, event, argument)` formula function that sends shouts to a single file.
    -   Added a `aux.version` tag to the globals file which will be used to help determine when breaking changes in the AUX file format occur.
    -   Added the ability to copy and paste file selections in AUX Builder.
        -   Pressing `Ctrl+C` or `Cmd+C` will cause the currently selected files to be copied to the user's clipboard.
        -   Pressing `Ctrl+V` or `Cmd+V` will cause the currently selected files to be pasted into the world where the user's cursor is.
        -   Does not interfere with normal copy/paste operations like copying/pasting in input boxes.
        -   If a worksurface is included in the user's selection the new worksurface will be duplicated from it.
            -   This allows you to do things like copy the context color.
            -   Any files that are being copied from the old worksurface to the new one will also maintain their positions.
    -   Added the ability to copy worksurfaces AUX Builder using the new `"Copy"` option in the context menu.
        -   Using the `Ctrl+V` keybinding after copying the worksurface will paste a duplicate worksurface with duplicates of all the files that were on the surface.
    -   Added the ability to drag `.aux` files into AUX Builder.
        -   This will upload them just like the upload option in the hamburger menu.
    -   Added `player.hasFileInInventory(file)` formula function that determines if the given file or list of files are in the current player's inventory.
        -   As a part of this change, it is now possible to use the other user-related functions in formulas.
    -   Moved the `handlePointerEnter` and `handlePointerExit` function logic to only work in `PlayerInteractionManager`.
    -   Added the `handlePointerDown` to `PlayerInteractionManager` so down events in general can be collected on the player.
    -   Clicking on the `Raise` and `Lower` options on the workspace dropdown will now effect the entrire workspace if it has been expanded.

## V0.5.4

### Date: 04/29/2019

### Changes:

-   Improvements
    -   Changed AUX Player's default background color to match the dark background color that AUX Builder uses.
    -   Changed the globals file to look like a normal file when created and be labeled as "Global".
    -   Updated all the formula functions to use the new naming scheme.
    -   Added the ability to drag worksurfaces when they are minimized.
        -   Setting `aux.context.movable` to `false` will prevent this behavior.
    -   Selecting an item in the inventory no longer shows a selection indicator.
-   Bug Fixes
    -   The inventory placeholders should now always appear square.
    -   Dragging an item out of the inventory will now always remove the image of that item in the inventory.

## V0.5.3

### Date: 04/26/2019

### Changes:

-   Bug Fixes
    -   Fixed an issue that would cause data loss on the server.
        -   The issue was caused by not cleaning up some resources completely.
        -   Because some services were left running, they would allow a session to run indefinitely while the server was running but were not saving any new data to the database.
        -   As a result, any changes that happened after the "cleanup" would be lost after a server restart.

## V0.5.2

### Date: 04/26/2019

### Changes:

-   Improvements
    -   Set builder's default background color to dark gray. Player remains the light blue.
    -   Changed the `onDragAny/onDropAny` actions to be `onAnyDrag/onAnyDrop`.
    -   `formula-lib.ts` has changed `isPlayerInContext` export to `player.isInContext`.
    -   `formula-lib.ts` has changed `makeDiff` export to `diff`.
    -   Made the mini file dots much smaller.
    -   Added the ability to show and hide a QR Code Scanner using the `openQRCodeScanner()` and `closeQRCodeScanner()` functions.
        -   Upon scanning a QR Code the `onQRCodeScanned()` event is triggered with the `that` variable bound to the scanned QR code.
        -   The `onQRCodeScannerOpened()` event is triggered whenever the QR Code Scanner is opened.
        -   The `onQRCodeScannerClosed()` event is triggered whenever the QR Code Scanner is closed.
    -   Moved the file sheet to the right side of the screen.
-   Bug Fixes
    -   Fixed an issue with trying to load a WebP version of the "add tag" icon in Safari.
        -   Safari doesn't support WebP - so we instead have to load it as a PNG.
    -   Fixed the proxy to return the original content type of images to Safari.
        -   Because Safari doesn't support WebP we can't automatically optimize the images.

## V0.5.1

### Date: 04/25/2019

### Changes:

-   Improvements
    -   Automatically log in the user as a guest if they attempt to got to as context without being logged in.
-   Bug Fixes
    -   Stopped a new Guest's username from saying `guest_###` upon logging into a new guest account for the first time.
    -   Fixed highlighting issues when dragging files around.
    -   Totally removed the AUX Player toolbar so that it doesn't get in the way of input events. (Was previously just transparent)
    -   Fixed an issue with files not responding to height changes on a hex when the config file wasn't in the same context.

## V0.5.0

### Date: 04/25/2019

### Changes:

-   Improvements
    -   Restricted onCombine feature to only fire in aux-player and restrict it from happening on aux-builder.
    -   Removed the `clone()` function.
    -   Improved the `create()` function to be able to accept lists of diffs/files.
        -   This allows you to quickly create every combination of a set of diffs.
        -   For example, `create(this, [ { hello: true }, { hello: false } ])` will create two files. One with `#hello: true` and one with `#hello: false`.
        -   More complicated scenarios can be created as well:
            -   `create(this, [ { row: 1 }, { row: 2 } ], [ { column: 1 }, { column: 2 } ])` will create four files for every possible combination between `row: 1|2` and `column: 1|2`.
            -   `create(this, { 'aux.color': 'red' }, [ makeDiff.addToContext('context_1'), makeDiff.addToContext('context_2') ])` will create two files that are both red but are on different contexts.
            -   `create(this, @aux.color('red'), { 'aux.color': 'green' })` will find every file that is red, duplicate them, and set the new files' colors to green.
    -   Improved how we position files to prevent two files from appearing at the same index.
        -   Creating new files at the same position will now automatically stack them.
        -   Stacking is determined first by the index and second by the file ID.
    -   Added a zoom property to the `tweenPlayerTo` function to set a consistent zoom on file focus.
    -   Moved the worksurface context menu options to files mode.
    -   Moved the channel name to the hamburger menu and added the QR Code to the menu as well.
    -   Worksurface improvements
        -   Removed the header in AUX Player so that only the hamburger menu is shown.
        -   Removed the option to enter into worksurfaces mode.
            -   If users are already in worksurfaces mode then they can still exit.
        -   Removed the ability to snap or drag worksurfaces.
        -   Removed the ability to change the worksurface color.
    -   Removed the change background color context menu.
    -   Made the globals file generate as a worksurface.
    -   File Sheet/Search improvements
        -   Removed the edit icon and replaced it with a search icon at the top right of the top bar.
        -   Added the ability to save a `.aux` file from the current selection/search.
        -   Moved the "+tag" button to the left side of the panel and added an icon for it.
        -   Added another "Add Tag" button to the bottom of the tags list.
        -   Added the ability to show the list of selected file IDs in the search bar.
-   Bug Fixes
    -   Stopped sheet closing bug from taking multiple clicks to reopen.

## V0.4.15

### Date: 04/22/2019

### Changes:

-   Improvements

    -   Added a basic proxy to the server so that external web requests can be cached for offline use.
        -   Only works when the app is served over HTTPS.
        -   Uses service workers to redirect external requests to the server which can then download and cache the resources.
            -   Shouldn't be a security/privacy issue because all cookies and headers are stripped from the client requests.
            -   As a result this prevents users from adding resources which require the use of cookies for authorization.
            -   A nice side-effect is that it also helps prevent advertisers/publishers from tracking users that are using AUX. (Cookie tracking and Browser Fingerprinting are prevented)
        -   Currently, only the following image types are cached:
            -   `PNG`
            -   `JPG`
            -   `GIF`
            -   `WEBP`
            -   `BMP`
            -   `TIFF`
            -   `ICO`
        -   Upon caching an image, we also optimize it to WEBP format to reduce file size while preserving quality.
    -   Added `onPointerEnter()` and `onPointerExit()` events that are triggered on files that the user's cursor hovers.
    -   Added a pre-commit task to automatically format files.
    -   Formatted all of the source files. (TS, JS, Vue, JSON, HTML, CSS)
    -   Added an option to the dropdown in aux-builder to jump to aux-player for the current context
    -   `formula-lib.ts` has added a `isPlayerInContext` function to determine if path is in the expected context in aux-player.
    -   `formula-lib.ts` has changed `tweenTo` function to `tweenPlayerTo` for better clarity on the function's use.

## V0.4.14

### Date: 04/19/2019

### Changes:

-   Improvements
    -   Users that join as a guest will now have a cleaner visible name of `Guest`.
    -   Removed the builder checkbox on the new workspace popup to make the feature cleaner.
    -   Added the ability to zoom to a file by tapping/clicking its ID in the file sheet.
    -   Added a couple script functions:
        -   `tweenTo(file or id)` causes the current user's camera to tween to the given file. (just like how the sheet does it)
        -   `toast(message)` causes a toast message to pop up with the given message. It will automatically go away after some time.

## V0.4.13

### Date: 04/18/2019

### Changes:

-   Improvements
    -   Can load external images by setting `aux.image` to an image url.
        -   **NOTE:** The remote server must be CORS enabled in order to allow retrieval of the image.
    -   Added `sprite` as an option for `aux.shape`.
        -   This is a camera facing quad that is great for displaying transparent images.
    -   Added several events:
        -   `onCreate()` is called on the file that was created after being created.
        -   `onDestroy()` is called on the file just before it is destroyed.
        -   `onDropInContext()` is called on all the files that a user just dragged onto a context. (`that` is the context name)
        -   `onDragOutOfContext()` is called on all the files that a user just dragged out of a context. (`that` is the context name)
        -   `onDropAnyInContext()` is called on all files when any file is dragged onto a context. (`that` is an object that contains the `context` and `files`)
        -   `onDragAnyOutOfContext()` is called on all files when any file is dragged out of a context. (`that` is an object that contains the `context` and `files`)
        -   `onDropInInventory()` is called on the file that a user just dragged into their inventory.
        -   `onDragOutOfInventory()` is called on the file that a user just dragged out of their inventory.
        -   `onDropAnyInInventory()` is called on all files when any file is dragged into the user's inventory. (`that` is the list of files)
        -   `onDragAnyOutOfInventory()` is called on all files when any file is dragged out of the user's inventory. (`that` is the list of files)
        -   `onTapCode()` is called on every file whenever a 4 digit tap code has been entered. (`that` is the code)
            -   It is recommended to use an `if` statement to filter the tap code.
            -   This way you won't get events for tap code `1111` all the time due to the user tapping the screen.
        -   All of the drag/drop events are triggered once the user is done dragging. (not during their drag)
    -   Added checkboxes the new workspace modal to allow users to set whether it should show up in builder, player, or both.

## V0.4.12

### Date: 04/17/2019

### Changes:

-   **Breaking Changes**
    -   Changed worksurfaces and player config files to use `{context}.config` instead of `aux.builder.context` and `aux.player.context`.
        -   This also allows people to specify formulas on a per-context basis.
        -   We call these new tags "config tags".
        -   For example, you can show the `hello` context in both AUX Builder and AUX Player by setting the `hello.config` tag to `true`.
        -   Because of this change, existing worksurfaces no longer work. To regain your worksurfaces, do a search for `@aux.builder.context` and then create a config tag for the worksurfaces that are found.
    -   Changed worksurface config values to use `aux.context.{value}` instead of `aux.builder.context.{value}`.
        -   Removing `builder` from the name makes it easier to understand that the tags are describing the contexts that the file is configuring.
    -   Renamed `aux._parent` to `aux._creator`.
    -   Moved functions that create file diffs to their own namespace.
        -   `xyzDiff()` is now `makeDiff.xyz()`
        -   so `addToContextDiff()` is now `makeDiff.addToContext()`
-   Bug Fixes
    -   Fixed an issue that would prevent some files from showing up in Aux Builder due to being created with incorrect data.
    -   Fixed the ability to shrink worksurfaces.
-   Improvements
    -   Added the ability to pass arguments in `shout()`.
        -   For example, you can pass the number 11 to everything that has a `handleMessage()` tag using `shout("handleMessage", 11)`.
    -   Added `isBuilder` and `isPlayer` variables to formulas.
        -   This allows formulas to tell whether they are being run in AUX Builder or AUX Player.
        -   Using these variables in combination with config tags allows specifying whether a context should show up in AUX Builder or AUX Player.
        -   For example, the `hello` context will only show up in AUX Builder when the `hello.config` tag is set to `=isBuilder`.
    -   Added the ability to pass an array of files to `clone()` and `destroy()`.
    -   Changed the generated context ID format from `aux._context_{uuid}` to `context_{short-uuid}`.
    -   Added `aux.mergeable` so control whether diffs can be merged into other files.
    -   Added `md-dialog-prompt` to `GameView` to allow users to set custom contexts for new workspaces.
    -   Removed the `_destroyed` tag. Setting it now does nothing.
    -   Aux Player now uses `aux.context.color` value as the scene's background color.
        -   If `aux.context.color` has no value or is undefined, then it will fall back to `aux.scene.color`.
    -   Made diff toolbar in AUX Builder transparent and Inventory toolbar in AUX Player mostly transparent (slots are still lightly visible.)
    -   Added a trash can that shows up when dragging a file.
        -   Dragging files onto this trash can causes the file to be deleted.
        -   Dragging a diff onto the trash can causes the diff to be cleared.
    -   Added support for `aux.label.anchor` to allow positioning of the label.
        -   Supported values are:
            -   top (default)
            -   left
            -   right
            -   front
            -   back
            -   floating (word bubble)

## V0.4.11

### Date: 04/12/2019

### Changes:

-   Improvements
    -   Updated mesh materials and scene lighting to provide a cleaner look and more accurate color representation.
    -   Dragging files off of worksurfaces no longer deletes them but simply removes them from the context.
    -   Functions:
        -   The `clone()` and `copy()` functions have been changed to accept the first parameter as the creator. This means instead of `clone(this)` you would do `clone(null, this)`. Because of this change, `cloneFrom()` and `copyFrom()` are redundant and have been removed.
        -   The `clone()` and `copy()` functions now return the file that was created.
        -   New Functions:
            -   `addToContextDiff(context, x (optional), y (optional), index (optional))` returns an object that can be used with `create()`, `clone()`, or `applyDiff()` to create or add a file to the given context.
            -   `removeFromContextDiff(context)` returns an object that can be used with `create()`, `clone()`, or `applyDiff()` to remove a file from the given context.
            -   `addToContext(file, context)` adds the given file to the given context.
            -   `removeFromContext(file, context)` removes the given file from the given context.
            -   `setPositionDiff(context, x (optional), y (optional), index (optional))` returns a diff that sets the position of a file in the given context.
            -   `addToMenuDiff()` returns a diff that adds a file to the user's menu.
            -   `removeFromMenuDiff()` returns a diff that removes a file from the user's menu.
        -   Other changes
            -   `create()`, `clone()`, and `createMenuItem()` all support using files as diffs.

## V0.4.10

### Date: 04/11/2019

### Changes:

-   Bug Fixes
    -   Fixed an issue that prevented shouts from adding menu items to the user's menu.
    -   Fixed an issue that caused all users to have hexes.

## V0.4.9

### Date: 04/11/2019

### Changes:

-   Bug Fixes
    -   Fixed a build error.
-   Other improvements
    -   Fudging orthographic camera user context position based on its zoom level. This is not a perfect implementation but does provide a better sense of “where” ortho are when using zoom.

## V0.4.8

### Date: 04/11/2019

### Changes:

-   Bug Fixes
    -   Fixed some broken tests.

## V0.4.7

### Date: 04/11/2019

### Changes:

-   Bug fixes
    -   Typing `=` into a cell should no longer cause issues.
-   Improvements
    -   Menus
        -   Files can now be added to the user's menu.
        -   The items will only show up in AUX Player.
        -   Several functions have been added to help with adding and creating menu items:
            -   `createMenuItem(category, label, actionScript, data (optional))` will create a new file and add it to the current user's menu.
            -   `destroyMenuItem(category)` will destroy any files in the current user's menu with the given category.
            -   `destroyAllMenuItems()` will destroy all files in the current user's menu.
            -   `addToMenu(file)` will add the given file to the current user's menu.
            -   `removeFromMenu(file)` will remove the given file from the current user's menu.
        -   In addition, the following tags control various properties on menu items.
            -   `aux.label` controls the text on the menu item.
            -   `aux.label.color` controls the text color of the menu item.
            -   `aux.color` controls the background color of the menu item.
            -   `onClick()` is called when the menu item is clicked.
            -   `aux.input` turns the menu item into an input that allows modification of the given tag name.
                -   Clicking on the menu item will show a dialog with an input box.
            -   `aux.input.target` indicates the file that the input tag should be set on.
                -   for example, setting `aux.input.target` to `=@name("joe")` will cause the input to change the tag on the file that has the `name` tag set to `joe`.
            -   `aux.input.placeholder` sets the placeholder text to use for the input box.
            -   `onSave()` is called after the user chooses to save their changes.
            -   `onClose()` is called after the dialog has been closed, regardless of whether the changes were saved or not.

## V0.4.6

### Date: 04/11/2019

### Changes:

-   Improvements

    -   Camera is now orthographic by default for both AUX Builder and AUX Player.
        -   There is a toggle button in the menu for builder and player that lets you toggle a perspective camera on/off.

## V0.4.5

### Date: 04/10/2019

### Changes:

-   Bug Fixes
    -   Fixed scrolling in the file panel.

## V0.4.4

### Date: 04/10/2019

### Changes:

-   Improvements:
    -   Diffballs
        -   The recent files list is now a "brush" that takes properties from the last file or tag that was modified.
        -   This means that you can now drag out a file on top of another file to paint the brush's tags onto another file.
        -   The effect is that you can copy and paste tags onto other files.
    -   File Selection
        -   The file panel now only shows the number of selected files when in multi-select mode.
        -   When in single select mode the "Unselect All" button is now a "Multi Select" button to transition to multi select mode.
        -   Hiding or showing the file panel no longer changes the file selection mode.
        -   Selecting the file brush at the bottom of the screen now opens the file panel to show the tags on the brush.
        -   When the brush is selected, the "Muti Select" button becomes a "Clear Diff" button which resets the brush to an empty file.

## V0.4.3

### Date: 04/09/2019

### Changes:

-   Improvements:

    -   Loading screen will show error if one occurs during load.
    -   Can close loading screen if error occurs by pressing the `DISMISS` button.

## V0.4.2

### Date: 04/09/2019

### Changes:

-   Added loading screen to Aux Builder and Aux Player.

## V0.4.1

### Date: 4/05/2019

### Changes:

-   Improvements
    -   File Selection
        -   There are now two file selection modes:
        -   Single select
            -   Users in single select mode are able to click files to automatically show the sheet for the selected file.
            -   Clicking in empty space will clear the selection.
            -   Holding control and selecting another file will add the clicked file to the user's selection and switch to multi-select mode.
            -   Closing the sheet or clicking "Unselect All" will cause the user's selection to be cleared.
        -   Multi select
            -   Works like the old way.
            -   Opening the sheet causes multi-select mode to be enabled.
            -   Alternatively, selecting a file while holding the control key will also cause multi-select mode to be enabled.
            -   While in multi select mode the sheet can be closed just like normal.
            -   Clicking "Unselect All" will cause the selection to be cleared and will switch back to single select mode.
    -   File Sheet
        -   Search
            -   The file sheet now includes a search icon that can be used to show a search bar.
            -   The search bar allows the user to type in formulas and see the results in realtime.
            -   Any files returned from the search are editable in the table.
            -   Other results (like numbers) are shown in a list.
            -   Using the `Ctrl+F` (`Cmd` is difficult to intercept) keyboard shortcut will open the sheet and automatically focus the search bar.
            -   Pressing `Enter` or the green checkmark next to the search bar will finish the search and automatically select any files returned from the search.

## V0.4.0

### Date: 4/04/2019

### Changes:

-   Bug Fixes:
    -   Fixed an issue with having multiple tabs open that caused the tabs to send events as each other.
        -   This was previously fixed but was re-broken as part of a bit of rework around storing atoms.
        -   The issue is that storage is shared between tabs so we need to make sure we're storing the data separately per tab.
        -   So the signatures were valid because they were sharing the same keys.
        -   Maybe something like a copy-on-write mechanism or splitting trees based on the site IDs could fix this in a way that preserves offline capabilities.
        -   Upon reload we would check local storage for currently used site IDs and pick one of the local site IDs that is not in use.
    -   Fixed an issue with scaling and user positions. The user positions were not being scaled to match the context that they were in.
    -   Made the server clear and re-create trees that get corrupted after a reload.
        -   This is a dangerous operation, we'll need to spend some dev time coming up with an acceptible solution to corrupted trees so that data doesn't get lost.
        -   Basically the issue is that we currently don't have a way to communicate these issues to users and make informed decisions on it.
        -   Also because of the issue with multiple tabs, we're always trying to load the tree from the server so we can't have the client send its state to recover.
        -   So, in the meantime, this is potentially an acceptible tradeoff to prevent people from getting locked out of simulations.
-   Other improvements

    -   Redirects
        -   Added the ability to redirect to `https://auxplayer.com` when accessing a context in a simulation.
        -   Added the ability to redirect to `https://auxbuilder.com` when accessing a simulation without a context.
    -   Dynamic client configuration
        -   The client now requests a configuration from the server on startup.
        -   This lets us handle some configuration tasks for the client at runtime from the server.
        -   Will be useful for managing URLs and other functionality for deployments to Raspberry PIs.
    -   Multi-line Editor
        -   Added the ability to show a multi-line text editor for tag values.
        -   This makes editing things like actions and formulas much easier.
    -   File Sheet Axis
        -   Improved the File Sheet to use CSS Grids instead of table elements.
        -   This gives us the capability to dynamically switch between row and column modes.
        -   Also gives us more control over sizing of elements and responsiveness.
    -   Inventory bar adjusts to mobile screen resolutions.
    -   Users are now represented as a semi-transparent square cone mesh.
    -   Scripting Improvements
        -   Added the ability to set tag values on files that are returned from `@` queries.
            -   For example, `@name('bob').name = 'joe'` changes the name of `bob` to `joe`.
            -   Caveats:
                -   Setting individual array values is not supported.
                -   So doing `this.colors[1] = 'blue'` would not change the second element of the `colors` tag to `blue`.
        -   Added the `aux._parent` tag that contains the ID of the file that a file is childed to.
        -   When `destroy(file)` is called all files that have `aux._parent` matching `file.id` will also be destroyed. This happens recursively.
        -   Added a new function `cloneFrom(file, ...newData)`.
            -   Similar to `clone(file, ...newData)` but sets `aux._parent` on the new file to `file.id`.
            -   The new file will have tags copied from `file` and the given list of objects.
        -   Added a new function `createFrom(file, data)`.
            -   Similar to `create(data)` but sets `aux._parent` on the new file to `file.id`.
            -   The new file will have tags from the given `data` parameter.

## V0.3.26

### Date: 4/01/2019

### Changes:

-   Bug Fixes
    -   Fixed worksurfaces to update when their `aux.builder.context` tag is updated.
-   Other improvements
    -   Improved the server to cleanup trees from memory that aren't in active memory.

## V0.3.25

### Date: 4/01/2019

### Changes:

-   Bug Fixes
    -   Fixed HTML Element targets not being captured as intended when using touch.
        -   This fixes inventory dragging for mobile.
    -   Fixed the ability to use indexer expressions in filters after @ or # queries.
        -   `=@nums()[0]` gets the first file with the `nums` tag on it.
    -   Fixed the ability to call functions in filters after @ or # queries.
        -   `=#nums().map(num => num + 10)` now works and produces a list of numbers where each number has 10 added to it.
    -   Fixed the ability to upload AUX files.
    -   Improved garbage collection so that it avoids expensive operations when there is nothing to remove.
    -   Fixed offline mode to work offline(!).
-   Other improvements
    -   Formulas now support using dots after @ or # queries. For example `=@name('bob').name` now works.
    -   Debug Page
    -   The debug page for AUX Builder has been moved to be after the simulation ID. So to access the debug page for `test` you would go to `https://auxbuilder.com/test/aux-debug`.
    -   The debug page now has a search bar that allows entering a formula to search through the file state.
    -   Added the ability for the debug page to search through destroyed files.
    -   Atom signatures are now only checked when adding individual atoms. This greatly improves loading performance.
    -   Refactored some of the logic around propagating file updates so that they can be more performant in the future.
    -   Destroying files by dragging them off of a worksurface or using the `destroy()` function in an action now uses the causal tree instead of setting the `_destroyed` tag to `true`. (Allows better garbage collection in the future)
    -   Improved first load performance by reducing the amount of work the browser needs to do to store a tree in IndexedDB.
    -   Improved performance for inserting atoms into the weave.

## V0.3.24

### Date: 3/28/2019

### Changes:

-   Features:
    -   Can drag files to and from user's inventory in AUX Player.
    -   Added support for cryptograhpically signing and verifiying events.
    -   Renamed `scale.x`, `scale.y`, and `scale.z` to `aux.scale.x`, `aux.scale.y`, and `aux.scale.z`.
    -   Added the ability to use `aux.scale` to uniformly scale the file.
-   Bug Fixes
    -   Use context.z position has an offset from the calculated display z position in Aux Builder.
        -   Making context.z act as an offset allows context.z value of 0 to place the file on the “ground” regardless of tile height in Aux Builder and always place the file on the ground in Aux Builder.
        -   No more file clipping issues due to grid planes being at different heights between Aux Builder and Aux Player.
    -   Don't clear out tags that end with `.x`, `.y`, or `.z` when dragging new files from the recent files list.
    -   Fixed an issue with trees that could cause sibling atoms to be ignored or ordered improperly.
-   Other Improvements
    -   Builder context file now defaults to flat, clear, and not movable.

## V0.3.23

### Date: 3/26/2019

### Changes:

-   Features
    -   Can drag and combine files in AUX Player.
-   Buf Fixes

    -   Can snap hexes together again as long as there is no file on it (currently this includes the builder context file as well).
    -   Fixed an issue that allowed files representing worksurfaces to be dragged even if `aux.movable` was set to `false`.
    -   Fixed an issue that allowed files to be stacked on top of invisible files that were representing users.

## V0.3.22

### Date: 3/26/2019

### Changes:

-   Bug Fixes
    -   Fixed an issue where atoms could be placed in the wrong spot.
    -   Fixed an issue with importing atoms where the tree could become invalid.
-   Other Improvements
    -   Added some core functionality for the infinite mathematical grid in AUX Player.

## V0.3.21

### Date: 3/24/2019

### Changes:

-   Bug Fixes
    -   Fixed an issue where the server would start handing out old site IDs after a restart.
    -   Added the ability to reject events that become corrupted while in transit.

## V0.3.20

### Date: 3/23/2019

### Changes:

-   Bug Fixes
    -   Fixed another scenario where duplicate atoms could be added to a weave.

## V0.3.19

### Date: 3/23/2019

### Changes:

-   Bug Fixes
    -   Fixed Weaves to prevent duplicate atoms from being added in specific scenarios.
        -   This would cause peers to reject changes from each other.
        -   If the issue happened on the server then every client would reject data from the server until the server was restarted.
        -   The restart would cause the server to reload the atoms from the database, eliminating any duplicates.
    -   Fixed signing out and signing back in on AUX Player to put the user back in the context they were previously in.
    -   Fixed an issue that caused users to be invisible the first time they signed into an AUX Player context.

## V0.3.18

### Date: 3/23/2019

### Changes:

-   Bug Fixes
    -   Fixed so that users can actually log out.
    -   Fixed AR mode in AUX Player.
-   Other Improvements
    -   Added a progress spinner to the login pages.
    -   Added lerping to the user meshes so the position updates look more natural.

## V0.3.17

### Date: 3/22/2019

### Changes:

-   Bug Fixes
    -   Fixed so that updates are only sent every 1/2 second instead of up to every frame.

## V0.3.16

### Date: 3/22/2019

### Changes:

-   Bug Fixes
    -   Fixed an issue that would cause two browser tabs to go to war over which was the real tab for that user.
    -   Fixed an issue that would cause two browser tabs to potentially become inconsistent with each other because they were sharing the same site ID.
-   Other Changes
    -   Added a couple extra logs to MongoDBTreeStore.
    -   Added additional safegards against invalid events.

## V0.3.15

### Date: 3/22/2019

### Changes:

-   Bug Fixes
    -   Fixed an issue that prevented users from creating new simulations.
    -   Fixed an issue that caused duplicate files to be created in the game view.
    -   Fixed issues with logging in as the same user from different devices.
    -   Fixed an issue that would cause newly created trees to have garbage collection disabled.
-   Other Improvements
    -   Improved word bubble performance.
    -   Improved performance when loading large causal trees.
    -   Added additional validations when importing trees to prevent errors down the road.
    -   Improved the server to add a root atom if loading a tree that has no atoms.

## V0.3.14

### Date: 3/22/2019

### Changes:

-   Bug Fixes
    -   Fixed CausalTreeServer to save imported atoms.
    -   Fixed CausalTreeServer to not re-store atoms each time it loads the tree from the database.
    -   Make CausalTree export version 3 trees.
    -   Make CausalTree collect garbage after importing.
-   Other Changes
    -   Enable some debug logs.

## V0.3.13

### Date: 3/21/2019

### Changes:

-   Bug Fixes
    -   Reduced memory usage of worksurfaces. This makes it easier to create large worksurfaces.
    -   Fixed not being able to drag the camera around when tapping/clicking on a worksurface while in files mode.
    -   Added indexes to MongoDB collections so that queries won't be so slow.

## V0.3.12

### Date: 3/21/2019

### Changes:

-   Bug Fixes
    -   Fixed issues with slowdowns caused by continually re-saving the entire history.
    -   Fixed several performance issues related to labels and word bubbles.
    -   Changed the branding to AUX Builder from File Simulator.
    -   Fixed several issues with files and contexts in AUX Player.
        -   Files marked as `_destroyed` now no longer display.
        -   Fixed a loading order issue that would occur when a file was its own context.
        -   Fixed an issue that would cause the player to ignore the file removed event for the context file.
    -   Fixed Word Bubbles so that they scale with labels when `aux.label.size.mode` is set to `auto`.
-   AUX Player Improvements
    -   Users now show up inside contexts in both AUX Builder and AUX Player.
    -   The `_lastActiveTime` tag is now per-context. (i.e. `context_a._lastActiveTime`)
-   AUX Builder Improvements
    -   Added the ability to fork simulations.
-   Other Improvements
    -   Added the ability to transparently upgrade our storage formats.
        -   Works for both MongoDB and IndexedDB.
    -   Made the server respond to the local IP Addresses by default in Development mode.
        -   This makes it easier to do development with a mobile device.
        -   Use `npm run watch:player` to have it serve the AUX Player by default. Otherwise it will serve the AUX Builder.
    -   Improved formula query expresions to support tags with dots in them.
        -   Before you would have to wrap the tag in a string.
        -   Now you can simply do `@aux.label` or `#aux.label` as long as each part is a valid [JS identifier](https://developer.mozilla.org/en-US/docs/Glossary/Identifier).

## V0.3.11

### Date: 3/19/2019

### Changes:

-   Bug Fixes
    -   Fixed dragging worksurfaces while in files mode.
    -   Fixed an issue in Aux Player that caused a file to still be visible even if it was destroyed.
    -   Fixed a login issue that would cause the user to get stuck in a redirect loop.
    -   Fixed shouts.
    -   Fixed AUX File upload to overwrite existing state instead of trying to merge the two trees.
        -   This allows us to keep better consistency across multiple devices.
    -   Fixed user labels.
-   Formula Improvements
    -   Improved formulas allow using normal dot syntax for tags with dots in them.
        -   This means you can now do `this.aux.color` instead of `this['aux.color']`
        -   As a result of this change, primitive values (number, string, boolean) are converted to objects.
        -   So to do equality comparisions you must use the `==` operator instead of either `!` or `===`.
        -   Numerical operators and other comparision operators still work fine.
        -   You can alternatively use the `valueOf()` function to convert the object back into a primitive value.
    -   Added the ability to change a file value simply by changing it.
        -   This means instead of doing `copy(this, { "aux.color": "red" })` you can now do `this.aux.color = "red"`.
        -   Additionally, we no longer destroy files by default.
        -   This means that the destroy/recreate pattern is basically deprecated. This pattern worked in simple scenarios, but for more complex scenarios it could easily cause race conditions where duplicate files are created because users clicked the same file at the same time.
-   Other Improvements
    -   Improved the `goToContext()` formula function to be able to accept a single parameter that indicates the context to go to.
        -   The function will infer the current simulation ID from the URL.

## V0.3.10

### Date: 3/18/2019

### Changes:

-   Fixed aux upload.

## V0.3.9

### Date: 3/18/2019

### Changes:

-   Fixed Aux Player file added event ordering.
-   Reworked actions function to take an arbitrary number of files.
-   Added ability to have tag filters that match everything.
-   Added `shout` formula function.
    ```
    shout(eventName)
    ```
-   Added `goToContext` formula function.
    ```
    goToContext(simulationId, contextId)
    ```
-   Calling `onClick` action on file that gets clicked by the user in Aux Player.
-   Fixed Aux Player showing destroyed files.

## V0.3.8

### Date: 3/18/2019

### Changes:

-   Changed configurations to allow auxplayer.com and auxbuilder.com

## V0.3.7

### Date: 3/17/2019

### Changes:

-   Added InventoryContext to hold onto user’s inventory data much in the same way Context3D does (WIP). Ported over some MiniFile stuff from Aux Projector to get inventory display framework up (WIP).
-   Renamed pointOnGrid to pointOnWorkspaceGrid for clarification.

## V0.3.6

### Date: 3/15/2019

### Changes:

-   Changed to using Causal Trees for history.
    -   **This is a breaking change**
    -   This gives us the ability to support offline mode and keep action history.
    -   Because of how the system is designed, every merge conflict can be resolved in a reasonable manner.
    -   This is a new storage format, so data needs to be migrated.
    -   This is also fairly new, so it may have some weird bugs.
-   Removed file types.
    -   **This is a breaking change**
    -   This allows any file to visualize any grouping of files. (e.g. look like a worksurface)
    -   As a result, the only difference between a file and a worksurface is what tags the file has.
    -   This means that new worksurfaces will have a file on them by default. This file is the data for the worksurface.
    -   To create a workspace:
        -   Make a file that has `builder.context` set to any value.
        -   This value is the context that the file is visualizing.
        -   _To make other files show up in this context you simply create a tag with the same name as the context as set its value to `true`._
        -   **Note that when you create a worksurface in worksurface mode we do this for you automatically.**
    -   A couple tags were changed:
        -   `_position`
            -   Split into 3 different tags. (x, y, z)
            -   To change the position of a file you use `{context}.x`, `{context}.y`, and `{context}.z` as the tag names.
        -   `_workspace`
            -   Now to place a file on a workspace you set the `{context}` tag to `true`
        -   All existing tags have been moved to the `aux` namespace.
            -   This affects `color`, `scale`, `stroke`, `line`, `label`, `movable`, and `stackable`.
            -   They have been changed to `aux.color`, `aux.scale`, `aux.stroke`, `aux.line`, `aux.label`, `aux.movable`, and `aux.stackable`.
        -   `_hidden`
            -   This option has been removed in favor of setting the `aux.color` tag to `transparent` or `clear`.
            -   To remove the lines you simply need to set the `stroke.color` tag to `transparent`/`clear`.
    -   Several new tags were added:
        -   `builder.context`
            -   Setting this to a value will cause the file to visualize the context that was specified.
            -   This means appearing like a worksurface and showing any files that have the related `{context}` tag set to `true`.
        -   `builder.context.x`, `builder.context.y`, `builder.context.z`,
            -   These tags specify the X, Y, and Z positions that the center of the worksurface is placed at.
        -   `builder.context.scale`
            -   This tag specifies the scale of the worksurface. (how big it is)
        -   `builder.context.grid.scale`
            -   This tag specifies the scale of the grid relative to the worksurface. (how big the grid squares are)
        -   `builder.context.defaultHeight`
            -   This tag specifies how tall the hexes on the worksurface are by default.
        -   `builder.context.size`
            -   This tag specifies how many hexes from the center the worksurface contains.
        -   `builder.context.minimized`
            -   This tag specifies whether the worksurface is minimized.
        -   `builder.context.color`
            -   This tag specifies the color that the worksurface is.

## V0.3.5

### Date: 2/26/2019

### Changes:

-   Fixed AR mode.
-   Restoring original background color when exiting AR mode.

## V0.3.4

### Date: 2/25/2019

### Changes:

-   Added stub for AUX Player.
-   Added subdomains for File Simulator (projector.filesimulator.com) and AUX Player (player.filesimulator.com).
-   Lots of file reorganization.
    -   `aux-projector` and `aux-player` are now togethor underneath `aux-web` along with any other common/shared files.
-   Fixed combining.

## V0.3.3

### Date: 2/21/2019

### Changes:

-   Implemented a word bubble to help make file labels more readable.

## V0.3.2

## Data: 2/21/2019

### Changes:

-   Nothing, just trying to get npm flow setup.

## V0.3.1

### Date: 2/20/2019

### Changes:

-   Added the ability to delete files by dragging them off a workspace.
-   Fixed the `destroy()` function in action scripts.

## V0.3.0

### Date: 2/14/2019

### Changes:

-   Added a recursion check to the formula evaluation code to prevent infinite loops from locking up the system.

## V0.2.30

### Date: 2/13/2019

### Changes:

-   Added Aux Debug page that can be reached by prepending `/aux-debug/` to your simulation id in the url.
    -   This page presents the AUX data in its raw JSON form and is updated live when changes arrive from the server.
    -   If you wanted to see the raw data for a simulation called `RyanIsSoCool` you would go to: `filesimulator.com/aux-debug/RyanIsSoCool`.
-   Add the ability to drag a stack of files
    -   For some reason the stack doesn't always move at the same time.
    -   It's some weird issue with not updating them fast enough or something.
-   Debounce updates to the recents list so that we're not forcing re-renders of the mini files all the time
-   Fix so that dragging new files doesn't cause a ton to get created
-   Cause formulas to be run when evaluating filters
    -   This also fixes the issue of numbers and true/false values not matching filters
-   Allow combining files that were just dragged from the file queue
-   Hide files without workspaces

    -   Also log out the file ID when this happens.

## V0.2.29

### Date: 2/13/2019

### Changes:

-   Fixed workspace mesh not updating properly.
-   Remove workspace if size is 0.
    -   Only allow shrinking of a workspace to 0 if there are no files on the workspace.
-   Implemented cleanup of a file's arrows/lines when it is destroyed.

## V0.2.28

### Date: 2/12/2019

### Changes:

-   Make the recent files list use 3D renders of the actual files.
-   Fixed issues with the lines not updating when worksurfaces minimize.
-   Disabled shadows.

## V0.2.27

### Date: 2/11/2019

### Changes:

-   Fix the weirdest bug that was caused by an internal error in Vue.js.
    -   It would do something to stop the touch events from being emitted.
    -   I'm not sure how it did that. Maybe changing focus or something.

## V0.2.26

### Date: 2/11/2019

### Changes:

-   Fixed touch scrolling.
-   Fixed an issue that would prevent immovable files from being dragged off of the recent files list.
-   Fixed an issue that allowed players to place files on minimized worksurfaces.
-   Fixed an issue that allowed minimized worksurfaces to snap together.
-   Made the recents list have 3 files at most.
-   Made files in the recents list not duplicate as long as their normal values are the same.
-   Made selecting a file in the recents list move the selected file to the front.
-   Made the first file in the list larger than the others.
-   Made dragging a file from the recents list not move the dragged file to the front of the list.

## V0.2.25

### Date: 2/11/2019

### Changes:

-   Added the first version of the file toolbar.
    -   This is a list of the user's recently edited files.
    -   Users can select a file from the toolbar to tap and place.
    -   They can also click and drag files out into the world.
-   Made minimized hexes 1/3 the scale of normal hexes.
-   Added the ability to minimize hexes while in file mode.
-   Moved extra buttons like the AR mode to the app sidebar.
-   Made the login email box into a name box.
-   Fixed destroyed blocks not dissapearing.
-   Made the tag input field use a placeholder instead of filling with actual text.
-   Fixed some input issues.

## V0.2.24

### Date: 2/8/2019

### Changes:

-   Scaled down color picker, removed scrolling, and made it slightly wider to accommodate mobile screens.
-   It is now possible to close the Color Picker by tapping on empty space (it will no longer open immediately when tapping of of it).
-   Allow camera dragging when performing click operation on file that is incompatible with the current user mode.
-   Prevent the user from changing the background color when in AR mode.
-   Added the ability to see other people and what they are looking at.
-   Added the ability to minimize worksurfaces.
    -   While minimized they can still be dragged around but changing the size and height is not allowed.
    -   The color can still be changed though.
-   Fixed an issue where everyone would try to initialize the globals file with the default color and get a merge conflict if it was different.

## V0.2.23

### Date: 2/7/2019

### Changes:

-   Made the info box default to closed.
-   Added initial version of WebXR support.
    -   Note that this is Mozilla's old crotchety WebXR and not the official standardized version.
    -   As such, it only works in Mozilla's WebXR Viewer app thing.
    -   Hopefully it doesn't break WebVR support.
-   Changed color picker to swatches style.
-   Can only change scene background color while in workspaces mode.
-   Changed `stroke.linewidth` to be `stroke.width`.

## V0.2.22

### Date: 2/7/2019

### Changes:

-   Color Picker component is now more generic. It invokes a callback function every time the color value changes that you can use to get the color value.
-   Made the QR code larger.
-   Change the scene’s background color by clicking on it and using the color picker.
-   Make basically all the text gray (title bar text, mode switch, add buttons, and the hamburger).
-   Changed color picker type to Compact style.

## V0.2.21

### Date: 2/7/2019

### Changes:

-   Changed the top bar and other buttons to have a white background.
-   Changed the red badge on the pencil to be a neutral gray.
-   Changed the actions icon.
-   Added a grid that is visible in hex edit mode.

## V0.2.20

### Date: 2/7/2019

### Changes:

-   Added color picker component.
-   Can change workspace color using color picker from the context menu.
-   Inverted touch input vertical rotation.
-   Clamping vertical rotation so that you can’t rotate underneath the ground plane.

## V0.2.19

### Date: 2/6/2019

### Changes:

-   Added `stroke.linewidth` to control how thick the stroke lines are.
-   Removed the Skybox.
-   Added the ability to change the vertical tilt of the camera by using two fingers and panning up and down.
-   Reworked the files panel to be easier to use.
    -   Added "+action" button for creating actions.
    -   Moved the "+tag" and "+action" buttons above the file table.
    -   Moved the "Clear selection" button to the header row on the file table.
    -   It still needs some of the scrolling features like not scrolling the header while scrolling the body of the table but for the most part it's done.
    -   Also needs the auto-zoom feature for users. After looking at possible implementations I've discovered that it should be easier to do this when the "seeing other people" update arrives.

## V0.2.18

### Date: 2/5/2019

### Changes:

-   Button polling is now implemented in `InputVR` for vr controllers: `getButtonDown`, `getButtonHeld`, `getButtonUp`.
-   Replaced `GameView.workspacePlane` with mathematical plane for workspace dragging.
    -   This fixes not being able to drag workspaces after we disabled the ground plane mesh.
-   Forcing touch input when being used on a VR capable device in non-VR mode. This fixes traditional browser input on devices like the Oculus Go.

## V0.2.17

### Date: 2/5/2019

### Changes:

-   Moved VR controller code to `InputVR` class.
-   Forcefully disconnecting the controller when exiting VR, this fixes bug with GamePad API when returning to VR mode.
-   Disabled visibility of scene’s ground plane.
-   `ControllerMesh` is now a special `Object3D` that is added to the root controller `Object3D` node.

## V0.2.16

### Date: 2/5/2019

### Changes:

-   Controller is represented as a red pointer arrow. It doesnt not currently allow you to interact yet.
-   Disabling shadows when in VR. Shadows are a significant performance cost in its current state, disabling them gives us 20-30+ fps boost in VR.
-   VR button is now hidden when WebVR is not detected.

## V0.2.15

### Date: 2/5/2019

#### Changes:

-   Changed the default cube color to be white.
-   Changed the default cube outline color to gray instead of invisible.
-   Fixed an issue with action filters where some values weren't able to be matched to a filter.
    -   This happened for some tag values that would be parsed from strings into their semantic equivalents.
    -   For example, `"true"` would get converted to `true` and `"123.456"` would get converted to `123.456`.
    -   This conversion was being ignored for filter values, so they would never match in these scenarios.
-   Fixed an issue with action scripts where copying a file would not copy its formulas.
-   Improved the `copy()` function used in action scripts to be able accept any number of arguments.
    -   This allows cascading scenarios like `copy(this, that, @name("joe"), @name("bob"))`.

## V0.2.14

### Date: 2/4/2019

#### Changes:

-   Added `scale.x`, `scale.y`, and `scale.z` tags to allow changing the scale of the cubes.
    -   `x` and `y` are width and thickness. `z` is height.
-   Dragging worksurfaces now no longer snaps to the center but stays relative to the cursor position.
-   Added `label.size` and `label.size.mode` tags.
    -   `label.size` sets the size of the label. Setting it to 1 means the default size and setting it to 2 means twice the default size.
    -   Setting `label.size.mode` to `"auto"` causes the label to appear a constant size no matter where the user's camera is in the scene.
-   Changed the renderer settings to render the 3D scene at the full device resolution.
    -   This will likely increase the accuracy of rendering results but may also cause performance to drop due to rendering a lot more pixels.
    -   Was previously using the browser-default pixel ratio.
-   Added beta support for Web VR devices.
-   Fixed an issue where worksurfaces that did not have default heights and were merged into other worksurfaces would cause those tiles to incorrectly appear with a height of `0`.
    -   The worksurfaces that did not have default heights were from old versions that did not allow changing heights.
-   Added the number of selected cubes to the info box toggle

## V0.2.13

### Date: 2/1/2019

#### Changes:

-   Camera now handles going from two touch -> one touch without jumping around.
-   Removed time instance in `Time.ts`.
-   Input and Time are both updated manually through `GameView`, we need less `requestAnimationFrame` calls when possible.
-   Fixed bug in `Input` that would cause touches to overwrite old ones on browsers that reuse `TouchEvent` identifiers.
-   Remaining `TouchData` finger indexes get normalized when touches are removed.
    -   i.e. if there are two touches and touch 0 gets removed, then touch 1 becomes touch 0.

## V0.2.12

### Date: 2/1/2019

#### Changes:

-   Added `#stroke.color` which sets an outline on the cube.
-   Added the ability to download `.aux` files.
-   Added the ability to upload `.aux` files into the current session.
-   Changed the URLs to not use `#`. (breaking change!)
-   Changed the home screen to be the root path (`/`) so sessions are now just `filesimulator.com/mysession`. (breaking change!)
-   Changed the login screen to be at `/login`. (So `login` is not a valid session ID anymore) (breaking change!)
-   Fixed an issue where destroyed objects were being returned in action script queries.
-   Fixed an issue that allowed files to be combined with themselves. (Sorry Jeremy!)
-   Fixed an issue where offline users would always overwrite file `_index` values if the index was at `0.`
-   Minor changes:
    -   Add a "continue as guest" button.
    -   Replace "File Simulator" with the session code unless they are in the default session.
    -   Disable auto-capitalization and autocorrect on the input fields.
    -   Change the "Add worksurface" and "Add file" buttons to just be a "+" icon.
    -   Change the mode switch to use icons instead of text for the label.
    -   Make the mode switch always appear white.
    -   Remove color integration from FileValue.
    -   Change "Nuke the site" to something a little more friendly.
    -   Change "+ New Tag" to "+tag".
    -   Change the deselect file button to a grey color.
    -   Change the info box header to "Selected Files".
    -   Change the info icon to a pencil icon.

## V0.2.11

### Date: 1/31/2019

#### Changes:

-   Changed the "X" used to deselect files into a "-" sign.
-   Added the ability to show a QR code linking to the session the current user is in.

## V0.2.10

### Date: 1/31/2019

#### Changes:

-   Added two different modes to help control what the user is interacting with
    -   The "Files" mode allows dragging files and making new files.
    -   The "Worksurfaces" mode allows dragging worksurfaces, making new worksurfaces, and interacting via clicking on them.
-   Re-added the ability to combine files
    -   Dragging a file onto another file will combine them if possible.
    -   If no filters match then the files will stack.

## V0.2.9

### Date: 1/31/2019

#### Changes:

-   Camera zooming with trackpad pinching is now supported.
-   Input now handles `WheelEvent` from the browser.
    -   `getWheelMoved()` - Returns true when wheel movemented detected.
    -   `getWheelData()` - Return wheel event data for the current frame.

## V0.2.8

### Date: 1/31/2019

#### Changes:

-   Disabled double-tap to zoom functionality that is added by iOS and Android by default.
-   Fixed an issue where files would all appear in the same spot upon first load of a session.
-   Added the Session ID to the top header.
-   After logging in, the user will now be redirected back to the session they first tried accessing.
-   Fixed some typos.

## V0.2.7

### Date: 1/30/2019

#### Changes:

-   Added `line.to` and `line.color` tags. `line.to` creates an arrow that points from the source file to the target file. An array of files is also supported.
-   Added formula support for `label`, `label.color`.
-   Added some functions to `FileCalculations` to help with handling of short file ids:
    -   `getShortId` - Return the short id for the file.
    -   `fileFromShortId` - Find file that matches the short id.
    -   `filesFromShortIds` - Find files that match the short ids.
-   Disabled depth buffer writing for the new SDF rendered font.
-   Running `updateMatrixWorld` function for `FileMesh` when its position is updated.
    -   This allows child objects to have accurate world positioning the moment its parent is moved instead of waiting for ThreeJS to run the next render update frame.

## V0.2.6

### Date: 1/28/2019

#### Changes:

-   Improved the game window to resize the renderer and camera automatically
-   Improved how the files window scales for small devices
-   Move the toolbar into a floating action button
-   Closing the info box now shows an icon in its place that can be used to reopen it
-   Selecting/changing files no longer re-opens the info box
-   Tags that the user adds to the info box are no longer automatically hidden

## V0.2.5

### Date: 1/28/2019

#### Changes:

-   Rotation with touch input now spins in the correct direction.
-   3D text rendering is now done with SDF (Signed Distance Field). This gives us a much cleaner and crisper text representation.
-   Added `label.color` tag that allows you to change the color of the label text.

## V0.2.4

### Date: 1/28/2019

In this version we improved workspaces and made other minor quality of life improvements.

#### Changes:

-   Added the ability to change hex heights
-   Added the ability to stack cubes on top of each other
-   Added the ability to drag single hex tiles onto other workspaces
-   Added a `list()` formula function that is able to calculate which files are stacked on top of each other.
-   Made the square grid tiles visible only if they are over a related hex tile
-   Made hexes have a short height by default
-   Made hexes larger by default
-   Made cubes always attach to a workspace
-   Made only the grid that a cube is being dragged onto visible

##V0.2.1
###Date: 1/22/2019
In this version we added support for multiple simultaneous sessions. When logging in users can optionally provide a “Session ID” that will put them into that session. Alternatively, they can type the Session ID into the URL and go there directly. Sharing URLs to share your session is also supported.

#### Changes:

-   Multi-Session Support
    -   Users enter in a Session ID to go to a sandbox all their own.
    -   They can also share the URL with other people to be put directly into that session.
-   Hexes no longer have bevels.
-   In Formulas, hashtag expressions which have only a single result now return that result directly instead of in an array.
    -   For example, If there was only one file with a #sum set to “10” and there was a formula “=#sum”
        -   In v0.2.0 the formula would equal “[10]”
        -   In v0.2.1 the formula would equal “10”

## V0.2.0

### Date: 1/16/2019

In this version we added support for offline mode and made general improvements to the user interface.

#### Changes:

-   Added offline mode
    -   After loading the app over HTTPS, the user will be able to go completely offline (airplane mode) and still be able to access everything. This means:
        -   The app should load
        -   The user should be able to create new files and workspaces
        -   They should be able to edit tags and perform actions.
    -   When new app versions are available, the user will be prompted to refresh the page to use the new version.
        When the user goes back online the app will attempt to sync with the server. If successful, then everyone else will be able to see their changes because they have been synced.
    -   If syncing is not successful, then this is because of one or more merge conflicts between the user’s version and the server’s version.
        -   Merge conflicts happen when two users edit the same tag to different values.
        -   The computer doesn’t know which is the most valid so it has to ask the user.
    -   When merge conflicts happen a notification will pop up and prompt the user to fix them.
        -   This prompt will also be in the side bar underneath the hamburger menu.
    -   Until the user fixes the merge conflicts any changes they make will not be synced to the server.
    -   When the user fixes the merge conflicts, their state is synced to the server and everyone is able to see it.
    -   The sidebar will show the current online/offline synced/not synced status. Right clicking it will give the option to force the app into offline mode for testing and vice versa.
-   Added a nuke button
    -   This button allows the user to delete everything in the website.
    -   This is only for testing so don’t expect it to work in all cases. In particular, don’t expect it to work super well when there are multiple people on the site at a time.
-   Removed test buttons from the sidebar
-   Changed the version number to be based on the latest annotated git tag. This will let us have full control over the version numbers while making them a lot more human readable. Upon hover it will also show the git commit hash that the build was made from.<|MERGE_RESOLUTION|>--- conflicted
+++ resolved
@@ -2,11 +2,7 @@
 
 ## V3.0.18
 
-<<<<<<< HEAD
-#### Date: 7/22/2022
-=======
 #### Date: 7/25/2022
->>>>>>> b297b7ca
 
 ### :rocket: Improvements
 
