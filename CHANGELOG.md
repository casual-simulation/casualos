--- conflicted
+++ resolved
@@ -2,11 +2,7 @@
 
 ## V3.2.7
 
-<<<<<<< HEAD
-#### Date: 10/4/2023
-=======
 #### Date: 10/5/2023
->>>>>>> 411f09a5
 
 ### :boom: Breaking Changes
 
