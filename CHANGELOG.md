--- conflicted
+++ resolved
@@ -7,13 +7,12 @@
 ### Changes:
 
 -   Improvements
-<<<<<<< HEAD
+
     -   Added in the `RemoveTags(files, tagSection)` function to remove any tag on the given files that fall into the specified tag section. So triggering a `RemoveTags(this, "position")` will remove all tags such as `position.x` and `position.random.words` on this file.
-=======
     -   Added the `aux.destroyable` tag that prevents files from being destroyed when set to `false`.
     -   Made the globals file not destroyable by default.
     -   Reimplemented ability to click File ID in the sheet to focus the camera on it.
->>>>>>> 27d865e6
+
 -   Bug Fixes
     -   Fixed `tweenTo` function not working after changing the camera type.
 
