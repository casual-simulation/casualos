# CasualOS Changelog

## V3.1.14

<<<<<<< HEAD
#### Date: 12/6/2022
=======
#### Date: 12/9/2022
>>>>>>> dafebccc

### :rocket: Improvements

-   Added dark mode to CasualOS!
    -   It is controlled by the new `theme` tag on the configBot.
    -   Possible values are:
        -   `auto` - Use the system dark mode setting. (Default)
        -   `light` - Use the light theme.
        -   `dark` - Use the dark theme.
-   Added the `@onMeetRecordingLinkAvailable` shout.
    -   It is triggered when recording is enabled in the meetPortal and contains the link that the recording will be available at.
    -   `that` is an object with the following properties:
        -   `link` - The link that the recording is available at.
        -   `timeToLive` - The number of seconds that the link will be available for.
-   Added the `os.attachDebugger(debug, options?)` and `os.detachDebugger(debug)` functions.
    -   These functions are useful for attaching the bots in a debugger to the CasualOS frontend as if it was a separate inst.
    -   Additionally, debuggers can be attached using a tag name mapper that can remap tag names so the frontend sees a different set of tags than what are actually on the debugger bots.
        -   This is useful for testing. For example, you can create a debugger that contains a copy of all the bots in the inst but instead of being displayed in the `home` dimension would be displayed in the `testHome` dimension because of the tag name mapper.
    -   See the documentation for more information.

### :bug: Bug Fixes

-   Fixed an issue where the grids on the wrist portals would become really large when the user enters VR for the second time during a session.

## V3.1.13

#### Date: 12/5/2022

### :bug: Bug Fixes

-   Fixed an issue where Chrome would appear to randomly add and remove scrollbars when the tag/meet portals were open.

## V3.1.12

#### Date: 12/2/2022

### :bug: Bug Fixes

-   Fixed an issue where it was not possible to tilt the mapPortal camera due to an incorrect default configuration.
-   Fixed an issue where it was not possible to handle errors that occurred during calls to `os.getPublicRecordKey()`.

## V3.1.11

#### Date: 11/28/2022

### :rocket: Improvements

-   Improved the map portals (mapPortal and miniMapPortal) to support the `portalZoomableMin` and `portalZoomableMax` tags.
-   Enabled the multiline code editor to always be shown regardless of if the device is a mobile device or not.
-   Added the `analytics.recordEvent(name, metadata?)` function.
-   Added the `@onKeyRepeat` shout that is fired when a key is held down and "auto repeated".
-   Added support for some simple HTMLElement functions.
    -   HTMLElement objects support the following functions:
        -   `focus()`
        -   `click()`
        -   `blur()`
    -   HTMLInputElement objects support the following functions:
        -   `select()`
        -   `setRangeText()`
        -   `setSelectionRange()`
        -   `showPicker()`
        -   `stepDown()`
        -   `stepUp()`
    -   HTMLFormElement objects support the following functions:
        -   `reset()`
        -   `submit()`
    -   HTMLMediaElement objects support the following functions:
        -   `fastSeek()`
        -   `load()`
        -   `pause()`
        -   `play()`
    -   HTMLVideoElement objects support the following functions:
        -   `requestPictureInPicture()`
-   Added support for the `document.getElementById()` function for custom apps.

### :bug: Bug Fixes

-   Fixed an issue where `Vector2`, `Vector3`, `Rotation`, and `DateTime` values would cause the shared space to emit an error if they were stored in a tag on a new bot while it was being processed by the space.
-   Fixed an issue where it was not possible to tap on codeButton bots on mobile devices.
-   Fixed `@onKeyDown` to only be emitted once when a key is starting to be held down and not continually while a key is held down.

## V3.1.10

#### Date: 11/8/2022

### :rocket: Improvements

-   Added the `systemPortalPane` tag to allow CasualOS to remember which pane the user is viewing in the systemPortal.
    -   This also fixes issues with being unable to select the search pane.
    -   Additionally, CasualOS will now remember the systemPortal search and pane state across browser reloads.
-   Updated the terms of service with consistent wording and with a section about using OLX Services.

### :bug: Bug Fixes

-   Fixed an issue where `Vector2`, `Vector3`, `Rotation`, and `DateTime` values would cause the shared space to emit an error if they were stored in a tag on a new bot while it was being processed by the space.

## V3.1.9

#### Date: 11/4/2022

### :boom: Breaking Changes

-   `os.createDebugger()` now returns a promise that needs to be awaited instead of simply returning a debugger.
-   `setTimeout()` and `setInterval()` now throw an error if called without a handler function.

### :rocket: Improvements

-   Added the ability to pause scripts that are executed inside debuggers.
    -   The `os.createDebugger()` API now supports an additional option parameter `pausable`, which when set to `true` will cause the debugger to execute every script inside a JavaScript interpreter.
    -   The following functions have also been added to the debugger API:
        -   `onPause(handler)` - Registers a handler function that will be called when the debugger pauses due to hitting a pause trigger (i.e. breakpoint).
        -   `setPauseTrigger(bot, tag, options)` - Registers a pause trigger in a bot and tag that the debugger will pause at if it comes across the trigger while executing code. Returns an object that represents the pause trigger.
        -   `removePauseTrigger(trigger)` - Removes the given pause trigger from the debugger.
        -   `enablePauseTrigger(trigger)` - Enables the given pause trigger.
        -   `disablePauseTrigger(trigger)` - Disables the given pause trigger.
        -   `listPauseTriggers()` - Lists the pause triggers that have been set on the debugger.
        -   `listCommonPauseTriggers(bot, tag)` - Lists common locations that pause triggers can be placed at for the given bot and tag.
        -   `resume(pause)` - Tells the debugger to resume execution of the scripts.
    -   See the documentation for more complete information and examples.
    -   Additionally, check out the [debugger-example](https://ab1.bot/?ab=debugger-example) appBundle.
-   Improved `os.focusOn(bot, options)` to support focusing tags in the systemPortal, sheetPortal, and tagPortal.
    -   `options` now supports the following properties:
        -   `tag` - The tag that should be focused. If specified, then the multi-line editor will be opened in a portal (the systemPortal by default) with the bot and tag focused.
        -   `space` - The space of the tag that should be focused. (Optional)
        -   `lineNumber` - The line number that should be focused. (Optional)
        -   `columnNumber` - The column number that should be focused. (Optional)
        -   `startIndex` - The index of the first character that should be auto-selected. (Optional)
        -   `endIndex` - The index of the last character that should be auto-selected. (Optional)
        -   `portal` - The portal that should be opened. Supports `system`, `sheet`, and `tag` for the systemPortal, sheetPortal, and tagPortal respectively.
-   Added the ability to specify a custom frame buffer scale factor for AR and VR sessions.
    -   `os.enableAR()` and `os.enableVR()` now can take an options object with the following property:
        -   `frameBufferScaleFactor` is the number of rendered pixels for each output pixel. As a result, numbers less than 1 increase rendering performance by rendering fewer pixels than are displayed and numbers greater than 1 decrease rendering performance by rendering more pixels than are displayed. Defaults to 1.
-   Improved `animateTag()` to use `0` as a default when `toValue` is a number, no `fromValue` is specified, and there is no current tag value (or the current tag value is not a number).
-   Improved the search panel in the systemPortal to include and highlight tag names that match the search query.
-   Added the ability to show the sheetPortal in the systemPortal.
    -   A new option has been added to the systemPortal to represent the sheetPortal.
    -   Selecting this option will open the sheetPortal to the current gridPortal dimension, or give the user the option to specify a dimension if no gridPortal is open.
    -   Clicking on the sheetPortal button again will give the ability to set the sheetPortal dimension manually.

### :bug: Bug Fixes

-   Fixed an issue where updating Vector, Rotation, or DateTime tag values on newly created bots could cause trouble with synchronizing data.
-   Fixed an issue where switching between mouse and touch input methods was not possible.
-   Fixed an issue that caused dragging bots on the Meta Quest 2 in non-immersive mode to not work.
-   Fixed touch controls to correctly rotate the camera.

## V3.1.8

#### Date: 10/27/2022

### :rocket: Improvements

-   Added the `meetPortalDisablePrivateMessages` tag to the `meetPortalBot` to allow hiding the option to send a new private message to another participant in the meet portal.

## V3.1.7

#### Date: 10/24/2022

### :bug: Bug Fixes

-   Fixed an issue where destroying a GLTF mesh and re-creating it could cause some textures to not load correctly.
-   Fixed an issue where updates to a newly created bot would be forgotten in some scenarios.

## V3.1.6

#### Date: 10/5/2022

### :bug: Bug Fixes

-   Fixed an issue where creating too many GLTF mesh forms could crash Chrome-based web browser tabs.
-   Fixed an issue where creating a bot with a DateTime, Vector2, Vector3, or Rotation tag would crash the system.

## V3.1.5

#### Date: 10/4/2022

### :bug: Bug Fixes

-   Fixed an issue where the login UI would be hidden behind the sheet and system portals if trying to login while one of them is open.

## V3.1.4

#### Date: 10/3/2022

### :rocket: Improvements

-   Enabled the "More" section in the Jitsi meet portal settings window.

### :bug: Bug Fixes

-   Fixed an issue where using `os.focusOn()` with `rotation` set to `{ x: 0, y: 0 }` could trigger floating point rounding errors and cause the camera rotation to be temporarily incorrect.
-   Fixed an issue where `@onRoomTrackUnsubsribed` listeners would not be triggered for local video and audio tracks when leaving a room.

## V3.1.3

#### Date: 9/27/2022

### :bug: Bug Fixes

-   Fixed an issue where `@onMeetExited` could be triggered multiple times when closing the meet portal.
-   Fixed an issue where rejecting and then re-performing a tag edit would cause the multiline editor to show the edit twice.
-   Fixed an issue where the multiline editor would incorrectly edit shared bots that had not been updated. This resulted in the tag edits being incorrectly added to the end of the tag value instead of where they were supposed to be.
-   Fixed an issue where meshes that were set on a bot and then quickly removed could be incorrectly displayed.
-   Fixed an issue where the documentation link from the multiline editor wouldn't auto-scroll to the correct tag.
-   Fixed an issue where using `deleteTagText()` and `insertTagText()` would cause the runtime to get confused during tag sync and incorrectly apply an edit multiple times.
-   Fixed an issue where `deleteTagMaskText()` and `insertTagMaskText()` did not work.

## V3.1.2

#### Date: 9/9/2022

### :rocket: Improvements

-   Improved `os.registerTagPrefix(prefix, options?)` to accept a `name` property in the `options` object that will be used as a hint for the user.
-   Added support for Vector and Rotation values for many tags. The following tags have been added as alternatives to using multiple tags to contain 3D information:
    -   `cameraPosition` replaces `cameraPositionX`, `cameraPositionY`, and `cameraPositionZ`.
    -   `cameraRotation` replaces `cameraRotationX`, `cameraRotationY`, and `cameraRotationZ`.
    -   `cameraFocus` replaces `cameraFocusX`, `cameraFocusY`, and `cameraFocusZ`.
    -   `cameraPositionOffset` replaces `cameraPositionOffsetX`, `cameraPositionOffsetY`, and `cameraPositionOffsetZ`.
    -   `cameraRotationOffset` replaces `cameraRotationOffsetX`, `cameraRotationOffsetY`, and `cameraRotationOffsetZ`.
    -   `deviceRotation` replaces `deviceRotationX`, `deviceRotationY`, and `deviceRotationZ`.
    -   `portalPannableMin` replaces `portalPannableMinX` and `portalPannableMinY`.
    -   `portalPannableMax` replaces `portalPannableMaxX` and `portalPannableMaxY`.
    -   `pointerPixel` replaces `pointerPixelX` and `pointerPixelY`.
    -   `mousePointerPosition` replaces `mousePointerPositionX`, `mousePointerPositionY`, and `mousePointerPositionZ`.
    -   `mousePointerRotation` replaces `mousePointerRotationX`, `mousePointerRotationY`, and `mousePointerRotationZ`.
    -   `leftPointerPosition` replaces `leftPointerPositionX`, `leftPointerPositionY`, and `leftPointerPositionZ`.
    -   `leftPointerRotation` replaces `leftPointerRotationX`, `leftPointerRotationY`, and `leftPointerRotationZ`.
    -   `rightPointerPosition` replaces `rightPointerPositionX`, `rightPointerPositionY`, and `rightPointerPositionZ`.
    -   `rightPointerRotation` replaces `rightPointerRotationX`, `rightPointerRotationY`, and `rightPointerRotationZ`.
    -   `cursorHotspot` replaces `cursorHotspotX` and `cursorHotspotY`.
    -   `portalCursorHotspot` replaces `portalCursorHotspotX` and `portalCursorHotspotY`.
-   Added the `os.requestWakeLock()`, `os.disableWakeLock()`, and `os.getWakeLockConfiguration()` functions.
    -   `os.requestWakeLock()` asks the user for the ability to keep the screen awake, and if they accept will enable a wake lock that will keep the screen on. Returns a promise that resolves once the wake lock has been granted.
    -   `os.disableWakeLock()` disables the wake lock and allows the computer to sleep. Returns a promise that resolves once the wake lock has been disabled.
    -   `os.getWakeLockConfiguration()` gets the current wake lock status. Returns a promise that resolves with the wake lock information.
-   Improved `math.intersectPlane()` to accept two additional optional parameters which represent the normal and origin of the plane that the ray should be intersected with.
    -   The new function definition is `math.intersectPlane(origin, direction, planeNormal?, planeDirection)`.
        -   `planeNormal` is optional and is the normal vector that the plane should use. It defaults to `➡️0,0,1`.
        -   `planeDirection` is optional and is the 3D position that the center of the plane should travel through. It defaults to `➡️0,0,0`.

### :bug: Bug Fixes

-   Fixed an issue where keys reported in `onKeyUp` and `onKeyDown` could be specified in the incorrect order.

## V3.1.1

#### Date: 9/6/2022

### :rocket: Improvements

-   Added the `codeButton` form.
    -   When the bot is placed in a tag dimension (dimension of the form `{botID}.{tag}`) and its form is set to `codeButton`, then it will appear in the multi-line code editor for that tag as a clickable text element.
    -   As such, in order for the button to appear, the bot also needs a `label` tag.
    -   The button can be positioned by line number by using the `[dimension]Start` tag, and the `[dimension]End` tag can be used to specify the priority that the button should have compared to other buttons on the same line (higher numbers means lower priority).
    -   When clicked, the button will receive an `@onClick` whisper.
-   Added the `formRenderOrder` tag.
    -   This tag sets the render order that should be used for a bot in the grid portals.
    -   Setting this property to a value other than 0 overrides the automatically calculated render order which is based on the distance of each bot to the portal camera.
    -   It is not recommended to use this tag unless you are dealing with transparency issues caused by overlapping PNG images.

## V3.1.0

#### Date: 9/2/2022

### :rocket: Improvements

-   Added the `os.createInitializationUpdate(bots)` and `os.applyUpdatesToInst(update)` functions.
    -   `os.createInitializationUpdate(bots)` creates updates that can be used to ensure that an inst is initialized with a specific set of bots. This function is useful for encoding initialization logic that should only be performed in an inst once.
        -   `bots` - The list of bots that should be included in the update.
    -   `os.applyUpdatesToInst(updates)` applies the given list of updates to the current inst.
        -   `updates` - The list of updates that should be applied to the inst.
-   Improved custom apps to support SVG elements.

### :bug: Bug Fixes

-   Fixed an issue where billboarded bots would display incorrectly when they were parented under a rotated dimension or transformer.

## V3.0.21

#### Date: 8/31/2022

### :bug: Bug Fixes

-   Fixed an issue where deleting a GLTF would cause the gridPortal to stop working.

## V3.0.20

#### Date: 8/30/2022

### :rocket: Improvements

-   Added the ability to use your fingers to click bots in VR/AR.
    -   Any device that supports the WebXR Hand input module should work.
    -   Tested with the Oculus Quest 2.
-   Added the `keyboard` form.
    -   This creates a virtual keyboard that the user can interact with.
    -   Clicking keys on the keyboard sends a `@onKeyClick` whisper to the bot.
-   Improved the system portal diff tab to set the `editingBot`, `editingTag`, and `editingTagSpace` tags on the configBot.
-   Added the `os.startFormAnimation(bot, animationName, options?)`, `os.stopFormAnimation(bot, options?)`, `os.listFormAnimations(botOrAddress)`, and `os.bufferFormAddressGLTF(address)` functions.
    -   `os.startFormAnimation(bot, animationName, options?)` is used to trigger an animation on the given bot. Returns a promise that resolves when the animation has started. It accepts the following parameters:
        -   `bot` - The bot or list of bots that the animation should be triggered on.
        -   `animationName` - The name or index of the animation that should be started.
        -   `options` - The additional parameters that should be used for the animation. Optional. It should be an object with the following properties:
            -   `startTime` - The time that the animation should start playing. It should be the number of miliseconds since the Unix Epoch.
            -   `initialTime` - The time within the animation clip that the animation should start at in miliseconds.
            -   `timeScale` - The rate at which the animation plays.
            -   `loop` - Options for looping. It should be an object with the following properties:
                -   `mode` - How the animation should loop. It should be either `repeat` or `pingPong`.
                -   `count` - The number of times that the animation should loop.
            -   `clampWhenFinished` - Whether the final animation values should be preserved when the animation finishes.
            -   `crossFadeDuration` - The number of miliseconds that the animation should take to cross fade from the previous animation.
            -   `fadeDuration` - The number of miliseconds that the animation should take to fade in.
            -   `animationAddress` - The address that the animations should be loaded from.
    -   `os.stopFormAnimation(bot, options?)` is used to stop animations on the given bot. Returns a promise that resolves when the animation has stopped. It accepts the following parameters:
        -   `bot` - The bot or list of bots that animations should be stopped on.
        -   `options` - The options that should be used to stop the animations. Optional. It should be an object with the following properties:
            -   `stopTime` - The time that the animation should stop playing. It should be the number of miliseconds since the Unix Epoch.
            -   `fadeDuration` - The number of miliseconds that the animation should take to fade out.
    -   `os.listFormAnimations(botOrAddress)` is used to retrieve the list of animations that are available on a form. Returns a promise that resolves with the animation list. It accepts the following parameters:
        -   `botOrAddress` - The bot or address that the animation list should be retrieved for.
    -   `os.bufferFormAddressGLTF(address)` is used to pre-cache the given address as a GLTF mesh for future use. Returns a promise that resolves when the address has been buffered. It accepts the following parameters:
        -   `address` - The address that should be loaded.
-   Added several listeners that can be used to observe animation changes on bots.
    -   Currently, they are only sent for animations that are started via `os.startFormAnimation()`. Animations that are triggered via the `#formAnimation` tag or `experiment.localFormAnimation()` are not supported.
    -   `@onFormAnimationStarted` and `@onAnyFormAnimationStarted` are sent when an animation has been started.
    -   `@onFormAnimationStopped` and `@onAnyFormAnimationStopped` are sent when an animation has been manually stopped.
    -   `@onFormAnimationFinished` and `@onAnyFormAnimationFinished` are sent when an animation finishes playing.
    -   `@onFormAnimationLooped` and `@onAnyFormAnimationLooped` are sent when an animation restarts per the looping rules that were given in the options object.
-   Added support for the `scrollTop` and `offsetHeight` properties for `<section>` elements.
-   Added the `@onDocumentAvailable` listener.
    -   `@onDocumentAvailable` is a shout that is sent once `globalThis.document` is first available for scripts to use.
    -   Because of this feature, scripts can now interact with custom apps via `globalThis.document` instead of `os.registerApp()` and `os.compileApp()`.
    -   This feature still uses a separate document instances for `os.registerApp()`, so changes to `globalThis.document` will not conflict with any other custom apps.
-   Added the [Preact render()](https://preactjs.com/guide/v10/api-reference#render) function to `os.appHooks`.
-   Improved tooltips to always render entirely on screen. This can help in scenarios where the tooltip should be shown close to the edge of the screen.

### :bug: Bug Fixes

-   Fixed an issue where `cursor` bots would not update in the multiline editor unless no bots changed for 75ms.
-   Fixed an issue where `cursor` bots would be duplicated if the user closed the portal that contained the multiline editor and then opened it again.
-   Fixed an issue where images that were loaded via custom apps would later fail to load as a `formAddress`.
-   Fixed an issue where floating labels did not work on bots that were transformed by another bot.
-   Fixed an issue where tooltips that had multiple words would always word wrap. Now, they will only word wrap if wider than 200px.

## V3.0.19

#### Date: 8/11/2022

### :bug: Bug Fixes

-   Fixed an issue that would allow browsers to cache certain HTML files when they should not.
-   Fixed an issue where subjectless keys would not work with the new auth system.
-   Fixed an issue where the background for floating labels would not match the label if the bot was rotated.

## V3.0.18

#### Date: 8/9/2022

### :boom: Breaking Changes

-   Changed uploads to PDF files to upload the binary data of the PDF instead of automatically converting it to UTF-8.
    -   This affects both `os.showUploadFiles()` and `@onFileUpload`.

### :rocket: Improvements

-   Switched PublicOS from [Magic.link](https://magic.link) to a custom auth implementation that gives us more flexibility around how we manage user accounts.
    -   This is purely an implementation detail, and should not affect any PublicOS/CasualOS features.
-   Added the ability to see active PublicOS authentication sessions, when they were granted, and what IP Address they were granted to.
-   Improved Custom HTML Apps to copy the following properties from specific element types when an event (like `onLoad`) happens:
    -   `<img>` - The following properties are copied:
        -   `width`
        -   `height`
        -   `naturalWidth`
        -   `naturalHeight`
        -   `currentSrc`
    -   `<video>` - The following properties are copied:
        -   `videoWidth`
        -   `videoHeight`
        -   `duration`
        -   `currentSrc`
-   Moved the "Exit to Grid Portal" button in the system portal from the lower right corner to the lower left corner.
-   Improved the systemPortal to support global search by exact matches for `#id` and `#space`.
-   Improved the systemPortal to support comparing systems of bots against each other.
    -   This works by comparing two separate system tags. The first tag is `#system` (or whatever is specified by `#systemPortalTag` on the config bot) and the second tag is specified by the `#systemPortalDiff` on the config bot.
    -   For example, if the `#systemPortal` is set to `custom` and the `#systemPortalDiff` tag is set to `system2`, then bots that contain `custom` in their `#system` tag will be compared against bots that match using their `#system2` tag.
    -   The result is useful for creating visualizations of change for system bots.
    -   See the documentation for more information.
    -   Also check out the example: https://ab1.bot/?ab=diffPortalExample
-   Added the `os.appHooks` property that contains [hook functions](https://preactjs.com/guide/v10/hooks).
    -   Hook functions make managing custom app states easier and less tedious.

### :bug: Bug Fixes

-   Fixed an issue where entering an invalid value into an input box in a custom app would cause the input box to be automatically cleared.
-   Fixed an issue where the base color on GLTF models would be overridden with white if no color tag was specified.
-   Fixed an issue where self-closing JSX elements that contained attributes would not be compiled correctly.
-   Fixed an issue where the meetPortal could fail to start if the meet portal properties were changed before it finished loading external scripts.
-   Fixed how progress bars position themselves to better match how labels position themselves.
-   Fixed an issue where custom app elements did not support CSS Style properties that started with a hyphen (`-`).

## V3.0.17

#### Date: 7/18/2022

### :bug: Bug Fixes

-   Fixed an issue where calling `os.focusOn()` for the mapPortal before the portal has finished loading would cause the camera to focus on an incorrect location.
-   Fixed an issue where labels would fail to show up on billboarded bots that are directly below or above the portal camera.
-   Fixed an issue where hex bot forms were positioned incorrectly.

## V3.0.16

#### Date: 7/6/2022

### :rocket: Improvements

-   Added the `uv` property to `@onClick`, `@onAnyBotClicked`, `@onDrag`, and `@onAnyBotDrag` shouts.
    -   This property contains the [UV Coordinates](https://stackoverflow.com/questions/3314219/how-do-u-v-coordinates-work) of the texture on the clicked bot that the user clicked.
    -   UV coordinates are a 2D vector representing the X and Y location on the texture (i.e. `formAddress`) on the bot that was clicked.
    -   UV coordinates are mapped as follows:
        -   Bottom left of the texture is: `(0, 0)`
        -   Bottom right is: `(1, 0)`
        -   Top left is: `(0, 1)`
        -   Top right is: `(1, 1)`
-   Added the `os.raycast(portal, origin, direction)` and `os.raycastFromCamera(portal, viewportPosition)` functions.
    -   These functions are useful for finding what bots a particular ray would hit. For example, you could query what bots are under a particular spot of the screen with `os.raycastFromCamera()`.
    -   Currently, the `grid`, `miniGrid`, `map` and `miniMap` portals are supported.
    -   See the documentation for more information and examples.
-   Added the `os.calculateRayFromCamera(portal, viewportPosition)` function.
    -   This function is useful for finding the 3D path (ray) that travels through a particular screen position of the specified portal's camera.
    -   Currently, the `grid`, `miniGrid`, `map` and `miniMap` portals are supported.
    -   See the documentation for more information and examples.
-   Improved `os.getPublicRecordKey()` to return an `errorReason` for failed requests.

### :bug: Bug Fixes

-   Fixed `lineStyle = wall` to support the coordinate system changes from v3.0.11.

## V3.0.15

#### Date: 6/21/2022

### :rocket: Improvements

-   Improved the login system to record user's email/phone number so that we can migrate off of [magic.link](https://magic.link/) in the future.

## V3.0.14

#### Date: 6/20/2022

### :rocket: Improvements

-   Changed the `circle` bot form ignore lighting changes based on its orientation.
-   Added the `formAddressAspectRatio` tag to allow adjusting how `formAddress` images/videos are displayed on `cube`, `circle`, and `sprite` bot forms.
    -   The aspect ratio should be the width of the image divided by the height of the image.
    -   Negative aspect ratios can also be used to mirror the image horizontally.
-   Added the ability to create and join custom multimedia chat rooms.
    -   Key features:
        -   The ability to join multiple chat rooms at once.
        -   The ability to display camera/screen feeds on 3D bots.
        -   Notification of when remote users join/leave.
        -   Notification of when users are speaking.
        -   The ability to control the quality that video tracks stream at.
    -   The following functions have been added:
        -   `os.joinRoom(roomName, options?)`
        -   `os.leaveRoom(roomName, options?)`
        -   `os.getRoomOptions(roomName)`
        -   `os.setRoomOptions(roomName, options)`
        -   `os.getRoomTrackOptions(roomName, trackAddress)`
        -   `os.setRoomTrackOptions(roomName, trackAddress, options)`
        -   `os.getRoomRemoteOptions(roomName, remoteId)`
    -   The following listeners have been added:
        -   `@onRoomJoined` - Sent whenever a room has been joined via `os.joinRoom()`
        -   `@onRoomLeave` - Sent whenever a room has been exited via `os.leaveRoom()`
        -   `@onRoomStreaming` - Sent whenever the local user has been connected or reconnected to a room.
        -   `@onRoomStreamLost` - Sent whenever the local user has been disconnected from a room.
        -   `@onRoomTrackSubscribed` - Sent whenever an audio/video track has been discovered inside a room.
        -   `@onRoomTrackUnsubscribed` - Sent whenever an audio/video track has been removed from a room.
        -   `@onRoomRemoteJoined` - Sent whenever a remote user has joined a room.
        -   `@onRoomRemoteLeave` - Sent whenever a remote user has left a room.
        -   `@onRoomSpeakersChanged` - Sent whenever the list of speaking users has changed in a room.
        -   `@onRoomOptionsChanged` - Sent whenever the local room options have been changed.
    -   See the documentation for more detailed information.
    -   Also check out the `rooms-example` appBundle for an example.
-   Added the `os.listInstUpdates()` and `os.getInstStateFromUpdates(updates)` functions.
    -   These functions are useful for tracking the history of an instance and debugging potential data loss problems.
    -   `os.listInstUpdates()` gets the list of updates that have occurred in the current instance.
    -   `os.getInstStateFromUpdates()` gets the bot state that is produced by the given list of updates.

### :bug: Bug Fixes

-   Fixed an issue where HTML updates could cause CasualOS to skip `@onAnyAction` calls for bot updates.
-   Fixed an issue where point-of-view mode would start the camera at the wrong rotation.
-   Fixed an issue where billboarded bots would rotate to match the roll of the camera in VR/AR.
-   Fixed an issue where using `os.tip()` with long words could cause the words to overflow the tooltip background.
-   Fixed an issue where removing a tag from the sheetPortal could cause the tag below it to become the dimension set in the sheetPortal.

## V3.0.13

#### Date: 6/3/2022

### :rocket: Improvements

-   Added the `math.degreesToRadians(degrees)` and `math.radiansToDegrees(radians)` functions.

### :bug: Bug Fixes

-   Fixed an issue where the `cameraRotationX`, `cameraRotationY`, and `cameraRotationZ` tags were using a Y-up coordinate system instead of the CasualOS Z-up coordinate system.

## V3.0.12

#### Date: 5/31/2022

### :bug: Bug Fixes

-   Fixed an issue where snapping bots to bot faces was not supported in the miniMapPortal.
-   Fixed an issue where snapping bots to faces of bots that have a non-1 `scaleZ` would work incorrectly.

## V3.0.11

#### Date: 5/27/2022

### :boom: Breaking Changes

-   CasualOS now consistently uses a right-handed coordinate system.
    -   In previous versions, CasualOS inconsistently handled rotations which led to some parts obeying the right-hand rule and other parts obeying the left-hand rule for rotations.
    -   One of the consequences of this is that rotations around the Y axis are now counter-clockwise instead of clockwise.
        -   Note that from the default camera perspective, this is switched. Rotations now appear clockwise instead of counter-clockwise.
    -   To keep the previous behavior, simply negate the Y axis for rotations. (e.g. if the rotation was `tags.homeRotationY = 1.3`, now it should be `tags.homeRotationY = -1.3`)
    -   This change affects `[dimension]RotationY`, `cameraRotationOffsetY`, and `os.addDropGrid()`.

### :rocket: Improvements

-   Added the ability to represent positions and rotations with the `➡️` and `🔁` emojis.
    -   In scripts, these values get parsed into `Vector2`, `Vector3`, and `Rotation` objects.
    -   Vectors support the following formats:
        -   `➡️1,2` represents a 2D position/direction (`Vector2`) that contains `X = 1` and `Y = 2`.
        -   `➡️1,2,3` represents a 3D position/direction (`Vector3`) that contains `X = 1`, `Y = 2`, and `Z = 3`.
        -   Additionally, vectors can be created using `new Vector2(1, 2)` and `new Vector3(1, 2, 3)`.
    -   Rotations support the following formats:
        -   `🔁0,0,0,1` represents a 3D rotation (`Rotation`) that contains `X = 0`, `Y = 0`, `Z = 0`, and `W = 1`.
        -   Additionally, rotations can be created using the `Rotation` class constructor. It supports the following forms:
            -   Create a rotation that does nothing:
                ```typescript
                const rotation = new Rotation();
                ```
            -   Create a rotation from an axis and angle:
                ```typescript
                const rotation = new Rotation({
                    axis: new Vector3(0, 0, 1),
                    angle: Math.PI / 2,
                }); // 90 degree rotation about the Z axis
                ```
            -   Create a rotation from two directions:
                ```typescript
                const rotation = new Rotation({
                    from: new Vector3(1, 0, 0),
                    to: new Vector3(0, 1, 0),
                }); // Rotation that transforms points from (1, 0, 0) to (0, 1, 0)
                ```
            -   Create a rotation from multiple rotations:
                ```typescript
                const rotation = new Rotation({
                    sequence: [
                        new Rotation({
                            axis: new Vector3(0, 1, 0),
                            angle: Math.PI / 2,
                        }), // 90 degree rotation around Y axis
                        new Rotation({
                            axis: new Vector3(1, 0, 0),
                            angle: Math.PI / 4,
                        }), // 45 degree rotation around X axis
                    ],
                });
                ```
            -   Create a rotation from a Quaternion:
                ```typescript
                const rotation = new Rotation({
                    quaternion: {
                        x: 0,
                        y: 0.7071067811865475,
                        z: 0,
                        w: 0.7071067811865476,
                    },
                }); // 90 degree rotation about the Y axis
                ```
        -   Check the documentation on Vectors and Rotations for more information.
-   Added the `[dimension]Position` and `[dimension]Rotation` tags to support using vectors and rotation objects for bot positioning.
-   Improved the `getBotPosition()` function to support the `[dimension]Position` tag and return a `Vector3` object.
-   Added the `getBotRotation(bot, dimension)` function that retrieves the position of the given bot in the given dimension and returns a `Rotation` object.
    -   `bot` is the bot whose rotation should be retrieved.
    -   `dimension` is the dimension that the bot's rotation should be retrieved for.
-   Improved the `animateTag()`, `os.getCameraPosition()` `os.getCameraRotation()`, `os.getFocusPoint()`, `os.getPointerPosition()`, `os.getPointerDirection()`, `math.getForwardDirection()`, `math.intersectPlane()`, `math.getAnchorPointOffset()`, `math.addVectors()`, `math.subtractVectors()`, `math.negateVector()`, `math.normalizeVector()`, `math.vectorLength()`, and `math.scaleVector()` functions to support `Vector2`, `Vector3`, and `Rotation` objects.
-   Added the "Select Background" and removed the "Share Video" buttons from the meetPortal.
-   Added initial documentation for ab-1.

### :bug: Bug Fixes

-   Fixed an issue where `os.showUploadFiles()` would return previously uploaded files.
-   Fixed an issue where tag text edits (i.e. `insertTagText()`) would not be properly communicated to the rest of CasualOS when they occurred after tag updates (i.e. `setTag()`).

## V3.0.10

#### Date: 5/6/2022

### :rocket: Improvements

-   Improved the Records API to be able to return errors to allowed HTTP origins.
-   Improved `os.meetCommand()` to return a promise.
-   Added the ability to specify an options object with `os.recordData(key, address, data, options)` that can specify update and delete policies for the data.

    -   These policies can be useful to restrict the set of users that can manipulate the recorded data.
    -   `options` is an object with the following properties:

        ```typescript
        let options: {
            /**
             * The HTTP Endpoint that should be queried.
             */
            endpoint?: string;

            /**
             * The policy that should be used for updating the record.
             * - true indicates that the value can be updated by anyone.
             * - An array of strings indicates the list of user IDs that are allowed to update the data.
             */
            updatePolicy?: true | string[];

            /**
             * The policy that should be used for deleting the record.
             * - true indicates that the value can be erased by anyone.
             * - An array of strings indicates the list of user IDs that are allowed to delete the data.
             * Note that even if a delete policy is used, the owner of the record can still erase any data in the record.
             */
            deletePolicy?: true | string[];
        };
        ```

-   Added the `os.tip(message, pixelX?, pixelY?, duration?)` and `os.hideTips(tipIDs?)` functions to make showing tooltips easy.
    -   `os.tip(message, pixelX?, pixelY?, duration?)` can be used to show a tooltip and takes the following parameters:
        -   `message` is the message that should be shown.
        -   `pixelX` is optional and is the horizontal pixel position on the screen that the message should be shown at.
            If omitted, then the tooltip will be shown at the current mouse position or the last touch position.
            Additionally, omitting the position will cause the tooltip to only be shown when the mouse is near it.
            Moving the mouse away from the tooltip in this mode will cause the tooltip to be automatically hidden.
        -   `pixelY` is optional and is the vertical pixel position on the screen that the message should be shown at.
            If omitted, then the tooltip will be shown at the current mouse position or the last touch position.
            Additionally, omitting the position will cause the tooltip to only be shown when the mouse is near it.
            Moving the mouse away from the tooltip in this mode will cause the tooltip to be automatically hidden.
        -   `duration` is optional and is the number of seconds that the toast should be visible for.
        -   Returns a promise that resolves with the ID of the newly created tooltip.
    -   `os.hideTips(tipIDs?)` can be used to hide a tooltip and takes the following parameters:
        -   `tipIDs` is optional and is the ID or array of IDs of tooltips that should be hidden. If omitted, then all tooltips will be hidden.
        -   Returns a promise that resolves when the action has been completed.
-   Improved the menuPortal to use 60% of the screen width on large screens when the screen is taller than it is wide.
-   Improved the systemPortal to support `system` tag values that are set to non-string values such as booleans and integers.
-   Added WebXR hand tracking support.
    -   Tested and verified on Meta Quest 2 headset.
    -   Wrist portals have custom offsets for hands to try and minimize the blocking of hands during interaction.
    -   Air tap interaction only currently. Air taps are when you tap your index finger and thumb together to perform a "tap/click" on what the pointer ray is targeting.

### :bug: Bug Fixes

-   Fixed an issue where CasualOS would attempt to download records from the wrong origin if using a custom `endpoint` parameter.

## V3.0.9

#### Date: 4/27/2022

### :rocket: Improvements

-   Added the `crypto.hash(algorithm, format, ...data)` and `crypto.hmac(algorithm, format, key, ...data)` functions.
    -   These functions make it easy to generalize which hash algorithm to use and also support outputting the result in several different formats.
    -   Supported algorithms for `crypto.hash()` are: `sha256`, `sha512`, and `sha1`.
    -   Supported algorithms for `crypto.hmac()` are: `hmac-sha256`, `hmac-sha512`, and `hmac-sha1`.
    -   Supported formats for both are: `hex`, `base64`, and `raw`.
    -   See the documentation for more information.
-   Added the `bytes.toBase64String(bytes)`, `bytes.fromBase64String(base64)`, `bytes.toHexString(bytes)`, and `bytes.fromHexString(hex)` functions.
    -   These functions make it easy to convert to and from Base64 and Hexadecimal encoded strings to [Uint8Array](https://developer.mozilla.org/en-US/docs/Web/JavaScript/Reference/Global_Objects/Uint8Array) byte arrays.
    -   See the documentation for more information.

### :bug: Bug Fixes

-   Fixed a permissions issue that prevented the creation of subjectless keys.

## V3.0.8

#### Date: 4/26/2022

### :rocket: Improvements

-   Added the ability to view participants and breakout rooms in the meetPortal.

## V3.0.7

#### Date: 4/26/2022

### :bug: Bug Fixes

-   Fixed an issue where bot labels would not render.

## V3.0.6

#### Date: 4/26/2022

### :bug: Bug Fixes

-   Fixed an issue where bots would not render because their shader code was broken.

## V3.0.5

#### Date: 4/26/2022

### :rocket: Improvements

-   Added the ability to specify which auth site records should be loaded/retrieved from.
    -   This is useful for saving or getting records from another CasualOS instance.
    -   The following functions have been updated to support an optional `endpoint` parameter:
        -   `os.recordData(key, address, data, endpoint?)`
        -   `os.getData(recordName, address, endpoint?)`
        -   `os.listData(recordName, startingAddress?, endpoint?)`
        -   `os.eraseData(key, address, endpoint?)`
        -   `os.recordManualApprovalData(key, address, data, endpoint?)`
        -   `os.getManualApprovalData(recordName, address, endpoint?)`
        -   `os.listManualApprovalData(recordName, startingAddress?, endpoint?)`
        -   `os.eraseManualApprovalData(key, address, endpoint?)`
        -   `os.recordFile(key, data, options?, endpoint?)`
        -   `os.eraseFile(key, url, endpoint?)`
        -   `os.recordEvent(key, eventName, endpoint?)`
        -   `os.countEvents(recordName, eventName, endpoint?)`
-   Improved the sheetPortal and and multi-line editor to support editing tags that contain object values.
-   Updated the Terms of Service, Acceptable Use Policy, and Privacy Policy to make it clearer which websites they apply to.
-   Improved how lines are rendered to use an implementation built into three.js.
    -   This makes bot strokes that are scaled appear correct.
    -   This change also makes lines and strokes appear the same size on screen no matter the zoom level of the camera. This can make it easier to identify bots when zoomed out a lot.
-   Added the ability to allow/deny login with phone numbers based on regex rules defined in a DynamoDB table.
-   Added the `os.getSubjectlessPublicRecordKey(recordName)` function to make it possible to create a record key that allow publishing record data without being logged in.
    -   All record keys are now split into two categories: subjectfull keys and subjectless keys.
    -   subjectfull keys require login in order to publish data are are the default type of key.
    -   subjectless keys do not require login in order to publish data.
    -   When publishing data with a subjectless key, all users are treated as anonymous. In effect, this makes the owner of the record fully responsible for the content that they publish.
-   Added the `os.meetFunction(functionName, ...args)` function to allow querying the current meet portal meeting state.
    -   `functionName` is the name of the function that should be triggered from the [Jitsi Meet API](https://jitsi.github.io/handbook/docs/dev-guide/dev-guide-iframe/#functions).
    -   `args` is the list of arguments that should be provided to the function.
    -   Returns a promise that resolves with the result of the function call.
-   Added the `@onMeetEntered` and `@onMeetExited` shouts which are triggered whenever the current user starts/stops participating in a meet.
    -   Unlike `@onMeetLoaded`, `@onMeetEntered` is only triggered after the user clicks the "Join" button from the meeting waiting room.
    -   See the documentation for more detailed information.
-   Added the `meetPortalJWT` tag to the meetPortalBot to allow using JSON Web Tokens for authenticating moderators in meetings.
    -   See the Jitsi FAQ for more information on how to setup a moderator for a meeting: https://developer.8x8.com/jaas/docs/faq#how-can-i-set-a-user-as-moderator-for-a-meeting
-   Added the `botPortal` tag that when set to a bot ID on the `configBot` will show the JSON data for that bot.
    -   Additionally, the `botPortalAnchorPoint` and `botPortalStyle` tags can be set on the `botPortalBot` similarly to how `meetPortalAnchorPoint` can be set on the `meetPortalBot`.
-   Added the `systemTagName` tag that, when set on the config bot, specifies the tag that should be used when finding bots to include in the systemPortal.
    -   For example, setting `systemTagName` to `"test"` will cause the systemPortal to search for bots that have a `test` tag instead of a `system` tag.

### :bug: Bug Fixes

-   Fixed an issue where accessing certain properties on `globalThis` would cause an error to occur.
-   Fixed an issue where it was not possible to change the current meetPortal while it was already open.
-   Fixed an issue where using `os.replaceDragBot()` with bots that contained an array in its tags would cause an error.
-   Fixed an issue where videos in `formAddress` would not automatically play on Chrome web browsers.

## V3.0.4

#### Date: 3/31/2022

### :rocket: Improvements

-   Added the ability to force AUX to intepret values as strings by prefixing the tag value with the 📝 emoji.
    -   This can be useful for when you want to ensure that a tag value is interpreted a string.
    -   For example, the string `"01"` will be interpreted as the number `1` by default but `"📝01"` will preserve the leading 0.
-   Added the ability to force a tag to interpret values as numbers by prefixing the tag value with the 🔢 emoji.
    -   This can be useful when you want to ensure that a tag is interpreted as a number.
-   Added support for scientific notation in numbers.
    -   `1.23e3` will now be interpreted as `1230`.
-   Improved `os.focusOn()` to support positions that include a Z coordinate.
    -   This allows moving the camera focus point to any position in 3D space.
    -   The Z coordinate defaults to 0 if not specified.
-   Added the `menuItemShowSubmitWhenEmpty` tag to allow showing the submit button on input menu items even if the input box does not have any value.
-   Added the `os.addDropGrid(...grids)` and `os.addBotDropGrid(botId, ...grids)` functions to make it easy to snap bots to a custom grid.
    -   These functions are useful if you want to snap bots to a grid with a custom position or rotation.
    -   Additionally, they can be used to move bots in a grid that is attached to a portal bot.
    -   See the documentation for detailed usage information.

### :bug: Bug Fixes

-   Fixed an issue where `infinity` and `-infinity` would always be calculated as `NaN` instead of their corresponding numerical values.
-   Fixed an issue where passing `null`/`undefined`/`NaN`/`Infinity` as the `x` or `y` coordinate to `os.focusOn()` would break the gridPortal.
-   Fixed an issue where error stack traces would sometimes contain incorrect line numbers.
-   Fixed an issue where the systemPortal recent tags list could error if a bot without a system tag was edited.
-   Fixed an issue where the runtime would crash if `animateTag()` was given a null bot.
-   Fixed an issue where dragging a bot with a controller in free space would position the bot incorrectly if the bot was loaded by a portal form bot.
-   Fixed an issue where bots that were inside a bot portal that was inside a wrist portal would have an incorrect scale. ([#254](https://github.com/casual-simulation/casualos/issues/254))

## V3.0.3

#### Date: 3/22/2022

### :rocket: Improvements

-   Added the `os.getAverageFrameRate()` function.
    -   This function is useful for calculating the number of times that the 3D views have updated in the last second.
    -   Returns a promise that resolves with the current frame rate value.
-   `AUX_PLAYER_MODE`: The player mode that this instance should indicate to scripts.
    -   `"player"` indicates that the inst is supposed to be for playing AUXes while `"builder"` indicates that the inst is used for building AUXes.
    -   Defaults to `"builder"`.
    -   This value is exposed via the object returned from `os.version()`.
        -   See the documentation on `os.version()` for more information.
-   Added a button that offers to redirect to a static instance after a 25 second loading timeout.
    -   The redirect will send the user to `static.{common_host}` so `casualos.com` will redirect to `static.casualos.com` and `stable.casualos.com` will redirect to `static.casualos.com`.

## V3.0.2

#### Date: 3/16/2022

### :boom: Breaking Changes

-   Removed the following functions:
    -   `server.exportGpio()`
    -   `server.unexportGpio()`
    -   `server.getGpio()`
    -   `server.setGpio()`

### :rocket: Improvements

-   Improved performance for lower end devices by making CasualOS more efficient when automatically updating bots with user input.
-   Added the ability to login with a phone number instead of an email address.
    -   This feature is enabled by the `ENABLE_SMS_AUTHENTICATION` environment variable during builds.
-   Added the ability to automatically synchronize device clocks and expose the synchronized information to scripts.
    -   The following properties have been added:
        -   `os.localTime` - The local clock time in miliseconds since the Unix Epoch.
        -   `os.agreedUponTime` - The synchronized clock time in miliseconds since the Unix Epoch.
        -   `os.instLatency` - The average latency between this device and the inst in miliseconds. Smaller values are generally better.
        -   `os.instTimeOffset` - The delta between the local time and agreed upon time in miliseconds.
        -   `os.instTimeOffsetSpread` - The uncertainty of the accuracy of the `os.instTimeOffset` value. Measured in miliseconds. Smaller values indicate that `os.agreedUponTime` is more accurate, larger values indicate that `os.agreedUponTime` is less accurate.
        -   `os.deadReckoningTime` - The synchronized clock time that includes an additional 50ms offset to try to ensure that all devices are synchronized once the time ocurrs.
-   Improved `animateTag()` to support custom easing functions and a custom start time.
    -   The `easing` property in the options object that is passed to `animateTag()` now supports custom functions for custom easing behaviors. The function should accept one parameter which is a number between 0 and 1 that represents the progress of the animation and it should return a number which is the value that should be multiplied against the target tag. See the documentation of `animateTag()` for an example.
    -   The `startTime` property is now supported in the options object that is passed to `animateTag()`. It should be the number of miliseconds since the Unix Epoch that the animation should start at. For example, `os.localTime + 1000` will cause the animation to start in 1 second.

### :bug: Bug Fixes

-   Fixed an issue where `bot.vars` would get cleared after the scripts that created it finished their initial execution.
-   Fixed an issue where `labelColor` did not work on menu bots that had `form` set to `input`.
-   Fixed an issue where `labelColor` would not work unless the menu bot had a `label`.
    -   This is useful for menu bots that only use icons.

## V3.0.1

#### Date: 2/17/2022

### :rocket: Improvements

-   Added the `math.setRandomSeed(seed)` and `math.getSeededRandomNumberGenerator(seed?)` functions.

    -   `math.setRandomSeed(seed)` specifies the random seed that should be used for `math.random()` and `math.randomInt()`.
        -   `seed` is the number or string that should be used as the random number generator seed. If set to null, then the seed value will be cleared.
    -   `math.getSeededRandomNumberGenerator(seed?)` creates a new object that contains its own `random()` and `randomInt()` functions that use the specified seed.

        -   `seed` is the number of string that should be used the random number generator seed. If omitted, then an unpredictable seed will be chosen automatically.
        -   It returns an object with the following structure:

            ```typescript
            let result: {
                /**
                 * The seed that was used to create this random number generator.
                 */
                seed: number | string;

                /**
                 * Generates a random real number between the given minimum and maximum values.
                 */
                random(min?: number, max?: number): number;

                /**
                 * Generates a random integer between the given minimum and maximum values.
                 */
                randomInt(min: number, max: number): number;
            };
            ```

-   Added the ability to store dates in tags by prefixing them with `📅`.
    -   Dates must be formatted similarly to [ISO 8601](https://en.wikipedia.org/wiki/ISO_8601):
        -   `2012-02-06` (year-month-day in UTC-0 time zone)
        -   `2015-08-16T08:45:00` (year-month-day + hour:minute:second in UTC-0 time zone)
        -   `2015-08-16T08:45:00 America/New_York` (year-month-day + hour:minute:second in specified time zone)
        -   `2015-08-16T08:45:00 local` (year-month-day + hour:minute:second + in local time zone)
    -   In scripts, date tags are automatically parsed and converted to DateTime objects.
        -   DateTime objects are easy-to-use representations of date and time with respect to a specific time zone.
        -   They work better than the built-in [Date](https://developer.mozilla.org/en-US/docs/Web/JavaScript/Reference/Global_Objects/Date) class because DateTime supports time zones whereas Date does not.
        -   You can learn more about them by checking out the [documentation](https://docs.casualos.com/docs/actions#datetime).
-   Added the `getDateTime(value)` function to make parsing strings into DateTime objects easy.
    -   Parses the given value and returns a new DateTime that represents the date that was contained in the value.
    -   Returns null if the value could not be parsed.
-   Added the `circle` bot form.

## V3.0.0

#### Date: 2/10/2022

### :rocket: Improvements

-   Added the `os.openImageClassifier(options)` and `os.closeImageClassifier()` functions.
    -   These functions are useful for applying Machine Learning inside CasualOS to detect categories of things via the camera feed.
    -   Currently, the image classifier is only able to consume models generated with [Teachable Machine](https://teachablemachine.withgoogle.com/).
        1.  To create a model, go to [https://teachablemachine.withgoogle.com/](https://teachablemachine.withgoogle.com/) and click "Get Started".
        2.  Create an "Image Project" and choose "Standard image model".
        3.  Add or record photos in each class.
        4.  Click "Train".
        5.  Once training is done you can get a model URL by clicking "Export Model".
        6.  Under "Tensorflow.js", choose "Upload (shareable link)" and click "Upload". You can also optionally save the project to Google Drive.
        7.  Once uploaded, copy the shareable link.
        8.  Create a bot with an `@onClick` tag and put the following code in it (replacing `MY_MODEL_URL` with the shareable link):
            ```typescript
            await os.openImageClassifier({
                modelUrl: 'MY_MODEL_URL',
            });
            ```
    -   `options` is an object with the following properties:
        -   `modelUrl` - The sharable link that was generated from Teachable Machine.
        -   `modelJsonUrl` - Is optional and can be used in advanced scenarios where you want to control where the model is stored.
        -   `modelMetadataUrl` - Is optional and can be used in advanced scenarios where you want to control where the model is stored.
        -   `cameraType` - Is optional and is the type of camera that should be preferred. Can be "front" or "rear".
-   Created the `oai-1` appBundle.

    -   This appBundle is currently a simple ab that can query the [OpenAI GPT-3 API](https://beta.openai.com/overview) via a shout.
    -   The ab has the following features:

        -   A single manager bot in the `oai-1` dimension and systemPortal as `oai-1.manager`.
        -   `@generateTextResponse` is a listener that asks GPT-3 to respond to a given text prompt.

            -   It takes the following parameters:
                -   `apiKey` - The API key that should be used to access the API. You can get an API key at [https://beta.openai.com/overview](https://beta.openai.com/overview).
                -   `prompt` - The text that the AI should respond to. An example is "Write a tagline for an ice cream shop.". Also see this guide: [https://beta.openai.com/docs/guides/completion](https://beta.openai.com/docs/guides/completion).
                -   `engine` - The engine that should be used to process the prompt. Defaults to `"text-davinci-001"` if not specified. You can find a list of engines is available here: [https://beta.openai.com/docs/engines](https://beta.openai.com/docs/engines).
                -   `options` - An object that contains additional options for the request. You can find the documentation for these options here: [https://beta.openai.com/docs/api-reference/completions/create](https://beta.openai.com/docs/api-reference/completions/create).
            -   It returns a promise that contains a list of generated choices.
            -   Example:

                ```typescript
                let oai = getBot('system', 'oai-1.manager');
                const response = await oai.generateTextResponse({
                    apiKey: 'myAPIKey',
                    prompt: 'Write a tagline for an ice cream shop.',
                });

                if (response.choices.length > 0) {
                    os.toast('Best choice: ' + response.choices[0]);
                } else {
                    os.toast('No choices.');
                }
                ```

### :bug: Bug Fixes

-   Fixed an issue with `os.listData()` where it was impossible to list data items unless a starting address was provided.

## V2.0.36

#### Date: 2/4/2022

### :rocket: Improvements

-   Added global search to the systemPortal.
    -   Useful for finding a word or phrase in the tags of all the bots in an inst.
    -   For example, you can find all the places where a shout occurrs by typing "shout" into the search box.
    -   Can be accessed by using `Ctrl+Shift+F` while the systemPortal is open or by selecting the eyeglass icon on the left side of the screen.
-   Added the ability to use a video camera feed as the portal background.
    -   You can enable this feature by setting `portalBackgroundAddress` to `casualos://camera-feed`.
    -   It also supports specifying the rear or front facing cameras with `casualos://camera-feed/rear` and `casualos://camera-feed/front`.

### :bug: Bug Fixes

-   Fixed an issue with custom apps where HTML changes would stop propagating if an element was added to its own parent.
    -   This could happen via using the HTML document API like:
        ```typescript
        // in @onSetupApp
        const parent = that.document.createElement('div');
        const child = that.document.createElement('span');
        parent.appendChild(child);
        parent.appendChild(child); // This would cause the issue
        ```
    -   Alternatively, it could happen when using `os.compileApp()`.
        -   For efficiency, `os.compileApp()` uses a change detection algorithm to limit the number of HTML elements it needs to create.
        -   In some cases, it saw that it could reuse an HTML element by moving it and this happened to trigger the bug in the system that records these changes.

## V2.0.35

#### Date: 2/2/2022

### :rocket: Improvements

-   Added the `os.getMediaPermission(options)` function to request permission for device audio/video streams.
    -   Generally permissions are asked for the moment they are needed but this can be cumbersome in situations such as immersive ar/vr experiences as the user must jump back to the browser in order to grant them.

### :bug: Bug Fixes

-   Fixed jittery camera rendering issues when entering XR for the first time in a session.
-   Fixed three.js holding onto stale XRSession after exiting XR.
    -   This was the root cause of the Hololens losing the ability to render the scene background after exiting XR.

## V2.0.34

#### Date: 1/31/2022

### :rocket: Improvements

-   Improved the systemPortal to show all tags that are on the bot when the pinned tags section is closed.
    -   This makes it easier to manage when adding new tags while the pinned tags section is closed.

### :bug: Bug Fixes

-   Fixed an issue with `os.recordEvent()` where trying to save events in DynamoDB would fail.

## V2.0.33

#### Date: 1/31/2022

### :rocket: Improvements

-   Added the `os.listData(recordNameOrKey, startingAddress?)` function to make it easy to list data items in a record.
    -   `recordNameOrKey` is the name of the record. Can also be a record key.
    -   `startingAddress` is optional and is the address after which items will be included in the returned list. For example, the starting address `b` will cause addresses `c` and `d` to be included but not `a` or `b`.
-   Added the `os.recordEvent(recordKey, eventName)` and `os.countEvents(recordNameOrKey, eventName)` functions. These functions are useful for building simple analytics into your app bundles.
    -   `os.recordEvent(recordKey, eventName)` can be used to document that the given event occurred.
        -   `recordKey` is the key that should be used to access the record.
        -   `eventName` is the name of the event.
    -   `os.countEvents(recordNameOrKey, eventName)` can be used to get the number of times that the given event has ocurred.
        -   `recordNameOrKey` is the name of the record that the event count should be retrieved from. Can also be a record key.
        -   `eventName` is the name of the event.

## V2.0.32

#### Date: 1/26/2022

### :rocket: Improvements

-   Added the `os.arSupported()` and `os.vrSupported()` functions to query device support for AR and VR respectively. Both of these are promises and must be awaited.

    ```typescript
    const arSupported = await os.arSupported();
    if (arSupported) {
        //...
    }

    const vrSupported = await os.vrSupported();
    if (vrSupported) {
        //...
    }
    ```

-   Added shouts for entering and exiting AR and VR:
    -   `@onEnterAR` - Called when AR has been enabled.
    -   `@onExitAR` - Called when AR has been disabled.
    -   `@onEnterVR` - Called when VR has been enabled.
    -   `@onExitVR` - Called when VR has been disabled.
-   Expanded `meetPortal` scripting:
    -   Added shouts for loading and leaving the meet portal:
        -   `@onMeetLoaded` - Called when the user has finished loading the meet portal.
        -   `@onMeetLeave` - Called when the user leaves the meet portal.
    -   Added the `os.meetCommand(command, ...args)` function that sends commands directly to the Jitsi Meet API. Supported commands can be found in the [Jitsi Meet Handbook](https://jitsi.github.io/handbook/docs/dev-guide/dev-guide-iframe#commands).
    -   Added the following meet portal configuration tags. These must be set on the `meetPortalBot`:
        -   `meetPortalPrejoinEnabled` - Whether the meet portal should have the prejoin screen enabled.
            -   The prejoin screen is where the user can setup their display name, microphone, camera, and other settings, before actually joining the meet.
        -   `meetPortalStartWithVideoMuted` - Whether the meet portal should start with video muted.
        -   `meetPortalStartWithAudioMuted` - Whether the meet portal should start with audio muted.
        -   `meetPortalRequireDisplayName` - Whether the meet portal should require the user define a display name.

## V2.0.31

#### Date: 1/20/2022

### :rocket: Improvements

-   Added the `os.eraseData(recordKey, address)` function to allow deleting data records.
    -   `recordKey` is the key that should be used to access the record.
    -   `address` is the address of the data inside the record that should be deleted.
-   Added the `os.eraseFile(recordKey, urlOrRecordFileResult)` function to allow deleting file records.
    -   `recordKey` is the key that should be used to access the record.
    -   `urlOrRecordFileResult` is the URL that the file is stored at. It can also be the result of a `os.recordFile()` call.
-   Added the `os.recordManualApprovalData(recordKey, address, data)`, `os.getManualApprovalData(recordName, address)`, and `os.eraseManualApprovalData(recordKey, address)` functions.
    -   These work the same as `os.recordData()`, `os.getData()`, and `os.eraseData()` except that they read & write data records that require the user to confirm that they want to read/write the data.
    -   One thing to note is that manual approval data records use a different pool of addresses than normal data records.
        This means that data which is stored using `os.recordManualApprovalData()` cannot be retrieved using `os.getData()` (i.e. you must use `os.getManualApprovalData()`).

### :bug: Bug Fixes

-   Fixed an issue where trying to save a bot using `os.recordData()` or `os.recordFile()` would produce an error.

## V2.0.30

#### Date: 1/14/2022

### :wrench: Plumbing Changes

-   Replaced socket.io with native WebSockets.
    -   The possible options for `CAUSAL_REPO_CONNECTION_PROTOCOL` are now `websocket` and `apiary-aws`.
    -   Since the introduction of `apiary-aws`, we've used native WebSockets for more connections. As such, it should be safe to use native WebSockets in place of socket.io.
    -   This means we have fewer depenencies to keep up with and fewer potential bugs.
    -   Additionally it means that we save a little bit on our output code bundle size.

### :bug: Bug Fixes

-   Fixed an issue where deleting all the text from a menu item would show the `menuItemText` tag value instead of the (empty) `menuItemText` tag mask value.
    -   This change causes CasualOS to use `false` for the `menuItemText` `tempLocal` tag mask when a normal tag value is present for `menuItemText`. If the bot has no tag value for `menuItemText`, then `null` is used.
-   Fixed an issue where CasualOS could sometimes miss events during initialization.
    -   This bug most likely affected portals that are configurable by a config bot (e.g. gridPortal) but could have also affected other parts of the CasualOS system.
    -   This bug also was very rare. We only saw it once in our testing.
-   Fixed an issue with custom apps where calling `os.registerApp()` multiple times would cause the app to be destroyed and re-created.
    -   This caused issues with retaining focus and made the user experience generally poor.
-   Fixed an issue with custom apps where a the value attribute could not be overridden on input elements.
    -   Now it is possible to specify what the value should be and it will be properly synced.

## V2.0.29

#### Date: 1/10/2022

### :rocket: Improvements

-   Added the ability to use videos for `formAddress` and `portalBackgroundAddress` URLs.
-   Improved CasualOS to support logging into ab1.link directly from CasualOS.
    -   Previously you would have to login to ab1.link via a new tab.
    -   The new experience is seamless and much less confusing.

### :bug: Bug Fixes

-   Fixed an issue where DRACO compressed GLTF models could not be loaded if the decoder program had already been cached by the web browser.

## V2.0.28

#### Date: 1/5/2022

### :boom: Breaking Changes

-   Changed the auth and records features to default to disabled unless the the `AUTH_ORIGIN` and `RECORDS_ORIGIN` environment variables are specified during build.

### :rocket: Improvements

-   Added the `links` global variable to the code editor autocomplete list.
-   Added the `masks` global variable to the code editor autocomplete list.
-   Improved `os.showUploadFiles()` to include the `mimeType` of the files that were uploaded.
    -   This makes it easier to upload files with `os.recordFile()`.
-   Added the `os.beginAudioRecording(options?)` and `os.endAudioRecording()` functions.
    -   They replace the `experiment.beginAudioRecording()` and `experiment.endAudioRecording()` functions.
    -   Additionally, they now trigger the following listeners:
        -   `@onBeginAudioRecording` - Called when recording starts.
        -   `@onEndAudioRecording` - Called when recording ends.
        -   `@onAudioChunk` - Called when a piece of audio is available if streaming is enabled via the options.
    -   `options` is an object and supports the following properties:
        -   `stream` - Whether to stream audio samples using `@onAudioChunk`.
        -   `mimeType` - The MIME type that should be used to stream audio.
        -   `sampleRate` - The number of audio samples that should be taken per second (Hz). Only supported on raw audio types (`audio/x-raw`).
    -   See the documentation for more information and examples.

### Bug Fixes

-   Fixed an issue where the "remove tag" (X) buttons on empty tags in the sheet portal were always hidden.

## V2.0.27

#### Date: 1/4/2022

### :bug: Bug Fixes

-   Fixed another issue where file records could not be uploaded due more issues with signature calculations.

## V2.0.26

#### Date: 1/4/2022

### :bug: Bug Fixes

-   Fixed another issue where file records could not be uploaded due to various permissions issues.

## V2.0.25

#### Date: 1/4/2022

### :bug: Bug Fixes

-   Fixed an issue where file records could not be uploaded due to not including a security token in a request.

## V2.0.24

#### Date: 1/4/2022

### :bug: Bug Fixes

-   Fixed an issue where file records could not be uploaded due to a permissions issue.

## V2.0.23

#### Date: 1/4/2022

### :bug: Bug Fixes

-   Fixed an issue where file records could not be uploaded due to an issue with signature calculation.

## V2.0.22

#### Date: 1/3/2022

### :boom: Breaking Changes

-   Removed the following functions:
    -   `os.publishRecord()`
    -   `os.getRecords()`
    -   `os.destroyRecord()`
    -   `byAuthID()`
    -   `withAuthToken()`
    -   `byAddress()`
    -   `byPrefix()`

### :rocket: Improvements

-   Implemented the next version of records.
    -   This version replaces the old API (`os.publishRecord()`) and introduces a new paradigm.
    -   The first major change is that records now represent multiple pieces of data.
    -   `os.getPublicRecordKey(recordName)` has been added as a way to retrieve a key that can be used to write data and files to a public record.
    -   `os.recordData(recordKey, address, data)` can be used to store a piece of data at an address inside a record. This data can later be retrieved with `os.getData(recordKeyOrName, address)`.
    -   `os.getData(recordKeyOrName, address)` can be used to retrieve data that was stored in a record.
    -   `os.recordFile(recordKey, data, options?)` can be used to store a file inside a record. Files can be any size and can be accessed via `webhook()` or `os.getFile(url)`.
    -   `os.getFile(urlOrRecordFileResult)` can be used to easily retrieve a file.
    -   `os.isRecordKey(value)` is useful for determining if a value represents a record key.
    -   See the documentation for more information.
-   Updated Material Icons to the latest publicly available version.

## V2.0.21

#### Date: 12/6/2021

### :rocket: Improvements

-   Added [Simple Analytics](https://simpleanalytics.com/) to help us better understand how many people are using CasualOS.
-   Added the `os.convertGeolocationToWhat3Words(location)` function.

    -   Useful for getting a 3 word address for a latitude & longitude location.
    -   Returns a promise that resolves with the string containing the 3 words.
    -   `location` is an object with the following structure:

        -   ```typescript
            let location: {
                /**
                 * The latitude of the location.
                 */
                latitude: number;

                /**
                 * The longitude of the location.
                 */
                longitude: number;

                /**
                 * The language that the resulting 3 word address should be returned in.
                 * Defaults to "en".
                 * See https://developer.what3words.com/public-api/docs#available-languages
                 * for a list of available languages.
                 */
                language?: string;
            };
            ```

## V2.0.20

#### Date: 12/2/2021

### :bug: Bug Fixes

-   Fixed an issue where removing a bot without a stroke from a dimension would cause CasualOS to stop responding.

## V2.0.19

#### Date: 12/1/2021

### :boom: Breaking Changes

-   `lineStyle` now defaults to `line` instead of `arrow`.

### :rocket: Improvements

-   Updated the CasualOS Terms of Service.
-   Improved `lineTo` and `strokeColor` to use lines that support custom widths.
-   Added the `links` variable as a shortcut for `thisBot.links`.
-   Added `bot.vars` and `os.vars` as an easy way to store and lookup variables by name.
    -   `os.vars` works exactly the same as `globalThis`.
    -   `bot.vars` allows you to store special values in a bot that cannot be stored in either `bot.tags` or `bot.masks`.
-   Added the ability to whisper to a bot by using `bot.listener()` instead of `whisper(bot, "listener")`.
    -   e.g.
        ```typescript
        let result = thisBot.myScript(argument);
        ```
        is equivalent to
        ```typescript
        let [result] = whisper(thisBot, 'myScript', argument);
        ```
-   Added the ability to shout to bots by using `shout.listener()` instead of `shout("listener")`.
    -   e.g.
        ```typescript
        let results = shout.myScript(argument);
        ```
        is equivalent to
        ```typescript
        let results = shout('myScript', argument);
        ```

## V2.0.18

#### Date: 11/30/2021

### :rocket: Improvements

-   Added bot links.
    -   Bot links are special tag values that represent a link from the tag to another bot.
    -   Similarly to listen tags, you can create a bot link by setting a tag to `🔗{botID}`.
    -   The 🔗 emoji tells CasualOS that the tag represents a link to another bot.
    -   Links work by referencing Bot IDs and CasualOS now provides additional functions to help with understanding bot links.
        For example, not only do the `#lineTo`, `#creator` and `#transformer` tags support bot links, but you can find the list of tags that reference other bots by using the new `getBotLinks(bot)` function.
    -   Bot links also support linking to multiple other bots by adding commas in between Bot IDs.
    -   The `bot.link` property has been added as a way to quickly get a link to the bot.
    -   The `bot.links` property has been added for scripts to interface with bot links.
        -   This property represents the tags that are bot links.
        -   You can easily link to a bot by setting
            ```typescript
            bot.links.tag = botToLinkTo;
            ```
        -   You can also get the bot(s) that are linked by using
            ```typescript
            // Gets a single bot if only one bot is linked in the tag.
            // Gets an array if multiple bots are linked.
            let linkedBot = bot.links.tag;
            ```
    -   Additionally, the `byTag()` bot filter has been updated to support searching for bots by link.
        -   For example if the `#myLink` tag is used to link bots,
            you can find all the bots that link to this bot using `#myLink` by using `byTag()` like this:
            ```typescript
            let botsThatLinkToThisBot = getBots(
                byTag('myLink', '🔗' + thisBot.id)
            );
            ```
        -   This change also means that it is now possible to have multiple creators for a bot by using bot links in the `#creator` tag.
-   Added some minor visual improvements to the systemPortal.
-   Improved menu bots to show their `formAddress` icon when the bot has no label.
-   Added the `os.getExecutingDebugger()` function.
    -   Gets the debugger that this script is currently running inside. Returns null if not running inside a debugger.
-   Added the `getFormattedJSON(data)` function.
    -   Works like `getJSON(data)` except the returned JSON is nicely formatted instead of compressed.
-   Added the `getSnapshot(bots)` function.
    -   Snapshots are like mods except they represent multiple bots and include the ID, space, tags, and tag masks of each bot.
    -   They are useful for debugging and easily saving a bunch of bots at once.
-   Added the `diffSnapshots(first, second)` function.
    -   Useful for calculating the delta between two snapshots.
-   Added the `applyDiffToSnapshot(snapshot, diff)` funciton/
    -   Useful for calculating a new snapshot from a snapshot and a delta.
    -   Works kinda like the opposite of `diffSnapshots(first, second)`.
-   Added the `getLink(...bots)` function.
    -   Creates a value that represents a link to the given bots. You can then save this value to a tag to save the link.
-   Added the `getBotLinks(bot)` function.
    -   Useful for discovering what links a bot has stored.
    -   See the documentation for more detailed info.
-   Added the `updateBotLinks(bot, idMap)` function.
    -   Useful for updating bot links to reference new bots.
    -   See the documentation for more detailed info.
-   Improved the `editingBot` tag to use bot links instead of just storing the bot ID.
-   Added the `pixelRatio` and `defaultPixelRatio` tags to the configBot.
    -   `defaultPixelRatio` is the [pixel ratio](https://developer.mozilla.org/en-US/docs/Web/API/Window/devicePixelRatio) that is used by CasualOS for rendering 3D portals by default.
    -   `pixelRatio` can be set on the configBot to control the size of the internal render buffers. Higher values make the output image appear smoother but will also cause CasualOS to run slower.
-   Improved `web.hook()` and related functions to accept the `retryCount`, `retryStatusCodes`, and `retryAfterMs` options.
    -   `retryCount` is the number of times the request should be re-sent if it fails. Defaults to 0.
    -   `retryStatusCodes` is the array of error status codes that should cause the request to be retried. Defaults to:
        -   408 - Request Timeout
        -   429 - Too Many Requests
        -   500 - Internal Server Error
        -   502 - Bad Gateway
        -   503 - Service Unavailable
        -   504 - Gateway Timeout
        -   0 - Network Failure / CORS
    -   `retryAfterMs` is the number of miliseconds to wait between retried requests. Defaults to 3000.

### :bug: Bug Fixes

-   Fixed an issue where deleting a tag in the multiline editor would cause the tag to remain in the data.
-   Fixed an issue where autocomplete for tags did not work in the systemPortal.
-   Fixed some display issues in the systemPortal.
-   Fixed an issue where using loops after JSX elements might cause the script to fail to compile.

## V2.0.17

#### Date: 11/12/2021

### :bug: Bug Fixes

-   Fixed an issue where built-in portal bots were not being updated by CasualOS.
    -   This also fixes an issue where camera position and rotation offsets didn't work.

## V2.0.16

#### Date: 11/11/2021

### :boom: Breaking Changes

-   Removed Custom Executables.
    -   This means the following functions are no longer available:
        -   `os.registerExecutable()`
        -   `os.buildExecutable()`
    -   If you have use for this type of functionality, we recommend that you look into [Custom Apps](https://docs.casualos.com/docs/actions/#app-actions).
        They are easier to use and allow you to use more built-in CasualOS functionality than Custom Executables.

### :rocket: Improvements

-   Added the `systemPortal`.
    -   The systemPortal is a new way to organize and edit a set of bots and their scripts.
    -   The systemPortal works by displaying bots that have a `#system` tag.
    -   When `#systemPortal` on the `configBot` is set to `true`, all bots that have a `#system` tag will be displayed in the system portal.
    -   When `#systemPortal` is set to a string, then only bots where their `#system` tag contains the value in `#systemPortal` will be shown.
    -   It also contains some other useful features not found in the sheetPortal like a list of recently edited tags and a search box that lets you easily change the `#systemPortal` tag value.
    -   See the glossary page on the `systemPortal` for more info.

### :bug: Bug Fixes

-   Fixed an issue where the forward/back browser buttons would not delete tags from the config bot if the related query parameter was deleted.

## V2.0.15

#### Date: 11/1/2021

### :rocket: Improvements

-   Added the `miniMapPortal`.
    -   This is a mini version of the `mapPortal` that works kinda like the `miniGridPortal`.
-   Added a introductory page to the documentation that links to the "Pillars of Casual Simulation" video tutorials.
-   Added a "Getting Started" page that contains some written documentation on the basics of CasualOS.
    -   Thanks to Shane Thornton ([@shane-cpu](https://github.com/shane-cpu)) for contributing this!
-   Added a glossary page to the documentation.
    -   This page is incomplete but contains basic descriptions for common terms like "bot", "tag", "portal", "inst", etc.
    -   There is also a feature where other parts of the documentation can link to the glossary and get Wikipedia-style tooltips for the terms.

### :bug: Bug Fixes

-   Fixed an issue where the server failed to retrieve permanent records when when `.getMoreRecords()` was called.

## V2.0.14

#### Date: 10/29/2021

### :rocket: Improvements

-   Improved the `local` space to delete the oldest inst when localStorage is full.
-   Added the `pointerPixelX` and `pointerPixelY` tags to the gridPortalBot to track the mouse pointer position on the screen.
-   Improved the records system to be able to store records larger than 300KB in size.
    -   Records larger than 300KB will be placed in an S3 bucket.
    -   Records stored in S3 will now have a `dataURL` instead of `data` that points to where the record can be downloaded from.

### :bug: Bug Fixes

-   Fixed an issue where the built-in portal bots would cause all scripts to be recompiled.
-   Fixed an issue where functions that retrieve data from portal bots (like `os.getFocusPoint()`) would always return null data.
-   Fixed an issue where the `.getMoreRecords()` function did not work.

## V2.0.13

#### Date: 10/19/2021

### :rocket: Improvements

-   Added several features to make testing asynchronous scripts easier.
    -   Debuggers now automatically convert asynchronous scripts to synchronous scripts by default.
        -   This makes testing easier because your test code no longer needs to be aware of if a script runs asynchronously in order to observe errors or results.
        -   You can override this default behavior by setting `allowAsynchronousScripts` to `true` in the options object that is passed to `os.createDebugger()`.
    -   Some functions are now "maskable".
        -   Maskable functions are useful for testing and debugging because they let you modify how a function works simply by using `function.mask().returns()` instead of `function()`.
            -   For example, the `web.get()` function sends an actual web request based on the options that you give it. When testing we don't want to send a real web request (since that takes time and can fail), so instead we can mask it with the following code:
            ```typescript
            web.get.mask('https://example.com').returns({
                status: 200,
                data: 'hello world!',
            });
            ```
            Then, the next time we call `web.get()` with `https://example.com` it will return the value we have set:
            ```typescript
            console.log(web.get('https://example.com));
            ```
        -   Maskable functions currently only work when scripts are running inside a debugger with `allowAsychronousScripts` set to `false`.
        -   Here is a list of maskable functions (more are coming):
            -   `web.get()`
            -   `web.post()`
            -   `web.hook()`
            -   `webhook()`
            -   `webhook.post()`
            -   `os.showInput()`
            -   `os.getRecords()`
            -   `os.publishRecord()`
            -   `os.destroyRecord()`
            -   `os.requestPermanentAuthToken()`
    -   Properties added to `globalThis` are now separated per-debugger.
        -   This means that you can set `globalThis.myVariable = 123;` and it won't affect debuggers.
        -   It also means that testing with global variables are easier because you don't have to set and reset them before each test anymore.
    -   Debuggers now automatically setup `tempLocal` bots for built-in portals.
        -   This means that the portal bots like `gridPortalBot`, `mapPortalBot`, etc. are available in debuggers.
    -   Debuggers now automatically setup a `configBot`.
        -   You can override this configBot by using the `configBot` property in the options object that is passed to `os.createDebugger()`.
-   Updated the sidebar on the documentation site to be easier to use.
-   Updated the auth site branding.
-   Added well-formatted pages for the terms of service, privacy policy, and acceptable use policy to the auth website.

### :bug: Bug Fixes

-   Fixed an issue where floating labels on billboarded bots did not work.

## V2.0.12

#### Date: 10/8/2021

### :rocket: Improvements

-   Added the `os.createDebugger(options?)` function.
    -   `os.createDebugger()` can be used to create a separate sandbox area where bots can be tested without causing external effects.
    -   This is useful for automated testing scenarios where you want to validate how a script works (e.g. that a toast is shown) without actually performing the script results (i.e. actually showing the toast).
    -   Works by returning an object that contains a separate set of actions (like `create()` and `getBots()`) that can be used like normal.
        For example:
        ```typescript
        const debug = os.createDebugger();
        const debugBot = debug.create({ home: true, color: 'red' });
        ```
        Creates a bot that is contained in the debugger. Therefore, scripts on the `debugBot` will only affect bots that were created in the debugger.
    -   See the documentation for more information.
-   Added the `assert(condition, message?)` and `assertEqual(received, expected)` functions.
    -   These functions check that the given condition is true or that the values are equal to each other and throw an error if they are not.
    -   They can be useful for automated testing.
    -   See the documentation for examples.

### :bug: Bug Fixes

-   Fixed an issue where setting `meetPortalAnchorPoint` to `left` or `right` would not shift the `gridPortal` to the remaining space.

## V2.0.11

#### Date: 10/1/2021

### :boom: Breaking Changes

-   Renamed `server` to `inst`.
    -   This means that you should now `configBot.tags.inst` instead of `configBot.tags.server`.
    -   It also means that you now should go to `https://casualos.com?inst=my-aux` instead of `https://casualos.com?server=my-aux`.
    -   CasualOS will automatically replace `server` with `inst` on the first load so old links will continue to work.
-   Renamed `pagePortal` to `gridPortal`
    -   CasualOS will automatically replace `pagePortal` with `gridPortal` on first load (so old links will continue to work) but any scripts that change `pagePortal` will need to be updated to change `gridPortal`.
    -   `pagePortal` on the `configBot` should now be `gridPortal`.
    -   `pagePortalBot` is now `gridPortalBot`.
    -   Some functions now should reference the bot portal instead of the page portal:
        -   `os.getCameraPosition('page')` -> `os.getCameraPosition('grid')`
        -   `os.getCameraRotation('page')` -> `os.getCameraRotation('grid')`
        -   `os.getFocusPoint('page')` -> `os.getFocusPoint('grid')`
        -   `os.getPortalDimension('page')` -> `os.getPortalDimension('grid')`
    -   `@onPortalChanged` now uses `gridPortal` for `that.portal`.
-   Renamed `miniPortal` to `miniGridPortal`
    -   `miniPortal` on the `configBot` should now be `miniGridPortal`.
    -   `miniPortalBot` should now be `miniGridPortalBot`.
    -   Some functions now should reference the bot portal instead of the page portal:
        -   `os.getCameraPosition('mini')` -> `os.getCameraPosition('miniGrid')`
        -   `os.getCameraRotation('mini')` -> `os.getCameraRotation('miniGrid')`
        -   `os.getFocusPoint('mini')` -> `os.getFocusPoint('miniGrid')`
        -   `os.getPortalDimension('mini')` -> `os.getPortalDimension('miniGrid')`
    -   `@onPortalChanged` now uses `miniGridPortal` for `that.portal`.
-   Renamed some functions:
    -   `os.downloadServer()` -> `os.downloadInst()`
    -   `os.loadServer()` -> `os.loadInst()`
    -   `os.unloadServer()` -> `os.unloadInst()`
    -   `os.getCurrentServer()` -> `os.getCurrentInst()`
    -   `server.remotes()` -> `os.remotes()`
    -   `server.serverRemoteCount()` -> `os.remoteCount()`
    -   `server.servers()` -> `os.instances()`
    -   `server.serverStatuses()` -> `os.instStatuses()`
    -   `server.restoreHistoryMarkToServer()` -> `server.restoreHistoryMarkToInst()`.
    -   Note that some functions have moved to the `os` namespace from the `server` namespace. This is because most `server` functions do not work on CasualOS.com and are only designed to work with a server-based system (which CasualOS.com is not). To clarify this, functions that work all the time are now in the `os` namespace while the others are in the `server` namespace.
-   Renamed several listen tags:
    -   `@onServerJoined` -> `@onInstJoined`
    -   `@onServerLeave` -> `@onInstLeave`
    -   `@onServerStreaming` -> `@onInstStreaming`
    -   `@onServerStreamLost` -> `@onInstStreamLost`
    -   `@onServerAction` -> `@onAnyAction`

### :rocket: Improvements

-   Updated the Privacy Policy, Terms of Service, and Acceptable Use Policy.
-   Changed the meetPortal to use a custom Jitsi deployment.
-   Improved `os.enablePointOfView(center?)` to take an additional argument that determines whether to use the device IMU to control the camera rotation while in POV mode.
    -   The new function signature is `os.enablePointOfView(center?, imu?)`.
    -   e.g. `os.enablePointOfView(undefined, true)` will enable using the IMU for controlling the camera rotation.

### :bug: Bug Fixes

-   Fixed an issue where zooming on menu bots would trigger the browser-provided zoom functionality.
-   Fixed an issue where copying an array from one tag to another tag caused CasualOS to break.
-   Fixed an issue where editing a script via the sheet portal cells would temporarily break the code editor.

## V2.0.10

#### Date: 9/21/2021

### :rocket: Improvements

-   Improved the runtime to track changes to arrays without having to make a copy of the array or save it back to the tag.
-   Improved `os.getRecords(...filters)` to use `authBot.id` if `byAuthID()` is not specified.
-   Added `labelOpacity` tag.
-   Added `menuItemLabelStyle` tag.
-   Added the ability to use the `auto` value in the `scaleY` tag for menu bots. This automatically scales the menu bot height based on the amount of text in the label.
-   Added the ability to rotate around an object multiple times with `os.focusOn()` by setting `normalized` to `false` in the `rotation` property.
    -   By default, rotations passed to `os.focusOn()` are normalized to between 0 and `2π`.
    -   Setting `normalized` to `false` will skip this process and allow rotations larger than `2π` which in turn means the camera will rotate past `2π`.

## V2.0.9

#### Date: 9/7/2021

### :rocket: Improvements

-   Added the `os.requestPermanentAuthToken()` and `os.destroyRecord(record)` functions.
    -   `os.requestPermanentAuthToken()` is used to get auth tokens that can publish records to a app bundle from anywhere - including from other app bundles.
    -   `os.destroyRecord(record)` destroys the given record and makes it inaccessable via `os.getRecords()`. You must be logged in to destroy records and you can only destroy records that have been created by your user account and app bundle.
    -   See the documentation for more info.

### :bug: Bug Fixes

-   Fixed an issue where retrieving records from a temporary space can fail when the query matches no records.
-   Fixed an issue where CasualOS could permanently stall while loading.

## V2.0.8

#### Date: 9/7/2021

### :rocket: Improvements

-   Created https://casualos.me
    -   casualos.me is a companion service for CasualOS that provides the ability to sign in with an account and save permanent records of data.
-   Added the `os.requestAuthBot()` function.
    -   Requests that the user sign in and creates the `authBot` global variable to represent whether the user is signed in.
    -   Only works if an App Bundle (AB) was auto loaded using the `autoLoad` query parameter.
    -   Returns a promise that resolves when the user is signed in.
    -   See the "Auth Bot Tags" section in the documentation for more info.
-   Added the `os.publishRecord(recordDescription)` function to be able to save arbitrary JSON data.
    -   Records are arbitrary pieces of data that can saved and retrieved from special record-enabled spaces.
        -   The possible spaces are:
            -   `tempRestricted` - (Default) Records are temporary (they are deleted at the end of the day) and they are only retrievable by the user and appBundle that created them.
            -   `tempGlobal` - Records are temporary and they are they are retrievable by everyone.
            -   `permanentRestricted` - Records are permanent and they are only retrievable by the user and appBundle that created them.
            -   `permanentGlobal` - Records are permanent and they are retrievable by everyone.
    -   Unlike bots, records are only accessible by searching for them using the `os.getRecords()` function.
    -   Requires that the user has signed in with `os.requestAuthBot()`.
    -   `recordDescription` is an object with the following properties:
        -   `space` - The space that the record should be published to.
        -   `record` - The data that should be included in the record.
        -   `address` - (Optional) The address that the record should be published at. This can be omitted if a `prefix` is specified instead.
        -   `prefix` - (Optional) The prefix that the record should be published at. If used instead of `address`, CasualOS will calculate the `address` by concatenating the given prefix and ID like this: `"{prefix}{id}"`.
        -   `id` - (Optional) The ID that the record should be published at. If used with `prefix`, then CasualOS will combine the given `id` with the given `prefix` to calculate the `address`. If omitted, then CasualOS will generate a UUID to be used with the `prefix`.
        -   `authToken` - (Optional) The auth token that should be used to publish the record. This is useful for allowing other users to be able to publish records to an app bundle on your account. If omitted, then the `authToken` tag from the `authBot` will be used.
    -   Returns a promise that resolves when the record has been published.
    -   See the documentation for some examples.
-   Added the `os.getRecords(...filters)` function to be able to find and retrieve records.
    -   Works similarly to `getBots()` except that the list of possible filters is different and more limited.
    -   Possible filters are:
        -   `byAuthID(id)` - Searches for records that were published by the given auth ID. This filter is required for all `os.getRecords()` queries.
        -   `inSpace(space)` - Searches for records that were published to the given space. If omitted, only `tempRestricted` records will be searched.
        -   `byAddress(address)` - Searches for the record with the given address. Useful for finding a specific record.
        -   `byPrefix(prefix)` - Searches for records whose address starts with the given prefix. Useful for finding a list of records.
        -   `byID(id)` - Searches for records whose address equals `{prefix}{id}`. Works similarly to `byAddress()` except that you must also use `byPrefix()`. Useful for finding a specific record.
    -   Returns a promise that resolves with an object that contains a partial list of records.
        -   Using this object, you can see the total number of records that the query matched and get the next part of the list using the `getMoreRecords()` function.
        -   The object has the following structure:
            -   `records` - The list of records that were retrieved. This list may contain all the records that were found or it might only contain some of the records that were found. You can retrieve all of the records by looping and calling `getMoreRecords()` until it returns an object with `hasMoreRecords` set to `false`.
            -   `totalCount` - The total number of records that the query found.
            -   `hasMoreRecords` - Whether there are more records that can be retrieved for the query.
            -   `getMoreRecords()` - A function that can be called to get the next set of records for the query. Like `os.getRecords()`, this function returns a promise with an object that has the structure described above.
    -   See the documentation for some examples.
-   Added the `byID(id)` bot filter.
    -   This function can be used either as a bot filter with `getBots()` or as a record filter with `os.getRecords()`.
    -   As its name suggests, it can be used to find a bot with the given ID.

### :bug: Bug Fixes

-   Fixed an issue where using a `formAnimationAddress` prevented `formAnimation` from working correctly on first load.
-   Fixed an issue where `os.focusOn()` would not work on mobile devices.

## V2.0.7

#### Date: 8/16/2021

### :bug: Bug Fixes

-   Fixed an issue where remote whispers could cause CasualOS to think it was loaded before it actually was.
    -   This would in turn cause CasualOS to think that ab-1 was not installed and led to ab-1 getting duplicated which could then cause the auxCode to be loaded again.

## V2.0.6

#### Date: 8/11/2021

### :rocket: Improvements

-   Added the `formAnimationAddress` tag to allow specifying a separate GLTF/GLB URL that should be used for animations.
    -   This allows dynamically loading animations instead of requiring that all animations be built into the `formAddress` GLTF mesh.

### :bug: Bug Fixes

-   Fixed an issue where setting the `mapPortal` tag on the `configBot` to `null` would not close the map portal.
-   Fixed an issue where the camera would rotate somewhat randomly when facing straight down using touch controls.

## V2.0.5

#### Date: 7/27/2021

### :rocket: Bug Fixes

-   Fixed an issue where async scripts did not support JSX syntax highlighting.

## V2.0.4

#### Date: 7/27/2021

### :rocket: Improvements

-   Added the ability to download a PDF with embedded bot data by specifying a filename with a `.pdf` extension to `os.downloadBots()`.
-   Added the `os.parseBotsFromData(data)` function.
    -   This function can parse a list of bot mods from JSON or from the contents of a PDF that was created with `os.downloadBots()`.
    -   It returns a list of bot mods (i.e. mods that have the structure of bots) which can in turn be passed to `create()` to add them to the server.
-   Added the `os.unregisterApp(appID)` function to allow removing apps after they have been registered.
-   Added the ability to use [JSX](https://reactjs.org/docs/introducing-jsx.html) for Apps instead of the `html` string helper.
    -   JSX allows you to use a HTML-like language directly inside listeners. This provides some nice benefits including proper syntax highlighting and error messages.
    -   For example:
        ```javascript
        let result = <h1>Hello, World!</h1>;
        ```
    -   Due to convienience this will probably become the preferred way to write HTML for apps, however the `html` string helper will still be available.

## V2.0.3

#### Date: 7/19/2021

### :boom: Breaking Changes

-   "Custom Portals" are now called "Executables"
    -   This is because portals should deal almost exclusively with bots and heavily interface with CasualOS.
    -   "Custom Portals" (as they were called) made this difficult and are better explained as a way to create arbitrary web programs (i.e. executables).
    -   The new "Apps" (`os.registerApp()` and `os.compileApp()`) features make it easier to create custom portals since they can leverage bots and listen tags directly.
-   Renamed `portal.open()` to `os.registerExecutable()`.
-   Renamed `portal.buildBundle()` to `os.buildExecutable()`.
-   Renamed `portal.registerPrefix()` to `os.registerTagPrefix()`.
-   Changed the menuPortal to always be anchored to the bottom of the screen instead of to the miniPortal.

### :rocket: Improvements

-   Added the `os.registerApp(name, bot)` and `os.compileApp(name, content)` functions.
    -   `os.registerApp()` takes an app name and a bot and sets up a space for adding content to the CasualOS frontend.
    -   Calling `os.registerApp()` will also make the given bot available globally as `{name}Bot`.
    -   `os.registerApp()` returns a promise that resolves when the app has been setup and can accept content. Additionally, `onAppSetup` will be whispered to the bot that was specified for the app.
    -   `os.compileApp()` is used to provide content to an app. You can call this as many times as you want and the app will only update when you call `os.compileApp()` for it.
    -   See the docs for more information.
-   Added the `html` string helper.
    -   This can be used to produce HTML from a string for `os.compileApp()` by placing it before a string that uses backtick characters (`` ` ``).
    -   e.g.
        ```javascript
        let result = html`<h1>Hello, World!</h1>`;
        ```
    -   See the docs for more information.
-   Added the `watchBot(bot, callback)` and `watchPortal(portal, callback)` helper functions.
    -   `watchBot()` can be used to watch a given bot (or list of bots) for changes and triggers the given callback function when the bot(s) change.
    -   `watchPortal()` can be used to watch the given portal for changes and triggers the given callback function when the portal changes.
        -   Specifically, `watchPortal()` tracks when the portal is changed (by watching the portal tag on the `configBot`), when bots are added, removed, or updated in the portal, and when the portal bot changes.
-   Improved the bot dragging logic to support using `os.replaceDragBot(null)` to stop dragging a bot.

### :bug: Bug Fixes

-   Fixed an issue where dragging a bot whose position was animated in tempLocal space would produce no visible effect.
-   Fixed an issue where GLB models compressed with a newer version of Draco could not be loaded.
    -   You may have to refresh the browser tab 1 extra time after getting the update for this change to take effect. This is because the Draco library is cached by the web browser and updates to the library are checked in the background while the old version is being used.
-   Fixed an issue where bots in the mapPortal that had LOD listeners would not function correctly unless they had a label.

## V2.0.2

#### Date: 7/6/2021

### :rocket: Improvements

-   Improved the miniPortal to support the `portalCameraZoom`, `portalCameraRotationX` and `portalCameraRotationY` tags.
-   Added the `priorityShout()` function to make it easy to run a set of shouts until a bot returns a value.
-   Added the ability to control the foreground and background colors of the chat bar via the `foregroundColor` and `backgroundColor` options in `os.showChat()`.
-   Added the `date` type for `os.showInput()` to make entering days easier.

### :bug: Bug Fixes

-   Fixed an issue where camera position offsets would continuously be applied to the camera.
-   Fixed an issue where the menu would be positioned incorrectly if the meet portal was anchored to the top of the screen.
-   Fixed an issue where clicking on the grid with a controller in XR would crash CasualOS.
-   Fixed an issue where the transformer tag did not work correctly for bots in the mapPortal.
-   Fixed an issue where dragging an object that gets destroyed in an onPointerDown would freeze the UI.

## V2.0.1

#### Date: 6/9/2021

### :rocket: Improvements

-   Changed the default mapPortal basemap to `dark-gray`.
-   Changed the mapPortal to default to viewing Veterans Memorial Park in Grand Rapids.
    -   This makes it easier to start using AB-1 once the map portal is loaded.

### :bug: Bug Fixes

-   Fixed an issue where calling `os.focusOn()` with a position and no portal would default to the map portal.
-   Fixed an issue where calling `os.focusOn()` for the map portal before it was finished loading would error.

## V2.0.0

#### Date: 6/7/2021

### :bug: Improvements

-   Added the `mapPortal`.
    -   The map portal provides a 3D representation of the entire Earth and allows placing bots anywhere on it.
    -   Bots that are in the map portal use Longitude and Latitude for their X and Y coordinates.
    -   The map can additionally be customized by setting the `mapPortalBasemap` tag on the `mapPortalBot`. See the documentation for more information.
    -   Based upon [ArcGIS](https://www.arcgis.com/index.html).

### :bug: Bug Fixes

-   Fixed an issue where trying to focus on a position in the miniPortal would not work.

## V1.5.24

#### Date: 5/24/2021

### :rocket: Improvements

-   Improved the miniPortal to enable resizing it by dragging the top of the miniPortal instead of just at the corners.
-   Added the `math.normalizeVector()` and `math.vectorLength()` functions.

### :bug: Bug Fixes

-   Fixed an issue where events in some asynchronous scripts would be incorrectly reordered and potentially cause logic issues.

## V1.5.23

#### Date: 5/22/2021

### :boom: Breaking Changes

-   Renamed the `inventoryPortal` to `miniPortal`.
    -   The following were also renamed:
        -   `#inventoryPortalHeight` -> `#miniPortalHeight`
        -   `#inventoryPortalResizable` -> `#miniPortalResizable`
        -   `os.getInventoryPortalDimension()` -> `os.getMiniPortalDimension()`
        -   `os.hasBotInInventory()` -> `os.hasBotInMiniPortal()`
        -   `os.getPortalDimension("inventory")` -> `os.getPortalDimension("mini")`
        -   `os.getCameraPosition("inventory")` -> `os.getCameraPosition("mini")`
        -   `os.getCameraRotation("inventory")` -> `os.getCameraRotation("mini")`
        -   `os.getFocusPoint("inventory")` -> `os.getFocusPoint("mini")`
-   The `miniPortalHeight` tag was changed from being a number between 1 and 10 that represented the number of bots that should fit in the portal. Now it is a number between 0 and 1 that represents the percentage of the screen height it should take. Note that when `#miniPortalWidth` is less than 1 the height of the portal will be more like 80% of the screen height when set to 1. This is because of the mandatory spacing from the bottom of the screen to be somewhat consistent with the spacing on the sides.

### :rocket: Improvements

-   Added the `#miniPortalWidth` tag.
    -   Possible values are between 0 and 1.
    -   Represents the percentage of the screen width that the mini portal should take.
    -   When set to 1, the mini portal will appear docked and there will be no spacing between the bottom of the screen and the mini portal.

### :bug: Bug Fixes

-   Fixed a bunch of issues with zooming, rotating, and resizing the mini portal.

## V1.5.22

#### Date: 5/20/2021

### :rocket: Improvements

-   Added the `os.enableCustomDragging()` function to disable the default dragging behavior for the current drag operation.
    -   This is useful for custom dragging behavior that is associated with a bot like scaling the bot or rotating it.

### :bug: Bug Fixes

-   Fixed an issue where `os.focusOn()` would not work with bots in the inventory portal.

## V1.5.21

#### Date: 5/18/2021

### :rocket: Improvements

-   Improved `os.focusOn()` to support focusing on menu bots that have `#form` set to `input`.
-   Added the ability to snap dragged to a specific axis.

    -   These are special snap target objects that have the following form:

    ```typescript
    let snapAxis: {
        /**
         * The direction that the axis travels along.
         */
        direction: { x: number; y: number; z: number };

        /**
         * The center point that the axis travels through.
         */
        origin: { x: number; y: number; z: number };

        /**
         * The distance that the bot should be from any point along the
         * axis in order to snap to it.
         */
        distance: number;
    };
    ```

### :bug: Bug Fixes

-   Fixed an issue where the "tag has already been added" dialog displayed behind the sheet portal.

## V1.5.20

#### Date: 5/17/2021

### :bug: Bug Fixes

-   Fixed an issue where `@onInputTyping` was incorrectly shouted instead of whispered.

## V1.5.19

#### Date: 5/13/2021

### :rocket: Improvements

-   Added the `labelPaddingX` and `labelPaddingY` tags to allow controlling the padding along the width and height of labels separately.
-   Added the ability to use a URL for the `cursor` and `portalCursor` tags.
-   Added the `cursorHotspotX`, `cursorHotspotY`, `portalCursorHotspotX`, and `portalCursorHotspotY` tags to allow specifying the location that clicks should happen at in the custom cursor image. For example, a cursor that is a circle would have the hotspot in the middle but the default cursor has the hotspot at the top left.

## V1.5.18

#### Date: 5/11/2021

### :rocket: Improvements

-   Added the `AB1_BOOTSTRAP_URL` environment variable to control the URL that ab-1 gets loaded from.

## V1.5.17

#### Date: 5/10/2021

### :rocket: Improvements

-   Added the `cursor` and `portalCursor` tags.
    -   The `cursor` tag specifies the mouse cursor that should be shown when the bot is being hovered.
    -   The `portalCursor` tag specifies the mouse cursor that should be used by default for the page portal.
    -   See the documentation for a list of possible options.
-   Added the `labelPadding` tag to control how much space is between the edge of the bot and edge of the label.

## V1.5.16

#### Date: 5/7/2021

### :bug: Bug Fixes

-   Fixed an issue where it was no longer possible to cancel `setInterval()` with `clearTimeout()` and cancel `setTimeout()` with `clearInterval()`.
    -   They are not meant to be used together but because of an artifact of web browsers it needs to be supported.

## V1.5.15

#### Date: 5/7/2021

### :bug: Bug Fixes

-   Fixed an issue where it was impossible to clear intervals/timeouts from a bot other than the one it was created from.

## V1.5.14

#### Date: 5/7/2021

### :rocket: Improvements

-   Added the ability to clear bot timers using `clearInterval()` and `clearTimeout()`.
    -   `clearInterval(timerId)` is useful for clearing intervals created by `setInterval()`.
    -   `clearTimeout(timerId)` is useful for clearing timeouts created by `setTimeout()`

## V1.5.13

#### Date: 5/3/2021

### :bug: Bug Fixes

-   Fixed an issue where the meet portal could stay open if the portal was cleared before it was fully loaded.

## V1.5.12

#### Date: 5/2/2021

### :bug: Bug Fixes

-   Fixed an issue where `@onSubmit` was shouted to every bot instead of whispered to the bot that the input was submitted on.

## V1.5.11

#### Date: 4/27/2021

### :rocket: Improvements

-   Overhauled the `shared`, `tempShared`, and `remoteTempShared` spaces to use a faster and more efficient storage mechanism.
    -   There is now a new configuration environment variable `SHARED_PARTITIONS_VERSION` which controls whether the new spaces are used. Use `v1` to indicate that the old causal repo based system should be used and use `v2` to indicate that the new system should be used.
-   Added the `math.areClose(first, second)` function to determine if two numbers are within 2 decimal places of each other.
    -   For example, `math.areClose(1, 1.001)` will return true.
-   Improved the `atPosition()` and `inStack()` bot filters to use `math.areClose()` internally when comparing bot positions.
-   Improved handling of errors so they have correct line and column numbers in their stack traces.
    -   Currently, this only functions correctly on Chrome-based browsers (Chrome, Edge, Opera, etc.). Part of this is due to differences between how web browsers generate stack traces and part is due to what browsers support for dynamically generated functions.

### :bug: Bug Fixes

-   Fixed an issue with labels where an error could occur if the label text was updated while it was being rendered.
-   Fixed an issue where `clearAnimations()` would error if given a null bot.
-   Fixed an issue where autocomplete would not work correctly for properties on top level variables.

## V1.5.10

#### Date: 4/8/2021

### :boom: Breaking Changes

-   Renamed `onStreamData` to `onSerialData`.
-   Serial functions now require a "friendly" name to keep track of each device: `serialConnect`, `serialStream`, `serialOpen`, `serialUpdate`, `serialWrite`, `serialRead`, `serialClose`, `serialFlush`,`serialDrain`, `serialPause`, `serialResume`
-   `serialStream` now requires a bot id to send the stream to that bot.

### :rocket: Improvements

-   Improved the IDE Portal to support showing all tags by setting the `idePortal` tag on the config bot to `true`.
-   Added a search tab to the IDE Portal which makes it easy to search within tags that are loaded in the IDE Portal.
    -   It can be focused from the idePortal by using the `Ctrl+Shift+F` hotkey.
-   Added the `sheetPortalAddedTags` tag for the `sheetPortalBot` which specifies additional tags that should always be shown in the sheet portal.
-   Added support for auxcli v2.0.0 to retain current functionality.
-   Added support for multiple serial connections simultaneously.

### :bug: Bug Fixes

-   Fixed an issue where the `url` tag would not be created on initial load unless the URL was updated.

## V1.5.9

#### Date: 4/7/2021

### :rocket: Improvements

-   Added the ability to jump to a tag while in the IDE Portal using `Ctrl+P`.

### :bug: Bug Fixes

-   Fixed an issue where the `imuPortal` would return values that were incorrect for usage on the camera.
    -   Now, the `imuPortal` sets the `deviceRotationX`, `deviceRotationY`, `deviceRotationZ` and `deviceRotationW` values which is the rotation of the device represented as a quaternion.
    -   The `pagePortal` also now supports setting `cameraRotationOffsetW` to indicate that the offset should be applied as a quaternion.
    -   Try the `imuExample01` auxCode for an example.
-   Fixed an issue where CasualOS would fail to load on browsers that do not support speech synthesis.
-   Fixed an issue where bot updates that were executed via `action.perform()` would be treated like they were being performed by the user themselves.
    -   In particular, this issue affected text edits which were originally created by the multiline text editor but were then replayed via `action.perform()`.
    -   The effect of this bug would be that while the data was updated correctly, the multiline text editor would ignore the new data because it assumed it already had the changes.

## V1.5.8

#### Date: 4/5/2021

### :rocket: Improvements

-   Added the ability to see the full text of script errors by using the "Show Error" button in the multiline editor.

### :bug: Bug Fixes

-   Fixed an issue where the `imuPortal` would only open when set to a string value. Now it also supports `true` and non 0 numerical values.

## V1.5.7

#### Date: 4/2/2021

### :rocket: Improvements

-   Improved `imuPortal` to support Safari on iOS.
-   Added the `crypto.isEncrypted(cyphertext)`, `crypto.asymmetric.isEncrypted(cyphertext)`, and `crypto.asymmetric.isKeypair(keypair)` functions.
    -   These can help in determining if a string is supposed to be a asymmetric keypair or if it has been encrypted with symmetric or asymmetric encryption.

### :bug: Bug Fixes

-   Fixed an issue where the configBot would appear to be in the `shared` space but was actually in the `tempLocal` space.

## V1.5.6

#### Date: 4/1/2021

### :rocket: Improvements

-   Added the "bots" snap target for `os.addDropSnap()` and `os.addBotDropSnap()`.
    -   This will cause the dragged bot to snap to other bots.
-   Added the `experiment.speakText(text, options?)` and `experiment.getVoices()` functions.
    -   See the documentation for more information.
-   Added the `os.getGeolocation()` function.
    -   Returns a promise that resolves with the geolocation of the device.
-   Added the `imuPortal` to be able to stream IMU data into CasualOS.
    -   When defined on the config bot, the `imuPortalBot` will be updated with IMU data from the device.
    -   The following tags are used:
        -   `imuSupported` - Whether reading from the IMU is supported. This will be shortly after the `imuPortal` is defined.
        -   `deviceRotationX`, `deviceRotationY`, `deviceRotationZ` - The X, Y, and Z values that represent the orientation of the device.
-   Added the `portalCameraType` tag to allow switching between `perspective` and `orthographic` projections.
    -   Camera projections act similarly to real world camera lenses except that they avoid certain limitations like focal lengths.
    -   `orthographic` - This projection preserves parallel lines from the 3D scene in the output 2D image. As a result, same-sized objects appear the same size on the screen, regardless of how far away they are from the camera.
    -   `perspective` - This projection makes same-sized objects appear larger or smaller based on how far away they are from the camera. Closer objects appear larger and vice versa.
-   Added the `os.enablePointOfView(center?)` and `os.disablePointOfView()` functions.
    -   These are similar to `os.enableVR()` or `os.enableAR()` and can be used to give the player a "ground level" perspective in the page portal.
    -   `os.enablePointOfView(center?)` - Enables POV mode by moving the camera to the given position, setting the camera type to `perspective`, and changing the controls so that it is only possible to rotate the camera.
    -   `os.disablePointOfView()` - Disables POV mode by resetting the camera, camera type, and controls.

### :bug: Bug Fixes

-   Fixed an issue where tag edits would appear duplicated when running CasualOS in the non-collaborative mode.

## V1.5.5

#### Date: 3/25/2021

### :rocket: Improvements

-   Changed CasualOS to not show the `server` URL parameter when loaded in non-collaborative mode.
-   CasualOS will now throw an error when trying to save a bot to a tag during creation.

## V1.5.4

#### Date: 3/25/2021

### :rocket: Improvements

-   Improved `os.download()` to add the correct file extension if one is omitted from the given filename.
-   Added the 📖 emoji has a builtin tag prefix.
    -   This is a useful default prefix for custom portals.
-   Added the ability to load CasualOS in a non-collaborative mode.
    -   This will make the shared spaces (`shared`, `tempShared`, and `remoteTempShared`) act like they are `tempLocal` spaces.
    -   As a result, CasualOS needs no persistent network connection to run an experience when loaded in this mode.
-   Added the `os.isCollaborative()` function to get whether CasualOS was loaded in a collaborative mode or non-collaborative mode.

### :bug: Bug Fixes

-   Fixed the "Docs" link when linking to a listen tag.

## V1.5.3

#### Date: 3/23/2021

### :boom: Breaking Changes

-   Removed bot stacking.
    -   Bots will no longer automatically stack on each other based on position. Instead, they need to be stacked manually.
    -   The `{dimension}SortOrder` tags still exist and are used by the menu portal to order bots.
-   Drag events are now sent for bots that are not draggable.
    -   This means you can set `#draggable` to false and still get a `@onDrag` or `@onAnyBotDrag` event for it.
    -   This change makes it easier to write your own custom dragging logic because it prevents the bot(s) from being automatically moved but still sends the correct events.
    -   If you don't want drag events sent to a bot, you can make it not pointable or you can use your own custom logic on `@onDrag`/`@onDrop`.
-   The `#draggableMode` and `#positioningMode` tags have been removed.
    -   `#draggableMode` can be emulated by setting `#draggable` to false and adding custom `@onDrag` events to limit which dimensions the bot can be moved to.
    -   `#positioningMode` has been replaced with the `os.addDropSnap()` and `os.addBotDropSnap()` functions.

### :rocket: Improvements

-   Added the `@onAnyBotDropEnter` and `@onAnyBotDropExit` shouts.
-   Added the `@onAnyBotPointerDown` and `@onAnyBotPointerUp` shouts.
-   Added the `os.addDropSnap(...targets)` and `os.addBotDropSnap(bot, ...targets)` functions.
    -   These can be used to customize the behavior of a drag operation.
    -   Each function accepts one or more "targets" which are positions that the bot can be dropped at. There are 4 possible values:
        -   `"ground"` - The bot will snap to the ground as it is being dragged. (Default when not in VR)
        -   `"grid"` - The bot will snap to individual grid tiles as it is being dragged.
        -   `"face"` - The bot will snap to the face of other bots as it is being dragged.
        -   A snap point object. The bot will snap to the point when the mouse is within a specified distance. It should be an object with the following properties:
            -   `position` - An object with `x`, `y`, and `z` values representing the world position of the snap point.
            -   `distance` - The distance that the pointer ray should be from the position in order to trigger snapping to the position.
    -   The `os.addBotDropSnap(bot, ...targets)` function accepts a bot as its first parameter which limits the specified snap targets to when the given bot is being dropped on.
-   Added the `experiment.beginRecording(options?)` and `experiment.endRecording()` functions.
    -   These can be used to record both audio and video at the same time.
    -   See the documentation for more details.

### :bug: Bug Fixes

-   Fixed an issue where dragging a parent bot onto a child bot would cause the bot to rapidly snap back and forth.
-   Fixed an issue where negative sort orders could not be used on menu bots.

## V1.5.2

#### Date: 3/18/2021

### :bug: Bug Fixes

-   Fixed an issue where `os.focusOn()` would not function when using positions because inventory and page portals would fight over control of the animation operation.

## V1.5.1

#### Date: 3/17/2021

### :rocket: Improvements

-   Improved `os.focusOn()` to be canceled by `os.goToDimension()` and future calls to `os.focusOn()`.
    -   Additionally, calling `os.focusOn(null)` will cancel the current focus operation without queuing another one.

## V1.5.0

#### Date: 3/17/2021

### :boom: Breaking Changes

-   Changed the `#portalCameraRotationX` and `#portalCameraRotationY` tags to use radians instead of degrees.

### :rocket: Improvements

-   Added the `cameraZoom` and `cameraZoomOffset` tags.
-   Added the `os.focusOn(botOrPosition, options?)` function.
    -   Works similarly to `os.tweenTo()` and `os.moveTo()` except that it takes an options object instead of a bunch of parameters.
    -   Notable improvements includes that it can accept a position instead of a bot, it supports different easing types, and it will return a promise which completes when the camera movement is finished.
    -   Additionally the rotation values are in radians instead of degrees.
-   `os.focusOn()` and `os.tweenTo()` now use quadratic easing by default.
    -   Additionally `os.focusOn()` supports specifying the easing type just like `animateTag()`.
-   `os.tweenTo()` and `os.moveTo()` are now deprecated and should no longer be used. They will be removed in a future release of CasualOS.
    -   To encourage migration, they have been removed from the documentation and autocomplete.
-   Added the `experiment.beginAudioRecording()` and `experiment.endAudioRecording()` functions to experiment with audio recording.
    -   See the documentation for more information.

### :bug: Bug Fixes

-   Fixed an issue where camera offsets would not be taken into account when calculating the camera focus point.
    -   This fixes issues with the focus point becoming more and more wrong as offsets are applied to the camera.
    -   However, any calculations which try to calculate a camera position offset from the focus point must now subtract the current offset from the focus point to get the correct result. The example auxCode (`cameraMovementExample`) has been updated to reflect this change (version 2 and later).

## V1.4.11

#### Date: 3/12/2021

### :rocket: Improvements

-   Added the `math.scaleVector(vector, scale)` function to make multiplying vectors by scalar values easy.

### :bug: Bug Fixes

-   Fixed an issue where the `@onServerJoined` event could be sent before all data was loaded.
    -   This could happen if one player was changing data while another player was joining the server.
-   Fixed an issue where custom portals would not open if the portal tags were not defined when the portal is opened.
-   Fixed an issue where custom portals would always have default styling for their first load.

## V1.4.10

#### Date: 3/9/2021

### :rocket: Improvements

-   Improved `animateTag()` to support animating multiple tags at once by accepting an object for the `fromValue` and `toValue` options properties.
    -   Instead of calling `animateTag(bot, tag, options)`, omit the `tag` argument and call `animateTag(bot, options)`. This will indicate that you want to animate multiple tags at once over the same duration.
    -   The animations that get triggered are grouped together, so cancelling one will cancel them all.
-   Improved `clearAnimations()` to support accepting a list of tags to cancel.
-   Added several 3D math functions:
    -   `getBotPosition(bot, dimension)` - Gets the 3D position of a bot in the given dimension.
    -   `math.addVectors(...vectors)` - Adds the given vectors together and returns the result.
    -   `math.subtractVectors(...vectors)` - Subtracts the given vectors and returns the result.
    -   `math.negateVector(vector)` - Mathematically negates the given vector and returns the result.
-   Added the `os.getFocusPoint(portal?)` function to get the focus point that the camera is looking at.
    -   This value is the same as the one highlighted by the `#portalShowFocusPoint` tag.
    -   It is also backed up by `cameraFocusX`, `cameraFocusY`, `cameraFocusZ` tags on the portal bot.

## V1.4.9

#### Date: 3/3/2021

### :rocket: Improvements

-   Changed the color of the progress spinner and progress bar on the loading dialog to gray.

### :bug: Bug Fixes

-   Fixed an issue where hover events could be sent for bots when the mouse was not directly over the game view.
-   Fixed a couple issues where keyboard events were propagating outside the sheet and IDE portals.
-   Fixed an issue where local variables in the top scope would not be included in the code editor autocomplete box.

## V1.4.8

#### Date: 3/3/2021

### :boom: Breaking Changes

-   `onRemoteData` now uses `that.remoteId` instead of `that.playerId`.
-   Renamed the `portalPlayerZoom`, `portalPlayerRotationX` and `portalPlayerRotationY` tags to `portalCameraZoom` and `portalCameraRotationX` and `portalCameraRotationY`.
-   Renamed the `player` and `otherPlayers` spaces to `tempShared` and `remoteTempShared`.

### :rocket: Improvements

-   Added the `@onError` listen tag.
    -   It is a shout and is triggered when an unhandled error occurs in a listen tag.
-   Improved CasualOS to now include the Bot ID and tag name in internal console logs for unhandled errors.
-   Added perferred alternatives for the following functions and listen tags:
    -   `server.serverPlayerCount()` is now `server.serverRemoteCount()`.
    -   `server.totalPlayerCount()` is now `server.totalRemoteCount()`.
    -   `server.stories()` is now `server.servers()`.
    -   `server.players()` is now `server.remotes()`.
    -   `sleep()` is now `os.sleep()`
    -   `onServerSubscribed` is now `onServerJoined`.
    -   `onServerUnsubscribed` is now `onServerLeave`.
    -   `onPlayerPortalChanged` is now `onPortalChanged`.
    -   `onRemotePlayerSubscribed` is now `onRemoteJoined`
    -   `onRemotePlayerUnsubscribed` is now `onRemoteLeave`.
    -   Additionally, the `that.playerId` has been changed to `that.remoteId` in the new listen tags.
    -   Note that the original tags and functions remain the same but will be removed at some point in the future.
-   Added the `web.get()`, `web.post()`, and `web.hook()` functions as future replacements for the `webhook()` and `webhook.post()` functions.

### :bug: Bug Fixes

-   Fixed an issue where portal bots may not be defined before `@onServerSubscribed` is triggered.
-   Fixed an issue where the `white-space` CSS property could not be used on menu bots.

## V1.4.7

#### Date: 2/26/2021

### :boom: Breaking Changes

-   Renamed all the `player` functions to `os`.
    -   Instead of `player.toast()` you should now do `os.toast()`.
-   Removed the `configBot` and `configTag` variables.
-   Removed the portal config bot tags and replaced them with variables.
    -   e.g. `pagePortalConfigBot` can now be accessed with the `pagePortalBot` variable.
    -   You can now set the page portal color by doing `pagePortalBot.tags.portalColor = "green"`.
    -   By default a `tempLocal` bot will be created for each builtin portal.
    -   You can also provide your own bot by calling `portal.open(portalName, bot)`.
-   Changed the `portal.open()` function to take a bot as a parameter.
    -   It should now be called like `portal.open(name, bot, tag?, options?)`.
    -   After callilng this, the given bot will be available globally at `{name}Bot`.
    -   For example `portal.open("myPortal", bot, "main")` will make `bot` available as `myPortalBot`.
-   Removed `player.getBot()` and replaced it with `configBot`.
-   Renamed the `creator` variable to `creatorBot`.
-   Added the `thisBot` variable as a preferred alternative to `this` and `bot`.
-   Moved the page and inventory camera tags to their portal config bots from the player bot.
    -   e.g. `pageCameraPositionX` used to be on the player bot (now the config bot) but is now on the page portal bot.
-   Changed the behavior of the `transformer` tag to use the page and inventory portal bots instead of the config bot (previously the player bot).
-   Renamed the `pageCameraPosition{X,Y,Z}` and `inventoryCameraPosition{X,Y,Z}` tags to `cameraPosition{X,Y,Z}`.
-   Renamed the `pageCameraRotation{X,Y,Z}` and `inventoryCameraRotation{X,Y,Z}` tags to `cameraRotation{X,Y,Z}`.
-   Renamed the `pagePixelHeight` and `pagePixelWidth` tags to `pixelHeight` and `pixelWidth`.

### :bug: Bug Fixes

-   Fixed an issue where variables from other listen tags would appear as autocomplete options.

## V1.4.6

#### Date: 2/23/2021

### :bug: Bug Fixes

-   Fixed an issue where the circle wipe element would not cover modals like `player.showHtml()` or `player.showInput()`.
-   Fixed an issue where calling `player.showInput()` in sequence would show the first input but not the second input.

## V1.4.5

#### Date: 2/23/2021

### :rocket: Improvements

-   Changed the ab-1 bootstrap URL to `https://bootstrap.casualos.com/ab1.aux`.
-   Updated to three.js r125.
    -   This fixes WebXR for Chrome 88 and later.
-   Added the ability to disable hover states on menu item buttons using the `menuItemHoverMode` tag. It has three possible options:
    -   `auto` - The bot will appear hoverable based on if it has a `@onClick` tag. (Default)
    -   `hover` - The bot will appear hoverable.
    -   `none` - The bot will not appear hoverable.
    -   None of these options affect the existing functionality of any listen tags on menu bots.
-   Added an initial version of the `idePortal` (IDE portal).
    -   The IDE portal makes it easier to jump between tags to edit them in the multiline tag editor.
    -   Setting the `idePortal` tag to a prefix (like 📖) will load every tag that starts with the prefix into the IDE portal and let you jump between them as if they are files in a text editor.
    -   Currently it is pretty limited, but can be very useful for custom portals.

### :bug: Bug Fixes

-   Fixed an issue where it was not possible to enter numbers in menu bot input boxes.

## V1.4.4

#### Date: 2/18/2021

### :rocket: Improvements

-   Added additional crypto functions to support asymmetric encryption and decryption.
    -   `crypto.asymmetric.keypair(secret)` - Creates a keypair that can be used for asymmetric encryption and decryption.
    -   `crypto.asymmetric.encrypt(keypair, data)` - Encrypts some data using the given keypair.
    -   `crypto.asymmetric.decrypt(keypair, secret, data)` - Decrypts some data using the given keypair and secret.
    -   Check the documentation for more info.
-   Added a better error message when trying to save a bot to a tag value.
-   Added the `dimension` bot form as a preferred alias to `portal`.

## V1.4.3

#### Date: 2/17/2021

### :rocket: Improvements

-   Added the ability to interface with CasualOS from inside a custom portal.
    -   CasualOS-related functionality is available by importing functions and objects from the `casualos` module.
    -   Among the available functionality is `onBotsDiscovered`, `onBotsRemoved`, `onBotsUpdated`, `createBot()`, `destroyBot()`, and `updateBot()`.
    -   Additionally autocomplete is available for the available features.

### :bug: Bug Fixes

-   Fixed an issue where webhook errors could not be caught on Safari based browsers.

## V1.4.2

#### Date: 2/11/2021

### :rocket: Improvements

-   Added the ability to zoom by scrolling.
    -   Previously this was possible by holding the Ctrl button down.
-   Added the `#portalCameraControls` tag to allow disabling moving the camera.
    -   Can be set on the portal config bot for the page and inventory portals.
    -   Supported values are:
        -   `player` - Allows the player to move the camera around like normal. (Default)
        -   `false` - Disables camera movement in the portal.

### :bug: Bug Fixes

-   Fixed an issue where the inventory portal color could not be set when the page portal is using an image for the background.

## V1.4.1

#### Date: 2/10/2021

### :rocket: Improvements

-   Added the `player.openCircleWipe()` and `player.closeCircleWipe()` functions.
    -   These are useful for hiding the page portal while transitioning between scenes.
    -   See the documentation for usage information.
-   Added "cube", "helix", and "egg" as additional options for the `#formAddress` tag on menu bots.
-   Added the `input` form for menu bots.
    -   Setting `#form` to "input" on a bot that is in the menu portal will give it an input box that can be typed in.
    -   Typing in the box will send `@onInputTyping` whispers to the bot. And submitting the data by hitting enter or the send button will send a `@onSubmit` whisper to the bot.
    -   Additionally, the text in the input will be stored in the `tempLocal` `#menuItemText` tag.
-   Adjusted the chat bar to be inset in the page portal to give it the feel of being part of the page portal.
-   Added the `#menuPortalStyle` tag to allow customizing the menu portal with CSS.
    -   This works similarly to `#menuItemStyle` except that it applies to the entire menu portal instead of just one item.
    -   Set it on the `#menuPortalConfigBot`.
-   Added the `#portalBackgroundAddress` tag to allow specifying a custom image for the page portal background.
    -   Does not work in VR.

## V1.4.0

#### Date: 2/8/2021

### :rocket: Improvements

-   Added an initial implementation of custom portals.
    -   Custom portals are a way to write scripts that can interact directly with the web browser. This gives you the ability to do anything that is possible from inside a web browser.
    -   The following functions are now available:
        -   `portal.open(portalID, tag, options?)`
        -   `portal.registerPrefix(prefix)`
        -   `portal.buildBundle(tag)`
        -   See the documentation for usage information.
-   Added the `player.download(data, filename, mimeType?)` function.
    -   Useful for downloading arbitrary data in any format you want.
    -   See the documentation for more information.

### :bug: Bug Fixes

-   Fixed an issue that broke bots in the `player` space when a `tempLocal` tag mask was put on them.
-   Fixed an issue that prevented tag masks from being placed on new bots.

## V1.3.14

#### Date: 1/25/2021

### :rocket: Improvements

-   Updated the Terms of Service and Privacy Policy documents.

### :bug: Bug Fixes

-   Fixed an issue where animations would not run while in VR/AR.

## V1.3.13

#### Date: 1/18/2021

### :rocket: Improvements

-   Added the `player.showUploadFiles()` function.
    -   Shows a dialog that can be used to upload arbitrary files.
    -   Returns a promise that resolves with the list of files that were uploaded.
    -   See the documentation for more info.
-   Added the `portal` form.
    -   Displays an entire dimension in place of the bot form.
    -   When set, `#formAddress` will be used as the dimension that should be loaded.

### :bug: Bug Fixes

-   Fixed an issue where bot labels would flicker when scaling the bot.
-   Fixed an issue where tag masks would be incorrectly recorded by the UI as being removed in some cases.
-   Fixed an issue where lines would render incorrectly on the first frame they were setup on.

## V1.3.12

#### Date: 1/13/2021

### :rocket: Improvements

-   Added the Terms of Service and Privacy Policy documents.
    -   The Terms of Service are available at `/terms` (or at `/terms-of-service.txt`).
    -   The Privacy Policy is available at `/privacy-policy` (or at `/privacy-policy.txt`).
-   Added the ability to keep track of the number of `setTimeout()` and `setInterval()` timers that are currently active via the `numberOfActiveTimers` property returned from `perf.getStats()`.
-   Added the `animateTag(bot, tag, options)` and `clearAnimations(bot, tag?)` functions.
    -   `animateTag(bot, tag, options)` - Iteratively changes a tag mask value over time based on the options you provide.
        -   `bot` is the bot or list of bots that should be animated.
        -   `tag` is the tag that should be animated.
        -   `options` is an object that specifies how the tag should be animated. It has the following properties:
            -   `fromValue` - The starting value for the animation.
            -   `toValue` - The ending value.
            -   `duration` - The number of seconds that it should take for the tag to go from the starting value to the ending value.
            -   `easing` - The options for easing the animation.
            -   `tagMaskSpace` - The space that the tag should be changed in. If set to `false` then the tag on the bot will be directly edited.
    -   `clearAnimations(bot, tag?)` - Cancels animations on a bot.
        -   `bot` - The bot or list of bots that should have their animations canceled.
        -   `tag` - Is optional and is the tag that the animations should be canceled for.

### :bug: Bug Fixes

-   Fixed issues with `#labelFontSize = auto` when `#labelPosition != front` or when the bot is rotated.
-   Fixed an issue where non-ASCII characters were being corrupted on download.

## V1.3.11

#### Date: 1/5/2021

### :rocket: Improvements

-   Greatly improved the default layouting behaviour of labels.
    -   Added the `#labelFontSize` tag to control the sizing of the characters in a label. Unlike `#labelSize`, changing this value will cause the label to layout again which will affect word wrapping. Possible values are:
        -   `auto` - Specifies that the system should try to find a font size that fits the text onto the bot. (default)
        -   Any Number - Specifies a specific font size. (1 is previous default)
    -   Added the `#labelWordWrapMode` tag to control the word wrapping behavior of labels. Possible values are:
        -   `breakCharacters` - Specifies that the system should insert line breaks inside words if needed.
        -   `breakWords` - Specifies that the system should insert line breaks between words if needed.
        -   `none` - Specifies that the system should not insert line breaks.
-   Added the ability to control the color of the placeholder text in the chat bar.
    -   Use the `placeholderColor` option when calling `player.showChat()`.

### :bug: Bug Fixes

-   Fixed an issue where atoms that were received before their cause would be discarded.

## V1.3.10

#### Date: 12/29/2020

### :rocket: Improvements

-   Added a button to the Multiline tag editor to make it easy to turn a tag into a Mod tag.

### :bug: Bug Fixes

-   Fixed an issue where script compilation errors would not be handled correctly and would prevent those changes from being communicated to the multiline code editor.

## V1.3.9

#### Date: 12/28/2020

### :boom: Breaking Changes

-   Formulas have been removed and replaced with Mod tags.
    -   Mod tags are tags that start with the DNA Emoji (🧬) and contain JSON data.
    -   Because Mod tags are JSON data, they do not support programmatic computations.
    -   We are making this change because while formulas are powerful, inprecise use of them can result in large slowdowns which is a bad user experience.
    -   The tag data must be valid JSON, so that means using double-quotes `"` for strings and wrapping property names in double-quotes.
        -   Before:
            ```
            =({ color: 'blue', number: 99, toggle: true })
            ```
            After:
            ```
            🧬{ "color": "blue", "number": 99, "toggle": true }
            ```
        -   Before:
            ```
            =([ 1 + 2 ])
            ```
            After:
            ```
            🧬3
            ```
-   Array-like values in tags are now considered strings.
    -   Previously a value like `[1, 2, 3]` was parsed into an array automatically.
    -   This was a little used feature and caused issues for people who simply wanted to store JSON data in a tag.
    -   Now, a value like `[1, 2, 3]` will no longer be parsed and so will appear as the string: `"[1, 2, 3]"`.
    -   If you want CasualOS to parse a tag value as an array, you can use the Mod tags mentioned above.
-   Removed the `error` space.
    -   Also removed the related functions:
        -   `server.destroyErrors()`
        -   `server.loadErrors()`

### :rocket: Improvements

-   Updated Material Icons to v4.0.0.
-   Added `perf.getStats()` as a way to get some statistics on the performance of the server.
-   Various performance improvements:
    -   `getBot('id', id)` is now works in `O(1)` time.
    -   The `tempLocal` and `local` spaces now handle new and deleted bots in a much more performant manner.
-   Fixed an issue where deleted bots in the `shared` space would be treated like they were not deleted on initial load.

### :bug: Bug Fixes

-   Fixed autofocusing newly created tags in the sheetPortal.

## V1.3.8

#### Date: 12/17/2020

### :bug: Bug Fixes

-   Fixed an issue where selecting a color from a `player.showInput()` modal would not save the selected color.

## V1.3.7

#### Date: 12/17/2020

### :boom: Breaking Changes

-   "story" has been renamed to "server". Below is the list of tags, actions and listeners that have been changed:
    -   `#story` -> `#server`.
    -   `server.setupStory()` -> `server.setupServer()`
    -   `server.restoreHistoryMarkToStory()` -> `server.restoreHistoryMarkToServer()`
    -   `server.storyStatuses()` -> `server.serverStatuses()`
    -   `server.storyPlayerCount()` -> `server.serverPlayerCount()`
    -   `player.downloadStory()` -> `player.downloadServer()`
    -   `player.loadStory()` -> `player.loadServer()`
    -   `player.unloadStory()` -> `player.unloadServer()`
    -   `player.getCurrentStory()` -> `player.getCurrentServer()`
    -   `@onStoryAction` -> `@onServerAction`
    -   `@onStoryStreaming` -> `@onServerStreaming`
    -   `@onStoryStreamLost` -> `@onServerStreamLost`
    -   `@onStorySubscribed` -> `@onServerSubscribed`
    -   `@onStoryUnsubscribed` -> `@onServerUnsubscribed`

## V1.3.6

#### Date: 12/17/2020

### :rocket: Improvements

-   Added the ability to show a password input by using the `secret` type with `player.showInput()`.

### :bug: Bug Fixes

-   Fixed an issue where some bots would not be added to the page portal when created in a big batch.
-   Fixed an issue where the `player.showInput()` dialog would appear fullscreen on mobile devices and prevent people from exiting it.
-   Fixed an issue where `@onChatTyping` would be triggered twice for each keystroke.

## V1.3.5

#### Date: 12/15/2020

### :rocket: Improvements

-   Changed `create()` to prevent creating bots that have no tags.
    -   If a bot would be created with zero tags then an error will be thrown.
-   Added a favicon.

### :bug: Bug Fixes

-   Changed the maximum WebSocket message size to 32KB from 128KB.
    -   This will help ensure that we keep below the [AWS API Gateway maximum frame size of 32 KB](https://docs.aws.amazon.com/apigateway/latest/developerguide/limits.html).
-   Fixed an issue where bots that only had a tag mask would not show up in the sheetPortal.

## V1.3.4

#### Date: 12/10/2020

### :rocket: Improvements

-   Added the `EXECUTE_LOADED_STORIES` environment variable to allow reducing server load due to story scripts.
    -   Defaults to `true`.
    -   Setting to `false` will disable all server-side story features except for webhooks and data portals.
        -   This means that some capabilities like `server.setupStory()` will not work when `EXECUTE_LOADED_STORIES` is false.
-   Added gzip compression for HTML, CSS, and JavaScript returned from the server.
-   Improved how some heavy assets are precached so that they can be loaded quickly.
-   Made the browser tab title use the story ID by default.

### :bug: Bug Fixes

-   Fixed an issue where some `.png` files would not load because they were bundled incorrectly.

## V1.3.3

#### Date: 12/10/2020

### :rocket: Improvements

-   Added support for the `apiary-aws` causal repo protocol.
    -   This enables the CasualOS frontend to communicate with instances of the [CasualOS Apiary AWS](https://github.com/casual-simulation/casual-apiary-aws) project.
    -   Use the `CAUSAL_REPO_CONNECTION_PROTOCOL` and `CAUSAL_REPO_CONNECTION_URL` environment variables to control which protocol and URL the frontend should connect to. See the [README in `aux-server`](./src/aux-server/README.md) for more info.
    -   Note that only the following features are supported for AWS Apiaries:
        -   `server.setupStory()`
        -   `server.totalPlayerCount()`
        -   `server.storyPlayerCount()`
        -   `server.players()`
    -   Webhooks are different when the story is hosted on an Apiary.
        -   They require at least one device to have the story loaded for webhooks to function correctly.
        -   They need to be sent to the Apiary host directly. Generally, this is not the same thing as `auxplayer.com` or `casualos.com` so you may need to ask the Apiary manager for it.
-   Added better support for static builds.
    -   Use the `PROXY_CORS_REQUESTS` environment variable during builds to disable support for proxying HTTP requests through the server.
    -   Use `npm run tar:client` after a build to produce a `./temp/output-client.tar.gz` containing all the client code and assets. This can be deployed to S3 or a CDN for static hosting.
    -   Use `npm run package:config` to produce a `./temp/config.json` which can be used for the `/api/config` request that the client makes at startup. Utilizes the environment variables from [the README in `aux-server`](./src/aux-server/README.md) to build the config.

### :bug: Bug Fixes

-   Fixed an issue where it was not possible to change the color of GLTF meshes that did not have a mesh in the GLTF scene root.
-   Fixed an issue where bots created by the ab1 installer would not receive the `@onStorySubscribed` shout.

## V1.3.2

#### Date: 11/17/2020

### :rocket: Improvements

-   Updated the ab-1 bootstrapper to point to AWS S3 for quick loading.

## V1.3.1

#### Date: 11/16/2020

### :rocket: Improvements

-   Added the ability to use the `color` tag on GLTF meshes to apply a color tint to the mesh.

### :bug: Bug Fixes

-   Fixed an issue that prevented deleting the first character of a script/formula in the multi-line editor.
-   Fixed an issue where tag edits on bots in the tempLocal and local spaces would be applied to the multi-line editor twice.

## V1.3.0

#### Date: 11/11/2020

### :rocket: Improvements

-   Added multi-user text editing.
    -   Work on shared bots when editing a tag value with the multi-line editor.
-   Added the cursor bot form.
    -   Used to add a cursor indicator to the multi-line editor.
    -   Works by setting the `form` tag to "cursor" and placing the bot in the corresponding tag portal dimension.
        -   For example, to put a cursor in the multi-line editor for the `test` tag on a bot you would set `{targetBot.id}.test` to true.
    -   Supported tags are:
        -   `color` - Specifies the color of the cursor.
        -   `label` - Specifies a label that should appear on the cursor when the mouse is hovering over it.
        -   `labelColor` - Specifies the color of the text in the cursor label.
        -   `{dimension}Start` - Specifies the index at which the cursor selection starts (Mirrors `cursorStartIndex` from the player bot).
        -   `{dimension}End` - Specifies the index at which the cursor selection ends (Mirrors `cursorEndIndex` from the player bot).
-   Added the `pageTitle`, `cursorStartIndex`, and `cursorEndIndex` tags to the player bot.
    -   `pageTitle` is used to set the title of the current browser tab.
    -   `cursorStartIndex` contains the starting index of the player's text selection inside the multi-line editor.
    -   `cursorEndIndex` contains the ending index of the player's text selection inside the multi-line editor.
    -   Note that when `cursorStartIndex` is larger than `cursorEndIndex` it means that the player has selected text from the right to the left. This is important because text will always be inserted at `cursorEndIndex`.
-   Added the `insertTagText()`, `deleteTagText()`, `insertTagMaskText()`, and `deleteTagMaskText()` functions to allow scripts to work with multi-user text editing.
    -   `insertTagText(bot, tag, index, text)` inserts the given text at the index into the given tag on the given bot.
    -   `insertTagMaskText(bot, tag, index, text, space?)` inserts the given text at the index into the tag and bot. Optionally accepts the space of the tag mask.
    -   `deleteTagText(bot, tag, index, deleteCount)` deletes the given number of characters at the index from the tag and bot.
    -   `deleteTagMaskText(bot, tag, index, deleteCount, space?)` deletes the given number of characters at the index from the tag and bot. Optionally accepts the space of the tag mask.
-   Added the ability to use the `transformer` tag on the player bot to parent the player to a bot.
-   Added the ability to edit tag masks in the tag portal by setting the `tagPortalSpace` tag on the player bot.

## V1.2.21

#### Date: 11/5/2020

### :rocket: Improvements

-   Updated the MongoDB driver to v3.6.2 and added the `MONGO_USE_UNIFIED_TOPOLOGY` environment variable to control whether the driver uses the new unified topology layer.

## V1.2.20

#### Date: 10/27/2020

### :rocket: Improvements

-   Added support for `@onPointerEnter`, `@onPointerExit`, `@onAnyBotPointerEnter` and `@onAnyBotPointerExit` for bots in the menu portal.

### :bug: Bug Fixes

-   Fixed the multiline code editor to not clip tooltips and the autocomplete box.
-   Fixed the menu portal to not break on Hololens (Servo-based browsers) when a progress bar is placed on a menu item.

## V1.2.19

#### Date: 10/22/2020

### :rocket: Improvements

-   Added the `egg` form for bots.
    -   Displays the bot as an egg like how ab-1 appears as an egg before being activated.
-   Added the `hex` form for bots.
    -   Displays the bot as a hexagon.
-   Added the `pagePixelWidth` and `pagePixelHeight` tags to the player bot.
    -   These indicate the size of the image rendered to the page portal in pixels.

### :bug: Bug Fixes

-   Fixed Draco compression support.

## V1.2.18

#### Date: 10/20/2020

### :bug: Bug Fixes

-   Fixed the code editor.

## V1.2.17

#### Date: 10/20/2020

### :rocket: Improvements

-   Improved bots in the menu portal to support additional tags.
    -   Added the ability to change the height of menu items by using `scale` and `scaleY`.
    -   Added the ability to set an icon for a menu item by using the `formAddress` tag.
    -   Added the ability to set arbitrary CSS styles on a menu bot by using the `menuItemStyle` tag.
        -   This lets you use margins and borders to indicate grouping.
    -   Added the ability to show a pie-chart progress bar on a menu item by using the `progressBar` tags.
    -   Added the ability to use `@onPointerUp` and `@onPointerDown` for menu.

## V1.2.16

#### Date: 10/16/2020

### :rocket: Improvements

-   Added the `transformer` tag.
    -   When set to a bot ID, the bot will inherit the position, rotation, and scale of the specified bot inside the page portal.
    -   This produces a "parenting" effect that is common in most 3D graphics engines.

## V1.2.15

#### Date: 10/12/2020

### :rocket: Improvements

-   Added the `experiment.getAnchorPointPosition()` and `math.getAnchorPointOffset()` functions.
    -   These are useful for determining where a bot would be placed if it had a particular anchor point.
    -   See the [docs](https://docs.casualsimulation.com/docs/actions) for more info.

## V1.2.14

#### Date: 10/7/2020

### :bug: Bug Fixes

-   Fixed an issue where calling `server.setupStory()` twice with the same story name would cause the story to be setup twice.
-   Fixed an issue where bots would be incorrectly removed from the menu portal if they existed in both the old and new dimensions.
-   Greatly reduced the number of scenarios where formulas would be recalculated after any change.

## V1.2.13

#### Date: 9/24/2020

### :boom: Breaking Changes

-   Renamed the `_editingBot` tag to `editingBot`.

### :rocket: Improvements

-   sheetPortal Improvements
    -   Added the `@onSheetTagClick` listener which is triggered when a tag name is clicked.
    -   Added the `@onSheetBotIDClick` listener which is triggered when a Bot ID is clicked.
    -   Added the `@onSheetBotClick` listener which is triggered when a bot visualization is clicked in the sheet.
    -   Added the `sheetPortalShowButton` config bot tag to control whether the button in the bottom right corner of the sheet is shown.
    -   Added the `sheetPortalButtonIcon` config bot tag to control the icon on the button in the bottom right corner of the sheet.
    -   Added the `sheetPortalButtonHint` config bot tag to control the tooltip on the button in the bottom right corner of the sheet.
    -   Added the `sheetPortalAllowedTags` config bot tag to control which tags are allowed to be shown and edited in the sheet portal.
    -   Swapped the position of the new bot and new tag buttons in the sheet.
    -   Added the `editingTag` tag which contains the tag that the player is currently editing.

### :bug: Bug Fixes

-   Fixed an issue where cells in the sheet portal would not cover the entire cell area.
-   Fixed an issue where `clearTagMasks()` would error if given a bot that had no tag masks.

## V1.2.12

#### Date: 9/22/2020

### :rocket: Improvements

-   Added the `helix` form.
    -   Displays a DNA strand mesh whose color can be customized.
-   Added tag masks.
    -   Tag masks are special tags that can live in a separate space from their bot.
    -   This makes it possible to create a temporary tag on a shared bot.
    -   Tag masks do not replace tags. Instead, they exist in addition to normal tags and can be used to temporarily hide a normal tag value.
    -   Like bots, tag masks live in a space. This means that a bot can have multiple masks for a particular tag. Currently the supported spaces are:
        -   `tempLocal`
        -   `local`
        -   `player`/`otherPlayers`
        -   `shared`
    -   New scripting features:
        -   All bots now have a `masks` property which works like `tags` except that it creates tag masks in the `tempLocal` space.
        -   All scripts also have a `masks` property which is a shortcut for `bot.masks`.
        -   `setTagMask(bot, tag, value, space?)` is a new function that is able to set the value of a tag mask on the given bot and in the given space. See the documentation for more info.
        -   `clearTagMasks(bot, space?)` is a new function that is able to clear all the tag masks in the given space from a given bot. See the documentation for more info.
    -   Example use cases:
        -   Local click/hover states.
        -   Animations.
        -   Storing decrypted data.

### :100: Other Changes

-   Pinned the Deno version to `v1.4` so that we can decide when to adopt future Deno updates.

### :bug: Bug Fixes

-   Fixed an issue where `server.setupStory()` would load a simulation and never dispose it.
-   Fixed an issue where wrist portals were not being anchored properly.
-   Fixed an issue where pressing enter to make a new tag would put a new line in the current tag value.

## V1.2.11

#### Date: 9/9/2020

### :bug: Bug Fixes

-   Fixed an issue where zooming was broken when the page portal is not anchored to the top left of the screen.

## V1.2.10

#### Date: 9/8/2020

### :bug: Bug Fixes

-   Fixed an issue with the multiline editor getting cut off inside the tag portal.

## V1.2.9

#### Date: 9/8/2020

### :rocket: Improvements

-   Changed the page portal to resize around the tag portal instead of being hidden behind it.

## V1.2.8

#### Date: 9/8/2020

### :boom: Breaking Changes

-   Changed `experiment.localPositionTween()` and `experiment.localRotationTween()` to take different arguments and return a promise.
    -   the 4th parameter is now an options object instead of the easing options.
    -   This options object is able to accept easing and duration values.
    -   Additionally the functions now return promises.
    -   See the docs for examples.

### :bug: Bug Fixes

-   Fixed an issue where `experiment.localPositionTween()` and `experiment.localRotationTween()` may not execute if triggered during `@onCreate()`.

## V1.2.7

#### Date: 9/4/2020

### :boom: Breaking Changes

-   Changed `@onListen` to only be sent to bots which have a listener for the shout/whisper.
    -   Previously `@onListen` would be sent to all bots that were targeted by the shout/whisper.
-   Changed `shout()` and `whisper()` to cost 1 energy point.
    -   This helps prevent infinite loops.
    -   The energy point is only deducted if a bot has a listener for the event.

### :bug: Bug Fixes

-   Fixed an issue where `onBotAdded`, `onAnyBotsAdded`, `onAnyBotsRemoved`, `onBotChanged`, and `onAnyBotsChanged` would reset the energy counter.

## V1.2.6

#### Date: 9/4/2020

### :bug: Bug Fixes

-   Fixed an issue where whispering to a bot that is null or undefined would end up sending a shout to all bots.

## V1.2.5

#### Date: 8/31/2020

### :rocket: Improvements

-   Added the `pageCameraPositionOffset[X,Y,Z]`, `inventoryCameraPositionOffset[X,Y,Z]`, `pageCameraRotationOffset[X,Y,Z]`, and `inventoryCameraRotationOffset[X,Y,Z]` tags.
    -   These can be used to move the camera apart from the player's input.
    -   The position offset tags are especially useful for warping the player around in VR.
-   Added the ability to use the dynamic `import()` keyword to import arbitrary JavaScript modules.
    -   Useful with https://www.skypack.dev/ to import modules from [NPM](https://www.npmjs.com/).
-   Added the ability to use `player.replaceDragBot()` even when not dragging.
-   Improved the camera zoom functionality to zoom the camera towards and away from the mouse.
-   Added the `experiment.localPositionTween()` and `experiment.localRotationTween()` functions.
    -   Locally animates a bot's position/rotation using the given easing type.
    -   During the animation, changes to the bot position will be ignored.
    -   Once the animation is done, changes to the bot will reset the position/rotation to the value that is currently stored.
    -   Check out the docs for detailed usage information and examples.

### :bug: Bug Fixes

-   Fixed the dataPortal to always return raw tag values unless they are formulas.
    -   Issue with returning incorrect JSON data was caused by the built-in CasualOS array parsing.
    -   This fixes it by skipping any parsing of the data.
-   Fixed an issue where keyboard states would not be reset when the player removed focus from the story.
-   Fixed an issue where `server.setupStory()` would crash the deno process due to incorrectly handling deserialized data.

## V1.2.4

#### Date: 8/26/2020

### :rocket: Improvements

-   Added the `tagPortalShowButton` tag to control whether a button should be shown in the tag portal.
    -   The button is placed at the lower right hand side of the tag portal.
    -   Clicking the button will trigger a `@onClick` on the tag portal config bot.
    -   Two additional tags can be used to customize the button:
        -   `tagPortalButtonIcon` is the icon that is shown on the button and can be set to any [Material Icon](https://material.io/resources/icons/?style=baseline).
        -   `tagPortalButtonHint` is the text that should be shown in the tooltip for the button.
-   Added the `frustum` form.
-   Improved `player.showInput()` to automatically save and close when a color is selected from the color picker.
    -   Applies to the `basic` and `swatch` subtypes but not `advanced`.
-   Improved the multiline editor to have a "Docs" button that links to the documentation for the current tag.
-   Improved the tag portal to support using `@` and `#` symbols at the beginning of the tag.
    -   Implemented for consistency with functions like `getBot()`, `getTag()`, etc.
-   Added the `@onAnyBotPointerEnter` and `@onAnyBotPointerExit` listen tags.
    -   These are shouts that happen whenever a `@onPointerEnter` or `@onPointerExit` whisper occurs.
-   Added the `player.getPointerDirection()`, `math.getForwardDirection()` and `math.intersectPlane()` functions.
    -   These are useful for calculating where a pointer is pointing.
-   Added the ability to store uncommitted atoms in MongoDB.
    -   Can be configred with the `STAGE_TYPE` environment variable. Can be set to either `redis` or `mongodb`. Currently defaults to `redis` until a migration path is implemented.
-   Added a bunch of extra GPIO-related functions.
    -   `server.rpioReadpad()`
    -   `server.rpioWritepad()`
    -   `server.rpioPud()`
    -   `server.rpioPoll()`
    -   `server.rpioI2CBegin()`
    -   `server.rpioI2CSetSlaveAddress()`
    -   `server.rpioI2CSetBaudRate()`
    -   `server.rpioI2CSetClockDivider()`
    -   `server.rpioI2CRead()`
    -   `server.rpioI2CWrite()`
    -   `server.rpioI2CEnd()`
    -   `server.rpioPWMSetClockDivider()`
    -   `server.rpioPWMSetRange()`
    -   `server.rpioPWMSetData()`
    -   `server.rpioSPIBegin()`
    -   `server.rpioSPIChipSelect()`
    -   `server.rpioSPISetCSPolarity()`
    -   `server.rpioSPISetClockDivider()`
    -   `server.rpioSPISetDataMode()`
    -   `server.rpioSPITransfer()`
    -   `server.rpioSPIWrite()`,
    -   `server.rpioSPIEnd()`

### :bug: Bug Fixes

-   Fixed to safely allow editing multiline scripts in the sheet cells.
-   Fixed an issue with the tag portal where it would not respond to changes with the `tagPortal` tag if it was already set.
-   Fixed an issue with the Deno sandbox where it wouldn't load due to missing dependencies.
-   Fixed an issue where 3D content would not occlude iframe forms.
    -   Only fixed for non-Safari web browsers.

## V1.2.3

#### Date: 8/20/2020

### :rocket: Improvements

-   Added the tag portal.
    -   The tag portal is similar to the sheet portal but it shows only the multiline editor for the specified bot ID and tag.
    -   Set the `tagPortal` tag on the player bot to a string with a Bot ID and a tag name separated by a period (`.`).
-   Improved `player.playSound(url)` to return a promise that resolves with a sound ID.
    -   This sound ID can be used with `player.cancelSound(soundID)` to stop the sound from playing.
-   Added the `player.bufferSound(url)` and `player.cancelSound(soundID)` functions.
    -   `player.bufferSound(url)` can be used to pre-load a sound so that there will be no delay when using `player.playSound()`.
        -   Returns a promise that resolves once the sound has been loaded.
    -   `player.cancelSound(soundID)` can be used to stop a sound that is already playing.
        -   Returns a promise that resolves once the sound has been canceled.

### :bug: Bug Fixes

-   Fixed an issue where actions that were created in an async script would not be dispatched until the script finished.

## V1.2.2

#### Date: 8/14/2020

### :boom: Breaking Changes

-   Changed `crypto.encrypt()` and `crypto.decrypt()` to return the result directly instead of returning a promise.

### :rocket: Improvements

-   Added the `crypto.createCertificate()`, `crypto.signTag()`, and `crypto.verifyTag()`, `crypto.revokeCertificate()` functions to help with creating certificate chains and signing and validating tag data. Check the docs for detailed usage information.
-   Added an indicator to the multi-line editor that is shown when a tag value is verified.
-   Added the ability to force all scripts to be verified in order to be executed using the `forceSignedScripts` query parameter.
    -   When the query param is set to `true`, all scripts must have a valid signature in order to be executed.
    -   This allows running in a trusted execution environment - thereby preventing unauthorized scripts from running.
-   Replaced builder with ab-1.
    -   ab-1 is a new version of builder which is designed to be easy to extend and improve.
-   Added the `adminSpace.setPassword(oldPassword, newPassword)` function.
    -   Allows changing the password that is used to unlock admin space.
    -   The first parameter is the old password that was used to unlock the space.
    -   The second parameter is the new password that should be used to unlock the space.
-   Added several functions to allow using the GPIO pins on Rasberry Pi.
    -   Currently, all of these functions are experimental and only work on Raspberry Pi.
    -   See the documentation for more information.
    -   `server.exportGpio(pin, mode)`
    -   `server.unexportGpio(pin, mode)`
    -   `server.setGpio(pin, value)`
    -   `server.getGpio(pin)`
    -   `server.rpioInit(options)`
    -   `server.rpioExit()`
    -   `server.rpioOpen(pin, mode, options)`
    -   `server.rpioMode(pin, mode, options)`
    -   `server.rpioRead(pin)`
    -   `server.rpioReadSequence(pin, length)`
    -   `server.rpioWrite(pin, value)`
    -   `server.rpioWriteSequence(pin, buffer)`
    -   `server.rpioClose(pin, options)`

### :bug: Bug Fixes

-   Fixed an issue where using `player.showInput()` with an existing value would not prefill the text box with the existing value.
-   Fixed a performance issue where formulas which were recalculated after every change had a factorial (!) performance cost.
    -   Was caused by two things:
        1.  Some formulas don't have enough information to determine what tags they are dependent on. In these cases, we callback to using an "all" dependency which means that the formula will be recalculated whenever any tag changes.
        2.  These "all" dependencies were included when searching for nested dependencies which meant that we were resolving every "all" dependency for every other "all" dependency. This gives us the effect of searching every possible combination of dependencies instead of only the ones we need, which has a factorial cost.

## V1.2.1

#### Date: 8/4/2020

### :rocket: Improvements

-   Added a server sandbox based on [Deno](https://deno.land/).
    -   Security feature to prevent scripts that are running on the server from harming the underlying system or other stories.
    -   It additionally prevents scripts from accessing random Node.js modules by using `require("module")`.
    -   Finally, it prevents a script from denying service to other stories because the sandbox is run inside a separate process.
-   Improved the sheet portal to display scripts with a monospace font in the sheet cells.
-   Improved the documentation to clarify some things and also mension that bots can be made transparent with the "clear" color.
-   Improved the multi-line text editor to support syntax highlighting for HTML, CSS, and JSON based on whether the tag ends with `.html`, `.css` or `.json`.

### :bug: Bug Fixes

-   Fixed the `lineTo` tag to support arrays of bots and arrays of bot IDs in addition to individual bots and bot IDs.
-   Fixed an issue where deleting a tempLocal bot that was updated in the same script would crash the runtime.
-   Fixed an issue with the `player.showInput()` modal where Android devices using the Google GBoard keyboard wouldn't send input correctly.
-   Fixed an issue where a `@onPlayerPortalChanged` event would be incorrectly triggered after reconnecting to the server.
-   Fixed an issue where the iframe form on iOS 14 Beta 3 would cause the entire scene to disappear.
-   Fixed an issue where loading an image could fail if `formAddress` tag was changed while the image was downloading.
-   Fixed an issue where submitting HTML forms from inside an iframe form was not allowed.

## V1.2.0

### Date: 7/17/2020

### Changes:

-   :rocket: Improvements

    -   Added the `MONGO_USE_NEW_URL_PARSER` environment variable parameter to control whether CasualOS uses the new MongoDB URL Parser. (Defaults to false)
    -   Added a popup to notify the user that data might be lost if they attempt to close the tab while not connected to the server.
    -   Added the following cryptographic functions:
        -   `crypto.sha256(data)`
            -   Calculates the [SHA-256](https://en.wikipedia.org/wiki/SHA-2) hash of the given data.
            -   `data` is the data to calculate the hash of.
            -   Supports strings, numbers, booleans, objects, arrays, and bots.
        -   `crypto.sha512(data)`
            -   Calculates the [SHA-512](https://en.wikipedia.org/wiki/SHA-2) hash of the given data.
            -   `data` is the data to calculate the hash of.
            -   Supports strings, numbers, booleans, objects, arrays, and bots.
        -   `crypto.hmacSha256(key, data)`
            -   Calculates the [HMAC](https://en.wikipedia.org/wiki/HMAC) [SHA-256](https://en.wikipedia.org/wiki/SHA-2) hash of the given data.
            -   `key` is the password that should be used for the message authentication code.
            -   `data` is the data to calculate the HMAC of.
            -   Supports strings, numbers, booleans, objects, arrays, and bots.
        -   `crypto.encrypt(password, data)`
            -   Encrypts the given data with the given password and returns the result as a promise.
            -   `password` is the password to use for encrypting the data.
            -   `data` is the data that should be encrypted.
        -   `crypto.decrypt(password, data)`
            -   Decrypts the given data with the given password and returns the result as a promise.
            -   Only works if the given data is the output of `crypto.encrypt()`.
            -   `password` is the password that was used to encrypt the data.
            -   `data` is the data that should be decrypted.

-   :bug: Bug Fixes
    -   Fixed a race condition where concurrently updating a tag in a script and triggering a dependency update on that same tag could cause the runtime to crash.

## V1.1.18

### Date: 7/10/2020

### Changes:

-   :rocket: Improvements

    -   Improved the `player.run()` function to return a promise that can be awaited to get the result of the script (or wait until the script has been executed).
    -   Improved the `server.loadErrors()` function to return a promise that can be awaited to get the list of bots that were loaded.
    -   Improved the `server.destroyErrors()` function to return a promise that resolves once the error bots are destroyed.
    -   Improved the `server.loadFile()` function to return a promise that resolves once the file is loaded.
    -   Improved the `server.saveFile()` function to return a promise that resolves once the file is saved.
    -   Improved the `server.setupStory()` function to return a promise that resolves once the story is setup.
    -   Improved the `server.browseHistory()` function to return a promise that resolves once the history is loaded.
    -   Improved the `server.markHistory()` function to return a promise that resolves once the history is saved.
    -   Improved the `server.restoreHistoryMark()` function to return a promise that resolves once the history is restored.
    -   Improved the `server.restoreHistoryMarkToStory()` function to return a promise that resolves once the history is restored.
    -   Added the `@onBotAdded` and `@onAnyBotsAdded` listen tags.
        -   These are triggered whenever a bot is added to the local story.
        -   Note that this is different from `@onCreate` because you will be notified whenever a bot is added to the state even if it has already been created.
        -   An example of this are bots in the `otherPlayers` space. You cannot create bots in this space but you will be notified via `@onBotAdded` and `@onAnyBotsAdded`.
        -   `@onBotAdded` is triggered on the bot that was added. There is no `that`.
        -   `@onAnyBotsAdded` is triggered on every bot whenever one or more bots are added.
            -   `that` is an object with the following properties:
                -   `bots` - The array of bots that were added.
    -   Added the `@onAnyBotsRemoved` listen tags.
        -   These are triggered whenever a a bot is removed from the local story.
        -   Note that this is different from `@onDestroy` because you will be notified whenever a bot is removed from the state even if it has not been explicitly destroyed.
        -   An example of this are bots in the `otherPlayers` space. When another player disconnects no `@onDestroy` is fired but you will get a `@onAnyBotsRemoved`.
        -   `@onAnyBotsRemoved` is triggered on every bot whenever one or more bots are removed.
            -   `that` is an object with the following properties:
                -   `botIDs` - The array of bot IDs that were removed.
    -   Added the `@onBotChanged` and `@onAnyBotsChanged` listen tags.
        -   These are triggered whenever a bot is changed in the local story.
        -   Note that you will be notified whenever a bot is changed in the state even if it was changed by another player.
        -   An example of this are bots in the `otherPlayers` space. You cannot update bots in this space but you will be notified via `@onBotChanged` and `@onAnyBotsChanged`.
        -   `@onBotChanged` is triggered on the bot that was changed.
            -   `that` is an object with the following properties:
                -   `tags` - The list of tags that were changed on the bot.
        -   `@onAnyBotsAdded` is triggered on every bot whenever one or more bots are added.
            -   `that` is an array containing objects with the following properties:
                -   `bot` - The bot that was updated.
                -   `tags` - The tags that were changed on the bot.
    -   Added several tags to the player bot:
        -   These tags are updated by CasualOS and can be used to query the current state of the input system.
        -   Camera Tags
            -   These tags contain the position and rotation of the player's camera.
            -   You can use this to communicate where the player is to other players.
            -   `pageCameraPositionX`
            -   `pageCameraPositionY`
            -   `pageCameraPositionZ`
            -   `inventoryCameraPositionX`
            -   `inventoryCameraPositionY`
            -   `inventoryCameraPositionZ`
            -   `pageCameraRotationX`
            -   `pageCameraRotationY`
            -   `pageCameraRotationZ`
            -   `inventoryCameraRotationX`
            -   `inventoryCameraRotationY`
            -   `inventoryCameraRotationZ`
        -   Pointer Tags
            -   These tags contain the position and rotation of the player's pointers.
            -   You can use this to tell where the VR controllers are or where the mouse is pointing.
            -   `mousePointerPositionX`
            -   `mousePointerPositionY`
            -   `mousePointerPositionZ`
            -   `mousePointerRotationX`
            -   `mousePointerRotationY`
            -   `mousePointerRotationZ`
            -   `mousePointerPortal`
            -   `rightPointerPositionX`
            -   `rightPointerPositionY`
            -   `rightPointerPositionZ`
            -   `rightPointerRotationX`
            -   `rightPointerRotationY`
            -   `rightPointerRotationZ`
            -   `rightPointerPortal`
            -   `leftPointerPositionX`
            -   `leftPointerPositionY`
            -   `leftPointerPositionZ`
            -   `leftPointerRotationX`
            -   `leftPointerRotationY`
            -   `leftPointerRotationZ`
            -   `leftPointerPortal`
        -   Button Tags
            -   These tags contain the state of the different buttons.
            -   Possible values are:
                -   `null` - Button is not pressed.
                -   `down` - Button was just pressed.
                -   `held` - Button is being held down.
            -   `mousePointer_left`
            -   `mousePointer_right`
            -   `mousePointer_middle`
            -   `leftPointer_primary`
            -   `leftPointer_squeeze`
            -   `rightPointer_primary`
            -   `rightPointer_squeeze`
            -   `keyboard_[key]`
                -   Replace `[key]` with the key that you want the state of.
                -   For example use `keyboard_a` to get the state of the `a` key.
    -   Added the `player.getCameraPosition(portal?)` function.
        -   `portal` is optional and is the portal (`page` or `inventory`) that the camera position should be retrieved for.
        -   Returns an object with the following properties:
            -   `x`
            -   `y`
            -   `z`
    -   Added the `player.getCameraRotation(portal?)` function.
        -   `portal` is optional and is the portal (`page` or `inventory`) that the camera rotation should be retrieved for.
        -   Returns an object with the following properties:
            -   `x`
            -   `y`
            -   `z`
    -   Added the `player.getPointerPosition(pointer?)` function.
        -   `pointer` is optional and is the pointer (`mouse`, `left` or `right`) that the position should be retrieved for.
        -   Returns an object with the following properties:
            -   `x`
            -   `y`
            -   `z`
    -   Added the `player.getPointerRotation(pointer?)` function.
        -   `pointer` is optional and is the pointer (`mouse`, `left` or `right`) that the rotation should be retrieved for.
        -   Returns an object with the following properties:
            -   `x`
            -   `y`
            -   `z`
    -   Added the `player.getInputState(controller, button)` function.
        -   `controller` is the controller (`mousePointer`, `leftPointer`, `rightPointer`, `keyboard` or `touch`) that the button state should be retrieved from.
        -   `button` is the name of the button that should be retrieved.
        -   Returns a string containing the state of the button or `null` if the button is not pressed.
            -   `"down"` means that the button just started to be pressed.
            -   `"held"` means that the button is being held down.
            -   `null` means that the button is not pressed.
    -   Added the `player.getInputList()` function.
        -   Returns a list of available inputs that can be used by the `player.getInputState()` function.

-   :bug: Bug Fixes
    -   Fixed an issue where toasting recursive objects could break CasualOS.
        -   Fixed by storing a map of previously converted objects to avoid reconverting them infinitely.
        -   Also improved to gracefully handle objects that are nested too deeply.
    -   Fixed an issue with the show input modal where it incorrectly errored sometimes.

## V1.1.17

### Date: 7/3/2020

### Changes:

-   :bug: Bug Fixes
    -   Fixed an issue where the web browser service worker would incorrectly intercept requests for data portals.

## V1.1.16

### Date: 7/2/2020

### Changes:

-   :rocket: Improvements
    -   Added the ability to respond to webhooks by returning data from `@onWebhook`.
        -   If the returned value is a string, then it will be used for the response.
        -   If the returned value is an object, then it should have the following properties:
            -   `data` - The value that should be used as the body of the response.
            -   `headers` - An object that contains the HTTP headers that should be set on the response. (Optional)
            -   `status` - The numerical status code that should be set on the response. (Optional) If omitted, status code 200 will be used.
    -   Added the `dataPortal`.
        -   This is a special portal that only works on web requests and must be specified in the URL.
        -   Setting it to a Bot ID will return the JSON of the bot with the given ID.
        -   Setting it to a tag will return all the values corresponding to the given tag.
        -   Using a tag with a common extension (like `.html`) will tag the data as the corresponding content type so that normal software know how to interpret the data.

## V1.1.15

### Date: 7/2/2020

### Changes:

-   :rocket: Improvements

    -   Added player space to the server.
        -   This lets you send remote whispers to the `server` player.
    -   Added the `server.storyStatuses()` function.
        -   Returns a promise that resolves with a list of stories and the last time each story was updated.
    -   Added the `@onRemotePlayerSubscribed` and `@onRemotePlayerUnsubscribed` listen tags.
        -   They are triggered on _every_ other player when a player joins or leaves the story.
        -   Additionally, they are triggered whenever connection to the other players is lost.
        -   `that` is an object with the following properties:
            -   `playerId` - The ID of the player that joined/left the story.
    -   Added the `uuid()` function.
        -   This function generates and returns a random [UUID](https://en.wikipedia.org/wiki/Universally_unique_identifier).
        -   Useful for creating unique identifiers.

-   Bug Fixes
    -   Fixed an issue where remote shouts would be sent to yourself twice.
    -   Fixed an issue where labels would not always follow the `labelAlignment` tag when the text in the label was small enough to fit within the bot.

## V1.1.14

### Date: 6/29/2020

### Changes:

-   :rocket: Improvements

    -   Improved how the meet portal, page portal, and sheet portal work together to make space for each other.
    -   Added the `left` and `right` options for `meetPortalAnchorPoint`.
    -   Changed the `top` and `bottom` options for `meetPortalAnchorPoint` to occupy half of the screen.
    -   Added the `server.players()` function to get the list of player IDs that are connected to the current story.
        -   Returns a promise that resolves with the list of player IDs.
    -   Added the `remoteWhisper(players, name, arg)` function to make sending messages to other players easy.
        -   Takes the following arguments:
            -   `players` is the player ID or list of player IDs that should receive the shout.
            -   `name` is the name of the message.
            -   `arg` is the data that should be included.
        -   This will trigger a `@onRemoteWhisper` shout on all the specified players.
    -   Added the `remoteShout(name, arg)` function to make sending messages to all players easy.
        -   Takes the following arguments:
            -   `name` is the name of the message.
            -   `arg` is the data that should be included.
    -   Added the `@onRemoteWhisper` listen tag that is shouted when a `remoteWhisper()` or `remoteShout()` is sent to the local player.
        -   `that` is an object with the following properties:
            -   `name` - The name of the shout that was sent.
            -   `that` - The data which was sent.
            -   `playerId` - The ID of the player that sent the shout.

-   Bug Fixes
    -   Fixed an issue that prevented using `lineStyle` in place of `auxLineStyle`.

## V1.1.13

### Date: 6/25/2020

### Changes:

-   :rocket: Improvements

    -   Added the `meetPortal`.
        -   This is a special portal that, instead of loading bots, loads a [Jitsi Meet](https://meet.jit.si/) meeting with the given room code.
        -   All rooms are publicly accessible (but not searchable), so longer room codes will be more private.
        -   You can use the `meetPortalConfigBot` option to reference the bot that should be used to configure the meet portal.
        -   The following options are available:
            -   `meetPortalVisible` - Whether the meet portal should be visible. This allows you to be joined to a meet while keeping your screen on the page portal. (Defaults to true)
            -   `meetPortalAnchorPoint` - The anchor point that the meet portal should use. Possible options are:
                -   `fullscreen` - The meet portal should take the entire screen. (Default)
                -   `top` - The meet portal should take the top of the screen.
                -   `topRight` - The meet portal should take the top-right corner of the screen.
                -   `topLeft` - The meet portal should take the top-left corner of the screen.
                -   `bottom` - The meet portal should take the bottom of the screen.
                -   `bottomRight` - The meet portal should take the bottom-right corner of the screen.
                -   `bottomLeft` - The meet portal should take the bottom-left corner of the screen.
                -   `[top, right, bottom, left]` - The meet portal should use the given values for the CSS top, right, bottom, and left properties respectively.
            -   `meetPortalStyle` - The CSS style that should be applied to the meet portal container.
                -   Should be a JavaScript object.
                -   Each property on the object will map directly to a CSS property.
                -   Useful for moving the meet portal to arbitrary positions.

-   :bug: Bug Fixes

    -   Fixed an issue where the Hololens 2 would not be able to enter AR/VR because a controller's (hand) position would sometimes be null.
    -   Fixed an issue where loading without a story would create a new random story but then immediately unload it.
    -   Fixed an issue where local bots from other stories would be loaded if the current story name happened to be a prefix of the other story name.
    -   Fixed the input modal background.
    -   Fixed the TypeScript definitions for the `player.showInput()` function.

## V1.1.12

### Date: 6/18/2020

### Changes:

-   :bug: Bug Fixes

    -   Fixed an issue where Servo-based browsers would run into a race condition during initialization.

## V1.1.11

### Date: 6/18/2020

### Changes:

-   :rocket: Improvements
    -   Added a reflog and sitelog for stories so that it is possible to track the history of a story branch and which sites have connected to it.
        -   This will make it easier for us to recover from data loss issues in the future since we'll be able to lookup data like the last commit that a branch pointed at or which atoms were added to a branch.
-   :bug: Bug Fixes

    -   Fixed an issue where all bots would appear to be in the `shared` space even though they were not.
    -   Fixed issues with loading on Servo-based browsers.
        -   The issues were mostly related to Servo having not implemented IndexedDB yet.
    -   Fixed an issue where some temporary branches would show up in `server.stories()`.

## V1.1.10

### Date: 6/16/2020

### Changes:

-   :bug: Bug Fixes

    -   Fixed an issue where an incorrectly formatted event would crash the server.
    -   Fixed an issue where the server would incorrectly store atoms added to a temporary branch.

## V1.1.9

### Date: 6/16/2020

### Changes:

-   :rocket: Improvements
    -   Added the `player` and `otherPlayers` spaces.
        -   These spaces are special and interact with each other.
        -   Both the `player` space and `otherPlayers` space are shared but the lifetime of the bots is temporary. In this sense, the bots act like temporary shared bots.
        -   However, bots created in the `player` space will show up in the `otherPlayers` space to other players and vice versa.
        -   This means you can share temporary bots with other players by using the `player` space and see the temporary bots shared by other players by inspecting the `otherPlayers` space.
        -   Important Notes:
            -   The `player` space only contains bots that you create while `otherPlayers` contains bots that other players have created.
            -   You can create, edit, and destroy bots in the `player` space, but not in the `otherPlayers` space.
            -   When you close your session (exit the browser or close the tab), all of your `player` bots will be automatically destroyed. This will also automatically remove them from any `otherPlayers` spaces that they may be in.
-   :bug: Bug Fixes

    -   Fixed an issue where using a single minus sign in a tag would be interpreted as a number.
    -   Fixed an issue where some tags would not be included in the JSON output of a bot.

## V1.1.8

### Date: 6/12/2020

### Changes:

-   :rocket: Improvements

    -   Changed what words the story name auto-generation will use.

## V1.1.7

### Date: 6/11/2020

### Changes:

-   :rocket: Improvements

    -   Added the ability to auto-generate a story name when loading CasualOS without a story.

-   :bug: Bug Fixes
    -   Fixed an issue where objects that have an `id` property that is not a string would break the sheet.

## V1.1.6

### Date: 6/11/2020

### Changes:

-   :boom: Breaking Changes

    -   Renamed all the history tags to not have the `aux` prefix.

-   :rocket: Improvements

    -   Added the `server.storyPlayerCount()` function.
        -   Returns a promise that resolves with the number of players currently connected to the current story.
        -   Optionally accepts a parameter which indicates the story to check.
    -   Added the `server.totalPlayerCount()` function.
        -   Returns a promise that resolves with the total number of players connected to the server.
    -   Added the `server.stories()` function.
        -   Returns a promise that resolves with the list of stories that are on the server.

-   :bug: Bug Fixes
    -   Removed the globals bot tags from the documentation since they no longer exist.

## V1.1.5

### Date: 6/9/2020

### Changes:

-   :boom: Breaking Changes

    -   The following tags have been renamed:
        -   Renamed all the tags so that they no longer have the `aux` prefix. However, any tag not listed below should continue to work with the `aux` prefix without any changes.
        -   Renamed `auxUniverse` to `story`.
        -   Renamed `auxCreator` to `creator`.
            -   Note that the `creator` variable in scripts remains the same.
        -   Renamed `auxConfigBot` to `configBot`.
            -   Note that the `config` variable in scripts remains the same.
        -   Renamed `auxGLTFVersion` to `gltfVersion`.
        -   Renamed `auxPagePortal` to `pagePortal`.
        -   Renamed `auxSheetPortal` to `sheetPortal`.
        -   Renamed `auxInventoryPortal` to `inventoryPortal`.
        -   Renamed `auxMenuPortal` to `menuPortal`.
        -   Renamed `auxLeftWristPortal` to `leftWristPortal`.
        -   Renamed `auxRightWristPortal` to `rightWristPortal`.
        -   Renamed `auxPagePortalConfigBot` to `pagePortalConfigBot`.
        -   Renamed `auxSheetPortalConfigBot` to `sheetPortalConfigBot`.
        -   Renamed `auxInventoryPortalConfigBot` to `inventoryPortalConfigBot`.
        -   Renamed `auxMenuPortalConfigBot` to `menuPortalConfigBot`.
        -   Renamed `auxLeftWristPortalConfigBot` to `leftWristPortalConfigBot`.
        -   Renamed `auxRightWristPortalConfigBot` to `rightWristPortalConfigBot`.
        -   Renamed `_auxEditingBot` to `_editingBot`.
    -   Renamed "universe" to "story". The following tags and functions have been affected:
        -   `auxUniverse` -> `story`
        -   `onUniverseAction` -> `onStoryAction`
        -   `onUniverseStreaming` -> `onStoryStreaming`
            -   The `universe` property has been renamed to `story`
        -   `onUniverseStreamLost` -> `onStoryStreamLost`
            -   The `universe` property has been renamed to `story`
        -   `onUniverseSubscribed` -> `onStorySubscribed`
            -   The `universe` property has been renamed to `story`
        -   `onUniverseUnsubscribed` -> `onStoryUnsubscribed`
            -   The `universe` property has been renamed to `story`
        -   `player.downloadUniverse()` -> `player.downloadStory()`
        -   `player.loadUniverse()` -> `player.loadStory()`
            -   The action type has been renamed from `load_universe` to `load_story`.
        -   `player.unloadUniverse()` -> `player.unloadStory()`
            -   The action type has been renamed from `unload_universe` to `unload_story`.
        -   `player.getCurrentUniverse()` -> `player.getCurrentStory()`
        -   `player.checkout()`
            -   The `processingUniverse` property has been renamed to `processingStory`.
        -   `player.showJoinCode()`
            -   The `universe` property on the `show_join_code` action has been renamed to `story`
        -   `server.restoreHistoryMark()`
            -   The `universe` property on the `restore_history_mark` action has been renamed to `story`.
        -   `server.restoryHistoryMarkToUniverse()` -> `server.restoreHistoryMarkToStory()`
        -   `server.setupUniverse()` -> `server.setupStory()`
            -   The action type has been renamed from `setup_universe` to `setup_story`.

-   :rocket: Improvements

    -   Improved MongoDB to store all atoms for a commit inside the same document. This should improve loading performance since MongoDB will only need to make 1 lookup per universe instead of 1 lookup per atom per universe.
    -   Added admin space.
        -   Admin space is a space that is shared between all universes on the same auxPlayer.
        -   It is locked by default, which means that bots that are in it cannot be created, updated, or destroyed.
        -   You can unlock admin space by using the `adminSpace.unlock(password)` function.
            -   It returns a Promise that resolves once the space is unlocked. If the space was unable to be unlocked, then the promise will reject with an error.
            -   `password` is the password that should be used to unlock the admin space. If incorrect, admin space will remain locked.
    -   Removed the CasualOS tagline from the loading popup.
    -   Improved the `webhook()` and `webhook.post()` functions to return promises.
        -   The promise can be awaited and resolves with the an an object with the following properties:
            -   `data` - The data returned from the webhook. If the returned data was JSON, then this will be an object. Otherwise, it will be a string.
            -   `status` - The numerical HTTP status code that was returned.
            -   `statusText` - The name of the HTTP status code that was returned.
            -   `headers` - The HTTP headers that were included in the response.
    -   Improved the `neighboring()` function to allow omitting the `direction` parameter.
        -   When omitted, all supported directions will be included.
        -   Currently, the supported directions are `front`, `right`, `back`, and `left`.
        -   If an unsupported direction is given, then no bots will be included.
    -   Updated the Documentation website to the [latest version of Docusaurus](https://github.com/facebook/docusaurus/releases/tag/v2.0.0-alpha.56).
    -   Added the `renameTag(bot, originalTag, newTag)` function which makes it easy to rename a tag on a bot or list of bots.
        -   `bot` is the bot or list of bots that should have the tag renamed.
        -   `originalTag` is the name of the tag that should be renamed.
        -   `newTag` is the new name that the tag should have.

-   :bug: Bug Fixes
    -   Fixed an issue where destroying an already destroyed bot would incorrectly destroy an unrelated bot.
    -   Fixed an issue where using `player.run()` to execute an invalid script would cause other actions to fail.
    -   Added some extra spacing to labels to help prevent Z-fighting.
    -   Fixed toasting bots by converting them to copiable values. This will also allow toasting unconventional arguments like function and error objects.
    -   Fixed an issue where the menu would stop repositioning after the inventory portal had been hidden.
    -   Fixed an issue where tapping on the screen while in AR would crash the session.
    -   Fixed an issue where labels would be positioned incorrectly if `#anchorPoint` was set to something other than `bottom`.

## V1.1.4

### Date: 5/18/2020

### Changes:

-   :bug: Bug Fixes
    -   Fixed an issue where Builder could not be created/updated due to being unable to load .aux files with a version field.

## V1.1.3

### Date: 5/18/2020

### Changes:

-   :bug: Bug Fixes
    -   Fixed inconsistent menu item names in Builder.

## V1.1.2

### Date: 5/18/2020

### Changes:

-   :rocket: Improvements

    -   Added the `#auxLabelFontAddress` tag to allow specifying a custom font for a label.
        -   Supports any URL and also the following values:
            -   `roboto` - Specifies that the Roboto font should be used. (default)
            -   `noto-sans-kr` - Specifies that the Noto Sans KR font should be used. This is a Korean-specific font.
        -   Supports [WOFF](https://en.wikipedia.org/wiki/Web_Open_Font_Format) and [OTF](https://en.wikipedia.org/wiki/OpenType) files.
    -   Sheet Changes
        -   Removed the tag filters.
        -   Moved the "Close Sheet" button to be a floating button that is at the lower right corner of the sheet.
        -   Changed the "Close Sheet" button icon and changed the tooltip text to "Page Portal".
        -   Made the `#id` tag not clickable.
    -   Builder Changes
        -   Renamed the "Sheet" and "Sheet New Tab" menu items to "Sheet Portal" and "Sheet Portal New Tab".
        -   Made the chat bar not automatically show when opening a menu.

-   :bug: Bug Fixes
    -   Fixed an issue where updating a bot would not update its raw tags.

## V1.1.1

### Date: 5/7/2020

### Changes:

-   :rocket: Improvements

    -   Added the `#auxPortalDisableCanvasTransparency` tag to allow choosing between transparency for iframes and more correct 3D rendering.

        -   Set this to `true` on the page portal config bot to disable transparency on the canvas element. This will make all 3D models that use alpha textures work better with alpha cutoff.
        -   Note that setting to `true` will make all iframe forms unusable.
        -   Defaults to `false`.

    -   Added the ability to store universe data in CassandraDB.

        -   Note that support for CassandraDB is experimental and probably won't be supported in the future.
        -   If the required environment variables are not specified, then Cassandra support will be disabled.
        -   Use the following environment variables to enable Cassandra support:
            -   `CASSANDRA_AWS_REGION` - This is the AWS region that the Amazon Keyspaces instance is hosted in.
            -   `CASSANDRA_CONTACT_POINTS` - This is the comma-separated list of hostnames that the Cassandra client to connect to on first load. (Required if `CASSANDRA_AWS_REGION` is not specified)
            -   `CASSANDRA_LOCAL_DATACENTER` - This is the name of the data center that the AUX Server is booting up in. (Required if `CASSANDRA_AWS_REGION` is not specified)
            -   `CASSANDRA_KEYSPACE` - This is the name of the keyspace that should be used by the client. (Required for Cassandra)
            -   `CASSANDRA_CREATE_KEYSPACE` - This is a `true`/`false` value indicating whether the client should create the keyspace if it doesn't exist. (Optional)
            -   `CASSANDRA_CERTIFICATE_AUTHORITY` - This is the path to the public key file (PEM format) that should be used. Only required if connecting to a Cassandra server which uses a self-signed certificate.

-   :bug: Bug Fixes
    -   Fixed an issue where loading a GLTF would error if the bot was destroyed while the GLTF was loading.

## V1.1.0

### Date: 4/27/2020

### Changes:

-   :rocket: Improvements

    -   Added the `autoSelect` property to the options in `player.showInput()` and `player.showInputForTags()`.
        -   When set to true, the text in the input box will be automatically selected when the box is displayed.
    -   Made the VR pointer line draw all the way to the bot or grid that it is pointing at.
    -   Changed the layout of sizing of the history bots so that they are easy to distinguish from each other and the labels fit on the bot.
    -   Added the `#auxScaleMode` tag to control how a custom mesh is scaled to fit inside a bot. It supports the following options:
        -   `fit` - The mesh is scaled to fit inside the bot's unit cube. (default)
        -   `absolute` - The mesh uses whatever scale it originally had.

-   :bug: Bug Fixes
    -   Fixed LODs in VR.
        -   There were two issues:
            -   The first was that we were using the incorrect camera for LOD calculations.
            -   The second was that Three.js's Sphere implementation incorrectly calculated the sphere size for perspective cameras.
    -   Fixed some issues with the `destroy()` function where it improperly handled non-bot objects.
    -   Fixed an issue with builder where extra tags would be added to new blank bots.
    -   Fixed an issue with menu bots where they would not send `@onAnyBotClicked` shouts.

## V1.0.27

### Date: 4/22/2020

### Changes:

-   :rocket: Improvements

    -   Added the `player.share(options)` function.
        -   This will trigger the device's social share capabilities to share the given URL or text.
        -   Note that this only works on Android and iOS phones and only works in response to some user action like a click.
        -   `options` is an object with at least one of the following properties:
            -   `url` - The URL to share. (optional)
            -   `text` - The text to share. (optional)
            -   `title` - The title of the document that is being shared. (optional)
    -   Added the `auxLabelAlignment` tag.
        -   Note that this value affects menu bots as well.
        -   Possible values are:
            -   `center` - Aligns the text in the center of the label. (default)
            -   `left` - Aligns the text to the left of the label.
            -   `right` - Aligns the text to the right of the label.
    -   Improved the `auxPointable` tag to affect whether iframes are interactable.

-   :bug: Bug Fixes

    -   Fixed an issue with the iframe form where non square scales would not resize the clickable area of the iframe.

## V1.0.26

### Date: 4/21/2020

### Changes:

-   :boom: Breaking Changes

    -   Changed how universes from other auxPlayers are specified.
        -   This affects the `player.loadUniverse()` function and the `BotManager` API.
        -   Previously, you could load a universe from a different auxPlayer by using a universe ID like:
            -   `otherAuxPlayer.com/*/universeToLoad`
        -   Now, you can load a universe by simply using its full URL. Like this:
            -   `https://otherAuxPlayer.com?auxUniverse=universeToLoad`
        -   Note that this does not affect loading universes from the same auxPlayer. If you pass a universe ID that is not a URL then it will load that particular universe from same auxPlayer.
            -   e.g. `player.loadUniverse("myUniverse")`

*   :rocket: Improvements

    -   Improved the `player.showInputForTag()` modal.
        -   Removed the "Save" and "Cancel" buttons. The tag will be saved automatically.
        -   Hid the modal title when none is provided in the options.
        -   Made the text box in the modal auto-focus.
        -   Made the show/hide animations happen quicker.
    -   Added the `player.showInput(value, options)` function.
        -   Shows an input modal but without requiring a bot and a tag.
        -   Returns a [Promise](https://web.dev/promises/) that resolves with the final value when the input modal is closed.
        -   The function accepts two arguments:
            -   `value` is a string containing the value that should
            -   `options` is an object that takes the same properties that the options for `player.showInputForTag()` takes.
    -   Added the ability to use the [`await` keyword](https://developer.mozilla.org/en-US/docs/Web/JavaScript/Reference/Operators/await) in scripts.
        -   `await` tells the system to wait for a promise to finish before continuing.
        -   This makes it easier to write scripts which deal with tasks that take a while to complete.
    -   Improved Builder to support opening a single bot in a new tab and changed its hover label from "menu" to "|||".

-   :bug: Bug Fixes

    -   Fixed an issue where it was impossible to load an AUX over HTTPS from a UI that was loaded over HTTP.

## V1.0.25

### Date: 4/15/2020

### Changes:

-   :boom: Breaking Changes

    -   Renamed the `billboardZ` auxOrientationMode option to `billboardTop`.

-   :rocket: Improvements

    -   Added the `server.loadErrors(bot, tag)` function to make loading error bots from the error space easy.
        -   `bot` is the bot or bot ID that the errors should be loaded for.
        -   `tag` is the tag that the errors should be loaded for.
    -   Added the `server.destroyErrors()` function to clear all the errors in the universe.
    -   Added the `billboardFront` auxOrientationMode option to billboard the front of a bot instead of its top.
    -   Added the ability to set `auxFormAnimation` to an array.
        -   When set, the list of animations will play in sequence.
        -   The last animation will loop forever until changed.
    -   Added the `experiment.localFormAnimation(bot, animation)` function to play an animation locally.
        -   It will interrupt and restore whichever animation is already playing on the bot.

-   :bug: Bug Fixes

    -   Fixed an issue where tags that were added via the sheet would not be recognized by the `getMod()` function.

## V1.0.24

### Date: 4/14/2020

### Changes:

-   :rocket: Improvements

    -   Added a button on the sheet code editor to show errors that the script has run into.
        -   It is very basic at the moment. There are no line/column numbers, no timestamps, and no way to clear the errors.
        -   Errors are automatically pulled from error space and queried based on the following tags:
            -   `auxError` must be `true`
            -   `auxErrorBot` must be the ID of the bot whose script is in the editor.
            -   `auxErrorTag` must be the name of the tag that is being edited.
        -   The following tags are displayed for each error:
            -   `auxErrorName` is the name of the error that occurred.
            -   `auxErrorMessage` is the message that the error contained.

-   :bug: Bug Fixes

    -   Fixed the color encoding of sprites to use sRGB instead of linear.
    -   Fixed an issue where atoms would be sorted improperly because their causes were improperly treated as different.

## V1.0.23

### Date: 4/12/2020

### Changes:

-   :rocket: Improvements

    -   Improved the handling of `setTimeout()` and `setInterval()` to support creating, updating, and deleting bots while in a callback.

-   :bug: Bug Fixes

    -   Fixed an issue that prevented events produced while in a task from being dispatched.

## V1.0.22

### Date: 4/11/2020

### Changes:

-   :boom: Breaking Changes

    -   The `player.inSheet()` function has been changed to return whether the player bot has a dimension in their `auxSheetPortal`.
        -   Previously, it was used to determine if the player was inside auxBuilder (which no longer exists).
    -   Removed assignment formulas.
        -   Assignment formulas were a special kind of formula where the tag value would be replaced with the result of the formula.
        -   They were removed due to lack of use in addition to other means of achieving the same result being available.
    -   Semantics of `@onUniverseAction` have changed.
        -   Previously, `@onUniverseAction` was run before any particular action was executed but the actions that were dispatched from `@onUniverseAction` were run after the evaluated actions. This led to a scenario in which a `@onUniverseAction` call could overwrite values that were updated by an action that had not been checked yet.
        -   Now, all actions dispatched by `@onUniverseAction` are executed before the action that is being evaluated. This makes the behavior of the data produced by `@onUniverseAction` mirror the runtime behavior of `@onUniverseAction`.

-   :rocket: Features

    -   Added a new runtime for scripts and formulas.
        -   This new runtime is much faster than the previous system and lets us provide features that were not possible before.
        -   _Should_ work exactly the same as the previous system. (There might be a couple of tricky-to-reproduce bugs)
        -   Now supports `setTimeout()` and `setInterval()`.
            -   This lets you write your own custom game loop if you want.
            -   Note that the script energy will only be restored if a user action triggers a shout.
        -   Paves the way for future functionality (not guarenteed):
            -   Change notifications (`@onBotChanged`, `@onBotTagChanged()`, etc.)
            -   Asynchronous functions instead of `responseShout`. (e.g. `const response = await webhook.post("https://example.com", data)`)
    -   Added the `error` space.
        -   The `error` space contains bots that represent errors that have occurred scripts in a universe.
        -   Unlike other spaces, the `error` space does not load all of its bots into the universe automatically.
        -   Instead, they have to be requested via a search query. These queries filter bots by tag/value pairs.
        -   Currently, `error` space is only used for storing errors and there is no way to load bots from the space.
        -   In the future, we will add the ability to load errors via scripts as well as display them in the sheet.
    -   Changed the renderer to output colors in the sRGB color space instead of linear.

-   :bug: Bug Fixes

    -   Fixed an issue where a shout argument might be recognized as a bot even though it isn't.
    -   Fixed an issue where a shout argument with a custom prototype would be overridden.
    -   Fixed a bug in three.js's LegacyGLTFLoader where it was using an old API.

## V1.0.21

### Date: 3/30/2020

### Changes:

-   :bug: Bug Fixes

    -   Fixed an issue where the proxy system would interfere with requests that specified custom HTTP headers.

## V1.0.20

### Date: 3/20/2020

### Changes:

-   :rocket: Improvements

    -   Added the `#auxPointable` tag to determine whether a bot can interact with pointers.
        -   Defaults to `true`.
        -   When `false`, the bot won't be clickable or hoverable and will not receive drop events.
        -   Depending on the `#auxPositioningMode` it is still possible to stack bots on top of it though.
    -   Added the `@onFocusEnter`, `@onFocusExit`, `@onAnyFocusEnter` and `@onAnyFocusExit` listen tags.
        -   These are triggered when a bot is directly in the center of the screen.
        -   Uses the `#auxFocusable` tag to determine whether a bot is focusable.
        -   `that` is an object with the following properties:
            -   `dimension` - The dimension that the the bot was (un)focused in.
            -   `bot` - The bot that was (un)focused.
    -   Added the `nothing` aux form.
        -   Does exactly what it seems. A bot with the `nothing` form has no shape and is unable to be clicked, hovered, or focused.
        -   Labels still work though which makes it convienent for adding extra labels around the dimension.
    -   Added the `#auxPortalShowFocusPoint` tag.
        -   Shows a small sphere in the portal where the portal camera will orbit around.

-   :bug: Bug Fixes

    -   Fixed an issue where LODs would flicker upon changing the bot form by ensuring consistent sizing for the related bounding boxes.
    -   Fixed an issue with panning that would cause the camera orbiting position to be moved off the ground.

## V1.0.19

### Date: 3/19/2020

### Changes:

-   :rocket: Improvements

    -   Added the ability to modify tags directly on bots in `that`/`data` values in listeners.
        -   Allows doing `that.bot.tags.abc = 123` instead of `setTag(that.bot, "abc", 123)`.
    -   Added the `@onGridUp` and `@onGridDown` listeners.
        -   `that` is an object with the following properties:
            -   `dimension` - The dimension that the grid was clicked in.
            -   `position` - The X and Y position that was clicked.
    -   Changed the Level-Of-Detail calculations to use the apparent size of a bot instead of its on-screen size.
        -   Apparent size is the size the bot would appear if it was fully on screen.
        -   Under the new system, the LOD of a that is on screen bot will only change due to zooming the camera. Bots that are fully off screen will always have the minimum LOD.
    -   Added the `@onFileUpload` listener.
        -   `that` is an object with the following properties:
            -   `file` is an object with the following properties:
                -   `name` - The name of the file.
                -   `size` - The size of the file in bytes.
                -   `data` - The data contained in the file.
        -   See the documentation for more information.
    -   Improved the `player.importAux()` function to support importing directly from JSON.
        -   If given a URL, then `player.importAux()` will behave the same as before (download and import).
        -   If given JSON, then `player.importAux()` will simply import it directly.

-   :bug: Bug Fixes
    -   Fixed an issue where the camera matrix was being used before it was updated.

## V1.0.18

### Date: 3/18/2020

### Changes:

-   :rocket: Improvements

    -   Added LOD triggers based on virtual distance.
        -   `@onMaxLODEnter`, `@onMinLODEnter`, `@onMaxLODExit`, `@onMinLODExit` are new listeners that are called when the Max and Min Level-Of-Detail states are entered and exited. There are also "any" versions of these listeners.
            -   `that` is an object with the following properties:
                -   `bot` - The bot that entered/exited the LOD.
                -   `dimension` - The dimension that the LOD was entered/exited in.
        -   The `#auxMaxLODThreshold` and `#auxMinLODThreshold` tags can be used to control when the LODs are entered/exited.
            -   They are numbers between 0 and 1 representing the percentage of the screen that the bot needs to occupy.
            -   The Max LOD is entered when the bot occupies a larger percentage of the screen than the max threshold value.
            -   The Min LOD is entered when the bot occupies a smaller percentage of the screen than the min threshold value.
        -   Only active on bots that specify a listener or threshold value for LODs.

-   :robot: Builder Improvements

    -   Changed the labeling and ordering of several menu items in the menus.
    -   Removed tips from the chat bar.
    -   Removed the "Apply Hover Mod" and "Apply Click Mod" menu items.
    -   Changed Builder to not move when clicking the grid to clear the menu.
    -   Added a "Clear Universe" option to the Builder Egg. Selecting this will create a history mark and then delete every bot in the universe. (it will even delete bots that are marked as not destroyable)

-   :bug: Bug Fixes

    -   Fixed an issue with hovering billboarded bots where their rotation would sometimes be reset which would cause the hover exit and enter events to be continually triggered.
    -   Fixed an issue where creating a history mark would clear changes that were made during the history mark creation.

## V1.0.17

### Date: 3/17/2020

### Changes:

-   :boom: Breaking Changes

    -   Renamed and removed several `auxAnchorPoint` values.
        -   Renamed `centerFront` to `front`.
        -   Renamed `centerBack` to `back`.
        -   Removed `bottomFront`, `bottomBack`, `topFront`, and `topBack`.

-   :rocket: Improvements

    -   Added the ability to specify an array of 3 numbers as the `#auxAnchorPoint` to use a custom offset.

-   :bug: Bug Fixes
    -   Fixed `billboardZ` to rotate with the Y axis of the bot facing upwards.

## V1.0.16

### Date: 3/16/2020

### Changes:

-   :boom: Breaking Changes

    -   Both sprites and iframes now face upwards by default.
    -   `#auxAnchorPoint` has been changed to move the bot form inside of its virtual spacing box.
        -   Previously, both the virtual box and the bot form was moved to try and preserve the absolute positioning of the bot form when changing anchor points.
        -   Now, only the bot form is moved to ensure the correctness of the resulting scale and rotation calculations.
    -   `#auxOrientationMode`
        -   Renamed the `billboardX` option to `billboardZ`.
    -   Changed iframes forms to not support strokes.

-   :rocket: Improvements

    -   Added the following options for `#auxAnchorPoint`
        -   `centerFront` - Positions the bot form such that the center of the form's front face is at the center of the virtual bot.
        -   `centerBack` - Positions the bot form such that the center of the form's back face is at the center of the virtual bot.
        -   `bottomFront` - Positions the bot form such that the bottom of the form's front face is at the center of the virtual bot.
        -   `bottomBack` - Positions the bot form such that the bottom of the form's back face is at the center of the virtual bot.
        -   `top` - Positions the bot form such that the top of the form is at the center of the virtual bot.
        -   `topFront` - Positions the bot form such that the top of the form's front face is at the center of the virtual bot.
        -   `topBack` - Positions the bot form such that the top of the form's back face is at the center of the virtual bot.

-   :bug: Bug Fixes
    -   Fixed issues with scale and rotation when `#auxAnchorPoint` is set to `center`.
    -   Fixed sprite billboarding issues when looking straight down at them.
    -   Fixed an issue where the wrong Z position tag of a bot was used for calculating how bots stack.
    -   Fixed an issue where the bot stroke was being considered for collision detection. This caused bots with strokes to have a much larger hit box than they should have had.

## V1.0.15

### Date: 3/13/2020

### Changes:

-   :boom: Breaking Changes

    -   Replaced all of the experimental iframe tags with the `iframe` `#auxForm`.
        -   `auxIframe`
        -   `auxIframeX`
        -   `auxIframeY`
        -   `auxIframeZ`
        -   `auxIframeSizeX`
        -   `auxIframeSizeY`
        -   `auxIframeRotationX`
        -   `auxIframeRotationY`
        -   `auxIframeRotationZ`
        -   `auxIframeElementWidth`
        -   `auxIframeScale`
    -   Sprites no longer automatically rotate to face the player. You instead have to set `#auxOrientationMode` to `billboard`.

-   :rocket: Improvements

    -   Improved `@onPlayerPortalChanged` to support `auxLeftWristPortal` and `auxRightWristPortal`.
    -   Moved the left and right wrist portals to the top of the wrist instead of the bottom.
    -   Added the `iframe` option for `#auxForm`.
        -   `iframe` has two subtypes:
            -   `html` - This `#auxFormSubtype` displays the HTML in `#auxFormAddress` in the iframe. (Default)
            -   `src` - This `#auxFormSubtype` displays the URL in `#auxFormAddress` in the iframe.
        -   In order to enable interactivity with the loaded website, the bot will only be draggable at the very bottom of the panel.
    -   Added the `#auxAnchorPoint` and `#auxOrientationMode` tags.
        -   Works on all bot forms.
        -   `#auxAnchorPoint` determines the point that the bot scales and rotates around.
            -   Possible values are:
                -   `bottom` - The bot rotates and scales around its bottom point. (Default)
                -   `center` - The bot rotates and scales around its center point.
        -   `#auxOrientationMode` determines how the bot rotates.
            -   Possible values are:
                -   `absolute` - Rotation is taken from the dimension rotation values. (Default)
                -   `billboard` - The bot rotates automatically to face the player.
                -   `billboardX` - The bot rotates left and right automatically to face the player.
                -   `billboardZ` - The bot rotates up and down automatically to face the player.
    -   Improved drag and drop interactions to calculate intersections with other bots instead of just using grid positioning.
        -   This makes it easier drop a bot onto another specific bot.
        -   Can be controlled with the `#auxPortalPointerCollisionMode` tag on a portal config.
            -   Possible values are:
                -   `world` - The mouse pointer collides with other bots in the world when being dragged. (Default)
                -   `grid` - The mouse pointer ignores other bots in the world when being dragged.
    -   Added the ability to animate meshes.
        -   By default the first animation will play if available.
        -   You can control which animation is played using the `#auxFormAnimation` tag.
            -   Set to a string to play an animation by name. (Case sensitive)
            -   Set to a number to play an animation by index.
            -   Set to `false` to stop animating.

-   :robot: Builder Improvements

    -   Added a "Scan" menu item to the builder menu that opens the QR Code scanner to let you import an AUX or mod.
        -   Scanning a URL that ends with `.aux` will try to download the file at the URL and import it as an AUX file.
        -   Scanning some JSON will put Builder into clone mode with the JSON as a mod.
    -   Added a hover state to Builder that changes its label to "menu".
    -   Changed the label of the Builder Egg to "ab-1 config".

-   :book: Documentation

    -   Added documentation for the wrist portals and their related config bot tags.

-   :bug: Bug Fixes
    -   Fixed `player.downloadUniverse()` to only include bots from the shared space.
    -   Fixed an issue where sprites were not clickable or draggable in VR.

## V1.0.14

### Date: 3/6/2020

### Changes:

-   :rocket: Features

    -   Added wrist portals for WebXR
        -   `#auxLeftWristPortal` is attached to the left controller and `#auxRightWristPortal` is attached to the right controller.
        -   You can configure these portals using the `#auxLeftWristPortalConfigBot` and `#auxRightWristPortalConfigBot` tags.
        -   The portals are hidden until you look at them. They are placed underneath your wrist like a wristwatch.
        -   The following tags are available for configuration:
            -   `#auxPortalGridScale` - Changes the size of the grid for the portal. (Defaults to `0.025` for wrist portals)
            -   `#auxWristPortalHeight` - The height of the portal in grid elements. (Defaults to `6`)
            -   `#auxWristPortalWidth` - The width of the portal in grid elements. (Defaults to `6`)
        -   There are a couple of known issues with wrist portals:
            -   3D Text is sometimes improperly aligned.
            -   Lines/Arrows/Walls also have alignment issues.

-   :bug: Bug Fixes
    -   Fixed an issue that caused the inventory to not appear if it was changed multiple times during the same frame.
    -   Fixed an issue that caused the `#auxPortalGridScale` tag to function improperly.

## V1.0.13

### Date: 3/2/2020

### Changes:

-   :bug: Bug Fixes
    -   Fixed an issue that caused all the input to not work.

## V1.0.12

### Date: 3/2/2020

### Changes:

-   :bug: Bug Fixes
    -   Fixed an issue with loading skinned meshes.
    -   Fixed an issue that prevented VR from working when sprites were in the scene.
    -   Fixed an issue where an error in one script would cause other scripts to be skipped.
    -   Fixed an issue where invisible bots are excluded from the colliders list.

## V1.0.11

### Date: 2/27/2020

### Changes:

-   :bug: Bug Fixes
    -   Fixed a configuration value that enabled the 3D debug mode by default.

## V1.0.10

### Date: 2/27/2020

### Changes:

#### :rocket: Improvements

-   Added Basic WebXR Support

    -   This replaces the original WebVR and WebXR support.
    -   Supports both the Oculus Quest and Chrome 80+ on Android.
    -   Supports all pointer events (click, drag, hover).
    -   The `player.device()` function returns whether AR/VR are supported.
    -   The `player.enableAR()` and `player.enableVR()` functions are used to jump into AR/VR.
    -   The world is placed on the ground (if supported by the device) and bots are 1 meter cubed by default.
    -   When using a controller, dragging a bot with `#auxPositioningMode` set to `absolute` will move it in free space.

-   :bug: Bug Fixes
    -   Fixed several issues with using numbers for the `auxUniverse` and `auxPagePortal` query parameters.
    -   Fixed an issue that would cause a service worker to fail to update because an external resource could not be fetched.
    -   Fixed an issue that would cause a stack overflow error when too many uncommitted atoms are loaded.

## V1.0.9

### Date: 2/21/2020

### Changes:

#### :rocket: Improvements

-   The "Create Empty Bot" button is now hidden when opening the sheet for a single bot.

#### :robot: Builder Improvements

-   Re-labeled the "Copy" menu item to "Copy to Clipboard".
-   Re-labeled the "Make Clone" menu item to "Clone".

#### :bug: Bug Fixes

-   Fixed an issue with `getBots(tag, value)` that caused falsy values (like `0` or `false`) to return all bots with the given tag.
-   Fixed an issue where the progress bar's position would only be updated if the progress bar value changed.

## V1.0.8

### Date: 2/20/2020

### Changes:

#### :rocket: Improvements

-   Added the `@onPaste` listener which is triggered when some text is pasted into an AUX.
    -   `that` is an object with the following properties:
        -   `text` - the text that was pasted.

#### :robot: Builder Improvements

-   Changed all the menu items to use normal labels instead of the chat commands.
-   Added a menu item to open a bot directly in the sheet.
-   Added a menu item to copy a bot to the clipboard.
-   Pasting a bot/mod when builder is in the dimension will now put builder into clone mode with the copied bot/mod.
-   Moving builder when builder is in clone mode will now also move the clone.
-   Cloning a bot with a custom scale will now make builder large enough to cover the entire bot.
-   Builder will now automatically hide when the sheet is opened.

## V1.0.7

### Date: 2/19/2020

### Changes:

#### :bug: Bug Fixes

-   Fixed an issue where the hint text for a function was being clipped.
-   Fixed an issue with uploading .aux files that were downloaded from a previous version.
-   Fixed an issue with downloading .aux files in the wrong format.

## V1.0.6

### Date: 2/19/2020

### Changes:

#### :boom: Breaking Changes

-   Renamed `auxLabelAnchor` to `auxLabelPosition`.
-   Renamed `auxProgressBarAnchor` to `auxProgressBarPosition`.
-   Removed the `config` bot.
-   Moved the `#stripePublishableKey` and `#stripeSecretKey` tags from the config bot to the `player.checkout()` and `server.finishCheckout()` function options.
-   `@onUniverseAction` is now a shout.
-   Removed [poly.google.com](https://poly.google.com) support.
    -   To load meshes from poly.google.com, you must make the API requests manually.
    -   See https://casualos.com/home/google-poly-example for an example.

#### :rocket: Improvements

-   Added the `config`, `configTag`, and `tagName` variables.
    -   These variables are useful for creating values and scripts that are shared across multiple bots.
    -   The `config` variable is a shortcut for `getBot("#id", tags.auxConfigBot)`.
    -   The `tagName` variable is the name of the tag that the script is running in.
    -   The `configTag` variable is a shortcut for `config.tags[tagName]`.
-   Made the player menu full width on mobile devices.
-   Improved the sheet portal to load all bots when set to `true`, `id`, or `space`.

#### :bug: Bug Fixes

-   Made bots be hidden while their images are loading.
-   Improved the image loading logic to cache requests for the same URL.

## V1.0.5

### Date: 2/14/2020

### Changes:

#### :book: Documentation

-   Added docs for the `polyApiKey`, `stripePublishableKey`, and `stripeSecretKey` tags.
-   Added a "Player Bot Tags" section with a description of what the player tags do.

#### Other Changes

-   Added support for the webkit-specific versions of the [`requestFullscreen()`](https://developer.mozilla.org/en-US/docs/Web/API/Element/requestFullscreen) function.
    -   This may enable support for fullscreen on iPad, but it also may do nothing.

## V1.0.4

### Date: 2/13/2020

### Changes:

#### :rocket: Features

-   Added the `player.requestFullscreenMode()` and `player.exitFullscreenMode()` functions.
    -   These functions allow jumping in and out of fullscreen, thereby hiding the browser UI controls.
-   Added the `apple-mobile-web-app-*` meta tags to support jumping into fullscreen mode when launching from a bookmark on the iOS home screen.
-   Added the ability to load GLTF and [poly.google.com](https://poly.google.com) meshes.
    -   To load a GLTF model from a URL:
        -   Set `#auxForm` to `mesh`.
        -   Set `#auxFormSubtype` to `gltf`.
        -   Set `#auxFormAddress` to the URL.
    -   To load a model from [poly.google.com](https://poly.google.com):
        -   Set `#auxForm` to `mesh`.
        -   Set `#auxFormSubtype` to `poly`.
        -   Set `#auxFormAddress` to the ID of the model.
-   Added the `face` property to the `@onDrag` and `@onAnyBotDrag` listen arguments.
    -   This is the same value that you would get in an `@onClick`.

#### :robot: Builder Improvements

-   Improved builder to draw a line to the selected bot.

#### :bug: Bug Fixes

-   Fixed positioning of `#auxLabelAnchor` and `#auxProgressBarAnchor` when the values were set to `left` or `right`.

## V1.0.3

### Date: 2/11/2020

### Changes:

#### :robot: Builder Improvements

-   Making a clone of a bot now puts builder into palette mode.
-   Dragging a bot into builder no longer changes builder's color to white.
-   Added the `.help` command to show a list of available commands.
-   Added the `.sleep` command to the helper builder menu.
-   Added the "Go to Builder Dimension` menu action.
-   Added a "Show Join Code" menu item to show a QR Code to quickly join.
-   Waking builder will automatically summon it to the current dimension.
-   Clicking in an empty space when builder is awake will summon him to the clicked space.
-   Made the main builder flat.
-   Builder is now enabled by default in new universes.
-   Added the "Restore Mark" menu item to restore history to the selected history mark.
-   Simplified a bunch of examples.

#### :rocket: Other Features

-   Added the `player.showJoinCode()` function to quickly show a QR Code to join a universe.
-   Made the chat bar auto-focus when it is first shown.

#### :bug: Bug Fixes

-   Fixed an issue that would cause the URL portal tag sync to break, this in turn also caused `@onPlayerPortalChanged` events to not be sent.
    -   This is also the issue that caused the inventory portal colors to not update.
-   Fixed an issue that would cause the tag autocomplete list to stop showing tags when an invalid tag was entered.

## V1.0.2

### Date: 2/10/2020

### Changes:

#### :bug: Bug Fixes

-   Fixed an issue where dragging normal bots was broken.

## V1.0.1

### Date: 2/10/2020

### Changes:

#### :bug: Bug Fixes

-   Fixed an issue with mouse input where dragging the mouse off the browser window would cause the dragging action to persist even when the mouse button is released.
-   Fixed an issue where sometimes a touch handler would be called twice due to event propagation. This would cause other touch events to be lost which would leave the input system in an unrecoverable state.
-   Fixed an issue where sometimes `player.replaceDragBot()` would not work for the entire session.

## V1.0.0

### Date: 2/7/2020

### Changes:

#### :robot: Builder Improvements

-   Renamed the `.summon` command to `.`.
-   Renamed the `.new builder` command to `.clone builder`
-   The Builder menu will now close automatically in the following scenarios:
    -   Any bot is clicked
    -   The grid is clicked
    -   A menu item is selected
    -   A chat command is sent
-   The Builder's cursor is now perfectly flat and is the same color as the Builder.
-   Renamed the default Builder to `ab-1`
-   Dragging a bot into Builder will cause Builder to expand to contain the bot and make Builder produce additional copies of the bot when dragged.
-   Added the `.list commands` command to show a HTML popup with a list of available commands.
-   Added the ability to change the color of the Builder.
-   Updated how hints are displayed in the chat bar.
-   Renamed several labels.

#### :rocket: Other Improvements

-   Moved the "Exit Sheet" button from the bottom of the sheet the top of the sheet. (next to the "Create Bot" button)
-   Added the ability to click a bot in the sheet to hide the sheet and warp to the clicked bot.
-   Added a notification that pops up when a bot ID is copied from the sheet.

#### :bug: Bug Fixes

-   Fixed an issue where destroying a bot during a shout would error if the destroyed bot also had a listener for the same shout.

## V0.11.27

### Date: 2/6/2020

### Changes:

#### :rocket: Features

-   Added an initial version of Builder.
    -   Builder is a bot that helps you build things in aux.
    -   Builder lives in the `auxBuilder` dimension and can be woken up by clicking it.
    -   Builder currently has the following chat commands:
        -   `.. [name]` - Wakes Builder with the given name. If the name is omitted, then the `b001` Builder will be woken.
        -   `.sleep` - Puts Builder to sleep.
        -   `.sheet [dimension]` - Opens the sheet to the given dimension. If the dimension is omitted, then the sheet will be opened for the current dimension.
        -   `.new bot` - Creates a new bot in the current dimension.
        -   `.download` - Downloads the entire universe.
        -   `.upload` - Shows the upload dialog.
        -   `.goto {dimension}` - Redirects the page portal to the given dimension.
        -   `.new universe {universeName}` - Creates a new universe with the given name and opens it in a new tab.
        -   `.show history` - Loads the history and goes to the `auxHistory` dimension.
        -   `.mark history` - Creates a new history mark for the current state.
        -   `.show docs` - Opens the documentation website in a new tab.
        -   `.summon` - Summons the Builder helper into the current dimension.
        -   `.new builder {name}` - Creates a clone of the current builder with the given name.
    -   Builder has a helper bot which will follow you around the universe.
        -   If you enter an empty dimension, the helper bot will automatically appear.
        -   If you enter a dimension that has a bot, you need to summon it using the `.summon` command.
        -   You can click on helper to show a menu of possible options.
        -   Dragging helper will give you a cursor that lets you teleport helper around or select other bots.
        -   Dragging another bot onto helper will turn helper into a pallete so when you drag helper it will make a clone of the other bot.
            -   Clicking helper will return it to normal.
-   Added hotkeys to show/hide the chat bar.
    -   Use the `~` key to show the char bar.
    -   Use the `3342` finger tap code on mobile to show the chat bar.
    -   Use a `5` finger tap on mobile to hide the chat bar.

#### :bug: Bug Fixes

-   Fixed an issue where creating a bot inside a shout would prevent the new bot from being modified by future shouts.
-   Fixed an issue where creating and then updating a bot that was not in the shared space would cause all the updates to be incorrectly routed to the shared space and dropped.

## V0.11.26

### Date: 2/4/2020

### Changes:

#### :book: Documentation

-   Added documentation for the following actions:
    -   `player.getCurrentUniverse()`
    -   `player.getCurrentDimension()`
    -   `player.getInventoryDimension()`
    -   `player.getMenuDimension()`
    -   `player.goToURL()`
    -   `player.openURL()`
    -   `player.getBot()`
    -   `player.playSound()`
    -   `player.showHtml()`
    -   `player.hideHtml()`
    -   `player.tweenTo()`
    -   `player.moveTo()`
    -   `player.openQRCodeScanner()`
    -   `player.closeQRCodeScanner()`
    -   `player.showQRCode()`
    -   `player.hideQRCode()`
    -   `player.openBarcodeScanner()`
    -   `player.closeBarcodeScanner()`
    -   `player.showBarcode()`
    -   `player.hideBarcode()`
    -   `player.loadUniverse()`
    -   `player.unloadUniverse()`
    -   `player.importAUX()`
    -   `player.hasBotInInventory()`
    -   `player.showInputForTag()`
    -   `player.checkout()`
    -   `player.openDevConsole()`
    -   `server.finishCheckout()`
    -   `server.loadFile()`
    -   `server.saveFile()`
    -   `server.shell()`
    -   `server.backupToGithub()`
    -   `server.backupAsDownload()`
    -   `superShout()`
    -   `action.perform()`
    -   `action.reject()`
    -   `getBotTagValues()`
    -   `remote()`
    -   `webhook()`
    -   `webhook.post()`
    -   `byMod()`
    -   `neighboring()`
    -   `either()`
    -   `not()`
    -   `removeTags()`
    -   `subtractMods()`
    -   `getTag()`
    -   `setTag()`
    -   `math.sum()`
    -   `math.avg()`
    -   `math.abs()`
    -   `math.sqrt()`
    -   `math.stdDev()`
    -   `math.randomInt()`
    -   `math.random()`
-   Removed the following functions:
    -   `renameTagsFromDotCaseToCamelCase()`
    -   `server.sayHello()`
    -   `server.echo()`

#### :bug: Bug Fixes

-   Fixed an issue that prevented `changeState()` from working on bots which were provided from a `that`/`data` argument.

## V0.11.25

### Date: 1/31/2020

### Changes:

#### :boom: **Breaking Changes**

-   Replaced the `@onPlayerEnterDimension` listener with `@onPlayerPortalChanged`.
    -   `@onPlayerPortalChanged` is called whenever any portal changes whereas `@onPlayerEnterDimension` was only called for `auxPagePortal`.
    -   Additionally, this fixes some of the issues that `@onPlayerEnterDimension` ran into.
-   Changed the Webhook URLs to the new URL scheme.
    -   Instead of `https://auxplayer.com/{dimension}/{universe}` you should use `https://auxplayer.com/webhook?auxUniverse={universe}`

#### :rocket: Features

-   Added the ability to click a Bot ID in the sheet to copy it.

#### :bug: Bug Fixes

-   Fixed an issue that prevented the portals from reverting to default values if the config bot for the portal was cleared.

## V0.11.24

### Date: 1/31/2020

### Changes:

#### :boom: **Breaking Changes**

-   Renamed the following tags:
    -   `_auxUserDimension` -> `auxPagePortal`
    -   `_auxUserInventoryDimension` -> `auxInventoryPortal`
    -   `_auxUserMenuDimension` -> `auxMenuPortal`
    -   `_auxUserUniverse` -> `auxUniverse`
    -   `auxDimensionColor` -> `auxPortalColor`
    -   `auxDimensionLocked` -> `auxPortalLocked`
    -   `auxDimensionRotatable` -> `auxPortalRotatable`
    -   `auxDimensionPannable` -> `auxPortalPannable`
    -   `auxDimensionPannableMaxX` -> `auxPortalPannableMaxX`
    -   `auxDimensionPannableMaxY` -> `auxPortalPannableMaxY`
    -   `auxDimensionPannableMinX` -> `auxPortalPannableMinX`
    -   `auxDimensionPannableMinY` -> `auxPortalPannableMinY`
    -   `auxDimensionZoomable` -> `auxPortalZoomable`
    -   `auxDimensionZoomableMax` -> `auxPortalZoomableMax`
    -   `auxDimensionZoomableMin` -> `auxPortalZoomableMin`
    -   `auxDimensionPlayerZoom` -> `auxPortalPlayerZoom`
    -   `auxDimensionPlayerRotationX` -> `auxPortalPlayerRotationX`
    -   `auxDimensionPlayerRotationY` -> `auxPortalPlayerRotationY`
    -   `auxDimensionGridScale` -> `auxPortalGridScale`
    -   `auxDimensionSurfaceScale` -> `auxPortalSurfaceScale`
    -   `auxDimensionInventoryHeight` -> `auxInventoryPortalHeight`
    -   `auxDimensionInventoryResizable` -> `auxInventoryPortalResizable`
    -   Removed all the inventory-specific dimension config tags in favor of the normal ones.
        -   e.g. `auxDimensionInventoryColor` is now just `auxPortalColor`
-   Removed the following tags:
    -   `aux._lastActiveTime`
    -   `_auxSelection`
    -   `aux.connected`
    -   `_auxUser`
    -   `auxUserUniversesDimension`
    -   `auxDimensionConfig`
-   Removed the following function:
    -   `player.isConnected()`
-   The `player.isInDimension()` function has been updated to check whether the page portal is showing the given dimension.
-   Dimensions can no longer be configured using the `auxDimensionConfig` tag.
    -   Instead of configuring dimensions, you must configure portals.
    -   Use the new `aux{type}PortalConfigBot` (like `auxPagePortalConfigBot`) tags to specify the bot that should configure the portal.
    -   The you can find a list of the possible tags under the "Portal Config Tags" header in the documentation.
-   Channel Designer is no more.
    -   In addition, the URL scheme has changed. Instead of `auxplayer.com/*{dimension}/{universe}` to get the sheet, you now have to specify the portals via URL query parameters. (e.g. `auxplayer.com?auxUniverse={universe}&auxSheetPortal={dimension}`)
    -   The possible portal values are:
        -   `auxSheetPortal` - Loads the sheet with the given dimension.
        -   `auxPagePortal` - Loads the normal 3D view with the given dimension.
        -   `auxMenuPortal` - Loads the menu with the given dimension.
        -   `auxInventoryPortal` - Loads the inventory with the given dimension.
    -   As a shortcut, you can go to `casualos.com/{dimension}/{universe}` and it will redirect you to `auxplayer.com?auxUniverse={universe}&auxPagePortal={dimension}` or `auxplayer.com?auxUniverse={universe}&auxSheetPortal={dimension}` depending on if you include the `*` for the dimension.

#### :rocket: Features

-   Added the `player.getPortalDimension(portal)` function.
    -   `portal` is a string with the name of the portal. Can be one of the following options:
        -   `page` - Gets the `auxPagePortal` tag.
        -   `inventory` - Gets the `auxInventoryPortal` tag.
        -   `menu` - Gets the `auxMenuPortal` tag.
        -   `sheet` - Gets the `auxSheetPortal` tag.
        -   `universes` - Gets the `auxUniversesPortal` tag.
        -   You can also give it a tag that ends with `"Portal"` to get that tag directly. (e.g. `auxPagePortal` will return `auxPagePortal`)
-   Added the `player.getDimensionalDepth(dimension)` function.
    -   `dimension` is the dimension that should be searched for.
    -   Returns the distance between the player bot and the given dimension.
        -   A return value of `0` means that the player bot is in the given dimension.
        -   A return value of `1` means that the player bot is viewing the given dimension through a portal.
        -   A return value of `-1` means that the player bot cannot access the given dimension at this moment.
-   Added the ability to show the sheet in auxPlayer by setting the `auxSheetPortal` tag on the player bot.

#### :bug: Bug Fixes

-   Fixed an issue where the inventory camera would be placed at an impossible location if the inventory was hidden during startup.
-   Fixed an issue with the inventory where setting `auxInventoryPortal` to null or `undefined` would not hide it.
-   Fixed an issue where setting a dimension tag to a number would place the bot in the dimension.
-   Fixed an issue where tag autocomplete results would become duplicated after closing and reopening the sheet.

## V0.11.23

### Date: 1/23/2020

### Changes:

#### :boom: **Breaking Changes**

-   Renamed the `player.inDesigner()` function to `player.inSheet()`.
-   Changed the `player.showChat(placeholder)` function to set the placeholder of the chat bar instead of the prefill.
-   Removed the ability to trigger a listener by clicking the play button in the code editor.
-   Removed the side menu from auxPlayer.
-   Removed [sharp](https://github.com/lovell/sharp) to allow us to make ARM builds on macOS.

#### :rocket: Features

-   Added the ability to specify an options object when calling `player.showChat(options)`.
    -   `options` is an object with the following properties:
        -   `placeholder` - The placeholder. Will override the existing placeholder. (optional)
        -   `prefill` - The prefill. Will only be set if there is no text already in the chat bar. (optional)
-   Added the ability to click the `id` tag in the sheet to load all the bots.
-   Added the ability to use the browser back button in the sheet.
-   Added the version number to the loading popup.
-   Added the `player.version()` function which gets information about the current version number.
    -   Returns an object with the following properties:
        -   `hash` - The Git hash that the build was made from.
        -   `version` - The Git tag that the build was made from.
        -   `major` - The major number of the build.
        -   `minor` - The minor number of the build.
        -   `patch` - The patch number of the build.
-   Improved the chat bar to remove focus from the input box when the "Send Message" button is clicked/tapped.
    -   This should cause the on-screen keyboard to automatically close.
-   Improved the menu positioning so that it will appear at the bottom of the screen when the inventory is hidden.
-   Added the ability to resize the code editor window.
-   Added the `player.device()` function which gets information about the current device.
    -   Returns an object with the following properties:
        -   `supportsAR` - Whether AR is supported.
        -   `supportsVR` - Whether VR is supported.
-   Added the `player.enableAR()` and `player.disableAR()` functions.
-   Added the `player.enableVR()` and `player.disableVR()` functions.

#### :bug: Bug Fixes

-   Fixed an issue where hidden tags would not get a button to toggle their visiblity in the sheet.
-   Fixed an issue where the `space` tag in the sheet would sometimes show an incorrect value.
-   Fixed an issue where sometimes AUX would crash when multiple tabs were open due to a race condition.
-   Fixed an issue where bots from the history space would not be findable in scripts.

## V0.11.22

### Date: 1/16/2020

### Changes:

-   **Breaking Changes**
    -   Changed player bots to use the `tempLocal` space.
        -   This means that refreshing the page won't pollute the universe with a ton of extra bots.
    -   `player.loadUniverse()` will now create bots in the `tempLocal` space.
        -   Previously they were created in the `shared` space.
-   Improvements
    -   Added the ability to create, load, and restore version marks.
        -   The `player.markHistory(options)` function creates a history mark for the current version.
            -   `options` is an object with the following properties:
                -   `message` - The message that the new mark should have.
        -   The `player.browseHistory()` function loads the `history` space with all the marks that the universe has.
        -   The `player.restoreHistoryMark(mark)` function restores the state in the given mark to the universe.
            -   `mark` - The bot or bot ID of the mark that should be restored.
        -   The `player.restoreHistoryMarkToUniverse(mark, universe)` function restores the state in the given mark to the given universe.
            -   `mark` - The bot or bot ID of the mark that should be restored.
            -   `universe` - The universe that the mark should be restored to.
    -   Changed the CORS settings to allow access from any origin.

## V0.11.21

### Date: 1/14/2020

### Changes:

-   **Breaking Changes**
    -   Renamed the `player.showUploadUniverse()` function to `player.showUploadAuxFile()`.
-   Improvements
    -   Added the `@onAnyCreate` shout listener.
        -   `that` is an object with the following properties:
            -   `bot` - The bot that was created.

## V0.11.20

### Date: 1/13/2020

### Changes:

-   **Breaking Changes**
    -   Renamed context to dimension.
        -   All the `auxContext*` tags have been renamed to `auxDimension*`.
        -   Listeners like `@onDrop`, `@onModDrop`, `@onClick`, etc. now have a `dimension` property in the `data` argument instead of `context`.
        -   The `@onPlayerEnterContext` listener has been renamed to `@onPlayerEnterDimension`.
        -   The `_auxUserContext`, `_auxUserMenuContext`, `_auxUserInventoryContext`, and `_auxUserChannelsContext` have been renamed to use dimension instead of context.
    -   Renamed channel to universe.
        -   All the `auxChannel*` tags have been renamed to `auxUniverse*`.
        -   The `_auxUserChannelsContext` tag has been renamed to `_auxUserUniversesDimension`.
        -   The `_auxUserChannel` tag has been renamed to `_auxUserUniverse`.
        -   The `player.setupChannel()` function has been renamed to `player.setupUniverse()`.
        -   The `player.loadChannel()` and `player.unloadChannel()` functions have been renamed to `player.loadUniverse()` and `player.unloadUniverse()`.
        -   The `player.getCurrentChannel()` function has been renamed to `player.getCurrentUniverse()`.
        -   The `setup_channel` action type has been renamed to `setup_universe`.
        -   The `@onChannel*` listen tags have been renamed to `@onUniverse*`.
            -   Also the `channel` property in the `data` argument has been renamed to `universe`.
    -   Renamed the `auxDimensionRotation` (`auxContextRotation`) tags to `auxDimensionOrientation`.
    -   You no longer need to define a dimension bot (context bot) in order to view a dimension in auxPlayer.
        -   You can still configure a dimension using the `auxDimensionConfig` tag (renamed from `auxContext`).
    -   Channel Designer is no more!
        -   It has been replaced with the "sheet dimension" (bot table).
        -   You can show _any_ dimension in the sheet by putting a `*` in front of the dimension name in the URL.
            -   e.g. `https://auxplayer.com/*home/example` if you wanted to view the `home` dimension in the sheet from the `example` universe.
            -   Going to just `*` will show all bots in the universe in the sheet. (which is very slow at the moment)
        -   You can also jump directly into auxPlayer by using the "Open dimension in auxPlayer" button that is next to the tag filters.
    -   Removed the `player.isDesigner()` function.
    -   Renamed `auxShape` to `auxForm`.
    -   Renamed `auxImage` to `auxFormAddress`.
-   Improvements
    -   Added the `player.showChat()` and `player.hideChat()` functions.
        -   These show/hide the chat bar in auxPlayer.
        -   Typing in the chat bar will trigger a `@onChatUpdated` shout with the text in the chat bar.
        -   Pressing Enter or clicking the send button on the chat bar will trigger a `@onChatEnter` shout with the text in the chat bar.
    -   Added the `@onChat` shout listener.
        -   Triggered when the user sends a message using the chat bar.
        -   `that` is an object with the following properties:
            -   `message` - The message that was sent.
    -   Added the `@onChatTyping` shout listener.
        -   Triggered when the user edits the text in the chat bar.
        -   `that` is an object with the following properties:
            -   `message` - The message that is in the chat bar after the user edited it.
    -   Added the `player.run(script)` function.
        -   `script` is the script text that should be executed.
        -   Works by sending a `run_script` action. This allows `@onUniverseAction()` listener to intercept and prevent scripts.
    -   Added the ability to click a tag in the bot table to teleport to that dimension.
    -   Added a play button to the right side of the code editor to run scripts for quick debugging.
    -   Added the `player.downloadBots(bots, filename)` function.
        -   The first parameter is an array of bots that should be downloaded.
        -   The second parameter is the name of the file that is downloaded.
    -   Added the `player.showUploadUniverse()` function.
        -   Shows a dialog that lets the user upload `.aux` files.
-   Other Changes
    -   Changed the "AUX Player" and "Channel Designer" tab titles to "auxPlayer".
    -   Removed the colored dots from tag labels in the bot table.
-   Bug Fixes
    -   `auxIframe` now supports URLs with `*` characters in them.
    -   Fixed an issue with the menu dimension that would cause items to remain even though a different dimension should be visible.

## V0.11.19

### Date: 12/31/2019

### Changes:

-   Bug Fixes
    -   Fixed an issue where the "Create Empty Bot" button in the bot table was hidden when a mod was selected.

## V0.11.18

### Date: 12/30/2019

### Changes:

-   Improvements
    -   Showing hidden tags in the bot table will now also show the `shared` tag.
    -   Removed the multi-select button from the bot table.
    -   Removed the create context button from the bot table.
    -   Removed the clear search button from the bot table.
    -   Removed the "create mod from selection" button from the bot table.
    -   Added the ability to click/tap on a bot preview in the bot table to select a mod of it.
    -   Added the ability to drag a bot preview in the bot table to drag a mod of it.
    -   Hid the ID tag when a mod is selected.
    -   Hid all other buttons when a mod is selected in the bot table.

## V0.11.17

### Date: 12/20/2019

### Changes:

-   **Breaking Changes**
    -   Changed `@onDrop`, `@onDropEnter`, and `@onDropExit` to use the same parameters.
        -   `that` is an object with the following properties:
            -   `dragBot` - The bot that is being dragged.
            -   `to` - an object with the following properties:
                -   `context` - The context the bot is being dragged into.
                -   `x` - The X grid position the bot is being dragged to.
                -   `y` - The Y grid position the bot is being dragged to.
                -   `bot` - The bot that the `dragBot` is being dragged onto.
            -   `from` - an object with the following properties:
                -   `context` The context the bot is being dragged from.
                -   `x` - The X grid position the bot is being dragged from.
                -   `y` - The Y grid position the bot is being dragged from.
-   Improvements
    -   `create()` will now automatically set the `auxCreator` tag to `null` if it references a bot that is in a different space from the created bot.
    -   Also `create()` will not set the `auxCreator` tag to `null` if it references a non-existent bot.
    -   Added the `changeState(bot, stateName, groupName)` function to help with building state machines.
        -   Sets the `[groupName]` tag to `[stateName]` on `bot` and sends "on enter" and "on exit" whispers to the bot that was updated.
        -   `groupName` defaults to `"state"` if not specified.
        -   If the state has changed, then a `@[groupName][previousStateName]OnExit()` and `@[groupName][stateName]OnEnter()` whispers are sent to the updated bot.
            -   `that` is a object with the following properties:
                -   `from` - The previous state name.
                -   `to` - The next state name.
        -   Example: Running `changeState(bot, "Running")` will set the `state` tag to `"Running"` and will send a `@stateRunningOnEnter()` whisper to the bot.

## V0.11.16

### Date: 12/19/2019

### Changes:

-   **Breaking Changes**
    -   Renamed `onBotDrag` and `onBotDrop` to `onDrag` and `onDrop` respectively.
    -   Renamed `onMod` to `onModDrop`.
    -   Removed `onCombine`, `onCombineEnter`, and `onCombineExit`.
    -   Dropping a mod in an empty space will no longer create a new bot.
    -   Setting `auxPositioningMode` to `absolute` will no longer prevent mods.
    -   Changed `applyMod()` and `subtractMods()` to not send `onMod()` events.
    -   Renamed the `diffs` property on the `onModDrop` argument to `mod`.
-   Improvements
    -   Added `onModDropEnter` and `onModDropExit` listeners for when a mod is dragged onto or off of a bot.
        -   The bot that the mod will be applied to recieves the `onModDropEnter` and `onModDropExit` events.
    -   If a custom `onModDrop` listener is provided, then the mod will not be applied. It is up to the `onModDrop` listener to apply the mod via `applyMod(this, that.mod)`.
    -   Added `onDropEnter` and `onDropExit` listeners for when a bot is dragged onto or off of another bot.
        -   Both the bot that is being dragged and the bot that they are on top of will recieve the `onDropEnter` and `onDropExit` events.
        -   Note that `onDropEnter` and `onDropExit` events will fire even if one of the bots is not stackable.
        -   They have the following parameters:
            -   `draggedBot` - the bot that is being dragged.
            -   `otherBot` - the bot that the dragged bot is on top of.
            -   `context` - the context that this is happening in.
    -   Improved `onDrop` to be sent to both the dragged bot and the bot that it is dropped on top of.
        -   The event will fire on the other bot even if it has `auxPositioningMode` set to `absolute`.
    -   Added the `player.setClipboard()` function that is able to set the user's clipboard to the given text.
        -   ex. `player.setClipboard("abc")` will set the user's clipboard to "abc".
        -   On Chrome and Firefox, the text will be copied directly to the user's clipboard.
        -   On Safari and all iOS browsers, a popup will be triggered with a copy button allowing the user to copy the text to their clipboard.
    -   Tags that contain listeners will now display with a @ symbol in front of the tag name.
    -   Tags that contain formulas will now display with a = sign after the tag name.
    -   Removed the @ symbol from the first line in the code editor when editing a script.
    -   Added the ability to use an @ symbol while creating a new tag to prefill the editor with an @.
    -   Added the ability to use @ symbols in tags in `getTag()`, `setTag()`, `getBot()`, `getBots()`, `byTag()`, `shout()`, and `whisper()`.
    -   Added tag filters for listener tags and formula tags to the bot table.
    -   Added the ability to detect the `tags` variable in scripts as a reference to tags.
        -   This is useful for knowing when to update a formula.
        -   Also works with the `raw` variable.
        -   Limitations:
            -   Does not detect references via the `bot` or `this` variables. (e.g. `bot.tags.abc`)
            -   Does not detect references via other bots. (e.g. `otherBot.tags.abc`)
            -   Does not detect references if a function is called on the tag. (e.g. `tags.name.toString()`)
        -   If you need to work around the limitations, use the `getTag()` function.

## V0.11.15

### Date: 12/17/2019

### Changes:

-   Bug Fixes
    -   Fixed an issue where `player.replaceDragBot()` actions were not getting processed because some data was improperly formatted.
    -   Resolved issue with inventory not remaining in place on resizing.

## V0.11.14

### Date: 12/16/2019

### Changes:

-   **Breaking Changes**

    -   Removed `auxStackable` and replaced it with `auxPositioningMode`.
        -   `auxPositioningMode` has two possible values:
            -   `stack` - Indicates that the bot will stack on top of other bots (default)
            -   `absolute` - Indicates that the bot will ignore other bots when positioning.
    -   Removed the `createTemp()` function.
        -   It has been replaced with the `{ space: "value" }` mod.
        -   e.g. Instead of `createTemp()` you should use `create({ space: "tempLocal" })`.
    -   Removed the `cookie` bot. It has been replaced with the `local` space.
    -   Removed the following functions:
        -   `addToContextMod()`
        -   `removeFromContextMod()`
        -   `addToMenuMod()`
        -   `removeFromMenuMod()`
        -   `setPositionMod()`
        -   `from()`
            -   You can use a mod declaration with the new `getID()` function to achieve the same functionality:
            -   `{ auxCreator: getID(bot) }`
    -   Renamed the `createdBy()` filter function to `byCreator()`.

-   Improvements
    -   Added the `space` tag which indicates where a bot will be stored.
        -   The following spaces are currently available:
            -   `shared` - This space is shared among multiple users and is persistent. This is the default space for bots if not specified.
            -   `tempLocal` - This space is not shared and is cleared every time the browser refreshes.
            -   `local` - This space is kept on your device and is persistent.
        -   When creating a bot, you can set the space that it will be stored in using a `{ space: "value" }` mod.
            -   e.g. `create({ space: "local" })` will create a new bot in the `local` space.
            -   Creating a bot from another bot will inherit spaces. So cloning a `tempLocal` bot will produce another `tempLocal` bot. You can of course override this using a mod.
        -   You can search for bots in a specific space using the `bySpace()` filter function.
            -   e.g. `getBots(bySpace("local"))` will get all the bots in the `local` space.
            -   It is simply an alternative way to do `getBots(byTag("space", value))`.
    -   Added the following functions:
        -   `getID(bot)` gets the ID of a bot. If given a string, then that will be returned instead.
        -   `getJSON(data)` gets a JSON string for the given data.
-   Bug Fixes
    -   Resolved issue of orientation inverting then attepting to resize the inventory once the viewport has beeen panned.

## V0.11.13

### Date: 12/13/2019

### Changes:

-   Bug Fixes
    -   Fixed an issue where having duplicate bot atoms could cause the bot values to be locked because it would chose the wrong bot to update.

## V0.11.12

### Date: 12/12/2019

### Changes:

-   Bug Fixes
    -   Fixed an issue where script bots were not being converted back into normal bots correctly.

## V0.11.11

### Date: 12/12/2019

### Changes:

-   **Breaking Changes**

    -   Changed `create()` and `createTemp()` to automatically set `auxCreator` to the current `this` bot.
        -   `create()` no longer takes a bot/bot ID as the first parameter. Instead, you need to use the `from()` function to set the creator ID.
        -   e.g. `create(from(bot))`.
    -   Renamed all listen tags to not use the `()` at the end.
        -   Every tag is now the same. This means that `()` to the end of a tag does nothing special.
        -   i.e. There is no difference between a "normal" tag and a "listen" tag.
        -   Instead, tags can listen by prefixing their script with a `@` symbol.
        -   e.g. `player.toast("Hi!")` becomes `@player.toast("Hi!")`.
    -   Renamed `mod()` to `applyMod()`.
    -   Renamed `mod.addToMenu()` to `addToMenuMod()`.
    -   Renamed `mod.removeFromMenu()` to `removeFromMenuMod()`.
    -   Renamed `mod.addToContext()` to `addToContextMod()`.
    -   Renamed `mod.removeFromContext()` to `removeFromContextMod()`.
    -   Renamed `mod.setPosition()` to `setPositionMod()`.
    -   Renamed `mod.subtract()` to `subtractMods()`.
    -   Renamed `mod.import()` to `getMod()`.
    -   Removed `mod.export()`.

-   Improvements
    -   Added a `creator` variable to scripts and formulas which gets the bot that created the `this` bot.
        -   `creator` is null if the current bot has no creator.
    -   Added a `raw` variable to scripts and formulas which gets direct access to the `this` bot's tag values.
        -   This is similar to the `tags` variable but does not do any pre-processing on the tag value. This means you will get formula scripts back instead of the calculated formula values.
    -   Improved the `tags` variable to handle setting tag values on it.
        -   This lets you write scripts like `tags.name = "joe"` or `bot.tags.myContext = true`.
        -   Also works with the `raw` variable.
    -   Improved bots returned from `getBots()` and `getBot()` to support setting tag values on their `tags` property.
        -   This lets you write things like `myBot.tags.name = "bob"`.
        -   Should also work with bots in the `that` variable.
    -   Added a `data` variable which equals `that`.
    -   Added the `player.hideHtml()` function which hides the HTML modal.
    -   Added in inventory tags to limit panning movements on the inventory context: `auxContextInventoryPannableMinX`, `auxContextInventoryPannableMaxX`, `auxContextInventoryPannableMinY`, `auxContextInventoryPannableMaxY`.
    -   Reformatted new selection id logic by removing the `._` character from its return.

## V0.11.10

### Date: 12/9/2019

### Changes:

-   Bug Fixes
    -   Resolved issue of hidden tags showing up when no filter has been selected on the table.

## V0.11.9

### Date: 12/6/2019

### Changes:

-   **Breaking Changes**
    -   `removeTags()` now checks if a tag starts with the given search value.
        -   Previously it would check if the search value matched the first part of a tag up do the dot (`.`).
        -   Now, it will remove all tags that start with the given search value.
        -   e.g. `removeTags(bot, "hello")` will remove `hello`, `helloAbc`, and `helloX`.
    -   The bot table tag blacklist has been updated to support camel cased tags.
    -   Renamed several functions:
        -   Renamed `onAnyAction()` to `onChannelAction()`.
        -   Renamed `player.currentChannel()` to `player.getCurrentChannel()`.
        -   Renamed `player.currentContext()` to `player.getCurrentContext()`.
        -   Renamed `mod.apply()` to `mod()`.
            -   All the other `mod.` functions remain the same.
            -   ex. `mod.export()` still works.
    -   Renamed all of the built-in tags to use `camelCase` instead of `dot.case`.
        -   Renamed all the scene tags to channel tags.
            -   `aux.scene.color` is now `auxChannelColor`
            -   `aux.scene.user.player.color` is now `auxChannelUserPlayerColor`
            -   `aux.scene.user.builder.color` is now `auxChannelUserBuilderColor`
        -   Renamed `aux.inventory.height` to `auxInventoryHeight`.
        -   Renamed `aux.channel` to `auxChannel`.
        -   Renamed `aux.connectedSessions` to `auxConnectedSessions`.
        -   Renamed `aux.color` to `auxColor`.
        -   Renamed `aux.creator` to `auxCreator`.
        -   Renamed `aux.draggable` to `auxDraggable`.
        -   Renamed `aux.draggable.mode` to `auxDraggableMode`.
        -   Renamed `aux.stackable` to `auxStackable`.
        -   Renamed `aux.destroyable` to `auxDestroyable`.
        -   Renamed `aux.editable` to `auxEditable`.
        -   Renamed `aux.stroke.color` to `auxStrokeColor`.
        -   Renamed `aux.stroke.width` to `auxStrokeWidth`.
        -   Renamed `aux.line.to` to `auxLineTo`.
        -   Renamed `aux.line.width` to `auxLineWidth`.
        -   Renamed `aux.line.style` to `auxLineStyle`.
        -   Renamed `aux.line.color` to `auxLineColor`.
        -   Renamed `aux.label` to `auxLabel`.
        -   Renamed `aux.label.color` to `auxLabelColor`.
        -   Renamed `aux.label.size` to `auxLabelSize`.
        -   Renamed `aux.label.size.mode` to `auxLabelSizeMode`.
        -   Renamed `aux.label.anchor` to `auxLabelAnchor`.
        -   Renamed `aux.listening` to `auxListening`.
        -   Renamed `aux.shape` to `auxShape`.
        -   Renamed `aux.scale` to `auxScale`.
        -   Renamed `aux.scale.x` to `auxScaleX`.
        -   Renamed `aux.scale.y` to `auxScaleY`.
        -   Renamed `aux.scale.z` to `auxScaleZ`.
        -   Renamed `aux.image` to `auxImage`.
        -   Renamed `aux.iframe` to `auxIframe`.
        -   Renamed `aux.iframe.x` to `auxIframeX`.
        -   Renamed `aux.iframe.y` to `auxIframeY`.
        -   Renamed `aux.iframe.z` to `auxIframeZ`.
        -   Renamed `aux.iframe.size.x` to `auxIframeSizeX`.
        -   Renamed `aux.iframe.size.y` to `auxIframeSizeY`.
        -   Renamed `aux.iframe.rotation.x` to `auxIframeRotationX`.
        -   Renamed `aux.iframe.rotation.y` to `auxIframeRotationY`.
        -   Renamed `aux.iframe.rotation.z` to `auxIframeRotationZ`.
        -   Renamed `aux.iframe.element.width` to `auxIframeElementWidth`.
        -   Renamed `aux.iframe.scale` to `auxIframeScale`.
        -   Renamed `aux.progressBar` to `auxProgressBar`.
        -   Renamed `aux.progressBar.color` to `auxProgressBarColor`.
        -   Renamed `aux.progressBar.backgroundColor` to `auxProgressBarBackgroundColor`.
        -   Renamed `aux.progressBar.anchor` to `auxProgressBarAnchor`.
        -   Renamed `aux._selection` to `_auxSelection`.
        -   Renamed `aux._user` to `_auxUser`.
        -   Renamed `aux.user.active` to `auxUserActive`.
        -   Renamed `aux.version` to `auxVersion`.
        -   Renamed `aux._userChannel` to `_auxUserChannel`.
        -   Renamed `aux._userContext` to `_auxUserContext`.
        -   Renamed `aux._userInventoryContext` to `_auxUserInventoryContext`.
        -   Renamed `aux._userMenuContext` to `_auxUserMenuContext`.
        -   Renamed `aux._userSimulationsContext` to `_auxUserChannelsContext`.
        -   Renamed `aux._editingBot` to `_auxEditingBot`.
        -   Renamed `aux._selectionMode` to `_auxSelectionMode`.
        -   Renamed `aux.runningTasks` to `auxRunningTasks`.
        -   Renamed `aux.finishedTasks` to `auxFinishedTasks`.
        -   Renamed `aux.task.output` to `auxTaskOutput`.
        -   Renamed `aux.task.error` to `auxTaskError`.
        -   Renamed `aux.task.time` to `auxTaskTime`.
        -   Renamed `aux.task.shell` to `auxTaskShell`.
        -   Renamed `aux.task.backup` to `auxTaskBackup`.
        -   Renamed `aux.task.backup.type` to `auxTaskBackupType`.
        -   Renamed `aux.task.backup.url` to `auxTaskBackupUrl`.
        -   Renamed `aux.context` to `auxContext`.
        -   Renamed `aux.context.color` to `auxContextColor`.
        -   Renamed `aux.context.locked` to `auxContextLocked`.
        -   Renamed `aux.context.grid.scale` to `auxContextGridScale`.
        -   Renamed `aux.context.visualize` to `auxContextVisualize`.
        -   Renamed `aux.context.x` to `auxContextX`.
        -   Renamed `aux.context.y` to `auxContextY`.
        -   Renamed `aux.context.z` to `auxContextZ`.
        -   Renamed `aux.context.rotation.x` to `auxContextRotationX`.
        -   Renamed `aux.context.rotation.y` to `auxContextRotationY`.
        -   Renamed `aux.context.rotation.z` to `auxContextRotationZ`.
        -   Renamed `aux.context.surface.scale` to `auxContextSurfaceScale`.
        -   Renamed `aux.context.surface.size` to `auxContextSurfaceSize`.
        -   Renamed `aux.context.surface.minimized` to `auxContextSurfaceMinimized`.
        -   Renamed `aux.context.surface.defaultHeight` to `auxContextSurfaceDefaultHeight`.
        -   Renamed `aux.context.surface.movable` to `auxContextSurfaceMovable`.
        -   Renamed `aux.context.player.rotation.x` to `auxContextPlayerRotationX`.
        -   Renamed `aux.context.player.rotation.y` to `auxContextPlayerRotationY`.
        -   Renamed `aux.context.player.zoom` to `auxContextPlayerZoom`.
        -   Renamed `aux.context.devices.visible` to `auxContextDevicesVisible`.
        -   Renamed `aux.context.inventory.color` to `auxContextInventoryColor`.
        -   Renamed `aux.context.inventory.height` to `auxContextInventoryHeight`.
        -   Renamed `aux.context.inventory.pannable` to `auxContextInventoryPannable`.
        -   Renamed `aux.context.inventory.resizable` to `auxContextInventoryResizable`.
        -   Renamed `aux.context.inventory.rotatable` to `auxContextInventoryRotatable`.
        -   Renamed `aux.context.inventory.zoomable` to `auxContextInventoryZoomable`.
        -   Renamed `aux.context.inventory.visible` to `auxContextInventoryVisible`.
        -   Renamed `aux.context.pannable` to `auxContextPannable`.
        -   Renamed `aux.context.pannable.min.x` to `auxContextPannableMinX`.
        -   Renamed `aux.context.pannable.max.x` to `auxContextPannableMaxX`.
        -   Renamed `aux.context.pannable.min.y` to `auxContextPannableMinY`.
        -   Renamed `aux.context.pannable.max.y` to `auxContextPannableMaxY`.
        -   Renamed `aux.context.zoomable` to `auxContextZoomable`.
        -   Renamed `aux.context.zoomable.min` to `auxContextZoomableMin`.
        -   Renamed `aux.context.zoomable.max` to `auxContextZoomableMax`.
        -   Renamed `aux.context.rotatable` to `auxContextRotatable`.
        -   Renamed `stripe.publishableKey` to `stripePublishableKey`.
        -   Renamed `stripe.secretKey` to `stripeSecretKey`.
        -   Renamed `stripe.charges` to `stripeCharges`.
        -   Renamed `stripe.successfulCharges` to `stripeSuccessfulCharges`.
        -   Renamed `stripe.failedCharges` to `stripeFailedCharges`.
        -   Renamed `stripe.charge` to `stripeCharge`.
        -   Renamed `stripe.charge.receipt.url` to `stripeChargeReceiptUrl`.
        -   Renamed `stripe.charge.receipt.number` to `stripeChargeReceiptNumber`.
        -   Renamed `stripe.charge.description` to `stripeChargeDescription`.
        -   Renamed `stripe.outcome.networkStatus` to `stripeOutcomeNetworkStatus`.
        -   Renamed `stripe.outcome.reason` to `stripeOutcomeReason`.
        -   Renamed `stripe.outcome.riskLevel` to `stripeOutcomeRiskLevel`.
        -   Renamed `stripe.outcome.riskScore` to `stripeOutcomeRiskScore`.
        -   Renamed `stripe.outcome.rule` to `stripeOutcomeRule`.
        -   Renamed `stripe.outcome.sellerMessage` to `stripeOutcomeSellerMessage`.
        -   Renamed `stripe.outcome.type` to `stripeOutcomeType`.
        -   Renamed `stripe.errors` to `stripeErrors`.
        -   Renamed `stripe.error` to `stripeError`.
        -   Renamed `stripe.error.type` to `stripeErrorType`.
-   Improvements
    -   Added the `renameTagsFromDotCaseToCamelCase()` function to help with updating bots from the old tag style to the new tag style.
        -   Use this function on bots that were using the old tag naming style but you want to use the new style.
        -   Note that this only renames the tags already existing on the bot. It does not fix any code that might be stored in the bot.
        -   Usage: `renameTagsFromDotCaseToCamelCase(bot)`
    -   Added the `bot` variable to all functions and formulas.
        -   Replacement for `this`.
    -   Added the `getMod()` function to be able to get all the tags on a bot.
        -   Returns a mod containing all the tag values on the bot.
        -   The returned mod is always up to date with the bot's current values.
        -   Calling `mod.export()` on the returned mod will save the tag code to JSON.
            -   For example, if you have a formula `=123`, then `mod.export(getMod(bot))` will return JSON containing `tag: "=123"` instead of `tag: 123`.
    -   Added the `tags` variable to all functions and formulas.
        -   This is a quick shortcut for `let tags = getMod(bot)` at the beginning of a script/formula.
        -   The `tags` variable has some caveats when used in formulas. Namely that the formulas won't be automatically updated when another tag referenced from the formula is updated. (Use `getTag()` for full support)
        -   Supports autocomplete for all tags.

## V0.11.8

### Date: 12/3/2019

### Changes:

-   Improvements
    -   Added a new system for managing causal trees.
        -   This new system has improvements for performance and reliability.
        -   It also adds support for revision history. (The controls will be coming in a future update)
        -   Every new channel will use the new system while old channels will continue to use the old one.
        -   Everything should function exactly the same as before.
    -   Changed the .aux file format.
        -   The new format is based on the bots state and is easily human readable/writable.
        -   This is different from the old format where a list of atoms was stored.
        -   Downloading a channel will give you a .aux file with the new format.
        -   Uploading a channel supports both the old format and the new format.

## V0.11.7

### Date: 11/27/2019

### Changes:

-   Improvements
    -   Changed the functionality of the table view's filterying system to be inverted.
    -   Attempting to drag a bot onto a bot with `aux.stackable` set to false will now cause the dragged bot to pass through the other bot as if it was not there.
-   Bug Fixes
    -   Resolved issue of player inventory resizing showing a reset on each change.
    -   Tag values that are objects are displayed as JSON.Stringified text. ie `{ field: "myValue" }`
        -   Known Issue: Modifying these displayed strings will convert the tag value to a string
    -   When Moving the camera via `player.MoveTo()`, the pan distance is now set correctly so pan limits are absolute.

## V0.11.6

### Date: 11/6/2019

### Changes:

-   Improvements
    -   Added the `server.setupChannel(channel, botOrMod)` function.
        -   This sends a `setup_channel` action to the server which, if executed using `action.perform()`, will create a channel if it doesn't already exist and place a clone of the given bot or mod in it.
        -   Takes 2 parameters:
            -   `channel` - The channel that should be created.
            -   `botOrMod` - (Optional) The bot or mod that should be cloned and placed inside the new channel. `onCreate()` is triggered after the bot or mod is created so you can use that to script custom setup logic.
        -   As mentioned above, you have to receive the `device` action in `onAnyAction()` and do an `action.perform(that.action.event)` to allow channels to be setup via this function.

## V0.11.5

### Date: 10/31/2019

### Changes:

-   Improvements
    -   Added the `player.replaceDragBot(botOrMod)` function.
        -   When used inside of `onBotDrag()` or `onAnyBotDrag()`, it will set the bot/mod that the user is dragging.
        -   Use this to implement clone or cloneAsMod style functionality.
    -   Added the ability to create temporary bots using the `createTemp()` function.
        -   This function behaves exactly the same as `create()` but the created bot is temporary, which means it won't be shared and will be deleted upon refresh.
-   Changes
    -   Renamed `aux.movable` to `aux.draggable`.
        -   `aux.draggable` now only woks with `true` and `false` values.
        -   The `pickup` and `drag` options have been moved to a new tag `aux.draggable.mode`.
        -   The `clone` and `cloneMod` options have been removed.
            -   You will need to use the new `player.replaceDragBot()` API to replicate `clone` and `cloneMod` behavior.
    -   Removed the `aux.mergeable` tag.
        -   It has been replaced with the `aux.stackable` tag.
    -   Removed the `aux.mod` and `aux.mod.mergeTags` tags.
    -   Renamed the `local` bot to the `cookie` bot.
        -   This is supposed to help make it clear that the bot data is stored in the browser and will be cleared when the browser's data is cleared.
    -   Renamed the `aux.users` context to `aux-users`.
    -   Added the `aux.inventory.height` tag which controls the default height of the inventory on all contexts when set of the config bot.
        -   The `aux.context.inventory.height` tag has been updated to only work on the context bot.
    -   Removed names from the other player frustums.
    -   Removed `aux.whitelist`, `aux.blacklist`, and `aux.designers`.
-   Bug Fixes
    -   Fixed an issue that would cause duplicate users to be created all the time.
    -   Fixed an issue that prevented other users from being rendered.
    -   Fixed an issue that caused all users to use channel designer colors.

## V0.11.4

### Date: 10/29/2019

### Changes:

-   Bug Fixes
    -   Fixed an issue in production builds that pre-processed the QR Code scanner code with babel. As a result, async code in the QR Code scanner failed because the babel polyfill is not being used.

## V0.11.3

### Date: 10/28/2019

### Changes:

-   Improvements
    -   Improved the vendor JavaScript bundle size by removing unused code.
        -   Refactored `three-vrcontroller-module` to use the `three` package instead of `three-full` so we don't duplicate Three.js.
        -   Removed unused shims (PEP.js, `webrtc-adapter`).
        -   Refactored `lodash` imports to directly import the modules that are used.
            -   This helps with dead code eliminiation.
    -   Added the ability to save and load files.
        -   New functions:
            -   `server.saveFile(filename, data, options)`
                -   `filename` is a string and should start with `/drives/`.
                -   `data` is a string of the data to store.
                -   `options` is an object with the following properties:
                    -   `callbackShout` A shout that should happen on the server when the file is done saving.
                    -   `overwriteExistingFile` A boolean that indicates if existing files should be overwritten. (defaults to false)
            -   `server.loadFile(filename, options)`
                -   `filename` is a string and should start with `/drives/`.
                -   `options` is an object with the following properties:
                    -   `callbackShout` A shout that should happen on the server when the file is done loading.
        -   Note that the save file and load file tasks must be enabled via the `onAnyAction()` listener.
            -   You can enable it via using this code:
            ```javascript
            if (that.action.type === 'device') {
                if (
                    ['save_file', 'load_file'].indexOf(
                        that.action.event.type
                    ) >= 0
                ) {
                    action.perform(that.action.event);
                }
            }
            ```
        -   All files from USB drives are stored under the `/drives` directory and the USB drives themselves are numbered starting with 0.
            -   To load a file from USB drive #1, use `server.loadFile("/drives/0/myFile")`.
            -   To save a file to USB drive #2, use `server.saveFile("/drives/1/myFile", data)`.
    -   Removed several options from the side menu:
        -   Removed the channel name from the top of the menu.
        -   Removed the login status from the top of the menu.
        -   Removed the login/logout options from the menu.
            -   The "Logout" option will still be available if you are logged in as a non-guest.
            -   Once you are logged out, then the option will dissapear.
        -   Removed the "Add Channel" option from the menu in AUXPlayer.
-   Bug Fixes
    -   Fixed an issue that prevented the `removeTags()` function from working when given an array of bots.

## V0.11.2

### Date: 10/23/2019

### Changes:

-   Improvements
    -   Improved initial loading time by up to 70%.
    -   Added the ability to choose which camera is used for QR and Barcode scanning.
        -   The following functions have been improved:
            -   `player.openQRCodeScanner(camera)`
            -   `player.openBarcodeScanner(camera)`
        -   The `camera` parameter is optional and takes 2 values: `"front"` or `"rear"`.
    -   Add the `LOCAL_IP_ADDRESS` environment variable which controls the private IP Address that the directory client reports.
    -   Added the ability to serve files from an external folder.
        -   Makes it easy for us to map USB drives into the folder and have them be automatically served to AUX users.
-   Changes
    -   User bots no longer register their own context. Instead, a new bot has been created to host the `aux.users` context.
        -   Improves performance of AUXes with many user bots with the same username.
        -   Existing user bots are not affected. They will be deleted automatically if given enough time. Alternatively, you can delete them using `destroy(getBots("#aux._user"))`.
-   Bug Fixes
    -   Fixed an issue where bots would have the incorrect height because of conflicts in a caching mechanism.
    -   Audio will now trigger on ios devices and on the safari browser.

## V0.11.1

### Date: 10/21/2019

### Changes:

-   Improvements
    -   Added in `player.playSound()` function, will play a sound, given by the url path, once.
-   Bug Fixes
    -   Fixed issue where default panning tag locked the vertical movement in player.

## V0.11.0

### Date: 10/18/2019

### Changes:

-   Improvements
    -   Made the menu item count badge a lighter gray.
    -   Removed the item count badge from the menu.
    -   Removed the dropdown aspect of the menu.
-   Changes

    -   Made the menu item count badge a lighter gray.
    -   Removed the admin channel and admin-channel specific functionality.
        -   This means that there are no more user account bots or channel bots.
            -   You can login as anyone from any device without requiring additional authentication.
            -   You can access any channel. No need to create a channel first. (because there are no channel bots anymore)
            -   The connection counts are now stored in the config bot of the channel.
            -   Connection limits no longer work since they were set on the channel bot in the admin channel.
            -   Username whitelists and blacklists still work, but they rely on client-side script execution instead of server-side execution.
        -   It also means there is no admin role. For now, everyone has admin permissions.
        -   `action.perform()` now needs to be used to run actions on the server.
            -   You can send an action to the server using the `remote()` function.
            -   The server will receive the action in its `onAnyAction()` as `that.action.type === "device"`
            -   `onAnyAction()` has to detect remove events and execute the inner action via `action.perform(that.action.event)`.
        -   The following functions have been removed:
            -   `server.grantRole()`
            -   `server.revokeRole()`
        -   The following functions are not executed by default and require a custom `onAnyAction()` to handle them.
            -   `server.backupAsDownload()`
            -   `server.backupToGithub()`
            -   `server.shell()`
        -   `server.backupAsDownload()` has been updated to accept a "session selector" which determines which session the ZIP file should be sent to.
            -   ex. `server.backupAsDownload({ username: getTag(player.getBot(), "#aux._user") })`
        -   Removed the `aux._lastEditedBy` tag.
            -   This tag was automatically set to the ID of the user whenever a bot was edited.
            -   Currently, it is extra cruft that is not needed and could be easily implemented via `onAnyAction()`.
    -   Centered the menu above the player inventory.
    -   Increased menu text size.
    -   Added in new camera range tags: `aux.context.zoomable.min`, `aux.context.zoomable.max` `aux.context.pannable.min.x`, `aux.context.pannable.max.x`, `aux.context.pannable.min.y`, `aux.context.pannable.max.y`.

-   Bug Fixes
    -   Removed hidden inventory dragging hitboxes when inventory is set to non-visible.

## V0.10.10

### Date: 10/11/2019

### Changes:

-   Bug Fixes
    -   Fixed an issue where sometimes DependencyManager would be given a bot that was undefined which would crash the simulation.

## V0.10.9

### Date: 10/11/2019

### Changes:

-   Bug Fixes
    -   Fixed the ability to make other users admins.

## V0.10.8

### Date: 10/09/2019

### Changes:

-   Improvements
    -   Added a Content-Security-Policy to HTML Modals which prevents them from including scripts of any kind.
        -   This prevents malicious users from executing cross-channel scripting attacks.
        -   Scripts are still allowed in iframes loaded from external domains. (like youtube)
-   Bug Fixes
    -   Disabled the site-wide Content-Security-Policy.
        -   Many devices enforce Content-Security-Policy differently and so it is difficult to find an option which is secure and compatible.

## V0.10.7

### Date: 10/09/2019

### Changes:

-   Bug Fixes
    -   Added a workaround for an issue with Amazon Kindle tablets that caused the Content-Security-Policy to not work correctly.
        -   Downside is that security is less effective since now HTML modals can load whatever scripts they want. (XSS threat)
        -   As a result, this workaround is only applied to Kindle devices.

## V0.10.6

### Date: 10/08/2019

### Changes:

-   Bug Fixes
    -   Fixed labels.

## V0.10.5

### Date: 10/08/2019

### Changes:

-   Improvements
    -   Added the `player.showHtml(html)` function that shows a modal with the given HTML.
        -   Optimized for embedding YouTube videos but works with any arbitrary HTML.
        -   Embedding JavaScript is not supported.
-   Bug Fixes
    -   Fixed an issue that prevented tabs with the same URL from seeing each other's changes to the local bot.

## V0.10.4

### Date: 10/08/2019

### Changes:

-   Improvements
    -   Added `onAnyAction()` action tag to intercept and change actions before they are executed.
        -   `onAnyAction()` runs for every action, including when a bot is created, changed, or deleted.
        -   Every action is an object with a `type` property.
            -   The `type` property is a string that indicates what the action does.
            -   Here is a partial list of types:
                -   `add_bot`: A bot should be added (i.e. created).
                -   `remove_bot`: A bot should be removed (i.e. deleted).
                -   `update_bot`: A bot should be updated.
                -   `apply_state`: The given bot state should be applied. (i.e. a set of bots should be created/updated)
                -   `shout`: A shout should be executed.
                -   `show_toast`: A toast message should be shown on the device.
                -   `show_barcode`: A barcode should be shown.
                -   `tween_to`: The camera should be tweened to show a bot.
        -   `that` is an object with the following properties:
            -   `action`: The action that is going to be executed.
        -   Forking a channel clears the `onAnyAction()` on the config bot.
            -   This is so that you can recover from broken states and also gives the person who forked the AUX full control over the fork.
    -   Added two new script functions:
        -   `action.reject(action)`: Prevents the given action from being performed. Returns the rejection action.
        -   `action.perform(action)`: Adds the given action to the performance queue so it will be performed. This can be used to re-enable an action after it has been rejected (you can also reject the rejection action). Returns the action that will be performed.
    -   Added a `local` bot which is stored in the browser's local storage.
        -   The `local` bot is a bot that is unique to the device and channel.
        -   You can access the bot by querying for it: `getBot("#id", "local")`.
    -   Renamed `onShout()` to `onAnyListen()`.
    -   Added `onListen()` which is an alternative to `onAnyListen()` that is only called on the targeted bots.
    -   Added ability to set duration of toast, `plater.toast("message", durationNum)`.
    -   Made the background for the menu label gray.

## V0.10.3

### Date: 10/04/2019

### Changes:

-   Improvements
    -   Added tags to control panning, zooming, and rotating the main camera.
        -   `aux.context.pannable`: Controls whether the main camera is able to be panned.
        -   `aux.context.zoomable`: Controls whether the main camera is able to be zoomed.
        -   `aux.context.rotatable`: Controls whether the main camera is able to be rotated.
    -   Added `player.moveTo()` to instantly tween the camera to a bot.
        -   In the future, custom tween durations will be supported.
    -   Changed the low camera angle limit to 32 degrees from 10 degrees.
    -   `onCombineExit` action will now fire alongside the `onCombine` action.
    -   Newly created contexts will no longer be autoselected.
    -   Toast messages will now only remain on screen for 2 seconds.
    -   Added the ability to send webhooks from the server.
        -   You can also tell the server to send a webhook via `remote(webhook())`.
        -   This is useful for getting around CORS issues.
-   Bug Fixes
    -   Fixed `player.tweenTo()` to not change the zoom level when it is not specified.
    -   Tweens will now work better with the `onPlayerEnterContext` action.

## V0.10.2

### Date: 09/27/2019

### Changes:

-   Bug Fixes
    -   Resolved issues with context changing affecting base simulation identifier.
    -   Invoke a camera reset upon changing contexts via `player.goToContext()`.

## V0.10.1

### Date: 09/26/2019

### Changes:

-   Improvements
    -   Browser tab will now update to correct context when switched to with `player.goToContext()`.
-   Bug Fixes
    -   Resolved error in inventory setup causing runtime issues.

## V0.10.0

### Date: 09/25/2019

### Changes:

-   Improvements
    -   Added the ability to send and receive webhooks.
        -   Send webhooks using the following functions:
            -   `webhook(options)` - options is an object that takes the following properties:
                -   `method` - The HTTP Method that should be used for the request.
                -   `url` - The URL that the request should be made to.
                -   `responseShout` - (Optional) The shout that should happen when a response is received from the server.
                -   `headers` - (Optional) The HTTP headers that should be sent with the request.
                -   `data` - (Optional) The data that should be sent with the request.
            -   `webhook.post(url, data, options)` - Sends a HTTP Post request.
                -   `url` - The URL that the request should be made to.
                -   `data` - (Optional) The data that should be sent with the request.
                -   `options` - (Optional) An object that takes the following properties:
                    -   `responseShout` - (Optional) The shout that should happen when a response is received from the server.
                    -   `headers` - (Optional) The headers that should be sent with the request.
        -   Receive webhooks by registering a handler for the `onWebhook()` action and send requests to `https://auxplayer.com/{context}/{channel}/whatever-you-want`.
            -   `onWebhook()` is shouted to the channel that the request was made to and `that` is an object with the following properties:
                -   `method` - The HTTP Method that the request was made with.
                -   `url` - The URL that the request was made to.
                -   `data` - The JSON data that the request included.
                -   `headers` - The HTTP headers that were included with the request.
    -   Added the ability to spy on shouts and whispers via the `onShout()` event.
        -   `onShout()` is executed on every bot whenever a shout or whisper happens.
            -   It is useful for tracking what shouts are being made and modifying responses.
            -   Also useful for providing default behaviors.
            -   `that` is an object with the following properties:
                -   `name` is the name of the action being shouted.
                -   `that` is the argument which was provided for the shout.
                -   `targets` is an array of bots that the shout was sent to.
                -   `listeners` is an array of bots that ran a script for the shout.
                -   `responses` is an array of responses that were returned from the listeners.
    -   Added events to notify scripts when channels become available.
        -   The following events have been added:
            -   `onChannelSubscribed()` - happens the first time a channel is loaded. Sent to every channel that is currently loaded.
            -   `onChannelUnsubscribed()` - happens when a channel is unloaded. Sent to every channel that remains after the channel is unloaded.
            -   `onChannelStreaming()` - happens when a channel is connected and fully synced. Sent to every channel that is currently loaded.
            -   `onChannelStreamLost()` - happens when a channel is disconnected and may not be fully synced. Sent to every channel that is currently loaded.
            -   For all events, `that` is an object with the following properties:
                -   `channel` - The channel that the event is for.
        -   The following events have been removed:
            -   `onConnected()`
            -   `onDisconnected()`
    -   Added in tags to change the state of the inventory's camera controls:
        -   `aux.context.inventory.pannable` enables and disables the inventory's ability to pan, off by default.
        -   `aux.context.inventory.resizable` enables and disables the inventory's drag to resize functionality, on by default.
        -   `aux.context.inventory.rotatable` enables and disables the inventory's ability to rotate, on by default.
        -   `aux.context.inventory.zoomable` enables and disables the inventory's ability to zoom, on by default.
-   Bug Fixes
    -   Resolved issue with the near cliiping plane for the sheet's minifile image.
    -   Resolved issues with the create empty bot button not functioning sometimes on mobile.

## V0.9.40

### Date: 09/20/2019

### Changes:

-   Improvements
    -   Reworked the login functionality to use popups instead of dedicated pages.
        -   The login page has been split into two popups:
            -   The login popup (account selector).
            -   The authorization popup (QR Scanner).
        -   The login popup has the following functions:
            -   It can be opened by the "Login/Logout" button in the menu.
            -   It will display a list of accounts that can be used to login.
            -   If no accounts are available, then a username box will be shown.
            -   If accounts are available, a new account can be added by clicking the "+" button at the bottom of the list.
            -   At any time, the user can close the popup to keep their current login.
            -   They can also select the "Continue as Guest" option to login as a guest.
        -   The authorization popup has the following functions:
            -   It is opened automatically when the user needs to scan an account code.
            -   It contains the QR Code scanner to scan the account code.
            -   It also contains an input box to manually enter the code.
            -   Closing the popup automatically logs the user in as a guest.
    -   Made the account QR Code blue.
    -   Added the ability to click the account QR Code to copy it to the clipboard.
-   Bug Fixes
    -   Fixed a couple communication issues between the server and client during login.
        -   One such issue could potentially leave the client in state where future changes would not be synced to the server.

## V0.9.39

### Date: 09/19/2019

### Changes:

-   Improvements
    -   Added support for accepting payments via Stripe.
        -   To get started with Stripe, first register for an account on [their website](https://dashboard.stripe.com/register).
        -   Second, copy your publishable key from the stripe dashboard and add it to the channel's config file in the `stripe.publishableKey` tag.
        -   Third, make a new channel. This will be the "processing" channel which will contain all the information actually needed to charge users for payments. And contain the code to actually complete a charge.
            -   In this channel, add your Stripe secret key to the config file in the `stripe.secretKey` tag.
        -   At this point, you are all setup to accept payments. Use the following functions:
            -   `player.checkout(options)`: Starts the checkout process for the user. Accepts an object with the following properties:
                -   `productId`: The ID of the product that is being purchased. This is a value that you make up to distinguish different products from each other so you know what to charge.
                -   `title`: The title message that should appear in the checkout box.
                -   `description`: The description message that should appear in the checkout box.
                -   `processingChannel`: The channel that payment processing should happen on. This is the channel you made from step 3.
                -   `requestBillingAddress`: Whether to request billing address information with the purchase.
                -   `paymentRequest`: Optional values for the "payment request" that gives users the option to use Apple Pay or their saved credit card information to checkout. It's an object that takes the following properties:
                    -   `country`: The two-letter country code of your Stripe account.
                    -   `currency`: The three letter currency code. For example, "usd" is for United States Dollars.
                    -   `total`: The label and amount for the total. An object that has the following properties:
                        -   `label`: The label that should be shown for the total.
                        -   `amount`: The amount that should be charged in the currency's smallest unit. (cents, etc.)
            -   `server.finishCheckout(options)`: Finishes the checkout process by actually charging the user for the product. Takes an object with the following properties:
                -   `token`: The token that was produced from the `onCheckout()` call in the processing channel.
                -   `amount`: The amount that should be charged in the currency's smallest unit.
                -   `currency`: The three character currency code.
                -   `description`: The description that should be included in the receipt.
                -   `extra`: Extra data that should be sent to the `onPaymentSuccessful()` or `onPaymentFailed()` actions.
        -   Additionally, the following actions have been added:
            -   `onCheckout()`: This action is called on both the normal channel and the processing channel when the user submits a payment option to pay for the product/service. `that` is an object with the following properties:
                -   `token`: The Stripe token that was created to represent the payment details. In the processing channel, this token can be passed to `server.finishCheckout()` to complete the payment process.
                -   `productId`: The ID of the product that is being purchased. This is useful to determine which product is being bought and which price to charge.
                -   `user`: (Processing channel only) Info about the user that is currently purchasing the item. It is an object containing the following properties:
                    -   `username`: The username of the user. (Shared for every tab & device that the user is logged into)
                    -   `device`: The device ID of the user. (Shared for every tab on a single device that the user is logged into)
                    -   `session`: The session ID of the user. (Unique to a single tab)
            -   `onPaymentSuccessful()`: This action is called on the processing channel when payment has been accepted after `server.finishCheckout()` has completed. `that` is an object with the following properties:
                -   `bot`: The bot that was created for the order.
                -   `charge`: The info about the charge that the Stripe API returned. (Direct result from [`/api/charges/create`](https://stripe.com/docs/api/charges/create))
                -   `extra`: The extra info that was included in the `server.finishCheckout()` call.
            -   `onPaymentFailed()`: This action is called on the processing channel when payment has failed after `server.finishCheckout()` was called. `that` is an object with the following properties:
                -   `bot`: The bot that was created for the error.
                -   `error`: The error object.
                -   `extra`: The extra info that was included in the `server.finishCheckout()` call.
    -   Added the ability to send commands directly to users from the server via the `remote(command, target)` function.
        -   For example, calling `remote(player.toast("hi!"), { username: 'test' })` will send a toast message with "hi!" to all sessions that the user "test" has open.
        -   This is useful for giving the user feedback after finishing the checkout process.
        -   Currently, only player commands like `player.toast()` or `player.goToURL()` work. Shouts and whispers are not supported yet.

## V0.9.38

### Date: 09/16/2019

### Changes:

-   Improvements
    -   Added the ability for the directory client to automatically connect to an AUX Proxy.
        -   Can be controlled by using the `PROXY_TUNNEL` environment variable which should be set to the WebSocket URL that the client should try to tunnel to.
        -   Also needs to have the `UPSTREAM_DIRECTORY` environment variable set to the URL of the directory that the client should register with and get its tokens from.
        -   The `casualsimulation/aux-proxy` docker image is a tunnel server that can handle automatically accepting and managing tunnels for directory clients.
        -   For example, you can get a basic tunnel system going by setting up the `casualsimulation/aux-proxy` docker image at a URL like `proxy.auxplayer.com` and setting the `PROXY_TUNNEL` environment variable for the `casualsimulation/aux` image to `wss://proxy.auxplayer.com`.
            -   When the client grabs a token from the configured `UPSTREAM_DIRECTORY`, it will then try to connect to `wss://proxy.auxplayer.com` to establish a tunnel for the `external-{key}` subdomain.
            -   Once the tunnel is established, any traffic directed at `external-{key}.auxplayer.com` which is routed to the same server that hosts `proxy.auxplayer.com` will be forwarded onto the tunnel client which will then server the AUX experience.
            -   In effect, this lets a AUXPlayer experience hosted from an internal network be accessible from outside the network via using a reverse tunnel server. (This lets us get around NAT without things like UPNP)
-   Bug Fixes
    -   Copying the workspace will now copy the context bot as well.
    -   Removing a bot via code it should no longer set the selection to a mod.

## V0.9.37

### Date: 9/13/2019

### Changes:

-   Improvements
    -   Added an AUX Proxy web service that can temporarilly authorize a proxy connection for a local AUX.
    -   Added a package that provides the ability to create tunnels via websockets.

## V0.9.36

### Date: 9/13/2019

### Changes:

-   Bug Fixes
    -   Fixed an issue with dragging files on a non-default grid scale in AUXPlayer.

## V0.9.35

### Date: 9/11/2019

### Changes:

-   Improvements
    -   Changing the player inventory's height via the height slider will now set the inventory items to be correctly bottom aligned.
-   Bug Fixes
    -   Resolved issues with dragging bots and minimized contexts onto the background in builder.
    -   Resolved issues with sizing differences of the player inventory between pc and mobile platforms.
    -   Fixed the directory client to send the correct IP Address.
    -   Fixed the directory service to handle errors when sending webhooks.

## V0.9.34

### Date: 9/10/2019

### Changes:

-   Improvements
    -   Added the ability to set which IP Addresses should be trusted as reverse proxies.
        -   Setting this value will allow the server to determine the actual IP Address of visiting users and which protocol they are actually using to load data.
        -   Can be controlled with the `PROXY_IP_RANGE` environment variable.
            -   Supports a single IP Address, or a CIDR IP Address range.

## V0.9.33

### Date: 9/10/2019

### Changes:

-   Improvements
    -   Added a service which can send information to the configured directory at periodic intervals.
        -   By default, the information gets sent on startup and every 5 minutes afterwards.
            -   `key`: The SHA-256 hash of the hostname plus the loopback interface's MAC address.
            -   `password`: The password that was generated on the device to authenticate to the directory.
            -   `publicName`: The hostname of the device.
            -   `privateIpAddress`: The IPv4 Address of the first non-loopback interface sorted by interface name. This is supposed to be the LAN IP that the device has.
        -   The directory that the client reports to (the upstream) can be configured using the `UPSTREAM_DIRECTORY` environment variable. If it is not set, then the client is disabled in production.

## V0.9.32

### Date: 9/10/2019

### Changes:

-   Improvements
    -   Changed and condensed the action tags: `onDropInContext()`, `onAnyDropInContext()`, `onDropInInventory()`, `onAnyDropInInventory()`, `onDragOutOfContext()`, `onAnyDragOutOfContext()`, `onDragOutOfInventory()` and `onAnyDragOutOfInventory()` to `onBotDrop()`, `onAnyBotDrop()`, `onBotDrag()`, `onAnyBotDrag()`.
    -   Setup new 1x7 player inventory layout, works with dynamic changes to width, currently not working with dynamic changes to height.
    -   Changed range of `aux.context.inventory.height` from 0 to 1 to instead be 1 to 10 defining the default number of rows to view in the inventory on page load.
    -   Added an API for the AUX Directory.
        -   Stores a list of AUXes and their IP addresses to make it easy to discover AUXPlayers that share the same public IP address with you.
        -   Controllable with the `DIRECTORY_TOKEN_SECRET` and `DIRECTORY_WEBHOOK` environment variables.
        -   If the `DIRECTORY_TOKEN_SECRET` environmenv variable is not specified, then the directory API will not be enabled.
        -   Make sure to use a long secure random value for the `DIRECTORY_TOKEN_SECRET`.
        -   The `DIRECTORY_WEBHOOK` variable specifies the URL that updated entry information should be POSTed to.
            -   The message contains a JSON object with the following data:
                -   `key`: The key/hash that the uniquely identifies the AUX that was updated.
                -   `externalIpAddress`: The external (public facing) IP Address that the AUX is using.
                -   `internalIpAddress`: The internal (non-public facing) IP Address that the AUX is using.
        -   The following API Endpoints have been added:
            -   `GET /api/directory`
                -   Gets a list of AUXPlayers that share the same public IP Address as you.
                -   Each entry in the list contains the name of the AUXPlayer and the URL that it can be accessed at.
            -   `PUT /api/directory`
                -   Creates / Updates the entry for an AUXPlayer.
                -   The request must contain the following values as a JSON object:
                    -   `key`: The unique key identifying the AUXPlayer. Recommended to use a hash of the MAC address and hostname.
                    -   `privateIpAddress`: The local network IP Address that has been assigned to the AUXPlayer.
                    -   `publicName`: The name that can be shown to other users publicly.
                    -   `password`: The password that is required to update the record. If this is the first request for the `key` then the password will be saved such that the record can only be updated in the future when given the same password.
-   Bug Fixes
    -   Unbound `aux.context.player.rotation.x` and `aux.context.player.rotation.y` from one another to let the user only need to fill in one of the fields for player's initial rotation to work.

## V0.9.31

### Date: 9/05/2019

### Changes:

-   Improvements
    -   Added in a `mod.subtract` function to removed certain tags defined by a mod.
    -   Added the ending grid position to the drag and drop context actions.
    -   Added the new `createdBy()` function that get the filter of bots that have been created by another bot.
    -   Set the drag and drop actions to return more consistant variables.
    -   Removed the hamburger menu icon and the menu text from the player's menu.
    -   Player's menu will now open then items are added to it from an empty state.
    -   Removed unneeded function from the project: `getBotsInContext`, `getBotsInStack`, `getFilessAtPosition`, `getNeighboringBots`.
-   Bug Fixes
    -   Set the bot in the drag and drop actions to no longer return multiple bots.
    -   Cleaned up missed text artifact on the loading popup in player.
    -   Setting the initial zoom of the player in the context without setting anything for the rotation will no longer rotate the initial player.
    -   Resolved issue with wall height not getting set correctly when the context the bot is on is moved vertically.
    -   Fix issue with the bot returned from a drag and drop action.
    -   Sheet will now remain open when deleting a bot.
    -   Fixed `onCombine()` actions to pass the other bot as `that.bot`.

## V0.9.30

### Date: 08/28/2019

### Changes:

-   Improvements
    -   Split the player inventory's resizing bar into two and placed them at the top corners of the inventory.
    -   Halved the inventory's gap spacing when on moble for a larger inventory.
    -   Improved the label textbox to resize to fix bot that have a high width value.
    -   The drop action tags: `onDropInContext()`, `onAnyDropInContext()`, `onDropInInventory()` and `onAnyDropInInventory()` now return the previous context the bots were in before the drop.
    -   Allow the context to set the player's default zoom with the tag `aux.context.player.zoom` and its rotation with the tags `aux.context.player.rotation.x` and `aux.context.player.rotation.y`.
    -   Changed the loading popup to have improved readability and removed wanted information from the player's loading popup.
    -   Added the ability to show and scan barcodes.
        -   Barcodes can be shown via the `player.showBarcode(code, format)` function.
            -   The `format` parameter accepts the following options:
                -   [`code128`](https://en.wikipedia.org/wiki/Code_128) (Code 128) (default)
                -   [EAN](https://en.wikipedia.org/wiki/International_Article_Number)
                    -   `ean13` (EAN-13)
                    -   `ean8` (EAN-8)
                    -   `upc` (UPC-A)
                -   [`itf14`](https://en.wikipedia.org/wiki/ITF-14) (ITF-14)
                -   [`msi`](https://en.wikipedia.org/wiki/MSI_Barcode) (MSI)
                -   [`pharmacode`](https://en.wikipedia.org/wiki/Pharmacode) (Pharmacode)
                -   [`codabar`](https://en.wikipedia.org/wiki/Codabar) (Codabar)
        -   The barcode scanner can be opened via the `player.openBarcodeScanner()` function.
            -   The following barcode types can be scanned:
                -   Code 128
                -   Code 39
                -   Code 93
                -   EAN-13
                -   EAN-8
                -   UPC-A
                -   UPC-C
                -   Codeabar
            -   When a barcode is scanned the `onBarcodeScanned()` event will be sent containing the barcode that was detected.
            -   Also supports `onBarcodeScannerOpened()` and `onBarcodeScannerClosed()`.
    -   Added menus back to AUXPlayer.
    -   Added `byMod()` as an additional way to query bots.
        -   Convienent way to query bots by multiple tags at once.
        -   Usage:
            -   `getBots(byMod({ "aux.color": "red", "aux.scale": 2 }))` gets all the bots with `aux.color` set to `"red"` and `aux.scale` set to `2`.
            -   `getBots(byMod({ "aux.color": null, "aux.label": "Hi!" }))` gets all the bots without an `aux.color` but with `aux.label` set to `"Hi!"`.
-   Bug Fixes
    -   Resolved issue with new contexts adding an incorrect tag to the sheet.
    -   Changed the dynamic aspect ratio to a stable one for the inventory scaling.

## V0.9.29

### Date: 08/23/2019

### Changes:

-   Improvements
    -   Changed `hasFileInInventory()` function to `hasBotInInventory()`.
    -   Changed `onMerge()` action tag to `onMod()`.
    -   Changed `aux._editingFile` hidden tag to `aux._editingBot`.
    -   Gave the player inventory an offset from the bottom of the window so that it is floating.
    -   Deselecting one of 2 bots in multiselection mode will return the the sheet to single selection mode.
    -   Removed the direct aux view for now.
    -   Added new feature in sheet where clicking on a bot's tag will select all bots with that tag.
    -   Added a code editor.
        -   Loads only on desktop/laptop.
        -   For the best experience, use with the full size sheet.
        -   Features:
            -   Syntax highlighting for action tags and formulas.
                -   Normal tags don't get syntax highlighting.
            -   Syntax checking.
            -   Autocomplete for tags.
                -   Triggered by typing `#` or by pressing `Ctrl+Space`.
            -   Autocomplete for formula/action API functions.
                -   Triggered by typing or by pressing `Ctrl+Space`.
            -   Find references to API functions across actions/formulas.
                -   Trigger by putting the cursor on the tag and press `Shift+F12`.
            -   Find references to tags across actions/formulas.
                -   Trigger by putting the cursor on the tag and press `Shift+F12`.
            -   Auto formatting
                -   Trigger by typing `Alt+Shift+F`.
            -   Find & Replace
                -   Open the find tool by pressing `Ctrl+F`.
                -   Go to replace mode by toggling the arrow on the left side of the find tool.
        -   Other notes
            -   It is not currently possible to remove formulas using the code editor. Instead, you have to use the small tag input in the table to completely remove formulas.
    -   Changed menu button text of: `Channel doesn't exist. Do you want to create it?` to `Channel doesn't exist. Click here to create it.` for better user direction.
-   Bug Fixes
    -   Resolved issue of the `getBot()` function not working in the search bar.
    -   Allow the use of a channelID made up entirely of numbers.
    -   Resolved issue of `setTag()` not working with multiple files when fed a false or null value to set.
    -   Deleting a bot when in multiselection mode will no longer close the sheet.
    -   The `onPointerExit()` function will now execute before an `onPointerEnter()` function when hovering over multiple bots.
    -   Fixed issue in the `RemoveTags()` function where providing a string with a `.` in its tag section failed to remove the correct tags.
    -   The tag `aux.context` can now be set to a value type of boolean or number.
    -   Increased the timeout time on the `Create Channel` toast message to give it more processing time so it works more consistently.
    -   Fixed inconsistency between actual action tag `onAnyDropInContext` and what was appearing in the tag dropdown `onDropAnyInContext` to read correctly, and other similar cases of this.
    -   Changed the tag `aux.context.inventory.height` to work in the context bot's tag list.

## V0.9.28

### Date: 08/16/2019

### Changes:

-   Improvements
    -   Added the `onPointerUp()` action tag to fire on button release.
-   Bug Fixes
    -   Resolved issue where creating a new tag on one bot, deselecting all bots and attempting to add that same tag to a different bot resulted in a warning.
    -   Resolved issue stopping VR from functioning on Occulus Quest.

## V0.9.27

### Date: 08/14/2019

### Changes:

-   Improvements
    -   Added the context to the `that` of the `onAnyBotClicked()` action tag.
    -   Added the context to the `that` of the `onKeyDown()` and `onKeyUp` action tags.
    -   Removed the trashcan area that appears when dragging a bot.
    -   Added the bot and context to the `that` of the `onPointer` action tags.
    -   Improved the functionality of `getBots()` and `getBot()` by adding the ability to search by multiple parameters.
        -   [Github Issue](https://github.com/casual-simulation/aux/issues/8)
        -   The following functions have been added:
            -   `byTag(tag, value)`: Filters for bots that have the given tag and value.
            -   `inContext(context)`: Filters for bots that are in the given context.
            -   `inStack(bot, context)`: Filters for bots that are in the same stack as the given bot in the given context.
            -   `atPosition(context, x, y)`: Filters for bots that are at the given position in the given context.
            -   `neighboring(bot, context, direction)`: Filters for bots that are neighboring the given bot in the given context in the given direction.
            -   `either(filter1, filter2)`: Filters for bots that match either of the given filters.
            -   `not(filter)`: Filters for bots that do not match the given filter.
        -   As a result, it is now possible to use `getBots()` like this:
            -   `getBots(byTag("abc", 123), byTag("name", "test"))`
            -   `getBots(not(inContext("hello")))`
            -   `getBots(inContext("hello"), not(inStack(this, "hello")))`
            -   `getBots(atPosition("test", 1, 2))`
            -   `getBots(either(byTag("abc", true), byTag("def", true)))`
        -   You can still use the old syntax like `getBot("name", "bob")`.
    -   Improved the server to update a tag indicating whether a user is active or not.
        -   The tag is `aux.user.active` and is on every player bot.
        -   The user frustums have been updated to use this value for detecting if a player is active or not.
    -   Removed the depreciated tags: `aux.context.surface.grid`, `aux.context.surface.defaultHeight`, `aux.input`, `aux.input.target`, and `aux.input.placeholder`.
    -   Made the text editor in sheet go all way to the bottom of the screen when the sheet is toggled to fullscreen mode.
    -   Removed the `event()` function from action scripts.
-   Bug Fixes
    -   Destroying a bot will no longer keep a mod of the bot in the selection.
    -   Modballs will no longer appear as the file rendered when searching for bots.
    -   Added the missing `onPointerDown()` tag to the tag dropdown list.
    -   Fixed an issue that would cause the browser to be refreshed while in the process of Forking an AUX.
    -   The `player.currentChannel()` function will now work in builder.
    -   Fixed actions to be able to support using comments at the end of scripts.
    -   When clicking off of a search for config it will no longer show a mod being selected briefly.

## V0.9.26

### Date: 08/09/2019

### Changes:

-   Improvements
    -   Changed the "Subscribe to Channel" text to "Add Channel" in AUXPlayer.
    -   Changed the "powered by CasualOS" tagline to "CasualOS ☑️".
    -   Added the ability to copy/paste bots directly onto surfaces.
    -   Control clicking a bot and attempting to drag it will now result in cloning the bot.
    -   Removed the outline bars on the player inventory.
    -   Dragging files in AUXPlayer now pulls the selected bot out of the stack.
    -   Updating the `aux.scale.z` or `{context}.z` values on bots now updates the other bots in the same stack.
    -   Improved the sheet to show the filter buttons for every tag namespace.
    -   Added the ability to undo destroying a bot from the sheet.
    -   Changed the "channel does not exist" message to include a better call to action.
    -   Zooming and rotation from a `player.tweenTo()` call can now be canceled by user input.
-   Bug Fixes
    -   The zoom value and orbital values of the `player.tweenTo()` function have been clamped to their set limits to avoid issues.
    -   The inconsistancy of zoom number input between perspective and orthographic cameras with the `tweenTo` function has been fixed.
    -   Fixed the create channel button to refresh the page so that the channel is properly loaded.

## V0.9.25

### Date: 08/08/2019

### Changes:

-   Bug Fixes
    -   Fixed a spelling error in the hamburger menu.
    -   Fixed an issue that would cause recursive formulas to lock-up the channel.

## V0.9.24

### Date: 08/08/2019

### Changes:

-   Improvements
    -   Changed `onPlayerContextEnter()` to `onPlayerEnterContext()`.
    -   Added `player.currentChannel()` for users to query the channel id in player.
-   Bug Fixes
    -   Dragging a mod should no longer show a change in the scale.
    -   Fixed an issue that would show the wrong username if logging in as a guest.
    -   Fixed the "Fork Channel" button to create the new channel.
    -   Changed the "Fork Channel" and "Clear Channel" buttons to only allow admins to run them.
    -   Fixed an issue that would cause the tag input boxes to not accept typing an `=` sign as the first character.
    -   Fixed the `Destroyed {bot ID}` messages to not show when the bot doesn't actually get destroyed.
    -   Getting the mod of a recently changed file will no longer be missing tags.
    -   Fixed isse with new tag input remaining open when verifying a tag vai the enter key.
    -   Fixed issue where `aux.stackable` being false stopped mods from being applied to the bot, mods can now be applied.

## V0.9.23

### Date: 08/06/2019

### Changes:

-   Improvements
    -   Changed `Clear Mod` to `Reset` in the sheet.
    -   Allow the clicking on a bot in the sheet in single selection mode to deselect the bot.
    -   Changed `onCombine()` action tag to `onCombine(#tag:"value")` and set the autofill to not auto add this tag to the sheet.
    -   Added the `aux.context.devices.visible` to allow the hiding of user bots in the player.
-   Bug Fixes
    -   Dragging a bot with no bot selected will no longer select a mod of the dragged bot.

## V0.9.22

### Date: 08/06/2019

### Changes:

-   Improvements
    -   Changed `{context}.index` to `{context}.sortOrder`.
    -   Added another variable to `onClick()` action tag to return a context.
    -   Added another variable to `onCombineEnter()` and `onCombineExit()` action tags to return a context.
    -   Added `onAnyPlayerContextEnter` to trigger on every bot when a player joins a context and changed `onPlayerContextEnter` to trigger on the player bot that joins a context.

## V0.9.21

### Date: 08/05/2019

### Changes:

-   Improvements
    -   Improved the `server.shell()` command to output a bot to the `aux.finishedTasks` channel with the results of the command.
    -   Added the ability to backup channels to Github using Gists.
        -   You can trigger a backup by running `server.backupToGithub(token)` as an admin from the admin channel.
        -   The `token` parameter should be replaced with a string containing a [personal access token](https://help.github.com/en/articles/creating-a-personal-access-token-for-the-command-line) from the account you want the backup to upload to.
        -   During upload a bot will be added to the `aux.runningTasks` context with a progress bar indicating the status of the operation.
        -   When the task is completed the bot will be moved to the `aux.finishedTasks` context and will contain tags indicating the result of the operation.
        -   After finishing the bot will contain a link to the uploaded data.
    -   Added the ability to backup channels as a zip file.
        -   Triggered by running `server.backupAsDownload()` as an admin from the admin channel.
        -   Similar to the Github backup but the zip file is downloaded to your device.
    -   `setTag` function will now accept an array of bots as it's first paramater.
    -   Removed the white circle background from the player's menu button.
    -   Changed `Fork/Upload/Download AUX` to `Fork/Upload/Download Channel`.
    -   Updated connection message.
    -   Allow the deselection of files by clicking on the bot in the sheet during multiselection.
    -   Greatly improved the performance of dragging stacks of bots in AUXPlayer.
    -   Added the `onCombineEnter()` and `onCombineExit()` action tags to fire on all bots being interacted with during a drag operation with combine action tags involved.
-   Bug Fixes
    -   Removed mouse pointer change on player inventory side bars.
    -   Made the multiselect button ui consistant colors.
    -   Made the multiselect button hide itself in multiselect mode.
    -   `aux.label` will now accept numbers as a tag value.
    -   Further restrict the add tag setup to stop unwanted warning popups.
    -   Fixed to let admin users be designers even if the designers list says otherwise.

## V0.9.20

### Date: 07/31/2019

### Changes:

-   Improvements
    -   Increased the Socket.io ping interval and timeout values to better support sending large causal trees.
    -   Updated `aux.inventory.height` to `aux.context.inventory.height`.
    -   Removed the raise and lower option in the context dropdwon menu.
    -   Changed player menu's `Add Channel` to `Subscribe to Channel`.
    -   Set mobile and desktop's default player inventory height to be consistent.
    -   Added a basic console that can be used to view logs from scripts and formulas.
        -   The console can be opened via the `player.openDevConsole()` script function.
    -   Changed the toggle size button's image.
    -   Moved multiselection button to the top right, added new icon for the button.
    -   Added bot image to top of sheet.
    -   Removed deslection button, the minus icon, from the sheets.
    -   Changed destroy bot button text to the trash can icon.
    -   Allow the user to drag bots from the bot image at the top of the sheet section.
-   Bug Fixes
    -   Improved centering of loading popup's `powered by CasualOS` text.
    -   Fixed an issue that would cause `player.currentContext()` to not update until after the `onPlayerContextEnter()` event was fired.
    -   Fixed some issues with the login flow for AUXPlayer.

## V0.9.19

### Date: 07/29/2019

### Changes:

-   Improvements
    -   Added the ability for shouts and whispers to return values.
        -   `shout()` returns a list of results from every bot that ran a script for the shout ordered by bot ID.
        -   `whisper()` returns a list of results from every bot that ran a script for the whisper ordered by the input bot array.
        -   To return a value from a shout/whisper handler, use `return` statements. For example, to return `10` from a shout you would simply write `return 10`.
    -   Changed the tag suggestion list to only show when there are tags that match the input.
    -   Changed the create surface popup's header text to read: `Create Context from Selection`.
    -   Added show surface checkbox to the create context popup.
    -   Removed the text on the sheet's bottom left add tag button.
    -   Added the phrase `powered by CasualOS` to bthe hamburger menu and loading popup.
    -   Removed `Unselect All` from the sheets.
-   Bug Fixes
    -   Fixed an issue that would let users load the admin channel because no file specified session limits for it.
    -   Fixed an issue that would cause formulas which contained indexer expressions to fail.
    -   Fixed the server to not overwrite broke Causal Trees.
    -   Stopped incorrect empty tag warning when attempting to add in a new tag.
    -   Fixed there not being a visible right bar on the player inventory.
    -   Fixed dependency tracking for formulas which get bots by ID. (like `getBots("id")`)

## V0.9.18

### Date: 07/25/2019

### Changes:

-   Bug Fixes
    -   Reverted a change that had the potential to corrupt a tree upon load.

## V0.9.17

### Date: 07/25/2019

### Changes:

-   Improvements
    -   Added the ability to execute remote events on the server.
        -   This lets us do all sorts of administrative tasks while keeping things secure.
        -   These events are sent via scripts.
        -   Depending on the action, it may only be possible to execute them in the correct channel. For example, executing admin tasks is only allowed in the admin channel to help prevent things like clickjacking.
        -   The following functions are supported:
            -   Admin channel only
                -   `server.grantRole(username, role)`: Grants the given role to the user account with the given username if the current player is an admin.
                -   `server.revokeRole(username, role)`: Revokes the given role from the user account with the given username if the current player is an admin.
                -   `server.shell(script)`: Runs the given shell script on the server if the current player is an admin.
    -   Improved the login system to dynamically update based on changes to the admin channel.
        -   This lets us do things like lock user accounts or tokens and have the system automatically handle it.
        -   It even supports formulas!
        -   The login system uses the following tags on bots in the admin channel:
            -   `aux.account.username`: This tag indicates that the bot is a "user account" bot for the given username.
            -   `aux.account.roles`: This tag indicates which roles an account should be granted.
            -   `aux.account.locked`: This tag indicates whether the account is locked and that logging in using it should not be allowed.
            -   `aux.token`: This tag indicates that the bot is a "token" which can be used to login to a user account.
            -   `aux.token.username`: This tag indicates the username of the user account that the token is for.
            -   `aux.token.locked`: This tag indicates whether the token is locked and therefore cannot be used to login to the account.
    -   Improved the login system to automatically give guests the `guest` role.
        -   This allows blocking guests via the `aux.blacklist.roles` tag on the channel config file.
    -   Improved the channel system to only allow loading a channel if it has been created via a bot in the admin channel.
        -   This lets admins control which channels are accessible.
        -   The admin channel is always accessible, but only to admins. This is a safety measure to prevent people from locking themselves out.
        -   To make a channel accessible, load the admin channel and create a bot with `aux.channel` set to the channel you want and `aux.channels` set to `true`.
        -   Alternatively, load the channel you want and click the `Create Channel` toast that pops up. (only works if you're an admin)
    -   Added the ability to view and control how many sessions are allowed.
        -   Allows setting a max sessions allowed value for channels and the entire server.
        -   Per-Channel settings go on the channel file in the admin channel.
            -   The `aux.channel.connectedSessions` tag indicates how many sessions are active for the channel.
            -   The `aux.channel.maxSessionsAllowed` tag specifies how many sessions are allowed for the channel. Admins are not affected by this setting. If this value is not set then there is no limit.
        -   Global settings go on the `config` file in the admin channel.
            -   The `aux.connectedSessions` tag indicates how many sessions are active for the server.
            -   The `aux.maxSessionsAllowed` tag specifies how many sessions are allowed for the entire server. Admins are not affected by this setting. If this value is not set then there is no limit.
    -   Added the ability to query the status information from the server.
        -   Requests to `/api/{channelId}/status` will return a JSON object containing the current number of active connections for the channel.
        -   Requests to `/api/status` will return a JSON object containing the current number of active connections for the server.
    -   Changed `aux.inventory.color` tag to `aux.context.inventory.color`, and allowed the editing of the invenroty color to be done in the context bot's tags.
    -   Added an `aux.context.inventory.visible` tag to toggle the player inventory on and off, it will default to visible.
    -   Reduced width of player inventory and added a left alligned line to it's left side.
    -   Gave the player inventory the ability to be set by a user set inventory context tag.
    -   Added a width maximum to the player inventory.
    -   Added in the `onAnyBotClicked()` function to fire an event when any bot in the scene has been clicked.
-   Bug Fixes
    -   The player's background context color can now be set via fomula.
    -   Fixed scripts to remove deleted files from queries like `getBots()` or `getBot()`.
    -   Fixed the login screen to hide the loading progress when the user needs to scan the token from their other device.
    -   Improved the JavaScript sandbox to prevent common infinite loops.
        -   Loops in JavaScript code now have an energy cost of 1 per iteration.
        -   By default, each formula/action has an energy of `100,000`.
        -   Shouts get their own energy value set at `100,000`. (for now - so it's still possible to get around the energy limit by shouting back and forth)
        -   Exceeding the energy limit causes the formula/action to be terminated so that the application doesn't get locked up.
    -   Corrected misspelled tag name in the tag dropdown list.
    -   Fixed positioning issue with setting `aux.label.anchor` via an interaction.

## V0.9.16

### Date: 07/22/2019

### Changes:

-   Improvements

    -   Added ability to use the enter key on the new tag dropdown to autofill the tag.
    -   The webpage's tab name will now display the channel's ID in designer and the Context name and ID in Player.

-   Bug Fixes
    -   Added another Wall3D optimization with a geometry disposal.
    -   Added a null check to stop an error when trying to drag specifically removed bots.
    -   A mod object will no longer change it's mesh scale while being dragged.
    -   Fixed an issue that would happen if a file was updated and deleted in the same script.

## V0.9.15

### Date: 07/18/2019

### Changes:

-   Improvements
    -   Selecting a tag from the tag suggestions list will now automatically add the tag on click.
    -   Added a plus sign to the `Make mod from selection` butotn's icon.
-   Bug Fixes
    -   Improved Wall3D performance, should no longer take up most memory allocation.
    -   Clicking on a bot will no longer have the mereg ball appear for a second in the file count.

## V0.9.14

### Date: 07/17/2019

### Changes:

-   Improvements
    -   Added a login system
        -   Users are first-come first-serve.
            -   Upon login your device will generate a token that is used to authenticate the device for that user account.
                -   Because this token is unique and secret you must use the new "Login with Another Device" feature in the side menu.
                -   This will show a QR code that can be scanned after trying to login with the same username.
            -   Users can be granted roles via their bot in the `admin` channel.
                -   These roles can be used to allow or deny access to channels.
                -   Users that have the `admin` role are allowed access to every channel. (and bypass the blacklist and whitelist)
        -   The server now decides if a user is able to load an aux.
            -   This means that the server checks `aux.blacklist` and `aux.whitelist` before sending the data.
            -   The following tags have been added to check whether a user is allowed access based on their roles.
                -   `aux.whitelist.roles`: Specifies the list of roles that users must have all of in order to access the channel.
                -   `aux.blacklist.roles`: Specifies the list of roles that users must not have any of in order to access the channel.
            -   By default, the `admin` channel is set to allow only users with the `admin` role.
    -   The login screen now remembers which users you have logged in with previously.
        -   Because tokens are saved on the device it is important to save users and only remove them if explicitly requested by the user.
    -   The `aux.line.style` tag's wall settting will now dynamically scale with bot height and bot stacking.
    -   The inventory viewport now no longer accepts panning input, it will now only zoom and rotate.
    -   Added in an `aux.line.style` tag that changes the design of the `aux.line.to` line.
    -   Added in a resize sheets button to set sheet's to full page width at all times.
    -   Added in an `aux.line.width` tag that changes the width of the `aux.line.to` but only the wall style for now.
    -   Resize the sheets button is now on the far left of the sheets buttons.
    -   Added a new `Make mod from selection` button to the sheet's buttons.
    -   Clicking off of the sheets will now always revert the selected item to an empty bot.
    -   Clicking the `enter` key on a selected tag will automatically open up the `new tag` input section.
    -   Clicking the `escape` key when the `new tag` input section is up will close the input section.
    -   The `new tag` input section will now be left alligned in the sheets.
    -   The tag section buttons will now appear below the bot content in the sheets.
    -   Moved the sheet's `Toggle Size` button to the right side of the sheet.
-   Bug Fixes
    -   Fixed `create()` to dissallow overriding `aux.creator` when a creator is specified.
    -   The center button will no longer effect the rotation in channel designer's viewport.
    -   'Enable AR' button no longer shows up in iOS Chrome which is currently unsupported.
    -   Fixed AR rendering for both AUX Designer and AUX Player.
    -   Fixed the login page to redirect to Channel Designer if the user refreshes the page while on the login screen.
    -   Fixed an issue that would cause `player.currentContext()` to be undefined if it was accessed inside `onConnected()`.
    -   Fixed the link to the `aux-debug` page in Channel Designer.
    -   Fixed an issue where formulas which had circular dependencies would cause other tags referencing the circular tag to not update.
    -   Fixed the parsing logic for filter tags to support curly quotes. (a.k.a. "Smart Quotes" that the iOS keyboard makes)
    -   Adding a new tag to a bot will now automatically focus the new tag whereas before it would not focus it.
    -   Fixed the file table to not interrupt the user's typing when tag value updates are processed.
-   Security Fixes
    -   Updated the `lodash` NPM package to `4.17.14` to mitigate [CVE-2018-16487](https://nvd.nist.gov/vuln/detail/CVE-2018-16487).

## V0.9.13

### Date: 07/10/2019

### Changes:

-   Improvements
    -   Reordered the context menu list to new specifications.
    -   Renamed several items in the context menu list: `Open Context` to `Go to Context` and `Select Context Bot` to `Edit Bot`.
-   Bug Fixes
    -   The `aux.context.locked` will now be properly initially set via the create context popup's tick box.

## V0.9.12

### Date: 07/09/2019

### Changes:

-   Improvements
    -   Added a rotation option to `player.tweenTo`, users can now define an `x` and `y` rotation to define which way the camera views the bot.
    -   New context popup opens with`aux.context.locked` set to false and the text has been change to `Lock Context`.
    -   Changed `aux.mod.tags` to `aux.mod.mergeTags`.
    -   Renamed `aux.movable="mod"` to `aux.movable="cloneMod"`.
    -   `isDiff` function no longer checks for `aux.mod.mergeTags` when determining weather a bot is a diff or not.
    -   Added the `aux.listening` tag to disable, a bot will accept shouts or whispers if this tage is set to true but ignore them it `aux.listening` is set to false.
    -   Removed the `context_` prefix of the default generated name of new contexts.
-   Bug Fixes
    -   The cube that appears on empty bot will now be properly sized.
    -   The center inventory button will now appear when intended.
    -   Fixed typo on the `Requesting site ID` text.
    -   First entered letter on a new bot's label not appearing had been resolved.
    -   The function `onCombine` should not trigger when dragging on a stack of bots but a warning message explaining this has been added it this is attempted.
    -   Dragging the inventory top to change its size will no longer cause the Google Chrome mobile app to refresh the page.
    -   Added in a tween override when user attempts input during a tween that will stop the tween immediately.

## V0.9.11

### Date: 07/01/2019

### Changes:

-   Improvements
    -   Added two new functions that can be used to open URLs.
        -   `player.goToURL(url)`: Redirects the user to the given URL in the same tab/window.
        -   `player.openURL(url)`: Opens the given URL in a new tab/window.
-   Bug Fixes
    -   Fix actions that edit files which get destroyed to not error and cause the rest of the action to fail.

## V0.9.10

### Date: 06/29/2019

### Changes:

-   Bug Fixes
    -   Make the sandboxed iframe fix check if the OS is iOS in addition to checking for Safari. This detects Chrome iOS and therefore applies the workaround.

## V0.9.9

### Date: 06/28/2019

### Changes:

-   Bug Fixes
    -   Make our minifier output ASCII so that Safari can load the web worker from a blob. (which apparently requires ASCII)

## V0.9.8

### Date: 06/28/2019

### Changes:

-   Improvements
    -   Can now click on and drag multiple files at a time, one for each VR controller.
-   Bug Fixes
    -   Fixed loading on Firefox browsers.
        -   Added special case for Firefox browsers to ignore the use of browser crypto since it seems to cause errors despite it being supported.
    -   Always render VR controllers, even if they are not in view of the camera.
        -   This makes sure that you can still see controller pointer lines and cursors even if you are holding the controller out of view.
    -   Fixed loading on Safari by allowing the sandboxed iframe to do more than it should be able to.
        -   Related Bug: https://bugs.webkit.org/show_bug.cgi?id=170075

## V0.9.7

### Date: 06/28/2019

### Changes:

-   Bug Fixes
    -   Inventory camera updates properly again in AUXPlayer.
    -   Added some basic regex URL validation to `aux.iframe` tag.

## V0.9.6

### Date: 06/28/2019

### Changes:

-   **Breaking Changes**
    -   Removed `@` and `#` expressions.
        -   This means that `@id` and `#id` will no longer work.
        -   Instead, use `getBots("#id")` and `getBotTagValues("#id")`.
-   Improvements
    -   The inventory now begins with a top down view.
    -   The center viewport button will now set the rotation to be top down.
    -   Inventory now begins with an increased zoom value.
    -   Manually control when we submit the frame to the VRDisplay
        -   This allows us to be able to do multiple rendering passes on the WebGL canvas and have them all appear in VR correctly.
        -   Before this fix, any elements that were rendered onto the WebGL canvas after the first pass were absent from VR. This was because the `THREE.WebGLRenderer` prematurely submitted the frame to the `VRDisplay`. This was a problem because it appears that the WebVR API ignores subsequent calls to the `VRDisplay.submitFrame` function until the current frame has passed.
    -   Added the `hasTag` function to allow users to check if the file has a specific tag on it.
    -   Moved formula calculations to a background thread.
        -   This helps get a more consistent framerate by running formulas in the background while the scene is rendering.
        -   As a result, the `window` global variable will not be available formulas.
            -   This means formulas like `window.alert()` or `window.location` or `window.navigator.vibrate()` will not work anymore.
            -   This also means that channels are more secure since you should no longer be able to write a formula that directly modifies bots in another channel. (no crossing the streams)
        -   The new system works by tracking dependencies between formulas.
            -   It looks for calls to `getTag()`, `getBot()`, `getBots()` and `getBotTagValues()` to track dependencies.
            -   It is fairly limited and does not yet support using variables for tag names. So `getTag(this, myVar)` won't work. But `getTag(this, "#tag")` will work.
            -   There are probably bugs.
        -   Additional improvements include showing the error message produced from a formula.
            -   If the formula throws an error then it will show up instead of the formula text.
            -   The UI has not been updated so you cannot scroll to read the full error message.
    -   Improved line performance.
    -   Improved label positioning to be more consistent.
    -   Improved users to share inventories, menus, and simulations when they are logged in with the same username.
    -   Old inactive users will now be deleted automatically to keep the data model clear of unused users.
        -   This only affects bots that have the `aux._user` tag set.
    -   Improved our usage of Vue.js to prevent it from crawling the entire game tree to setup property listeners.
        -   This reduces rendering overhead significantly.
    -   Changed the size of the inventory's dragging bar.
-   Bug Fixes
    -   Fixed rendering warning that was caused by `aux.line.to` if the line was too short.
    -   The context will now no longer allow for bot placement if it is not being visualized.
    -   The bot's label should now always appear on page reload.
    -   The bot sheet should now no longer have an incorrect layout upon adding a new bot.
    -   The config ID in sheets will now read as `config` and not `confi`.
    -   Switching contexts in AUXPlayer will now add the old context to the browser history so you can use the back and forward buttons to go back and forth.

## V0.9.5

### Date: 6/19/2019

### Changes:

-   Improvements
    -   `onGridClick()` is now supported in VR.
    -   Changed `mergeBall` tag to `mod`.
    -   Changed `tags` staring tag to `mod`.
    -   Changed `Clear Tags` to `Clear Mod`.
    -   Stop users from adding a blank or only whitespace tag.
    -   Changed `tags.remove()` back to `removeTags()`.
-   Bug Fixes
    -   All camera tweens will now snap to their final (and literal) target destination at the end of the tween.
    -   Bots will get destroyed when dragged over the trashcan in AUX Builder even if it is still on a context surface.
    -   `aux.context.rotation` tags are now being used in AUX Builder to apply rotation to contexts.
    -   Tags starting with `_user` and all other appropriate hidden tags will now correctly sort into the hidden tags section in sheets.
    -   Clearing an empty mod with an added tag on it now clears the added tag.
    -   `aux.label.size.mode` set to `auto` now sizes properly with the orthographic camera.
    -   The inventory in player will now no longer reset it's scale upon resizing the inventory.

## V0.9.4

### Date: 06/18/2019

### Changes:

-   Improvements
    -   Label rendering is now longer overdrawn on the main scene.
        -   This fixes issues with rendering labels in VR.
-   Bug Fixes
    -   Labels are now rendered in both the left and right eye in VR.
    -   Fixed flickering labels due to z-fighting with the geometry it was anchored to

## V0.9.3

### Date: 06/18/2019

### Changes:

-   Improvements
    -   Changed labels to read "Bot" instead of "File".

## V0.9.2

### Date: 06/18/2019

### Changes:

-   **Breaking Changes**
    -   We changed how tags are used in formulas. Now, instead of using the dot (`.`) operator to access a tag in a file, you must use the new `getTag(file, tag)` and `setTag(file, tag)` functions.
        -   For example, instead of:
            -   `this.aux.color = "red"`
        -   You would use:
            -   `setTag(this, "#aux.color", "red")`
        -   Likewise for getting tags:
            -   `alert(this.aux.color)`
        -   You should now use:
            -   `alert(getTag(this, "#aux.color"))`
-   Improvements
    -   Added several functions indended to replace the @ and # expression syntax.
        -   `getBot(tag, value)`, Gets the first file with the given tag and value.
        -   `getBots(tag, value (optional))`, Gets all files with the given tag and optional value. This replaces the `@tag(value)` syntax.
        -   `getBotTagValues(tag)`, Gets all the values of the given tag. This replaces the `#tag` syntax.
        -   `getTag(file, tag)`, Gets the value stored in the given tag from the given file. This replaces using dots (`.`) to access tags.
        -   `setTag(file, tag, value)` Sets the value stored in the given tag in the given file. This replaces using dots (`.`) to set tag values.
    -   Renamed several functions to use the "bots" terminology instead of "files".
        -   `getFilesInContext() -> getBotsInContext()`
        -   `getFilesInStack() -> getBotsInStack()`
        -   `getNeighboringFiles() -> getNeighboringBots()`
        -   `player.getFile() -> player.getBot()`

## V0.9.1

### Date: 06/13/2019

### Changes:

-   Improvements
    -   VR mode is reimplemented.
        -   On a VR device, you can enter VR mode by clicking on `Enter VR` in the menu.
        -   VR controllers can be used to click on files as well as drag them around in both AUX Player and AUX Builder.
        -   `onPointerEnter()` and `onPointerExit()` work for VR controllers in AUX Player.
    -   AR mode is back to its previous working state (along with inventory!)
    -   Changed the function tag `player.isBuilder()` to `player.isDesigner()`.
    -   Clicking on the same file as the selected file will now open the sheet if it has been closed.
    -   Added a `Select Context File` seciton in the workspace dropdown. This will select the file responsible for the workspace and open up it's sheet.
    -   Added ability to drag to change the height of the inventory viewport in the player.
    -   Added a new `aux.inventory.height` tag that when applied to the config file will set a default height of the player's inventory.
-   Bug Fixes
    -   Clicking on the same file as the selected file will no longer deselect the file in single selection mode.
    -   Fixed accidental double render when running in AUX Builder.

## V0.8.11

### Date: 06/07/2019

### Changes:

-   Improvements
    -   Removed unused top grid spaces of empty an empty file.
    -   The tag autocomplete is now in alphabetical order.
    -   The id tag value is now centered in the sheets.
    -   The `Clear Diff` section of the sheets has been renamed `Clear Tags`.
    -   The tooltip for the surface button has been changed from `create surface from selection` to `create surface` in mergeBall mode.
-   Bug Fixes
    -   Changed the resulting `diff-` id of file to `merge` when adding tag to empty file.
    -   Changed header of the create worspace popup from `Create Surface from Selection` to `Create Surface` when opened on a merge file.

## V0.8.10

### Date: 06/07/2019

### Changes:

-   Improvements
    -   Change `diff` key word to `merge` or `mergeBall`.
        -   EX: The tag function `aux.diff` has been changed to `aux.mergeBall` and `aux.diffTags` has been changed to `aux.mergeBall.tags` and the `diff` id tag value has been changed to `merge`.

## V0.8.9

### Date: 06/06/2019

### Changes:

-   Improvements
    -   Changed `diff.save` and `diff.load` to `diff.export` and `diff.import` respectfully.
    -   Changed function `saveDiff` to automatically include the `loadDiff` function within it to clean up the resulting output.
    -   `diff.save` will now return a cleaner JSON than it was before.
-   Bug Fixes
    -   Duplicate tags will now not show up in a closed tag section's tag count.
    -   Stopped additon of extra whitespace on left side of screen when multi selecting too many files.

## V0.8.8

### Date: 06/05/2019

### Changes:

-   Improvements
    -   Improved how diffs are created from files so that they don't contain any tags which are for contexts.
        -   This means that moving a file will only give you a diff of tags that are not related to a context.
        -   Examples are `aux.color`, `aux.label`, etc.
        -   As a result, applying the diff to a file won't cause it to be moved.
    -   The hidden tag section has been changed from `aux._` to `hidden`.
    -   The action and hidden tag sections will now appear when only one tag meets the criteria for the section.
    -   The add tag auto complete will now check for a match of the start if the string and not a substring.
    -   The add tag autocomplete will hide the `aux._` tags until `aux._` is input.
    -   When clicking the background in multi-file selection mode, it will deselect the files and keep a diff of the last selected.
    -   Improved file diffs to keep the existing diff selected after merging it into a file.
    -   Added tag `aux.inventory.color` to global file that allows the user to set the inventory background color in player.
-   Bug Fixes
    -   Fixed an issue that would cause file diffs to apply their context positions to other files.
    -   Clicking the `minus` button of the final file in sheets will now switch to diff without the `minus` or `unselect all` buttons that don't do anything.

## V0.8.7

### Date: 06/05/2019

### Changes:

-   Improvements
    -   Added the ability to show hidden tags by toglging hidden tag section instead of the hidden tags button which has been removed.
    -   Edited hexagon button to be filled and have a larger plus icon to improve uniformity.
-   Bug Fixes
    -   Tag `#` section will no longer remain if there are no tags fitting the criteria.

## V0.8.6

### Date: 06/05/2019

### Changes:

-   Improvements
    -   Added the ability to automatically convert curly quotes (`U+2018`, `U+2019`, `U+201C`, `U+201D`) into normal quotes (`U+0008`, `U+0003`).
-   Bug Fixes
    -   Fixed an issue where tag diffs would appear like normal files.
    -   Fixed an issue that prevented users from moving the camera when tapping/clicking on a worksurface.

## V0.8.5

### Date: 06/04/2019

### Changes:

-   Bug Fixes
    -   Fixed an issue that caused diffs to not be draggable from the mini file in the upper right hand corner of the screen.
    -   Fixed some conflicts between the default panel opening logic and the new dragging logic on mobile.
    -   Fixed an issue that prevented users from dragging file IDs out from the file panel on mobile.

## V0.8.4

### Date: 06/04/2019

### Changes:

-   Improvements
    -   Made AUX Builder remove any context-related tags when cloning/duplicating a file.
        -   This prevents diff files from magically appearing in other contexts when dragging them.
        -   It is accomplished by deleting any tag that is hidden (starts with an underscore) or is related to a context made by an `aux.context` tag in another file.
    -   Added `diff.save()` and `diff.load()` AUX Script functions.
        -   `diff.save(diffToSave)`: Takes the given diff and returns JSON that can be stored in a tag.
        -   `diff.load(diffToLoad)`: Renamed from `diff.create()`, `diff.load()` is now able to take some JSON and returns a diff that can be applied to a file using `applyDiff()`.
    -   Numbers in tags can now start with a decimal instead of having to start with a digit.
        -   For example, `.0123` is now allowed and equals `0.0123`.
    -   Added the ability to customize user colors via the following tags:
        -   `aux.color`: Setting this tag on a user's file will cause that user to be the given color.
        -   `aux.scene.user.player.color`: Setting this tag on the globals file will cause all users in AUX Player to appear as the given color.
        -   `aux.scene.user.builder.color`: Setting this tag on the globals file will cause all users in AUX Builder to appear with the given color.
    -   Made AUX Player users default to a yellow color instead of blue.
    -   Renamed the `globals` file to `config`.
    -   Renamed the following tags/actions:
        -   `aux.context.surface.{x,y,z}` -> `aux.context.{x,y,z}`
        -   `aux.context.surface.rotation.{x,y,z}` -> `aux.context.rotation.{x,y,z}`
        -   `aux._creator` -> `aux.creator`
        -   `aux.builders` -> `aux.designers`
        -   `onSave()` -> `onSaveInput()`
        -   `onClose()` -> `onCloseInput()`
    -   Changed the `"Switch to Player"` button text to be `"Open Context in New Tab"`.
    -   Changed the title of AUX Builder to `"Channel Designer"`.
    -   Improved the file table to automatically focus the first input for newly added tags.
    -   Added an `onDiff()` event that is triggered on the file that a diff was applied to.
        -   The `that` parameter is an object with the following properties:
            -   `diffs`: The array of diffs that were applied to the file.
-   Bug Fixes
    -   Fixed the color picker input to not error when the edited tag doesn't have a value.
    -   Fixed the color picker basic input subtype to have the correct width so that the colors line up properly.
    -   Fixed an issue with showing an input box during the `onSaveInput()` or `onCloseInput()` callback from another input.
    -   Added in ability to drag file or diff out of file selection dropdown button.
    -   The sheet section will now hide itself when dragging a file from it and reopen itself when the drag is completed.
    -   Changed `Create Workspace` button tooltip to `Create Surface from Selection`.
    -   Removed the `Destroy File` and `Clear Diff` buttons from an empty diff sheet.
    -   Removed the `Destroy File` and replaced it with the `Clear Diff` button on a non-empty diff sheet.
    -   Fixed `player.tweenTo()` from affecting the inventory camera if the target file doesnt exist in it.

## V0.8.3

### Date: 06/03/2019

### Changes:

-   Improvements
    -   Replaced `aux.context.surface` with `aux.context.visualize`
        -   This allows specifying how a context should be visualized in AUX Builder.
        -   The previous option only allowed specifying whether a context is visualized, not how.
        -   There are currently 3 possible options:
            -   `false`: Means that the context will not be visible in AUX Builder. (default)
            -   `true`: Means that the context will be visible in AUX Builder but won't have a surface.
            -   `surface`: Means that the context will be visible with a surface in AUX Builder.

## V0.8.2

### Date: 05/31/2019

### Changes:

-   Improvements
    -   Added `onGridClick()`
        -   Triggered when the user clicks on an empty grid space in AUX Player.
        -   Runs on every simulaiton.
        -   The `that` parameter is an object with the following properties:
            -   `context`: The context that the click happened inside of. If the click occurred in the main viewport then this will equal `player.currentContext()`. If the click happened inside the inventory then it will equal `player.getInventoryContext()`.
            -   `position`: The grid position that was clicked. Contains `x` and `y` properties.
    -   Added the `aux.builders` tag which allows setting a whitelist for AUX Builder.
        -   `aux.whitelist` and `aux.blacklist` still exist and can be used to whitelist/blacklist users across both AUX Builder and AUX Player.
        -   If `aux.builders` is present then only users in the builder list can access AUX Builder.
        -   If `aux.builders` is not present then AUX Builder falls back to checking the whitelist and blacklist.
    -   Added support for `aux.movable=diff`.
        -   This mode acts like `clone` but the cloned file is a diff.
        -   You can control the tags that are applied from the diff by setting the `aux.movable.diffTags` tag.
    -   Added `player.isBuilder()` function for AUX Script.
        -   Determines if the current player is able to load AUX Builder without being denied. For all intents and purposes, this means that their name is in the `aux.builders` list or that there is no `aux.builders` list in the globals file.
    -   Added `player.showInputForTag(file, tag, options)` function for AUX Script.
        -   Shows an input dialog for the given file and tag using the given options.
        -   Options are not required, but when specified the following values can be used:
            -   `type`: The type of input dialog to show.
                -   Supported options are `text` and `color`.
                -   If not specified it will default to `text`.
            -   `subtype`: The specific version of the input type to use.
                -   Supported options are `basic`, `advanced`, and `swatch` for the `color` type.
                -   If not specified it will default to `basic`.
            -   `title`: The text that will be shown as the title of the input box.
            -   `foregroundColor`: The color of the text in the input box.
            -   `backgroundColor`: The color of the background of the input box.
            -   `placeholder`: The placeholder text to use for the input box value.
    -   Added autofill feature to the add tag input box for improved tag adding.
    -   Center camera button is only shown when at a specified distance from the world center.
    -   Placed camera type toggle back inside the menu for both AUX Builder and AUX Player.
    -   Changed hexagon image to include a plus sign to make is match with other 'add item' buttons.
    -   Added ability to remove files from a search, will convert any remaining files into a multiselected format.
    -   Removed bottom left diff brush from builder. Diffs need to be dragged from their file ID in the sheets menu now.
    -   Changed the default placholder in the search bar from `search`, `[empty]`, and `[diff-]` to just be `search / run`.
    -   Edited the `RemoveTags()` function to allow it to use Regular Expressions to search for the tag sections to remove.

## V0.8.1

### Date: 05/29/2019

### Changes:

-   Improvements

    -   Added in the `RemoveTags(files, tagSection)` function to remove any tag on the given files that fall into the specified tag section. So triggering a `RemoveTags(this, "position")` will remove all tags such as `position.x` and `position.random.words` on this file.
    -   Added the `aux.destroyable` tag that prevents files from being destroyed when set to `false`.
    -   Made the globals file not destroyable by default.
    -   Reimplemented ability to click File ID in the sheet to focus the camera on it.
    -   Added the `aux.editable` tag that can be used to prevent editing a file in the file sheet.
    -   Added events for `onKeyDown()` and `onKeyUp()`.
        -   These are triggered whenever a key is pressed or released.
        -   The `that` parameter is an object containing the following fields:
            -   `keys` The list of keys that were pressed/released at the same time.
        -   See https://developer.mozilla.org/en-US/docs/Web/API/KeyboardEvent/key/Key_Values for a list of possible key values.
    -   Added new formula functions:
        -   `getFilesInStack(file, context)` gets the list of files that are in the same position as the given file.
        -   `getNeighboringFiles(file, context, direction)` gets the list of files that are next to the given file in the given direction.
            -   Possible directions: `left`, `right`, `front`, `back`.
            -   If a direction is not specified, then the function returns an object containing every possible direction and the corresponding list of files.
        -   `player.importAUX(url)` loads an .aux file from the given URL and imports it into the current channel.
    -   Improved the `whisper()` function to support giving it an array of files to whisper to.
    -   Set an empty diff file as the selected file if no other files are selected, this will allow new files to be dragged out drom this diff's id as a new file.
        -   Selection count is set to 0 in this instance as not files are meant to be shown as selected.
    -   Added a "Create Worksurface" button to the file sheet.
        -   This will create a new worksurface and place all the selected files on it.
        -   The worksurface will use the given context name and can be locked from access in AUX Player.
        -   The new worksurface file will automatically be selected.
        -   The system will find an empty spot to place the new worksurface.
    -   Added camera center and camera type buttons to lower right corner of AUX Builder and AUX Player.
        -   Inventory in AUX Player also has a camera center button.
        -   Camera center will tween the camera back to looking at the world origin (0,0,0).
        -   Camera type will toggle between perspective and orthographic cameras. The toggle button that used to do this has been removed from the main menus.

-   Bug Fixes
    -   Fixed `tweenTo` function not working after changing the camera type.
    -   Fixed the file sheet to not have a double scroll bar when the tags list becomes longer than the max height of the sheet.
    -   Fixed an issue that would add a file to the "null" context when dragging it out by it's ID.

## V0.8.0

### Date: 05/25/2019

### Changes:

-   Improvements
    -   Replaced 2D slot-based inventory with a full 3D inventory context view on the lower portion of the screen.
        -   You can drag files seamlessly in and out of the inventory and current player context.
        -   Inventory has seperate camera control from the player context.
        -   Inventory is now unlimited in capacity as it is just another 3d context to place files in and take with you.
    -   Added a tag section check for multiple action tags, will now compress them into the `actions()` section.
    -   Add a docker-compose file for arm32 devices.
    -   Add the ability to execute a formula and get file events out of it.
    -   Add a play button to the search bar that executes the script.
-   Bug Fixes
    -   Fixed ability to click on files with `aux.shape` set to `sprite`.
    -   Hide the context menu on mobile when clicking the background with it open.
    -   Refactored progress bars to be more performant.
    -   Progress bars no longer interfere with input.
    -   Allow queries to return values that are not null or empty strings.
    -   Remove context menu on mobile when clicking on background.
    -   Make users that are in AUX Player appear blue.

## V0.7.8

### Date: 05/23/2019

### Changes:

-   Bug Fixes
    -   Made adding a tag put the new tag in the correct position in the sheet so it doesn't jump when you edit it.
    -   Fixed the ability to see other players.

## V0.7.7

### Date: 05/23/2019

### Changes:

-   Improvements
    -   The show hidden tag button and new tag button have swapped places.
    -   The sheets section will automatically appear when the search bar is changed.
    -   New create new file button art has been implemented.
    -   Several tags have changed:
        -   `aux.context.movable` -> `aux.context.surface.movable`
        -   `aux.context.x` -> `aux.context.surface.x`
        -   `aux.context.y` -> `aux.context.surface.y`
        -   `aux.context.z` -> `aux.context.surface.z`
        -   `aux.context.grid` -> `aux.context.surface.grid`
        -   `aux.context.scale` -> `aux.context.surface.scale`
        -   `aux.context.minimized` -> `aux.context.surface.minimized`
    -   Added `aux.context.surface` as a way to determine if a surface should show up in AUX Builder.
        -   Defaults to `false`.
    -   Changed how contexts are configured:
        -   You can now configure a context by setting `aux.context` to the context.
        -   Previously, this was done by creating a special tag `{context}.config`.
    -   Added `aux.context.locked` as a way to determine if a context should be able to be loaded in AUX Player.
        -   Defaults to `true` for contexts that do not have a file that sets `aux.context` for it.
        -   Defaults to `false` for contexts that have a file that sets `aux.context` for it and do not have a `aux.context.locked` tag.
    -   Changed how the globals file is created:
        -   It no longer has a label.
        -   It is now movable by default. (but you have to put it in a context first)
        -   It now defines the "global" context instead of a random context.
        -   It is not in the "global" context by default. (so there's just a surface with no files)
-   Bug Fixes
    -   The tags in sheets will now be sorted aplhabetically on show/hide tag sections.

## V0.7.6

### Date: 05/21/2019

### Changes:

-   Improvements
    -   Tag compression now happens when there are at least 2 similar starting sections.
    -   Tag sections now begin with or are replaced by `#`.
    -   Tag sections now truncate if they are over 16 characters.
    -   Tag sections now begin all turned on when opening the sheets.
    -   Tag sections now account for hidden tags and only show a tag section button if the amount of visible hidden tags is greater than 2.
    -   Made the channel ID parsing logic follow the same rules we use for the URLs.
    -   Added a toast message that will be shown whenever a file is deleted via the file table or the trash can.
-   Bug Fixes
    -   Fixed the `isBuilder` and `isPlayer` helper variables.

## V0.7.5

### Date: 05/21/2019

### Changes:

-   Improvements
    -   Tag compression to the table for tags with 3 or more similar starting sections(The series of characters before the first period in the tag).
    -   Made switching contexts in AUX Player via `player.goToContext()` fast by not triggering a page reload.
    -   Forced each channel in AUX Player to display the same context as the primary context.
    -   Added in ability to drag a block out of the sheet's ID value.
    -   Added the `diff.create(file, ...tags)` function.
        -   This creates a diff that takes the specified tags from the given file.
        -   Tags can be strings or regex.
        -   The result can be used in `applyDiff()` or in `create()`.
        -   Example:
            -   `diff.create(this, /aux\..+/, 'fun')`
            -   Creates a new diff that copies all the `aux.*` and `fun` tags.
    -   Added the `player.currentContext()` function.
        -   This returns the context that is currently loaded into AUX Player.
    -   Added the `onPlayerContextEnter()` event.
        -   This is triggered whenever AUX Player loads or changes a context.
        -   The `that` variable is an object containing the following properties:
            -   `context` - the context that was loaded.
    -   Added convenience functions for accessing the first and last elements on an array.
        -   `array.first()` will get the first element.
        -   `array.last()` will get the last element.
-   Changes
    -   Changed the @ and # formula expressions to always return a list of values.
        -   The values will always be sorted by the ID of the file that it came from.
            -   For @ expressions this means that the files will be sorted by ID.
            -   For # expressions this means that the values will be sorted by which file they came from.
        -   Because of this change, users should now use the `.first()` function to get the first file returned from a query.
-   Bug Fixes
    -   Fixed the wording when adding and removing channels.

## V0.7.4

### Date: 05/20/2019

### Changes:

-   Improvements
    -   Added the `NODE_PORT` environment variable to determine which port to use for HTTP in production.
-   Bug Fixes
    -   Fixed SocketManager to build the connection url correctly.

## V0.7.3

### Date: 05/20/2019

### Changes:

-   Bug Fixes
    -   Updated sharp to v0.22.1

## V0.7.2

### Date: 05/20/2019

### Changes:

-   Bug Fixes
    -   Fixed an issue where the server would return the wrong HTML page for AUX Player.

## V0.7.1

### Date: 05/20/2019

### Changes:

-   Bug Fixes
    -   Fixed an issue with running AUX on a .local domain that required HTTPs.

## V0.7.0

### Date: 05/20/2019

### Changes:

-   Improvements
    -   Search bar will now always remain across the top of builder.
    -   Made the `aux.context.grid` tag not use objects for hex heights.
    -   Made `auxplayer.com/channel` load AUX Builder and `auxplayer.com/channel/context` load AUX Player.
    -   Added `onConnected()` and `onDisconnected()` events to notify scripts when the user becomes connected for disconnected from the server.
    -   Added `player.isConnected()` to help formulas easily determine if the player is currently connected.
        -   Works by checking the `aux.connected` tag on the user's file.
-   Bug Fixes
    -   Allow for the expansion and shrinking of hexes after they have been raised or lowered.
    -   Clicking on the diff bursh in builder will now make the sheets appear correctly.
    -   Selecting the file ID in builder will now no longer change the zoom that sent the camera too far away.
    -   Upon shrinking the hex grid, hexes will now remain if a file is on top of it.
    -   Clicking on a non centeral hex did not show correct raise and lower options, now it does.
    -   Fixed an issue that would cause a formula to error if evaluating an array which referenced a non-existant tag.
        -   In the test scenario, this made it appear as if some blocks were able to be moved through and other blocks were not.
        -   In reality, the filter was breaking before it was able to evaluate the correct block.
        -   This is why re-creating a file sometimes worked - because the new file might have a lower file ID which would cause it to be evaluated before the broken file was checked.
    -   Fixed an issue that would cause the formula recursion counter to trigger in non-recursive scenarios.

## V0.6.5

### Date: 05/10/2019

-   Improvements
    -   Added `aux.iframe` tag that allows you to embed HTML pages inside an AUX.
        -   Related iframe tags:
            -   `aux.iframe`: URL of the page to embed
            -   `aux.iframe.x`: X local position
            -   `aux.iframe.y`: Y local position
            -   `aux.iframe.z`: Z local position
            -   `aux.iframe.size.x`: Width of the iframe plane geometry
            -   `aux.iframe.size.y`: Height of the iframe plane geometry
            -   `aux.iframe.rotation.x`: X local rotation
            -   `aux.iframe.rotation.y`: Y local rotation
            -   `aux.iframe.rotation.z`: Z local rotation
            -   `aux.iframe.element.width`: The pixel width of the iframe DOM element
            -   `aux.iframe.scale`: The uniform scale of the iframe plane geometry

## V0.6.4

### Date: 05/09/2019

### Changes:

-   Changes
    -   Made cloned files **not** use the creation hierarchy so that deleting the original file causes all child files to be deleted.
-   Bug Fixes
    -   Fixed the "Destroy file" button in the file sheet to allow destroying files while searching.

## V0.6.3

### Date: 05/09/2019

### Changes:

-   Improvements
    -   Made cloned files use the creation hierarchy so that deleting the original file causes all child files to be deleted.
-   Bug Fixes
    -   Fixed an issue that caused clonable files to not be cloned in AUX Player.

## V0.6.2

### Date: 05/09/2019

### Changes:

-   Improvements
    -   Allow users to determine which side of the file they have clicked on by using `that.face` variable on an `onClick` tag.
    -   Removed `aux.pickupable` and replaced it with special values for `aux.movable`.
        -   Setting `aux.movable` to `true` means it can be moved anywhere.
        -   Setting `aux.movable` to `false` means it cannot be moved.
        -   Setting `aux.movable` to `clone` means that dragging it will create a clone that can be placed anywhere.
        -   Setting `aux.movable` to `pickup` means it can be moved into any other context but not moved within the context it is currently in (only applies to AUX Player).
        -   Setting `aux.movable` to `drag` means it can be moved anywhere within the context it is currently in but not moved to another context. (only applies to AUX Player).
    -   Added the ability to destroy files from the file sheet.
    -   Added the ability to display a QR Code from formula actions.
        -   Use `showQRCode(data)` and `hideQRCode()` from formula actions.
    -   Added the ability to create a new empty file from the file sheet.
        -   Doing so will automatically select the new file and kick the user into multi-select mode.
    -   Added the ability to whitelist or blacklist users by using `aux.whitelist` and `aux.blacklist`.
        -   For example, setting `aux.whitelist` to `Kal` will ensure that only users named `Kal` can access the session.
        -   Similarly, setting `aux.blacklist` to `Kal` will ensure that users named `Kal` cannot access the session.
        -   In the case of a name being listed in both, the whitelist wins.
-   Bug Fixes
    -   Fixed an issue where long tapping on a file would register as a click on mobile.
    -   Dragging a minimized workspace will no longer change its z value for depth, only its x and y.

## V0.6.1

### Date: 05/07/2019

### Changes:

-   Bug Fixes
    -   Fixed the Copy/Paste shortcuts to make `Cmd+C` and `Cmd+V` work on Mac.

## V0.6.0

### Date: 05/07/2019

### Changes:

-   Improvements

    -   Added an `aux.progressBar` tag that generates a progressbar above the file, this tag can be set to any value form 0 to 1.
        -   This new tag also has additionally: `aux.progressBar.color` and `aux.progressBar.backgroundColor` to color the progressbar's components.
        -   This tag also has: `aux.progressBar.anchor` to set the facing direction of the progress bar relative to the file.
    -   Added `aux.pickupable` to control whether files can be placed into the inventory in the player or not, will be true (able to be put in inventory) by default.
        -   If `aux.pickupable` is true but `aux.movable` is false, the file can still be dragged into the inventory without moving the file position. It can also be dragged out of the inventory by setting the file position only until is is placed, then not allowing position changes again as `aux.movable` is still false.
    -   Added the ability to load additional channels into an AUX Player channel.
        -   Channels can be loaded from any reachable instance of AUX Server. (auxplayer.com, a boobox, etc.)
        -   To add a channel to your AUX Player, simply open the hamburger menu and click "Add Channel".
            -   Enter in the ID of the channel you want to load.
            -   There are several options:
                -   A URL (`https://auxplayer.com/channel/context`)
                -   A remote context ID (`auxplayer.com/channel/context`)
                -   A local context ID (`channel/context`)
                -   A local channel ID (`channel`)
        -   To remove a channel, open the hamburger menu and click on the one you want to remove.
        -   Channels can also be loaded by putting them in the query string of the URL.
            -   This is done by adding a parameter named `channels` set to the ID of the channel that you want to load.
            -   For example, `channels=abc/test` will load the `abc/test` channel.
            -   As a result, the URL ends up looking something like this `https://auxplayer.com/channel/context?channels=abc/test&channels=other/channel`.
            -   Note that you can only add channels this way. You must go to the hamburger menu to remove a channel.
                -   Sharing URLs will cause all the channels you have loaded to show up for someone else but it won't remove any channels they already have loaded.
        -   Added several new formula functions:
            -   `superShout(event, arg)` performs a shout that goes to every loaded channel. This is the only way for channels to communicate with each other.
            -   `player.loadChannel(id)` loads the channel with the given ID.
            -   `player.unloadChannel(id)` unloads the channel with the given ID.
        -   Additionally, the following events are always sent to every channel:
            -   `onQRCodeScannerOpened()`
            -   `onQRCodeScannerClosed()`
            -   `onQRCodeScanned()`
            -   `onTapCode()`
        -   How it works
            -   Channels are loaded by creating files in the user's "simulation context".
                -   You can get the user's simulation context by using `player.getFile().aux._userSimulationsContext`.
            -   AUX Player looks for these files and checks if they have a `aux.channel` tag.
                -   For files that do, then the `aux.channel` tag value is used as a channel ID and then AUX Player loads it for each file.
                -   Files that don't are ignored.
            -   Note that because we have multiple channels loaded there are multiple user files and global files.
                -   This is fine because channels cannot lookup files that other channels have.
                -   Because of this, a user also has multiple simulation contexts.
                -   This works out though, because we merge all the simulation contexts and remove duplicate channels.
                -   When `player.unloadChannel(id)` is called, we only remove simulation files that are in the channel that the script is running in.
                -   As a result, if another channel has called `player.loadChannel(id)` with the same ID the channel will remain loaded because at least one channel has requested that it be loaded.
    -   Added in a tween for the zoom that fires once a file has been focused on, it will tween to file position then zoom to the set zoom value.
    -   Added `whisper(file, event, argument)` formula function that sends shouts to a single file.
    -   Added a `aux.version` tag to the globals file which will be used to help determine when breaking changes in the AUX file format occur.
    -   Added the ability to copy and paste file selections in AUX Builder.
        -   Pressing `Ctrl+C` or `Cmd+C` will cause the currently selected files to be copied to the user's clipboard.
        -   Pressing `Ctrl+V` or `Cmd+V` will cause the currently selected files to be pasted into the world where the user's cursor is.
        -   Does not interfere with normal copy/paste operations like copying/pasting in input boxes.
        -   If a worksurface is included in the user's selection the new worksurface will be duplicated from it.
            -   This allows you to do things like copy the context color.
            -   Any files that are being copied from the old worksurface to the new one will also maintain their positions.
    -   Added the ability to copy worksurfaces AUX Builder using the new `"Copy"` option in the context menu.
        -   Using the `Ctrl+V` keybinding after copying the worksurface will paste a duplicate worksurface with duplicates of all the files that were on the surface.
    -   Added the ability to drag `.aux` files into AUX Builder.
        -   This will upload them just like the upload option in the hamburger menu.
    -   Added `player.hasFileInInventory(file)` formula function that determines if the given file or list of files are in the current player's inventory.
        -   As a part of this change, it is now possible to use the other user-related functions in formulas.
    -   Moved the `handlePointerEnter` and `handlePointerExit` function logic to only work in `PlayerInteractionManager`.
    -   Added the `handlePointerDown` to `PlayerInteractionManager` so down events in general can be collected on the player.
    -   Clicking on the `Raise` and `Lower` options on the workspace dropdown will now effect the entrire workspace if it has been expanded.

## V0.5.4

### Date: 04/29/2019

### Changes:

-   Improvements
    -   Changed AUX Player's default background color to match the dark background color that AUX Builder uses.
    -   Changed the globals file to look like a normal file when created and be labeled as "Global".
    -   Updated all the formula functions to use the new naming scheme.
    -   Added the ability to drag worksurfaces when they are minimized.
        -   Setting `aux.context.movable` to `false` will prevent this behavior.
    -   Selecting an item in the inventory no longer shows a selection indicator.
-   Bug Fixes
    -   The inventory placeholders should now always appear square.
    -   Dragging an item out of the inventory will now always remove the image of that item in the inventory.

## V0.5.3

### Date: 04/26/2019

### Changes:

-   Bug Fixes
    -   Fixed an issue that would cause data loss on the server.
        -   The issue was caused by not cleaning up some resources completely.
        -   Because some services were left running, they would allow a session to run indefinitely while the server was running but were not saving any new data to the database.
        -   As a result, any changes that happened after the "cleanup" would be lost after a server restart.

## V0.5.2

### Date: 04/26/2019

### Changes:

-   Improvements
    -   Set builder's default background color to dark gray. Player remains the light blue.
    -   Changed the `onDragAny/onDropAny` actions to be `onAnyDrag/onAnyDrop`.
    -   `formula-lib.ts` has changed `isPlayerInContext` export to `player.isInContext`.
    -   `formula-lib.ts` has changed `makeDiff` export to `diff`.
    -   Made the mini file dots much smaller.
    -   Added the ability to show and hide a QR Code Scanner using the `openQRCodeScanner()` and `closeQRCodeScanner()` functions.
        -   Upon scanning a QR Code the `onQRCodeScanned()` event is triggered with the `that` variable bound to the scanned QR code.
        -   The `onQRCodeScannerOpened()` event is triggered whenever the QR Code Scanner is opened.
        -   The `onQRCodeScannerClosed()` event is triggered whenever the QR Code Scanner is closed.
    -   Moved the file sheet to the right side of the screen.
-   Bug Fixes
    -   Fixed an issue with trying to load a WebP version of the "add tag" icon in Safari.
        -   Safari doesn't support WebP - so we instead have to load it as a PNG.
    -   Fixed the proxy to return the original content type of images to Safari.
        -   Because Safari doesn't support WebP we can't automatically optimize the images.

## V0.5.1

### Date: 04/25/2019

### Changes:

-   Improvements
    -   Automatically log in the user as a guest if they attempt to got to as context without being logged in.
-   Bug Fixes
    -   Stopped a new Guest's username from saying `guest_###` upon logging into a new guest account for the first time.
    -   Fixed highlighting issues when dragging files around.
    -   Totally removed the AUX Player toolbar so that it doesn't get in the way of input events. (Was previously just transparent)
    -   Fixed an issue with files not responding to height changes on a hex when the config file wasn't in the same context.

## V0.5.0

### Date: 04/25/2019

### Changes:

-   Improvements
    -   Restricted onCombine feature to only fire in aux-player and restrict it from happening on aux-builder.
    -   Removed the `clone()` function.
    -   Improved the `create()` function to be able to accept lists of diffs/files.
        -   This allows you to quickly create every combination of a set of diffs.
        -   For example, `create(this, [ { hello: true }, { hello: false } ])` will create two files. One with `#hello: true` and one with `#hello: false`.
        -   More complicated scenarios can be created as well:
            -   `create(this, [ { row: 1 }, { row: 2 } ], [ { column: 1 }, { column: 2 } ])` will create four files for every possible combination between `row: 1|2` and `column: 1|2`.
            -   `create(this, { 'aux.color': 'red' }, [ makeDiff.addToContext('context_1'), makeDiff.addToContext('context_2') ])` will create two files that are both red but are on different contexts.
            -   `create(this, @aux.color('red'), { 'aux.color': 'green' })` will find every file that is red, duplicate them, and set the new files' colors to green.
    -   Improved how we position files to prevent two files from appearing at the same index.
        -   Creating new files at the same position will now automatically stack them.
        -   Stacking is determined first by the index and second by the file ID.
    -   Added a zoom property to the `tweenPlayerTo` function to set a consistent zoom on file focus.
    -   Moved the worksurface context menu options to files mode.
    -   Moved the channel name to the hamburger menu and added the QR Code to the menu as well.
    -   Worksurface improvements
        -   Removed the header in AUX Player so that only the hamburger menu is shown.
        -   Removed the option to enter into worksurfaces mode.
            -   If users are already in worksurfaces mode then they can still exit.
        -   Removed the ability to snap or drag worksurfaces.
        -   Removed the ability to change the worksurface color.
    -   Removed the change background color context menu.
    -   Made the globals file generate as a worksurface.
    -   File Sheet/Search improvements
        -   Removed the edit icon and replaced it with a search icon at the top right of the top bar.
        -   Added the ability to save a `.aux` file from the current selection/search.
        -   Moved the "+tag" button to the left side of the panel and added an icon for it.
        -   Added another "Add Tag" button to the bottom of the tags list.
        -   Added the ability to show the list of selected file IDs in the search bar.
-   Bug Fixes
    -   Stopped sheet closing bug from taking multiple clicks to reopen.

## V0.4.15

### Date: 04/22/2019

### Changes:

-   Improvements

    -   Added a basic proxy to the server so that external web requests can be cached for offline use.
        -   Only works when the app is served over HTTPS.
        -   Uses service workers to redirect external requests to the server which can then download and cache the resources.
            -   Shouldn't be a security/privacy issue because all cookies and headers are stripped from the client requests.
            -   As a result this prevents users from adding resources which require the use of cookies for authorization.
            -   A nice side-effect is that it also helps prevent advertisers/publishers from tracking users that are using AUX. (Cookie tracking and Browser Fingerprinting are prevented)
        -   Currently, only the following image types are cached:
            -   `PNG`
            -   `JPG`
            -   `GIF`
            -   `WEBP`
            -   `BMP`
            -   `TIFF`
            -   `ICO`
        -   Upon caching an image, we also optimize it to WEBP format to reduce file size while preserving quality.
    -   Added `onPointerEnter()` and `onPointerExit()` events that are triggered on files that the user's cursor hovers.
    -   Added a pre-commit task to automatically format files.
    -   Formatted all of the source files. (TS, JS, Vue, JSON, HTML, CSS)
    -   Added an option to the dropdown in aux-builder to jump to aux-player for the current context
    -   `formula-lib.ts` has added a `isPlayerInContext` function to determine if path is in the expected context in aux-player.
    -   `formula-lib.ts` has changed `tweenTo` function to `tweenPlayerTo` for better clarity on the function's use.

## V0.4.14

### Date: 04/19/2019

### Changes:

-   Improvements
    -   Users that join as a guest will now have a cleaner visible name of `Guest`.
    -   Removed the builder checkbox on the new workspace popup to make the feature cleaner.
    -   Added the ability to zoom to a file by tapping/clicking its ID in the file sheet.
    -   Added a couple script functions:
        -   `tweenTo(file or id)` causes the current user's camera to tween to the given file. (just like how the sheet does it)
        -   `toast(message)` causes a toast message to pop up with the given message. It will automatically go away after some time.

## V0.4.13

### Date: 04/18/2019

### Changes:

-   Improvements
    -   Can load external images by setting `aux.image` to an image url.
        -   **NOTE:** The remote server must be CORS enabled in order to allow retrieval of the image.
    -   Added `sprite` as an option for `aux.shape`.
        -   This is a camera facing quad that is great for displaying transparent images.
    -   Added several events:
        -   `onCreate()` is called on the file that was created after being created.
        -   `onDestroy()` is called on the file just before it is destroyed.
        -   `onDropInContext()` is called on all the files that a user just dragged onto a context. (`that` is the context name)
        -   `onDragOutOfContext()` is called on all the files that a user just dragged out of a context. (`that` is the context name)
        -   `onDropAnyInContext()` is called on all files when any file is dragged onto a context. (`that` is an object that contains the `context` and `files`)
        -   `onDragAnyOutOfContext()` is called on all files when any file is dragged out of a context. (`that` is an object that contains the `context` and `files`)
        -   `onDropInInventory()` is called on the file that a user just dragged into their inventory.
        -   `onDragOutOfInventory()` is called on the file that a user just dragged out of their inventory.
        -   `onDropAnyInInventory()` is called on all files when any file is dragged into the user's inventory. (`that` is the list of files)
        -   `onDragAnyOutOfInventory()` is called on all files when any file is dragged out of the user's inventory. (`that` is the list of files)
        -   `onTapCode()` is called on every file whenever a 4 digit tap code has been entered. (`that` is the code)
            -   It is recommended to use an `if` statement to filter the tap code.
            -   This way you won't get events for tap code `1111` all the time due to the user tapping the screen.
        -   All of the drag/drop events are triggered once the user is done dragging. (not during their drag)
    -   Added checkboxes the new workspace modal to allow users to set whether it should show up in builder, player, or both.

## V0.4.12

### Date: 04/17/2019

### Changes:

-   **Breaking Changes**
    -   Changed worksurfaces and player config files to use `{context}.config` instead of `aux.builder.context` and `aux.player.context`.
        -   This also allows people to specify formulas on a per-context basis.
        -   We call these new tags "config tags".
        -   For example, you can show the `hello` context in both AUX Builder and AUX Player by setting the `hello.config` tag to `true`.
        -   Because of this change, existing worksurfaces no longer work. To regain your worksurfaces, do a search for `@aux.builder.context` and then create a config tag for the worksurfaces that are found.
    -   Changed worksurface config values to use `aux.context.{value}` instead of `aux.builder.context.{value}`.
        -   Removing `builder` from the name makes it easier to understand that the tags are describing the contexts that the file is configuring.
    -   Renamed `aux._parent` to `aux._creator`.
    -   Moved functions that create file diffs to their own namespace.
        -   `xyzDiff()` is now `makeDiff.xyz()`
        -   so `addToContextDiff()` is now `makeDiff.addToContext()`
-   Bug Fixes
    -   Fixed an issue that would prevent some files from showing up in Aux Builder due to being created with incorrect data.
    -   Fixed the ability to shrink worksurfaces.
-   Improvements
    -   Added the ability to pass arguments in `shout()`.
        -   For example, you can pass the number 11 to everything that has a `handleMessage()` tag using `shout("handleMessage", 11)`.
    -   Added `isBuilder` and `isPlayer` variables to formulas.
        -   This allows formulas to tell whether they are being run in AUX Builder or AUX Player.
        -   Using these variables in combination with config tags allows specifying whether a context should show up in AUX Builder or AUX Player.
        -   For example, the `hello` context will only show up in AUX Builder when the `hello.config` tag is set to `=isBuilder`.
    -   Added the ability to pass an array of files to `clone()` and `destroy()`.
    -   Changed the generated context ID format from `aux._context_{uuid}` to `context_{short-uuid}`.
    -   Added `aux.mergeable` so control whether diffs can be merged into other files.
    -   Added `md-dialog-prompt` to `GameView` to allow users to set custom contexts for new workspaces.
    -   Removed the `_destroyed` tag. Setting it now does nothing.
    -   Aux Player now uses `aux.context.color` value as the scene's background color.
        -   If `aux.context.color` has no value or is undefined, then it will fall back to `aux.scene.color`.
    -   Made diff toolbar in AUX Builder transparent and Inventory toolbar in AUX Player mostly transparent (slots are still lightly visible.)
    -   Added a trash can that shows up when dragging a file.
        -   Dragging files onto this trash can causes the file to be deleted.
        -   Dragging a diff onto the trash can causes the diff to be cleared.
    -   Added support for `aux.label.anchor` to allow positioning of the label.
        -   Supported values are:
            -   top (default)
            -   left
            -   right
            -   front
            -   back
            -   floating (word bubble)

## V0.4.11

### Date: 04/12/2019

### Changes:

-   Improvements
    -   Updated mesh materials and scene lighting to provide a cleaner look and more accurate color representation.
    -   Dragging files off of worksurfaces no longer deletes them but simply removes them from the context.
    -   Functions:
        -   The `clone()` and `copy()` functions have been changed to accept the first parameter as the creator. This means instead of `clone(this)` you would do `clone(null, this)`. Because of this change, `cloneFrom()` and `copyFrom()` are redundant and have been removed.
        -   The `clone()` and `copy()` functions now return the file that was created.
        -   New Functions:
            -   `addToContextDiff(context, x (optional), y (optional), index (optional))` returns an object that can be used with `create()`, `clone()`, or `applyDiff()` to create or add a file to the given context.
            -   `removeFromContextDiff(context)` returns an object that can be used with `create()`, `clone()`, or `applyDiff()` to remove a file from the given context.
            -   `addToContext(file, context)` adds the given file to the given context.
            -   `removeFromContext(file, context)` removes the given file from the given context.
            -   `setPositionDiff(context, x (optional), y (optional), index (optional))` returns a diff that sets the position of a file in the given context.
            -   `addToMenuDiff()` returns a diff that adds a file to the user's menu.
            -   `removeFromMenuDiff()` returns a diff that removes a file from the user's menu.
        -   Other changes
            -   `create()`, `clone()`, and `createMenuItem()` all support using files as diffs.

## V0.4.10

### Date: 04/11/2019

### Changes:

-   Bug Fixes
    -   Fixed an issue that prevented shouts from adding menu items to the user's menu.
    -   Fixed an issue that caused all users to have hexes.

## V0.4.9

### Date: 04/11/2019

### Changes:

-   Bug Fixes
    -   Fixed a build error.
-   Other improvements
    -   Fudging orthographic camera user context position based on its zoom level. This is not a perfect implementation but does provide a better sense of “where” ortho are when using zoom.

## V0.4.8

### Date: 04/11/2019

### Changes:

-   Bug Fixes
    -   Fixed some broken tests.

## V0.4.7

### Date: 04/11/2019

### Changes:

-   Bug fixes
    -   Typing `=` into a cell should no longer cause issues.
-   Improvements
    -   Menus
        -   Files can now be added to the user's menu.
        -   The items will only show up in AUX Player.
        -   Several functions have been added to help with adding and creating menu items:
            -   `createMenuItem(category, label, actionScript, data (optional))` will create a new file and add it to the current user's menu.
            -   `destroyMenuItem(category)` will destroy any files in the current user's menu with the given category.
            -   `destroyAllMenuItems()` will destroy all files in the current user's menu.
            -   `addToMenu(file)` will add the given file to the current user's menu.
            -   `removeFromMenu(file)` will remove the given file from the current user's menu.
        -   In addition, the following tags control various properties on menu items.
            -   `aux.label` controls the text on the menu item.
            -   `aux.label.color` controls the text color of the menu item.
            -   `aux.color` controls the background color of the menu item.
            -   `onClick()` is called when the menu item is clicked.
            -   `aux.input` turns the menu item into an input that allows modification of the given tag name.
                -   Clicking on the menu item will show a dialog with an input box.
            -   `aux.input.target` indicates the file that the input tag should be set on.
                -   for example, setting `aux.input.target` to `=@name("joe")` will cause the input to change the tag on the file that has the `name` tag set to `joe`.
            -   `aux.input.placeholder` sets the placeholder text to use for the input box.
            -   `onSave()` is called after the user chooses to save their changes.
            -   `onClose()` is called after the dialog has been closed, regardless of whether the changes were saved or not.

## V0.4.6

### Date: 04/11/2019

### Changes:

-   Improvements

    -   Camera is now orthographic by default for both AUX Builder and AUX Player.
        -   There is a toggle button in the menu for builder and player that lets you toggle a perspective camera on/off.

## V0.4.5

### Date: 04/10/2019

### Changes:

-   Bug Fixes
    -   Fixed scrolling in the file panel.

## V0.4.4

### Date: 04/10/2019

### Changes:

-   Improvements:
    -   Diffballs
        -   The recent files list is now a "brush" that takes properties from the last file or tag that was modified.
        -   This means that you can now drag out a file on top of another file to paint the brush's tags onto another file.
        -   The effect is that you can copy and paste tags onto other files.
    -   File Selection
        -   The file panel now only shows the number of selected files when in multi-select mode.
        -   When in single select mode the "Unselect All" button is now a "Multi Select" button to transition to multi select mode.
        -   Hiding or showing the file panel no longer changes the file selection mode.
        -   Selecting the file brush at the bottom of the screen now opens the file panel to show the tags on the brush.
        -   When the brush is selected, the "Muti Select" button becomes a "Clear Diff" button which resets the brush to an empty file.

## V0.4.3

### Date: 04/09/2019

### Changes:

-   Improvements:

    -   Loading screen will show error if one occurs during load.
    -   Can close loading screen if error occurs by pressing the `DISMISS` button.

## V0.4.2

### Date: 04/09/2019

### Changes:

-   Added loading screen to Aux Builder and Aux Player.

## V0.4.1

### Date: 4/05/2019

### Changes:

-   Improvements
    -   File Selection
        -   There are now two file selection modes:
        -   Single select
            -   Users in single select mode are able to click files to automatically show the sheet for the selected file.
            -   Clicking in empty space will clear the selection.
            -   Holding control and selecting another file will add the clicked file to the user's selection and switch to multi-select mode.
            -   Closing the sheet or clicking "Unselect All" will cause the user's selection to be cleared.
        -   Multi select
            -   Works like the old way.
            -   Opening the sheet causes multi-select mode to be enabled.
            -   Alternatively, selecting a file while holding the control key will also cause multi-select mode to be enabled.
            -   While in multi select mode the sheet can be closed just like normal.
            -   Clicking "Unselect All" will cause the selection to be cleared and will switch back to single select mode.
    -   File Sheet
        -   Search
            -   The file sheet now includes a search icon that can be used to show a search bar.
            -   The search bar allows the user to type in formulas and see the results in realtime.
            -   Any files returned from the search are editable in the table.
            -   Other results (like numbers) are shown in a list.
            -   Using the `Ctrl+F` (`Cmd` is difficult to intercept) keyboard shortcut will open the sheet and automatically focus the search bar.
            -   Pressing `Enter` or the green checkmark next to the search bar will finish the search and automatically select any files returned from the search.

## V0.4.0

### Date: 4/04/2019

### Changes:

-   Bug Fixes:
    -   Fixed an issue with having multiple tabs open that caused the tabs to send events as each other.
        -   This was previously fixed but was re-broken as part of a bit of rework around storing atoms.
        -   The issue is that storage is shared between tabs so we need to make sure we're storing the data separately per tab.
        -   So the signatures were valid because they were sharing the same keys.
        -   Maybe something like a copy-on-write mechanism or splitting trees based on the site IDs could fix this in a way that preserves offline capabilities.
        -   Upon reload we would check local storage for currently used site IDs and pick one of the local site IDs that is not in use.
    -   Fixed an issue with scaling and user positions. The user positions were not being scaled to match the context that they were in.
    -   Made the server clear and re-create trees that get corrupted after a reload.
        -   This is a dangerous operation, we'll need to spend some dev time coming up with an acceptible solution to corrupted trees so that data doesn't get lost.
        -   Basically the issue is that we currently don't have a way to communicate these issues to users and make informed decisions on it.
        -   Also because of the issue with multiple tabs, we're always trying to load the tree from the server so we can't have the client send its state to recover.
        -   So, in the meantime, this is potentially an acceptible tradeoff to prevent people from getting locked out of simulations.
-   Other improvements

    -   Redirects
        -   Added the ability to redirect to `https://auxplayer.com` when accessing a context in a simulation.
        -   Added the ability to redirect to `https://auxbuilder.com` when accessing a simulation without a context.
    -   Dynamic client configuration
        -   The client now requests a configuration from the server on startup.
        -   This lets us handle some configuration tasks for the client at runtime from the server.
        -   Will be useful for managing URLs and other functionality for deployments to Raspberry PIs.
    -   Multi-line Editor
        -   Added the ability to show a multi-line text editor for tag values.
        -   This makes editing things like actions and formulas much easier.
    -   File Sheet Axis
        -   Improved the File Sheet to use CSS Grids instead of table elements.
        -   This gives us the capability to dynamically switch between row and column modes.
        -   Also gives us more control over sizing of elements and responsiveness.
    -   Inventory bar adjusts to mobile screen resolutions.
    -   Users are now represented as a semi-transparent square cone mesh.
    -   Scripting Improvements
        -   Added the ability to set tag values on files that are returned from `@` queries.
            -   For example, `@name('bob').name = 'joe'` changes the name of `bob` to `joe`.
            -   Caveats:
                -   Setting individual array values is not supported.
                -   So doing `this.colors[1] = 'blue'` would not change the second element of the `colors` tag to `blue`.
        -   Added the `aux._parent` tag that contains the ID of the file that a file is childed to.
        -   When `destroy(file)` is called all files that have `aux._parent` matching `file.id` will also be destroyed. This happens recursively.
        -   Added a new function `cloneFrom(file, ...newData)`.
            -   Similar to `clone(file, ...newData)` but sets `aux._parent` on the new file to `file.id`.
            -   The new file will have tags copied from `file` and the given list of objects.
        -   Added a new function `createFrom(file, data)`.
            -   Similar to `create(data)` but sets `aux._parent` on the new file to `file.id`.
            -   The new file will have tags from the given `data` parameter.

## V0.3.26

### Date: 4/01/2019

### Changes:

-   Bug Fixes
    -   Fixed worksurfaces to update when their `aux.builder.context` tag is updated.
-   Other improvements
    -   Improved the server to cleanup trees from memory that aren't in active memory.

## V0.3.25

### Date: 4/01/2019

### Changes:

-   Bug Fixes
    -   Fixed HTML Element targets not being captured as intended when using touch.
        -   This fixes inventory dragging for mobile.
    -   Fixed the ability to use indexer expressions in filters after @ or # queries.
        -   `=@nums()[0]` gets the first file with the `nums` tag on it.
    -   Fixed the ability to call functions in filters after @ or # queries.
        -   `=#nums().map(num => num + 10)` now works and produces a list of numbers where each number has 10 added to it.
    -   Fixed the ability to upload AUX files.
    -   Improved garbage collection so that it avoids expensive operations when there is nothing to remove.
    -   Fixed offline mode to work offline(!).
-   Other improvements
    -   Formulas now support using dots after @ or # queries. For example `=@name('bob').name` now works.
    -   Debug Page
    -   The debug page for AUX Builder has been moved to be after the simulation ID. So to access the debug page for `test` you would go to `https://auxbuilder.com/test/aux-debug`.
    -   The debug page now has a search bar that allows entering a formula to search through the file state.
    -   Added the ability for the debug page to search through destroyed files.
    -   Atom signatures are now only checked when adding individual atoms. This greatly improves loading performance.
    -   Refactored some of the logic around propagating file updates so that they can be more performant in the future.
    -   Destroying files by dragging them off of a worksurface or using the `destroy()` function in an action now uses the causal tree instead of setting the `_destroyed` tag to `true`. (Allows better garbage collection in the future)
    -   Improved first load performance by reducing the amount of work the browser needs to do to store a tree in IndexedDB.
    -   Improved performance for inserting atoms into the weave.

## V0.3.24

### Date: 3/28/2019

### Changes:

-   Features:
    -   Can drag files to and from user's inventory in AUX Player.
    -   Added support for cryptograhpically signing and verifiying events.
    -   Renamed `scale.x`, `scale.y`, and `scale.z` to `aux.scale.x`, `aux.scale.y`, and `aux.scale.z`.
    -   Added the ability to use `aux.scale` to uniformly scale the file.
-   Bug Fixes
    -   Use context.z position has an offset from the calculated display z position in Aux Builder.
        -   Making context.z act as an offset allows context.z value of 0 to place the file on the “ground” regardless of tile height in Aux Builder and always place the file on the ground in Aux Builder.
        -   No more file clipping issues due to grid planes being at different heights between Aux Builder and Aux Player.
    -   Don't clear out tags that end with `.x`, `.y`, or `.z` when dragging new files from the recent files list.
    -   Fixed an issue with trees that could cause sibling atoms to be ignored or ordered improperly.
-   Other Improvements
    -   Builder context file now defaults to flat, clear, and not movable.

## V0.3.23

### Date: 3/26/2019

### Changes:

-   Features
    -   Can drag and combine files in AUX Player.
-   Buf Fixes

    -   Can snap hexes together again as long as there is no file on it (currently this includes the builder context file as well).
    -   Fixed an issue that allowed files representing worksurfaces to be dragged even if `aux.movable` was set to `false`.
    -   Fixed an issue that allowed files to be stacked on top of invisible files that were representing users.

## V0.3.22

### Date: 3/26/2019

### Changes:

-   Bug Fixes
    -   Fixed an issue where atoms could be placed in the wrong spot.
    -   Fixed an issue with importing atoms where the tree could become invalid.
-   Other Improvements
    -   Added some core functionality for the infinite mathematical grid in AUX Player.

## V0.3.21

### Date: 3/24/2019

### Changes:

-   Bug Fixes
    -   Fixed an issue where the server would start handing out old site IDs after a restart.
    -   Added the ability to reject events that become corrupted while in transit.

## V0.3.20

### Date: 3/23/2019

### Changes:

-   Bug Fixes
    -   Fixed another scenario where duplicate atoms could be added to a weave.

## V0.3.19

### Date: 3/23/2019

### Changes:

-   Bug Fixes
    -   Fixed Weaves to prevent duplicate atoms from being added in specific scenarios.
        -   This would cause peers to reject changes from each other.
        -   If the issue happened on the server then every client would reject data from the server until the server was restarted.
        -   The restart would cause the server to reload the atoms from the database, eliminating any duplicates.
    -   Fixed signing out and signing back in on AUX Player to put the user back in the context they were previously in.
    -   Fixed an issue that caused users to be invisible the first time they signed into an AUX Player context.

## V0.3.18

### Date: 3/23/2019

### Changes:

-   Bug Fixes
    -   Fixed so that users can actually log out.
    -   Fixed AR mode in AUX Player.
-   Other Improvements
    -   Added a progress spinner to the login pages.
    -   Added lerping to the user meshes so the position updates look more natural.

## V0.3.17

### Date: 3/22/2019

### Changes:

-   Bug Fixes
    -   Fixed so that updates are only sent every 1/2 second instead of up to every frame.

## V0.3.16

### Date: 3/22/2019

### Changes:

-   Bug Fixes
    -   Fixed an issue that would cause two browser tabs to go to war over which was the real tab for that user.
    -   Fixed an issue that would cause two browser tabs to potentially become inconsistent with each other because they were sharing the same site ID.
-   Other Changes
    -   Added a couple extra logs to MongoDBTreeStore.
    -   Added additional safegards against invalid events.

## V0.3.15

### Date: 3/22/2019

### Changes:

-   Bug Fixes
    -   Fixed an issue that prevented users from creating new simulations.
    -   Fixed an issue that caused duplicate files to be created in the game view.
    -   Fixed issues with logging in as the same user from different devices.
    -   Fixed an issue that would cause newly created trees to have garbage collection disabled.
-   Other Improvements
    -   Improved word bubble performance.
    -   Improved performance when loading large causal trees.
    -   Added additional validations when importing trees to prevent errors down the road.
    -   Improved the server to add a root atom if loading a tree that has no atoms.

## V0.3.14

### Date: 3/22/2019

### Changes:

-   Bug Fixes
    -   Fixed CausalTreeServer to save imported atoms.
    -   Fixed CausalTreeServer to not re-store atoms each time it loads the tree from the database.
    -   Make CausalTree export version 3 trees.
    -   Make CausalTree collect garbage after importing.
-   Other Changes
    -   Enable some debug logs.

## V0.3.13

### Date: 3/21/2019

### Changes:

-   Bug Fixes
    -   Reduced memory usage of worksurfaces. This makes it easier to create large worksurfaces.
    -   Fixed not being able to drag the camera around when tapping/clicking on a worksurface while in files mode.
    -   Added indexes to MongoDB collections so that queries won't be so slow.

## V0.3.12

### Date: 3/21/2019

### Changes:

-   Bug Fixes
    -   Fixed issues with slowdowns caused by continually re-saving the entire history.
    -   Fixed several performance issues related to labels and word bubbles.
    -   Changed the branding to AUX Builder from File Simulator.
    -   Fixed several issues with files and contexts in AUX Player.
        -   Files marked as `_destroyed` now no longer display.
        -   Fixed a loading order issue that would occur when a file was its own context.
        -   Fixed an issue that would cause the player to ignore the file removed event for the context file.
    -   Fixed Word Bubbles so that they scale with labels when `aux.label.size.mode` is set to `auto`.
-   AUX Player Improvements
    -   Users now show up inside contexts in both AUX Builder and AUX Player.
    -   The `_lastActiveTime` tag is now per-context. (i.e. `context_a._lastActiveTime`)
-   AUX Builder Improvements
    -   Added the ability to fork simulations.
-   Other Improvements
    -   Added the ability to transparently upgrade our storage formats.
        -   Works for both MongoDB and IndexedDB.
    -   Made the server respond to the local IP Addresses by default in Development mode.
        -   This makes it easier to do development with a mobile device.
        -   Use `npm run watch:player` to have it serve the AUX Player by default. Otherwise it will serve the AUX Builder.
    -   Improved formula query expresions to support tags with dots in them.
        -   Before you would have to wrap the tag in a string.
        -   Now you can simply do `@aux.label` or `#aux.label` as long as each part is a valid [JS identifier](https://developer.mozilla.org/en-US/docs/Glossary/Identifier).

## V0.3.11

### Date: 3/19/2019

### Changes:

-   Bug Fixes
    -   Fixed dragging worksurfaces while in files mode.
    -   Fixed an issue in Aux Player that caused a file to still be visible even if it was destroyed.
    -   Fixed a login issue that would cause the user to get stuck in a redirect loop.
    -   Fixed shouts.
    -   Fixed AUX File upload to overwrite existing state instead of trying to merge the two trees.
        -   This allows us to keep better consistency across multiple devices.
    -   Fixed user labels.
-   Formula Improvements
    -   Improved formulas allow using normal dot syntax for tags with dots in them.
        -   This means you can now do `this.aux.color` instead of `this['aux.color']`
        -   As a result of this change, primitive values (number, string, boolean) are converted to objects.
        -   So to do equality comparisions you must use the `==` operator instead of either `!` or `===`.
        -   Numerical operators and other comparision operators still work fine.
        -   You can alternatively use the `valueOf()` function to convert the object back into a primitive value.
    -   Added the ability to change a file value simply by changing it.
        -   This means instead of doing `copy(this, { "aux.color": "red" })` you can now do `this.aux.color = "red"`.
        -   Additionally, we no longer destroy files by default.
        -   This means that the destroy/recreate pattern is basically deprecated. This pattern worked in simple scenarios, but for more complex scenarios it could easily cause race conditions where duplicate files are created because users clicked the same file at the same time.
-   Other Improvements
    -   Improved the `goToContext()` formula function to be able to accept a single parameter that indicates the context to go to.
        -   The function will infer the current simulation ID from the URL.

## V0.3.10

### Date: 3/18/2019

### Changes:

-   Fixed aux upload.

## V0.3.9

### Date: 3/18/2019

### Changes:

-   Fixed Aux Player file added event ordering.
-   Reworked actions function to take an arbitrary number of files.
-   Added ability to have tag filters that match everything.
-   Added `shout` formula function.
    ```
    shout(eventName)
    ```
-   Added `goToContext` formula function.
    ```
    goToContext(simulationId, contextId)
    ```
-   Calling `onClick` action on file that gets clicked by the user in Aux Player.
-   Fixed Aux Player showing destroyed files.

## V0.3.8

### Date: 3/18/2019

### Changes:

-   Changed configurations to allow auxplayer.com and auxbuilder.com

## V0.3.7

### Date: 3/17/2019

### Changes:

-   Added InventoryContext to hold onto user’s inventory data much in the same way Context3D does (WIP). Ported over some MiniFile stuff from Aux Projector to get inventory display framework up (WIP).
-   Renamed pointOnGrid to pointOnWorkspaceGrid for clarification.

## V0.3.6

### Date: 3/15/2019

### Changes:

-   Changed to using Causal Trees for history.
    -   **This is a breaking change**
    -   This gives us the ability to support offline mode and keep action history.
    -   Because of how the system is designed, every merge conflict can be resolved in a reasonable manner.
    -   This is a new storage format, so data needs to be migrated.
    -   This is also fairly new, so it may have some weird bugs.
-   Removed file types.
    -   **This is a breaking change**
    -   This allows any file to visualize any grouping of files. (e.g. look like a worksurface)
    -   As a result, the only difference between a file and a worksurface is what tags the file has.
    -   This means that new worksurfaces will have a file on them by default. This file is the data for the worksurface.
    -   To create a workspace:
        -   Make a file that has `builder.context` set to any value.
        -   This value is the context that the file is visualizing.
        -   _To make other files show up in this context you simply create a tag with the same name as the context as set its value to `true`._
        -   **Note that when you create a worksurface in worksurface mode we do this for you automatically.**
    -   A couple tags were changed:
        -   `_position`
            -   Split into 3 different tags. (x, y, z)
            -   To change the position of a file you use `{context}.x`, `{context}.y`, and `{context}.z` as the tag names.
        -   `_workspace`
            -   Now to place a file on a workspace you set the `{context}` tag to `true`
        -   All existing tags have been moved to the `aux` namespace.
            -   This affects `color`, `scale`, `stroke`, `line`, `label`, `movable`, and `stackable`.
            -   They have been changed to `aux.color`, `aux.scale`, `aux.stroke`, `aux.line`, `aux.label`, `aux.movable`, and `aux.stackable`.
        -   `_hidden`
            -   This option has been removed in favor of setting the `aux.color` tag to `transparent` or `clear`.
            -   To remove the lines you simply need to set the `stroke.color` tag to `transparent`/`clear`.
    -   Several new tags were added:
        -   `builder.context`
            -   Setting this to a value will cause the file to visualize the context that was specified.
            -   This means appearing like a worksurface and showing any files that have the related `{context}` tag set to `true`.
        -   `builder.context.x`, `builder.context.y`, `builder.context.z`,
            -   These tags specify the X, Y, and Z positions that the center of the worksurface is placed at.
        -   `builder.context.scale`
            -   This tag specifies the scale of the worksurface. (how big it is)
        -   `builder.context.grid.scale`
            -   This tag specifies the scale of the grid relative to the worksurface. (how big the grid squares are)
        -   `builder.context.defaultHeight`
            -   This tag specifies how tall the hexes on the worksurface are by default.
        -   `builder.context.size`
            -   This tag specifies how many hexes from the center the worksurface contains.
        -   `builder.context.minimized`
            -   This tag specifies whether the worksurface is minimized.
        -   `builder.context.color`
            -   This tag specifies the color that the worksurface is.

## V0.3.5

### Date: 2/26/2019

### Changes:

-   Fixed AR mode.
-   Restoring original background color when exiting AR mode.

## V0.3.4

### Date: 2/25/2019

### Changes:

-   Added stub for AUX Player.
-   Added subdomains for File Simulator (projector.filesimulator.com) and AUX Player (player.filesimulator.com).
-   Lots of file reorganization.
    -   `aux-projector` and `aux-player` are now togethor underneath `aux-web` along with any other common/shared files.
-   Fixed combining.

## V0.3.3

### Date: 2/21/2019

### Changes:

-   Implemented a word bubble to help make file labels more readable.

## V0.3.2

## Data: 2/21/2019

### Changes:

-   Nothing, just trying to get npm flow setup.

## V0.3.1

### Date: 2/20/2019

### Changes:

-   Added the ability to delete files by dragging them off a workspace.
-   Fixed the `destroy()` function in action scripts.

## V0.3.0

### Date: 2/14/2019

### Changes:

-   Added a recursion check to the formula evaluation code to prevent infinite loops from locking up the system.

## V0.2.30

### Date: 2/13/2019

### Changes:

-   Added Aux Debug page that can be reached by prepending `/aux-debug/` to your simulation id in the url.
    -   This page presents the AUX data in its raw JSON form and is updated live when changes arrive from the server.
    -   If you wanted to see the raw data for a simulation called `RyanIsSoCool` you would go to: `filesimulator.com/aux-debug/RyanIsSoCool`.
-   Add the ability to drag a stack of files
    -   For some reason the stack doesn't always move at the same time.
    -   It's some weird issue with not updating them fast enough or something.
-   Debounce updates to the recents list so that we're not forcing re-renders of the mini files all the time
-   Fix so that dragging new files doesn't cause a ton to get created
-   Cause formulas to be run when evaluating filters
    -   This also fixes the issue of numbers and true/false values not matching filters
-   Allow combining files that were just dragged from the file queue
-   Hide files without workspaces

    -   Also log out the file ID when this happens.

## V0.2.29

### Date: 2/13/2019

### Changes:

-   Fixed workspace mesh not updating properly.
-   Remove workspace if size is 0.
    -   Only allow shrinking of a workspace to 0 if there are no files on the workspace.
-   Implemented cleanup of a file's arrows/lines when it is destroyed.

## V0.2.28

### Date: 2/12/2019

### Changes:

-   Make the recent files list use 3D renders of the actual files.
-   Fixed issues with the lines not updating when worksurfaces minimize.
-   Disabled shadows.

## V0.2.27

### Date: 2/11/2019

### Changes:

-   Fix the weirdest bug that was caused by an internal error in Vue.js.
    -   It would do something to stop the touch events from being emitted.
    -   I'm not sure how it did that. Maybe changing focus or something.

## V0.2.26

### Date: 2/11/2019

### Changes:

-   Fixed touch scrolling.
-   Fixed an issue that would prevent immovable files from being dragged off of the recent files list.
-   Fixed an issue that allowed players to place files on minimized worksurfaces.
-   Fixed an issue that allowed minimized worksurfaces to snap together.
-   Made the recents list have 3 files at most.
-   Made files in the recents list not duplicate as long as their normal values are the same.
-   Made selecting a file in the recents list move the selected file to the front.
-   Made the first file in the list larger than the others.
-   Made dragging a file from the recents list not move the dragged file to the front of the list.

## V0.2.25

### Date: 2/11/2019

### Changes:

-   Added the first version of the file toolbar.
    -   This is a list of the user's recently edited files.
    -   Users can select a file from the toolbar to tap and place.
    -   They can also click and drag files out into the world.
-   Made minimized hexes 1/3 the scale of normal hexes.
-   Added the ability to minimize hexes while in file mode.
-   Moved extra buttons like the AR mode to the app sidebar.
-   Made the login email box into a name box.
-   Fixed destroyed blocks not dissapearing.
-   Made the tag input field use a placeholder instead of filling with actual text.
-   Fixed some input issues.

## V0.2.24

### Date: 2/8/2019

### Changes:

-   Scaled down color picker, removed scrolling, and made it slightly wider to accommodate mobile screens.
-   It is now possible to close the Color Picker by tapping on empty space (it will no longer open immediately when tapping of of it).
-   Allow camera dragging when performing click operation on file that is incompatible with the current user mode.
-   Prevent the user from changing the background color when in AR mode.
-   Added the ability to see other people and what they are looking at.
-   Added the ability to minimize worksurfaces.
    -   While minimized they can still be dragged around but changing the size and height is not allowed.
    -   The color can still be changed though.
-   Fixed an issue where everyone would try to initialize the globals file with the default color and get a merge conflict if it was different.

## V0.2.23

### Date: 2/7/2019

### Changes:

-   Made the info box default to closed.
-   Added initial version of WebXR support.
    -   Note that this is Mozilla's old crotchety WebXR and not the official standardized version.
    -   As such, it only works in Mozilla's WebXR Viewer app thing.
    -   Hopefully it doesn't break WebVR support.
-   Changed color picker to swatches style.
-   Can only change scene background color while in workspaces mode.
-   Changed `stroke.linewidth` to be `stroke.width`.

## V0.2.22

### Date: 2/7/2019

### Changes:

-   Color Picker component is now more generic. It invokes a callback function every time the color value changes that you can use to get the color value.
-   Made the QR code larger.
-   Change the scene’s background color by clicking on it and using the color picker.
-   Make basically all the text gray (title bar text, mode switch, add buttons, and the hamburger).
-   Changed color picker type to Compact style.

## V0.2.21

### Date: 2/7/2019

### Changes:

-   Changed the top bar and other buttons to have a white background.
-   Changed the red badge on the pencil to be a neutral gray.
-   Changed the actions icon.
-   Added a grid that is visible in hex edit mode.

## V0.2.20

### Date: 2/7/2019

### Changes:

-   Added color picker component.
-   Can change workspace color using color picker from the context menu.
-   Inverted touch input vertical rotation.
-   Clamping vertical rotation so that you can’t rotate underneath the ground plane.

## V0.2.19

### Date: 2/6/2019

### Changes:

-   Added `stroke.linewidth` to control how thick the stroke lines are.
-   Removed the Skybox.
-   Added the ability to change the vertical tilt of the camera by using two fingers and panning up and down.
-   Reworked the files panel to be easier to use.
    -   Added "+action" button for creating actions.
    -   Moved the "+tag" and "+action" buttons above the file table.
    -   Moved the "Clear selection" button to the header row on the file table.
    -   It still needs some of the scrolling features like not scrolling the header while scrolling the body of the table but for the most part it's done.
    -   Also needs the auto-zoom feature for users. After looking at possible implementations I've discovered that it should be easier to do this when the "seeing other people" update arrives.

## V0.2.18

### Date: 2/5/2019

### Changes:

-   Button polling is now implemented in `InputVR` for vr controllers: `getButtonDown`, `getButtonHeld`, `getButtonUp`.
-   Replaced `GameView.workspacePlane` with mathematical plane for workspace dragging.
    -   This fixes not being able to drag workspaces after we disabled the ground plane mesh.
-   Forcing touch input when being used on a VR capable device in non-VR mode. This fixes traditional browser input on devices like the Oculus Go.

## V0.2.17

### Date: 2/5/2019

### Changes:

-   Moved VR controller code to `InputVR` class.
-   Forcefully disconnecting the controller when exiting VR, this fixes bug with GamePad API when returning to VR mode.
-   Disabled visibility of scene’s ground plane.
-   `ControllerMesh` is now a special `Object3D` that is added to the root controller `Object3D` node.

## V0.2.16

### Date: 2/5/2019

### Changes:

-   Controller is represented as a red pointer arrow. It doesnt not currently allow you to interact yet.
-   Disabling shadows when in VR. Shadows are a significant performance cost in its current state, disabling them gives us 20-30+ fps boost in VR.
-   VR button is now hidden when WebVR is not detected.

## V0.2.15

### Date: 2/5/2019

#### Changes:

-   Changed the default cube color to be white.
-   Changed the default cube outline color to gray instead of invisible.
-   Fixed an issue with action filters where some values weren't able to be matched to a filter.
    -   This happened for some tag values that would be parsed from strings into their semantic equivalents.
    -   For example, `"true"` would get converted to `true` and `"123.456"` would get converted to `123.456`.
    -   This conversion was being ignored for filter values, so they would never match in these scenarios.
-   Fixed an issue with action scripts where copying a file would not copy its formulas.
-   Improved the `copy()` function used in action scripts to be able accept any number of arguments.
    -   This allows cascading scenarios like `copy(this, that, @name("joe"), @name("bob"))`.

## V0.2.14

### Date: 2/4/2019

#### Changes:

-   Added `scale.x`, `scale.y`, and `scale.z` tags to allow changing the scale of the cubes.
    -   `x` and `y` are width and thickness. `z` is height.
-   Dragging worksurfaces now no longer snaps to the center but stays relative to the cursor position.
-   Added `label.size` and `label.size.mode` tags.
    -   `label.size` sets the size of the label. Setting it to 1 means the default size and setting it to 2 means twice the default size.
    -   Setting `label.size.mode` to `"auto"` causes the label to appear a constant size no matter where the user's camera is in the scene.
-   Changed the renderer settings to render the 3D scene at the full device resolution.
    -   This will likely increase the accuracy of rendering results but may also cause performance to drop due to rendering a lot more pixels.
    -   Was previously using the browser-default pixel ratio.
-   Added beta support for Web VR devices.
-   Fixed an issue where worksurfaces that did not have default heights and were merged into other worksurfaces would cause those tiles to incorrectly appear with a height of `0`.
    -   The worksurfaces that did not have default heights were from old versions that did not allow changing heights.
-   Added the number of selected cubes to the info box toggle

## V0.2.13

### Date: 2/1/2019

#### Changes:

-   Camera now handles going from two touch -> one touch without jumping around.
-   Removed time instance in `Time.ts`.
-   Input and Time are both updated manually through `GameView`, we need less `requestAnimationFrame` calls when possible.
-   Fixed bug in `Input` that would cause touches to overwrite old ones on browsers that reuse `TouchEvent` identifiers.
-   Remaining `TouchData` finger indexes get normalized when touches are removed.
    -   i.e. if there are two touches and touch 0 gets removed, then touch 1 becomes touch 0.

## V0.2.12

### Date: 2/1/2019

#### Changes:

-   Added `#stroke.color` which sets an outline on the cube.
-   Added the ability to download `.aux` files.
-   Added the ability to upload `.aux` files into the current session.
-   Changed the URLs to not use `#`. (breaking change!)
-   Changed the home screen to be the root path (`/`) so sessions are now just `filesimulator.com/mysession`. (breaking change!)
-   Changed the login screen to be at `/login`. (So `login` is not a valid session ID anymore) (breaking change!)
-   Fixed an issue where destroyed objects were being returned in action script queries.
-   Fixed an issue that allowed files to be combined with themselves. (Sorry Jeremy!)
-   Fixed an issue where offline users would always overwrite file `_index` values if the index was at `0.`
-   Minor changes:
    -   Add a "continue as guest" button.
    -   Replace "File Simulator" with the session code unless they are in the default session.
    -   Disable auto-capitalization and autocorrect on the input fields.
    -   Change the "Add worksurface" and "Add file" buttons to just be a "+" icon.
    -   Change the mode switch to use icons instead of text for the label.
    -   Make the mode switch always appear white.
    -   Remove color integration from FileValue.
    -   Change "Nuke the site" to something a little more friendly.
    -   Change "+ New Tag" to "+tag".
    -   Change the deselect file button to a grey color.
    -   Change the info box header to "Selected Files".
    -   Change the info icon to a pencil icon.

## V0.2.11

### Date: 1/31/2019

#### Changes:

-   Changed the "X" used to deselect files into a "-" sign.
-   Added the ability to show a QR code linking to the session the current user is in.

## V0.2.10

### Date: 1/31/2019

#### Changes:

-   Added two different modes to help control what the user is interacting with
    -   The "Files" mode allows dragging files and making new files.
    -   The "Worksurfaces" mode allows dragging worksurfaces, making new worksurfaces, and interacting via clicking on them.
-   Re-added the ability to combine files
    -   Dragging a file onto another file will combine them if possible.
    -   If no filters match then the files will stack.

## V0.2.9

### Date: 1/31/2019

#### Changes:

-   Camera zooming with trackpad pinching is now supported.
-   Input now handles `WheelEvent` from the browser.
    -   `getWheelMoved()` - Returns true when wheel movemented detected.
    -   `getWheelData()` - Return wheel event data for the current frame.

## V0.2.8

### Date: 1/31/2019

#### Changes:

-   Disabled double-tap to zoom functionality that is added by iOS and Android by default.
-   Fixed an issue where files would all appear in the same spot upon first load of a session.
-   Added the Session ID to the top header.
-   After logging in, the user will now be redirected back to the session they first tried accessing.
-   Fixed some typos.

## V0.2.7

### Date: 1/30/2019

#### Changes:

-   Added `line.to` and `line.color` tags. `line.to` creates an arrow that points from the source file to the target file. An array of files is also supported.
-   Added formula support for `label`, `label.color`.
-   Added some functions to `FileCalculations` to help with handling of short file ids:
    -   `getShortId` - Return the short id for the file.
    -   `fileFromShortId` - Find file that matches the short id.
    -   `filesFromShortIds` - Find files that match the short ids.
-   Disabled depth buffer writing for the new SDF rendered font.
-   Running `updateMatrixWorld` function for `FileMesh` when its position is updated.
    -   This allows child objects to have accurate world positioning the moment its parent is moved instead of waiting for ThreeJS to run the next render update frame.

## V0.2.6

### Date: 1/28/2019

#### Changes:

-   Improved the game window to resize the renderer and camera automatically
-   Improved how the files window scales for small devices
-   Move the toolbar into a floating action button
-   Closing the info box now shows an icon in its place that can be used to reopen it
-   Selecting/changing files no longer re-opens the info box
-   Tags that the user adds to the info box are no longer automatically hidden

## V0.2.5

### Date: 1/28/2019

#### Changes:

-   Rotation with touch input now spins in the correct direction.
-   3D text rendering is now done with SDF (Signed Distance Field). This gives us a much cleaner and crisper text representation.
-   Added `label.color` tag that allows you to change the color of the label text.

## V0.2.4

### Date: 1/28/2019

In this version we improved workspaces and made other minor quality of life improvements.

#### Changes:

-   Added the ability to change hex heights
-   Added the ability to stack cubes on top of each other
-   Added the ability to drag single hex tiles onto other workspaces
-   Added a `list()` formula function that is able to calculate which files are stacked on top of each other.
-   Made the square grid tiles visible only if they are over a related hex tile
-   Made hexes have a short height by default
-   Made hexes larger by default
-   Made cubes always attach to a workspace
-   Made only the grid that a cube is being dragged onto visible

##V0.2.1
###Date: 1/22/2019
In this version we added support for multiple simultaneous sessions. When logging in users can optionally provide a “Session ID” that will put them into that session. Alternatively, they can type the Session ID into the URL and go there directly. Sharing URLs to share your session is also supported.

#### Changes:

-   Multi-Session Support
    -   Users enter in a Session ID to go to a sandbox all their own.
    -   They can also share the URL with other people to be put directly into that session.
-   Hexes no longer have bevels.
-   In Formulas, hashtag expressions which have only a single result now return that result directly instead of in an array.
    -   For example, If there was only one file with a #sum set to “10” and there was a formula “=#sum”
        -   In v0.2.0 the formula would equal “[10]”
        -   In v0.2.1 the formula would equal “10”

## V0.2.0

### Date: 1/16/2019

In this version we added support for offline mode and made general improvements to the user interface.

#### Changes:

-   Added offline mode
    -   After loading the app over HTTPS, the user will be able to go completely offline (airplane mode) and still be able to access everything. This means:
        -   The app should load
        -   The user should be able to create new files and workspaces
        -   They should be able to edit tags and perform actions.
    -   When new app versions are available, the user will be prompted to refresh the page to use the new version.
        When the user goes back online the app will attempt to sync with the server. If successful, then everyone else will be able to see their changes because they have been synced.
    -   If syncing is not successful, then this is because of one or more merge conflicts between the user’s version and the server’s version.
        -   Merge conflicts happen when two users edit the same tag to different values.
        -   The computer doesn’t know which is the most valid so it has to ask the user.
    -   When merge conflicts happen a notification will pop up and prompt the user to fix them.
        -   This prompt will also be in the side bar underneath the hamburger menu.
    -   Until the user fixes the merge conflicts any changes they make will not be synced to the server.
    -   When the user fixes the merge conflicts, their state is synced to the server and everyone is able to see it.
    -   The sidebar will show the current online/offline synced/not synced status. Right clicking it will give the option to force the app into offline mode for testing and vice versa.
-   Added a nuke button
    -   This button allows the user to delete everything in the website.
    -   This is only for testing so don’t expect it to work in all cases. In particular, don’t expect it to work super well when there are multiple people on the site at a time.
-   Removed test buttons from the sidebar
-   Changed the version number to be based on the latest annotated git tag. This will let us have full control over the version numbers while making them a lot more human readable. Upon hover it will also show the git commit hash that the build was made from.<|MERGE_RESOLUTION|>--- conflicted
+++ resolved
@@ -2,11 +2,7 @@
 
 ## V3.1.14
 
-<<<<<<< HEAD
-#### Date: 12/6/2022
-=======
 #### Date: 12/9/2022
->>>>>>> dafebccc
 
 ### :rocket: Improvements
 
