--- conflicted
+++ resolved
@@ -2,11 +2,7 @@
 
 ## V3.2.7
 
-<<<<<<< HEAD
-#### Date: 11/29/2023
-=======
 #### Date: 11/30/2023
->>>>>>> e7679589
 
 ### :boom: Breaking Changes
 
