# CasualOS Changelog

## V2.0.12

#### Date: 10/5/2021

### :rocket: Improvements

-   Added the `os.createDebugger(options?)` function.
    -   `os.createDebugger()` can be used to create a separate sandbox area where bots can be tested without causing external effects.
    -   This is useful for automated testing scenarios where you want to validate how a script works (e.g. that a toast is shown) without actually performing the script results (i.e. actually showing the toast).
    -   Works by returning an object that contains a separate set of actions (like `create()` and `getBots()`) that can be used like normal.
        For example:
        ```typescript
        const debugger = os.createDebugger();
        const debugBot = debugger.create({ home: true, color: 'red' });
        ```
        Creates a bot that is contained in the debugger. Therefore, scripts on the `debugBot` will only affect bots that were created in the debugger.
    -   See the documentation for more information.

### :bug: Bug Fixes

-   Fixed an issue where setting `meetPortalAnchorPoint` to `left` or `right` would not shift the `gridPortal` to the remaining space.

## V2.0.11

<<<<<<< HEAD
#### Date: 9/28/2021
=======
#### Date: 10/1/2021
>>>>>>> 32024924

### :boom: Breaking Changes

-   Renamed `server` to `inst`.
    -   This means that you should now `configBot.tags.inst` instead of `configBot.tags.server`.
    -   It also means that you now should go to `https://casualos.com?inst=my-aux` instead of `https://casualos.com?server=my-aux`.
    -   CasualOS will automatically replace `server` with `inst` on the first load so old links will continue to work.
-   Renamed `pagePortal` to `gridPortal`
    -   CasualOS will automatically replace `pagePortal` with `gridPortal` on first load (so old links will continue to work) but any scripts that change `pagePortal` will need to be updated to change `gridPortal`.
    -   `pagePortal` on the `configBot` should now be `gridPortal`.
    -   `pagePortalBot` is now `gridPortalBot`.
    -   Some functions now should reference the bot portal instead of the page portal:
        -   `os.getCameraPosition('page')` -> `os.getCameraPosition('grid')`
        -   `os.getCameraRotation('page')` -> `os.getCameraRotation('grid')`
        -   `os.getFocusPoint('page')` -> `os.getFocusPoint('grid')`
        -   `os.getPortalDimension('page')` -> `os.getPortalDimension('grid')`
    -   `@onPortalChanged` now uses `gridPortal` for `that.portal`.
-   Renamed `miniPortal` to `miniGridPortal`
    -   `miniPortal` on the `configBot` should now be `miniGridPortal`.
    -   `miniPortalBot` should now be `miniGridPortalBot`.
    -   Some functions now should reference the bot portal instead of the page portal:
        -   `os.getCameraPosition('mini')` -> `os.getCameraPosition('miniGrid')`
        -   `os.getCameraRotation('mini')` -> `os.getCameraRotation('miniGrid')`
        -   `os.getFocusPoint('mini')` -> `os.getFocusPoint('miniGrid')`
        -   `os.getPortalDimension('mini')` -> `os.getPortalDimension('miniGrid')`
    -   `@onPortalChanged` now uses `miniGridPortal` for `that.portal`.
-   Renamed some functions:
    -   `os.downloadServer()` -> `os.downloadInst()`
    -   `os.loadServer()` -> `os.loadInst()`
    -   `os.unloadServer()` -> `os.unloadInst()`
    -   `os.getCurrentServer()` -> `os.getCurrentInst()`
    -   `server.remotes()` -> `os.remotes()`
    -   `server.serverRemoteCount()` -> `os.remoteCount()`
    -   `server.servers()` -> `os.instances()`
    -   `server.serverStatuses()` -> `os.instStatuses()`
    -   `server.restoreHistoryMarkToServer()` -> `server.restoreHistoryMarkToInst()`.
    -   Note that some functions have moved to the `os` namespace from the `server` namespace. This is because most `server` functions do not work on CasualOS.com and are only designed to work with a server-based system (which CasualOS.com is not). To clarify this, functions that work all the time are now in the `os` namespace while the others are in the `server` namespace.
-   Renamed several listen tags:
    -   `@onServerJoined` -> `@onInstJoined`
    -   `@onServerLeave` -> `@onInstLeave`
    -   `@onServerStreaming` -> `@onInstStreaming`
    -   `@onServerStreamLost` -> `@onInstStreamLost`
    -   `@onServerAction` -> `@onAnyAction`

### :rocket: Improvements

-   Updated the Privacy Policy, Terms of Service, and Acceptable Use Policy.
-   Changed the meetPortal to use a custom Jitsi deployment.
-   Improved `os.enablePointOfView(center?)` to take an additional argument that determines whether to use the device IMU to control the camera rotation while in POV mode.
    -   The new function signature is `os.enablePointOfView(center?, imu?)`.
    -   e.g. `os.enablePointOfView(undefined, true)` will enable using the IMU for controlling the camera rotation.

### :bug: Bug Fixes

-   Fixed an issue where zooming on menu bots would trigger the browser-provided zoom functionality.
-   Fixed an issue where copying an array from one tag to another tag caused CasualOS to break.
-   Fixed an issue where editing a script via the sheet portal cells would temporarily break the code editor.

## V2.0.10

#### Date: 9/21/2021

### :rocket: Improvements

-   Improved the runtime to track changes to arrays without having to make a copy of the array or save it back to the tag.
-   Improved `os.getRecords(...filters)` to use `authBot.id` if `byAuthID()` is not specified.
-   Added `labelOpacity` tag.
-   Added `menuItemLabelStyle` tag.
-   Added the ability to use the `auto` value in the `scaleY` tag for menu bots. This automatically scales the menu bot height based on the amount of text in the label.
-   Added the ability to rotate around an object multiple times with `os.focusOn()` by setting `normalized` to `false` in the `rotation` property.
    -   By default, rotations passed to `os.focusOn()` are normalized to between 0 and `2π`.
    -   Setting `normalized` to `false` will skip this process and allow rotations larger than `2π` which in turn means the camera will rotate past `2π`.

## V2.0.9

#### Date: 9/7/2021

### :rocket: Improvements

-   Added the `os.requestPermanentAuthToken()` and `os.destroyRecord(record)` functions.
    -   `os.requestPermanentAuthToken()` is used to get auth tokens that can publish records to a app bundle from anywhere - including from other app bundles.
    -   `os.destroyRecord(record)` destroys the given record and makes it inaccessable via `os.getRecords()`. You must be logged in to destroy records and you can only destroy records that have been created by your user account and app bundle.
    -   See the documentation for more info.

### :bug: Bug Fixes

-   Fixed an issue where retrieving records from a temporary space can fail when the query matches no records.
-   Fixed an issue where CasualOS could permanently stall while loading.

## V2.0.8

#### Date: 9/7/2021

### :rocket: Improvements

-   Created https://casualos.me
    -   casualos.me is a companion service for CasualOS that provides the ability to sign in with an account and save permanent records of data.
-   Added the `os.requestAuthBot()` function.
    -   Requests that the user sign in and creates the `authBot` global variable to represent whether the user is signed in.
    -   Only works if an App Bundle (AB) was auto loaded using the `autoLoad` query parameter.
    -   Returns a promise that resolves when the user is signed in.
    -   See the "Auth Bot Tags" section in the documentation for more info.
-   Added the `os.publishRecord(recordDescription)` function to be able to save arbitrary JSON data.
    -   Records are arbitrary pieces of data that can saved and retrieved from special record-enabled spaces.
        -   The possible spaces are:
            -   `tempRestricted` - (Default) Records are temporary (they are deleted at the end of the day) and they are only retrievable by the user and appBundle that created them.
            -   `tempGlobal` - Records are temporary and they are they are retrievable by everyone.
            -   `permanentRestricted` - Records are permanent and they are only retrievable by the user and appBundle that created them.
            -   `permanentGlobal` - Records are permanent and they are retrievable by everyone.
    -   Unlike bots, records are only accessible by searching for them using the `os.getRecords()` function.
    -   Requires that the user has signed in with `os.requestAuthBot()`.
    -   `recordDescription` is an object with the following properties:
        -   `space` - The space that the record should be published to.
        -   `record` - The data that should be included in the record.
        -   `address` - (Optional) The address that the record should be published at. This can be omitted if a `prefix` is specified instead.
        -   `prefix` - (Optional) The prefix that the record should be published at. If used instead of `address`, CasualOS will calculate the `address` by concatenating the given prefix and ID like this: `"{prefix}{id}"`.
        -   `id` - (Optional) The ID that the record should be published at. If used with `prefix`, then CasualOS will combine the given `id` with the given `prefix` to calculate the `address`. If omitted, then CasualOS will generate a UUID to be used with the `prefix`.
        -   `authToken` - (Optional) The auth token that should be used to publish the record. This is useful for allowing other users to be able to publish records to an app bundle on your account. If omitted, then the `authToken` tag from the `authBot` will be used.
    -   Returns a promise that resolves when the record has been published.
    -   See the documentation for some examples.
-   Added the `os.getRecords(...filters)` function to be able to find and retrieve records.
    -   Works similarly to `getBots()` except that the list of possible filters is different and more limited.
    -   Possible filters are:
        -   `byAuthID(id)` - Searches for records that were published by the given auth ID. This filter is required for all `os.getRecords()` queries.
        -   `inSpace(space)` - Searches for records that were published to the given space. If omitted, only `tempRestricted` records will be searched.
        -   `byAddress(address)` - Searches for the record with the given address. Useful for finding a specific record.
        -   `byPrefix(prefix)` - Searches for records whose address starts with the given prefix. Useful for finding a list of records.
        -   `byID(id)` - Searches for records whose address equals `{prefix}{id}`. Works similarly to `byAddress()` except that you must also use `byPrefix()`. Useful for finding a specific record.
    -   Returns a promise that resolves with an object that contains a partial list of records.
        -   Using this object, you can see the total number of records that the query matched and get the next part of the list using the `getMoreRecords()` function.
        -   The object has the following structure:
            -   `records` - The list of records that were retrieved. This list may contain all the records that were found or it might only contain some of the records that were found. You can retrieve all of the records by looping and calling `getMoreRecords()` until it returns an object with `hasMoreRecords` set to `false`.
            -   `totalCount` - The total number of records that the query found.
            -   `hasMoreRecords` - Whether there are more records that can be retrieved for the query.
            -   `getMoreRecords()` - A function that can be called to get the next set of records for the query. Like `os.getRecords()`, this function returns a promise with an object that has the structure described above.
    -   See the documentation for some examples.
-   Added the `byID(id)` bot filter.
    -   This function can be used either as a bot filter with `getBots()` or as a record filter with `os.getRecords()`.
    -   As its name suggests, it can be used to find a bot with the given ID.

### :bug: Bug Fixes

-   Fixed an issue where using a `formAnimationAddress` prevented `formAnimation` from working correctly on first load.
-   Fixed an issue where `os.focusOn()` would not work on mobile devices.

## V2.0.7

#### Date: 8/16/2021

### :bug: Bug Fixes

-   Fixed an issue where remote whispers could cause CasualOS to think it was loaded before it actually was.
    -   This would in turn cause CasualOS to think that ab-1 was not installed and led to ab-1 getting duplicated which could then cause the auxCode to be loaded again.

## V2.0.6

#### Date: 8/11/2021

### :rocket: Improvements

-   Added the `formAnimationAddress` tag to allow specifying a separate GLTF/GLB URL that should be used for animations.
    -   This allows dynamically loading animations instead of requiring that all animations be built into the `formAddress` GLTF mesh.

### :bug: Bug Fixes

-   Fixed an issue where setting the `mapPortal` tag on the `configBot` to `null` would not close the map portal.
-   Fixed an issue where the camera would rotate somewhat randomly when facing straight down using touch controls.

## V2.0.5

#### Date: 7/27/2021

### :rocket: Bug Fixes

-   Fixed an issue where async scripts did not support JSX syntax highlighting.

## V2.0.4

#### Date: 7/27/2021

### :rocket: Improvements

-   Added the ability to download a PDF with embedded bot data by specifying a filename with a `.pdf` extension to `os.downloadBots()`.
-   Added the `os.parseBotsFromData(data)` function.
    -   This function can parse a list of bot mods from JSON or from the contents of a PDF that was created with `os.downloadBots()`.
    -   It returns a list of bot mods (i.e. mods that have the structure of bots) which can in turn be passed to `create()` to add them to the server.
-   Added the `os.unregisterApp(appID)` function to allow removing apps after they have been registered.
-   Added the ability to use [JSX](https://reactjs.org/docs/introducing-jsx.html) for Apps instead of the `html` string helper.
    -   JSX allows you to use a HTML-like language directly inside listeners. This provides some nice benefits including proper syntax highlighting and error messages.
    -   For example:
        ```javascript
        let result = <h1>Hello, World!</h1>;
        ```
    -   Due to convienience this will probably become the preferred way to write HTML for apps, however the `html` string helper will still be available.

## V2.0.3

#### Date: 7/19/2021

### :boom: Breaking Changes

-   "Custom Portals" are now called "Executables"
    -   This is because portals should deal almost exclusively with bots and heavily interface with CasualOS.
    -   "Custom Portals" (as they were called) made this difficult and are better explained as a way to create arbitrary web programs (i.e. executables).
    -   The new "Apps" (`os.registerApp()` and `os.compileApp()`) features make it easier to create custom portals since they can leverage bots and listen tags directly.
-   Renamed `portal.open()` to `os.registerExecutable()`.
-   Renamed `portal.buildBundle()` to `os.buildExecutable()`.
-   Renamed `portal.registerPrefix()` to `os.registerTagPrefix()`.
-   Changed the menuPortal to always be anchored to the bottom of the screen instead of to the miniPortal.

### :rocket: Improvements

-   Added the `os.registerApp(name, bot)` and `os.compileApp(name, content)` functions.
    -   `os.registerApp()` takes an app name and a bot and sets up a space for adding content to the CasualOS frontend.
    -   Calling `os.registerApp()` will also make the given bot available globally as `{name}Bot`.
    -   `os.registerApp()` returns a promise that resolves when the app has been setup and can accept content. Additionally, `onAppSetup` will be whispered to the bot that was specified for the app.
    -   `os.compileApp()` is used to provide content to an app. You can call this as many times as you want and the app will only update when you call `os.compileApp()` for it.
    -   See the docs for more information.
-   Added the `html` string helper.
    -   This can be used to produce HTML from a string for `os.compileApp()` by placing it before a string that uses backtick characters (`` ` ``).
    -   e.g.
        ```javascript
        let result = html`<h1>Hello, World!</h1>`;
        ```
    -   See the docs for more information.
-   Added the `watchBot(bot, callback)` and `watchPortal(portal, callback)` helper functions.
    -   `watchBot()` can be used to watch a given bot (or list of bots) for changes and triggers the given callback function when the bot(s) change.
    -   `watchPortal()` can be used to watch the given portal for changes and triggers the given callback function when the portal changes.
        -   Specifically, `watchPortal()` tracks when the portal is changed (by watching the portal tag on the `configBot`), when bots are added, removed, or updated in the portal, and when the portal bot changes.
-   Improved the bot dragging logic to support using `os.replaceDragBot(null)` to stop dragging a bot.

### :bug: Bug Fixes

-   Fixed an issue where dragging a bot whose position was animated in tempLocal space would produce no visible effect.
-   Fixed an issue where GLB models compressed with a newer version of Draco could not be loaded.
    -   You may have to refresh the browser tab 1 extra time after getting the update for this change to take effect. This is because the Draco library is cached by the web browser and updates to the library are checked in the background while the old version is being used.
-   Fixed an issue where bots in the mapPortal that had LOD listeners would not function correctly unless they had a label.

## V2.0.2

#### Date: 7/6/2021

### :rocket: Improvements

-   Improved the miniPortal to support the `portalCameraZoom`, `portalCameraRotationX` and `portalCameraRotationY` tags.
-   Added the `priorityShout()` function to make it easy to run a set of shouts until a bot returns a value.
-   Added the ability to control the foreground and background colors of the chat bar via the `foregroundColor` and `backgroundColor` options in `os.showChat()`.
-   Added the `date` type for `os.showInput()` to make entering days easier.

### :bug: Bug Fixes

-   Fixed an issue where camera position offsets would continuously be applied to the camera.
-   Fixed an issue where the menu would be positioned incorrectly if the meet portal was anchored to the top of the screen.
-   Fixed an issue where clicking on the grid with a controller in XR would crash CasualOS.
-   Fixed an issue where the transformer tag did not work correctly for bots in the mapPortal.
-   Fixed an issue where dragging an object that gets destroyed in an onPointerDown would freeze the UI.

## V2.0.1

#### Date: 6/9/2021

### :rocket: Improvements

-   Changed the default mapPortal basemap to `dark-gray`.
-   Changed the mapPortal to default to viewing Veterans Memorial Park in Grand Rapids.
    -   This makes it easier to start using AB-1 once the map portal is loaded.

### :bug: Bug Fixes

-   Fixed an issue where calling `os.focusOn()` with a position and no portal would default to the map portal.
-   Fixed an issue where calling `os.focusOn()` for the map portal before it was finished loading would error.

## V2.0.0

#### Date: 6/7/2021

### :bug: Improvements

-   Added the `mapPortal`.
    -   The map portal provides a 3D representation of the entire Earth and allows placing bots anywhere on it.
    -   Bots that are in the map portal use Longitude and Latitude for their X and Y coordinates.
    -   The map can additionally be customized by setting the `mapPortalBasemap` tag on the `mapPortalBot`. See the documentation for more information.
    -   Based upon [ArcGIS](https://www.arcgis.com/index.html).

### :bug: Bug Fixes

-   Fixed an issue where trying to focus on a position in the miniPortal would not work.

## V1.5.24

#### Date: 5/24/2021

### :rocket: Improvements

-   Improved the miniPortal to enable resizing it by dragging the top of the miniPortal instead of just at the corners.
-   Added the `math.normalizeVector()` and `math.vectorLength()` functions.

### :bug: Bug Fixes

-   Fixed an issue where events in some asynchronous scripts would be incorrectly reordered and potentially cause logic issues.

## V1.5.23

#### Date: 5/22/2021

### :boom: Breaking Changes

-   Renamed the `inventoryPortal` to `miniPortal`.
    -   The following were also renamed:
        -   `#inventoryPortalHeight` -> `#miniPortalHeight`
        -   `#inventoryPortalResizable` -> `#miniPortalResizable`
        -   `os.getInventoryPortalDimension()` -> `os.getMiniPortalDimension()`
        -   `os.hasBotInInventory()` -> `os.hasBotInMiniPortal()`
        -   `os.getPortalDimension("inventory")` -> `os.getPortalDimension("mini")`
        -   `os.getCameraPosition("inventory")` -> `os.getCameraPosition("mini")`
        -   `os.getCameraRotation("inventory")` -> `os.getCameraRotation("mini")`
        -   `os.getFocusPoint("inventory")` -> `os.getFocusPoint("mini")`
-   The `miniPortalHeight` tag was changed from being a number between 1 and 10 that represented the number of bots that should fit in the portal. Now it is a number between 0 and 1 that represents the percentage of the screen height it should take. Note that when `#miniPortalWidth` is less than 1 the height of the portal will be more like 80% of the screen height when set to 1. This is because of the mandatory spacing from the bottom of the screen to be somewhat consistent with the spacing on the sides.

### :rocket: Improvements

-   Added the `#miniPortalWidth` tag.
    -   Possible values are between 0 and 1.
    -   Represents the percentage of the screen width that the mini portal should take.
    -   When set to 1, the mini portal will appear docked and there will be no spacing between the bottom of the screen and the mini portal.

### :bug: Bug Fixes

-   Fixed a bunch of issues with zooming, rotating, and resizing the mini portal.

## V1.5.22

#### Date: 5/20/2021

### :rocket: Improvements

-   Added the `os.enableCustomDragging()` function to disable the default dragging behavior for the current drag operation.
    -   This is useful for custom dragging behavior that is associated with a bot like scaling the bot or rotating it.

### :bug: Bug Fixes

-   Fixed an issue where `os.focusOn()` would not work with bots in the inventory portal.

## V1.5.21

#### Date: 5/18/2021

### :rocket: Improvements

-   Improved `os.focusOn()` to support focusing on menu bots that have `#form` set to `input`.
-   Added the ability to snap dragged to a specific axis.

    -   These are special snap target objects that have the following form:

    ```typescript
    let snapAxis: {
        /**
         * The direction that the axis travels along.
         */
        direction: { x: number; y: number; z: number };

        /**
         * The center point that the axis travels through.
         */
        origin: { x: number; y: number; z: number };

        /**
         * The distance that the bot should be from any point along the
         * axis in order to snap to it.
         */
        distance: number;
    };
    ```

### :bug: Bug Fixes

-   Fixed an issue where the "tag has already been added" dialog displayed behind the sheet portal.

## V1.5.20

#### Date: 5/17/2021

### :bug: Bug Fixes

-   Fixed an issue where `@onInputTyping` was incorrectly shouted instead of whispered.

## V1.5.19

#### Date: 5/13/2021

### :rocket: Improvements

-   Added the `labelPaddingX` and `labelPaddingY` tags to allow controlling the padding along the width and height of labels separately.
-   Added the ability to use a URL for the `cursor` and `portalCursor` tags.
-   Added the `cursorHotspotX`, `cursorHotspotY`, `portalCursorHotspotX`, and `portalCursorHotspotY` tags to allow specifying the location that clicks should happen at in the custom cursor image. For example, a cursor that is a circle would have the hotspot in the middle but the default cursor has the hotspot at the top left.

## V1.5.18

#### Date: 5/11/2021

### :rocket: Improvements

-   Added the `AB1_BOOTSTRAP_URL` environment variable to control the URL that ab-1 gets loaded from.

## V1.5.17

#### Date: 5/10/2021

### :rocket: Improvements

-   Added the `cursor` and `portalCursor` tags.
    -   The `cursor` tag specifies the mouse cursor that should be shown when the bot is being hovered.
    -   The `portalCursor` tag specifies the mouse cursor that should be used by default for the page portal.
    -   See the documentation for a list of possible options.
-   Added the `labelPadding` tag to control how much space is between the edge of the bot and edge of the label.

## V1.5.16

#### Date: 5/7/2021

### :bug: Bug Fixes

-   Fixed an issue where it was no longer possible to cancel `setInterval()` with `clearTimeout()` and cancel `setTimeout()` with `clearInterval()`.
    -   They are not meant to be used together but because of an artifact of web browsers it needs to be supported.

## V1.5.15

#### Date: 5/7/2021

### :bug: Bug Fixes

-   Fixed an issue where it was impossible to clear intervals/timeouts from a bot other than the one it was created from.

## V1.5.14

#### Date: 5/7/2021

### :rocket: Improvements

-   Added the ability to clear bot timers using `clearInterval()` and `clearTimeout()`.
    -   `clearInterval(timerId)` is useful for clearing intervals created by `setInterval()`.
    -   `clearTimeout(timerId)` is useful for clearing timeouts created by `setTimeout()`

## V1.5.13

#### Date: 5/3/2021

### :bug: Bug Fixes

-   Fixed an issue where the meet portal could stay open if the portal was cleared before it was fully loaded.

## V1.5.12

#### Date: 5/2/2021

### :bug: Bug Fixes

-   Fixed an issue where `@onSubmit` was shouted to every bot instead of whispered to the bot that the input was submitted on.

## V1.5.11

#### Date: 4/27/2021

### :rocket: Improvements

-   Overhauled the `shared`, `tempShared`, and `remoteTempShared` spaces to use a faster and more efficient storage mechanism.
    -   There is now a new configuration environment variable `SHARED_PARTITIONS_VERSION` which controls whether the new spaces are used. Use `v1` to indicate that the old causal repo based system should be used and use `v2` to indicate that the new system should be used.
-   Added the `math.areClose(first, second)` function to determine if two numbers are within 2 decimal places of each other.
    -   For example, `math.areClose(1, 1.001)` will return true.
-   Improved the `atPosition()` and `inStack()` bot filters to use `math.areClose()` internally when comparing bot positions.
-   Improved handling of errors so they have correct line and column numbers in their stack traces.
    -   Currently, this only functions correctly on Chrome-based browsers (Chrome, Edge, Opera, etc.). Part of this is due to differences between how web browsers generate stack traces and part is due to what browsers support for dynamically generated functions.

### :bug: Bug Fixes

-   Fixed an issue with labels where an error could occur if the label text was updated while it was being rendered.
-   Fixed an issue where `clearAnimations()` would error if given a null bot.
-   Fixed an issue where autocomplete would not work correctly for properties on top level variables.

## V1.5.10

#### Date: 4/8/2021

### :boom: Breaking Changes

-   Renamed `onStreamData` to `onSerialData`.
-   Serial functions now require a "friendly" name to keep track of each device: `serialConnect`, `serialStream`, `serialOpen`, `serialUpdate`, `serialWrite`, `serialRead`, `serialClose`, `serialFlush`,`serialDrain`, `serialPause`, `serialResume`
-   `serialStream` now requires a bot id to send the stream to that bot.

### :rocket: Improvements

-   Improved the IDE Portal to support showing all tags by setting the `idePortal` tag on the config bot to `true`.
-   Added a search tab to the IDE Portal which makes it easy to search within tags that are loaded in the IDE Portal.
    -   It can be focused from the idePortal by using the `Ctrl+Shift+F` hotkey.
-   Added the `sheetPortalAddedTags` tag for the `sheetPortalBot` which specifies additional tags that should always be shown in the sheet portal.
-   Added support for auxcli v2.0.0 to retain current functionality.
-   Added support for multiple serial connections simultaneously.

### :bug: Bug Fixes

-   Fixed an issue where the `url` tag would not be created on initial load unless the URL was updated.

## V1.5.9

#### Date: 4/7/2021

### :rocket: Improvements

-   Added the ability to jump to a tag while in the IDE Portal using `Ctrl+P`.

### :bug: Bug Fixes

-   Fixed an issue where the `imuPortal` would return values that were incorrect for usage on the camera.
    -   Now, the `imuPortal` sets the `deviceRotationX`, `deviceRotationY`, `deviceRotationZ` and `deviceRotationW` values which is the rotation of the device represented as a quaternion.
    -   The `pagePortal` also now supports setting `cameraRotationOffsetW` to indicate that the offset should be applied as a quaternion.
    -   Try the `imuExample01` auxCode for an example.
-   Fixed an issue where CasualOS would fail to load on browsers that do not support speech synthesis.
-   Fixed an issue where bot updates that were executed via `action.perform()` would be treated like they were being performed by the user themselves.
    -   In particular, this issue affected text edits which were originally created by the multiline text editor but were then replayed via `action.perform()`.
    -   The effect of this bug would be that while the data was updated correctly, the multiline text editor would ignore the new data because it assumed it already had the changes.

## V1.5.8

#### Date: 4/5/2021

### :rocket: Improvements

-   Added the ability to see the full text of script errors by using the "Show Error" button in the multiline editor.

### :bug: Bug Fixes

-   Fixed an issue where the `imuPortal` would only open when set to a string value. Now it also supports `true` and non 0 numerical values.

## V1.5.7

#### Date: 4/2/2021

### :rocket: Improvements

-   Improved `imuPortal` to support Safari on iOS.
-   Added the `crypto.isEncrypted(cyphertext)`, `crypto.asymmetric.isEncrypted(cyphertext)`, and `crypto.asymmetric.isKeypair(keypair)` functions.
    -   These can help in determining if a string is supposed to be a asymmetric keypair or if it has been encrypted with symmetric or asymmetric encryption.

### :bug: Bug Fixes

-   Fixed an issue where the configBot would appear to be in the `shared` space but was actually in the `tempLocal` space.

## V1.5.6

#### Date: 4/1/2021

### :rocket: Improvements

-   Added the "bots" snap target for `os.addDropSnap()` and `os.addBotDropSnap()`.
    -   This will cause the dragged bot to snap to other bots.
-   Added the `experiment.speakText(text, options?)` and `experiment.getVoices()` functions.
    -   See the documentation for more information.
-   Added the `os.getGeolocation()` function.
    -   Returns a promise that resolves with the geolocation of the device.
-   Added the `imuPortal` to be able to stream IMU data into CasualOS.
    -   When defined on the config bot, the `imuPortalBot` will be updated with IMU data from the device.
    -   The following tags are used:
        -   `imuSupported` - Whether reading from the IMU is supported. This will be shortly after the `imuPortal` is defined.
        -   `deviceRotationX`, `deviceRotationY`, `deviceRotationZ` - The X, Y, and Z values that represent the orientation of the device.
-   Added the `portalCameraType` tag to allow switching between `perspective` and `orthographic` projections.
    -   Camera projections act similarly to real world camera lenses except that they avoid certain limitations like focal lengths.
    -   `orthographic` - This projection preserves parallel lines from the 3D scene in the output 2D image. As a result, same-sized objects appear the same size on the screen, regardless of how far away they are from the camera.
    -   `perspective` - This projection makes same-sized objects appear larger or smaller based on how far away they are from the camera. Closer objects appear larger and vice versa.
-   Added the `os.enablePointOfView(center?)` and `os.disablePointOfView()` functions.
    -   These are similar to `os.enableVR()` or `os.enableAR()` and can be used to give the player a "ground level" perspective in the page portal.
    -   `os.enablePointOfView(center?)` - Enables POV mode by moving the camera to the given position, setting the camera type to `perspective`, and changing the controls so that it is only possible to rotate the camera.
    -   `os.disablePointOfView()` - Disables POV mode by resetting the camera, camera type, and controls.

### :bug: Bug Fixes

-   Fixed an issue where tag edits would appear duplicated when running CasualOS in the non-collaborative mode.

## V1.5.5

#### Date: 3/25/2021

### :rocket: Improvements

-   Changed CasualOS to not show the `server` URL parameter when loaded in non-collaborative mode.
-   CasualOS will now throw an error when trying to save a bot to a tag during creation.

## V1.5.4

#### Date: 3/25/2021

### :rocket: Improvements

-   Improved `os.download()` to add the correct file extension if one is omitted from the given filename.
-   Added the 📖 emoji has a builtin tag prefix.
    -   This is a useful default prefix for custom portals.
-   Added the ability to load CasualOS in a non-collaborative mode.
    -   This will make the shared spaces (`shared`, `tempShared`, and `remoteTempShared`) act like they are `tempLocal` spaces.
    -   As a result, CasualOS needs no persistent network connection to run an experience when loaded in this mode.
-   Added the `os.isCollaborative()` function to get whether CasualOS was loaded in a collaborative mode or non-collaborative mode.

### :bug: Bug Fixes

-   Fixed the "Docs" link when linking to a listen tag.

## V1.5.3

#### Date: 3/23/2021

### :boom: Breaking Changes

-   Removed bot stacking.
    -   Bots will no longer automatically stack on each other based on position. Instead, they need to be stacked manually.
    -   The `{dimension}SortOrder` tags still exist and are used by the menu portal to order bots.
-   Drag events are now sent for bots that are not draggable.
    -   This means you can set `#draggable` to false and still get a `@onDrag` or `@onAnyBotDrag` event for it.
    -   This change makes it easier to write your own custom dragging logic because it prevents the bot(s) from being automatically moved but still sends the correct events.
    -   If you don't want drag events sent to a bot, you can make it not pointable or you can use your own custom logic on `@onDrag`/`@onDrop`.
-   The `#draggableMode` and `#positioningMode` tags have been removed.
    -   `#draggableMode` can be emulated by setting `#draggable` to false and adding custom `@onDrag` events to limit which dimensions the bot can be moved to.
    -   `#positioningMode` has been replaced with the `os.addDropSnap()` and `os.addBotDropSnap()` functions.

### :rocket: Improvements

-   Added the `@onAnyBotDropEnter` and `@onAnyBotDropExit` shouts.
-   Added the `@onAnyBotPointerDown` and `@onAnyBotPointerUp` shouts.
-   Added the `os.addDropSnap(...targets)` and `os.addBotDropSnap(bot, ...targets)` functions.
    -   These can be used to customize the behavior of a drag operation.
    -   Each function accepts one or more "targets" which are positions that the bot can be dropped at. There are 4 possible values:
        -   `"ground"` - The bot will snap to the ground as it is being dragged. (Default when not in VR)
        -   `"grid"` - The bot will snap to individual grid tiles as it is being dragged.
        -   `"face"` - The bot will snap to the face of other bots as it is being dragged.
        -   A snap point object. The bot will snap to the point when the mouse is within a specified distance. It should be an object with the following properties:
            -   `position` - An object with `x`, `y`, and `z` values representing the world position of the snap point.
            -   `distance` - The distance that the pointer ray should be from the position in order to trigger snapping to the position.
    -   The `os.addBotDropSnap(bot, ...targets)` function accepts a bot as its first parameter which limits the specified snap targets to when the given bot is being dropped on.
-   Added the `experiment.beginRecording(options?)` and `experiment.endRecording()` functions.
    -   These can be used to record both audio and video at the same time.
    -   See the documentation for more details.

### :bug: Bug Fixes

-   Fixed an issue where dragging a parent bot onto a child bot would cause the bot to rapidly snap back and forth.
-   Fixed an issue where negative sort orders could not be used on menu bots.

## V1.5.2

#### Date: 3/18/2021

### :bug: Bug Fixes

-   Fixed an issue where `os.focusOn()` would not function when using positions because inventory and page portals would fight over control of the animation operation.

## V1.5.1

#### Date: 3/17/2021

### :rocket: Improvements

-   Improved `os.focusOn()` to be canceled by `os.goToDimension()` and future calls to `os.focusOn()`.
    -   Additionally, calling `os.focusOn(null)` will cancel the current focus operation without queuing another one.

## V1.5.0

#### Date: 3/17/2021

### :boom: Breaking Changes

-   Changed the `#portalCameraRotationX` and `#portalCameraRotationY` tags to use radians instead of degrees.

### :rocket: Improvements

-   Added the `cameraZoom` and `cameraZoomOffset` tags.
-   Added the `os.focusOn(botOrPosition, options?)` function.
    -   Works similarly to `os.tweenTo()` and `os.moveTo()` except that it takes an options object instead of a bunch of parameters.
    -   Notable improvements includes that it can accept a position instead of a bot, it supports different easing types, and it will return a promise which completes when the camera movement is finished.
    -   Additionally the rotation values are in radians instead of degrees.
-   `os.focusOn()` and `os.tweenTo()` now use quadratic easing by default.
    -   Additionally `os.focusOn()` supports specifying the easing type just like `animateTag()`.
-   `os.tweenTo()` and `os.moveTo()` are now deprecated and should no longer be used. They will be removed in a future release of CasualOS.
    -   To encourage migration, they have been removed from the documentation and autocomplete.
-   Added the `experiment.beginAudioRecording()` and `experiment.endAudioRecording()` functions to experiment with audio recording.
    -   See the documentation for more information.

### :bug: Bug Fixes

-   Fixed an issue where camera offsets would not be taken into account when calculating the camera focus point.
    -   This fixes issues with the focus point becoming more and more wrong as offsets are applied to the camera.
    -   However, any calculations which try to calculate a camera position offset from the focus point must now subtract the current offset from the focus point to get the correct result. The example auxCode (`cameraMovementExample`) has been updated to reflect this change (version 2 and later).

## V1.4.11

#### Date: 3/12/2021

### :rocket: Improvements

-   Added the `math.scaleVector(vector, scale)` function to make multiplying vectors by scalar values easy.

### :bug: Bug Fixes

-   Fixed an issue where the `@onServerJoined` event could be sent before all data was loaded.
    -   This could happen if one player was changing data while another player was joining the server.
-   Fixed an issue where custom portals would not open if the portal tags were not defined when the portal is opened.
-   Fixed an issue where custom portals would always have default styling for their first load.

## V1.4.10

#### Date: 3/9/2021

### :rocket: Improvements

-   Improved `animateTag()` to support animating multiple tags at once by accepting an object for the `fromValue` and `toValue` options properties.
    -   Instead of calling `animateTag(bot, tag, options)`, omit the `tag` argument and call `animateTag(bot, options)`. This will indicate that you want to animate multiple tags at once over the same duration.
    -   The animations that get triggered are grouped together, so cancelling one will cancel them all.
-   Improved `clearAnimations()` to support accepting a list of tags to cancel.
-   Added several 3D math functions:
    -   `getBotPosition(bot, dimension)` - Gets the 3D position of a bot in the given dimension.
    -   `math.addVectors(...vectors)` - Adds the given vectors together and returns the result.
    -   `math.subtractVectors(...vectors)` - Subtracts the given vectors and returns the result.
    -   `math.negateVector(vector)` - Mathematically negates the given vector and returns the result.
-   Added the `os.getFocusPoint(portal?)` function to get the focus point that the camera is looking at.
    -   This value is the same as the one highlighted by the `#portalShowFocusPoint` tag.
    -   It is also backed up by `cameraFocusX`, `cameraFocusY`, `cameraFocusZ` tags on the portal bot.

## V1.4.9

#### Date: 3/3/2021

### :rocket: Improvements

-   Changed the color of the progress spinner and progress bar on the loading dialog to gray.

### :bug: Bug Fixes

-   Fixed an issue where hover events could be sent for bots when the mouse was not directly over the game view.
-   Fixed a couple issues where keyboard events were propagating outside the sheet and IDE portals.
-   Fixed an issue where local variables in the top scope would not be included in the code editor autocomplete box.

## V1.4.8

#### Date: 3/3/2021

### :boom: Breaking Changes

-   `onRemoteData` now uses `that.remoteId` instead of `that.playerId`.
-   Renamed the `portalPlayerZoom`, `portalPlayerRotationX` and `portalPlayerRotationY` tags to `portalCameraZoom` and `portalCameraRotationX` and `portalCameraRotationY`.
-   Renamed the `player` and `otherPlayers` spaces to `tempShared` and `remoteTempShared`.

### :rocket: Improvements

-   Added the `@onError` listen tag.
    -   It is a shout and is triggered when an unhandled error occurs in a listen tag.
-   Improved CasualOS to now include the Bot ID and tag name in internal console logs for unhandled errors.
-   Added perferred alternatives for the following functions and listen tags:
    -   `server.serverPlayerCount()` is now `server.serverRemoteCount()`.
    -   `server.totalPlayerCount()` is now `server.totalRemoteCount()`.
    -   `server.stories()` is now `server.servers()`.
    -   `server.players()` is now `server.remotes()`.
    -   `sleep()` is now `os.sleep()`
    -   `onServerSubscribed` is now `onServerJoined`.
    -   `onServerUnsubscribed` is now `onServerLeave`.
    -   `onPlayerPortalChanged` is now `onPortalChanged`.
    -   `onRemotePlayerSubscribed` is now `onRemoteJoined`
    -   `onRemotePlayerUnsubscribed` is now `onRemoteLeave`.
    -   Additionally, the `that.playerId` has been changed to `that.remoteId` in the new listen tags.
    -   Note that the original tags and functions remain the same but will be removed at some point in the future.
-   Added the `web.get()`, `web.post()`, and `web.hook()` functions as future replacements for the `webhook()` and `webhook.post()` functions.

### :bug: Bug Fixes

-   Fixed an issue where portal bots may not be defined before `@onServerSubscribed` is triggered.
-   Fixed an issue where the `white-space` CSS property could not be used on menu bots.

## V1.4.7

#### Date: 2/26/2021

### :boom: Breaking Changes

-   Renamed all the `player` functions to `os`.
    -   Instead of `player.toast()` you should now do `os.toast()`.
-   Removed the `configBot` and `configTag` variables.
-   Removed the portal config bot tags and replaced them with variables.
    -   e.g. `pagePortalConfigBot` can now be accessed with the `pagePortalBot` variable.
    -   You can now set the page portal color by doing `pagePortalBot.tags.portalColor = "green"`.
    -   By default a `tempLocal` bot will be created for each builtin portal.
    -   You can also provide your own bot by calling `portal.open(portalName, bot)`.
-   Changed the `portal.open()` function to take a bot as a parameter.
    -   It should now be called like `portal.open(name, bot, tag?, options?)`.
    -   After callilng this, the given bot will be available globally at `{name}Bot`.
    -   For example `portal.open("myPortal", bot, "main")` will make `bot` available as `myPortalBot`.
-   Removed `player.getBot()` and replaced it with `configBot`.
-   Renamed the `creator` variable to `creatorBot`.
-   Added the `thisBot` variable as a preferred alternative to `this` and `bot`.
-   Moved the page and inventory camera tags to their portal config bots from the player bot.
    -   e.g. `pageCameraPositionX` used to be on the player bot (now the config bot) but is now on the page portal bot.
-   Changed the behavior of the `transformer` tag to use the page and inventory portal bots instead of the config bot (previously the player bot).
-   Renamed the `pageCameraPosition{X,Y,Z}` and `inventoryCameraPosition{X,Y,Z}` tags to `cameraPosition{X,Y,Z}`.
-   Renamed the `pageCameraRotation{X,Y,Z}` and `inventoryCameraRotation{X,Y,Z}` tags to `cameraRotation{X,Y,Z}`.
-   Renamed the `pagePixelHeight` and `pagePixelWidth` tags to `pixelHeight` and `pixelWidth`.

### :bug: Bug Fixes

-   Fixed an issue where variables from other listen tags would appear as autocomplete options.

## V1.4.6

#### Date: 2/23/2021

### :bug: Bug Fixes

-   Fixed an issue where the circle wipe element would not cover modals like `player.showHtml()` or `player.showInput()`.
-   Fixed an issue where calling `player.showInput()` in sequence would show the first input but not the second input.

## V1.4.5

#### Date: 2/23/2021

### :rocket: Improvements

-   Changed the ab-1 bootstrap URL to `https://bootstrap.casualos.com/ab1.aux`.
-   Updated to three.js r125.
    -   This fixes WebXR for Chrome 88 and later.
-   Added the ability to disable hover states on menu item buttons using the `menuItemHoverMode` tag. It has three possible options:
    -   `auto` - The bot will appear hoverable based on if it has a `@onClick` tag. (Default)
    -   `hover` - The bot will appear hoverable.
    -   `none` - The bot will not appear hoverable.
    -   None of these options affect the existing functionality of any listen tags on menu bots.
-   Added an initial version of the `idePortal` (IDE portal).
    -   The IDE portal makes it easier to jump between tags to edit them in the multiline tag editor.
    -   Setting the `idePortal` tag to a prefix (like 📖) will load every tag that starts with the prefix into the IDE portal and let you jump between them as if they are files in a text editor.
    -   Currently it is pretty limited, but can be very useful for custom portals.

### :bug: Bug Fixes

-   Fixed an issue where it was not possible to enter numbers in menu bot input boxes.

## V1.4.4

#### Date: 2/18/2021

### :rocket: Improvements

-   Added additional crypto functions to support asymmetric encryption and decryption.
    -   `crypto.asymmetric.keypair(secret)` - Creates a keypair that can be used for asymmetric encryption and decryption.
    -   `crypto.asymmetric.encrypt(keypair, data)` - Encrypts some data using the given keypair.
    -   `crypto.asymmetric.decrypt(keypair, secret, data)` - Decrypts some data using the given keypair and secret.
    -   Check the documentation for more info.
-   Added a better error message when trying to save a bot to a tag value.
-   Added the `dimension` bot form as a preferred alias to `portal`.

## V1.4.3

#### Date: 2/17/2021

### :rocket: Improvements

-   Added the ability to interface with CasualOS from inside a custom portal.
    -   CasualOS-related functionality is available by importing functions and objects from the `casualos` module.
    -   Among the available functionality is `onBotsDiscovered`, `onBotsRemoved`, `onBotsUpdated`, `createBot()`, `destroyBot()`, and `updateBot()`.
    -   Additionally autocomplete is available for the available features.

### :bug: Bug Fixes

-   Fixed an issue where webhook errors could not be caught on Safari based browsers.

## V1.4.2

#### Date: 2/11/2021

### :rocket: Improvements

-   Added the ability to zoom by scrolling.
    -   Previously this was possible by holding the Ctrl button down.
-   Added the `#portalCameraControls` tag to allow disabling moving the camera.
    -   Can be set on the portal config bot for the page and inventory portals.
    -   Supported values are:
        -   `player` - Allows the player to move the camera around like normal. (Default)
        -   `false` - Disables camera movement in the portal.

### :bug: Bug Fixes

-   Fixed an issue where the inventory portal color could not be set when the page portal is using an image for the background.

## V1.4.1

#### Date: 2/10/2021

### :rocket: Improvements

-   Added the `player.openCircleWipe()` and `player.closeCircleWipe()` functions.
    -   These are useful for hiding the page portal while transitioning between scenes.
    -   See the documentation for usage information.
-   Added "cube", "helix", and "egg" as additional options for the `#formAddress` tag on menu bots.
-   Added the `input` form for menu bots.
    -   Setting `#form` to "input" on a bot that is in the menu portal will give it an input box that can be typed in.
    -   Typing in the box will send `@onInputTyping` whispers to the bot. And submitting the data by hitting enter or the send button will send a `@onSubmit` whisper to the bot.
    -   Additionally, the text in the input will be stored in the `tempLocal` `#menuItemText` tag.
-   Adjusted the chat bar to be inset in the page portal to give it the feel of being part of the page portal.
-   Added the `#menuPortalStyle` tag to allow customizing the menu portal with CSS.
    -   This works similarly to `#menuItemStyle` except that it applies to the entire menu portal instead of just one item.
    -   Set it on the `#menuPortalConfigBot`.
-   Added the `#portalBackgroundAddress` tag to allow specifying a custom image for the page portal background.
    -   Does not work in VR.

## V1.4.0

#### Date: 2/8/2021

### :rocket: Improvements

-   Added an initial implementation of custom portals.
    -   Custom portals are a way to write scripts that can interact directly with the web browser. This gives you the ability to do anything that is possible from inside a web browser.
    -   The following functions are now available:
        -   `portal.open(portalID, tag, options?)`
        -   `portal.registerPrefix(prefix)`
        -   `portal.buildBundle(tag)`
        -   See the documentation for usage information.
-   Added the `player.download(data, filename, mimeType?)` function.
    -   Useful for downloading arbitrary data in any format you want.
    -   See the documentation for more information.

### :bug: Bug Fixes

-   Fixed an issue that broke bots in the `player` space when a `tempLocal` tag mask was put on them.
-   Fixed an issue that prevented tag masks from being placed on new bots.

## V1.3.14

#### Date: 1/25/2021

### :rocket: Improvements

-   Updated the Terms of Service and Privacy Policy documents.

### :bug: Bug Fixes

-   Fixed an issue where animations would not run while in VR/AR.

## V1.3.13

#### Date: 1/18/2021

### :rocket: Improvements

-   Added the `player.showUploadFiles()` function.
    -   Shows a dialog that can be used to upload arbitrary files.
    -   Returns a promise that resolves with the list of files that were uploaded.
    -   See the documentation for more info.
-   Added the `portal` form.
    -   Displays an entire dimension in place of the bot form.
    -   When set, `#formAddress` will be used as the dimension that should be loaded.

### :bug: Bug Fixes

-   Fixed an issue where bot labels would flicker when scaling the bot.
-   Fixed an issue where tag masks would be incorrectly recorded by the UI as being removed in some cases.
-   Fixed an issue where lines would render incorrectly on the first frame they were setup on.

## V1.3.12

#### Date: 1/13/2021

### :rocket: Improvements

-   Added the Terms of Service and Privacy Policy documents.
    -   The Terms of Service are available at `/terms` (or at `/terms-of-service.txt`).
    -   The Privacy Policy is available at `/privacy-policy` (or at `/privacy-policy.txt`).
-   Added the ability to keep track of the number of `setTimeout()` and `setInterval()` timers that are currently active via the `numberOfActiveTimers` property returned from `perf.getStats()`.
-   Added the `animateTag(bot, tag, options)` and `clearAnimations(bot, tag?)` functions.
    -   `animateTag(bot, tag, options)` - Iteratively changes a tag mask value over time based on the options you provide.
        -   `bot` is the bot or list of bots that should be animated.
        -   `tag` is the tag that should be animated.
        -   `options` is an object that specifies how the tag should be animated. It has the following properties:
            -   `fromValue` - The starting value for the animation.
            -   `toValue` - The ending value.
            -   `duration` - The number of seconds that it should take for the tag to go from the starting value to the ending value.
            -   `easing` - The options for easing the animation.
            -   `tagMaskSpace` - The space that the tag should be changed in. If set to `false` then the tag on the bot will be directly edited.
    -   `clearAnimations(bot, tag?)` - Cancels animations on a bot.
        -   `bot` - The bot or list of bots that should have their animations canceled.
        -   `tag` - Is optional and is the tag that the animations should be canceled for.

### :bug: Bug Fixes

-   Fixed issues with `#labelFontSize = auto` when `#labelPosition != front` or when the bot is rotated.
-   Fixed an issue where non-ASCII characters were being corrupted on download.

## V1.3.11

#### Date: 1/5/2021

### :rocket: Improvements

-   Greatly improved the default layouting behaviour of labels.
    -   Added the `#labelFontSize` tag to control the sizing of the characters in a label. Unlike `#labelSize`, changing this value will cause the label to layout again which will affect word wrapping. Possible values are:
        -   `auto` - Specifies that the system should try to find a font size that fits the text onto the bot. (default)
        -   Any Number - Specifies a specific font size. (1 is previous default)
    -   Added the `#labelWordWrapMode` tag to control the word wrapping behavior of labels. Possible values are:
        -   `breakCharacters` - Specifies that the system should insert line breaks inside words if needed.
        -   `breakWords` - Specifies that the system should insert line breaks between words if needed.
        -   `none` - Specifies that the system should not insert line breaks.
-   Added the ability to control the color of the placeholder text in the chat bar.
    -   Use the `placeholderColor` option when calling `player.showChat()`.

### :bug: Bug Fixes

-   Fixed an issue where atoms that were received before their cause would be discarded.

## V1.3.10

#### Date: 12/29/2020

### :rocket: Improvements

-   Added a button to the Multiline tag editor to make it easy to turn a tag into a Mod tag.

### :bug: Bug Fixes

-   Fixed an issue where script compilation errors would not be handled correctly and would prevent those changes from being communicated to the multiline code editor.

## V1.3.9

#### Date: 12/28/2020

### :boom: Breaking Changes

-   Formulas have been removed and replaced with Mod tags.
    -   Mod tags are tags that start with the DNA Emoji (🧬) and contain JSON data.
    -   Because Mod tags are JSON data, they do not support programmatic computations.
    -   We are making this change because while formulas are powerful, inprecise use of them can result in large slowdowns which is a bad user experience.
    -   The tag data must be valid JSON, so that means using double-quotes `"` for strings and wrapping property names in double-quotes.
        -   Before:
            ```
            =({ color: 'blue', number: 99, toggle: true })
            ```
            After:
            ```
            🧬{ "color": "blue", "number": 99, "toggle": true }
            ```
        -   Before:
            ```
            =([ 1 + 2 ])
            ```
            After:
            ```
            🧬3
            ```
-   Array-like values in tags are now considered strings.
    -   Previously a value like `[1, 2, 3]` was parsed into an array automatically.
    -   This was a little used feature and caused issues for people who simply wanted to store JSON data in a tag.
    -   Now, a value like `[1, 2, 3]` will no longer be parsed and so will appear as the string: `"[1, 2, 3]"`.
    -   If you want CasualOS to parse a tag value as an array, you can use the Mod tags mentioned above.
-   Removed the `error` space.
    -   Also removed the related functions:
        -   `server.destroyErrors()`
        -   `server.loadErrors()`

### :rocket: Improvements

-   Updated Material Icons to v4.0.0.
-   Added `perf.getStats()` as a way to get some statistics on the performance of the server.
-   Various performance improvements:
    -   `getBot('id', id)` is now works in `O(1)` time.
    -   The `tempLocal` and `local` spaces now handle new and deleted bots in a much more performant manner.
-   Fixed an issue where deleted bots in the `shared` space would be treated like they were not deleted on initial load.

### :bug: Bug Fixes

-   Fixed autofocusing newly created tags in the sheetPortal.

## V1.3.8

#### Date: 12/17/2020

### :bug: Bug Fixes

-   Fixed an issue where selecting a color from a `player.showInput()` modal would not save the selected color.

## V1.3.7

#### Date: 12/17/2020

### :boom: Breaking Changes

-   "story" has been renamed to "server". Below is the list of tags, actions and listeners that have been changed:
    -   `#story` -> `#server`.
    -   `server.setupStory()` -> `server.setupServer()`
    -   `server.restoreHistoryMarkToStory()` -> `server.restoreHistoryMarkToServer()`
    -   `server.storyStatuses()` -> `server.serverStatuses()`
    -   `server.storyPlayerCount()` -> `server.serverPlayerCount()`
    -   `player.downloadStory()` -> `player.downloadServer()`
    -   `player.loadStory()` -> `player.loadServer()`
    -   `player.unloadStory()` -> `player.unloadServer()`
    -   `player.getCurrentStory()` -> `player.getCurrentServer()`
    -   `@onStoryAction` -> `@onServerAction`
    -   `@onStoryStreaming` -> `@onServerStreaming`
    -   `@onStoryStreamLost` -> `@onServerStreamLost`
    -   `@onStorySubscribed` -> `@onServerSubscribed`
    -   `@onStoryUnsubscribed` -> `@onServerUnsubscribed`

## V1.3.6

#### Date: 12/17/2020

### :rocket: Improvements

-   Added the ability to show a password input by using the `secret` type with `player.showInput()`.

### :bug: Bug Fixes

-   Fixed an issue where some bots would not be added to the page portal when created in a big batch.
-   Fixed an issue where the `player.showInput()` dialog would appear fullscreen on mobile devices and prevent people from exiting it.
-   Fixed an issue where `@onChatTyping` would be triggered twice for each keystroke.

## V1.3.5

#### Date: 12/15/2020

### :rocket: Improvements

-   Changed `create()` to prevent creating bots that have no tags.
    -   If a bot would be created with zero tags then an error will be thrown.
-   Added a favicon.

### :bug: Bug Fixes

-   Changed the maximum WebSocket message size to 32KB from 128KB.
    -   This will help ensure that we keep below the [AWS API Gateway maximum frame size of 32 KB](https://docs.aws.amazon.com/apigateway/latest/developerguide/limits.html).
-   Fixed an issue where bots that only had a tag mask would not show up in the sheetPortal.

## V1.3.4

#### Date: 12/10/2020

### :rocket: Improvements

-   Added the `EXECUTE_LOADED_STORIES` environment variable to allow reducing server load due to story scripts.
    -   Defaults to `true`.
    -   Setting to `false` will disable all server-side story features except for webhooks and data portals.
        -   This means that some capabilities like `server.setupStory()` will not work when `EXECUTE_LOADED_STORIES` is false.
-   Added gzip compression for HTML, CSS, and JavaScript returned from the server.
-   Improved how some heavy assets are precached so that they can be loaded quickly.
-   Made the browser tab title use the story ID by default.

### :bug: Bug Fixes

-   Fixed an issue where some `.png` files would not load because they were bundled incorrectly.

## V1.3.3

#### Date: 12/10/2020

### :rocket: Improvements

-   Added support for the `apiary-aws` causal repo protocol.
    -   This enables the CasualOS frontend to communicate with instances of the [CasualOS Apiary AWS](https://github.com/casual-simulation/casual-apiary-aws) project.
    -   Use the `CAUSAL_REPO_CONNECTION_PROTOCOL` and `CAUSAL_REPO_CONNECTION_URL` environment variables to control which protocol and URL the frontend should connect to. See the [README in `aux-server`](./src/aux-server/README.md) for more info.
    -   Note that only the following features are supported for AWS Apiaries:
        -   `server.setupStory()`
        -   `server.totalPlayerCount()`
        -   `server.storyPlayerCount()`
        -   `server.players()`
    -   Webhooks are different when the story is hosted on an Apiary.
        -   They require at least one device to have the story loaded for webhooks to function correctly.
        -   They need to be sent to the Apiary host directly. Generally, this is not the same thing as `auxplayer.com` or `casualos.com` so you may need to ask the Apiary manager for it.
-   Added better support for static builds.
    -   Use the `PROXY_CORS_REQUESTS` environment variable during builds to disable support for proxying HTTP requests through the server.
    -   Use `npm run tar:client` after a build to produce a `./temp/output-client.tar.gz` containing all the client code and assets. This can be deployed to S3 or a CDN for static hosting.
    -   Use `npm run package:config` to produce a `./temp/config.json` which can be used for the `/api/config` request that the client makes at startup. Utilizes the environment variables from [the README in `aux-server`](./src/aux-server/README.md) to build the config.

### :bug: Bug Fixes

-   Fixed an issue where it was not possible to change the color of GLTF meshes that did not have a mesh in the GLTF scene root.
-   Fixed an issue where bots created by the ab1 installer would not receive the `@onStorySubscribed` shout.

## V1.3.2

#### Date: 11/17/2020

### :rocket: Improvements

-   Updated the ab-1 bootstrapper to point to AWS S3 for quick loading.

## V1.3.1

#### Date: 11/16/2020

### :rocket: Improvements

-   Added the ability to use the `color` tag on GLTF meshes to apply a color tint to the mesh.

### :bug: Bug Fixes

-   Fixed an issue that prevented deleting the first character of a script/formula in the multi-line editor.
-   Fixed an issue where tag edits on bots in the tempLocal and local spaces would be applied to the multi-line editor twice.

## V1.3.0

#### Date: 11/11/2020

### :rocket: Improvements

-   Added multi-user text editing.
    -   Work on shared bots when editing a tag value with the multi-line editor.
-   Added the cursor bot form.
    -   Used to add a cursor indicator to the multi-line editor.
    -   Works by setting the `form` tag to "cursor" and placing the bot in the corresponding tag portal dimension.
        -   For example, to put a cursor in the multi-line editor for the `test` tag on a bot you would set `{targetBot.id}.test` to true.
    -   Supported tags are:
        -   `color` - Specifies the color of the cursor.
        -   `label` - Specifies a label that should appear on the cursor when the mouse is hovering over it.
        -   `labelColor` - Specifies the color of the text in the cursor label.
        -   `{dimension}Start` - Specifies the index at which the cursor selection starts (Mirrors `cursorStartIndex` from the player bot).
        -   `{dimension}End` - Specifies the index at which the cursor selection ends (Mirrors `cursorEndIndex` from the player bot).
-   Added the `pageTitle`, `cursorStartIndex`, and `cursorEndIndex` tags to the player bot.
    -   `pageTitle` is used to set the title of the current browser tab.
    -   `cursorStartIndex` contains the starting index of the player's text selection inside the multi-line editor.
    -   `cursorEndIndex` contains the ending index of the player's text selection inside the multi-line editor.
    -   Note that when `cursorStartIndex` is larger than `cursorEndIndex` it means that the player has selected text from the right to the left. This is important because text will always be inserted at `cursorEndIndex`.
-   Added the `insertTagText()`, `deleteTagText()`, `insertTagMaskText()`, and `deleteTagMaskText()` functions to allow scripts to work with multi-user text editing.
    -   `insertTagText(bot, tag, index, text)` inserts the given text at the index into the given tag on the given bot.
    -   `insertTagMaskText(bot, tag, index, text, space?)` inserts the given text at the index into the tag and bot. Optionally accepts the space of the tag mask.
    -   `deleteTagText(bot, tag, index, deleteCount)` deletes the given number of characters at the index from the tag and bot.
    -   `deleteTagMaskText(bot, tag, index, deleteCount, space?)` deletes the given number of characters at the index from the tag and bot. Optionally accepts the space of the tag mask.
-   Added the ability to use the `transformer` tag on the player bot to parent the player to a bot.
-   Added the ability to edit tag masks in the tag portal by setting the `tagPortalSpace` tag on the player bot.

## V1.2.21

#### Date: 11/5/2020

### :rocket: Improvements

-   Updated the MongoDB driver to v3.6.2 and added the `MONGO_USE_UNIFIED_TOPOLOGY` environment variable to control whether the driver uses the new unified topology layer.

## V1.2.20

#### Date: 10/27/2020

### :rocket: Improvements

-   Added support for `@onPointerEnter`, `@onPointerExit`, `@onAnyBotPointerEnter` and `@onAnyBotPointerExit` for bots in the menu portal.

### :bug: Bug Fixes

-   Fixed the multiline code editor to not clip tooltips and the autocomplete box.
-   Fixed the menu portal to not break on Hololens (Servo-based browsers) when a progress bar is placed on a menu item.

## V1.2.19

#### Date: 10/22/2020

### :rocket: Improvements

-   Added the `egg` form for bots.
    -   Displays the bot as an egg like how ab-1 appears as an egg before being activated.
-   Added the `hex` form for bots.
    -   Displays the bot as a hexagon.
-   Added the `pagePixelWidth` and `pagePixelHeight` tags to the player bot.
    -   These indicate the size of the image rendered to the page portal in pixels.

### :bug: Bug Fixes

-   Fixed Draco compression support.

## V1.2.18

#### Date: 10/20/2020

### :bug: Bug Fixes

-   Fixed the code editor.

## V1.2.17

#### Date: 10/20/2020

### :rocket: Improvements

-   Improved bots in the menu portal to support additional tags.
    -   Added the ability to change the height of menu items by using `scale` and `scaleY`.
    -   Added the ability to set an icon for a menu item by using the `formAddress` tag.
    -   Added the ability to set arbitrary CSS styles on a menu bot by using the `menuItemStyle` tag.
        -   This lets you use margins and borders to indicate grouping.
    -   Added the ability to show a pie-chart progress bar on a menu item by using the `progressBar` tags.
    -   Added the ability to use `@onPointerUp` and `@onPointerDown` for menu.

## V1.2.16

#### Date: 10/16/2020

### :rocket: Improvements

-   Added the `transformer` tag.
    -   When set to a bot ID, the bot will inherit the position, rotation, and scale of the specified bot inside the page portal.
    -   This produces a "parenting" effect that is common in most 3D graphics engines.

## V1.2.15

#### Date: 10/12/2020

### :rocket: Improvements

-   Added the `experiment.getAnchorPointPosition()` and `math.getAnchorPointOffset()` functions.
    -   These are useful for determining where a bot would be placed if it had a particular anchor point.
    -   See the [docs](https://docs.casualsimulation.com/docs/actions) for more info.

## V1.2.14

#### Date: 10/7/2020

### :bug: Bug Fixes

-   Fixed an issue where calling `server.setupStory()` twice with the same story name would cause the story to be setup twice.
-   Fixed an issue where bots would be incorrectly removed from the menu portal if they existed in both the old and new dimensions.
-   Greatly reduced the number of scenarios where formulas would be recalculated after any change.

## V1.2.13

#### Date: 9/24/2020

### :boom: Breaking Changes

-   Renamed the `_editingBot` tag to `editingBot`.

### :rocket: Improvements

-   sheetPortal Improvements
    -   Added the `@onSheetTagClick` listener which is triggered when a tag name is clicked.
    -   Added the `@onSheetBotIDClick` listener which is triggered when a Bot ID is clicked.
    -   Added the `@onSheetBotClick` listener which is triggered when a bot visualization is clicked in the sheet.
    -   Added the `sheetPortalShowButton` config bot tag to control whether the button in the bottom right corner of the sheet is shown.
    -   Added the `sheetPortalButtonIcon` config bot tag to control the icon on the button in the bottom right corner of the sheet.
    -   Added the `sheetPortalButtonHint` config bot tag to control the tooltip on the button in the bottom right corner of the sheet.
    -   Added the `sheetPortalAllowedTags` config bot tag to control which tags are allowed to be shown and edited in the sheet portal.
    -   Swapped the position of the new bot and new tag buttons in the sheet.
    -   Added the `editingTag` tag which contains the tag that the player is currently editing.

### :bug: Bug Fixes

-   Fixed an issue where cells in the sheet portal would not cover the entire cell area.
-   Fixed an issue where `clearTagMasks()` would error if given a bot that had no tag masks.

## V1.2.12

#### Date: 9/22/2020

### :rocket: Improvements

-   Added the `helix` form.
    -   Displays a DNA strand mesh whose color can be customized.
-   Added tag masks.
    -   Tag masks are special tags that can live in a separate space from their bot.
    -   This makes it possible to create a temporary tag on a shared bot.
    -   Tag masks do not replace tags. Instead, they exist in addition to normal tags and can be used to temporarily hide a normal tag value.
    -   Like bots, tag masks live in a space. This means that a bot can have multiple masks for a particular tag. Currently the supported spaces are:
        -   `tempLocal`
        -   `local`
        -   `player`/`otherPlayers`
        -   `shared`
    -   New scripting features:
        -   All bots now have a `masks` property which works like `tags` except that it creates tag masks in the `tempLocal` space.
        -   All scripts also have a `masks` property which is a shortcut for `bot.masks`.
        -   `setTagMask(bot, tag, value, space?)` is a new function that is able to set the value of a tag mask on the given bot and in the given space. See the documentation for more info.
        -   `clearTagMasks(bot, space?)` is a new function that is able to clear all the tag masks in the given space from a given bot. See the documentation for more info.
    -   Example use cases:
        -   Local click/hover states.
        -   Animations.
        -   Storing decrypted data.

### :100: Other Changes

-   Pinned the Deno version to `v1.4` so that we can decide when to adopt future Deno updates.

### :bug: Bug Fixes

-   Fixed an issue where `server.setupStory()` would load a simulation and never dispose it.
-   Fixed an issue where wrist portals were not being anchored properly.
-   Fixed an issue where pressing enter to make a new tag would put a new line in the current tag value.

## V1.2.11

#### Date: 9/9/2020

### :bug: Bug Fixes

-   Fixed an issue where zooming was broken when the page portal is not anchored to the top left of the screen.

## V1.2.10

#### Date: 9/8/2020

### :bug: Bug Fixes

-   Fixed an issue with the multiline editor getting cut off inside the tag portal.

## V1.2.9

#### Date: 9/8/2020

### :rocket: Improvements

-   Changed the page portal to resize around the tag portal instead of being hidden behind it.

## V1.2.8

#### Date: 9/8/2020

### :boom: Breaking Changes

-   Changed `experiment.localPositionTween()` and `experiment.localRotationTween()` to take different arguments and return a promise.
    -   the 4th parameter is now an options object instead of the easing options.
    -   This options object is able to accept easing and duration values.
    -   Additionally the functions now return promises.
    -   See the docs for examples.

### :bug: Bug Fixes

-   Fixed an issue where `experiment.localPositionTween()` and `experiment.localRotationTween()` may not execute if triggered during `@onCreate()`.

## V1.2.7

#### Date: 9/4/2020

### :boom: Breaking Changes

-   Changed `@onListen` to only be sent to bots which have a listener for the shout/whisper.
    -   Previously `@onListen` would be sent to all bots that were targeted by the shout/whisper.
-   Changed `shout()` and `whisper()` to cost 1 energy point.
    -   This helps prevent infinite loops.
    -   The energy point is only deducted if a bot has a listener for the event.

### :bug: Bug Fixes

-   Fixed an issue where `onBotAdded`, `onAnyBotsAdded`, `onAnyBotsRemoved`, `onBotChanged`, and `onAnyBotsChanged` would reset the energy counter.

## V1.2.6

#### Date: 9/4/2020

### :bug: Bug Fixes

-   Fixed an issue where whispering to a bot that is null or undefined would end up sending a shout to all bots.

## V1.2.5

#### Date: 8/31/2020

### :rocket: Improvements

-   Added the `pageCameraPositionOffset[X,Y,Z]`, `inventoryCameraPositionOffset[X,Y,Z]`, `pageCameraRotationOffset[X,Y,Z]`, and `inventoryCameraRotationOffset[X,Y,Z]` tags.
    -   These can be used to move the camera apart from the player's input.
    -   The position offset tags are especially useful for warping the player around in VR.
-   Added the ability to use the dynamic `import()` keyword to import arbitrary JavaScript modules.
    -   Useful with https://www.skypack.dev/ to import modules from [NPM](https://www.npmjs.com/).
-   Added the ability to use `player.replaceDragBot()` even when not dragging.
-   Improved the camera zoom functionality to zoom the camera towards and away from the mouse.
-   Added the `experiment.localPositionTween()` and `experiment.localRotationTween()` functions.
    -   Locally animates a bot's position/rotation using the given easing type.
    -   During the animation, changes to the bot position will be ignored.
    -   Once the animation is done, changes to the bot will reset the position/rotation to the value that is currently stored.
    -   Check out the docs for detailed usage information and examples.

### :bug: Bug Fixes

-   Fixed the dataPortal to always return raw tag values unless they are formulas.
    -   Issue with returning incorrect JSON data was caused by the built-in CasualOS array parsing.
    -   This fixes it by skipping any parsing of the data.
-   Fixed an issue where keyboard states would not be reset when the player removed focus from the story.
-   Fixed an issue where `server.setupStory()` would crash the deno process due to incorrectly handling deserialized data.

## V1.2.4

#### Date: 8/26/2020

### :rocket: Improvements

-   Added the `tagPortalShowButton` tag to control whether a button should be shown in the tag portal.
    -   The button is placed at the lower right hand side of the tag portal.
    -   Clicking the button will trigger a `@onClick` on the tag portal config bot.
    -   Two additional tags can be used to customize the button:
        -   `tagPortalButtonIcon` is the icon that is shown on the button and can be set to any [Material Icon](https://material.io/resources/icons/?style=baseline).
        -   `tagPortalButtonHint` is the text that should be shown in the tooltip for the button.
-   Added the `frustum` form.
-   Improved `player.showInput()` to automatically save and close when a color is selected from the color picker.
    -   Applies to the `basic` and `swatch` subtypes but not `advanced`.
-   Improved the multiline editor to have a "Docs" button that links to the documentation for the current tag.
-   Improved the tag portal to support using `@` and `#` symbols at the beginning of the tag.
    -   Implemented for consistency with functions like `getBot()`, `getTag()`, etc.
-   Added the `@onAnyBotPointerEnter` and `@onAnyBotPointerExit` listen tags.
    -   These are shouts that happen whenever a `@onPointerEnter` or `@onPointerExit` whisper occurs.
-   Added the `player.getPointerDirection()`, `math.getForwardDirection()` and `math.intersectPlane()` functions.
    -   These are useful for calculating where a pointer is pointing.
-   Added the ability to store uncommitted atoms in MongoDB.
    -   Can be configred with the `STAGE_TYPE` environment variable. Can be set to either `redis` or `mongodb`. Currently defaults to `redis` until a migration path is implemented.
-   Added a bunch of extra GPIO-related functions.
    -   `server.rpioReadpad()`
    -   `server.rpioWritepad()`
    -   `server.rpioPud()`
    -   `server.rpioPoll()`
    -   `server.rpioI2CBegin()`
    -   `server.rpioI2CSetSlaveAddress()`
    -   `server.rpioI2CSetBaudRate()`
    -   `server.rpioI2CSetClockDivider()`
    -   `server.rpioI2CRead()`
    -   `server.rpioI2CWrite()`
    -   `server.rpioI2CEnd()`
    -   `server.rpioPWMSetClockDivider()`
    -   `server.rpioPWMSetRange()`
    -   `server.rpioPWMSetData()`
    -   `server.rpioSPIBegin()`
    -   `server.rpioSPIChipSelect()`
    -   `server.rpioSPISetCSPolarity()`
    -   `server.rpioSPISetClockDivider()`
    -   `server.rpioSPISetDataMode()`
    -   `server.rpioSPITransfer()`
    -   `server.rpioSPIWrite()`,
    -   `server.rpioSPIEnd()`

### :bug: Bug Fixes

-   Fixed to safely allow editing multiline scripts in the sheet cells.
-   Fixed an issue with the tag portal where it would not respond to changes with the `tagPortal` tag if it was already set.
-   Fixed an issue with the Deno sandbox where it wouldn't load due to missing dependencies.
-   Fixed an issue where 3D content would not occlude iframe forms.
    -   Only fixed for non-Safari web browsers.

## V1.2.3

#### Date: 8/20/2020

### :rocket: Improvements

-   Added the tag portal.
    -   The tag portal is similar to the sheet portal but it shows only the multiline editor for the specified bot ID and tag.
    -   Set the `tagPortal` tag on the player bot to a string with a Bot ID and a tag name separated by a period (`.`).
-   Improved `player.playSound(url)` to return a promise that resolves with a sound ID.
    -   This sound ID can be used with `player.cancelSound(soundID)` to stop the sound from playing.
-   Added the `player.bufferSound(url)` and `player.cancelSound(soundID)` functions.
    -   `player.bufferSound(url)` can be used to pre-load a sound so that there will be no delay when using `player.playSound()`.
        -   Returns a promise that resolves once the sound has been loaded.
    -   `player.cancelSound(soundID)` can be used to stop a sound that is already playing.
        -   Returns a promise that resolves once the sound has been canceled.

### :bug: Bug Fixes

-   Fixed an issue where actions that were created in an async script would not be dispatched until the script finished.

## V1.2.2

#### Date: 8/14/2020

### :boom: Breaking Changes

-   Changed `crypto.encrypt()` and `crypto.decrypt()` to return the result directly instead of returning a promise.

### :rocket: Improvements

-   Added the `crypto.createCertificate()`, `crypto.signTag()`, and `crypto.verifyTag()`, `crypto.revokeCertificate()` functions to help with creating certificate chains and signing and validating tag data. Check the docs for detailed usage information.
-   Added an indicator to the multi-line editor that is shown when a tag value is verified.
-   Added the ability to force all scripts to be verified in order to be executed using the `forceSignedScripts` query parameter.
    -   When the query param is set to `true`, all scripts must have a valid signature in order to be executed.
    -   This allows running in a trusted execution environment - thereby preventing unauthorized scripts from running.
-   Replaced builder with ab-1.
    -   ab-1 is a new version of builder which is designed to be easy to extend and improve.
-   Added the `adminSpace.setPassword(oldPassword, newPassword)` function.
    -   Allows changing the password that is used to unlock admin space.
    -   The first parameter is the old password that was used to unlock the space.
    -   The second parameter is the new password that should be used to unlock the space.
-   Added several functions to allow using the GPIO pins on Rasberry Pi.
    -   Currently, all of these functions are experimental and only work on Raspberry Pi.
    -   See the documentation for more information.
    -   `server.exportGpio(pin, mode)`
    -   `server.unexportGpio(pin, mode)`
    -   `server.setGpio(pin, value)`
    -   `server.getGpio(pin)`
    -   `server.rpioInit(options)`
    -   `server.rpioExit()`
    -   `server.rpioOpen(pin, mode, options)`
    -   `server.rpioMode(pin, mode, options)`
    -   `server.rpioRead(pin)`
    -   `server.rpioReadSequence(pin, length)`
    -   `server.rpioWrite(pin, value)`
    -   `server.rpioWriteSequence(pin, buffer)`
    -   `server.rpioClose(pin, options)`

### :bug: Bug Fixes

-   Fixed an issue where using `player.showInput()` with an existing value would not prefill the text box with the existing value.
-   Fixed a performance issue where formulas which were recalculated after every change had a factorial (!) performance cost.
    -   Was caused by two things:
        1.  Some formulas don't have enough information to determine what tags they are dependent on. In these cases, we callback to using an "all" dependency which means that the formula will be recalculated whenever any tag changes.
        2.  These "all" dependencies were included when searching for nested dependencies which meant that we were resolving every "all" dependency for every other "all" dependency. This gives us the effect of searching every possible combination of dependencies instead of only the ones we need, which has a factorial cost.

## V1.2.1

#### Date: 8/4/2020

### :rocket: Improvements

-   Added a server sandbox based on [Deno](https://deno.land/).
    -   Security feature to prevent scripts that are running on the server from harming the underlying system or other stories.
    -   It additionally prevents scripts from accessing random Node.js modules by using `require("module")`.
    -   Finally, it prevents a script from denying service to other stories because the sandbox is run inside a separate process.
-   Improved the sheet portal to display scripts with a monospace font in the sheet cells.
-   Improved the documentation to clarify some things and also mension that bots can be made transparent with the "clear" color.
-   Improved the multi-line text editor to support syntax highlighting for HTML, CSS, and JSON based on whether the tag ends with `.html`, `.css` or `.json`.

### :bug: Bug Fixes

-   Fixed the `lineTo` tag to support arrays of bots and arrays of bot IDs in addition to individual bots and bot IDs.
-   Fixed an issue where deleting a tempLocal bot that was updated in the same script would crash the runtime.
-   Fixed an issue with the `player.showInput()` modal where Android devices using the Google GBoard keyboard wouldn't send input correctly.
-   Fixed an issue where a `@onPlayerPortalChanged` event would be incorrectly triggered after reconnecting to the server.
-   Fixed an issue where the iframe form on iOS 14 Beta 3 would cause the entire scene to disappear.
-   Fixed an issue where loading an image could fail if `formAddress` tag was changed while the image was downloading.
-   Fixed an issue where submitting HTML forms from inside an iframe form was not allowed.

## V1.2.0

### Date: 7/17/2020

### Changes:

-   :rocket: Improvements

    -   Added the `MONGO_USE_NEW_URL_PARSER` environment variable parameter to control whether CasualOS uses the new MongoDB URL Parser. (Defaults to false)
    -   Added a popup to notify the user that data might be lost if they attempt to close the tab while not connected to the server.
    -   Added the following cryptographic functions:
        -   `crypto.sha256(data)`
            -   Calculates the [SHA-256](https://en.wikipedia.org/wiki/SHA-2) hash of the given data.
            -   `data` is the data to calculate the hash of.
            -   Supports strings, numbers, booleans, objects, arrays, and bots.
        -   `crypto.sha512(data)`
            -   Calculates the [SHA-512](https://en.wikipedia.org/wiki/SHA-2) hash of the given data.
            -   `data` is the data to calculate the hash of.
            -   Supports strings, numbers, booleans, objects, arrays, and bots.
        -   `crypto.hmacSha256(key, data)`
            -   Calculates the [HMAC](https://en.wikipedia.org/wiki/HMAC) [SHA-256](https://en.wikipedia.org/wiki/SHA-2) hash of the given data.
            -   `key` is the password that should be used for the message authentication code.
            -   `data` is the data to calculate the HMAC of.
            -   Supports strings, numbers, booleans, objects, arrays, and bots.
        -   `crypto.encrypt(password, data)`
            -   Encrypts the given data with the given password and returns the result as a promise.
            -   `password` is the password to use for encrypting the data.
            -   `data` is the data that should be encrypted.
        -   `crypto.decrypt(password, data)`
            -   Decrypts the given data with the given password and returns the result as a promise.
            -   Only works if the given data is the output of `crypto.encrypt()`.
            -   `password` is the password that was used to encrypt the data.
            -   `data` is the data that should be decrypted.

-   :bug: Bug Fixes
    -   Fixed a race condition where concurrently updating a tag in a script and triggering a dependency update on that same tag could cause the runtime to crash.

## V1.1.18

### Date: 7/10/2020

### Changes:

-   :rocket: Improvements

    -   Improved the `player.run()` function to return a promise that can be awaited to get the result of the script (or wait until the script has been executed).
    -   Improved the `server.loadErrors()` function to return a promise that can be awaited to get the list of bots that were loaded.
    -   Improved the `server.destroyErrors()` function to return a promise that resolves once the error bots are destroyed.
    -   Improved the `server.loadFile()` function to return a promise that resolves once the file is loaded.
    -   Improved the `server.saveFile()` function to return a promise that resolves once the file is saved.
    -   Improved the `server.setupStory()` function to return a promise that resolves once the story is setup.
    -   Improved the `server.browseHistory()` function to return a promise that resolves once the history is loaded.
    -   Improved the `server.markHistory()` function to return a promise that resolves once the history is saved.
    -   Improved the `server.restoreHistoryMark()` function to return a promise that resolves once the history is restored.
    -   Improved the `server.restoreHistoryMarkToStory()` function to return a promise that resolves once the history is restored.
    -   Added the `@onBotAdded` and `@onAnyBotsAdded` listen tags.
        -   These are triggered whenever a bot is added to the local story.
        -   Note that this is different from `@onCreate` because you will be notified whenever a bot is added to the state even if it has already been created.
        -   An example of this are bots in the `otherPlayers` space. You cannot create bots in this space but you will be notified via `@onBotAdded` and `@onAnyBotsAdded`.
        -   `@onBotAdded` is triggered on the bot that was added. There is no `that`.
        -   `@onAnyBotsAdded` is triggered on every bot whenever one or more bots are added.
            -   `that` is an object with the following properties:
                -   `bots` - The array of bots that were added.
    -   Added the `@onAnyBotsRemoved` listen tags.
        -   These are triggered whenever a a bot is removed from the local story.
        -   Note that this is different from `@onDestroy` because you will be notified whenever a bot is removed from the state even if it has not been explicitly destroyed.
        -   An example of this are bots in the `otherPlayers` space. When another player disconnects no `@onDestroy` is fired but you will get a `@onAnyBotsRemoved`.
        -   `@onAnyBotsRemoved` is triggered on every bot whenever one or more bots are removed.
            -   `that` is an object with the following properties:
                -   `botIDs` - The array of bot IDs that were removed.
    -   Added the `@onBotChanged` and `@onAnyBotsChanged` listen tags.
        -   These are triggered whenever a bot is changed in the local story.
        -   Note that you will be notified whenever a bot is changed in the state even if it was changed by another player.
        -   An example of this are bots in the `otherPlayers` space. You cannot update bots in this space but you will be notified via `@onBotChanged` and `@onAnyBotsChanged`.
        -   `@onBotChanged` is triggered on the bot that was changed.
            -   `that` is an object with the following properties:
                -   `tags` - The list of tags that were changed on the bot.
        -   `@onAnyBotsAdded` is triggered on every bot whenever one or more bots are added.
            -   `that` is an array containing objects with the following properties:
                -   `bot` - The bot that was updated.
                -   `tags` - The tags that were changed on the bot.
    -   Added several tags to the player bot:
        -   These tags are updated by CasualOS and can be used to query the current state of the input system.
        -   Camera Tags
            -   These tags contain the position and rotation of the player's camera.
            -   You can use this to communicate where the player is to other players.
            -   `pageCameraPositionX`
            -   `pageCameraPositionY`
            -   `pageCameraPositionZ`
            -   `inventoryCameraPositionX`
            -   `inventoryCameraPositionY`
            -   `inventoryCameraPositionZ`
            -   `pageCameraRotationX`
            -   `pageCameraRotationY`
            -   `pageCameraRotationZ`
            -   `inventoryCameraRotationX`
            -   `inventoryCameraRotationY`
            -   `inventoryCameraRotationZ`
        -   Pointer Tags
            -   These tags contain the position and rotation of the player's pointers.
            -   You can use this to tell where the VR controllers are or where the mouse is pointing.
            -   `mousePointerPositionX`
            -   `mousePointerPositionY`
            -   `mousePointerPositionZ`
            -   `mousePointerRotationX`
            -   `mousePointerRotationY`
            -   `mousePointerRotationZ`
            -   `mousePointerPortal`
            -   `rightPointerPositionX`
            -   `rightPointerPositionY`
            -   `rightPointerPositionZ`
            -   `rightPointerRotationX`
            -   `rightPointerRotationY`
            -   `rightPointerRotationZ`
            -   `rightPointerPortal`
            -   `leftPointerPositionX`
            -   `leftPointerPositionY`
            -   `leftPointerPositionZ`
            -   `leftPointerRotationX`
            -   `leftPointerRotationY`
            -   `leftPointerRotationZ`
            -   `leftPointerPortal`
        -   Button Tags
            -   These tags contain the state of the different buttons.
            -   Possible values are:
                -   `null` - Button is not pressed.
                -   `down` - Button was just pressed.
                -   `held` - Button is being held down.
            -   `mousePointer_left`
            -   `mousePointer_right`
            -   `mousePointer_middle`
            -   `leftPointer_primary`
            -   `leftPointer_squeeze`
            -   `rightPointer_primary`
            -   `rightPointer_squeeze`
            -   `keyboard_[key]`
                -   Replace `[key]` with the key that you want the state of.
                -   For example use `keyboard_a` to get the state of the `a` key.
    -   Added the `player.getCameraPosition(portal?)` function.
        -   `portal` is optional and is the portal (`page` or `inventory`) that the camera position should be retrieved for.
        -   Returns an object with the following properties:
            -   `x`
            -   `y`
            -   `z`
    -   Added the `player.getCameraRotation(portal?)` function.
        -   `portal` is optional and is the portal (`page` or `inventory`) that the camera rotation should be retrieved for.
        -   Returns an object with the following properties:
            -   `x`
            -   `y`
            -   `z`
    -   Added the `player.getPointerPosition(pointer?)` function.
        -   `pointer` is optional and is the pointer (`mouse`, `left` or `right`) that the position should be retrieved for.
        -   Returns an object with the following properties:
            -   `x`
            -   `y`
            -   `z`
    -   Added the `player.getPointerRotation(pointer?)` function.
        -   `pointer` is optional and is the pointer (`mouse`, `left` or `right`) that the rotation should be retrieved for.
        -   Returns an object with the following properties:
            -   `x`
            -   `y`
            -   `z`
    -   Added the `player.getInputState(controller, button)` function.
        -   `controller` is the controller (`mousePointer`, `leftPointer`, `rightPointer`, `keyboard` or `touch`) that the button state should be retrieved from.
        -   `button` is the name of the button that should be retrieved.
        -   Returns a string containing the state of the button or `null` if the button is not pressed.
            -   `"down"` means that the button just started to be pressed.
            -   `"held"` means that the button is being held down.
            -   `null` means that the button is not pressed.
    -   Added the `player.getInputList()` function.
        -   Returns a list of available inputs that can be used by the `player.getInputState()` function.

-   :bug: Bug Fixes
    -   Fixed an issue where toasting recursive objects could break CasualOS.
        -   Fixed by storing a map of previously converted objects to avoid reconverting them infinitely.
        -   Also improved to gracefully handle objects that are nested too deeply.
    -   Fixed an issue with the show input modal where it incorrectly errored sometimes.

## V1.1.17

### Date: 7/3/2020

### Changes:

-   :bug: Bug Fixes
    -   Fixed an issue where the web browser service worker would incorrectly intercept requests for data portals.

## V1.1.16

### Date: 7/2/2020

### Changes:

-   :rocket: Improvements
    -   Added the ability to respond to webhooks by returning data from `@onWebhook`.
        -   If the returned value is a string, then it will be used for the response.
        -   If the returned value is an object, then it should have the following properties:
            -   `data` - The value that should be used as the body of the response.
            -   `headers` - An object that contains the HTTP headers that should be set on the response. (Optional)
            -   `status` - The numerical status code that should be set on the response. (Optional) If omitted, status code 200 will be used.
    -   Added the `dataPortal`.
        -   This is a special portal that only works on web requests and must be specified in the URL.
        -   Setting it to a Bot ID will return the JSON of the bot with the given ID.
        -   Setting it to a tag will return all the values corresponding to the given tag.
        -   Using a tag with a common extension (like `.html`) will tag the data as the corresponding content type so that normal software know how to interpret the data.

## V1.1.15

### Date: 7/2/2020

### Changes:

-   :rocket: Improvements

    -   Added player space to the server.
        -   This lets you send remote whispers to the `server` player.
    -   Added the `server.storyStatuses()` function.
        -   Returns a promise that resolves with a list of stories and the last time each story was updated.
    -   Added the `@onRemotePlayerSubscribed` and `@onRemotePlayerUnsubscribed` listen tags.
        -   They are triggered on _every_ other player when a player joins or leaves the story.
        -   Additionally, they are triggered whenever connection to the other players is lost.
        -   `that` is an object with the following properties:
            -   `playerId` - The ID of the player that joined/left the story.
    -   Added the `uuid()` function.
        -   This function generates and returns a random [UUID](https://en.wikipedia.org/wiki/Universally_unique_identifier).
        -   Useful for creating unique identifiers.

-   Bug Fixes
    -   Fixed an issue where remote shouts would be sent to yourself twice.
    -   Fixed an issue where labels would not always follow the `labelAlignment` tag when the text in the label was small enough to fit within the bot.

## V1.1.14

### Date: 6/29/2020

### Changes:

-   :rocket: Improvements

    -   Improved how the meet portal, page portal, and sheet portal work together to make space for each other.
    -   Added the `left` and `right` options for `meetPortalAnchorPoint`.
    -   Changed the `top` and `bottom` options for `meetPortalAnchorPoint` to occupy half of the screen.
    -   Added the `server.players()` function to get the list of player IDs that are connected to the current story.
        -   Returns a promise that resolves with the list of player IDs.
    -   Added the `remoteWhisper(players, name, arg)` function to make sending messages to other players easy.
        -   Takes the following arguments:
            -   `players` is the player ID or list of player IDs that should receive the shout.
            -   `name` is the name of the message.
            -   `arg` is the data that should be included.
        -   This will trigger a `@onRemoteWhisper` shout on all the specified players.
    -   Added the `remoteShout(name, arg)` function to make sending messages to all players easy.
        -   Takes the following arguments:
            -   `name` is the name of the message.
            -   `arg` is the data that should be included.
    -   Added the `@onRemoteWhisper` listen tag that is shouted when a `remoteWhisper()` or `remoteShout()` is sent to the local player.
        -   `that` is an object with the following properties:
            -   `name` - The name of the shout that was sent.
            -   `that` - The data which was sent.
            -   `playerId` - The ID of the player that sent the shout.

-   Bug Fixes
    -   Fixed an issue that prevented using `lineStyle` in place of `auxLineStyle`.

## V1.1.13

### Date: 6/25/2020

### Changes:

-   :rocket: Improvements

    -   Added the `meetPortal`.
        -   This is a special portal that, instead of loading bots, loads a [Jitsi Meet](https://meet.jit.si/) meeting with the given room code.
        -   All rooms are publicly accessible (but not searchable), so longer room codes will be more private.
        -   You can use the `meetPortalConfigBot` option to reference the bot that should be used to configure the meet portal.
        -   The following options are available:
            -   `meetPortalVisible` - Whether the meet portal should be visible. This allows you to be joined to a meet while keeping your screen on the page portal. (Defaults to true)
            -   `meetPortalAnchorPoint` - The anchor point that the meet portal should use. Possible options are:
                -   `fullscreen` - The meet portal should take the entire screen. (Default)
                -   `top` - The meet portal should take the top of the screen.
                -   `topRight` - The meet portal should take the top-right corner of the screen.
                -   `topLeft` - The meet portal should take the top-left corner of the screen.
                -   `bottom` - The meet portal should take the bottom of the screen.
                -   `bottomRight` - The meet portal should take the bottom-right corner of the screen.
                -   `bottomLeft` - The meet portal should take the bottom-left corner of the screen.
                -   `[top, right, bottom, left]` - The meet portal should use the given values for the CSS top, right, bottom, and left properties respectively.
            -   `meetPortalStyle` - The CSS style that should be applied to the meet portal container.
                -   Should be a JavaScript object.
                -   Each property on the object will map directly to a CSS property.
                -   Useful for moving the meet portal to arbitrary positions.

-   :bug: Bug Fixes

    -   Fixed an issue where the Hololens 2 would not be able to enter AR/VR because a controller's (hand) position would sometimes be null.
    -   Fixed an issue where loading without a story would create a new random story but then immediately unload it.
    -   Fixed an issue where local bots from other stories would be loaded if the current story name happened to be a prefix of the other story name.
    -   Fixed the input modal background.
    -   Fixed the TypeScript definitions for the `player.showInput()` function.

## V1.1.12

### Date: 6/18/2020

### Changes:

-   :bug: Bug Fixes

    -   Fixed an issue where Servo-based browsers would run into a race condition during initialization.

## V1.1.11

### Date: 6/18/2020

### Changes:

-   :rocket: Improvements
    -   Added a reflog and sitelog for stories so that it is possible to track the history of a story branch and which sites have connected to it.
        -   This will make it easier for us to recover from data loss issues in the future since we'll be able to lookup data like the last commit that a branch pointed at or which atoms were added to a branch.
-   :bug: Bug Fixes

    -   Fixed an issue where all bots would appear to be in the `shared` space even though they were not.
    -   Fixed issues with loading on Servo-based browsers.
        -   The issues were mostly related to Servo having not implemented IndexedDB yet.
    -   Fixed an issue where some temporary branches would show up in `server.stories()`.

## V1.1.10

### Date: 6/16/2020

### Changes:

-   :bug: Bug Fixes

    -   Fixed an issue where an incorrectly formatted event would crash the server.
    -   Fixed an issue where the server would incorrectly store atoms added to a temporary branch.

## V1.1.9

### Date: 6/16/2020

### Changes:

-   :rocket: Improvements
    -   Added the `player` and `otherPlayers` spaces.
        -   These spaces are special and interact with each other.
        -   Both the `player` space and `otherPlayers` space are shared but the lifetime of the bots is temporary. In this sense, the bots act like temporary shared bots.
        -   However, bots created in the `player` space will show up in the `otherPlayers` space to other players and vice versa.
        -   This means you can share temporary bots with other players by using the `player` space and see the temporary bots shared by other players by inspecting the `otherPlayers` space.
        -   Important Notes:
            -   The `player` space only contains bots that you create while `otherPlayers` contains bots that other players have created.
            -   You can create, edit, and destroy bots in the `player` space, but not in the `otherPlayers` space.
            -   When you close your session (exit the browser or close the tab), all of your `player` bots will be automatically destroyed. This will also automatically remove them from any `otherPlayers` spaces that they may be in.
-   :bug: Bug Fixes

    -   Fixed an issue where using a single minus sign in a tag would be interpreted as a number.
    -   Fixed an issue where some tags would not be included in the JSON output of a bot.

## V1.1.8

### Date: 6/12/2020

### Changes:

-   :rocket: Improvements

    -   Changed what words the story name auto-generation will use.

## V1.1.7

### Date: 6/11/2020

### Changes:

-   :rocket: Improvements

    -   Added the ability to auto-generate a story name when loading CasualOS without a story.

-   :bug: Bug Fixes
    -   Fixed an issue where objects that have an `id` property that is not a string would break the sheet.

## V1.1.6

### Date: 6/11/2020

### Changes:

-   :boom: Breaking Changes

    -   Renamed all the history tags to not have the `aux` prefix.

-   :rocket: Improvements

    -   Added the `server.storyPlayerCount()` function.
        -   Returns a promise that resolves with the number of players currently connected to the current story.
        -   Optionally accepts a parameter which indicates the story to check.
    -   Added the `server.totalPlayerCount()` function.
        -   Returns a promise that resolves with the total number of players connected to the server.
    -   Added the `server.stories()` function.
        -   Returns a promise that resolves with the list of stories that are on the server.

-   :bug: Bug Fixes
    -   Removed the globals bot tags from the documentation since they no longer exist.

## V1.1.5

### Date: 6/9/2020

### Changes:

-   :boom: Breaking Changes

    -   The following tags have been renamed:
        -   Renamed all the tags so that they no longer have the `aux` prefix. However, any tag not listed below should continue to work with the `aux` prefix without any changes.
        -   Renamed `auxUniverse` to `story`.
        -   Renamed `auxCreator` to `creator`.
            -   Note that the `creator` variable in scripts remains the same.
        -   Renamed `auxConfigBot` to `configBot`.
            -   Note that the `config` variable in scripts remains the same.
        -   Renamed `auxGLTFVersion` to `gltfVersion`.
        -   Renamed `auxPagePortal` to `pagePortal`.
        -   Renamed `auxSheetPortal` to `sheetPortal`.
        -   Renamed `auxInventoryPortal` to `inventoryPortal`.
        -   Renamed `auxMenuPortal` to `menuPortal`.
        -   Renamed `auxLeftWristPortal` to `leftWristPortal`.
        -   Renamed `auxRightWristPortal` to `rightWristPortal`.
        -   Renamed `auxPagePortalConfigBot` to `pagePortalConfigBot`.
        -   Renamed `auxSheetPortalConfigBot` to `sheetPortalConfigBot`.
        -   Renamed `auxInventoryPortalConfigBot` to `inventoryPortalConfigBot`.
        -   Renamed `auxMenuPortalConfigBot` to `menuPortalConfigBot`.
        -   Renamed `auxLeftWristPortalConfigBot` to `leftWristPortalConfigBot`.
        -   Renamed `auxRightWristPortalConfigBot` to `rightWristPortalConfigBot`.
        -   Renamed `_auxEditingBot` to `_editingBot`.
    -   Renamed "universe" to "story". The following tags and functions have been affected:
        -   `auxUniverse` -> `story`
        -   `onUniverseAction` -> `onStoryAction`
        -   `onUniverseStreaming` -> `onStoryStreaming`
            -   The `universe` property has been renamed to `story`
        -   `onUniverseStreamLost` -> `onStoryStreamLost`
            -   The `universe` property has been renamed to `story`
        -   `onUniverseSubscribed` -> `onStorySubscribed`
            -   The `universe` property has been renamed to `story`
        -   `onUniverseUnsubscribed` -> `onStoryUnsubscribed`
            -   The `universe` property has been renamed to `story`
        -   `player.downloadUniverse()` -> `player.downloadStory()`
        -   `player.loadUniverse()` -> `player.loadStory()`
            -   The action type has been renamed from `load_universe` to `load_story`.
        -   `player.unloadUniverse()` -> `player.unloadStory()`
            -   The action type has been renamed from `unload_universe` to `unload_story`.
        -   `player.getCurrentUniverse()` -> `player.getCurrentStory()`
        -   `player.checkout()`
            -   The `processingUniverse` property has been renamed to `processingStory`.
        -   `player.showJoinCode()`
            -   The `universe` property on the `show_join_code` action has been renamed to `story`
        -   `server.restoreHistoryMark()`
            -   The `universe` property on the `restore_history_mark` action has been renamed to `story`.
        -   `server.restoryHistoryMarkToUniverse()` -> `server.restoreHistoryMarkToStory()`
        -   `server.setupUniverse()` -> `server.setupStory()`
            -   The action type has been renamed from `setup_universe` to `setup_story`.

-   :rocket: Improvements

    -   Improved MongoDB to store all atoms for a commit inside the same document. This should improve loading performance since MongoDB will only need to make 1 lookup per universe instead of 1 lookup per atom per universe.
    -   Added admin space.
        -   Admin space is a space that is shared between all universes on the same auxPlayer.
        -   It is locked by default, which means that bots that are in it cannot be created, updated, or destroyed.
        -   You can unlock admin space by using the `adminSpace.unlock(password)` function.
            -   It returns a Promise that resolves once the space is unlocked. If the space was unable to be unlocked, then the promise will reject with an error.
            -   `password` is the password that should be used to unlock the admin space. If incorrect, admin space will remain locked.
    -   Removed the CasualOS tagline from the loading popup.
    -   Improved the `webhook()` and `webhook.post()` functions to return promises.
        -   The promise can be awaited and resolves with the an an object with the following properties:
            -   `data` - The data returned from the webhook. If the returned data was JSON, then this will be an object. Otherwise, it will be a string.
            -   `status` - The numerical HTTP status code that was returned.
            -   `statusText` - The name of the HTTP status code that was returned.
            -   `headers` - The HTTP headers that were included in the response.
    -   Improved the `neighboring()` function to allow omitting the `direction` parameter.
        -   When omitted, all supported directions will be included.
        -   Currently, the supported directions are `front`, `right`, `back`, and `left`.
        -   If an unsupported direction is given, then no bots will be included.
    -   Updated the Documentation website to the [latest version of Docusaurus](https://github.com/facebook/docusaurus/releases/tag/v2.0.0-alpha.56).
    -   Added the `renameTag(bot, originalTag, newTag)` function which makes it easy to rename a tag on a bot or list of bots.
        -   `bot` is the bot or list of bots that should have the tag renamed.
        -   `originalTag` is the name of the tag that should be renamed.
        -   `newTag` is the new name that the tag should have.

-   :bug: Bug Fixes
    -   Fixed an issue where destroying an already destroyed bot would incorrectly destroy an unrelated bot.
    -   Fixed an issue where using `player.run()` to execute an invalid script would cause other actions to fail.
    -   Added some extra spacing to labels to help prevent Z-fighting.
    -   Fixed toasting bots by converting them to copiable values. This will also allow toasting unconventional arguments like function and error objects.
    -   Fixed an issue where the menu would stop repositioning after the inventory portal had been hidden.
    -   Fixed an issue where tapping on the screen while in AR would crash the session.
    -   Fixed an issue where labels would be positioned incorrectly if `#anchorPoint` was set to something other than `bottom`.

## V1.1.4

### Date: 5/18/2020

### Changes:

-   :bug: Bug Fixes
    -   Fixed an issue where Builder could not be created/updated due to being unable to load .aux files with a version field.

## V1.1.3

### Date: 5/18/2020

### Changes:

-   :bug: Bug Fixes
    -   Fixed inconsistent menu item names in Builder.

## V1.1.2

### Date: 5/18/2020

### Changes:

-   :rocket: Improvements

    -   Added the `#auxLabelFontAddress` tag to allow specifying a custom font for a label.
        -   Supports any URL and also the following values:
            -   `roboto` - Specifies that the Roboto font should be used. (default)
            -   `noto-sans-kr` - Specifies that the Noto Sans KR font should be used. This is a Korean-specific font.
        -   Supports [WOFF](https://en.wikipedia.org/wiki/Web_Open_Font_Format) and [OTF](https://en.wikipedia.org/wiki/OpenType) files.
    -   Sheet Changes
        -   Removed the tag filters.
        -   Moved the "Close Sheet" button to be a floating button that is at the lower right corner of the sheet.
        -   Changed the "Close Sheet" button icon and changed the tooltip text to "Page Portal".
        -   Made the `#id` tag not clickable.
    -   Builder Changes
        -   Renamed the "Sheet" and "Sheet New Tab" menu items to "Sheet Portal" and "Sheet Portal New Tab".
        -   Made the chat bar not automatically show when opening a menu.

-   :bug: Bug Fixes
    -   Fixed an issue where updating a bot would not update its raw tags.

## V1.1.1

### Date: 5/7/2020

### Changes:

-   :rocket: Improvements

    -   Added the `#auxPortalDisableCanvasTransparency` tag to allow choosing between transparency for iframes and more correct 3D rendering.

        -   Set this to `true` on the page portal config bot to disable transparency on the canvas element. This will make all 3D models that use alpha textures work better with alpha cutoff.
        -   Note that setting to `true` will make all iframe forms unusable.
        -   Defaults to `false`.

    -   Added the ability to store universe data in CassandraDB.

        -   Note that support for CassandraDB is experimental and probably won't be supported in the future.
        -   If the required environment variables are not specified, then Cassandra support will be disabled.
        -   Use the following environment variables to enable Cassandra support:
            -   `CASSANDRA_AWS_REGION` - This is the AWS region that the Amazon Keyspaces instance is hosted in.
            -   `CASSANDRA_CONTACT_POINTS` - This is the comma-separated list of hostnames that the Cassandra client to connect to on first load. (Required if `CASSANDRA_AWS_REGION` is not specified)
            -   `CASSANDRA_LOCAL_DATACENTER` - This is the name of the data center that the AUX Server is booting up in. (Required if `CASSANDRA_AWS_REGION` is not specified)
            -   `CASSANDRA_KEYSPACE` - This is the name of the keyspace that should be used by the client. (Required for Cassandra)
            -   `CASSANDRA_CREATE_KEYSPACE` - This is a `true`/`false` value indicating whether the client should create the keyspace if it doesn't exist. (Optional)
            -   `CASSANDRA_CERTIFICATE_AUTHORITY` - This is the path to the public key file (PEM format) that should be used. Only required if connecting to a Cassandra server which uses a self-signed certificate.

-   :bug: Bug Fixes
    -   Fixed an issue where loading a GLTF would error if the bot was destroyed while the GLTF was loading.

## V1.1.0

### Date: 4/27/2020

### Changes:

-   :rocket: Improvements

    -   Added the `autoSelect` property to the options in `player.showInput()` and `player.showInputForTags()`.
        -   When set to true, the text in the input box will be automatically selected when the box is displayed.
    -   Made the VR pointer line draw all the way to the bot or grid that it is pointing at.
    -   Changed the layout of sizing of the history bots so that they are easy to distinguish from each other and the labels fit on the bot.
    -   Added the `#auxScaleMode` tag to control how a custom mesh is scaled to fit inside a bot. It supports the following options:
        -   `fit` - The mesh is scaled to fit inside the bot's unit cube. (default)
        -   `absolute` - The mesh uses whatever scale it originally had.

-   :bug: Bug Fixes
    -   Fixed LODs in VR.
        -   There were two issues:
            -   The first was that we were using the incorrect camera for LOD calculations.
            -   The second was that Three.js's Sphere implementation incorrectly calculated the sphere size for perspective cameras.
    -   Fixed some issues with the `destroy()` function where it improperly handled non-bot objects.
    -   Fixed an issue with builder where extra tags would be added to new blank bots.
    -   Fixed an issue with menu bots where they would not send `@onAnyBotClicked` shouts.

## V1.0.27

### Date: 4/22/2020

### Changes:

-   :rocket: Improvements

    -   Added the `player.share(options)` function.
        -   This will trigger the device's social share capabilities to share the given URL or text.
        -   Note that this only works on Android and iOS phones and only works in response to some user action like a click.
        -   `options` is an object with at least one of the following properties:
            -   `url` - The URL to share. (optional)
            -   `text` - The text to share. (optional)
            -   `title` - The title of the document that is being shared. (optional)
    -   Added the `auxLabelAlignment` tag.
        -   Note that this value affects menu bots as well.
        -   Possible values are:
            -   `center` - Aligns the text in the center of the label. (default)
            -   `left` - Aligns the text to the left of the label.
            -   `right` - Aligns the text to the right of the label.
    -   Improved the `auxPointable` tag to affect whether iframes are interactable.

-   :bug: Bug Fixes

    -   Fixed an issue with the iframe form where non square scales would not resize the clickable area of the iframe.

## V1.0.26

### Date: 4/21/2020

### Changes:

-   :boom: Breaking Changes

    -   Changed how universes from other auxPlayers are specified.
        -   This affects the `player.loadUniverse()` function and the `BotManager` API.
        -   Previously, you could load a universe from a different auxPlayer by using a universe ID like:
            -   `otherAuxPlayer.com/*/universeToLoad`
        -   Now, you can load a universe by simply using its full URL. Like this:
            -   `https://otherAuxPlayer.com?auxUniverse=universeToLoad`
        -   Note that this does not affect loading universes from the same auxPlayer. If you pass a universe ID that is not a URL then it will load that particular universe from same auxPlayer.
            -   e.g. `player.loadUniverse("myUniverse")`

*   :rocket: Improvements

    -   Improved the `player.showInputForTag()` modal.
        -   Removed the "Save" and "Cancel" buttons. The tag will be saved automatically.
        -   Hid the modal title when none is provided in the options.
        -   Made the text box in the modal auto-focus.
        -   Made the show/hide animations happen quicker.
    -   Added the `player.showInput(value, options)` function.
        -   Shows an input modal but without requiring a bot and a tag.
        -   Returns a [Promise](https://web.dev/promises/) that resolves with the final value when the input modal is closed.
        -   The function accepts two arguments:
            -   `value` is a string containing the value that should
            -   `options` is an object that takes the same properties that the options for `player.showInputForTag()` takes.
    -   Added the ability to use the [`await` keyword](https://developer.mozilla.org/en-US/docs/Web/JavaScript/Reference/Operators/await) in scripts.
        -   `await` tells the system to wait for a promise to finish before continuing.
        -   This makes it easier to write scripts which deal with tasks that take a while to complete.
    -   Improved Builder to support opening a single bot in a new tab and changed its hover label from "menu" to "|||".

-   :bug: Bug Fixes

    -   Fixed an issue where it was impossible to load an AUX over HTTPS from a UI that was loaded over HTTP.

## V1.0.25

### Date: 4/15/2020

### Changes:

-   :boom: Breaking Changes

    -   Renamed the `billboardZ` auxOrientationMode option to `billboardTop`.

-   :rocket: Improvements

    -   Added the `server.loadErrors(bot, tag)` function to make loading error bots from the error space easy.
        -   `bot` is the bot or bot ID that the errors should be loaded for.
        -   `tag` is the tag that the errors should be loaded for.
    -   Added the `server.destroyErrors()` function to clear all the errors in the universe.
    -   Added the `billboardFront` auxOrientationMode option to billboard the front of a bot instead of its top.
    -   Added the ability to set `auxFormAnimation` to an array.
        -   When set, the list of animations will play in sequence.
        -   The last animation will loop forever until changed.
    -   Added the `experiment.localFormAnimation(bot, animation)` function to play an animation locally.
        -   It will interrupt and restore whichever animation is already playing on the bot.

-   :bug: Bug Fixes

    -   Fixed an issue where tags that were added via the sheet would not be recognized by the `getMod()` function.

## V1.0.24

### Date: 4/14/2020

### Changes:

-   :rocket: Improvements

    -   Added a button on the sheet code editor to show errors that the script has run into.
        -   It is very basic at the moment. There are no line/column numbers, no timestamps, and no way to clear the errors.
        -   Errors are automatically pulled from error space and queried based on the following tags:
            -   `auxError` must be `true`
            -   `auxErrorBot` must be the ID of the bot whose script is in the editor.
            -   `auxErrorTag` must be the name of the tag that is being edited.
        -   The following tags are displayed for each error:
            -   `auxErrorName` is the name of the error that occurred.
            -   `auxErrorMessage` is the message that the error contained.

-   :bug: Bug Fixes

    -   Fixed the color encoding of sprites to use sRGB instead of linear.
    -   Fixed an issue where atoms would be sorted improperly because their causes were improperly treated as different.

## V1.0.23

### Date: 4/12/2020

### Changes:

-   :rocket: Improvements

    -   Improved the handling of `setTimeout()` and `setInterval()` to support creating, updating, and deleting bots while in a callback.

-   :bug: Bug Fixes

    -   Fixed an issue that prevented events produced while in a task from being dispatched.

## V1.0.22

### Date: 4/11/2020

### Changes:

-   :boom: Breaking Changes

    -   The `player.inSheet()` function has been changed to return whether the player bot has a dimension in their `auxSheetPortal`.
        -   Previously, it was used to determine if the player was inside auxBuilder (which no longer exists).
    -   Removed assignment formulas.
        -   Assignment formulas were a special kind of formula where the tag value would be replaced with the result of the formula.
        -   They were removed due to lack of use in addition to other means of achieving the same result being available.
    -   Semantics of `@onUniverseAction` have changed.
        -   Previously, `@onUniverseAction` was run before any particular action was executed but the actions that were dispatched from `@onUniverseAction` were run after the evaluated actions. This led to a scenario in which a `@onUniverseAction` call could overwrite values that were updated by an action that had not been checked yet.
        -   Now, all actions dispatched by `@onUniverseAction` are executed before the action that is being evaluated. This makes the behavior of the data produced by `@onUniverseAction` mirror the runtime behavior of `@onUniverseAction`.

-   :rocket: Features

    -   Added a new runtime for scripts and formulas.
        -   This new runtime is much faster than the previous system and lets us provide features that were not possible before.
        -   _Should_ work exactly the same as the previous system. (There might be a couple of tricky-to-reproduce bugs)
        -   Now supports `setTimeout()` and `setInterval()`.
            -   This lets you write your own custom game loop if you want.
            -   Note that the script energy will only be restored if a user action triggers a shout.
        -   Paves the way for future functionality (not guarenteed):
            -   Change notifications (`@onBotChanged`, `@onBotTagChanged()`, etc.)
            -   Asynchronous functions instead of `responseShout`. (e.g. `const response = await webhook.post("https://example.com", data)`)
    -   Added the `error` space.
        -   The `error` space contains bots that represent errors that have occurred scripts in a universe.
        -   Unlike other spaces, the `error` space does not load all of its bots into the universe automatically.
        -   Instead, they have to be requested via a search query. These queries filter bots by tag/value pairs.
        -   Currently, `error` space is only used for storing errors and there is no way to load bots from the space.
        -   In the future, we will add the ability to load errors via scripts as well as display them in the sheet.
    -   Changed the renderer to output colors in the sRGB color space instead of linear.

-   :bug: Bug Fixes

    -   Fixed an issue where a shout argument might be recognized as a bot even though it isn't.
    -   Fixed an issue where a shout argument with a custom prototype would be overridden.
    -   Fixed a bug in three.js's LegacyGLTFLoader where it was using an old API.

## V1.0.21

### Date: 3/30/2020

### Changes:

-   :bug: Bug Fixes

    -   Fixed an issue where the proxy system would interfere with requests that specified custom HTTP headers.

## V1.0.20

### Date: 3/20/2020

### Changes:

-   :rocket: Improvements

    -   Added the `#auxPointable` tag to determine whether a bot can interact with pointers.
        -   Defaults to `true`.
        -   When `false`, the bot won't be clickable or hoverable and will not receive drop events.
        -   Depending on the `#auxPositioningMode` it is still possible to stack bots on top of it though.
    -   Added the `@onFocusEnter`, `@onFocusExit`, `@onAnyFocusEnter` and `@onAnyFocusExit` listen tags.
        -   These are triggered when a bot is directly in the center of the screen.
        -   Uses the `#auxFocusable` tag to determine whether a bot is focusable.
        -   `that` is an object with the following properties:
            -   `dimension` - The dimension that the the bot was (un)focused in.
            -   `bot` - The bot that was (un)focused.
    -   Added the `nothing` aux form.
        -   Does exactly what it seems. A bot with the `nothing` form has no shape and is unable to be clicked, hovered, or focused.
        -   Labels still work though which makes it convienent for adding extra labels around the dimension.
    -   Added the `#auxPortalShowFocusPoint` tag.
        -   Shows a small sphere in the portal where the portal camera will orbit around.

-   :bug: Bug Fixes

    -   Fixed an issue where LODs would flicker upon changing the bot form by ensuring consistent sizing for the related bounding boxes.
    -   Fixed an issue with panning that would cause the camera orbiting position to be moved off the ground.

## V1.0.19

### Date: 3/19/2020

### Changes:

-   :rocket: Improvements

    -   Added the ability to modify tags directly on bots in `that`/`data` values in listeners.
        -   Allows doing `that.bot.tags.abc = 123` instead of `setTag(that.bot, "abc", 123)`.
    -   Added the `@onGridUp` and `@onGridDown` listeners.
        -   `that` is an object with the following properties:
            -   `dimension` - The dimension that the grid was clicked in.
            -   `position` - The X and Y position that was clicked.
    -   Changed the Level-Of-Detail calculations to use the apparent size of a bot instead of its on-screen size.
        -   Apparent size is the size the bot would appear if it was fully on screen.
        -   Under the new system, the LOD of a that is on screen bot will only change due to zooming the camera. Bots that are fully off screen will always have the minimum LOD.
    -   Added the `@onFileUpload` listener.
        -   `that` is an object with the following properties:
            -   `file` is an object with the following properties:
                -   `name` - The name of the file.
                -   `size` - The size of the file in bytes.
                -   `data` - The data contained in the file.
        -   See the documentation for more information.
    -   Improved the `player.importAux()` function to support importing directly from JSON.
        -   If given a URL, then `player.importAux()` will behave the same as before (download and import).
        -   If given JSON, then `player.importAux()` will simply import it directly.

-   :bug: Bug Fixes
    -   Fixed an issue where the camera matrix was being used before it was updated.

## V1.0.18

### Date: 3/18/2020

### Changes:

-   :rocket: Improvements

    -   Added LOD triggers based on virtual distance.
        -   `@onMaxLODEnter`, `@onMinLODEnter`, `@onMaxLODExit`, `@onMinLODExit` are new listeners that are called when the Max and Min Level-Of-Detail states are entered and exited. There are also "any" versions of these listeners.
            -   `that` is an object with the following properties:
                -   `bot` - The bot that entered/exited the LOD.
                -   `dimension` - The dimension that the LOD was entered/exited in.
        -   The `#auxMaxLODThreshold` and `#auxMinLODThreshold` tags can be used to control when the LODs are entered/exited.
            -   They are numbers between 0 and 1 representing the percentage of the screen that the bot needs to occupy.
            -   The Max LOD is entered when the bot occupies a larger percentage of the screen than the max threshold value.
            -   The Min LOD is entered when the bot occupies a smaller percentage of the screen than the min threshold value.
        -   Only active on bots that specify a listener or threshold value for LODs.

-   :robot: Builder Improvements

    -   Changed the labeling and ordering of several menu items in the menus.
    -   Removed tips from the chat bar.
    -   Removed the "Apply Hover Mod" and "Apply Click Mod" menu items.
    -   Changed Builder to not move when clicking the grid to clear the menu.
    -   Added a "Clear Universe" option to the Builder Egg. Selecting this will create a history mark and then delete every bot in the universe. (it will even delete bots that are marked as not destroyable)

-   :bug: Bug Fixes

    -   Fixed an issue with hovering billboarded bots where their rotation would sometimes be reset which would cause the hover exit and enter events to be continually triggered.
    -   Fixed an issue where creating a history mark would clear changes that were made during the history mark creation.

## V1.0.17

### Date: 3/17/2020

### Changes:

-   :boom: Breaking Changes

    -   Renamed and removed several `auxAnchorPoint` values.
        -   Renamed `centerFront` to `front`.
        -   Renamed `centerBack` to `back`.
        -   Removed `bottomFront`, `bottomBack`, `topFront`, and `topBack`.

-   :rocket: Improvements

    -   Added the ability to specify an array of 3 numbers as the `#auxAnchorPoint` to use a custom offset.

-   :bug: Bug Fixes
    -   Fixed `billboardZ` to rotate with the Y axis of the bot facing upwards.

## V1.0.16

### Date: 3/16/2020

### Changes:

-   :boom: Breaking Changes

    -   Both sprites and iframes now face upwards by default.
    -   `#auxAnchorPoint` has been changed to move the bot form inside of its virtual spacing box.
        -   Previously, both the virtual box and the bot form was moved to try and preserve the absolute positioning of the bot form when changing anchor points.
        -   Now, only the bot form is moved to ensure the correctness of the resulting scale and rotation calculations.
    -   `#auxOrientationMode`
        -   Renamed the `billboardX` option to `billboardZ`.
    -   Changed iframes forms to not support strokes.

-   :rocket: Improvements

    -   Added the following options for `#auxAnchorPoint`
        -   `centerFront` - Positions the bot form such that the center of the form's front face is at the center of the virtual bot.
        -   `centerBack` - Positions the bot form such that the center of the form's back face is at the center of the virtual bot.
        -   `bottomFront` - Positions the bot form such that the bottom of the form's front face is at the center of the virtual bot.
        -   `bottomBack` - Positions the bot form such that the bottom of the form's back face is at the center of the virtual bot.
        -   `top` - Positions the bot form such that the top of the form is at the center of the virtual bot.
        -   `topFront` - Positions the bot form such that the top of the form's front face is at the center of the virtual bot.
        -   `topBack` - Positions the bot form such that the top of the form's back face is at the center of the virtual bot.

-   :bug: Bug Fixes
    -   Fixed issues with scale and rotation when `#auxAnchorPoint` is set to `center`.
    -   Fixed sprite billboarding issues when looking straight down at them.
    -   Fixed an issue where the wrong Z position tag of a bot was used for calculating how bots stack.
    -   Fixed an issue where the bot stroke was being considered for collision detection. This caused bots with strokes to have a much larger hit box than they should have had.

## V1.0.15

### Date: 3/13/2020

### Changes:

-   :boom: Breaking Changes

    -   Replaced all of the experimental iframe tags with the `iframe` `#auxForm`.
        -   `auxIframe`
        -   `auxIframeX`
        -   `auxIframeY`
        -   `auxIframeZ`
        -   `auxIframeSizeX`
        -   `auxIframeSizeY`
        -   `auxIframeRotationX`
        -   `auxIframeRotationY`
        -   `auxIframeRotationZ`
        -   `auxIframeElementWidth`
        -   `auxIframeScale`
    -   Sprites no longer automatically rotate to face the player. You instead have to set `#auxOrientationMode` to `billboard`.

-   :rocket: Improvements

    -   Improved `@onPlayerPortalChanged` to support `auxLeftWristPortal` and `auxRightWristPortal`.
    -   Moved the left and right wrist portals to the top of the wrist instead of the bottom.
    -   Added the `iframe` option for `#auxForm`.
        -   `iframe` has two subtypes:
            -   `html` - This `#auxFormSubtype` displays the HTML in `#auxFormAddress` in the iframe. (Default)
            -   `src` - This `#auxFormSubtype` displays the URL in `#auxFormAddress` in the iframe.
        -   In order to enable interactivity with the loaded website, the bot will only be draggable at the very bottom of the panel.
    -   Added the `#auxAnchorPoint` and `#auxOrientationMode` tags.
        -   Works on all bot forms.
        -   `#auxAnchorPoint` determines the point that the bot scales and rotates around.
            -   Possible values are:
                -   `bottom` - The bot rotates and scales around its bottom point. (Default)
                -   `center` - The bot rotates and scales around its center point.
        -   `#auxOrientationMode` determines how the bot rotates.
            -   Possible values are:
                -   `absolute` - Rotation is taken from the dimension rotation values. (Default)
                -   `billboard` - The bot rotates automatically to face the player.
                -   `billboardX` - The bot rotates left and right automatically to face the player.
                -   `billboardZ` - The bot rotates up and down automatically to face the player.
    -   Improved drag and drop interactions to calculate intersections with other bots instead of just using grid positioning.
        -   This makes it easier drop a bot onto another specific bot.
        -   Can be controlled with the `#auxPortalPointerCollisionMode` tag on a portal config.
            -   Possible values are:
                -   `world` - The mouse pointer collides with other bots in the world when being dragged. (Default)
                -   `grid` - The mouse pointer ignores other bots in the world when being dragged.
    -   Added the ability to animate meshes.
        -   By default the first animation will play if available.
        -   You can control which animation is played using the `#auxFormAnimation` tag.
            -   Set to a string to play an animation by name. (Case sensitive)
            -   Set to a number to play an animation by index.
            -   Set to `false` to stop animating.

-   :robot: Builder Improvements

    -   Added a "Scan" menu item to the builder menu that opens the QR Code scanner to let you import an AUX or mod.
        -   Scanning a URL that ends with `.aux` will try to download the file at the URL and import it as an AUX file.
        -   Scanning some JSON will put Builder into clone mode with the JSON as a mod.
    -   Added a hover state to Builder that changes its label to "menu".
    -   Changed the label of the Builder Egg to "ab-1 config".

-   :book: Documentation

    -   Added documentation for the wrist portals and their related config bot tags.

-   :bug: Bug Fixes
    -   Fixed `player.downloadUniverse()` to only include bots from the shared space.
    -   Fixed an issue where sprites were not clickable or draggable in VR.

## V1.0.14

### Date: 3/6/2020

### Changes:

-   :rocket: Features

    -   Added wrist portals for WebXR
        -   `#auxLeftWristPortal` is attached to the left controller and `#auxRightWristPortal` is attached to the right controller.
        -   You can configure these portals using the `#auxLeftWristPortalConfigBot` and `#auxRightWristPortalConfigBot` tags.
        -   The portals are hidden until you look at them. They are placed underneath your wrist like a wristwatch.
        -   The following tags are available for configuration:
            -   `#auxPortalGridScale` - Changes the size of the grid for the portal. (Defaults to `0.025` for wrist portals)
            -   `#auxWristPortalHeight` - The height of the portal in grid elements. (Defaults to `6`)
            -   `#auxWristPortalWidth` - The width of the portal in grid elements. (Defaults to `6`)
        -   There are a couple of known issues with wrist portals:
            -   3D Text is sometimes improperly aligned.
            -   Lines/Arrows/Walls also have alignment issues.

-   :bug: Bug Fixes
    -   Fixed an issue that caused the inventory to not appear if it was changed multiple times during the same frame.
    -   Fixed an issue that caused the `#auxPortalGridScale` tag to function improperly.

## V1.0.13

### Date: 3/2/2020

### Changes:

-   :bug: Bug Fixes
    -   Fixed an issue that caused all the input to not work.

## V1.0.12

### Date: 3/2/2020

### Changes:

-   :bug: Bug Fixes
    -   Fixed an issue with loading skinned meshes.
    -   Fixed an issue that prevented VR from working when sprites were in the scene.
    -   Fixed an issue where an error in one script would cause other scripts to be skipped.
    -   Fixed an issue where invisible bots are excluded from the colliders list.

## V1.0.11

### Date: 2/27/2020

### Changes:

-   :bug: Bug Fixes
    -   Fixed a configuration value that enabled the 3D debug mode by default.

## V1.0.10

### Date: 2/27/2020

### Changes:

#### :rocket: Improvements

-   Added Basic WebXR Support

    -   This replaces the original WebVR and WebXR support.
    -   Supports both the Oculus Quest and Chrome 80+ on Android.
    -   Supports all pointer events (click, drag, hover).
    -   The `player.device()` function returns whether AR/VR are supported.
    -   The `player.enableAR()` and `player.enableVR()` functions are used to jump into AR/VR.
    -   The world is placed on the ground (if supported by the device) and bots are 1 meter cubed by default.
    -   When using a controller, dragging a bot with `#auxPositioningMode` set to `absolute` will move it in free space.

-   :bug: Bug Fixes
    -   Fixed several issues with using numbers for the `auxUniverse` and `auxPagePortal` query parameters.
    -   Fixed an issue that would cause a service worker to fail to update because an external resource could not be fetched.
    -   Fixed an issue that would cause a stack overflow error when too many uncommitted atoms are loaded.

## V1.0.9

### Date: 2/21/2020

### Changes:

#### :rocket: Improvements

-   The "Create Empty Bot" button is now hidden when opening the sheet for a single bot.

#### :robot: Builder Improvements

-   Re-labeled the "Copy" menu item to "Copy to Clipboard".
-   Re-labeled the "Make Clone" menu item to "Clone".

#### :bug: Bug Fixes

-   Fixed an issue with `getBots(tag, value)` that caused falsy values (like `0` or `false`) to return all bots with the given tag.
-   Fixed an issue where the progress bar's position would only be updated if the progress bar value changed.

## V1.0.8

### Date: 2/20/2020

### Changes:

#### :rocket: Improvements

-   Added the `@onPaste` listener which is triggered when some text is pasted into an AUX.
    -   `that` is an object with the following properties:
        -   `text` - the text that was pasted.

#### :robot: Builder Improvements

-   Changed all the menu items to use normal labels instead of the chat commands.
-   Added a menu item to open a bot directly in the sheet.
-   Added a menu item to copy a bot to the clipboard.
-   Pasting a bot/mod when builder is in the dimension will now put builder into clone mode with the copied bot/mod.
-   Moving builder when builder is in clone mode will now also move the clone.
-   Cloning a bot with a custom scale will now make builder large enough to cover the entire bot.
-   Builder will now automatically hide when the sheet is opened.

## V1.0.7

### Date: 2/19/2020

### Changes:

#### :bug: Bug Fixes

-   Fixed an issue where the hint text for a function was being clipped.
-   Fixed an issue with uploading .aux files that were downloaded from a previous version.
-   Fixed an issue with downloading .aux files in the wrong format.

## V1.0.6

### Date: 2/19/2020

### Changes:

#### :boom: Breaking Changes

-   Renamed `auxLabelAnchor` to `auxLabelPosition`.
-   Renamed `auxProgressBarAnchor` to `auxProgressBarPosition`.
-   Removed the `config` bot.
-   Moved the `#stripePublishableKey` and `#stripeSecretKey` tags from the config bot to the `player.checkout()` and `server.finishCheckout()` function options.
-   `@onUniverseAction` is now a shout.
-   Removed [poly.google.com](https://poly.google.com) support.
    -   To load meshes from poly.google.com, you must make the API requests manually.
    -   See https://casualos.com/home/google-poly-example for an example.

#### :rocket: Improvements

-   Added the `config`, `configTag`, and `tagName` variables.
    -   These variables are useful for creating values and scripts that are shared across multiple bots.
    -   The `config` variable is a shortcut for `getBot("#id", tags.auxConfigBot)`.
    -   The `tagName` variable is the name of the tag that the script is running in.
    -   The `configTag` variable is a shortcut for `config.tags[tagName]`.
-   Made the player menu full width on mobile devices.
-   Improved the sheet portal to load all bots when set to `true`, `id`, or `space`.

#### :bug: Bug Fixes

-   Made bots be hidden while their images are loading.
-   Improved the image loading logic to cache requests for the same URL.

## V1.0.5

### Date: 2/14/2020

### Changes:

#### :book: Documentation

-   Added docs for the `polyApiKey`, `stripePublishableKey`, and `stripeSecretKey` tags.
-   Added a "Player Bot Tags" section with a description of what the player tags do.

#### Other Changes

-   Added support for the webkit-specific versions of the [`requestFullscreen()`](https://developer.mozilla.org/en-US/docs/Web/API/Element/requestFullscreen) function.
    -   This may enable support for fullscreen on iPad, but it also may do nothing.

## V1.0.4

### Date: 2/13/2020

### Changes:

#### :rocket: Features

-   Added the `player.requestFullscreenMode()` and `player.exitFullscreenMode()` functions.
    -   These functions allow jumping in and out of fullscreen, thereby hiding the browser UI controls.
-   Added the `apple-mobile-web-app-*` meta tags to support jumping into fullscreen mode when launching from a bookmark on the iOS home screen.
-   Added the ability to load GLTF and [poly.google.com](https://poly.google.com) meshes.
    -   To load a GLTF model from a URL:
        -   Set `#auxForm` to `mesh`.
        -   Set `#auxFormSubtype` to `gltf`.
        -   Set `#auxFormAddress` to the URL.
    -   To load a model from [poly.google.com](https://poly.google.com):
        -   Set `#auxForm` to `mesh`.
        -   Set `#auxFormSubtype` to `poly`.
        -   Set `#auxFormAddress` to the ID of the model.
-   Added the `face` property to the `@onDrag` and `@onAnyBotDrag` listen arguments.
    -   This is the same value that you would get in an `@onClick`.

#### :robot: Builder Improvements

-   Improved builder to draw a line to the selected bot.

#### :bug: Bug Fixes

-   Fixed positioning of `#auxLabelAnchor` and `#auxProgressBarAnchor` when the values were set to `left` or `right`.

## V1.0.3

### Date: 2/11/2020

### Changes:

#### :robot: Builder Improvements

-   Making a clone of a bot now puts builder into palette mode.
-   Dragging a bot into builder no longer changes builder's color to white.
-   Added the `.help` command to show a list of available commands.
-   Added the `.sleep` command to the helper builder menu.
-   Added the "Go to Builder Dimension` menu action.
-   Added a "Show Join Code" menu item to show a QR Code to quickly join.
-   Waking builder will automatically summon it to the current dimension.
-   Clicking in an empty space when builder is awake will summon him to the clicked space.
-   Made the main builder flat.
-   Builder is now enabled by default in new universes.
-   Added the "Restore Mark" menu item to restore history to the selected history mark.
-   Simplified a bunch of examples.

#### :rocket: Other Features

-   Added the `player.showJoinCode()` function to quickly show a QR Code to join a universe.
-   Made the chat bar auto-focus when it is first shown.

#### :bug: Bug Fixes

-   Fixed an issue that would cause the URL portal tag sync to break, this in turn also caused `@onPlayerPortalChanged` events to not be sent.
    -   This is also the issue that caused the inventory portal colors to not update.
-   Fixed an issue that would cause the tag autocomplete list to stop showing tags when an invalid tag was entered.

## V1.0.2

### Date: 2/10/2020

### Changes:

#### :bug: Bug Fixes

-   Fixed an issue where dragging normal bots was broken.

## V1.0.1

### Date: 2/10/2020

### Changes:

#### :bug: Bug Fixes

-   Fixed an issue with mouse input where dragging the mouse off the browser window would cause the dragging action to persist even when the mouse button is released.
-   Fixed an issue where sometimes a touch handler would be called twice due to event propagation. This would cause other touch events to be lost which would leave the input system in an unrecoverable state.
-   Fixed an issue where sometimes `player.replaceDragBot()` would not work for the entire session.

## V1.0.0

### Date: 2/7/2020

### Changes:

#### :robot: Builder Improvements

-   Renamed the `.summon` command to `.`.
-   Renamed the `.new builder` command to `.clone builder`
-   The Builder menu will now close automatically in the following scenarios:
    -   Any bot is clicked
    -   The grid is clicked
    -   A menu item is selected
    -   A chat command is sent
-   The Builder's cursor is now perfectly flat and is the same color as the Builder.
-   Renamed the default Builder to `ab-1`
-   Dragging a bot into Builder will cause Builder to expand to contain the bot and make Builder produce additional copies of the bot when dragged.
-   Added the `.list commands` command to show a HTML popup with a list of available commands.
-   Added the ability to change the color of the Builder.
-   Updated how hints are displayed in the chat bar.
-   Renamed several labels.

#### :rocket: Other Improvements

-   Moved the "Exit Sheet" button from the bottom of the sheet the top of the sheet. (next to the "Create Bot" button)
-   Added the ability to click a bot in the sheet to hide the sheet and warp to the clicked bot.
-   Added a notification that pops up when a bot ID is copied from the sheet.

#### :bug: Bug Fixes

-   Fixed an issue where destroying a bot during a shout would error if the destroyed bot also had a listener for the same shout.

## V0.11.27

### Date: 2/6/2020

### Changes:

#### :rocket: Features

-   Added an initial version of Builder.
    -   Builder is a bot that helps you build things in aux.
    -   Builder lives in the `auxBuilder` dimension and can be woken up by clicking it.
    -   Builder currently has the following chat commands:
        -   `.. [name]` - Wakes Builder with the given name. If the name is omitted, then the `b001` Builder will be woken.
        -   `.sleep` - Puts Builder to sleep.
        -   `.sheet [dimension]` - Opens the sheet to the given dimension. If the dimension is omitted, then the sheet will be opened for the current dimension.
        -   `.new bot` - Creates a new bot in the current dimension.
        -   `.download` - Downloads the entire universe.
        -   `.upload` - Shows the upload dialog.
        -   `.goto {dimension}` - Redirects the page portal to the given dimension.
        -   `.new universe {universeName}` - Creates a new universe with the given name and opens it in a new tab.
        -   `.show history` - Loads the history and goes to the `auxHistory` dimension.
        -   `.mark history` - Creates a new history mark for the current state.
        -   `.show docs` - Opens the documentation website in a new tab.
        -   `.summon` - Summons the Builder helper into the current dimension.
        -   `.new builder {name}` - Creates a clone of the current builder with the given name.
    -   Builder has a helper bot which will follow you around the universe.
        -   If you enter an empty dimension, the helper bot will automatically appear.
        -   If you enter a dimension that has a bot, you need to summon it using the `.summon` command.
        -   You can click on helper to show a menu of possible options.
        -   Dragging helper will give you a cursor that lets you teleport helper around or select other bots.
        -   Dragging another bot onto helper will turn helper into a pallete so when you drag helper it will make a clone of the other bot.
            -   Clicking helper will return it to normal.
-   Added hotkeys to show/hide the chat bar.
    -   Use the `~` key to show the char bar.
    -   Use the `3342` finger tap code on mobile to show the chat bar.
    -   Use a `5` finger tap on mobile to hide the chat bar.

#### :bug: Bug Fixes

-   Fixed an issue where creating a bot inside a shout would prevent the new bot from being modified by future shouts.
-   Fixed an issue where creating and then updating a bot that was not in the shared space would cause all the updates to be incorrectly routed to the shared space and dropped.

## V0.11.26

### Date: 2/4/2020

### Changes:

#### :book: Documentation

-   Added documentation for the following actions:
    -   `player.getCurrentUniverse()`
    -   `player.getCurrentDimension()`
    -   `player.getInventoryDimension()`
    -   `player.getMenuDimension()`
    -   `player.goToURL()`
    -   `player.openURL()`
    -   `player.getBot()`
    -   `player.playSound()`
    -   `player.showHtml()`
    -   `player.hideHtml()`
    -   `player.tweenTo()`
    -   `player.moveTo()`
    -   `player.openQRCodeScanner()`
    -   `player.closeQRCodeScanner()`
    -   `player.showQRCode()`
    -   `player.hideQRCode()`
    -   `player.openBarcodeScanner()`
    -   `player.closeBarcodeScanner()`
    -   `player.showBarcode()`
    -   `player.hideBarcode()`
    -   `player.loadUniverse()`
    -   `player.unloadUniverse()`
    -   `player.importAUX()`
    -   `player.hasBotInInventory()`
    -   `player.showInputForTag()`
    -   `player.checkout()`
    -   `player.openDevConsole()`
    -   `server.finishCheckout()`
    -   `server.loadFile()`
    -   `server.saveFile()`
    -   `server.shell()`
    -   `server.backupToGithub()`
    -   `server.backupAsDownload()`
    -   `superShout()`
    -   `action.perform()`
    -   `action.reject()`
    -   `getBotTagValues()`
    -   `remote()`
    -   `webhook()`
    -   `webhook.post()`
    -   `byMod()`
    -   `neighboring()`
    -   `either()`
    -   `not()`
    -   `removeTags()`
    -   `subtractMods()`
    -   `getTag()`
    -   `setTag()`
    -   `math.sum()`
    -   `math.avg()`
    -   `math.abs()`
    -   `math.sqrt()`
    -   `math.stdDev()`
    -   `math.randomInt()`
    -   `math.random()`
-   Removed the following functions:
    -   `renameTagsFromDotCaseToCamelCase()`
    -   `server.sayHello()`
    -   `server.echo()`

#### :bug: Bug Fixes

-   Fixed an issue that prevented `changeState()` from working on bots which were provided from a `that`/`data` argument.

## V0.11.25

### Date: 1/31/2020

### Changes:

#### :boom: **Breaking Changes**

-   Replaced the `@onPlayerEnterDimension` listener with `@onPlayerPortalChanged`.
    -   `@onPlayerPortalChanged` is called whenever any portal changes whereas `@onPlayerEnterDimension` was only called for `auxPagePortal`.
    -   Additionally, this fixes some of the issues that `@onPlayerEnterDimension` ran into.
-   Changed the Webhook URLs to the new URL scheme.
    -   Instead of `https://auxplayer.com/{dimension}/{universe}` you should use `https://auxplayer.com/webhook?auxUniverse={universe}`

#### :rocket: Features

-   Added the ability to click a Bot ID in the sheet to copy it.

#### :bug: Bug Fixes

-   Fixed an issue that prevented the portals from reverting to default values if the config bot for the portal was cleared.

## V0.11.24

### Date: 1/31/2020

### Changes:

#### :boom: **Breaking Changes**

-   Renamed the following tags:
    -   `_auxUserDimension` -> `auxPagePortal`
    -   `_auxUserInventoryDimension` -> `auxInventoryPortal`
    -   `_auxUserMenuDimension` -> `auxMenuPortal`
    -   `_auxUserUniverse` -> `auxUniverse`
    -   `auxDimensionColor` -> `auxPortalColor`
    -   `auxDimensionLocked` -> `auxPortalLocked`
    -   `auxDimensionRotatable` -> `auxPortalRotatable`
    -   `auxDimensionPannable` -> `auxPortalPannable`
    -   `auxDimensionPannableMaxX` -> `auxPortalPannableMaxX`
    -   `auxDimensionPannableMaxY` -> `auxPortalPannableMaxY`
    -   `auxDimensionPannableMinX` -> `auxPortalPannableMinX`
    -   `auxDimensionPannableMinY` -> `auxPortalPannableMinY`
    -   `auxDimensionZoomable` -> `auxPortalZoomable`
    -   `auxDimensionZoomableMax` -> `auxPortalZoomableMax`
    -   `auxDimensionZoomableMin` -> `auxPortalZoomableMin`
    -   `auxDimensionPlayerZoom` -> `auxPortalPlayerZoom`
    -   `auxDimensionPlayerRotationX` -> `auxPortalPlayerRotationX`
    -   `auxDimensionPlayerRotationY` -> `auxPortalPlayerRotationY`
    -   `auxDimensionGridScale` -> `auxPortalGridScale`
    -   `auxDimensionSurfaceScale` -> `auxPortalSurfaceScale`
    -   `auxDimensionInventoryHeight` -> `auxInventoryPortalHeight`
    -   `auxDimensionInventoryResizable` -> `auxInventoryPortalResizable`
    -   Removed all the inventory-specific dimension config tags in favor of the normal ones.
        -   e.g. `auxDimensionInventoryColor` is now just `auxPortalColor`
-   Removed the following tags:
    -   `aux._lastActiveTime`
    -   `_auxSelection`
    -   `aux.connected`
    -   `_auxUser`
    -   `auxUserUniversesDimension`
    -   `auxDimensionConfig`
-   Removed the following function:
    -   `player.isConnected()`
-   The `player.isInDimension()` function has been updated to check whether the page portal is showing the given dimension.
-   Dimensions can no longer be configured using the `auxDimensionConfig` tag.
    -   Instead of configuring dimensions, you must configure portals.
    -   Use the new `aux{type}PortalConfigBot` (like `auxPagePortalConfigBot`) tags to specify the bot that should configure the portal.
    -   The you can find a list of the possible tags under the "Portal Config Tags" header in the documentation.
-   Channel Designer is no more.
    -   In addition, the URL scheme has changed. Instead of `auxplayer.com/*{dimension}/{universe}` to get the sheet, you now have to specify the portals via URL query parameters. (e.g. `auxplayer.com?auxUniverse={universe}&auxSheetPortal={dimension}`)
    -   The possible portal values are:
        -   `auxSheetPortal` - Loads the sheet with the given dimension.
        -   `auxPagePortal` - Loads the normal 3D view with the given dimension.
        -   `auxMenuPortal` - Loads the menu with the given dimension.
        -   `auxInventoryPortal` - Loads the inventory with the given dimension.
    -   As a shortcut, you can go to `casualos.com/{dimension}/{universe}` and it will redirect you to `auxplayer.com?auxUniverse={universe}&auxPagePortal={dimension}` or `auxplayer.com?auxUniverse={universe}&auxSheetPortal={dimension}` depending on if you include the `*` for the dimension.

#### :rocket: Features

-   Added the `player.getPortalDimension(portal)` function.
    -   `portal` is a string with the name of the portal. Can be one of the following options:
        -   `page` - Gets the `auxPagePortal` tag.
        -   `inventory` - Gets the `auxInventoryPortal` tag.
        -   `menu` - Gets the `auxMenuPortal` tag.
        -   `sheet` - Gets the `auxSheetPortal` tag.
        -   `universes` - Gets the `auxUniversesPortal` tag.
        -   You can also give it a tag that ends with `"Portal"` to get that tag directly. (e.g. `auxPagePortal` will return `auxPagePortal`)
-   Added the `player.getDimensionalDepth(dimension)` function.
    -   `dimension` is the dimension that should be searched for.
    -   Returns the distance between the player bot and the given dimension.
        -   A return value of `0` means that the player bot is in the given dimension.
        -   A return value of `1` means that the player bot is viewing the given dimension through a portal.
        -   A return value of `-1` means that the player bot cannot access the given dimension at this moment.
-   Added the ability to show the sheet in auxPlayer by setting the `auxSheetPortal` tag on the player bot.

#### :bug: Bug Fixes

-   Fixed an issue where the inventory camera would be placed at an impossible location if the inventory was hidden during startup.
-   Fixed an issue with the inventory where setting `auxInventoryPortal` to null or `undefined` would not hide it.
-   Fixed an issue where setting a dimension tag to a number would place the bot in the dimension.
-   Fixed an issue where tag autocomplete results would become duplicated after closing and reopening the sheet.

## V0.11.23

### Date: 1/23/2020

### Changes:

#### :boom: **Breaking Changes**

-   Renamed the `player.inDesigner()` function to `player.inSheet()`.
-   Changed the `player.showChat(placeholder)` function to set the placeholder of the chat bar instead of the prefill.
-   Removed the ability to trigger a listener by clicking the play button in the code editor.
-   Removed the side menu from auxPlayer.
-   Removed [sharp](https://github.com/lovell/sharp) to allow us to make ARM builds on macOS.

#### :rocket: Features

-   Added the ability to specify an options object when calling `player.showChat(options)`.
    -   `options` is an object with the following properties:
        -   `placeholder` - The placeholder. Will override the existing placeholder. (optional)
        -   `prefill` - The prefill. Will only be set if there is no text already in the chat bar. (optional)
-   Added the ability to click the `id` tag in the sheet to load all the bots.
-   Added the ability to use the browser back button in the sheet.
-   Added the version number to the loading popup.
-   Added the `player.version()` function which gets information about the current version number.
    -   Returns an object with the following properties:
        -   `hash` - The Git hash that the build was made from.
        -   `version` - The Git tag that the build was made from.
        -   `major` - The major number of the build.
        -   `minor` - The minor number of the build.
        -   `patch` - The patch number of the build.
-   Improved the chat bar to remove focus from the input box when the "Send Message" button is clicked/tapped.
    -   This should cause the on-screen keyboard to automatically close.
-   Improved the menu positioning so that it will appear at the bottom of the screen when the inventory is hidden.
-   Added the ability to resize the code editor window.
-   Added the `player.device()` function which gets information about the current device.
    -   Returns an object with the following properties:
        -   `supportsAR` - Whether AR is supported.
        -   `supportsVR` - Whether VR is supported.
-   Added the `player.enableAR()` and `player.disableAR()` functions.
-   Added the `player.enableVR()` and `player.disableVR()` functions.

#### :bug: Bug Fixes

-   Fixed an issue where hidden tags would not get a button to toggle their visiblity in the sheet.
-   Fixed an issue where the `space` tag in the sheet would sometimes show an incorrect value.
-   Fixed an issue where sometimes AUX would crash when multiple tabs were open due to a race condition.
-   Fixed an issue where bots from the history space would not be findable in scripts.

## V0.11.22

### Date: 1/16/2020

### Changes:

-   **Breaking Changes**
    -   Changed player bots to use the `tempLocal` space.
        -   This means that refreshing the page won't pollute the universe with a ton of extra bots.
    -   `player.loadUniverse()` will now create bots in the `tempLocal` space.
        -   Previously they were created in the `shared` space.
-   Improvements
    -   Added the ability to create, load, and restore version marks.
        -   The `player.markHistory(options)` function creates a history mark for the current version.
            -   `options` is an object with the following properties:
                -   `message` - The message that the new mark should have.
        -   The `player.browseHistory()` function loads the `history` space with all the marks that the universe has.
        -   The `player.restoreHistoryMark(mark)` function restores the state in the given mark to the universe.
            -   `mark` - The bot or bot ID of the mark that should be restored.
        -   The `player.restoreHistoryMarkToUniverse(mark, universe)` function restores the state in the given mark to the given universe.
            -   `mark` - The bot or bot ID of the mark that should be restored.
            -   `universe` - The universe that the mark should be restored to.
    -   Changed the CORS settings to allow access from any origin.

## V0.11.21

### Date: 1/14/2020

### Changes:

-   **Breaking Changes**
    -   Renamed the `player.showUploadUniverse()` function to `player.showUploadAuxFile()`.
-   Improvements
    -   Added the `@onAnyCreate` shout listener.
        -   `that` is an object with the following properties:
            -   `bot` - The bot that was created.

## V0.11.20

### Date: 1/13/2020

### Changes:

-   **Breaking Changes**
    -   Renamed context to dimension.
        -   All the `auxContext*` tags have been renamed to `auxDimension*`.
        -   Listeners like `@onDrop`, `@onModDrop`, `@onClick`, etc. now have a `dimension` property in the `data` argument instead of `context`.
        -   The `@onPlayerEnterContext` listener has been renamed to `@onPlayerEnterDimension`.
        -   The `_auxUserContext`, `_auxUserMenuContext`, `_auxUserInventoryContext`, and `_auxUserChannelsContext` have been renamed to use dimension instead of context.
    -   Renamed channel to universe.
        -   All the `auxChannel*` tags have been renamed to `auxUniverse*`.
        -   The `_auxUserChannelsContext` tag has been renamed to `_auxUserUniversesDimension`.
        -   The `_auxUserChannel` tag has been renamed to `_auxUserUniverse`.
        -   The `player.setupChannel()` function has been renamed to `player.setupUniverse()`.
        -   The `player.loadChannel()` and `player.unloadChannel()` functions have been renamed to `player.loadUniverse()` and `player.unloadUniverse()`.
        -   The `player.getCurrentChannel()` function has been renamed to `player.getCurrentUniverse()`.
        -   The `setup_channel` action type has been renamed to `setup_universe`.
        -   The `@onChannel*` listen tags have been renamed to `@onUniverse*`.
            -   Also the `channel` property in the `data` argument has been renamed to `universe`.
    -   Renamed the `auxDimensionRotation` (`auxContextRotation`) tags to `auxDimensionOrientation`.
    -   You no longer need to define a dimension bot (context bot) in order to view a dimension in auxPlayer.
        -   You can still configure a dimension using the `auxDimensionConfig` tag (renamed from `auxContext`).
    -   Channel Designer is no more!
        -   It has been replaced with the "sheet dimension" (bot table).
        -   You can show _any_ dimension in the sheet by putting a `*` in front of the dimension name in the URL.
            -   e.g. `https://auxplayer.com/*home/example` if you wanted to view the `home` dimension in the sheet from the `example` universe.
            -   Going to just `*` will show all bots in the universe in the sheet. (which is very slow at the moment)
        -   You can also jump directly into auxPlayer by using the "Open dimension in auxPlayer" button that is next to the tag filters.
    -   Removed the `player.isDesigner()` function.
    -   Renamed `auxShape` to `auxForm`.
    -   Renamed `auxImage` to `auxFormAddress`.
-   Improvements
    -   Added the `player.showChat()` and `player.hideChat()` functions.
        -   These show/hide the chat bar in auxPlayer.
        -   Typing in the chat bar will trigger a `@onChatUpdated` shout with the text in the chat bar.
        -   Pressing Enter or clicking the send button on the chat bar will trigger a `@onChatEnter` shout with the text in the chat bar.
    -   Added the `@onChat` shout listener.
        -   Triggered when the user sends a message using the chat bar.
        -   `that` is an object with the following properties:
            -   `message` - The message that was sent.
    -   Added the `@onChatTyping` shout listener.
        -   Triggered when the user edits the text in the chat bar.
        -   `that` is an object with the following properties:
            -   `message` - The message that is in the chat bar after the user edited it.
    -   Added the `player.run(script)` function.
        -   `script` is the script text that should be executed.
        -   Works by sending a `run_script` action. This allows `@onUniverseAction()` listener to intercept and prevent scripts.
    -   Added the ability to click a tag in the bot table to teleport to that dimension.
    -   Added a play button to the right side of the code editor to run scripts for quick debugging.
    -   Added the `player.downloadBots(bots, filename)` function.
        -   The first parameter is an array of bots that should be downloaded.
        -   The second parameter is the name of the file that is downloaded.
    -   Added the `player.showUploadUniverse()` function.
        -   Shows a dialog that lets the user upload `.aux` files.
-   Other Changes
    -   Changed the "AUX Player" and "Channel Designer" tab titles to "auxPlayer".
    -   Removed the colored dots from tag labels in the bot table.
-   Bug Fixes
    -   `auxIframe` now supports URLs with `*` characters in them.
    -   Fixed an issue with the menu dimension that would cause items to remain even though a different dimension should be visible.

## V0.11.19

### Date: 12/31/2019

### Changes:

-   Bug Fixes
    -   Fixed an issue where the "Create Empty Bot" button in the bot table was hidden when a mod was selected.

## V0.11.18

### Date: 12/30/2019

### Changes:

-   Improvements
    -   Showing hidden tags in the bot table will now also show the `shared` tag.
    -   Removed the multi-select button from the bot table.
    -   Removed the create context button from the bot table.
    -   Removed the clear search button from the bot table.
    -   Removed the "create mod from selection" button from the bot table.
    -   Added the ability to click/tap on a bot preview in the bot table to select a mod of it.
    -   Added the ability to drag a bot preview in the bot table to drag a mod of it.
    -   Hid the ID tag when a mod is selected.
    -   Hid all other buttons when a mod is selected in the bot table.

## V0.11.17

### Date: 12/20/2019

### Changes:

-   **Breaking Changes**
    -   Changed `@onDrop`, `@onDropEnter`, and `@onDropExit` to use the same parameters.
        -   `that` is an object with the following properties:
            -   `dragBot` - The bot that is being dragged.
            -   `to` - an object with the following properties:
                -   `context` - The context the bot is being dragged into.
                -   `x` - The X grid position the bot is being dragged to.
                -   `y` - The Y grid position the bot is being dragged to.
                -   `bot` - The bot that the `dragBot` is being dragged onto.
            -   `from` - an object with the following properties:
                -   `context` The context the bot is being dragged from.
                -   `x` - The X grid position the bot is being dragged from.
                -   `y` - The Y grid position the bot is being dragged from.
-   Improvements
    -   `create()` will now automatically set the `auxCreator` tag to `null` if it references a bot that is in a different space from the created bot.
    -   Also `create()` will not set the `auxCreator` tag to `null` if it references a non-existent bot.
    -   Added the `changeState(bot, stateName, groupName)` function to help with building state machines.
        -   Sets the `[groupName]` tag to `[stateName]` on `bot` and sends "on enter" and "on exit" whispers to the bot that was updated.
        -   `groupName` defaults to `"state"` if not specified.
        -   If the state has changed, then a `@[groupName][previousStateName]OnExit()` and `@[groupName][stateName]OnEnter()` whispers are sent to the updated bot.
            -   `that` is a object with the following properties:
                -   `from` - The previous state name.
                -   `to` - The next state name.
        -   Example: Running `changeState(bot, "Running")` will set the `state` tag to `"Running"` and will send a `@stateRunningOnEnter()` whisper to the bot.

## V0.11.16

### Date: 12/19/2019

### Changes:

-   **Breaking Changes**
    -   Renamed `onBotDrag` and `onBotDrop` to `onDrag` and `onDrop` respectively.
    -   Renamed `onMod` to `onModDrop`.
    -   Removed `onCombine`, `onCombineEnter`, and `onCombineExit`.
    -   Dropping a mod in an empty space will no longer create a new bot.
    -   Setting `auxPositioningMode` to `absolute` will no longer prevent mods.
    -   Changed `applyMod()` and `subtractMods()` to not send `onMod()` events.
    -   Renamed the `diffs` property on the `onModDrop` argument to `mod`.
-   Improvements
    -   Added `onModDropEnter` and `onModDropExit` listeners for when a mod is dragged onto or off of a bot.
        -   The bot that the mod will be applied to recieves the `onModDropEnter` and `onModDropExit` events.
    -   If a custom `onModDrop` listener is provided, then the mod will not be applied. It is up to the `onModDrop` listener to apply the mod via `applyMod(this, that.mod)`.
    -   Added `onDropEnter` and `onDropExit` listeners for when a bot is dragged onto or off of another bot.
        -   Both the bot that is being dragged and the bot that they are on top of will recieve the `onDropEnter` and `onDropExit` events.
        -   Note that `onDropEnter` and `onDropExit` events will fire even if one of the bots is not stackable.
        -   They have the following parameters:
            -   `draggedBot` - the bot that is being dragged.
            -   `otherBot` - the bot that the dragged bot is on top of.
            -   `context` - the context that this is happening in.
    -   Improved `onDrop` to be sent to both the dragged bot and the bot that it is dropped on top of.
        -   The event will fire on the other bot even if it has `auxPositioningMode` set to `absolute`.
    -   Added the `player.setClipboard()` function that is able to set the user's clipboard to the given text.
        -   ex. `player.setClipboard("abc")` will set the user's clipboard to "abc".
        -   On Chrome and Firefox, the text will be copied directly to the user's clipboard.
        -   On Safari and all iOS browsers, a popup will be triggered with a copy button allowing the user to copy the text to their clipboard.
    -   Tags that contain listeners will now display with a @ symbol in front of the tag name.
    -   Tags that contain formulas will now display with a = sign after the tag name.
    -   Removed the @ symbol from the first line in the code editor when editing a script.
    -   Added the ability to use an @ symbol while creating a new tag to prefill the editor with an @.
    -   Added the ability to use @ symbols in tags in `getTag()`, `setTag()`, `getBot()`, `getBots()`, `byTag()`, `shout()`, and `whisper()`.
    -   Added tag filters for listener tags and formula tags to the bot table.
    -   Added the ability to detect the `tags` variable in scripts as a reference to tags.
        -   This is useful for knowing when to update a formula.
        -   Also works with the `raw` variable.
        -   Limitations:
            -   Does not detect references via the `bot` or `this` variables. (e.g. `bot.tags.abc`)
            -   Does not detect references via other bots. (e.g. `otherBot.tags.abc`)
            -   Does not detect references if a function is called on the tag. (e.g. `tags.name.toString()`)
        -   If you need to work around the limitations, use the `getTag()` function.

## V0.11.15

### Date: 12/17/2019

### Changes:

-   Bug Fixes
    -   Fixed an issue where `player.replaceDragBot()` actions were not getting processed because some data was improperly formatted.
    -   Resolved issue with inventory not remaining in place on resizing.

## V0.11.14

### Date: 12/16/2019

### Changes:

-   **Breaking Changes**

    -   Removed `auxStackable` and replaced it with `auxPositioningMode`.
        -   `auxPositioningMode` has two possible values:
            -   `stack` - Indicates that the bot will stack on top of other bots (default)
            -   `absolute` - Indicates that the bot will ignore other bots when positioning.
    -   Removed the `createTemp()` function.
        -   It has been replaced with the `{ space: "value" }` mod.
        -   e.g. Instead of `createTemp()` you should use `create({ space: "tempLocal" })`.
    -   Removed the `cookie` bot. It has been replaced with the `local` space.
    -   Removed the following functions:
        -   `addToContextMod()`
        -   `removeFromContextMod()`
        -   `addToMenuMod()`
        -   `removeFromMenuMod()`
        -   `setPositionMod()`
        -   `from()`
            -   You can use a mod declaration with the new `getID()` function to achieve the same functionality:
            -   `{ auxCreator: getID(bot) }`
    -   Renamed the `createdBy()` filter function to `byCreator()`.

-   Improvements
    -   Added the `space` tag which indicates where a bot will be stored.
        -   The following spaces are currently available:
            -   `shared` - This space is shared among multiple users and is persistent. This is the default space for bots if not specified.
            -   `tempLocal` - This space is not shared and is cleared every time the browser refreshes.
            -   `local` - This space is kept on your device and is persistent.
        -   When creating a bot, you can set the space that it will be stored in using a `{ space: "value" }` mod.
            -   e.g. `create({ space: "local" })` will create a new bot in the `local` space.
            -   Creating a bot from another bot will inherit spaces. So cloning a `tempLocal` bot will produce another `tempLocal` bot. You can of course override this using a mod.
        -   You can search for bots in a specific space using the `bySpace()` filter function.
            -   e.g. `getBots(bySpace("local"))` will get all the bots in the `local` space.
            -   It is simply an alternative way to do `getBots(byTag("space", value))`.
    -   Added the following functions:
        -   `getID(bot)` gets the ID of a bot. If given a string, then that will be returned instead.
        -   `getJSON(data)` gets a JSON string for the given data.
-   Bug Fixes
    -   Resolved issue of orientation inverting then attepting to resize the inventory once the viewport has beeen panned.

## V0.11.13

### Date: 12/13/2019

### Changes:

-   Bug Fixes
    -   Fixed an issue where having duplicate bot atoms could cause the bot values to be locked because it would chose the wrong bot to update.

## V0.11.12

### Date: 12/12/2019

### Changes:

-   Bug Fixes
    -   Fixed an issue where script bots were not being converted back into normal bots correctly.

## V0.11.11

### Date: 12/12/2019

### Changes:

-   **Breaking Changes**

    -   Changed `create()` and `createTemp()` to automatically set `auxCreator` to the current `this` bot.
        -   `create()` no longer takes a bot/bot ID as the first parameter. Instead, you need to use the `from()` function to set the creator ID.
        -   e.g. `create(from(bot))`.
    -   Renamed all listen tags to not use the `()` at the end.
        -   Every tag is now the same. This means that `()` to the end of a tag does nothing special.
        -   i.e. There is no difference between a "normal" tag and a "listen" tag.
        -   Instead, tags can listen by prefixing their script with a `@` symbol.
        -   e.g. `player.toast("Hi!")` becomes `@player.toast("Hi!")`.
    -   Renamed `mod()` to `applyMod()`.
    -   Renamed `mod.addToMenu()` to `addToMenuMod()`.
    -   Renamed `mod.removeFromMenu()` to `removeFromMenuMod()`.
    -   Renamed `mod.addToContext()` to `addToContextMod()`.
    -   Renamed `mod.removeFromContext()` to `removeFromContextMod()`.
    -   Renamed `mod.setPosition()` to `setPositionMod()`.
    -   Renamed `mod.subtract()` to `subtractMods()`.
    -   Renamed `mod.import()` to `getMod()`.
    -   Removed `mod.export()`.

-   Improvements
    -   Added a `creator` variable to scripts and formulas which gets the bot that created the `this` bot.
        -   `creator` is null if the current bot has no creator.
    -   Added a `raw` variable to scripts and formulas which gets direct access to the `this` bot's tag values.
        -   This is similar to the `tags` variable but does not do any pre-processing on the tag value. This means you will get formula scripts back instead of the calculated formula values.
    -   Improved the `tags` variable to handle setting tag values on it.
        -   This lets you write scripts like `tags.name = "joe"` or `bot.tags.myContext = true`.
        -   Also works with the `raw` variable.
    -   Improved bots returned from `getBots()` and `getBot()` to support setting tag values on their `tags` property.
        -   This lets you write things like `myBot.tags.name = "bob"`.
        -   Should also work with bots in the `that` variable.
    -   Added a `data` variable which equals `that`.
    -   Added the `player.hideHtml()` function which hides the HTML modal.
    -   Added in inventory tags to limit panning movements on the inventory context: `auxContextInventoryPannableMinX`, `auxContextInventoryPannableMaxX`, `auxContextInventoryPannableMinY`, `auxContextInventoryPannableMaxY`.
    -   Reformatted new selection id logic by removing the `._` character from its return.

## V0.11.10

### Date: 12/9/2019

### Changes:

-   Bug Fixes
    -   Resolved issue of hidden tags showing up when no filter has been selected on the table.

## V0.11.9

### Date: 12/6/2019

### Changes:

-   **Breaking Changes**
    -   `removeTags()` now checks if a tag starts with the given search value.
        -   Previously it would check if the search value matched the first part of a tag up do the dot (`.`).
        -   Now, it will remove all tags that start with the given search value.
        -   e.g. `removeTags(bot, "hello")` will remove `hello`, `helloAbc`, and `helloX`.
    -   The bot table tag blacklist has been updated to support camel cased tags.
    -   Renamed several functions:
        -   Renamed `onAnyAction()` to `onChannelAction()`.
        -   Renamed `player.currentChannel()` to `player.getCurrentChannel()`.
        -   Renamed `player.currentContext()` to `player.getCurrentContext()`.
        -   Renamed `mod.apply()` to `mod()`.
            -   All the other `mod.` functions remain the same.
            -   ex. `mod.export()` still works.
    -   Renamed all of the built-in tags to use `camelCase` instead of `dot.case`.
        -   Renamed all the scene tags to channel tags.
            -   `aux.scene.color` is now `auxChannelColor`
            -   `aux.scene.user.player.color` is now `auxChannelUserPlayerColor`
            -   `aux.scene.user.builder.color` is now `auxChannelUserBuilderColor`
        -   Renamed `aux.inventory.height` to `auxInventoryHeight`.
        -   Renamed `aux.channel` to `auxChannel`.
        -   Renamed `aux.connectedSessions` to `auxConnectedSessions`.
        -   Renamed `aux.color` to `auxColor`.
        -   Renamed `aux.creator` to `auxCreator`.
        -   Renamed `aux.draggable` to `auxDraggable`.
        -   Renamed `aux.draggable.mode` to `auxDraggableMode`.
        -   Renamed `aux.stackable` to `auxStackable`.
        -   Renamed `aux.destroyable` to `auxDestroyable`.
        -   Renamed `aux.editable` to `auxEditable`.
        -   Renamed `aux.stroke.color` to `auxStrokeColor`.
        -   Renamed `aux.stroke.width` to `auxStrokeWidth`.
        -   Renamed `aux.line.to` to `auxLineTo`.
        -   Renamed `aux.line.width` to `auxLineWidth`.
        -   Renamed `aux.line.style` to `auxLineStyle`.
        -   Renamed `aux.line.color` to `auxLineColor`.
        -   Renamed `aux.label` to `auxLabel`.
        -   Renamed `aux.label.color` to `auxLabelColor`.
        -   Renamed `aux.label.size` to `auxLabelSize`.
        -   Renamed `aux.label.size.mode` to `auxLabelSizeMode`.
        -   Renamed `aux.label.anchor` to `auxLabelAnchor`.
        -   Renamed `aux.listening` to `auxListening`.
        -   Renamed `aux.shape` to `auxShape`.
        -   Renamed `aux.scale` to `auxScale`.
        -   Renamed `aux.scale.x` to `auxScaleX`.
        -   Renamed `aux.scale.y` to `auxScaleY`.
        -   Renamed `aux.scale.z` to `auxScaleZ`.
        -   Renamed `aux.image` to `auxImage`.
        -   Renamed `aux.iframe` to `auxIframe`.
        -   Renamed `aux.iframe.x` to `auxIframeX`.
        -   Renamed `aux.iframe.y` to `auxIframeY`.
        -   Renamed `aux.iframe.z` to `auxIframeZ`.
        -   Renamed `aux.iframe.size.x` to `auxIframeSizeX`.
        -   Renamed `aux.iframe.size.y` to `auxIframeSizeY`.
        -   Renamed `aux.iframe.rotation.x` to `auxIframeRotationX`.
        -   Renamed `aux.iframe.rotation.y` to `auxIframeRotationY`.
        -   Renamed `aux.iframe.rotation.z` to `auxIframeRotationZ`.
        -   Renamed `aux.iframe.element.width` to `auxIframeElementWidth`.
        -   Renamed `aux.iframe.scale` to `auxIframeScale`.
        -   Renamed `aux.progressBar` to `auxProgressBar`.
        -   Renamed `aux.progressBar.color` to `auxProgressBarColor`.
        -   Renamed `aux.progressBar.backgroundColor` to `auxProgressBarBackgroundColor`.
        -   Renamed `aux.progressBar.anchor` to `auxProgressBarAnchor`.
        -   Renamed `aux._selection` to `_auxSelection`.
        -   Renamed `aux._user` to `_auxUser`.
        -   Renamed `aux.user.active` to `auxUserActive`.
        -   Renamed `aux.version` to `auxVersion`.
        -   Renamed `aux._userChannel` to `_auxUserChannel`.
        -   Renamed `aux._userContext` to `_auxUserContext`.
        -   Renamed `aux._userInventoryContext` to `_auxUserInventoryContext`.
        -   Renamed `aux._userMenuContext` to `_auxUserMenuContext`.
        -   Renamed `aux._userSimulationsContext` to `_auxUserChannelsContext`.
        -   Renamed `aux._editingBot` to `_auxEditingBot`.
        -   Renamed `aux._selectionMode` to `_auxSelectionMode`.
        -   Renamed `aux.runningTasks` to `auxRunningTasks`.
        -   Renamed `aux.finishedTasks` to `auxFinishedTasks`.
        -   Renamed `aux.task.output` to `auxTaskOutput`.
        -   Renamed `aux.task.error` to `auxTaskError`.
        -   Renamed `aux.task.time` to `auxTaskTime`.
        -   Renamed `aux.task.shell` to `auxTaskShell`.
        -   Renamed `aux.task.backup` to `auxTaskBackup`.
        -   Renamed `aux.task.backup.type` to `auxTaskBackupType`.
        -   Renamed `aux.task.backup.url` to `auxTaskBackupUrl`.
        -   Renamed `aux.context` to `auxContext`.
        -   Renamed `aux.context.color` to `auxContextColor`.
        -   Renamed `aux.context.locked` to `auxContextLocked`.
        -   Renamed `aux.context.grid.scale` to `auxContextGridScale`.
        -   Renamed `aux.context.visualize` to `auxContextVisualize`.
        -   Renamed `aux.context.x` to `auxContextX`.
        -   Renamed `aux.context.y` to `auxContextY`.
        -   Renamed `aux.context.z` to `auxContextZ`.
        -   Renamed `aux.context.rotation.x` to `auxContextRotationX`.
        -   Renamed `aux.context.rotation.y` to `auxContextRotationY`.
        -   Renamed `aux.context.rotation.z` to `auxContextRotationZ`.
        -   Renamed `aux.context.surface.scale` to `auxContextSurfaceScale`.
        -   Renamed `aux.context.surface.size` to `auxContextSurfaceSize`.
        -   Renamed `aux.context.surface.minimized` to `auxContextSurfaceMinimized`.
        -   Renamed `aux.context.surface.defaultHeight` to `auxContextSurfaceDefaultHeight`.
        -   Renamed `aux.context.surface.movable` to `auxContextSurfaceMovable`.
        -   Renamed `aux.context.player.rotation.x` to `auxContextPlayerRotationX`.
        -   Renamed `aux.context.player.rotation.y` to `auxContextPlayerRotationY`.
        -   Renamed `aux.context.player.zoom` to `auxContextPlayerZoom`.
        -   Renamed `aux.context.devices.visible` to `auxContextDevicesVisible`.
        -   Renamed `aux.context.inventory.color` to `auxContextInventoryColor`.
        -   Renamed `aux.context.inventory.height` to `auxContextInventoryHeight`.
        -   Renamed `aux.context.inventory.pannable` to `auxContextInventoryPannable`.
        -   Renamed `aux.context.inventory.resizable` to `auxContextInventoryResizable`.
        -   Renamed `aux.context.inventory.rotatable` to `auxContextInventoryRotatable`.
        -   Renamed `aux.context.inventory.zoomable` to `auxContextInventoryZoomable`.
        -   Renamed `aux.context.inventory.visible` to `auxContextInventoryVisible`.
        -   Renamed `aux.context.pannable` to `auxContextPannable`.
        -   Renamed `aux.context.pannable.min.x` to `auxContextPannableMinX`.
        -   Renamed `aux.context.pannable.max.x` to `auxContextPannableMaxX`.
        -   Renamed `aux.context.pannable.min.y` to `auxContextPannableMinY`.
        -   Renamed `aux.context.pannable.max.y` to `auxContextPannableMaxY`.
        -   Renamed `aux.context.zoomable` to `auxContextZoomable`.
        -   Renamed `aux.context.zoomable.min` to `auxContextZoomableMin`.
        -   Renamed `aux.context.zoomable.max` to `auxContextZoomableMax`.
        -   Renamed `aux.context.rotatable` to `auxContextRotatable`.
        -   Renamed `stripe.publishableKey` to `stripePublishableKey`.
        -   Renamed `stripe.secretKey` to `stripeSecretKey`.
        -   Renamed `stripe.charges` to `stripeCharges`.
        -   Renamed `stripe.successfulCharges` to `stripeSuccessfulCharges`.
        -   Renamed `stripe.failedCharges` to `stripeFailedCharges`.
        -   Renamed `stripe.charge` to `stripeCharge`.
        -   Renamed `stripe.charge.receipt.url` to `stripeChargeReceiptUrl`.
        -   Renamed `stripe.charge.receipt.number` to `stripeChargeReceiptNumber`.
        -   Renamed `stripe.charge.description` to `stripeChargeDescription`.
        -   Renamed `stripe.outcome.networkStatus` to `stripeOutcomeNetworkStatus`.
        -   Renamed `stripe.outcome.reason` to `stripeOutcomeReason`.
        -   Renamed `stripe.outcome.riskLevel` to `stripeOutcomeRiskLevel`.
        -   Renamed `stripe.outcome.riskScore` to `stripeOutcomeRiskScore`.
        -   Renamed `stripe.outcome.rule` to `stripeOutcomeRule`.
        -   Renamed `stripe.outcome.sellerMessage` to `stripeOutcomeSellerMessage`.
        -   Renamed `stripe.outcome.type` to `stripeOutcomeType`.
        -   Renamed `stripe.errors` to `stripeErrors`.
        -   Renamed `stripe.error` to `stripeError`.
        -   Renamed `stripe.error.type` to `stripeErrorType`.
-   Improvements
    -   Added the `renameTagsFromDotCaseToCamelCase()` function to help with updating bots from the old tag style to the new tag style.
        -   Use this function on bots that were using the old tag naming style but you want to use the new style.
        -   Note that this only renames the tags already existing on the bot. It does not fix any code that might be stored in the bot.
        -   Usage: `renameTagsFromDotCaseToCamelCase(bot)`
    -   Added the `bot` variable to all functions and formulas.
        -   Replacement for `this`.
    -   Added the `getMod()` function to be able to get all the tags on a bot.
        -   Returns a mod containing all the tag values on the bot.
        -   The returned mod is always up to date with the bot's current values.
        -   Calling `mod.export()` on the returned mod will save the tag code to JSON.
            -   For example, if you have a formula `=123`, then `mod.export(getMod(bot))` will return JSON containing `tag: "=123"` instead of `tag: 123`.
    -   Added the `tags` variable to all functions and formulas.
        -   This is a quick shortcut for `let tags = getMod(bot)` at the beginning of a script/formula.
        -   The `tags` variable has some caveats when used in formulas. Namely that the formulas won't be automatically updated when another tag referenced from the formula is updated. (Use `getTag()` for full support)
        -   Supports autocomplete for all tags.

## V0.11.8

### Date: 12/3/2019

### Changes:

-   Improvements
    -   Added a new system for managing causal trees.
        -   This new system has improvements for performance and reliability.
        -   It also adds support for revision history. (The controls will be coming in a future update)
        -   Every new channel will use the new system while old channels will continue to use the old one.
        -   Everything should function exactly the same as before.
    -   Changed the .aux file format.
        -   The new format is based on the bots state and is easily human readable/writable.
        -   This is different from the old format where a list of atoms was stored.
        -   Downloading a channel will give you a .aux file with the new format.
        -   Uploading a channel supports both the old format and the new format.

## V0.11.7

### Date: 11/27/2019

### Changes:

-   Improvements
    -   Changed the functionality of the table view's filterying system to be inverted.
    -   Attempting to drag a bot onto a bot with `aux.stackable` set to false will now cause the dragged bot to pass through the other bot as if it was not there.
-   Bug Fixes
    -   Resolved issue of player inventory resizing showing a reset on each change.
    -   Tag values that are objects are displayed as JSON.Stringified text. ie `{ field: "myValue" }`
        -   Known Issue: Modifying these displayed strings will convert the tag value to a string
    -   When Moving the camera via `player.MoveTo()`, the pan distance is now set correctly so pan limits are absolute.

## V0.11.6

### Date: 11/6/2019

### Changes:

-   Improvements
    -   Added the `server.setupChannel(channel, botOrMod)` function.
        -   This sends a `setup_channel` action to the server which, if executed using `action.perform()`, will create a channel if it doesn't already exist and place a clone of the given bot or mod in it.
        -   Takes 2 parameters:
            -   `channel` - The channel that should be created.
            -   `botOrMod` - (Optional) The bot or mod that should be cloned and placed inside the new channel. `onCreate()` is triggered after the bot or mod is created so you can use that to script custom setup logic.
        -   As mentioned above, you have to receive the `device` action in `onAnyAction()` and do an `action.perform(that.action.event)` to allow channels to be setup via this function.

## V0.11.5

### Date: 10/31/2019

### Changes:

-   Improvements
    -   Added the `player.replaceDragBot(botOrMod)` function.
        -   When used inside of `onBotDrag()` or `onAnyBotDrag()`, it will set the bot/mod that the user is dragging.
        -   Use this to implement clone or cloneAsMod style functionality.
    -   Added the ability to create temporary bots using the `createTemp()` function.
        -   This function behaves exactly the same as `create()` but the created bot is temporary, which means it won't be shared and will be deleted upon refresh.
-   Changes
    -   Renamed `aux.movable` to `aux.draggable`.
        -   `aux.draggable` now only woks with `true` and `false` values.
        -   The `pickup` and `drag` options have been moved to a new tag `aux.draggable.mode`.
        -   The `clone` and `cloneMod` options have been removed.
            -   You will need to use the new `player.replaceDragBot()` API to replicate `clone` and `cloneMod` behavior.
    -   Removed the `aux.mergeable` tag.
        -   It has been replaced with the `aux.stackable` tag.
    -   Removed the `aux.mod` and `aux.mod.mergeTags` tags.
    -   Renamed the `local` bot to the `cookie` bot.
        -   This is supposed to help make it clear that the bot data is stored in the browser and will be cleared when the browser's data is cleared.
    -   Renamed the `aux.users` context to `aux-users`.
    -   Added the `aux.inventory.height` tag which controls the default height of the inventory on all contexts when set of the config bot.
        -   The `aux.context.inventory.height` tag has been updated to only work on the context bot.
    -   Removed names from the other player frustums.
    -   Removed `aux.whitelist`, `aux.blacklist`, and `aux.designers`.
-   Bug Fixes
    -   Fixed an issue that would cause duplicate users to be created all the time.
    -   Fixed an issue that prevented other users from being rendered.
    -   Fixed an issue that caused all users to use channel designer colors.

## V0.11.4

### Date: 10/29/2019

### Changes:

-   Bug Fixes
    -   Fixed an issue in production builds that pre-processed the QR Code scanner code with babel. As a result, async code in the QR Code scanner failed because the babel polyfill is not being used.

## V0.11.3

### Date: 10/28/2019

### Changes:

-   Improvements
    -   Improved the vendor JavaScript bundle size by removing unused code.
        -   Refactored `three-vrcontroller-module` to use the `three` package instead of `three-full` so we don't duplicate Three.js.
        -   Removed unused shims (PEP.js, `webrtc-adapter`).
        -   Refactored `lodash` imports to directly import the modules that are used.
            -   This helps with dead code eliminiation.
    -   Added the ability to save and load files.
        -   New functions:
            -   `server.saveFile(filename, data, options)`
                -   `filename` is a string and should start with `/drives/`.
                -   `data` is a string of the data to store.
                -   `options` is an object with the following properties:
                    -   `callbackShout` A shout that should happen on the server when the file is done saving.
                    -   `overwriteExistingFile` A boolean that indicates if existing files should be overwritten. (defaults to false)
            -   `server.loadFile(filename, options)`
                -   `filename` is a string and should start with `/drives/`.
                -   `options` is an object with the following properties:
                    -   `callbackShout` A shout that should happen on the server when the file is done loading.
        -   Note that the save file and load file tasks must be enabled via the `onAnyAction()` listener.
            -   You can enable it via using this code:
            ```javascript
            if (that.action.type === 'device') {
                if (
                    ['save_file', 'load_file'].indexOf(
                        that.action.event.type
                    ) >= 0
                ) {
                    action.perform(that.action.event);
                }
            }
            ```
        -   All files from USB drives are stored under the `/drives` directory and the USB drives themselves are numbered starting with 0.
            -   To load a file from USB drive #1, use `server.loadFile("/drives/0/myFile")`.
            -   To save a file to USB drive #2, use `server.saveFile("/drives/1/myFile", data)`.
    -   Removed several options from the side menu:
        -   Removed the channel name from the top of the menu.
        -   Removed the login status from the top of the menu.
        -   Removed the login/logout options from the menu.
            -   The "Logout" option will still be available if you are logged in as a non-guest.
            -   Once you are logged out, then the option will dissapear.
        -   Removed the "Add Channel" option from the menu in AUXPlayer.
-   Bug Fixes
    -   Fixed an issue that prevented the `removeTags()` function from working when given an array of bots.

## V0.11.2

### Date: 10/23/2019

### Changes:

-   Improvements
    -   Improved initial loading time by up to 70%.
    -   Added the ability to choose which camera is used for QR and Barcode scanning.
        -   The following functions have been improved:
            -   `player.openQRCodeScanner(camera)`
            -   `player.openBarcodeScanner(camera)`
        -   The `camera` parameter is optional and takes 2 values: `"front"` or `"rear"`.
    -   Add the `LOCAL_IP_ADDRESS` environment variable which controls the private IP Address that the directory client reports.
    -   Added the ability to serve files from an external folder.
        -   Makes it easy for us to map USB drives into the folder and have them be automatically served to AUX users.
-   Changes
    -   User bots no longer register their own context. Instead, a new bot has been created to host the `aux.users` context.
        -   Improves performance of AUXes with many user bots with the same username.
        -   Existing user bots are not affected. They will be deleted automatically if given enough time. Alternatively, you can delete them using `destroy(getBots("#aux._user"))`.
-   Bug Fixes
    -   Fixed an issue where bots would have the incorrect height because of conflicts in a caching mechanism.
    -   Audio will now trigger on ios devices and on the safari browser.

## V0.11.1

### Date: 10/21/2019

### Changes:

-   Improvements
    -   Added in `player.playSound()` function, will play a sound, given by the url path, once.
-   Bug Fixes
    -   Fixed issue where default panning tag locked the vertical movement in player.

## V0.11.0

### Date: 10/18/2019

### Changes:

-   Improvements
    -   Made the menu item count badge a lighter gray.
    -   Removed the item count badge from the menu.
    -   Removed the dropdown aspect of the menu.
-   Changes

    -   Made the menu item count badge a lighter gray.
    -   Removed the admin channel and admin-channel specific functionality.
        -   This means that there are no more user account bots or channel bots.
            -   You can login as anyone from any device without requiring additional authentication.
            -   You can access any channel. No need to create a channel first. (because there are no channel bots anymore)
            -   The connection counts are now stored in the config bot of the channel.
            -   Connection limits no longer work since they were set on the channel bot in the admin channel.
            -   Username whitelists and blacklists still work, but they rely on client-side script execution instead of server-side execution.
        -   It also means there is no admin role. For now, everyone has admin permissions.
        -   `action.perform()` now needs to be used to run actions on the server.
            -   You can send an action to the server using the `remote()` function.
            -   The server will receive the action in its `onAnyAction()` as `that.action.type === "device"`
            -   `onAnyAction()` has to detect remove events and execute the inner action via `action.perform(that.action.event)`.
        -   The following functions have been removed:
            -   `server.grantRole()`
            -   `server.revokeRole()`
        -   The following functions are not executed by default and require a custom `onAnyAction()` to handle them.
            -   `server.backupAsDownload()`
            -   `server.backupToGithub()`
            -   `server.shell()`
        -   `server.backupAsDownload()` has been updated to accept a "session selector" which determines which session the ZIP file should be sent to.
            -   ex. `server.backupAsDownload({ username: getTag(player.getBot(), "#aux._user") })`
        -   Removed the `aux._lastEditedBy` tag.
            -   This tag was automatically set to the ID of the user whenever a bot was edited.
            -   Currently, it is extra cruft that is not needed and could be easily implemented via `onAnyAction()`.
    -   Centered the menu above the player inventory.
    -   Increased menu text size.
    -   Added in new camera range tags: `aux.context.zoomable.min`, `aux.context.zoomable.max` `aux.context.pannable.min.x`, `aux.context.pannable.max.x`, `aux.context.pannable.min.y`, `aux.context.pannable.max.y`.

-   Bug Fixes
    -   Removed hidden inventory dragging hitboxes when inventory is set to non-visible.

## V0.10.10

### Date: 10/11/2019

### Changes:

-   Bug Fixes
    -   Fixed an issue where sometimes DependencyManager would be given a bot that was undefined which would crash the simulation.

## V0.10.9

### Date: 10/11/2019

### Changes:

-   Bug Fixes
    -   Fixed the ability to make other users admins.

## V0.10.8

### Date: 10/09/2019

### Changes:

-   Improvements
    -   Added a Content-Security-Policy to HTML Modals which prevents them from including scripts of any kind.
        -   This prevents malicious users from executing cross-channel scripting attacks.
        -   Scripts are still allowed in iframes loaded from external domains. (like youtube)
-   Bug Fixes
    -   Disabled the site-wide Content-Security-Policy.
        -   Many devices enforce Content-Security-Policy differently and so it is difficult to find an option which is secure and compatible.

## V0.10.7

### Date: 10/09/2019

### Changes:

-   Bug Fixes
    -   Added a workaround for an issue with Amazon Kindle tablets that caused the Content-Security-Policy to not work correctly.
        -   Downside is that security is less effective since now HTML modals can load whatever scripts they want. (XSS threat)
        -   As a result, this workaround is only applied to Kindle devices.

## V0.10.6

### Date: 10/08/2019

### Changes:

-   Bug Fixes
    -   Fixed labels.

## V0.10.5

### Date: 10/08/2019

### Changes:

-   Improvements
    -   Added the `player.showHtml(html)` function that shows a modal with the given HTML.
        -   Optimized for embedding YouTube videos but works with any arbitrary HTML.
        -   Embedding JavaScript is not supported.
-   Bug Fixes
    -   Fixed an issue that prevented tabs with the same URL from seeing each other's changes to the local bot.

## V0.10.4

### Date: 10/08/2019

### Changes:

-   Improvements
    -   Added `onAnyAction()` action tag to intercept and change actions before they are executed.
        -   `onAnyAction()` runs for every action, including when a bot is created, changed, or deleted.
        -   Every action is an object with a `type` property.
            -   The `type` property is a string that indicates what the action does.
            -   Here is a partial list of types:
                -   `add_bot`: A bot should be added (i.e. created).
                -   `remove_bot`: A bot should be removed (i.e. deleted).
                -   `update_bot`: A bot should be updated.
                -   `apply_state`: The given bot state should be applied. (i.e. a set of bots should be created/updated)
                -   `shout`: A shout should be executed.
                -   `show_toast`: A toast message should be shown on the device.
                -   `show_barcode`: A barcode should be shown.
                -   `tween_to`: The camera should be tweened to show a bot.
        -   `that` is an object with the following properties:
            -   `action`: The action that is going to be executed.
        -   Forking a channel clears the `onAnyAction()` on the config bot.
            -   This is so that you can recover from broken states and also gives the person who forked the AUX full control over the fork.
    -   Added two new script functions:
        -   `action.reject(action)`: Prevents the given action from being performed. Returns the rejection action.
        -   `action.perform(action)`: Adds the given action to the performance queue so it will be performed. This can be used to re-enable an action after it has been rejected (you can also reject the rejection action). Returns the action that will be performed.
    -   Added a `local` bot which is stored in the browser's local storage.
        -   The `local` bot is a bot that is unique to the device and channel.
        -   You can access the bot by querying for it: `getBot("#id", "local")`.
    -   Renamed `onShout()` to `onAnyListen()`.
    -   Added `onListen()` which is an alternative to `onAnyListen()` that is only called on the targeted bots.
    -   Added ability to set duration of toast, `plater.toast("message", durationNum)`.
    -   Made the background for the menu label gray.

## V0.10.3

### Date: 10/04/2019

### Changes:

-   Improvements
    -   Added tags to control panning, zooming, and rotating the main camera.
        -   `aux.context.pannable`: Controls whether the main camera is able to be panned.
        -   `aux.context.zoomable`: Controls whether the main camera is able to be zoomed.
        -   `aux.context.rotatable`: Controls whether the main camera is able to be rotated.
    -   Added `player.moveTo()` to instantly tween the camera to a bot.
        -   In the future, custom tween durations will be supported.
    -   Changed the low camera angle limit to 32 degrees from 10 degrees.
    -   `onCombineExit` action will now fire alongside the `onCombine` action.
    -   Newly created contexts will no longer be autoselected.
    -   Toast messages will now only remain on screen for 2 seconds.
    -   Added the ability to send webhooks from the server.
        -   You can also tell the server to send a webhook via `remote(webhook())`.
        -   This is useful for getting around CORS issues.
-   Bug Fixes
    -   Fixed `player.tweenTo()` to not change the zoom level when it is not specified.
    -   Tweens will now work better with the `onPlayerEnterContext` action.

## V0.10.2

### Date: 09/27/2019

### Changes:

-   Bug Fixes
    -   Resolved issues with context changing affecting base simulation identifier.
    -   Invoke a camera reset upon changing contexts via `player.goToContext()`.

## V0.10.1

### Date: 09/26/2019

### Changes:

-   Improvements
    -   Browser tab will now update to correct context when switched to with `player.goToContext()`.
-   Bug Fixes
    -   Resolved error in inventory setup causing runtime issues.

## V0.10.0

### Date: 09/25/2019

### Changes:

-   Improvements
    -   Added the ability to send and receive webhooks.
        -   Send webhooks using the following functions:
            -   `webhook(options)` - options is an object that takes the following properties:
                -   `method` - The HTTP Method that should be used for the request.
                -   `url` - The URL that the request should be made to.
                -   `responseShout` - (Optional) The shout that should happen when a response is received from the server.
                -   `headers` - (Optional) The HTTP headers that should be sent with the request.
                -   `data` - (Optional) The data that should be sent with the request.
            -   `webhook.post(url, data, options)` - Sends a HTTP Post request.
                -   `url` - The URL that the request should be made to.
                -   `data` - (Optional) The data that should be sent with the request.
                -   `options` - (Optional) An object that takes the following properties:
                    -   `responseShout` - (Optional) The shout that should happen when a response is received from the server.
                    -   `headers` - (Optional) The headers that should be sent with the request.
        -   Receive webhooks by registering a handler for the `onWebhook()` action and send requests to `https://auxplayer.com/{context}/{channel}/whatever-you-want`.
            -   `onWebhook()` is shouted to the channel that the request was made to and `that` is an object with the following properties:
                -   `method` - The HTTP Method that the request was made with.
                -   `url` - The URL that the request was made to.
                -   `data` - The JSON data that the request included.
                -   `headers` - The HTTP headers that were included with the request.
    -   Added the ability to spy on shouts and whispers via the `onShout()` event.
        -   `onShout()` is executed on every bot whenever a shout or whisper happens.
            -   It is useful for tracking what shouts are being made and modifying responses.
            -   Also useful for providing default behaviors.
            -   `that` is an object with the following properties:
                -   `name` is the name of the action being shouted.
                -   `that` is the argument which was provided for the shout.
                -   `targets` is an array of bots that the shout was sent to.
                -   `listeners` is an array of bots that ran a script for the shout.
                -   `responses` is an array of responses that were returned from the listeners.
    -   Added events to notify scripts when channels become available.
        -   The following events have been added:
            -   `onChannelSubscribed()` - happens the first time a channel is loaded. Sent to every channel that is currently loaded.
            -   `onChannelUnsubscribed()` - happens when a channel is unloaded. Sent to every channel that remains after the channel is unloaded.
            -   `onChannelStreaming()` - happens when a channel is connected and fully synced. Sent to every channel that is currently loaded.
            -   `onChannelStreamLost()` - happens when a channel is disconnected and may not be fully synced. Sent to every channel that is currently loaded.
            -   For all events, `that` is an object with the following properties:
                -   `channel` - The channel that the event is for.
        -   The following events have been removed:
            -   `onConnected()`
            -   `onDisconnected()`
    -   Added in tags to change the state of the inventory's camera controls:
        -   `aux.context.inventory.pannable` enables and disables the inventory's ability to pan, off by default.
        -   `aux.context.inventory.resizable` enables and disables the inventory's drag to resize functionality, on by default.
        -   `aux.context.inventory.rotatable` enables and disables the inventory's ability to rotate, on by default.
        -   `aux.context.inventory.zoomable` enables and disables the inventory's ability to zoom, on by default.
-   Bug Fixes
    -   Resolved issue with the near cliiping plane for the sheet's minifile image.
    -   Resolved issues with the create empty bot button not functioning sometimes on mobile.

## V0.9.40

### Date: 09/20/2019

### Changes:

-   Improvements
    -   Reworked the login functionality to use popups instead of dedicated pages.
        -   The login page has been split into two popups:
            -   The login popup (account selector).
            -   The authorization popup (QR Scanner).
        -   The login popup has the following functions:
            -   It can be opened by the "Login/Logout" button in the menu.
            -   It will display a list of accounts that can be used to login.
            -   If no accounts are available, then a username box will be shown.
            -   If accounts are available, a new account can be added by clicking the "+" button at the bottom of the list.
            -   At any time, the user can close the popup to keep their current login.
            -   They can also select the "Continue as Guest" option to login as a guest.
        -   The authorization popup has the following functions:
            -   It is opened automatically when the user needs to scan an account code.
            -   It contains the QR Code scanner to scan the account code.
            -   It also contains an input box to manually enter the code.
            -   Closing the popup automatically logs the user in as a guest.
    -   Made the account QR Code blue.
    -   Added the ability to click the account QR Code to copy it to the clipboard.
-   Bug Fixes
    -   Fixed a couple communication issues between the server and client during login.
        -   One such issue could potentially leave the client in state where future changes would not be synced to the server.

## V0.9.39

### Date: 09/19/2019

### Changes:

-   Improvements
    -   Added support for accepting payments via Stripe.
        -   To get started with Stripe, first register for an account on [their website](https://dashboard.stripe.com/register).
        -   Second, copy your publishable key from the stripe dashboard and add it to the channel's config file in the `stripe.publishableKey` tag.
        -   Third, make a new channel. This will be the "processing" channel which will contain all the information actually needed to charge users for payments. And contain the code to actually complete a charge.
            -   In this channel, add your Stripe secret key to the config file in the `stripe.secretKey` tag.
        -   At this point, you are all setup to accept payments. Use the following functions:
            -   `player.checkout(options)`: Starts the checkout process for the user. Accepts an object with the following properties:
                -   `productId`: The ID of the product that is being purchased. This is a value that you make up to distinguish different products from each other so you know what to charge.
                -   `title`: The title message that should appear in the checkout box.
                -   `description`: The description message that should appear in the checkout box.
                -   `processingChannel`: The channel that payment processing should happen on. This is the channel you made from step 3.
                -   `requestBillingAddress`: Whether to request billing address information with the purchase.
                -   `paymentRequest`: Optional values for the "payment request" that gives users the option to use Apple Pay or their saved credit card information to checkout. It's an object that takes the following properties:
                    -   `country`: The two-letter country code of your Stripe account.
                    -   `currency`: The three letter currency code. For example, "usd" is for United States Dollars.
                    -   `total`: The label and amount for the total. An object that has the following properties:
                        -   `label`: The label that should be shown for the total.
                        -   `amount`: The amount that should be charged in the currency's smallest unit. (cents, etc.)
            -   `server.finishCheckout(options)`: Finishes the checkout process by actually charging the user for the product. Takes an object with the following properties:
                -   `token`: The token that was produced from the `onCheckout()` call in the processing channel.
                -   `amount`: The amount that should be charged in the currency's smallest unit.
                -   `currency`: The three character currency code.
                -   `description`: The description that should be included in the receipt.
                -   `extra`: Extra data that should be sent to the `onPaymentSuccessful()` or `onPaymentFailed()` actions.
        -   Additionally, the following actions have been added:
            -   `onCheckout()`: This action is called on both the normal channel and the processing channel when the user submits a payment option to pay for the product/service. `that` is an object with the following properties:
                -   `token`: The Stripe token that was created to represent the payment details. In the processing channel, this token can be passed to `server.finishCheckout()` to complete the payment process.
                -   `productId`: The ID of the product that is being purchased. This is useful to determine which product is being bought and which price to charge.
                -   `user`: (Processing channel only) Info about the user that is currently purchasing the item. It is an object containing the following properties:
                    -   `username`: The username of the user. (Shared for every tab & device that the user is logged into)
                    -   `device`: The device ID of the user. (Shared for every tab on a single device that the user is logged into)
                    -   `session`: The session ID of the user. (Unique to a single tab)
            -   `onPaymentSuccessful()`: This action is called on the processing channel when payment has been accepted after `server.finishCheckout()` has completed. `that` is an object with the following properties:
                -   `bot`: The bot that was created for the order.
                -   `charge`: The info about the charge that the Stripe API returned. (Direct result from [`/api/charges/create`](https://stripe.com/docs/api/charges/create))
                -   `extra`: The extra info that was included in the `server.finishCheckout()` call.
            -   `onPaymentFailed()`: This action is called on the processing channel when payment has failed after `server.finishCheckout()` was called. `that` is an object with the following properties:
                -   `bot`: The bot that was created for the error.
                -   `error`: The error object.
                -   `extra`: The extra info that was included in the `server.finishCheckout()` call.
    -   Added the ability to send commands directly to users from the server via the `remote(command, target)` function.
        -   For example, calling `remote(player.toast("hi!"), { username: 'test' })` will send a toast message with "hi!" to all sessions that the user "test" has open.
        -   This is useful for giving the user feedback after finishing the checkout process.
        -   Currently, only player commands like `player.toast()` or `player.goToURL()` work. Shouts and whispers are not supported yet.

## V0.9.38

### Date: 09/16/2019

### Changes:

-   Improvements
    -   Added the ability for the directory client to automatically connect to an AUX Proxy.
        -   Can be controlled by using the `PROXY_TUNNEL` environment variable which should be set to the WebSocket URL that the client should try to tunnel to.
        -   Also needs to have the `UPSTREAM_DIRECTORY` environment variable set to the URL of the directory that the client should register with and get its tokens from.
        -   The `casualsimulation/aux-proxy` docker image is a tunnel server that can handle automatically accepting and managing tunnels for directory clients.
        -   For example, you can get a basic tunnel system going by setting up the `casualsimulation/aux-proxy` docker image at a URL like `proxy.auxplayer.com` and setting the `PROXY_TUNNEL` environment variable for the `casualsimulation/aux` image to `wss://proxy.auxplayer.com`.
            -   When the client grabs a token from the configured `UPSTREAM_DIRECTORY`, it will then try to connect to `wss://proxy.auxplayer.com` to establish a tunnel for the `external-{key}` subdomain.
            -   Once the tunnel is established, any traffic directed at `external-{key}.auxplayer.com` which is routed to the same server that hosts `proxy.auxplayer.com` will be forwarded onto the tunnel client which will then server the AUX experience.
            -   In effect, this lets a AUXPlayer experience hosted from an internal network be accessible from outside the network via using a reverse tunnel server. (This lets us get around NAT without things like UPNP)
-   Bug Fixes
    -   Copying the workspace will now copy the context bot as well.
    -   Removing a bot via code it should no longer set the selection to a mod.

## V0.9.37

### Date: 9/13/2019

### Changes:

-   Improvements
    -   Added an AUX Proxy web service that can temporarilly authorize a proxy connection for a local AUX.
    -   Added a package that provides the ability to create tunnels via websockets.

## V0.9.36

### Date: 9/13/2019

### Changes:

-   Bug Fixes
    -   Fixed an issue with dragging files on a non-default grid scale in AUXPlayer.

## V0.9.35

### Date: 9/11/2019

### Changes:

-   Improvements
    -   Changing the player inventory's height via the height slider will now set the inventory items to be correctly bottom aligned.
-   Bug Fixes
    -   Resolved issues with dragging bots and minimized contexts onto the background in builder.
    -   Resolved issues with sizing differences of the player inventory between pc and mobile platforms.
    -   Fixed the directory client to send the correct IP Address.
    -   Fixed the directory service to handle errors when sending webhooks.

## V0.9.34

### Date: 9/10/2019

### Changes:

-   Improvements
    -   Added the ability to set which IP Addresses should be trusted as reverse proxies.
        -   Setting this value will allow the server to determine the actual IP Address of visiting users and which protocol they are actually using to load data.
        -   Can be controlled with the `PROXY_IP_RANGE` environment variable.
            -   Supports a single IP Address, or a CIDR IP Address range.

## V0.9.33

### Date: 9/10/2019

### Changes:

-   Improvements
    -   Added a service which can send information to the configured directory at periodic intervals.
        -   By default, the information gets sent on startup and every 5 minutes afterwards.
            -   `key`: The SHA-256 hash of the hostname plus the loopback interface's MAC address.
            -   `password`: The password that was generated on the device to authenticate to the directory.
            -   `publicName`: The hostname of the device.
            -   `privateIpAddress`: The IPv4 Address of the first non-loopback interface sorted by interface name. This is supposed to be the LAN IP that the device has.
        -   The directory that the client reports to (the upstream) can be configured using the `UPSTREAM_DIRECTORY` environment variable. If it is not set, then the client is disabled in production.

## V0.9.32

### Date: 9/10/2019

### Changes:

-   Improvements
    -   Changed and condensed the action tags: `onDropInContext()`, `onAnyDropInContext()`, `onDropInInventory()`, `onAnyDropInInventory()`, `onDragOutOfContext()`, `onAnyDragOutOfContext()`, `onDragOutOfInventory()` and `onAnyDragOutOfInventory()` to `onBotDrop()`, `onAnyBotDrop()`, `onBotDrag()`, `onAnyBotDrag()`.
    -   Setup new 1x7 player inventory layout, works with dynamic changes to width, currently not working with dynamic changes to height.
    -   Changed range of `aux.context.inventory.height` from 0 to 1 to instead be 1 to 10 defining the default number of rows to view in the inventory on page load.
    -   Added an API for the AUX Directory.
        -   Stores a list of AUXes and their IP addresses to make it easy to discover AUXPlayers that share the same public IP address with you.
        -   Controllable with the `DIRECTORY_TOKEN_SECRET` and `DIRECTORY_WEBHOOK` environment variables.
        -   If the `DIRECTORY_TOKEN_SECRET` environmenv variable is not specified, then the directory API will not be enabled.
        -   Make sure to use a long secure random value for the `DIRECTORY_TOKEN_SECRET`.
        -   The `DIRECTORY_WEBHOOK` variable specifies the URL that updated entry information should be POSTed to.
            -   The message contains a JSON object with the following data:
                -   `key`: The key/hash that the uniquely identifies the AUX that was updated.
                -   `externalIpAddress`: The external (public facing) IP Address that the AUX is using.
                -   `internalIpAddress`: The internal (non-public facing) IP Address that the AUX is using.
        -   The following API Endpoints have been added:
            -   `GET /api/directory`
                -   Gets a list of AUXPlayers that share the same public IP Address as you.
                -   Each entry in the list contains the name of the AUXPlayer and the URL that it can be accessed at.
            -   `PUT /api/directory`
                -   Creates / Updates the entry for an AUXPlayer.
                -   The request must contain the following values as a JSON object:
                    -   `key`: The unique key identifying the AUXPlayer. Recommended to use a hash of the MAC address and hostname.
                    -   `privateIpAddress`: The local network IP Address that has been assigned to the AUXPlayer.
                    -   `publicName`: The name that can be shown to other users publicly.
                    -   `password`: The password that is required to update the record. If this is the first request for the `key` then the password will be saved such that the record can only be updated in the future when given the same password.
-   Bug Fixes
    -   Unbound `aux.context.player.rotation.x` and `aux.context.player.rotation.y` from one another to let the user only need to fill in one of the fields for player's initial rotation to work.

## V0.9.31

### Date: 9/05/2019

### Changes:

-   Improvements
    -   Added in a `mod.subtract` function to removed certain tags defined by a mod.
    -   Added the ending grid position to the drag and drop context actions.
    -   Added the new `createdBy()` function that get the filter of bots that have been created by another bot.
    -   Set the drag and drop actions to return more consistant variables.
    -   Removed the hamburger menu icon and the menu text from the player's menu.
    -   Player's menu will now open then items are added to it from an empty state.
    -   Removed unneeded function from the project: `getBotsInContext`, `getBotsInStack`, `getFilessAtPosition`, `getNeighboringBots`.
-   Bug Fixes
    -   Set the bot in the drag and drop actions to no longer return multiple bots.
    -   Cleaned up missed text artifact on the loading popup in player.
    -   Setting the initial zoom of the player in the context without setting anything for the rotation will no longer rotate the initial player.
    -   Resolved issue with wall height not getting set correctly when the context the bot is on is moved vertically.
    -   Fix issue with the bot returned from a drag and drop action.
    -   Sheet will now remain open when deleting a bot.
    -   Fixed `onCombine()` actions to pass the other bot as `that.bot`.

## V0.9.30

### Date: 08/28/2019

### Changes:

-   Improvements
    -   Split the player inventory's resizing bar into two and placed them at the top corners of the inventory.
    -   Halved the inventory's gap spacing when on moble for a larger inventory.
    -   Improved the label textbox to resize to fix bot that have a high width value.
    -   The drop action tags: `onDropInContext()`, `onAnyDropInContext()`, `onDropInInventory()` and `onAnyDropInInventory()` now return the previous context the bots were in before the drop.
    -   Allow the context to set the player's default zoom with the tag `aux.context.player.zoom` and its rotation with the tags `aux.context.player.rotation.x` and `aux.context.player.rotation.y`.
    -   Changed the loading popup to have improved readability and removed wanted information from the player's loading popup.
    -   Added the ability to show and scan barcodes.
        -   Barcodes can be shown via the `player.showBarcode(code, format)` function.
            -   The `format` parameter accepts the following options:
                -   [`code128`](https://en.wikipedia.org/wiki/Code_128) (Code 128) (default)
                -   [EAN](https://en.wikipedia.org/wiki/International_Article_Number)
                    -   `ean13` (EAN-13)
                    -   `ean8` (EAN-8)
                    -   `upc` (UPC-A)
                -   [`itf14`](https://en.wikipedia.org/wiki/ITF-14) (ITF-14)
                -   [`msi`](https://en.wikipedia.org/wiki/MSI_Barcode) (MSI)
                -   [`pharmacode`](https://en.wikipedia.org/wiki/Pharmacode) (Pharmacode)
                -   [`codabar`](https://en.wikipedia.org/wiki/Codabar) (Codabar)
        -   The barcode scanner can be opened via the `player.openBarcodeScanner()` function.
            -   The following barcode types can be scanned:
                -   Code 128
                -   Code 39
                -   Code 93
                -   EAN-13
                -   EAN-8
                -   UPC-A
                -   UPC-C
                -   Codeabar
            -   When a barcode is scanned the `onBarcodeScanned()` event will be sent containing the barcode that was detected.
            -   Also supports `onBarcodeScannerOpened()` and `onBarcodeScannerClosed()`.
    -   Added menus back to AUXPlayer.
    -   Added `byMod()` as an additional way to query bots.
        -   Convienent way to query bots by multiple tags at once.
        -   Usage:
            -   `getBots(byMod({ "aux.color": "red", "aux.scale": 2 }))` gets all the bots with `aux.color` set to `"red"` and `aux.scale` set to `2`.
            -   `getBots(byMod({ "aux.color": null, "aux.label": "Hi!" }))` gets all the bots without an `aux.color` but with `aux.label` set to `"Hi!"`.
-   Bug Fixes
    -   Resolved issue with new contexts adding an incorrect tag to the sheet.
    -   Changed the dynamic aspect ratio to a stable one for the inventory scaling.

## V0.9.29

### Date: 08/23/2019

### Changes:

-   Improvements
    -   Changed `hasFileInInventory()` function to `hasBotInInventory()`.
    -   Changed `onMerge()` action tag to `onMod()`.
    -   Changed `aux._editingFile` hidden tag to `aux._editingBot`.
    -   Gave the player inventory an offset from the bottom of the window so that it is floating.
    -   Deselecting one of 2 bots in multiselection mode will return the the sheet to single selection mode.
    -   Removed the direct aux view for now.
    -   Added new feature in sheet where clicking on a bot's tag will select all bots with that tag.
    -   Added a code editor.
        -   Loads only on desktop/laptop.
        -   For the best experience, use with the full size sheet.
        -   Features:
            -   Syntax highlighting for action tags and formulas.
                -   Normal tags don't get syntax highlighting.
            -   Syntax checking.
            -   Autocomplete for tags.
                -   Triggered by typing `#` or by pressing `Ctrl+Space`.
            -   Autocomplete for formula/action API functions.
                -   Triggered by typing or by pressing `Ctrl+Space`.
            -   Find references to API functions across actions/formulas.
                -   Trigger by putting the cursor on the tag and press `Shift+F12`.
            -   Find references to tags across actions/formulas.
                -   Trigger by putting the cursor on the tag and press `Shift+F12`.
            -   Auto formatting
                -   Trigger by typing `Alt+Shift+F`.
            -   Find & Replace
                -   Open the find tool by pressing `Ctrl+F`.
                -   Go to replace mode by toggling the arrow on the left side of the find tool.
        -   Other notes
            -   It is not currently possible to remove formulas using the code editor. Instead, you have to use the small tag input in the table to completely remove formulas.
    -   Changed menu button text of: `Channel doesn't exist. Do you want to create it?` to `Channel doesn't exist. Click here to create it.` for better user direction.
-   Bug Fixes
    -   Resolved issue of the `getBot()` function not working in the search bar.
    -   Allow the use of a channelID made up entirely of numbers.
    -   Resolved issue of `setTag()` not working with multiple files when fed a false or null value to set.
    -   Deleting a bot when in multiselection mode will no longer close the sheet.
    -   The `onPointerExit()` function will now execute before an `onPointerEnter()` function when hovering over multiple bots.
    -   Fixed issue in the `RemoveTags()` function where providing a string with a `.` in its tag section failed to remove the correct tags.
    -   The tag `aux.context` can now be set to a value type of boolean or number.
    -   Increased the timeout time on the `Create Channel` toast message to give it more processing time so it works more consistently.
    -   Fixed inconsistency between actual action tag `onAnyDropInContext` and what was appearing in the tag dropdown `onDropAnyInContext` to read correctly, and other similar cases of this.
    -   Changed the tag `aux.context.inventory.height` to work in the context bot's tag list.

## V0.9.28

### Date: 08/16/2019

### Changes:

-   Improvements
    -   Added the `onPointerUp()` action tag to fire on button release.
-   Bug Fixes
    -   Resolved issue where creating a new tag on one bot, deselecting all bots and attempting to add that same tag to a different bot resulted in a warning.
    -   Resolved issue stopping VR from functioning on Occulus Quest.

## V0.9.27

### Date: 08/14/2019

### Changes:

-   Improvements
    -   Added the context to the `that` of the `onAnyBotClicked()` action tag.
    -   Added the context to the `that` of the `onKeyDown()` and `onKeyUp` action tags.
    -   Removed the trashcan area that appears when dragging a bot.
    -   Added the bot and context to the `that` of the `onPointer` action tags.
    -   Improved the functionality of `getBots()` and `getBot()` by adding the ability to search by multiple parameters.
        -   [Github Issue](https://github.com/casual-simulation/aux/issues/8)
        -   The following functions have been added:
            -   `byTag(tag, value)`: Filters for bots that have the given tag and value.
            -   `inContext(context)`: Filters for bots that are in the given context.
            -   `inStack(bot, context)`: Filters for bots that are in the same stack as the given bot in the given context.
            -   `atPosition(context, x, y)`: Filters for bots that are at the given position in the given context.
            -   `neighboring(bot, context, direction)`: Filters for bots that are neighboring the given bot in the given context in the given direction.
            -   `either(filter1, filter2)`: Filters for bots that match either of the given filters.
            -   `not(filter)`: Filters for bots that do not match the given filter.
        -   As a result, it is now possible to use `getBots()` like this:
            -   `getBots(byTag("abc", 123), byTag("name", "test"))`
            -   `getBots(not(inContext("hello")))`
            -   `getBots(inContext("hello"), not(inStack(this, "hello")))`
            -   `getBots(atPosition("test", 1, 2))`
            -   `getBots(either(byTag("abc", true), byTag("def", true)))`
        -   You can still use the old syntax like `getBot("name", "bob")`.
    -   Improved the server to update a tag indicating whether a user is active or not.
        -   The tag is `aux.user.active` and is on every player bot.
        -   The user frustums have been updated to use this value for detecting if a player is active or not.
    -   Removed the depreciated tags: `aux.context.surface.grid`, `aux.context.surface.defaultHeight`, `aux.input`, `aux.input.target`, and `aux.input.placeholder`.
    -   Made the text editor in sheet go all way to the bottom of the screen when the sheet is toggled to fullscreen mode.
    -   Removed the `event()` function from action scripts.
-   Bug Fixes
    -   Destroying a bot will no longer keep a mod of the bot in the selection.
    -   Modballs will no longer appear as the file rendered when searching for bots.
    -   Added the missing `onPointerDown()` tag to the tag dropdown list.
    -   Fixed an issue that would cause the browser to be refreshed while in the process of Forking an AUX.
    -   The `player.currentChannel()` function will now work in builder.
    -   Fixed actions to be able to support using comments at the end of scripts.
    -   When clicking off of a search for config it will no longer show a mod being selected briefly.

## V0.9.26

### Date: 08/09/2019

### Changes:

-   Improvements
    -   Changed the "Subscribe to Channel" text to "Add Channel" in AUXPlayer.
    -   Changed the "powered by CasualOS" tagline to "CasualOS ☑️".
    -   Added the ability to copy/paste bots directly onto surfaces.
    -   Control clicking a bot and attempting to drag it will now result in cloning the bot.
    -   Removed the outline bars on the player inventory.
    -   Dragging files in AUXPlayer now pulls the selected bot out of the stack.
    -   Updating the `aux.scale.z` or `{context}.z` values on bots now updates the other bots in the same stack.
    -   Improved the sheet to show the filter buttons for every tag namespace.
    -   Added the ability to undo destroying a bot from the sheet.
    -   Changed the "channel does not exist" message to include a better call to action.
    -   Zooming and rotation from a `player.tweenTo()` call can now be canceled by user input.
-   Bug Fixes
    -   The zoom value and orbital values of the `player.tweenTo()` function have been clamped to their set limits to avoid issues.
    -   The inconsistancy of zoom number input between perspective and orthographic cameras with the `tweenTo` function has been fixed.
    -   Fixed the create channel button to refresh the page so that the channel is properly loaded.

## V0.9.25

### Date: 08/08/2019

### Changes:

-   Bug Fixes
    -   Fixed a spelling error in the hamburger menu.
    -   Fixed an issue that would cause recursive formulas to lock-up the channel.

## V0.9.24

### Date: 08/08/2019

### Changes:

-   Improvements
    -   Changed `onPlayerContextEnter()` to `onPlayerEnterContext()`.
    -   Added `player.currentChannel()` for users to query the channel id in player.
-   Bug Fixes
    -   Dragging a mod should no longer show a change in the scale.
    -   Fixed an issue that would show the wrong username if logging in as a guest.
    -   Fixed the "Fork Channel" button to create the new channel.
    -   Changed the "Fork Channel" and "Clear Channel" buttons to only allow admins to run them.
    -   Fixed an issue that would cause the tag input boxes to not accept typing an `=` sign as the first character.
    -   Fixed the `Destroyed {bot ID}` messages to not show when the bot doesn't actually get destroyed.
    -   Getting the mod of a recently changed file will no longer be missing tags.
    -   Fixed isse with new tag input remaining open when verifying a tag vai the enter key.
    -   Fixed issue where `aux.stackable` being false stopped mods from being applied to the bot, mods can now be applied.

## V0.9.23

### Date: 08/06/2019

### Changes:

-   Improvements
    -   Changed `Clear Mod` to `Reset` in the sheet.
    -   Allow the clicking on a bot in the sheet in single selection mode to deselect the bot.
    -   Changed `onCombine()` action tag to `onCombine(#tag:"value")` and set the autofill to not auto add this tag to the sheet.
    -   Added the `aux.context.devices.visible` to allow the hiding of user bots in the player.
-   Bug Fixes
    -   Dragging a bot with no bot selected will no longer select a mod of the dragged bot.

## V0.9.22

### Date: 08/06/2019

### Changes:

-   Improvements
    -   Changed `{context}.index` to `{context}.sortOrder`.
    -   Added another variable to `onClick()` action tag to return a context.
    -   Added another variable to `onCombineEnter()` and `onCombineExit()` action tags to return a context.
    -   Added `onAnyPlayerContextEnter` to trigger on every bot when a player joins a context and changed `onPlayerContextEnter` to trigger on the player bot that joins a context.

## V0.9.21

### Date: 08/05/2019

### Changes:

-   Improvements
    -   Improved the `server.shell()` command to output a bot to the `aux.finishedTasks` channel with the results of the command.
    -   Added the ability to backup channels to Github using Gists.
        -   You can trigger a backup by running `server.backupToGithub(token)` as an admin from the admin channel.
        -   The `token` parameter should be replaced with a string containing a [personal access token](https://help.github.com/en/articles/creating-a-personal-access-token-for-the-command-line) from the account you want the backup to upload to.
        -   During upload a bot will be added to the `aux.runningTasks` context with a progress bar indicating the status of the operation.
        -   When the task is completed the bot will be moved to the `aux.finishedTasks` context and will contain tags indicating the result of the operation.
        -   After finishing the bot will contain a link to the uploaded data.
    -   Added the ability to backup channels as a zip file.
        -   Triggered by running `server.backupAsDownload()` as an admin from the admin channel.
        -   Similar to the Github backup but the zip file is downloaded to your device.
    -   `setTag` function will now accept an array of bots as it's first paramater.
    -   Removed the white circle background from the player's menu button.
    -   Changed `Fork/Upload/Download AUX` to `Fork/Upload/Download Channel`.
    -   Updated connection message.
    -   Allow the deselection of files by clicking on the bot in the sheet during multiselection.
    -   Greatly improved the performance of dragging stacks of bots in AUXPlayer.
    -   Added the `onCombineEnter()` and `onCombineExit()` action tags to fire on all bots being interacted with during a drag operation with combine action tags involved.
-   Bug Fixes
    -   Removed mouse pointer change on player inventory side bars.
    -   Made the multiselect button ui consistant colors.
    -   Made the multiselect button hide itself in multiselect mode.
    -   `aux.label` will now accept numbers as a tag value.
    -   Further restrict the add tag setup to stop unwanted warning popups.
    -   Fixed to let admin users be designers even if the designers list says otherwise.

## V0.9.20

### Date: 07/31/2019

### Changes:

-   Improvements
    -   Increased the Socket.io ping interval and timeout values to better support sending large causal trees.
    -   Updated `aux.inventory.height` to `aux.context.inventory.height`.
    -   Removed the raise and lower option in the context dropdwon menu.
    -   Changed player menu's `Add Channel` to `Subscribe to Channel`.
    -   Set mobile and desktop's default player inventory height to be consistent.
    -   Added a basic console that can be used to view logs from scripts and formulas.
        -   The console can be opened via the `player.openDevConsole()` script function.
    -   Changed the toggle size button's image.
    -   Moved multiselection button to the top right, added new icon for the button.
    -   Added bot image to top of sheet.
    -   Removed deslection button, the minus icon, from the sheets.
    -   Changed destroy bot button text to the trash can icon.
    -   Allow the user to drag bots from the bot image at the top of the sheet section.
-   Bug Fixes
    -   Improved centering of loading popup's `powered by CasualOS` text.
    -   Fixed an issue that would cause `player.currentContext()` to not update until after the `onPlayerContextEnter()` event was fired.
    -   Fixed some issues with the login flow for AUXPlayer.

## V0.9.19

### Date: 07/29/2019

### Changes:

-   Improvements
    -   Added the ability for shouts and whispers to return values.
        -   `shout()` returns a list of results from every bot that ran a script for the shout ordered by bot ID.
        -   `whisper()` returns a list of results from every bot that ran a script for the whisper ordered by the input bot array.
        -   To return a value from a shout/whisper handler, use `return` statements. For example, to return `10` from a shout you would simply write `return 10`.
    -   Changed the tag suggestion list to only show when there are tags that match the input.
    -   Changed the create surface popup's header text to read: `Create Context from Selection`.
    -   Added show surface checkbox to the create context popup.
    -   Removed the text on the sheet's bottom left add tag button.
    -   Added the phrase `powered by CasualOS` to bthe hamburger menu and loading popup.
    -   Removed `Unselect All` from the sheets.
-   Bug Fixes
    -   Fixed an issue that would let users load the admin channel because no file specified session limits for it.
    -   Fixed an issue that would cause formulas which contained indexer expressions to fail.
    -   Fixed the server to not overwrite broke Causal Trees.
    -   Stopped incorrect empty tag warning when attempting to add in a new tag.
    -   Fixed there not being a visible right bar on the player inventory.
    -   Fixed dependency tracking for formulas which get bots by ID. (like `getBots("id")`)

## V0.9.18

### Date: 07/25/2019

### Changes:

-   Bug Fixes
    -   Reverted a change that had the potential to corrupt a tree upon load.

## V0.9.17

### Date: 07/25/2019

### Changes:

-   Improvements
    -   Added the ability to execute remote events on the server.
        -   This lets us do all sorts of administrative tasks while keeping things secure.
        -   These events are sent via scripts.
        -   Depending on the action, it may only be possible to execute them in the correct channel. For example, executing admin tasks is only allowed in the admin channel to help prevent things like clickjacking.
        -   The following functions are supported:
            -   Admin channel only
                -   `server.grantRole(username, role)`: Grants the given role to the user account with the given username if the current player is an admin.
                -   `server.revokeRole(username, role)`: Revokes the given role from the user account with the given username if the current player is an admin.
                -   `server.shell(script)`: Runs the given shell script on the server if the current player is an admin.
    -   Improved the login system to dynamically update based on changes to the admin channel.
        -   This lets us do things like lock user accounts or tokens and have the system automatically handle it.
        -   It even supports formulas!
        -   The login system uses the following tags on bots in the admin channel:
            -   `aux.account.username`: This tag indicates that the bot is a "user account" bot for the given username.
            -   `aux.account.roles`: This tag indicates which roles an account should be granted.
            -   `aux.account.locked`: This tag indicates whether the account is locked and that logging in using it should not be allowed.
            -   `aux.token`: This tag indicates that the bot is a "token" which can be used to login to a user account.
            -   `aux.token.username`: This tag indicates the username of the user account that the token is for.
            -   `aux.token.locked`: This tag indicates whether the token is locked and therefore cannot be used to login to the account.
    -   Improved the login system to automatically give guests the `guest` role.
        -   This allows blocking guests via the `aux.blacklist.roles` tag on the channel config file.
    -   Improved the channel system to only allow loading a channel if it has been created via a bot in the admin channel.
        -   This lets admins control which channels are accessible.
        -   The admin channel is always accessible, but only to admins. This is a safety measure to prevent people from locking themselves out.
        -   To make a channel accessible, load the admin channel and create a bot with `aux.channel` set to the channel you want and `aux.channels` set to `true`.
        -   Alternatively, load the channel you want and click the `Create Channel` toast that pops up. (only works if you're an admin)
    -   Added the ability to view and control how many sessions are allowed.
        -   Allows setting a max sessions allowed value for channels and the entire server.
        -   Per-Channel settings go on the channel file in the admin channel.
            -   The `aux.channel.connectedSessions` tag indicates how many sessions are active for the channel.
            -   The `aux.channel.maxSessionsAllowed` tag specifies how many sessions are allowed for the channel. Admins are not affected by this setting. If this value is not set then there is no limit.
        -   Global settings go on the `config` file in the admin channel.
            -   The `aux.connectedSessions` tag indicates how many sessions are active for the server.
            -   The `aux.maxSessionsAllowed` tag specifies how many sessions are allowed for the entire server. Admins are not affected by this setting. If this value is not set then there is no limit.
    -   Added the ability to query the status information from the server.
        -   Requests to `/api/{channelId}/status` will return a JSON object containing the current number of active connections for the channel.
        -   Requests to `/api/status` will return a JSON object containing the current number of active connections for the server.
    -   Changed `aux.inventory.color` tag to `aux.context.inventory.color`, and allowed the editing of the invenroty color to be done in the context bot's tags.
    -   Added an `aux.context.inventory.visible` tag to toggle the player inventory on and off, it will default to visible.
    -   Reduced width of player inventory and added a left alligned line to it's left side.
    -   Gave the player inventory the ability to be set by a user set inventory context tag.
    -   Added a width maximum to the player inventory.
    -   Added in the `onAnyBotClicked()` function to fire an event when any bot in the scene has been clicked.
-   Bug Fixes
    -   The player's background context color can now be set via fomula.
    -   Fixed scripts to remove deleted files from queries like `getBots()` or `getBot()`.
    -   Fixed the login screen to hide the loading progress when the user needs to scan the token from their other device.
    -   Improved the JavaScript sandbox to prevent common infinite loops.
        -   Loops in JavaScript code now have an energy cost of 1 per iteration.
        -   By default, each formula/action has an energy of `100,000`.
        -   Shouts get their own energy value set at `100,000`. (for now - so it's still possible to get around the energy limit by shouting back and forth)
        -   Exceeding the energy limit causes the formula/action to be terminated so that the application doesn't get locked up.
    -   Corrected misspelled tag name in the tag dropdown list.
    -   Fixed positioning issue with setting `aux.label.anchor` via an interaction.

## V0.9.16

### Date: 07/22/2019

### Changes:

-   Improvements

    -   Added ability to use the enter key on the new tag dropdown to autofill the tag.
    -   The webpage's tab name will now display the channel's ID in designer and the Context name and ID in Player.

-   Bug Fixes
    -   Added another Wall3D optimization with a geometry disposal.
    -   Added a null check to stop an error when trying to drag specifically removed bots.
    -   A mod object will no longer change it's mesh scale while being dragged.
    -   Fixed an issue that would happen if a file was updated and deleted in the same script.

## V0.9.15

### Date: 07/18/2019

### Changes:

-   Improvements
    -   Selecting a tag from the tag suggestions list will now automatically add the tag on click.
    -   Added a plus sign to the `Make mod from selection` butotn's icon.
-   Bug Fixes
    -   Improved Wall3D performance, should no longer take up most memory allocation.
    -   Clicking on a bot will no longer have the mereg ball appear for a second in the file count.

## V0.9.14

### Date: 07/17/2019

### Changes:

-   Improvements
    -   Added a login system
        -   Users are first-come first-serve.
            -   Upon login your device will generate a token that is used to authenticate the device for that user account.
                -   Because this token is unique and secret you must use the new "Login with Another Device" feature in the side menu.
                -   This will show a QR code that can be scanned after trying to login with the same username.
            -   Users can be granted roles via their bot in the `admin` channel.
                -   These roles can be used to allow or deny access to channels.
                -   Users that have the `admin` role are allowed access to every channel. (and bypass the blacklist and whitelist)
        -   The server now decides if a user is able to load an aux.
            -   This means that the server checks `aux.blacklist` and `aux.whitelist` before sending the data.
            -   The following tags have been added to check whether a user is allowed access based on their roles.
                -   `aux.whitelist.roles`: Specifies the list of roles that users must have all of in order to access the channel.
                -   `aux.blacklist.roles`: Specifies the list of roles that users must not have any of in order to access the channel.
            -   By default, the `admin` channel is set to allow only users with the `admin` role.
    -   The login screen now remembers which users you have logged in with previously.
        -   Because tokens are saved on the device it is important to save users and only remove them if explicitly requested by the user.
    -   The `aux.line.style` tag's wall settting will now dynamically scale with bot height and bot stacking.
    -   The inventory viewport now no longer accepts panning input, it will now only zoom and rotate.
    -   Added in an `aux.line.style` tag that changes the design of the `aux.line.to` line.
    -   Added in a resize sheets button to set sheet's to full page width at all times.
    -   Added in an `aux.line.width` tag that changes the width of the `aux.line.to` but only the wall style for now.
    -   Resize the sheets button is now on the far left of the sheets buttons.
    -   Added a new `Make mod from selection` button to the sheet's buttons.
    -   Clicking off of the sheets will now always revert the selected item to an empty bot.
    -   Clicking the `enter` key on a selected tag will automatically open up the `new tag` input section.
    -   Clicking the `escape` key when the `new tag` input section is up will close the input section.
    -   The `new tag` input section will now be left alligned in the sheets.
    -   The tag section buttons will now appear below the bot content in the sheets.
    -   Moved the sheet's `Toggle Size` button to the right side of the sheet.
-   Bug Fixes
    -   Fixed `create()` to dissallow overriding `aux.creator` when a creator is specified.
    -   The center button will no longer effect the rotation in channel designer's viewport.
    -   'Enable AR' button no longer shows up in iOS Chrome which is currently unsupported.
    -   Fixed AR rendering for both AUX Designer and AUX Player.
    -   Fixed the login page to redirect to Channel Designer if the user refreshes the page while on the login screen.
    -   Fixed an issue that would cause `player.currentContext()` to be undefined if it was accessed inside `onConnected()`.
    -   Fixed the link to the `aux-debug` page in Channel Designer.
    -   Fixed an issue where formulas which had circular dependencies would cause other tags referencing the circular tag to not update.
    -   Fixed the parsing logic for filter tags to support curly quotes. (a.k.a. "Smart Quotes" that the iOS keyboard makes)
    -   Adding a new tag to a bot will now automatically focus the new tag whereas before it would not focus it.
    -   Fixed the file table to not interrupt the user's typing when tag value updates are processed.
-   Security Fixes
    -   Updated the `lodash` NPM package to `4.17.14` to mitigate [CVE-2018-16487](https://nvd.nist.gov/vuln/detail/CVE-2018-16487).

## V0.9.13

### Date: 07/10/2019

### Changes:

-   Improvements
    -   Reordered the context menu list to new specifications.
    -   Renamed several items in the context menu list: `Open Context` to `Go to Context` and `Select Context Bot` to `Edit Bot`.
-   Bug Fixes
    -   The `aux.context.locked` will now be properly initially set via the create context popup's tick box.

## V0.9.12

### Date: 07/09/2019

### Changes:

-   Improvements
    -   Added a rotation option to `player.tweenTo`, users can now define an `x` and `y` rotation to define which way the camera views the bot.
    -   New context popup opens with`aux.context.locked` set to false and the text has been change to `Lock Context`.
    -   Changed `aux.mod.tags` to `aux.mod.mergeTags`.
    -   Renamed `aux.movable="mod"` to `aux.movable="cloneMod"`.
    -   `isDiff` function no longer checks for `aux.mod.mergeTags` when determining weather a bot is a diff or not.
    -   Added the `aux.listening` tag to disable, a bot will accept shouts or whispers if this tage is set to true but ignore them it `aux.listening` is set to false.
    -   Removed the `context_` prefix of the default generated name of new contexts.
-   Bug Fixes
    -   The cube that appears on empty bot will now be properly sized.
    -   The center inventory button will now appear when intended.
    -   Fixed typo on the `Requesting site ID` text.
    -   First entered letter on a new bot's label not appearing had been resolved.
    -   The function `onCombine` should not trigger when dragging on a stack of bots but a warning message explaining this has been added it this is attempted.
    -   Dragging the inventory top to change its size will no longer cause the Google Chrome mobile app to refresh the page.
    -   Added in a tween override when user attempts input during a tween that will stop the tween immediately.

## V0.9.11

### Date: 07/01/2019

### Changes:

-   Improvements
    -   Added two new functions that can be used to open URLs.
        -   `player.goToURL(url)`: Redirects the user to the given URL in the same tab/window.
        -   `player.openURL(url)`: Opens the given URL in a new tab/window.
-   Bug Fixes
    -   Fix actions that edit files which get destroyed to not error and cause the rest of the action to fail.

## V0.9.10

### Date: 06/29/2019

### Changes:

-   Bug Fixes
    -   Make the sandboxed iframe fix check if the OS is iOS in addition to checking for Safari. This detects Chrome iOS and therefore applies the workaround.

## V0.9.9

### Date: 06/28/2019

### Changes:

-   Bug Fixes
    -   Make our minifier output ASCII so that Safari can load the web worker from a blob. (which apparently requires ASCII)

## V0.9.8

### Date: 06/28/2019

### Changes:

-   Improvements
    -   Can now click on and drag multiple files at a time, one for each VR controller.
-   Bug Fixes
    -   Fixed loading on Firefox browsers.
        -   Added special case for Firefox browsers to ignore the use of browser crypto since it seems to cause errors despite it being supported.
    -   Always render VR controllers, even if they are not in view of the camera.
        -   This makes sure that you can still see controller pointer lines and cursors even if you are holding the controller out of view.
    -   Fixed loading on Safari by allowing the sandboxed iframe to do more than it should be able to.
        -   Related Bug: https://bugs.webkit.org/show_bug.cgi?id=170075

## V0.9.7

### Date: 06/28/2019

### Changes:

-   Bug Fixes
    -   Inventory camera updates properly again in AUXPlayer.
    -   Added some basic regex URL validation to `aux.iframe` tag.

## V0.9.6

### Date: 06/28/2019

### Changes:

-   **Breaking Changes**
    -   Removed `@` and `#` expressions.
        -   This means that `@id` and `#id` will no longer work.
        -   Instead, use `getBots("#id")` and `getBotTagValues("#id")`.
-   Improvements
    -   The inventory now begins with a top down view.
    -   The center viewport button will now set the rotation to be top down.
    -   Inventory now begins with an increased zoom value.
    -   Manually control when we submit the frame to the VRDisplay
        -   This allows us to be able to do multiple rendering passes on the WebGL canvas and have them all appear in VR correctly.
        -   Before this fix, any elements that were rendered onto the WebGL canvas after the first pass were absent from VR. This was because the `THREE.WebGLRenderer` prematurely submitted the frame to the `VRDisplay`. This was a problem because it appears that the WebVR API ignores subsequent calls to the `VRDisplay.submitFrame` function until the current frame has passed.
    -   Added the `hasTag` function to allow users to check if the file has a specific tag on it.
    -   Moved formula calculations to a background thread.
        -   This helps get a more consistent framerate by running formulas in the background while the scene is rendering.
        -   As a result, the `window` global variable will not be available formulas.
            -   This means formulas like `window.alert()` or `window.location` or `window.navigator.vibrate()` will not work anymore.
            -   This also means that channels are more secure since you should no longer be able to write a formula that directly modifies bots in another channel. (no crossing the streams)
        -   The new system works by tracking dependencies between formulas.
            -   It looks for calls to `getTag()`, `getBot()`, `getBots()` and `getBotTagValues()` to track dependencies.
            -   It is fairly limited and does not yet support using variables for tag names. So `getTag(this, myVar)` won't work. But `getTag(this, "#tag")` will work.
            -   There are probably bugs.
        -   Additional improvements include showing the error message produced from a formula.
            -   If the formula throws an error then it will show up instead of the formula text.
            -   The UI has not been updated so you cannot scroll to read the full error message.
    -   Improved line performance.
    -   Improved label positioning to be more consistent.
    -   Improved users to share inventories, menus, and simulations when they are logged in with the same username.
    -   Old inactive users will now be deleted automatically to keep the data model clear of unused users.
        -   This only affects bots that have the `aux._user` tag set.
    -   Improved our usage of Vue.js to prevent it from crawling the entire game tree to setup property listeners.
        -   This reduces rendering overhead significantly.
    -   Changed the size of the inventory's dragging bar.
-   Bug Fixes
    -   Fixed rendering warning that was caused by `aux.line.to` if the line was too short.
    -   The context will now no longer allow for bot placement if it is not being visualized.
    -   The bot's label should now always appear on page reload.
    -   The bot sheet should now no longer have an incorrect layout upon adding a new bot.
    -   The config ID in sheets will now read as `config` and not `confi`.
    -   Switching contexts in AUXPlayer will now add the old context to the browser history so you can use the back and forward buttons to go back and forth.

## V0.9.5

### Date: 6/19/2019

### Changes:

-   Improvements
    -   `onGridClick()` is now supported in VR.
    -   Changed `mergeBall` tag to `mod`.
    -   Changed `tags` staring tag to `mod`.
    -   Changed `Clear Tags` to `Clear Mod`.
    -   Stop users from adding a blank or only whitespace tag.
    -   Changed `tags.remove()` back to `removeTags()`.
-   Bug Fixes
    -   All camera tweens will now snap to their final (and literal) target destination at the end of the tween.
    -   Bots will get destroyed when dragged over the trashcan in AUX Builder even if it is still on a context surface.
    -   `aux.context.rotation` tags are now being used in AUX Builder to apply rotation to contexts.
    -   Tags starting with `_user` and all other appropriate hidden tags will now correctly sort into the hidden tags section in sheets.
    -   Clearing an empty mod with an added tag on it now clears the added tag.
    -   `aux.label.size.mode` set to `auto` now sizes properly with the orthographic camera.
    -   The inventory in player will now no longer reset it's scale upon resizing the inventory.

## V0.9.4

### Date: 06/18/2019

### Changes:

-   Improvements
    -   Label rendering is now longer overdrawn on the main scene.
        -   This fixes issues with rendering labels in VR.
-   Bug Fixes
    -   Labels are now rendered in both the left and right eye in VR.
    -   Fixed flickering labels due to z-fighting with the geometry it was anchored to

## V0.9.3

### Date: 06/18/2019

### Changes:

-   Improvements
    -   Changed labels to read "Bot" instead of "File".

## V0.9.2

### Date: 06/18/2019

### Changes:

-   **Breaking Changes**
    -   We changed how tags are used in formulas. Now, instead of using the dot (`.`) operator to access a tag in a file, you must use the new `getTag(file, tag)` and `setTag(file, tag)` functions.
        -   For example, instead of:
            -   `this.aux.color = "red"`
        -   You would use:
            -   `setTag(this, "#aux.color", "red")`
        -   Likewise for getting tags:
            -   `alert(this.aux.color)`
        -   You should now use:
            -   `alert(getTag(this, "#aux.color"))`
-   Improvements
    -   Added several functions indended to replace the @ and # expression syntax.
        -   `getBot(tag, value)`, Gets the first file with the given tag and value.
        -   `getBots(tag, value (optional))`, Gets all files with the given tag and optional value. This replaces the `@tag(value)` syntax.
        -   `getBotTagValues(tag)`, Gets all the values of the given tag. This replaces the `#tag` syntax.
        -   `getTag(file, tag)`, Gets the value stored in the given tag from the given file. This replaces using dots (`.`) to access tags.
        -   `setTag(file, tag, value)` Sets the value stored in the given tag in the given file. This replaces using dots (`.`) to set tag values.
    -   Renamed several functions to use the "bots" terminology instead of "files".
        -   `getFilesInContext() -> getBotsInContext()`
        -   `getFilesInStack() -> getBotsInStack()`
        -   `getNeighboringFiles() -> getNeighboringBots()`
        -   `player.getFile() -> player.getBot()`

## V0.9.1

### Date: 06/13/2019

### Changes:

-   Improvements
    -   VR mode is reimplemented.
        -   On a VR device, you can enter VR mode by clicking on `Enter VR` in the menu.
        -   VR controllers can be used to click on files as well as drag them around in both AUX Player and AUX Builder.
        -   `onPointerEnter()` and `onPointerExit()` work for VR controllers in AUX Player.
    -   AR mode is back to its previous working state (along with inventory!)
    -   Changed the function tag `player.isBuilder()` to `player.isDesigner()`.
    -   Clicking on the same file as the selected file will now open the sheet if it has been closed.
    -   Added a `Select Context File` seciton in the workspace dropdown. This will select the file responsible for the workspace and open up it's sheet.
    -   Added ability to drag to change the height of the inventory viewport in the player.
    -   Added a new `aux.inventory.height` tag that when applied to the config file will set a default height of the player's inventory.
-   Bug Fixes
    -   Clicking on the same file as the selected file will no longer deselect the file in single selection mode.
    -   Fixed accidental double render when running in AUX Builder.

## V0.8.11

### Date: 06/07/2019

### Changes:

-   Improvements
    -   Removed unused top grid spaces of empty an empty file.
    -   The tag autocomplete is now in alphabetical order.
    -   The id tag value is now centered in the sheets.
    -   The `Clear Diff` section of the sheets has been renamed `Clear Tags`.
    -   The tooltip for the surface button has been changed from `create surface from selection` to `create surface` in mergeBall mode.
-   Bug Fixes
    -   Changed the resulting `diff-` id of file to `merge` when adding tag to empty file.
    -   Changed header of the create worspace popup from `Create Surface from Selection` to `Create Surface` when opened on a merge file.

## V0.8.10

### Date: 06/07/2019

### Changes:

-   Improvements
    -   Change `diff` key word to `merge` or `mergeBall`.
        -   EX: The tag function `aux.diff` has been changed to `aux.mergeBall` and `aux.diffTags` has been changed to `aux.mergeBall.tags` and the `diff` id tag value has been changed to `merge`.

## V0.8.9

### Date: 06/06/2019

### Changes:

-   Improvements
    -   Changed `diff.save` and `diff.load` to `diff.export` and `diff.import` respectfully.
    -   Changed function `saveDiff` to automatically include the `loadDiff` function within it to clean up the resulting output.
    -   `diff.save` will now return a cleaner JSON than it was before.
-   Bug Fixes
    -   Duplicate tags will now not show up in a closed tag section's tag count.
    -   Stopped additon of extra whitespace on left side of screen when multi selecting too many files.

## V0.8.8

### Date: 06/05/2019

### Changes:

-   Improvements
    -   Improved how diffs are created from files so that they don't contain any tags which are for contexts.
        -   This means that moving a file will only give you a diff of tags that are not related to a context.
        -   Examples are `aux.color`, `aux.label`, etc.
        -   As a result, applying the diff to a file won't cause it to be moved.
    -   The hidden tag section has been changed from `aux._` to `hidden`.
    -   The action and hidden tag sections will now appear when only one tag meets the criteria for the section.
    -   The add tag auto complete will now check for a match of the start if the string and not a substring.
    -   The add tag autocomplete will hide the `aux._` tags until `aux._` is input.
    -   When clicking the background in multi-file selection mode, it will deselect the files and keep a diff of the last selected.
    -   Improved file diffs to keep the existing diff selected after merging it into a file.
    -   Added tag `aux.inventory.color` to global file that allows the user to set the inventory background color in player.
-   Bug Fixes
    -   Fixed an issue that would cause file diffs to apply their context positions to other files.
    -   Clicking the `minus` button of the final file in sheets will now switch to diff without the `minus` or `unselect all` buttons that don't do anything.

## V0.8.7

### Date: 06/05/2019

### Changes:

-   Improvements
    -   Added the ability to show hidden tags by toglging hidden tag section instead of the hidden tags button which has been removed.
    -   Edited hexagon button to be filled and have a larger plus icon to improve uniformity.
-   Bug Fixes
    -   Tag `#` section will no longer remain if there are no tags fitting the criteria.

## V0.8.6

### Date: 06/05/2019

### Changes:

-   Improvements
    -   Added the ability to automatically convert curly quotes (`U+2018`, `U+2019`, `U+201C`, `U+201D`) into normal quotes (`U+0008`, `U+0003`).
-   Bug Fixes
    -   Fixed an issue where tag diffs would appear like normal files.
    -   Fixed an issue that prevented users from moving the camera when tapping/clicking on a worksurface.

## V0.8.5

### Date: 06/04/2019

### Changes:

-   Bug Fixes
    -   Fixed an issue that caused diffs to not be draggable from the mini file in the upper right hand corner of the screen.
    -   Fixed some conflicts between the default panel opening logic and the new dragging logic on mobile.
    -   Fixed an issue that prevented users from dragging file IDs out from the file panel on mobile.

## V0.8.4

### Date: 06/04/2019

### Changes:

-   Improvements
    -   Made AUX Builder remove any context-related tags when cloning/duplicating a file.
        -   This prevents diff files from magically appearing in other contexts when dragging them.
        -   It is accomplished by deleting any tag that is hidden (starts with an underscore) or is related to a context made by an `aux.context` tag in another file.
    -   Added `diff.save()` and `diff.load()` AUX Script functions.
        -   `diff.save(diffToSave)`: Takes the given diff and returns JSON that can be stored in a tag.
        -   `diff.load(diffToLoad)`: Renamed from `diff.create()`, `diff.load()` is now able to take some JSON and returns a diff that can be applied to a file using `applyDiff()`.
    -   Numbers in tags can now start with a decimal instead of having to start with a digit.
        -   For example, `.0123` is now allowed and equals `0.0123`.
    -   Added the ability to customize user colors via the following tags:
        -   `aux.color`: Setting this tag on a user's file will cause that user to be the given color.
        -   `aux.scene.user.player.color`: Setting this tag on the globals file will cause all users in AUX Player to appear as the given color.
        -   `aux.scene.user.builder.color`: Setting this tag on the globals file will cause all users in AUX Builder to appear with the given color.
    -   Made AUX Player users default to a yellow color instead of blue.
    -   Renamed the `globals` file to `config`.
    -   Renamed the following tags/actions:
        -   `aux.context.surface.{x,y,z}` -> `aux.context.{x,y,z}`
        -   `aux.context.surface.rotation.{x,y,z}` -> `aux.context.rotation.{x,y,z}`
        -   `aux._creator` -> `aux.creator`
        -   `aux.builders` -> `aux.designers`
        -   `onSave()` -> `onSaveInput()`
        -   `onClose()` -> `onCloseInput()`
    -   Changed the `"Switch to Player"` button text to be `"Open Context in New Tab"`.
    -   Changed the title of AUX Builder to `"Channel Designer"`.
    -   Improved the file table to automatically focus the first input for newly added tags.
    -   Added an `onDiff()` event that is triggered on the file that a diff was applied to.
        -   The `that` parameter is an object with the following properties:
            -   `diffs`: The array of diffs that were applied to the file.
-   Bug Fixes
    -   Fixed the color picker input to not error when the edited tag doesn't have a value.
    -   Fixed the color picker basic input subtype to have the correct width so that the colors line up properly.
    -   Fixed an issue with showing an input box during the `onSaveInput()` or `onCloseInput()` callback from another input.
    -   Added in ability to drag file or diff out of file selection dropdown button.
    -   The sheet section will now hide itself when dragging a file from it and reopen itself when the drag is completed.
    -   Changed `Create Workspace` button tooltip to `Create Surface from Selection`.
    -   Removed the `Destroy File` and `Clear Diff` buttons from an empty diff sheet.
    -   Removed the `Destroy File` and replaced it with the `Clear Diff` button on a non-empty diff sheet.
    -   Fixed `player.tweenTo()` from affecting the inventory camera if the target file doesnt exist in it.

## V0.8.3

### Date: 06/03/2019

### Changes:

-   Improvements
    -   Replaced `aux.context.surface` with `aux.context.visualize`
        -   This allows specifying how a context should be visualized in AUX Builder.
        -   The previous option only allowed specifying whether a context is visualized, not how.
        -   There are currently 3 possible options:
            -   `false`: Means that the context will not be visible in AUX Builder. (default)
            -   `true`: Means that the context will be visible in AUX Builder but won't have a surface.
            -   `surface`: Means that the context will be visible with a surface in AUX Builder.

## V0.8.2

### Date: 05/31/2019

### Changes:

-   Improvements
    -   Added `onGridClick()`
        -   Triggered when the user clicks on an empty grid space in AUX Player.
        -   Runs on every simulaiton.
        -   The `that` parameter is an object with the following properties:
            -   `context`: The context that the click happened inside of. If the click occurred in the main viewport then this will equal `player.currentContext()`. If the click happened inside the inventory then it will equal `player.getInventoryContext()`.
            -   `position`: The grid position that was clicked. Contains `x` and `y` properties.
    -   Added the `aux.builders` tag which allows setting a whitelist for AUX Builder.
        -   `aux.whitelist` and `aux.blacklist` still exist and can be used to whitelist/blacklist users across both AUX Builder and AUX Player.
        -   If `aux.builders` is present then only users in the builder list can access AUX Builder.
        -   If `aux.builders` is not present then AUX Builder falls back to checking the whitelist and blacklist.
    -   Added support for `aux.movable=diff`.
        -   This mode acts like `clone` but the cloned file is a diff.
        -   You can control the tags that are applied from the diff by setting the `aux.movable.diffTags` tag.
    -   Added `player.isBuilder()` function for AUX Script.
        -   Determines if the current player is able to load AUX Builder without being denied. For all intents and purposes, this means that their name is in the `aux.builders` list or that there is no `aux.builders` list in the globals file.
    -   Added `player.showInputForTag(file, tag, options)` function for AUX Script.
        -   Shows an input dialog for the given file and tag using the given options.
        -   Options are not required, but when specified the following values can be used:
            -   `type`: The type of input dialog to show.
                -   Supported options are `text` and `color`.
                -   If not specified it will default to `text`.
            -   `subtype`: The specific version of the input type to use.
                -   Supported options are `basic`, `advanced`, and `swatch` for the `color` type.
                -   If not specified it will default to `basic`.
            -   `title`: The text that will be shown as the title of the input box.
            -   `foregroundColor`: The color of the text in the input box.
            -   `backgroundColor`: The color of the background of the input box.
            -   `placeholder`: The placeholder text to use for the input box value.
    -   Added autofill feature to the add tag input box for improved tag adding.
    -   Center camera button is only shown when at a specified distance from the world center.
    -   Placed camera type toggle back inside the menu for both AUX Builder and AUX Player.
    -   Changed hexagon image to include a plus sign to make is match with other 'add item' buttons.
    -   Added ability to remove files from a search, will convert any remaining files into a multiselected format.
    -   Removed bottom left diff brush from builder. Diffs need to be dragged from their file ID in the sheets menu now.
    -   Changed the default placholder in the search bar from `search`, `[empty]`, and `[diff-]` to just be `search / run`.
    -   Edited the `RemoveTags()` function to allow it to use Regular Expressions to search for the tag sections to remove.

## V0.8.1

### Date: 05/29/2019

### Changes:

-   Improvements

    -   Added in the `RemoveTags(files, tagSection)` function to remove any tag on the given files that fall into the specified tag section. So triggering a `RemoveTags(this, "position")` will remove all tags such as `position.x` and `position.random.words` on this file.
    -   Added the `aux.destroyable` tag that prevents files from being destroyed when set to `false`.
    -   Made the globals file not destroyable by default.
    -   Reimplemented ability to click File ID in the sheet to focus the camera on it.
    -   Added the `aux.editable` tag that can be used to prevent editing a file in the file sheet.
    -   Added events for `onKeyDown()` and `onKeyUp()`.
        -   These are triggered whenever a key is pressed or released.
        -   The `that` parameter is an object containing the following fields:
            -   `keys` The list of keys that were pressed/released at the same time.
        -   See https://developer.mozilla.org/en-US/docs/Web/API/KeyboardEvent/key/Key_Values for a list of possible key values.
    -   Added new formula functions:
        -   `getFilesInStack(file, context)` gets the list of files that are in the same position as the given file.
        -   `getNeighboringFiles(file, context, direction)` gets the list of files that are next to the given file in the given direction.
            -   Possible directions: `left`, `right`, `front`, `back`.
            -   If a direction is not specified, then the function returns an object containing every possible direction and the corresponding list of files.
        -   `player.importAUX(url)` loads an .aux file from the given URL and imports it into the current channel.
    -   Improved the `whisper()` function to support giving it an array of files to whisper to.
    -   Set an empty diff file as the selected file if no other files are selected, this will allow new files to be dragged out drom this diff's id as a new file.
        -   Selection count is set to 0 in this instance as not files are meant to be shown as selected.
    -   Added a "Create Worksurface" button to the file sheet.
        -   This will create a new worksurface and place all the selected files on it.
        -   The worksurface will use the given context name and can be locked from access in AUX Player.
        -   The new worksurface file will automatically be selected.
        -   The system will find an empty spot to place the new worksurface.
    -   Added camera center and camera type buttons to lower right corner of AUX Builder and AUX Player.
        -   Inventory in AUX Player also has a camera center button.
        -   Camera center will tween the camera back to looking at the world origin (0,0,0).
        -   Camera type will toggle between perspective and orthographic cameras. The toggle button that used to do this has been removed from the main menus.

-   Bug Fixes
    -   Fixed `tweenTo` function not working after changing the camera type.
    -   Fixed the file sheet to not have a double scroll bar when the tags list becomes longer than the max height of the sheet.
    -   Fixed an issue that would add a file to the "null" context when dragging it out by it's ID.

## V0.8.0

### Date: 05/25/2019

### Changes:

-   Improvements
    -   Replaced 2D slot-based inventory with a full 3D inventory context view on the lower portion of the screen.
        -   You can drag files seamlessly in and out of the inventory and current player context.
        -   Inventory has seperate camera control from the player context.
        -   Inventory is now unlimited in capacity as it is just another 3d context to place files in and take with you.
    -   Added a tag section check for multiple action tags, will now compress them into the `actions()` section.
    -   Add a docker-compose file for arm32 devices.
    -   Add the ability to execute a formula and get file events out of it.
    -   Add a play button to the search bar that executes the script.
-   Bug Fixes
    -   Fixed ability to click on files with `aux.shape` set to `sprite`.
    -   Hide the context menu on mobile when clicking the background with it open.
    -   Refactored progress bars to be more performant.
    -   Progress bars no longer interfere with input.
    -   Allow queries to return values that are not null or empty strings.
    -   Remove context menu on mobile when clicking on background.
    -   Make users that are in AUX Player appear blue.

## V0.7.8

### Date: 05/23/2019

### Changes:

-   Bug Fixes
    -   Made adding a tag put the new tag in the correct position in the sheet so it doesn't jump when you edit it.
    -   Fixed the ability to see other players.

## V0.7.7

### Date: 05/23/2019

### Changes:

-   Improvements
    -   The show hidden tag button and new tag button have swapped places.
    -   The sheets section will automatically appear when the search bar is changed.
    -   New create new file button art has been implemented.
    -   Several tags have changed:
        -   `aux.context.movable` -> `aux.context.surface.movable`
        -   `aux.context.x` -> `aux.context.surface.x`
        -   `aux.context.y` -> `aux.context.surface.y`
        -   `aux.context.z` -> `aux.context.surface.z`
        -   `aux.context.grid` -> `aux.context.surface.grid`
        -   `aux.context.scale` -> `aux.context.surface.scale`
        -   `aux.context.minimized` -> `aux.context.surface.minimized`
    -   Added `aux.context.surface` as a way to determine if a surface should show up in AUX Builder.
        -   Defaults to `false`.
    -   Changed how contexts are configured:
        -   You can now configure a context by setting `aux.context` to the context.
        -   Previously, this was done by creating a special tag `{context}.config`.
    -   Added `aux.context.locked` as a way to determine if a context should be able to be loaded in AUX Player.
        -   Defaults to `true` for contexts that do not have a file that sets `aux.context` for it.
        -   Defaults to `false` for contexts that have a file that sets `aux.context` for it and do not have a `aux.context.locked` tag.
    -   Changed how the globals file is created:
        -   It no longer has a label.
        -   It is now movable by default. (but you have to put it in a context first)
        -   It now defines the "global" context instead of a random context.
        -   It is not in the "global" context by default. (so there's just a surface with no files)
-   Bug Fixes
    -   The tags in sheets will now be sorted aplhabetically on show/hide tag sections.

## V0.7.6

### Date: 05/21/2019

### Changes:

-   Improvements
    -   Tag compression now happens when there are at least 2 similar starting sections.
    -   Tag sections now begin with or are replaced by `#`.
    -   Tag sections now truncate if they are over 16 characters.
    -   Tag sections now begin all turned on when opening the sheets.
    -   Tag sections now account for hidden tags and only show a tag section button if the amount of visible hidden tags is greater than 2.
    -   Made the channel ID parsing logic follow the same rules we use for the URLs.
    -   Added a toast message that will be shown whenever a file is deleted via the file table or the trash can.
-   Bug Fixes
    -   Fixed the `isBuilder` and `isPlayer` helper variables.

## V0.7.5

### Date: 05/21/2019

### Changes:

-   Improvements
    -   Tag compression to the table for tags with 3 or more similar starting sections(The series of characters before the first period in the tag).
    -   Made switching contexts in AUX Player via `player.goToContext()` fast by not triggering a page reload.
    -   Forced each channel in AUX Player to display the same context as the primary context.
    -   Added in ability to drag a block out of the sheet's ID value.
    -   Added the `diff.create(file, ...tags)` function.
        -   This creates a diff that takes the specified tags from the given file.
        -   Tags can be strings or regex.
        -   The result can be used in `applyDiff()` or in `create()`.
        -   Example:
            -   `diff.create(this, /aux\..+/, 'fun')`
            -   Creates a new diff that copies all the `aux.*` and `fun` tags.
    -   Added the `player.currentContext()` function.
        -   This returns the context that is currently loaded into AUX Player.
    -   Added the `onPlayerContextEnter()` event.
        -   This is triggered whenever AUX Player loads or changes a context.
        -   The `that` variable is an object containing the following properties:
            -   `context` - the context that was loaded.
    -   Added convenience functions for accessing the first and last elements on an array.
        -   `array.first()` will get the first element.
        -   `array.last()` will get the last element.
-   Changes
    -   Changed the @ and # formula expressions to always return a list of values.
        -   The values will always be sorted by the ID of the file that it came from.
            -   For @ expressions this means that the files will be sorted by ID.
            -   For # expressions this means that the values will be sorted by which file they came from.
        -   Because of this change, users should now use the `.first()` function to get the first file returned from a query.
-   Bug Fixes
    -   Fixed the wording when adding and removing channels.

## V0.7.4

### Date: 05/20/2019

### Changes:

-   Improvements
    -   Added the `NODE_PORT` environment variable to determine which port to use for HTTP in production.
-   Bug Fixes
    -   Fixed SocketManager to build the connection url correctly.

## V0.7.3

### Date: 05/20/2019

### Changes:

-   Bug Fixes
    -   Updated sharp to v0.22.1

## V0.7.2

### Date: 05/20/2019

### Changes:

-   Bug Fixes
    -   Fixed an issue where the server would return the wrong HTML page for AUX Player.

## V0.7.1

### Date: 05/20/2019

### Changes:

-   Bug Fixes
    -   Fixed an issue with running AUX on a .local domain that required HTTPs.

## V0.7.0

### Date: 05/20/2019

### Changes:

-   Improvements
    -   Search bar will now always remain across the top of builder.
    -   Made the `aux.context.grid` tag not use objects for hex heights.
    -   Made `auxplayer.com/channel` load AUX Builder and `auxplayer.com/channel/context` load AUX Player.
    -   Added `onConnected()` and `onDisconnected()` events to notify scripts when the user becomes connected for disconnected from the server.
    -   Added `player.isConnected()` to help formulas easily determine if the player is currently connected.
        -   Works by checking the `aux.connected` tag on the user's file.
-   Bug Fixes
    -   Allow for the expansion and shrinking of hexes after they have been raised or lowered.
    -   Clicking on the diff bursh in builder will now make the sheets appear correctly.
    -   Selecting the file ID in builder will now no longer change the zoom that sent the camera too far away.
    -   Upon shrinking the hex grid, hexes will now remain if a file is on top of it.
    -   Clicking on a non centeral hex did not show correct raise and lower options, now it does.
    -   Fixed an issue that would cause a formula to error if evaluating an array which referenced a non-existant tag.
        -   In the test scenario, this made it appear as if some blocks were able to be moved through and other blocks were not.
        -   In reality, the filter was breaking before it was able to evaluate the correct block.
        -   This is why re-creating a file sometimes worked - because the new file might have a lower file ID which would cause it to be evaluated before the broken file was checked.
    -   Fixed an issue that would cause the formula recursion counter to trigger in non-recursive scenarios.

## V0.6.5

### Date: 05/10/2019

-   Improvements
    -   Added `aux.iframe` tag that allows you to embed HTML pages inside an AUX.
        -   Related iframe tags:
            -   `aux.iframe`: URL of the page to embed
            -   `aux.iframe.x`: X local position
            -   `aux.iframe.y`: Y local position
            -   `aux.iframe.z`: Z local position
            -   `aux.iframe.size.x`: Width of the iframe plane geometry
            -   `aux.iframe.size.y`: Height of the iframe plane geometry
            -   `aux.iframe.rotation.x`: X local rotation
            -   `aux.iframe.rotation.y`: Y local rotation
            -   `aux.iframe.rotation.z`: Z local rotation
            -   `aux.iframe.element.width`: The pixel width of the iframe DOM element
            -   `aux.iframe.scale`: The uniform scale of the iframe plane geometry

## V0.6.4

### Date: 05/09/2019

### Changes:

-   Changes
    -   Made cloned files **not** use the creation hierarchy so that deleting the original file causes all child files to be deleted.
-   Bug Fixes
    -   Fixed the "Destroy file" button in the file sheet to allow destroying files while searching.

## V0.6.3

### Date: 05/09/2019

### Changes:

-   Improvements
    -   Made cloned files use the creation hierarchy so that deleting the original file causes all child files to be deleted.
-   Bug Fixes
    -   Fixed an issue that caused clonable files to not be cloned in AUX Player.

## V0.6.2

### Date: 05/09/2019

### Changes:

-   Improvements
    -   Allow users to determine which side of the file they have clicked on by using `that.face` variable on an `onClick` tag.
    -   Removed `aux.pickupable` and replaced it with special values for `aux.movable`.
        -   Setting `aux.movable` to `true` means it can be moved anywhere.
        -   Setting `aux.movable` to `false` means it cannot be moved.
        -   Setting `aux.movable` to `clone` means that dragging it will create a clone that can be placed anywhere.
        -   Setting `aux.movable` to `pickup` means it can be moved into any other context but not moved within the context it is currently in (only applies to AUX Player).
        -   Setting `aux.movable` to `drag` means it can be moved anywhere within the context it is currently in but not moved to another context. (only applies to AUX Player).
    -   Added the ability to destroy files from the file sheet.
    -   Added the ability to display a QR Code from formula actions.
        -   Use `showQRCode(data)` and `hideQRCode()` from formula actions.
    -   Added the ability to create a new empty file from the file sheet.
        -   Doing so will automatically select the new file and kick the user into multi-select mode.
    -   Added the ability to whitelist or blacklist users by using `aux.whitelist` and `aux.blacklist`.
        -   For example, setting `aux.whitelist` to `Kal` will ensure that only users named `Kal` can access the session.
        -   Similarly, setting `aux.blacklist` to `Kal` will ensure that users named `Kal` cannot access the session.
        -   In the case of a name being listed in both, the whitelist wins.
-   Bug Fixes
    -   Fixed an issue where long tapping on a file would register as a click on mobile.
    -   Dragging a minimized workspace will no longer change its z value for depth, only its x and y.

## V0.6.1

### Date: 05/07/2019

### Changes:

-   Bug Fixes
    -   Fixed the Copy/Paste shortcuts to make `Cmd+C` and `Cmd+V` work on Mac.

## V0.6.0

### Date: 05/07/2019

### Changes:

-   Improvements

    -   Added an `aux.progressBar` tag that generates a progressbar above the file, this tag can be set to any value form 0 to 1.
        -   This new tag also has additionally: `aux.progressBar.color` and `aux.progressBar.backgroundColor` to color the progressbar's components.
        -   This tag also has: `aux.progressBar.anchor` to set the facing direction of the progress bar relative to the file.
    -   Added `aux.pickupable` to control whether files can be placed into the inventory in the player or not, will be true (able to be put in inventory) by default.
        -   If `aux.pickupable` is true but `aux.movable` is false, the file can still be dragged into the inventory without moving the file position. It can also be dragged out of the inventory by setting the file position only until is is placed, then not allowing position changes again as `aux.movable` is still false.
    -   Added the ability to load additional channels into an AUX Player channel.
        -   Channels can be loaded from any reachable instance of AUX Server. (auxplayer.com, a boobox, etc.)
        -   To add a channel to your AUX Player, simply open the hamburger menu and click "Add Channel".
            -   Enter in the ID of the channel you want to load.
            -   There are several options:
                -   A URL (`https://auxplayer.com/channel/context`)
                -   A remote context ID (`auxplayer.com/channel/context`)
                -   A local context ID (`channel/context`)
                -   A local channel ID (`channel`)
        -   To remove a channel, open the hamburger menu and click on the one you want to remove.
        -   Channels can also be loaded by putting them in the query string of the URL.
            -   This is done by adding a parameter named `channels` set to the ID of the channel that you want to load.
            -   For example, `channels=abc/test` will load the `abc/test` channel.
            -   As a result, the URL ends up looking something like this `https://auxplayer.com/channel/context?channels=abc/test&channels=other/channel`.
            -   Note that you can only add channels this way. You must go to the hamburger menu to remove a channel.
                -   Sharing URLs will cause all the channels you have loaded to show up for someone else but it won't remove any channels they already have loaded.
        -   Added several new formula functions:
            -   `superShout(event, arg)` performs a shout that goes to every loaded channel. This is the only way for channels to communicate with each other.
            -   `player.loadChannel(id)` loads the channel with the given ID.
            -   `player.unloadChannel(id)` unloads the channel with the given ID.
        -   Additionally, the following events are always sent to every channel:
            -   `onQRCodeScannerOpened()`
            -   `onQRCodeScannerClosed()`
            -   `onQRCodeScanned()`
            -   `onTapCode()`
        -   How it works
            -   Channels are loaded by creating files in the user's "simulation context".
                -   You can get the user's simulation context by using `player.getFile().aux._userSimulationsContext`.
            -   AUX Player looks for these files and checks if they have a `aux.channel` tag.
                -   For files that do, then the `aux.channel` tag value is used as a channel ID and then AUX Player loads it for each file.
                -   Files that don't are ignored.
            -   Note that because we have multiple channels loaded there are multiple user files and global files.
                -   This is fine because channels cannot lookup files that other channels have.
                -   Because of this, a user also has multiple simulation contexts.
                -   This works out though, because we merge all the simulation contexts and remove duplicate channels.
                -   When `player.unloadChannel(id)` is called, we only remove simulation files that are in the channel that the script is running in.
                -   As a result, if another channel has called `player.loadChannel(id)` with the same ID the channel will remain loaded because at least one channel has requested that it be loaded.
    -   Added in a tween for the zoom that fires once a file has been focused on, it will tween to file position then zoom to the set zoom value.
    -   Added `whisper(file, event, argument)` formula function that sends shouts to a single file.
    -   Added a `aux.version` tag to the globals file which will be used to help determine when breaking changes in the AUX file format occur.
    -   Added the ability to copy and paste file selections in AUX Builder.
        -   Pressing `Ctrl+C` or `Cmd+C` will cause the currently selected files to be copied to the user's clipboard.
        -   Pressing `Ctrl+V` or `Cmd+V` will cause the currently selected files to be pasted into the world where the user's cursor is.
        -   Does not interfere with normal copy/paste operations like copying/pasting in input boxes.
        -   If a worksurface is included in the user's selection the new worksurface will be duplicated from it.
            -   This allows you to do things like copy the context color.
            -   Any files that are being copied from the old worksurface to the new one will also maintain their positions.
    -   Added the ability to copy worksurfaces AUX Builder using the new `"Copy"` option in the context menu.
        -   Using the `Ctrl+V` keybinding after copying the worksurface will paste a duplicate worksurface with duplicates of all the files that were on the surface.
    -   Added the ability to drag `.aux` files into AUX Builder.
        -   This will upload them just like the upload option in the hamburger menu.
    -   Added `player.hasFileInInventory(file)` formula function that determines if the given file or list of files are in the current player's inventory.
        -   As a part of this change, it is now possible to use the other user-related functions in formulas.
    -   Moved the `handlePointerEnter` and `handlePointerExit` function logic to only work in `PlayerInteractionManager`.
    -   Added the `handlePointerDown` to `PlayerInteractionManager` so down events in general can be collected on the player.
    -   Clicking on the `Raise` and `Lower` options on the workspace dropdown will now effect the entrire workspace if it has been expanded.

## V0.5.4

### Date: 04/29/2019

### Changes:

-   Improvements
    -   Changed AUX Player's default background color to match the dark background color that AUX Builder uses.
    -   Changed the globals file to look like a normal file when created and be labeled as "Global".
    -   Updated all the formula functions to use the new naming scheme.
    -   Added the ability to drag worksurfaces when they are minimized.
        -   Setting `aux.context.movable` to `false` will prevent this behavior.
    -   Selecting an item in the inventory no longer shows a selection indicator.
-   Bug Fixes
    -   The inventory placeholders should now always appear square.
    -   Dragging an item out of the inventory will now always remove the image of that item in the inventory.

## V0.5.3

### Date: 04/26/2019

### Changes:

-   Bug Fixes
    -   Fixed an issue that would cause data loss on the server.
        -   The issue was caused by not cleaning up some resources completely.
        -   Because some services were left running, they would allow a session to run indefinitely while the server was running but were not saving any new data to the database.
        -   As a result, any changes that happened after the "cleanup" would be lost after a server restart.

## V0.5.2

### Date: 04/26/2019

### Changes:

-   Improvements
    -   Set builder's default background color to dark gray. Player remains the light blue.
    -   Changed the `onDragAny/onDropAny` actions to be `onAnyDrag/onAnyDrop`.
    -   `formula-lib.ts` has changed `isPlayerInContext` export to `player.isInContext`.
    -   `formula-lib.ts` has changed `makeDiff` export to `diff`.
    -   Made the mini file dots much smaller.
    -   Added the ability to show and hide a QR Code Scanner using the `openQRCodeScanner()` and `closeQRCodeScanner()` functions.
        -   Upon scanning a QR Code the `onQRCodeScanned()` event is triggered with the `that` variable bound to the scanned QR code.
        -   The `onQRCodeScannerOpened()` event is triggered whenever the QR Code Scanner is opened.
        -   The `onQRCodeScannerClosed()` event is triggered whenever the QR Code Scanner is closed.
    -   Moved the file sheet to the right side of the screen.
-   Bug Fixes
    -   Fixed an issue with trying to load a WebP version of the "add tag" icon in Safari.
        -   Safari doesn't support WebP - so we instead have to load it as a PNG.
    -   Fixed the proxy to return the original content type of images to Safari.
        -   Because Safari doesn't support WebP we can't automatically optimize the images.

## V0.5.1

### Date: 04/25/2019

### Changes:

-   Improvements
    -   Automatically log in the user as a guest if they attempt to got to as context without being logged in.
-   Bug Fixes
    -   Stopped a new Guest's username from saying `guest_###` upon logging into a new guest account for the first time.
    -   Fixed highlighting issues when dragging files around.
    -   Totally removed the AUX Player toolbar so that it doesn't get in the way of input events. (Was previously just transparent)
    -   Fixed an issue with files not responding to height changes on a hex when the config file wasn't in the same context.

## V0.5.0

### Date: 04/25/2019

### Changes:

-   Improvements
    -   Restricted onCombine feature to only fire in aux-player and restrict it from happening on aux-builder.
    -   Removed the `clone()` function.
    -   Improved the `create()` function to be able to accept lists of diffs/files.
        -   This allows you to quickly create every combination of a set of diffs.
        -   For example, `create(this, [ { hello: true }, { hello: false } ])` will create two files. One with `#hello: true` and one with `#hello: false`.
        -   More complicated scenarios can be created as well:
            -   `create(this, [ { row: 1 }, { row: 2 } ], [ { column: 1 }, { column: 2 } ])` will create four files for every possible combination between `row: 1|2` and `column: 1|2`.
            -   `create(this, { 'aux.color': 'red' }, [ makeDiff.addToContext('context_1'), makeDiff.addToContext('context_2') ])` will create two files that are both red but are on different contexts.
            -   `create(this, @aux.color('red'), { 'aux.color': 'green' })` will find every file that is red, duplicate them, and set the new files' colors to green.
    -   Improved how we position files to prevent two files from appearing at the same index.
        -   Creating new files at the same position will now automatically stack them.
        -   Stacking is determined first by the index and second by the file ID.
    -   Added a zoom property to the `tweenPlayerTo` function to set a consistent zoom on file focus.
    -   Moved the worksurface context menu options to files mode.
    -   Moved the channel name to the hamburger menu and added the QR Code to the menu as well.
    -   Worksurface improvements
        -   Removed the header in AUX Player so that only the hamburger menu is shown.
        -   Removed the option to enter into worksurfaces mode.
            -   If users are already in worksurfaces mode then they can still exit.
        -   Removed the ability to snap or drag worksurfaces.
        -   Removed the ability to change the worksurface color.
    -   Removed the change background color context menu.
    -   Made the globals file generate as a worksurface.
    -   File Sheet/Search improvements
        -   Removed the edit icon and replaced it with a search icon at the top right of the top bar.
        -   Added the ability to save a `.aux` file from the current selection/search.
        -   Moved the "+tag" button to the left side of the panel and added an icon for it.
        -   Added another "Add Tag" button to the bottom of the tags list.
        -   Added the ability to show the list of selected file IDs in the search bar.
-   Bug Fixes
    -   Stopped sheet closing bug from taking multiple clicks to reopen.

## V0.4.15

### Date: 04/22/2019

### Changes:

-   Improvements

    -   Added a basic proxy to the server so that external web requests can be cached for offline use.
        -   Only works when the app is served over HTTPS.
        -   Uses service workers to redirect external requests to the server which can then download and cache the resources.
            -   Shouldn't be a security/privacy issue because all cookies and headers are stripped from the client requests.
            -   As a result this prevents users from adding resources which require the use of cookies for authorization.
            -   A nice side-effect is that it also helps prevent advertisers/publishers from tracking users that are using AUX. (Cookie tracking and Browser Fingerprinting are prevented)
        -   Currently, only the following image types are cached:
            -   `PNG`
            -   `JPG`
            -   `GIF`
            -   `WEBP`
            -   `BMP`
            -   `TIFF`
            -   `ICO`
        -   Upon caching an image, we also optimize it to WEBP format to reduce file size while preserving quality.
    -   Added `onPointerEnter()` and `onPointerExit()` events that are triggered on files that the user's cursor hovers.
    -   Added a pre-commit task to automatically format files.
    -   Formatted all of the source files. (TS, JS, Vue, JSON, HTML, CSS)
    -   Added an option to the dropdown in aux-builder to jump to aux-player for the current context
    -   `formula-lib.ts` has added a `isPlayerInContext` function to determine if path is in the expected context in aux-player.
    -   `formula-lib.ts` has changed `tweenTo` function to `tweenPlayerTo` for better clarity on the function's use.

## V0.4.14

### Date: 04/19/2019

### Changes:

-   Improvements
    -   Users that join as a guest will now have a cleaner visible name of `Guest`.
    -   Removed the builder checkbox on the new workspace popup to make the feature cleaner.
    -   Added the ability to zoom to a file by tapping/clicking its ID in the file sheet.
    -   Added a couple script functions:
        -   `tweenTo(file or id)` causes the current user's camera to tween to the given file. (just like how the sheet does it)
        -   `toast(message)` causes a toast message to pop up with the given message. It will automatically go away after some time.

## V0.4.13

### Date: 04/18/2019

### Changes:

-   Improvements
    -   Can load external images by setting `aux.image` to an image url.
        -   **NOTE:** The remote server must be CORS enabled in order to allow retrieval of the image.
    -   Added `sprite` as an option for `aux.shape`.
        -   This is a camera facing quad that is great for displaying transparent images.
    -   Added several events:
        -   `onCreate()` is called on the file that was created after being created.
        -   `onDestroy()` is called on the file just before it is destroyed.
        -   `onDropInContext()` is called on all the files that a user just dragged onto a context. (`that` is the context name)
        -   `onDragOutOfContext()` is called on all the files that a user just dragged out of a context. (`that` is the context name)
        -   `onDropAnyInContext()` is called on all files when any file is dragged onto a context. (`that` is an object that contains the `context` and `files`)
        -   `onDragAnyOutOfContext()` is called on all files when any file is dragged out of a context. (`that` is an object that contains the `context` and `files`)
        -   `onDropInInventory()` is called on the file that a user just dragged into their inventory.
        -   `onDragOutOfInventory()` is called on the file that a user just dragged out of their inventory.
        -   `onDropAnyInInventory()` is called on all files when any file is dragged into the user's inventory. (`that` is the list of files)
        -   `onDragAnyOutOfInventory()` is called on all files when any file is dragged out of the user's inventory. (`that` is the list of files)
        -   `onTapCode()` is called on every file whenever a 4 digit tap code has been entered. (`that` is the code)
            -   It is recommended to use an `if` statement to filter the tap code.
            -   This way you won't get events for tap code `1111` all the time due to the user tapping the screen.
        -   All of the drag/drop events are triggered once the user is done dragging. (not during their drag)
    -   Added checkboxes the new workspace modal to allow users to set whether it should show up in builder, player, or both.

## V0.4.12

### Date: 04/17/2019

### Changes:

-   **Breaking Changes**
    -   Changed worksurfaces and player config files to use `{context}.config` instead of `aux.builder.context` and `aux.player.context`.
        -   This also allows people to specify formulas on a per-context basis.
        -   We call these new tags "config tags".
        -   For example, you can show the `hello` context in both AUX Builder and AUX Player by setting the `hello.config` tag to `true`.
        -   Because of this change, existing worksurfaces no longer work. To regain your worksurfaces, do a search for `@aux.builder.context` and then create a config tag for the worksurfaces that are found.
    -   Changed worksurface config values to use `aux.context.{value}` instead of `aux.builder.context.{value}`.
        -   Removing `builder` from the name makes it easier to understand that the tags are describing the contexts that the file is configuring.
    -   Renamed `aux._parent` to `aux._creator`.
    -   Moved functions that create file diffs to their own namespace.
        -   `xyzDiff()` is now `makeDiff.xyz()`
        -   so `addToContextDiff()` is now `makeDiff.addToContext()`
-   Bug Fixes
    -   Fixed an issue that would prevent some files from showing up in Aux Builder due to being created with incorrect data.
    -   Fixed the ability to shrink worksurfaces.
-   Improvements
    -   Added the ability to pass arguments in `shout()`.
        -   For example, you can pass the number 11 to everything that has a `handleMessage()` tag using `shout("handleMessage", 11)`.
    -   Added `isBuilder` and `isPlayer` variables to formulas.
        -   This allows formulas to tell whether they are being run in AUX Builder or AUX Player.
        -   Using these variables in combination with config tags allows specifying whether a context should show up in AUX Builder or AUX Player.
        -   For example, the `hello` context will only show up in AUX Builder when the `hello.config` tag is set to `=isBuilder`.
    -   Added the ability to pass an array of files to `clone()` and `destroy()`.
    -   Changed the generated context ID format from `aux._context_{uuid}` to `context_{short-uuid}`.
    -   Added `aux.mergeable` so control whether diffs can be merged into other files.
    -   Added `md-dialog-prompt` to `GameView` to allow users to set custom contexts for new workspaces.
    -   Removed the `_destroyed` tag. Setting it now does nothing.
    -   Aux Player now uses `aux.context.color` value as the scene's background color.
        -   If `aux.context.color` has no value or is undefined, then it will fall back to `aux.scene.color`.
    -   Made diff toolbar in AUX Builder transparent and Inventory toolbar in AUX Player mostly transparent (slots are still lightly visible.)
    -   Added a trash can that shows up when dragging a file.
        -   Dragging files onto this trash can causes the file to be deleted.
        -   Dragging a diff onto the trash can causes the diff to be cleared.
    -   Added support for `aux.label.anchor` to allow positioning of the label.
        -   Supported values are:
            -   top (default)
            -   left
            -   right
            -   front
            -   back
            -   floating (word bubble)

## V0.4.11

### Date: 04/12/2019

### Changes:

-   Improvements
    -   Updated mesh materials and scene lighting to provide a cleaner look and more accurate color representation.
    -   Dragging files off of worksurfaces no longer deletes them but simply removes them from the context.
    -   Functions:
        -   The `clone()` and `copy()` functions have been changed to accept the first parameter as the creator. This means instead of `clone(this)` you would do `clone(null, this)`. Because of this change, `cloneFrom()` and `copyFrom()` are redundant and have been removed.
        -   The `clone()` and `copy()` functions now return the file that was created.
        -   New Functions:
            -   `addToContextDiff(context, x (optional), y (optional), index (optional))` returns an object that can be used with `create()`, `clone()`, or `applyDiff()` to create or add a file to the given context.
            -   `removeFromContextDiff(context)` returns an object that can be used with `create()`, `clone()`, or `applyDiff()` to remove a file from the given context.
            -   `addToContext(file, context)` adds the given file to the given context.
            -   `removeFromContext(file, context)` removes the given file from the given context.
            -   `setPositionDiff(context, x (optional), y (optional), index (optional))` returns a diff that sets the position of a file in the given context.
            -   `addToMenuDiff()` returns a diff that adds a file to the user's menu.
            -   `removeFromMenuDiff()` returns a diff that removes a file from the user's menu.
        -   Other changes
            -   `create()`, `clone()`, and `createMenuItem()` all support using files as diffs.

## V0.4.10

### Date: 04/11/2019

### Changes:

-   Bug Fixes
    -   Fixed an issue that prevented shouts from adding menu items to the user's menu.
    -   Fixed an issue that caused all users to have hexes.

## V0.4.9

### Date: 04/11/2019

### Changes:

-   Bug Fixes
    -   Fixed a build error.
-   Other improvements
    -   Fudging orthographic camera user context position based on its zoom level. This is not a perfect implementation but does provide a better sense of “where” ortho are when using zoom.

## V0.4.8

### Date: 04/11/2019

### Changes:

-   Bug Fixes
    -   Fixed some broken tests.

## V0.4.7

### Date: 04/11/2019

### Changes:

-   Bug fixes
    -   Typing `=` into a cell should no longer cause issues.
-   Improvements
    -   Menus
        -   Files can now be added to the user's menu.
        -   The items will only show up in AUX Player.
        -   Several functions have been added to help with adding and creating menu items:
            -   `createMenuItem(category, label, actionScript, data (optional))` will create a new file and add it to the current user's menu.
            -   `destroyMenuItem(category)` will destroy any files in the current user's menu with the given category.
            -   `destroyAllMenuItems()` will destroy all files in the current user's menu.
            -   `addToMenu(file)` will add the given file to the current user's menu.
            -   `removeFromMenu(file)` will remove the given file from the current user's menu.
        -   In addition, the following tags control various properties on menu items.
            -   `aux.label` controls the text on the menu item.
            -   `aux.label.color` controls the text color of the menu item.
            -   `aux.color` controls the background color of the menu item.
            -   `onClick()` is called when the menu item is clicked.
            -   `aux.input` turns the menu item into an input that allows modification of the given tag name.
                -   Clicking on the menu item will show a dialog with an input box.
            -   `aux.input.target` indicates the file that the input tag should be set on.
                -   for example, setting `aux.input.target` to `=@name("joe")` will cause the input to change the tag on the file that has the `name` tag set to `joe`.
            -   `aux.input.placeholder` sets the placeholder text to use for the input box.
            -   `onSave()` is called after the user chooses to save their changes.
            -   `onClose()` is called after the dialog has been closed, regardless of whether the changes were saved or not.

## V0.4.6

### Date: 04/11/2019

### Changes:

-   Improvements

    -   Camera is now orthographic by default for both AUX Builder and AUX Player.
        -   There is a toggle button in the menu for builder and player that lets you toggle a perspective camera on/off.

## V0.4.5

### Date: 04/10/2019

### Changes:

-   Bug Fixes
    -   Fixed scrolling in the file panel.

## V0.4.4

### Date: 04/10/2019

### Changes:

-   Improvements:
    -   Diffballs
        -   The recent files list is now a "brush" that takes properties from the last file or tag that was modified.
        -   This means that you can now drag out a file on top of another file to paint the brush's tags onto another file.
        -   The effect is that you can copy and paste tags onto other files.
    -   File Selection
        -   The file panel now only shows the number of selected files when in multi-select mode.
        -   When in single select mode the "Unselect All" button is now a "Multi Select" button to transition to multi select mode.
        -   Hiding or showing the file panel no longer changes the file selection mode.
        -   Selecting the file brush at the bottom of the screen now opens the file panel to show the tags on the brush.
        -   When the brush is selected, the "Muti Select" button becomes a "Clear Diff" button which resets the brush to an empty file.

## V0.4.3

### Date: 04/09/2019

### Changes:

-   Improvements:

    -   Loading screen will show error if one occurs during load.
    -   Can close loading screen if error occurs by pressing the `DISMISS` button.

## V0.4.2

### Date: 04/09/2019

### Changes:

-   Added loading screen to Aux Builder and Aux Player.

## V0.4.1

### Date: 4/05/2019

### Changes:

-   Improvements
    -   File Selection
        -   There are now two file selection modes:
        -   Single select
            -   Users in single select mode are able to click files to automatically show the sheet for the selected file.
            -   Clicking in empty space will clear the selection.
            -   Holding control and selecting another file will add the clicked file to the user's selection and switch to multi-select mode.
            -   Closing the sheet or clicking "Unselect All" will cause the user's selection to be cleared.
        -   Multi select
            -   Works like the old way.
            -   Opening the sheet causes multi-select mode to be enabled.
            -   Alternatively, selecting a file while holding the control key will also cause multi-select mode to be enabled.
            -   While in multi select mode the sheet can be closed just like normal.
            -   Clicking "Unselect All" will cause the selection to be cleared and will switch back to single select mode.
    -   File Sheet
        -   Search
            -   The file sheet now includes a search icon that can be used to show a search bar.
            -   The search bar allows the user to type in formulas and see the results in realtime.
            -   Any files returned from the search are editable in the table.
            -   Other results (like numbers) are shown in a list.
            -   Using the `Ctrl+F` (`Cmd` is difficult to intercept) keyboard shortcut will open the sheet and automatically focus the search bar.
            -   Pressing `Enter` or the green checkmark next to the search bar will finish the search and automatically select any files returned from the search.

## V0.4.0

### Date: 4/04/2019

### Changes:

-   Bug Fixes:
    -   Fixed an issue with having multiple tabs open that caused the tabs to send events as each other.
        -   This was previously fixed but was re-broken as part of a bit of rework around storing atoms.
        -   The issue is that storage is shared between tabs so we need to make sure we're storing the data separately per tab.
        -   So the signatures were valid because they were sharing the same keys.
        -   Maybe something like a copy-on-write mechanism or splitting trees based on the site IDs could fix this in a way that preserves offline capabilities.
        -   Upon reload we would check local storage for currently used site IDs and pick one of the local site IDs that is not in use.
    -   Fixed an issue with scaling and user positions. The user positions were not being scaled to match the context that they were in.
    -   Made the server clear and re-create trees that get corrupted after a reload.
        -   This is a dangerous operation, we'll need to spend some dev time coming up with an acceptible solution to corrupted trees so that data doesn't get lost.
        -   Basically the issue is that we currently don't have a way to communicate these issues to users and make informed decisions on it.
        -   Also because of the issue with multiple tabs, we're always trying to load the tree from the server so we can't have the client send its state to recover.
        -   So, in the meantime, this is potentially an acceptible tradeoff to prevent people from getting locked out of simulations.
-   Other improvements

    -   Redirects
        -   Added the ability to redirect to `https://auxplayer.com` when accessing a context in a simulation.
        -   Added the ability to redirect to `https://auxbuilder.com` when accessing a simulation without a context.
    -   Dynamic client configuration
        -   The client now requests a configuration from the server on startup.
        -   This lets us handle some configuration tasks for the client at runtime from the server.
        -   Will be useful for managing URLs and other functionality for deployments to Raspberry PIs.
    -   Multi-line Editor
        -   Added the ability to show a multi-line text editor for tag values.
        -   This makes editing things like actions and formulas much easier.
    -   File Sheet Axis
        -   Improved the File Sheet to use CSS Grids instead of table elements.
        -   This gives us the capability to dynamically switch between row and column modes.
        -   Also gives us more control over sizing of elements and responsiveness.
    -   Inventory bar adjusts to mobile screen resolutions.
    -   Users are now represented as a semi-transparent square cone mesh.
    -   Scripting Improvements
        -   Added the ability to set tag values on files that are returned from `@` queries.
            -   For example, `@name('bob').name = 'joe'` changes the name of `bob` to `joe`.
            -   Caveats:
                -   Setting individual array values is not supported.
                -   So doing `this.colors[1] = 'blue'` would not change the second element of the `colors` tag to `blue`.
        -   Added the `aux._parent` tag that contains the ID of the file that a file is childed to.
        -   When `destroy(file)` is called all files that have `aux._parent` matching `file.id` will also be destroyed. This happens recursively.
        -   Added a new function `cloneFrom(file, ...newData)`.
            -   Similar to `clone(file, ...newData)` but sets `aux._parent` on the new file to `file.id`.
            -   The new file will have tags copied from `file` and the given list of objects.
        -   Added a new function `createFrom(file, data)`.
            -   Similar to `create(data)` but sets `aux._parent` on the new file to `file.id`.
            -   The new file will have tags from the given `data` parameter.

## V0.3.26

### Date: 4/01/2019

### Changes:

-   Bug Fixes
    -   Fixed worksurfaces to update when their `aux.builder.context` tag is updated.
-   Other improvements
    -   Improved the server to cleanup trees from memory that aren't in active memory.

## V0.3.25

### Date: 4/01/2019

### Changes:

-   Bug Fixes
    -   Fixed HTML Element targets not being captured as intended when using touch.
        -   This fixes inventory dragging for mobile.
    -   Fixed the ability to use indexer expressions in filters after @ or # queries.
        -   `=@nums()[0]` gets the first file with the `nums` tag on it.
    -   Fixed the ability to call functions in filters after @ or # queries.
        -   `=#nums().map(num => num + 10)` now works and produces a list of numbers where each number has 10 added to it.
    -   Fixed the ability to upload AUX files.
    -   Improved garbage collection so that it avoids expensive operations when there is nothing to remove.
    -   Fixed offline mode to work offline(!).
-   Other improvements
    -   Formulas now support using dots after @ or # queries. For example `=@name('bob').name` now works.
    -   Debug Page
    -   The debug page for AUX Builder has been moved to be after the simulation ID. So to access the debug page for `test` you would go to `https://auxbuilder.com/test/aux-debug`.
    -   The debug page now has a search bar that allows entering a formula to search through the file state.
    -   Added the ability for the debug page to search through destroyed files.
    -   Atom signatures are now only checked when adding individual atoms. This greatly improves loading performance.
    -   Refactored some of the logic around propagating file updates so that they can be more performant in the future.
    -   Destroying files by dragging them off of a worksurface or using the `destroy()` function in an action now uses the causal tree instead of setting the `_destroyed` tag to `true`. (Allows better garbage collection in the future)
    -   Improved first load performance by reducing the amount of work the browser needs to do to store a tree in IndexedDB.
    -   Improved performance for inserting atoms into the weave.

## V0.3.24

### Date: 3/28/2019

### Changes:

-   Features:
    -   Can drag files to and from user's inventory in AUX Player.
    -   Added support for cryptograhpically signing and verifiying events.
    -   Renamed `scale.x`, `scale.y`, and `scale.z` to `aux.scale.x`, `aux.scale.y`, and `aux.scale.z`.
    -   Added the ability to use `aux.scale` to uniformly scale the file.
-   Bug Fixes
    -   Use context.z position has an offset from the calculated display z position in Aux Builder.
        -   Making context.z act as an offset allows context.z value of 0 to place the file on the “ground” regardless of tile height in Aux Builder and always place the file on the ground in Aux Builder.
        -   No more file clipping issues due to grid planes being at different heights between Aux Builder and Aux Player.
    -   Don't clear out tags that end with `.x`, `.y`, or `.z` when dragging new files from the recent files list.
    -   Fixed an issue with trees that could cause sibling atoms to be ignored or ordered improperly.
-   Other Improvements
    -   Builder context file now defaults to flat, clear, and not movable.

## V0.3.23

### Date: 3/26/2019

### Changes:

-   Features
    -   Can drag and combine files in AUX Player.
-   Buf Fixes

    -   Can snap hexes together again as long as there is no file on it (currently this includes the builder context file as well).
    -   Fixed an issue that allowed files representing worksurfaces to be dragged even if `aux.movable` was set to `false`.
    -   Fixed an issue that allowed files to be stacked on top of invisible files that were representing users.

## V0.3.22

### Date: 3/26/2019

### Changes:

-   Bug Fixes
    -   Fixed an issue where atoms could be placed in the wrong spot.
    -   Fixed an issue with importing atoms where the tree could become invalid.
-   Other Improvements
    -   Added some core functionality for the infinite mathematical grid in AUX Player.

## V0.3.21

### Date: 3/24/2019

### Changes:

-   Bug Fixes
    -   Fixed an issue where the server would start handing out old site IDs after a restart.
    -   Added the ability to reject events that become corrupted while in transit.

## V0.3.20

### Date: 3/23/2019

### Changes:

-   Bug Fixes
    -   Fixed another scenario where duplicate atoms could be added to a weave.

## V0.3.19

### Date: 3/23/2019

### Changes:

-   Bug Fixes
    -   Fixed Weaves to prevent duplicate atoms from being added in specific scenarios.
        -   This would cause peers to reject changes from each other.
        -   If the issue happened on the server then every client would reject data from the server until the server was restarted.
        -   The restart would cause the server to reload the atoms from the database, eliminating any duplicates.
    -   Fixed signing out and signing back in on AUX Player to put the user back in the context they were previously in.
    -   Fixed an issue that caused users to be invisible the first time they signed into an AUX Player context.

## V0.3.18

### Date: 3/23/2019

### Changes:

-   Bug Fixes
    -   Fixed so that users can actually log out.
    -   Fixed AR mode in AUX Player.
-   Other Improvements
    -   Added a progress spinner to the login pages.
    -   Added lerping to the user meshes so the position updates look more natural.

## V0.3.17

### Date: 3/22/2019

### Changes:

-   Bug Fixes
    -   Fixed so that updates are only sent every 1/2 second instead of up to every frame.

## V0.3.16

### Date: 3/22/2019

### Changes:

-   Bug Fixes
    -   Fixed an issue that would cause two browser tabs to go to war over which was the real tab for that user.
    -   Fixed an issue that would cause two browser tabs to potentially become inconsistent with each other because they were sharing the same site ID.
-   Other Changes
    -   Added a couple extra logs to MongoDBTreeStore.
    -   Added additional safegards against invalid events.

## V0.3.15

### Date: 3/22/2019

### Changes:

-   Bug Fixes
    -   Fixed an issue that prevented users from creating new simulations.
    -   Fixed an issue that caused duplicate files to be created in the game view.
    -   Fixed issues with logging in as the same user from different devices.
    -   Fixed an issue that would cause newly created trees to have garbage collection disabled.
-   Other Improvements
    -   Improved word bubble performance.
    -   Improved performance when loading large causal trees.
    -   Added additional validations when importing trees to prevent errors down the road.
    -   Improved the server to add a root atom if loading a tree that has no atoms.

## V0.3.14

### Date: 3/22/2019

### Changes:

-   Bug Fixes
    -   Fixed CausalTreeServer to save imported atoms.
    -   Fixed CausalTreeServer to not re-store atoms each time it loads the tree from the database.
    -   Make CausalTree export version 3 trees.
    -   Make CausalTree collect garbage after importing.
-   Other Changes
    -   Enable some debug logs.

## V0.3.13

### Date: 3/21/2019

### Changes:

-   Bug Fixes
    -   Reduced memory usage of worksurfaces. This makes it easier to create large worksurfaces.
    -   Fixed not being able to drag the camera around when tapping/clicking on a worksurface while in files mode.
    -   Added indexes to MongoDB collections so that queries won't be so slow.

## V0.3.12

### Date: 3/21/2019

### Changes:

-   Bug Fixes
    -   Fixed issues with slowdowns caused by continually re-saving the entire history.
    -   Fixed several performance issues related to labels and word bubbles.
    -   Changed the branding to AUX Builder from File Simulator.
    -   Fixed several issues with files and contexts in AUX Player.
        -   Files marked as `_destroyed` now no longer display.
        -   Fixed a loading order issue that would occur when a file was its own context.
        -   Fixed an issue that would cause the player to ignore the file removed event for the context file.
    -   Fixed Word Bubbles so that they scale with labels when `aux.label.size.mode` is set to `auto`.
-   AUX Player Improvements
    -   Users now show up inside contexts in both AUX Builder and AUX Player.
    -   The `_lastActiveTime` tag is now per-context. (i.e. `context_a._lastActiveTime`)
-   AUX Builder Improvements
    -   Added the ability to fork simulations.
-   Other Improvements
    -   Added the ability to transparently upgrade our storage formats.
        -   Works for both MongoDB and IndexedDB.
    -   Made the server respond to the local IP Addresses by default in Development mode.
        -   This makes it easier to do development with a mobile device.
        -   Use `npm run watch:player` to have it serve the AUX Player by default. Otherwise it will serve the AUX Builder.
    -   Improved formula query expresions to support tags with dots in them.
        -   Before you would have to wrap the tag in a string.
        -   Now you can simply do `@aux.label` or `#aux.label` as long as each part is a valid [JS identifier](https://developer.mozilla.org/en-US/docs/Glossary/Identifier).

## V0.3.11

### Date: 3/19/2019

### Changes:

-   Bug Fixes
    -   Fixed dragging worksurfaces while in files mode.
    -   Fixed an issue in Aux Player that caused a file to still be visible even if it was destroyed.
    -   Fixed a login issue that would cause the user to get stuck in a redirect loop.
    -   Fixed shouts.
    -   Fixed AUX File upload to overwrite existing state instead of trying to merge the two trees.
        -   This allows us to keep better consistency across multiple devices.
    -   Fixed user labels.
-   Formula Improvements
    -   Improved formulas allow using normal dot syntax for tags with dots in them.
        -   This means you can now do `this.aux.color` instead of `this['aux.color']`
        -   As a result of this change, primitive values (number, string, boolean) are converted to objects.
        -   So to do equality comparisions you must use the `==` operator instead of either `!` or `===`.
        -   Numerical operators and other comparision operators still work fine.
        -   You can alternatively use the `valueOf()` function to convert the object back into a primitive value.
    -   Added the ability to change a file value simply by changing it.
        -   This means instead of doing `copy(this, { "aux.color": "red" })` you can now do `this.aux.color = "red"`.
        -   Additionally, we no longer destroy files by default.
        -   This means that the destroy/recreate pattern is basically deprecated. This pattern worked in simple scenarios, but for more complex scenarios it could easily cause race conditions where duplicate files are created because users clicked the same file at the same time.
-   Other Improvements
    -   Improved the `goToContext()` formula function to be able to accept a single parameter that indicates the context to go to.
        -   The function will infer the current simulation ID from the URL.

## V0.3.10

### Date: 3/18/2019

### Changes:

-   Fixed aux upload.

## V0.3.9

### Date: 3/18/2019

### Changes:

-   Fixed Aux Player file added event ordering.
-   Reworked actions function to take an arbitrary number of files.
-   Added ability to have tag filters that match everything.
-   Added `shout` formula function.
    ```
    shout(eventName)
    ```
-   Added `goToContext` formula function.
    ```
    goToContext(simulationId, contextId)
    ```
-   Calling `onClick` action on file that gets clicked by the user in Aux Player.
-   Fixed Aux Player showing destroyed files.

## V0.3.8

### Date: 3/18/2019

### Changes:

-   Changed configurations to allow auxplayer.com and auxbuilder.com

## V0.3.7

### Date: 3/17/2019

### Changes:

-   Added InventoryContext to hold onto user’s inventory data much in the same way Context3D does (WIP). Ported over some MiniFile stuff from Aux Projector to get inventory display framework up (WIP).
-   Renamed pointOnGrid to pointOnWorkspaceGrid for clarification.

## V0.3.6

### Date: 3/15/2019

### Changes:

-   Changed to using Causal Trees for history.
    -   **This is a breaking change**
    -   This gives us the ability to support offline mode and keep action history.
    -   Because of how the system is designed, every merge conflict can be resolved in a reasonable manner.
    -   This is a new storage format, so data needs to be migrated.
    -   This is also fairly new, so it may have some weird bugs.
-   Removed file types.
    -   **This is a breaking change**
    -   This allows any file to visualize any grouping of files. (e.g. look like a worksurface)
    -   As a result, the only difference between a file and a worksurface is what tags the file has.
    -   This means that new worksurfaces will have a file on them by default. This file is the data for the worksurface.
    -   To create a workspace:
        -   Make a file that has `builder.context` set to any value.
        -   This value is the context that the file is visualizing.
        -   _To make other files show up in this context you simply create a tag with the same name as the context as set its value to `true`._
        -   **Note that when you create a worksurface in worksurface mode we do this for you automatically.**
    -   A couple tags were changed:
        -   `_position`
            -   Split into 3 different tags. (x, y, z)
            -   To change the position of a file you use `{context}.x`, `{context}.y`, and `{context}.z` as the tag names.
        -   `_workspace`
            -   Now to place a file on a workspace you set the `{context}` tag to `true`
        -   All existing tags have been moved to the `aux` namespace.
            -   This affects `color`, `scale`, `stroke`, `line`, `label`, `movable`, and `stackable`.
            -   They have been changed to `aux.color`, `aux.scale`, `aux.stroke`, `aux.line`, `aux.label`, `aux.movable`, and `aux.stackable`.
        -   `_hidden`
            -   This option has been removed in favor of setting the `aux.color` tag to `transparent` or `clear`.
            -   To remove the lines you simply need to set the `stroke.color` tag to `transparent`/`clear`.
    -   Several new tags were added:
        -   `builder.context`
            -   Setting this to a value will cause the file to visualize the context that was specified.
            -   This means appearing like a worksurface and showing any files that have the related `{context}` tag set to `true`.
        -   `builder.context.x`, `builder.context.y`, `builder.context.z`,
            -   These tags specify the X, Y, and Z positions that the center of the worksurface is placed at.
        -   `builder.context.scale`
            -   This tag specifies the scale of the worksurface. (how big it is)
        -   `builder.context.grid.scale`
            -   This tag specifies the scale of the grid relative to the worksurface. (how big the grid squares are)
        -   `builder.context.defaultHeight`
            -   This tag specifies how tall the hexes on the worksurface are by default.
        -   `builder.context.size`
            -   This tag specifies how many hexes from the center the worksurface contains.
        -   `builder.context.minimized`
            -   This tag specifies whether the worksurface is minimized.
        -   `builder.context.color`
            -   This tag specifies the color that the worksurface is.

## V0.3.5

### Date: 2/26/2019

### Changes:

-   Fixed AR mode.
-   Restoring original background color when exiting AR mode.

## V0.3.4

### Date: 2/25/2019

### Changes:

-   Added stub for AUX Player.
-   Added subdomains for File Simulator (projector.filesimulator.com) and AUX Player (player.filesimulator.com).
-   Lots of file reorganization.
    -   `aux-projector` and `aux-player` are now togethor underneath `aux-web` along with any other common/shared files.
-   Fixed combining.

## V0.3.3

### Date: 2/21/2019

### Changes:

-   Implemented a word bubble to help make file labels more readable.

## V0.3.2

## Data: 2/21/2019

### Changes:

-   Nothing, just trying to get npm flow setup.

## V0.3.1

### Date: 2/20/2019

### Changes:

-   Added the ability to delete files by dragging them off a workspace.
-   Fixed the `destroy()` function in action scripts.

## V0.3.0

### Date: 2/14/2019

### Changes:

-   Added a recursion check to the formula evaluation code to prevent infinite loops from locking up the system.

## V0.2.30

### Date: 2/13/2019

### Changes:

-   Added Aux Debug page that can be reached by prepending `/aux-debug/` to your simulation id in the url.
    -   This page presents the AUX data in its raw JSON form and is updated live when changes arrive from the server.
    -   If you wanted to see the raw data for a simulation called `RyanIsSoCool` you would go to: `filesimulator.com/aux-debug/RyanIsSoCool`.
-   Add the ability to drag a stack of files
    -   For some reason the stack doesn't always move at the same time.
    -   It's some weird issue with not updating them fast enough or something.
-   Debounce updates to the recents list so that we're not forcing re-renders of the mini files all the time
-   Fix so that dragging new files doesn't cause a ton to get created
-   Cause formulas to be run when evaluating filters
    -   This also fixes the issue of numbers and true/false values not matching filters
-   Allow combining files that were just dragged from the file queue
-   Hide files without workspaces

    -   Also log out the file ID when this happens.

## V0.2.29

### Date: 2/13/2019

### Changes:

-   Fixed workspace mesh not updating properly.
-   Remove workspace if size is 0.
    -   Only allow shrinking of a workspace to 0 if there are no files on the workspace.
-   Implemented cleanup of a file's arrows/lines when it is destroyed.

## V0.2.28

### Date: 2/12/2019

### Changes:

-   Make the recent files list use 3D renders of the actual files.
-   Fixed issues with the lines not updating when worksurfaces minimize.
-   Disabled shadows.

## V0.2.27

### Date: 2/11/2019

### Changes:

-   Fix the weirdest bug that was caused by an internal error in Vue.js.
    -   It would do something to stop the touch events from being emitted.
    -   I'm not sure how it did that. Maybe changing focus or something.

## V0.2.26

### Date: 2/11/2019

### Changes:

-   Fixed touch scrolling.
-   Fixed an issue that would prevent immovable files from being dragged off of the recent files list.
-   Fixed an issue that allowed players to place files on minimized worksurfaces.
-   Fixed an issue that allowed minimized worksurfaces to snap together.
-   Made the recents list have 3 files at most.
-   Made files in the recents list not duplicate as long as their normal values are the same.
-   Made selecting a file in the recents list move the selected file to the front.
-   Made the first file in the list larger than the others.
-   Made dragging a file from the recents list not move the dragged file to the front of the list.

## V0.2.25

### Date: 2/11/2019

### Changes:

-   Added the first version of the file toolbar.
    -   This is a list of the user's recently edited files.
    -   Users can select a file from the toolbar to tap and place.
    -   They can also click and drag files out into the world.
-   Made minimized hexes 1/3 the scale of normal hexes.
-   Added the ability to minimize hexes while in file mode.
-   Moved extra buttons like the AR mode to the app sidebar.
-   Made the login email box into a name box.
-   Fixed destroyed blocks not dissapearing.
-   Made the tag input field use a placeholder instead of filling with actual text.
-   Fixed some input issues.

## V0.2.24

### Date: 2/8/2019

### Changes:

-   Scaled down color picker, removed scrolling, and made it slightly wider to accommodate mobile screens.
-   It is now possible to close the Color Picker by tapping on empty space (it will no longer open immediately when tapping of of it).
-   Allow camera dragging when performing click operation on file that is incompatible with the current user mode.
-   Prevent the user from changing the background color when in AR mode.
-   Added the ability to see other people and what they are looking at.
-   Added the ability to minimize worksurfaces.
    -   While minimized they can still be dragged around but changing the size and height is not allowed.
    -   The color can still be changed though.
-   Fixed an issue where everyone would try to initialize the globals file with the default color and get a merge conflict if it was different.

## V0.2.23

### Date: 2/7/2019

### Changes:

-   Made the info box default to closed.
-   Added initial version of WebXR support.
    -   Note that this is Mozilla's old crotchety WebXR and not the official standardized version.
    -   As such, it only works in Mozilla's WebXR Viewer app thing.
    -   Hopefully it doesn't break WebVR support.
-   Changed color picker to swatches style.
-   Can only change scene background color while in workspaces mode.
-   Changed `stroke.linewidth` to be `stroke.width`.

## V0.2.22

### Date: 2/7/2019

### Changes:

-   Color Picker component is now more generic. It invokes a callback function every time the color value changes that you can use to get the color value.
-   Made the QR code larger.
-   Change the scene’s background color by clicking on it and using the color picker.
-   Make basically all the text gray (title bar text, mode switch, add buttons, and the hamburger).
-   Changed color picker type to Compact style.

## V0.2.21

### Date: 2/7/2019

### Changes:

-   Changed the top bar and other buttons to have a white background.
-   Changed the red badge on the pencil to be a neutral gray.
-   Changed the actions icon.
-   Added a grid that is visible in hex edit mode.

## V0.2.20

### Date: 2/7/2019

### Changes:

-   Added color picker component.
-   Can change workspace color using color picker from the context menu.
-   Inverted touch input vertical rotation.
-   Clamping vertical rotation so that you can’t rotate underneath the ground plane.

## V0.2.19

### Date: 2/6/2019

### Changes:

-   Added `stroke.linewidth` to control how thick the stroke lines are.
-   Removed the Skybox.
-   Added the ability to change the vertical tilt of the camera by using two fingers and panning up and down.
-   Reworked the files panel to be easier to use.
    -   Added "+action" button for creating actions.
    -   Moved the "+tag" and "+action" buttons above the file table.
    -   Moved the "Clear selection" button to the header row on the file table.
    -   It still needs some of the scrolling features like not scrolling the header while scrolling the body of the table but for the most part it's done.
    -   Also needs the auto-zoom feature for users. After looking at possible implementations I've discovered that it should be easier to do this when the "seeing other people" update arrives.

## V0.2.18

### Date: 2/5/2019

### Changes:

-   Button polling is now implemented in `InputVR` for vr controllers: `getButtonDown`, `getButtonHeld`, `getButtonUp`.
-   Replaced `GameView.workspacePlane` with mathematical plane for workspace dragging.
    -   This fixes not being able to drag workspaces after we disabled the ground plane mesh.
-   Forcing touch input when being used on a VR capable device in non-VR mode. This fixes traditional browser input on devices like the Oculus Go.

## V0.2.17

### Date: 2/5/2019

### Changes:

-   Moved VR controller code to `InputVR` class.
-   Forcefully disconnecting the controller when exiting VR, this fixes bug with GamePad API when returning to VR mode.
-   Disabled visibility of scene’s ground plane.
-   `ControllerMesh` is now a special `Object3D` that is added to the root controller `Object3D` node.

## V0.2.16

### Date: 2/5/2019

### Changes:

-   Controller is represented as a red pointer arrow. It doesnt not currently allow you to interact yet.
-   Disabling shadows when in VR. Shadows are a significant performance cost in its current state, disabling them gives us 20-30+ fps boost in VR.
-   VR button is now hidden when WebVR is not detected.

## V0.2.15

### Date: 2/5/2019

#### Changes:

-   Changed the default cube color to be white.
-   Changed the default cube outline color to gray instead of invisible.
-   Fixed an issue with action filters where some values weren't able to be matched to a filter.
    -   This happened for some tag values that would be parsed from strings into their semantic equivalents.
    -   For example, `"true"` would get converted to `true` and `"123.456"` would get converted to `123.456`.
    -   This conversion was being ignored for filter values, so they would never match in these scenarios.
-   Fixed an issue with action scripts where copying a file would not copy its formulas.
-   Improved the `copy()` function used in action scripts to be able accept any number of arguments.
    -   This allows cascading scenarios like `copy(this, that, @name("joe"), @name("bob"))`.

## V0.2.14

### Date: 2/4/2019

#### Changes:

-   Added `scale.x`, `scale.y`, and `scale.z` tags to allow changing the scale of the cubes.
    -   `x` and `y` are width and thickness. `z` is height.
-   Dragging worksurfaces now no longer snaps to the center but stays relative to the cursor position.
-   Added `label.size` and `label.size.mode` tags.
    -   `label.size` sets the size of the label. Setting it to 1 means the default size and setting it to 2 means twice the default size.
    -   Setting `label.size.mode` to `"auto"` causes the label to appear a constant size no matter where the user's camera is in the scene.
-   Changed the renderer settings to render the 3D scene at the full device resolution.
    -   This will likely increase the accuracy of rendering results but may also cause performance to drop due to rendering a lot more pixels.
    -   Was previously using the browser-default pixel ratio.
-   Added beta support for Web VR devices.
-   Fixed an issue where worksurfaces that did not have default heights and were merged into other worksurfaces would cause those tiles to incorrectly appear with a height of `0`.
    -   The worksurfaces that did not have default heights were from old versions that did not allow changing heights.
-   Added the number of selected cubes to the info box toggle

## V0.2.13

### Date: 2/1/2019

#### Changes:

-   Camera now handles going from two touch -> one touch without jumping around.
-   Removed time instance in `Time.ts`.
-   Input and Time are both updated manually through `GameView`, we need less `requestAnimationFrame` calls when possible.
-   Fixed bug in `Input` that would cause touches to overwrite old ones on browsers that reuse `TouchEvent` identifiers.
-   Remaining `TouchData` finger indexes get normalized when touches are removed.
    -   i.e. if there are two touches and touch 0 gets removed, then touch 1 becomes touch 0.

## V0.2.12

### Date: 2/1/2019

#### Changes:

-   Added `#stroke.color` which sets an outline on the cube.
-   Added the ability to download `.aux` files.
-   Added the ability to upload `.aux` files into the current session.
-   Changed the URLs to not use `#`. (breaking change!)
-   Changed the home screen to be the root path (`/`) so sessions are now just `filesimulator.com/mysession`. (breaking change!)
-   Changed the login screen to be at `/login`. (So `login` is not a valid session ID anymore) (breaking change!)
-   Fixed an issue where destroyed objects were being returned in action script queries.
-   Fixed an issue that allowed files to be combined with themselves. (Sorry Jeremy!)
-   Fixed an issue where offline users would always overwrite file `_index` values if the index was at `0.`
-   Minor changes:
    -   Add a "continue as guest" button.
    -   Replace "File Simulator" with the session code unless they are in the default session.
    -   Disable auto-capitalization and autocorrect on the input fields.
    -   Change the "Add worksurface" and "Add file" buttons to just be a "+" icon.
    -   Change the mode switch to use icons instead of text for the label.
    -   Make the mode switch always appear white.
    -   Remove color integration from FileValue.
    -   Change "Nuke the site" to something a little more friendly.
    -   Change "+ New Tag" to "+tag".
    -   Change the deselect file button to a grey color.
    -   Change the info box header to "Selected Files".
    -   Change the info icon to a pencil icon.

## V0.2.11

### Date: 1/31/2019

#### Changes:

-   Changed the "X" used to deselect files into a "-" sign.
-   Added the ability to show a QR code linking to the session the current user is in.

## V0.2.10

### Date: 1/31/2019

#### Changes:

-   Added two different modes to help control what the user is interacting with
    -   The "Files" mode allows dragging files and making new files.
    -   The "Worksurfaces" mode allows dragging worksurfaces, making new worksurfaces, and interacting via clicking on them.
-   Re-added the ability to combine files
    -   Dragging a file onto another file will combine them if possible.
    -   If no filters match then the files will stack.

## V0.2.9

### Date: 1/31/2019

#### Changes:

-   Camera zooming with trackpad pinching is now supported.
-   Input now handles `WheelEvent` from the browser.
    -   `getWheelMoved()` - Returns true when wheel movemented detected.
    -   `getWheelData()` - Return wheel event data for the current frame.

## V0.2.8

### Date: 1/31/2019

#### Changes:

-   Disabled double-tap to zoom functionality that is added by iOS and Android by default.
-   Fixed an issue where files would all appear in the same spot upon first load of a session.
-   Added the Session ID to the top header.
-   After logging in, the user will now be redirected back to the session they first tried accessing.
-   Fixed some typos.

## V0.2.7

### Date: 1/30/2019

#### Changes:

-   Added `line.to` and `line.color` tags. `line.to` creates an arrow that points from the source file to the target file. An array of files is also supported.
-   Added formula support for `label`, `label.color`.
-   Added some functions to `FileCalculations` to help with handling of short file ids:
    -   `getShortId` - Return the short id for the file.
    -   `fileFromShortId` - Find file that matches the short id.
    -   `filesFromShortIds` - Find files that match the short ids.
-   Disabled depth buffer writing for the new SDF rendered font.
-   Running `updateMatrixWorld` function for `FileMesh` when its position is updated.
    -   This allows child objects to have accurate world positioning the moment its parent is moved instead of waiting for ThreeJS to run the next render update frame.

## V0.2.6

### Date: 1/28/2019

#### Changes:

-   Improved the game window to resize the renderer and camera automatically
-   Improved how the files window scales for small devices
-   Move the toolbar into a floating action button
-   Closing the info box now shows an icon in its place that can be used to reopen it
-   Selecting/changing files no longer re-opens the info box
-   Tags that the user adds to the info box are no longer automatically hidden

## V0.2.5

### Date: 1/28/2019

#### Changes:

-   Rotation with touch input now spins in the correct direction.
-   3D text rendering is now done with SDF (Signed Distance Field). This gives us a much cleaner and crisper text representation.
-   Added `label.color` tag that allows you to change the color of the label text.

## V0.2.4

### Date: 1/28/2019

In this version we improved workspaces and made other minor quality of life improvements.

#### Changes:

-   Added the ability to change hex heights
-   Added the ability to stack cubes on top of each other
-   Added the ability to drag single hex tiles onto other workspaces
-   Added a `list()` formula function that is able to calculate which files are stacked on top of each other.
-   Made the square grid tiles visible only if they are over a related hex tile
-   Made hexes have a short height by default
-   Made hexes larger by default
-   Made cubes always attach to a workspace
-   Made only the grid that a cube is being dragged onto visible

##V0.2.1
###Date: 1/22/2019
In this version we added support for multiple simultaneous sessions. When logging in users can optionally provide a “Session ID” that will put them into that session. Alternatively, they can type the Session ID into the URL and go there directly. Sharing URLs to share your session is also supported.

#### Changes:

-   Multi-Session Support
    -   Users enter in a Session ID to go to a sandbox all their own.
    -   They can also share the URL with other people to be put directly into that session.
-   Hexes no longer have bevels.
-   In Formulas, hashtag expressions which have only a single result now return that result directly instead of in an array.
    -   For example, If there was only one file with a #sum set to “10” and there was a formula “=#sum”
        -   In v0.2.0 the formula would equal “[10]”
        -   In v0.2.1 the formula would equal “10”

## V0.2.0

### Date: 1/16/2019

In this version we added support for offline mode and made general improvements to the user interface.

#### Changes:

-   Added offline mode
    -   After loading the app over HTTPS, the user will be able to go completely offline (airplane mode) and still be able to access everything. This means:
        -   The app should load
        -   The user should be able to create new files and workspaces
        -   They should be able to edit tags and perform actions.
    -   When new app versions are available, the user will be prompted to refresh the page to use the new version.
        When the user goes back online the app will attempt to sync with the server. If successful, then everyone else will be able to see their changes because they have been synced.
    -   If syncing is not successful, then this is because of one or more merge conflicts between the user’s version and the server’s version.
        -   Merge conflicts happen when two users edit the same tag to different values.
        -   The computer doesn’t know which is the most valid so it has to ask the user.
    -   When merge conflicts happen a notification will pop up and prompt the user to fix them.
        -   This prompt will also be in the side bar underneath the hamburger menu.
    -   Until the user fixes the merge conflicts any changes they make will not be synced to the server.
    -   When the user fixes the merge conflicts, their state is synced to the server and everyone is able to see it.
    -   The sidebar will show the current online/offline synced/not synced status. Right clicking it will give the option to force the app into offline mode for testing and vice versa.
-   Added a nuke button
    -   This button allows the user to delete everything in the website.
    -   This is only for testing so don’t expect it to work in all cases. In particular, don’t expect it to work super well when there are multiple people on the site at a time.
-   Removed test buttons from the sidebar
-   Changed the version number to be based on the latest annotated git tag. This will let us have full control over the version numbers while making them a lot more human readable. Upon hover it will also show the git commit hash that the build was made from.<|MERGE_RESOLUTION|>--- conflicted
+++ resolved
@@ -24,11 +24,7 @@
 
 ## V2.0.11
 
-<<<<<<< HEAD
-#### Date: 9/28/2021
-=======
 #### Date: 10/1/2021
->>>>>>> 32024924
 
 ### :boom: Breaking Changes
 
