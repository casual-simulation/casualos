--- conflicted
+++ resolved
@@ -2,11 +2,7 @@
 
 ## V3.2.7
 
-<<<<<<< HEAD
-#### Date: 9/28/2023
-=======
 #### Date: 10/2/2023
->>>>>>> 5363eb5d
 
 ### :boom: Breaking Changes
 
