# CasualOS Changelog

## V3.2.7

<<<<<<< HEAD
#### Date: 11/13/2023
=======
#### Date: 11/28/2023
>>>>>>> d41cb762

### :boom: Breaking Changes

-   The `SessionSelector` parameter for `remote(action, selector?)` has changed.
    -   Before, `session`, `username`, and `device` were valid properties.
    -   Now they are `sessionId`, `userId`, and `connectionId`.
-   The following obsolete functions have been removed:
    -   `os.checkout()`
    -   `os.finishCheckout()`
    -   `os.instances()`
    -   `os.instStatuses()`
    -   `server.setupServer()`
    -   `os.setupInst()`
    -   `server.backupToGithub()`
    -   `server.backupAsDownload()`
    -   `server.finishCheckout()`
    -   `server.markHistory()`
    -   `server.browseHistory()`
    -   `server.restoreHistoryMark()`
    -   `server.restoreHistoryMarkToServer()`
    -   `server.restoreHistoryMarkToInst()`
    -   `server.serverStatuses()`
    -   `server.servers()`
    -   `server.stories()`
    -   `server.loadFile()`
    -   `server.saveFile()`
    -   `crypto.createCertificate()`
    -   `crypto.signTag()`
    -   `crypto.verifyTag()`
    -   `crypto.revokeCertificate()`
    -   All the `server.rpioXYZ` functions.
    -   All the `server.serialXYZ` functions.
    -   All the `adminSpace` functions.
-   `SHARED_PARTITIONS_VERSION` is now always `v2`.
-   Removed all the `causal-tree` packages.
    -   They are no longer needed since YJS does such a good job.
-   Merged all the websocket and data synchronization code into `aux-common`, `aux-records`, and `aux-server`.
-   Changed `SERVER_CONFIG.subscriptions.subscriptions.defaultSubscription` to be used to indicate that the subscription should be automatically given to users who do not have an active subscription.

### :rocket: Improvements

-   Added a "BIOS" screen at startup.
    -   This screen only shows when no inst has been specified in the URL.
    -   It allows the user to select what kind of inst they want to create and sign in.
    -   The screen can be skippped by providing the `bios` query parameter. It accepts one of the following values:
        -   `static inst` - Generates a static inst (device only). Static insts support local device storage, but do not sync across devices or browsers.
        -   `private inst` - Generates a private inst that is synced to the cloud.
        -   `public inst` - Generates a temporary public inst. This used to be the default.
        -   `enter join code` - Show the BIOS screen box with the "enter join code" option already selected.
        -   `sign in` - Show the BIOS screen with the "sign in" option already selected.
        -   `sign up` - Show the BIOS screen with the "sign up" option already selected.
        -   `sign out` - Show the BIOS screen with the "sign out" option already selected.
-   Added private insts.
    -   It is now possible to load a private inst using the `owner` query parameter. It supports the following values:
        -   `player` - Use the currently logged in user as the owner.
        -   `public` - Use the temporary public partition as the owner.
        -   The name of a record.
        -   The ID of a user.
        -   The ID of a studio.
    -   If the `owner` query parameter is specified but no inst is specified, then the BIOS screen will be shown.
    -   If the `inst` query parameter is specified but no owner is specified, then a temporary public inst will be loaded.
-   Added the `permalink` tag to the `configBot`.
    -   This tag contains a permanent link to the current inst. That is, the `owner` query param is replaced with the actual record that the inst was loaded from.
    -   This make it useful for sharing an exact link to the current inst.
-   Added the `record` tag to the `configBot`.
    -   This tag contains the name of the record that the inst was loaded from.
    -   If the inst is a temporary public inst, then this tag is omitted from the configBot.
-   Improved `os.listUserStudios()` to include the subscription tier of each studio.
-   Added `light` form.
    -   Added `pointLight`, `ambientLight`, `directionalLight`, `spotLight`, and `hemisphereLight` subtypes.
    -   Added `formLightIntensity` tag.
    -   Added `formLightTarget` tag.
    -   Added `formLightDistance` tag.
    -   Added `formLightAngle` tag.
    -   Added `formLightPenumbra` tag.
    -   Added `formLightDecay` tag.
    -   Added `formLightGroundColor` tag.
-   Added menu items `password` subtype.
-   Added the `os.requestAuthBotInBackground()` function.
    -   Works just like `os.requestAuthBot()` except that the user will not be prompted to login.
    -   Returns the user's auth bot if they are signed in.
    -   Returns `null` if the user is not signed in.
-   Added the `REQUIRE_PRIVO_LOGIN` environment variable during build to control whether login with Privo is required.

### :bug: Bug Fixes

-   Fixed an issue where work state was not retained in systemPortal after switching to diff panel
-   Fixed an issue where setting cube bots with scale 0 did not receive pointer events
-   Fixed an issue where labels were broken when setting labelPosition and labelAlignment to left or right
-   Attempted to fix an issue where the code editor could get desynced from the actual bot script state.
-   Fixed an issue where using `os.enablePointOfView()` with IMU data would not produce correct rotations.

## V3.2.6

#### Date: 9/1/2023

### :rocket: Improvements

-   Updated to support Node.js 18.x.
-   Improved the build process to inject the `SERVER_CONFIG` environment variable into the resulting JS bundle instead of requiring the CloudFormation inject it into the Lambda functions itself.

## V3.2.5

#### Date: 8/28/2023

### :rocket: Improvements

-   Added the `os.listUserStudios()` function.
    -   Gets the list of studios that the current user has access to.
-   Disabled the ability to create studios when subscriptions are not supported.

### :bug: Bug Fixes

-   Fixed an issue where setting `portalBackgroundAddress` to a `null` value and then back to its original value would not restore the background image.

## V3.2.4

#### Date: 8/22/2023

### :rocket: Improvements

-   Added `formDepthWrite` tag.
-   Added `formDepthTest` tag.
-   Added the ability to use `Ctrl+B` to automatically focus the last visisted tag.
-   Added a "Done" button to the `os.showInput()` modal.
-   Added the ability to create Studios.
    -   Studios are a way to manage records under a different subscription than a personal account.
    -   Studios have their own subscriptions and can have multiple members.
    -   Members can have two roles: `admin` and `member`.
        -   `admin` members can manage the Studio subscription and can add/remove members and create records.
        -   `member` members can read/write data in records, but cannot manage permissions in records.
    -   Like users, studios have an automatically created record that matches their ID.

### :rocket: Bug Fixes

-   Fixed an issue where bots in the miniGridPortal were somehow pointable by controllers while in AR/VR.

## V3.2.3

#### Date: 7/31/2023

### :bug: Bug Fixes

-   Fixed an issue where incorrect subscription features would be shown after a user subscribed.

## V3.2.2

#### Date: 7/31/2023

### :rocket: Improvements

-   Added the `ai.chat()` and `ai.generateSkybox()` functions as an easy way to interface with [OpenAI's Chat API](https://platform.openai.com/docs/guides/gpt/chat-completions-api) and [Blockade Lab's API](https://api-documentation.blockadelabs.com/api).
    -   When configured on the server, users will have the ability to interface with an OpenAI GPT model without having to manage or store their own OpenAI API Key.
    -   They will also be able to interface with Blockade Lab's API without having to manage their own API key.
    -   `ai.chat()` accepts two parameters:
        -   `message` - This is the message (string or object) or list of messages (objects) that the AI model should respond to.
        -   `options` - Is optional and are the options that should be used for the operation.
        -   Returns a promise that resolves when the AI has responded to the message(s). The resolved value will be a string if `message` was a string. Otherwise, it will be an object.
        -   See the documentation for more info.
    -   `ai.generateSkybox()` accepts three parameters:
        -   `prompt` - This is the prompt that tells the AI what the generated skybox should look like.
        -   `negativePrompt` - Is optional and tells the AI what the generated skybox should not look like.
        -   `options` - Is optional and are the options that should be used for the operation.
        -   Returns a promise that resolves when the AI has generated the skybox. The resolved value will be a string containing the URL that the generated image is stored at.
        -   See the documentation for more info.
    -   (DevOps Only) To configure AI Chat features, use the following `SERVER_CONFIG` properties:
        -   `openai` - This should be an object with the following properties:
            -   `apiKey` - The OpenAI API Key that should be used for requests.
            -   `maxTokens` - The maximum number of tokens that can be used in a request. If omitted, then there is no limit.
        -   `blockadeLabs` - This should be an object with the following properties:
            -   `apiKey` - The Blockade Labs API Key that should be used for requests.
        -   `ai` - This should be an object with the following properties:
            -   `chat` - Optional. If omitted, then AI Chat features will be disabled. It should be an object with the following properties:
                -   `provider` - Set this to `"openai"`. This tells the server to use OpenAI for `ai.chat()`.
                -   `defaultModel` - Set this to the model that should be used by default. For OpenAI, see this [list of supported models](https://platform.openai.com/docs/models/model-endpoint-compatibility).
                -   `allowedModels` - The array of model names that are allowed to be used by `ai.chat()`.
                -   `allowedSubscriptionTiers` - The array of subscription tiers that enable `ai.chat()` for a user. If a user is not subscribed to one of the listed tiers, then they will not be allowed to use `ai.chat()`. Set this to `true` to allow all users (even ones that are not subscribed).
            -   `generateSkybox` - Optional. If omitted, then AI Skybox features will be disabled. It should be an object with the following properties:
                -   `provider` - Set this to `"blockadeLabs"`. This tells the server to use Blockade Labs for `ai.generateSkybox()`.
                -   `allowedSubscriptionTiers` - The array of subscription tiers that enable `ai.generateSkybox()` for a user. If a user is not subscribed to one of the listed tiers, then they will not be allowed to use `ai.generateSkybox()`. Set this to `true` to allow all users (even ones that are not subscribed).
-   Added the `bytes.toBase64Url(data, mimeType?)` and `bytes.fromBase64Url(url)` functions.
    -   These functions are useful working with [Data URLs](https://developer.mozilla.org/en-US/docs/web/http/basics_of_http/data_urls) from binary data or a Base 64 string.
    -   `bytes.toBase64Url(data, mimeType?)` - Creates a Data URL using the given binary data or Base 64 string, and includes the given MIME Type in the output.
        -   `data` - Is a `Uint8Array` or `string` and is the data that should be included in the URL.
        -   `mimeType` - Is optional, and is the MIME Type that the data represents.
    -   `bytes.fromBase64Url(url)` - Creates a `Blob` from the given data URL. The resulting blob will have a `type` matching the MIME Type stored in the Data URL, and binary data equal to the decoded base 64.
        -   `url` - The string representing the data URL.

## V3.2.1

#### Date: 7/26/2023

### :rocket: Improvements

-   Added a "repeated error limit" for individual tags that prevents `@onError` from being called if a tag emits a large number errors.
-   Added the `os.openPhotoCamera()`, `os.closePhotoCamera()`, and `os.capturePhoto()` functions.
    -   When called, they open/close the photo camera modal that makes it easy for the user to take photos.
    -   The `@onPhotoCaptured` shout is sent for every photo that the user captures.
    -   See the documentation for more info.
-   Added a basic admin panel to the auth site.
    -   This lets you see the records you own and browse the information contained in them.
    -   It is very limited, but right now it is useful for very basic administration.
    -   It can list data items, files, events, policies, and roles.

### :bug: Bug Fixes

-   Fixed an issue where setting a portal to `null` in `@onPortalChanged` would cause an infinite loop.

## V3.2.0

#### Date: 7/17/2023

### :rocket: Improvements

-   Improved the API reference documentation to be generated from documentation comments in the source code.
-   Added personal records.
    -   Personal records are records that have the same name as your `authBot` ID (User ID).
    -   By default, they are only able to be accessed by your user.
    -   Additionally, they do not require the creation of a record key to use. It will be automatically created for you once you go to use it.

## V3.1.36

#### Date: 7/7/2023

### :rocket: Improvements

-   Added `os.getPublicFile()` and `os.getPrivateFile()` functions as a way to tell CasualOS whether the file is expected to be public or private.
    -   Using `os.getPrivateFile()` is quicker than using `os.getFile()` for private files, but it is slower than using `os.getFile()` for public files.
    -   `os.getFile()` is optimized for retrieving public files, but will fallback to trying to retrieve private files if the first fails.
    -   `os.getPublicFile()` is optimized for retrieving public files and will fail if the file is not public.

### :bug: Bug Fixes

-   Fixed an issue where it was not possible to retrieve private data and file records using `os.getData()` and `os.getFile()`.
-   Fixed an issue where it was impossible to manage an existing subscription.

## V3.1.35

#### Date: 6/30/2023

### :rocket: Improvements

-   Merged the serverless and server backends.
    -   This means that we now ship one docker image for both the aux server and auth server instead of two.
    -   The aux server still runs on port 3000, while the auth server runs on port 3002 (by default).
    -   The auth serverless backend has also been merged with the serverless apiary backends, so only one AWS CloudFormation deployment is needed to have a fully functioning deployment.
-   Added the `skybox` form.

### :bug: Bug Fixes

-   Fixed an issue where roles could not be granted because of a database configuration issue.
-   Fixed an issue where auth sessions could not be renewed because of a database configuration issue.

## V3.1.34

#### Date: 6/19/2023

### :bug: Bug Fixes

-   Fixed an issue where some records could not be retrieved due to the database returning the data in an unexpected format.

## V3.1.33

#### Date: 6/19/2023

### :rocket: Improvements

-   Removed unused DynamoDB tables from the backend.

## V3.1.32

#### Date: 6/17/2023

### :rocket: Improvements

-   Improved the backend to use a SQL Database instead of DynamoDB tables.
    -   This will make development quicker and easier in the future in addition to being more cost effective.

## V3.1.31

#### Date: 5/26/2023

### :rocket: Improvements

-   Added the `os.getCurrentInstUpdate()` function.
    -   Returns a promise that resolves an inst update that represents the current local shared state of the inst.
    -   This function is useful for whenever you want a snapshot of the current `shared` space state and want to be able to restore it to an inst after it is wiped.
-   Added the `os.mergeInstUpdates(updates)` function.
    -   This function merges the given list of inst updates into a single update.
    -   Mostly useful for consolidation and maintenence of updates.

## V3.1.30

#### Date: 5/25/2023

### :rocket: Improvements

-   Added the `meetPortalLanguage` tag.
    -   Sets the language that is displayed in the meetPortal interface by default.
    -   If omitted, then the user-configured language will be used. (English if never changed)
    -   Must be set on the `meetPortalBot` before the meetPortal is loaded in order to take effect.
-   Added support for displaying a list of options using `os.showInput()`.

    -   To display a list, use the `list` type.
    -   The supported list subtypes are:
        -   `select` - Displays a dropdown list that the user can select from.
        -   `multiSelect` - Displays a dropdown list of checkboxes that the user can check.
        -   `checkbox` - Displays a list of checkboxes.
        -   `radio` - Displays a list of radio buttons.
    -   When using the `list` type, you should pass in an array of items that have the following structure:

        ```typescript
        let item: {
            /**
             * The label that should be displayed for the item.
             */
            label: string;

            /**
             * The value that is associated with the item.
             */
            value: any;
        };
        ```

### :bug: Bug Fixes

-   Fixed an issue where using the sheetPortal to delete a bot that had circular `creator` tag references would freeze CasualOS.
-   Fixed an issue where `#` symbols at the start of a tag value would be hidden in the multiline code editor.

## V3.1.29

#### Date: 5/23/2023

### :rocket: Improvements

-   Added the `@onSpaceMaxSizeReached` shout.
    -   This is a shout that is sent when a space has reached its maximum persistent storage size.
    -   `that` is an object with the following properties:
        -   `space` - The space that reached is maximum storage size. Generally, this is `shared`.
        -   `maxSizeInBytes` - The maximum allowed size for the space in bytes.
        -   `neededSizeInBytes` - The number of bytes that would be needed to store the data that was placed in the space.
    -   Note that this only applies to persistent storage. That is, if you create a bot in the `shared` space and receive this shout, then it is possible that the bot was not persistently stored and shared, but it is still available by scripts until the browser tab is refreshed or the PC is restarted.
    -   Generally, if you receive this shout, then it is a good idea to backup your inst.
-   Added configurable support for IP-based rate limiting.
    -   Applies to websockets as well as the API.
    -   Requires a Redis connection and is configurable by the following environment variables:
        -   `RATE_LIMIT_MAX` - The maximum number of requests that can be recieved from an IP address over the window.
        -   `RATE_LIMIT_WINDOW_MS` - The size of the window for requests represented in miliseconds.
    -   If any of the above environment variables are not specified, then rate limiting will be disabled.
-   Added API support for policies and roles.
    -   In the future, additional functions will be added to CasualOS to make accessing these new capabilities easier.
-   Added `formOpacity` tag, which allows bots to be semi-transparent.
    -   A `formOpacity` value of `1` means that the bot's mesh materials are effectively in their default opacity and transparency state.
    -   A `formOpacity` value `< 1` means that the bot's mesh materials become transparent and that the `formOpacity` value is used to modify each material's default opacity level.
    -   A `formOpacity` value of `0` would effectively make the bot invisible.
-   Added several functions to help manage policies and roles:
    -   `os.grantRecordMarkerPermission()`
    -   `os.revokeRecordMarkerPermission()`
    -   `os.grantInstAdminPermission()`
    -   `os.grantUserRole()`
    -   `os.grantInstRole()`
    -   `os.revokeUserRole()`
    -   `os.revokeInstRole()`
    -   See the documentation for more information.
-   Added the `@onSpaceRateLimitExceeded` shout which occurs when a space rejects a tag change or event because a rate limit was exceeded.

### :bug: Bug Fixes

-   Fixed an issue where `os.getMediaPermission` would leave tracks in a MediaStream running. Some browsers/devices release these automatically, while others would leave the tracks running and cause issues with other systems that utilize audio and video hardware like augmented reality.
-   Fixed an issue where `data:` URLs would not work in the `formAddress` tag without a workaround.
-   Fixed an issue where it was impossible to create record keys on deployments that did not have a subscription configuration.
-   Fixed an issue where the bounding objects of a transformed bot did not update if its `transformer` moved.
    -   This fixes a reported bug with `lineTo` to updating correctly while using the `transformer` tag. [Issue #276](https://github.com/casual-simulation/casualos/issues/276)
-   Fixed an issue where the `color` tag would not apply to all materials in a gltf model.
-   Fixed an issue where gltf models with multiple materials and textures would not be properly disposed.
-   Fixed an issue where `os.beginAudioRecording` would fail to provide audio chunks in stream mode if the mimeType was anything other than `audio/x-raw`.
-   Fixed some potential issues with the `tempShared` and `remoteTempShared` spaces.
-   Fixed an issue creating a bot with a `null` tag value would cause the null value to become visible after a refresh.
-   Fixed an issue where a player disconnect event may not be sent if the server failed to message the disconnected player before it processed the disconnection.

## V3.1.28

#### Date: 3/22/2023

### :rocket: Improvements

-   Improved the mapPortal to be able to correctly show large bots which are placed past the horizion but should still be visible because they peak above the horizion.

### :bug: Bug Fixes

-   Fixed an issue where moving the camera using the `cameraPositionOffset` tag while in point of view mode and while one of the mouse buttons is held down would result in the camera moving in a circle instead of where the `cameraPositionOffset` specified.

## V3.1.27

#### Date: 3/16/2023

### :bug: Bug Fixes

-   Fixed an issue where billboarded bots could break the mapPortal.
-   Fixed an issue where quickly tapping on the screen in the mapPortal could cause user controls to stop working.
-   Fixed an issue where large bots were visible through the Earth in the mapPortal and miniMapPortal.

## V3.1.26

#### Date: 3/14/2023

### :rocket: Improvements

-   Added additional configuration options for the Records system.
    -   It is now possible to indicate whether a subscription is purchasable. Setting this to `false` will prevent it from showing to users who haven't purchased a subscription.
    -   It is also now possible to povide additional configuration options for Stripe Checkout sessions and Stripe Customer Portal management sessions.
-   Improved the login system to evaluate email/sms rules on the server. As a result, existing users are no longer subject to the email/sms rules. This makes the rules effective for blocking specific emails/sms from signing up, but they won't interfere with already existing users.

## V3.1.25

#### Date: 3/10/2023

### :rocket: Improvements

-   Added the ability to configure Records system deployments to support Beta Program Subscriptions through Stripe.
    -   If configured, then users can subscribe to the Beta Program through their account portal.
    -   Once subscribed, they can store their OpenAI API Key in their account profile.
    -   This additional information will then be included in the `authBot` (returned from `os.requestAuthBot()`) as a couple tags:
        -   `hasActiveSubscription` - Whether the user has a currently active beta program subscription.
        -   `openAiKey` - The API Key that the user has saved in their account.
    -   If not configured, then every user will have access to all of the Beta Program features.
    -   Of course, since CausalOS is Open Source, anyone is free to take the source code and make their own deployments with all Beta Features enabled by default.

## V3.1.24

#### Date: 2/23/2023

### :bug: Bug Fixes

-   Fixed an issue where the auth system prevent useres from logging in if their User ID was in an old format.

## V3.1.23

#### Date: 2/23/2023

### :rocket: Improvements

-   Improved the records system to authenticate and authorize requests much more quickly than before.
    -   In order to take advantage of the improvements, you may need to request a new record key.
-   Updated the multi-line code editor to color-code parenthesis, curly braces, and square brackets so it is easier to tell which pairs go together.

### :bug: Bug Fixes

-   Fixed an issue where the multi-line editor could get stuck in an infinite loop while trying to resize itself to fit on the screen.
-   Fixed an issue where tag masks would return the serialized version of a value instead of the computed version of the value.
    -   Tag masks are designed to work a little differently from regular tags since it is much more common for tag mask values to be set programmatically instead of entered by hand.
    -   This means that tag masks are designed to preserve the saved type as much as possible, unless it is clear that the value should be converted to a native type.
    -   As a result, only marked values are converted from their string value into a native value.
    -   For example, the string `"123"` will remain `"123"`, but the string `"🔢123"` will be converted to the number `123`. The same goes for other values like `"true"` and `"false"`.
    -   Possible marks are:
        -   Numbers: `🔢`
        -   Mods: `🧬`
        -   Dates: `📅`
        -   Vectors: `➡️`
        -   Rotations: `🔁`
-   Fixed an issue where JSX syntax highlighting would fail if the script contained a return statement.
-   Fixed an issue where empty `{}` expressions in JSX would cause compilation to fail.
-   Fixed an issue where using `animateTag()` with a custom start time wouldn't work.
-   Fixed an issue where autocomplete would not work on instances with a large number of listeners.

## V3.1.22

#### Date: 2/15/2023

### :rocket: Improvements

-   Added a log to help debug an initialization issue.

### :bug: Bug Fixes

-   Fixed an issue where custom apps may sometimes ignore JSX updates when using app hooks.

## V3.1.21

#### Date: 1/30/2023

### :rocket: Improvements

-   Improved the ab-1 bootstrapper to support Version 2 AUX Files.

### :bug: Bug Fixes

-   Fixed an issue with `os.downloadBotsAsInitializationUpdate()` and `os.createInitializationUpdate()` where they could not download bots that contained script syntax errors.

## V3.1.20

#### Date: 1/19/2023

### :rocket: Improvements

-   Added the ability to specify a `type` to `os.addDropGrid()` and `os.addBotDropGrid()`.
    -   Possible types are `sphere` and `grid`. (Defaults to `grid`)
    -   When combined with `portalBot`, you can use this to place bots in a sphere portal.
    -   Alternatively, it can be used to place bots on the surface of a sphere (without rotation for now).

### :bug: Bug Fixes

-   Fixed an issue where the gridPortal would error if a bot had `labelPosition` set to `floating` but had no `label`.
-   Fixed an issue where it was possible for CasualOS to ignore udpates to a newly created bot.

## V3.1.19

#### Date: 1/17/2023

### :rocket: Improvements

-   Improved the diff multi-line code editor to support `codeButton` form bots.
-   Improved `os.focusOn()` to be able to navigate to systemPortal tags when the diff pane is open in the systemPortal.
-   Added the `debug.onScriptActionEnqueued(handler)`, `debug.onAfterScriptUpdatedTag(handler)`, `debug.onAfterScriptUpdatedTagMask(handler)`, `debug.onBeforeUserAction(handler)`, `debug.performUserAction(...actions)`, and `debug.getCallStack()` functions for debuggers.
    -   See the documentation for more information and examples.
-   Added the `os.showConfirm(options)` function.
    -   When called, it displays a confirmation dialog that gives the user the ability to indicate whether they want something confirmed or canceled.
    -   Returns a promise that resolves with `true` if the user clicked the "Confirm" button and `false` if they closed the dialog or clicked the "Cancel" button.
    -   `options` should be an object with the following properties:
        -   `title` - The title that should be shown on the dialog.
        -   `content` - The descriptive content that should be shown in the dialog.
        -   `confirmText` - The text that should be shown for the "Confirm" button. (Optional)
        -   `cancelText` - The text that should be shown for the "Cancel" button. (Optional)
-   Improved the systemPortal to always focus and select the search box when using `Ctrl+Shift+F`/`Cmd+Shift+F`.
    -   It will also grab the currently selected text and auto-fill that into the search box.
-   Improved the systemPortal to preserve the last selected location in a tag when using `os.focusOn()` without line/index information or when using the quick access panel (`Ctrl+P`).
-   Improved the systemPortal to be able to show the quick access panel (`Ctrl+P`) even if the multi-line editor is not focused.
-   Added the `os.downloadBotsAsInitialzationUpdate(bots, filename)` function.
    -   When called, it downloads the given array of bots as a `.aux` or `.pdf` file stored in the Version 2 AUX File Format.
    -   The [Version 2 AUX Format](https://github.com/casual-simulation/casualos/blob/9910658524e4a37f40c72f824ef5770693005394/src/aux-common/bots/StoredAux.ts#L12) is similar to the [Version 1 AUX Format](https://github.com/casual-simulation/casualos/blob/9910658524e4a37f40c72f824ef5770693005394/src/aux-common/bots/StoredAux.ts#L7), except instead of storing the bot data as a snapshot, it stores bot data as a conflict-free update. This means that the Version 2 format is more suited towards scenarios where multiple different machines want to load the aux file at the same time (like when initializing shared instances), or when you want to share changes to an inst offline.
    -   Note that the Version 2 AUX Format is not a replacement for the Version 1 AUX Format. They are both in active use and each is slightly more optimal for different use-cases.
-   Added a button to the "Scan QR Code" dialog that allows changing the current camera.
-   Added the `spherePortal` form.
    -   The `spherePortal` form functions like the `portal` form except that it displays bots in the portal on the surface of an invisible sphere and treats the dimension X and Y tags as latitude and longitude coordinates.

### :bug: Bug Fixes

-   Fixed an issue where `os.applyUpdatesToInst()` would not sync updates to the server.
-   Fixed an issue where strings that can be converted to primitive values search box would not appear if `systemPortalSearch` was set via a script.
-   Fixed an issue where it was impossible to use `os.importAUX()` with URLs that didn't end with ".aux".

## V3.1.18

#### Date: 12/28/2022

### :bug: Bug Fixes

-   Fixed an issue where the systemPortal would not correctly open tags that were clicked by the user.

## V3.1.17

#### Date: 12/28/2022

### :rocket: Improvements

-   Improved `os.focusOn()` to support specifying a rotation in the map portals.
-   Improved custom apps to have better performance when working with apps that utilize a large number of HTML elements.
-   Added the `codeHint` form for bots.
    -   Useful for highlighting some code or inserting inline markers.
    -   This form functions similarly to `cursor`.
    -   Differences are that `strokeColor` is supported for setting a border on the highlighted code, `label` is supported for inserting inline markers, and `@onClick` is supported for clicking the label of a hint.
-   Added the `codeToolsPortal` portal.
    -   When set to a dimension on the `configBot`, it will display bots that are in that dimension and have `label` tags in the toolbar of the multi-line editor.
    -   This is useful for writing little gadgets that are intended to assist with coding.
-   Improved the systemPortal to support bots from attached debuggers.
-   Added the ability to use `Ctrl+P`/`Cmd+P` while the the multi-line code editor is focused to show a quick access menu that lets you quickly search for and jump to different tags.
-   Added the ability to use `Ctrl+Shift+F`/`Cmd+Shift+F` in the system portal to quickly jump to the "Search" panel.
-   Improved `expiriment.beginRecording(options)` to be able to record audio from both the microphone and screen.
-   Added the ability to add the `casualos-no-cors-cache=true` query param to `formAddress` tag values to prevent CasualOS from adding the `cors-cache=` query param to requests that it makes.
    -   This may be needed in some scenarios where you don't need CORS to always function properly with `formAddress` tags, but you do need to prevent the `cors-cache` query param from being included in the address URL.
    -   Note that the `casualos-no-cors-cache=true` param will also be removed from the URL, so it doesn't affect the request either.

### :bug: Bug Fixes

-   Fixed an issue where calling `debug.listCommonPauseTriggers()` on an async listener didn't work.

## V3.1.16

#### Date: 12/13/2022

### :rocket: Improvements

-   Added the `os.listBuiltinTags()` function.
-   Improved `codeButton` form bots to be able to be displayed in the multi-line editor's context menu when their `#true` tag is set to `true`.

### :bug: Bug Fixes

-   Fixed an issue where `os.showHtml()` would use a dark background when the dark theme was enabled.
-   Fixed an issue where calling `os.getData()` with null values would cause the server to crash.

## V3.1.15

#### Date: 12/12/2022

### :bug: Bug Fixes

-   Fixed an issue where custom apps would incorrectly display white text on a white background by default when using the dark theme.
-   Fixed an issue where it was impossible to edit tags using the single-line editors in the systemPortal.

## V3.1.14

#### Date: 12/12/2022

### :rocket: Improvements

-   Added dark mode to CasualOS!
    -   It is controlled by the new `theme` tag on the configBot.
    -   Possible values are:
        -   `auto` - Use the system dark mode setting. (Default)
        -   `light` - Use the light theme.
        -   `dark` - Use the dark theme.
-   Added the `@onMeetRecordingLinkAvailable` shout.
    -   It is triggered when recording is enabled in the meetPortal and contains the link that the recording will be available at.
    -   `that` is an object with the following properties:
        -   `link` - The link that the recording is available at.
        -   `timeToLive` - The number of seconds that the link will be available for.
-   Added the `os.attachDebugger(debug, options?)` and `os.detachDebugger(debug)` functions.
    -   These functions are useful for attaching the bots in a debugger to the CasualOS frontend as if it was a separate inst.
    -   Additionally, debuggers can be attached using a tag name mapper that can remap tag names so the frontend sees a different set of tags than what are actually on the debugger bots.
        -   This is useful for testing. For example, you can create a debugger that contains a copy of all the bots in the inst but instead of being displayed in the `home` dimension would be displayed in the `testHome` dimension because of the tag name mapper.
    -   See the documentation for more information.

### :bug: Bug Fixes

-   Fixed an issue where the grids on the wrist portals would become really large when the user enters VR for the second time during a session.

## V3.1.13

#### Date: 12/5/2022

### :bug: Bug Fixes

-   Fixed an issue where Chrome would appear to randomly add and remove scrollbars when the tag/meet portals were open.

## V3.1.12

#### Date: 12/2/2022

### :bug: Bug Fixes

-   Fixed an issue where it was not possible to tilt the mapPortal camera due to an incorrect default configuration.
-   Fixed an issue where it was not possible to handle errors that occurred during calls to `os.getPublicRecordKey()`.

## V3.1.11

#### Date: 11/28/2022

### :rocket: Improvements

-   Improved the map portals (mapPortal and miniMapPortal) to support the `portalZoomableMin` and `portalZoomableMax` tags.
-   Enabled the multiline code editor to always be shown regardless of if the device is a mobile device or not.
-   Added the `analytics.recordEvent(name, metadata?)` function.
-   Added the `@onKeyRepeat` shout that is fired when a key is held down and "auto repeated".
-   Added support for some simple HTMLElement functions.
    -   HTMLElement objects support the following functions:
        -   `focus()`
        -   `click()`
        -   `blur()`
    -   HTMLInputElement objects support the following functions:
        -   `select()`
        -   `setRangeText()`
        -   `setSelectionRange()`
        -   `showPicker()`
        -   `stepDown()`
        -   `stepUp()`
    -   HTMLFormElement objects support the following functions:
        -   `reset()`
        -   `submit()`
    -   HTMLMediaElement objects support the following functions:
        -   `fastSeek()`
        -   `load()`
        -   `pause()`
        -   `play()`
    -   HTMLVideoElement objects support the following functions:
        -   `requestPictureInPicture()`
-   Added support for the `document.getElementById()` function for custom apps.

### :bug: Bug Fixes

-   Fixed an issue where `Vector2`, `Vector3`, `Rotation`, and `DateTime` values would cause the shared space to emit an error if they were stored in a tag on a new bot while it was being processed by the space.
-   Fixed an issue where it was not possible to tap on codeButton bots on mobile devices.
-   Fixed `@onKeyDown` to only be emitted once when a key is starting to be held down and not continually while a key is held down.

## V3.1.10

#### Date: 11/8/2022

### :rocket: Improvements

-   Added the `systemPortalPane` tag to allow CasualOS to remember which pane the user is viewing in the systemPortal.
    -   This also fixes issues with being unable to select the search pane.
    -   Additionally, CasualOS will now remember the systemPortal search and pane state across browser reloads.
-   Updated the terms of service with consistent wording and with a section about using OLX Services.

### :bug: Bug Fixes

-   Fixed an issue where `Vector2`, `Vector3`, `Rotation`, and `DateTime` values would cause the shared space to emit an error if they were stored in a tag on a new bot while it was being processed by the space.

## V3.1.9

#### Date: 11/4/2022

### :boom: Breaking Changes

-   `os.createDebugger()` now returns a promise that needs to be awaited instead of simply returning a debugger.
-   `setTimeout()` and `setInterval()` now throw an error if called without a handler function.

### :rocket: Improvements

-   Added the ability to pause scripts that are executed inside debuggers.
    -   The `os.createDebugger()` API now supports an additional option parameter `pausable`, which when set to `true` will cause the debugger to execute every script inside a JavaScript interpreter.
    -   The following functions have also been added to the debugger API:
        -   `onPause(handler)` - Registers a handler function that will be called when the debugger pauses due to hitting a pause trigger (i.e. breakpoint).
        -   `setPauseTrigger(bot, tag, options)` - Registers a pause trigger in a bot and tag that the debugger will pause at if it comes across the trigger while executing code. Returns an object that represents the pause trigger.
        -   `removePauseTrigger(trigger)` - Removes the given pause trigger from the debugger.
        -   `enablePauseTrigger(trigger)` - Enables the given pause trigger.
        -   `disablePauseTrigger(trigger)` - Disables the given pause trigger.
        -   `listPauseTriggers()` - Lists the pause triggers that have been set on the debugger.
        -   `listCommonPauseTriggers(bot, tag)` - Lists common locations that pause triggers can be placed at for the given bot and tag.
        -   `resume(pause)` - Tells the debugger to resume execution of the scripts.
    -   See the documentation for more complete information and examples.
    -   Additionally, check out the [debugger-example](https://ab1.bot/?ab=debugger-example) appBundle.
-   Improved `os.focusOn(bot, options)` to support focusing tags in the systemPortal, sheetPortal, and tagPortal.
    -   `options` now supports the following properties:
        -   `tag` - The tag that should be focused. If specified, then the multi-line editor will be opened in a portal (the systemPortal by default) with the bot and tag focused.
        -   `space` - The space of the tag that should be focused. (Optional)
        -   `lineNumber` - The line number that should be focused. (Optional)
        -   `columnNumber` - The column number that should be focused. (Optional)
        -   `startIndex` - The index of the first character that should be auto-selected. (Optional)
        -   `endIndex` - The index of the last character that should be auto-selected. (Optional)
        -   `portal` - The portal that should be opened. Supports `system`, `sheet`, and `tag` for the systemPortal, sheetPortal, and tagPortal respectively.
-   Added the ability to specify a custom frame buffer scale factor for AR and VR sessions.
    -   `os.enableAR()` and `os.enableVR()` now can take an options object with the following property:
        -   `frameBufferScaleFactor` is the number of rendered pixels for each output pixel. As a result, numbers less than 1 increase rendering performance by rendering fewer pixels than are displayed and numbers greater than 1 decrease rendering performance by rendering more pixels than are displayed. Defaults to 1.
-   Improved `animateTag()` to use `0` as a default when `toValue` is a number, no `fromValue` is specified, and there is no current tag value (or the current tag value is not a number).
-   Improved the search panel in the systemPortal to include and highlight tag names that match the search query.
-   Added the ability to show the sheetPortal in the systemPortal.
    -   A new option has been added to the systemPortal to represent the sheetPortal.
    -   Selecting this option will open the sheetPortal to the current gridPortal dimension, or give the user the option to specify a dimension if no gridPortal is open.
    -   Clicking on the sheetPortal button again will give the ability to set the sheetPortal dimension manually.

### :bug: Bug Fixes

-   Fixed an issue where updating Vector, Rotation, or DateTime tag values on newly created bots could cause trouble with synchronizing data.
-   Fixed an issue where switching between mouse and touch input methods was not possible.
-   Fixed an issue that caused dragging bots on the Meta Quest 2 in non-immersive mode to not work.
-   Fixed touch controls to correctly rotate the camera.

## V3.1.8

#### Date: 10/27/2022

### :rocket: Improvements

-   Added the `meetPortalDisablePrivateMessages` tag to the `meetPortalBot` to allow hiding the option to send a new private message to another participant in the meet portal.

## V3.1.7

#### Date: 10/24/2022

### :bug: Bug Fixes

-   Fixed an issue where destroying a GLTF mesh and re-creating it could cause some textures to not load correctly.
-   Fixed an issue where updates to a newly created bot would be forgotten in some scenarios.

## V3.1.6

#### Date: 10/5/2022

### :bug: Bug Fixes

-   Fixed an issue where creating too many GLTF mesh forms could crash Chrome-based web browser tabs.
-   Fixed an issue where creating a bot with a DateTime, Vector2, Vector3, or Rotation tag would crash the system.

## V3.1.5

#### Date: 10/4/2022

### :bug: Bug Fixes

-   Fixed an issue where the login UI would be hidden behind the sheet and system portals if trying to login while one of them is open.

## V3.1.4

#### Date: 10/3/2022

### :rocket: Improvements

-   Enabled the "More" section in the Jitsi meet portal settings window.

### :bug: Bug Fixes

-   Fixed an issue where using `os.focusOn()` with `rotation` set to `{ x: 0, y: 0 }` could trigger floating point rounding errors and cause the camera rotation to be temporarily incorrect.
-   Fixed an issue where `@onRoomTrackUnsubsribed` listeners would not be triggered for local video and audio tracks when leaving a room.

## V3.1.3

#### Date: 9/27/2022

### :bug: Bug Fixes

-   Fixed an issue where `@onMeetExited` could be triggered multiple times when closing the meet portal.
-   Fixed an issue where rejecting and then re-performing a tag edit would cause the multiline editor to show the edit twice.
-   Fixed an issue where the multiline editor would incorrectly edit shared bots that had not been updated. This resulted in the tag edits being incorrectly added to the end of the tag value instead of where they were supposed to be.
-   Fixed an issue where meshes that were set on a bot and then quickly removed could be incorrectly displayed.
-   Fixed an issue where the documentation link from the multiline editor wouldn't auto-scroll to the correct tag.
-   Fixed an issue where using `deleteTagText()` and `insertTagText()` would cause the runtime to get confused during tag sync and incorrectly apply an edit multiple times.
-   Fixed an issue where `deleteTagMaskText()` and `insertTagMaskText()` did not work.

## V3.1.2

#### Date: 9/9/2022

### :rocket: Improvements

-   Improved `os.registerTagPrefix(prefix, options?)` to accept a `name` property in the `options` object that will be used as a hint for the user.
-   Added support for Vector and Rotation values for many tags. The following tags have been added as alternatives to using multiple tags to contain 3D information:
    -   `cameraPosition` replaces `cameraPositionX`, `cameraPositionY`, and `cameraPositionZ`.
    -   `cameraRotation` replaces `cameraRotationX`, `cameraRotationY`, and `cameraRotationZ`.
    -   `cameraFocus` replaces `cameraFocusX`, `cameraFocusY`, and `cameraFocusZ`.
    -   `cameraPositionOffset` replaces `cameraPositionOffsetX`, `cameraPositionOffsetY`, and `cameraPositionOffsetZ`.
    -   `cameraRotationOffset` replaces `cameraRotationOffsetX`, `cameraRotationOffsetY`, and `cameraRotationOffsetZ`.
    -   `deviceRotation` replaces `deviceRotationX`, `deviceRotationY`, and `deviceRotationZ`.
    -   `portalPannableMin` replaces `portalPannableMinX` and `portalPannableMinY`.
    -   `portalPannableMax` replaces `portalPannableMaxX` and `portalPannableMaxY`.
    -   `pointerPixel` replaces `pointerPixelX` and `pointerPixelY`.
    -   `mousePointerPosition` replaces `mousePointerPositionX`, `mousePointerPositionY`, and `mousePointerPositionZ`.
    -   `mousePointerRotation` replaces `mousePointerRotationX`, `mousePointerRotationY`, and `mousePointerRotationZ`.
    -   `leftPointerPosition` replaces `leftPointerPositionX`, `leftPointerPositionY`, and `leftPointerPositionZ`.
    -   `leftPointerRotation` replaces `leftPointerRotationX`, `leftPointerRotationY`, and `leftPointerRotationZ`.
    -   `rightPointerPosition` replaces `rightPointerPositionX`, `rightPointerPositionY`, and `rightPointerPositionZ`.
    -   `rightPointerRotation` replaces `rightPointerRotationX`, `rightPointerRotationY`, and `rightPointerRotationZ`.
    -   `cursorHotspot` replaces `cursorHotspotX` and `cursorHotspotY`.
    -   `portalCursorHotspot` replaces `portalCursorHotspotX` and `portalCursorHotspotY`.
-   Added the `os.requestWakeLock()`, `os.disableWakeLock()`, and `os.getWakeLockConfiguration()` functions.
    -   `os.requestWakeLock()` asks the user for the ability to keep the screen awake, and if they accept will enable a wake lock that will keep the screen on. Returns a promise that resolves once the wake lock has been granted.
    -   `os.disableWakeLock()` disables the wake lock and allows the computer to sleep. Returns a promise that resolves once the wake lock has been disabled.
    -   `os.getWakeLockConfiguration()` gets the current wake lock status. Returns a promise that resolves with the wake lock information.
-   Improved `math.intersectPlane()` to accept two additional optional parameters which represent the normal and origin of the plane that the ray should be intersected with.
    -   The new function definition is `math.intersectPlane(origin, direction, planeNormal?, planeDirection)`.
        -   `planeNormal` is optional and is the normal vector that the plane should use. It defaults to `➡️0,0,1`.
        -   `planeDirection` is optional and is the 3D position that the center of the plane should travel through. It defaults to `➡️0,0,0`.

### :bug: Bug Fixes

-   Fixed an issue where keys reported in `onKeyUp` and `onKeyDown` could be specified in the incorrect order.

## V3.1.1

#### Date: 9/6/2022

### :rocket: Improvements

-   Added the `codeButton` form.
    -   When the bot is placed in a tag dimension (dimension of the form `{botID}.{tag}`) and its form is set to `codeButton`, then it will appear in the multi-line code editor for that tag as a clickable text element.
    -   As such, in order for the button to appear, the bot also needs a `label` tag.
    -   The button can be positioned by line number by using the `[dimension]Start` tag, and the `[dimension]End` tag can be used to specify the priority that the button should have compared to other buttons on the same line (higher numbers means lower priority).
    -   When clicked, the button will receive an `@onClick` whisper.
-   Added the `formRenderOrder` tag.
    -   This tag sets the render order that should be used for a bot in the grid portals.
    -   Setting this property to a value other than 0 overrides the automatically calculated render order which is based on the distance of each bot to the portal camera.
    -   It is not recommended to use this tag unless you are dealing with transparency issues caused by overlapping PNG images.

## V3.1.0

#### Date: 9/2/2022

### :rocket: Improvements

-   Added the `os.createInitializationUpdate(bots)` and `os.applyUpdatesToInst(update)` functions.
    -   `os.createInitializationUpdate(bots)` creates updates that can be used to ensure that an inst is initialized with a specific set of bots. This function is useful for encoding initialization logic that should only be performed in an inst once.
        -   `bots` - The list of bots that should be included in the update.
    -   `os.applyUpdatesToInst(updates)` applies the given list of updates to the current inst.
        -   `updates` - The list of updates that should be applied to the inst.
-   Improved custom apps to support SVG elements.

### :bug: Bug Fixes

-   Fixed an issue where billboarded bots would display incorrectly when they were parented under a rotated dimension or transformer.

## V3.0.21

#### Date: 8/31/2022

### :bug: Bug Fixes

-   Fixed an issue where deleting a GLTF would cause the gridPortal to stop working.

## V3.0.20

#### Date: 8/30/2022

### :rocket: Improvements

-   Added the ability to use your fingers to click bots in VR/AR.
    -   Any device that supports the WebXR Hand input module should work.
    -   Tested with the Oculus Quest 2.
-   Added the `keyboard` form.
    -   This creates a virtual keyboard that the user can interact with.
    -   Clicking keys on the keyboard sends a `@onKeyClick` whisper to the bot.
-   Improved the system portal diff tab to set the `editingBot`, `editingTag`, and `editingTagSpace` tags on the configBot.
-   Added the `os.startFormAnimation(bot, animationName, options?)`, `os.stopFormAnimation(bot, options?)`, `os.listFormAnimations(botOrAddress)`, and `os.bufferFormAddressGLTF(address)` functions.
    -   `os.startFormAnimation(bot, animationName, options?)` is used to trigger an animation on the given bot. Returns a promise that resolves when the animation has started. It accepts the following parameters:
        -   `bot` - The bot or list of bots that the animation should be triggered on.
        -   `animationName` - The name or index of the animation that should be started.
        -   `options` - The additional parameters that should be used for the animation. Optional. It should be an object with the following properties:
            -   `startTime` - The time that the animation should start playing. It should be the number of miliseconds since the Unix Epoch.
            -   `initialTime` - The time within the animation clip that the animation should start at in miliseconds.
            -   `timeScale` - The rate at which the animation plays.
            -   `loop` - Options for looping. It should be an object with the following properties:
                -   `mode` - How the animation should loop. It should be either `repeat` or `pingPong`.
                -   `count` - The number of times that the animation should loop.
            -   `clampWhenFinished` - Whether the final animation values should be preserved when the animation finishes.
            -   `crossFadeDuration` - The number of miliseconds that the animation should take to cross fade from the previous animation.
            -   `fadeDuration` - The number of miliseconds that the animation should take to fade in.
            -   `animationAddress` - The address that the animations should be loaded from.
    -   `os.stopFormAnimation(bot, options?)` is used to stop animations on the given bot. Returns a promise that resolves when the animation has stopped. It accepts the following parameters:
        -   `bot` - The bot or list of bots that animations should be stopped on.
        -   `options` - The options that should be used to stop the animations. Optional. It should be an object with the following properties:
            -   `stopTime` - The time that the animation should stop playing. It should be the number of miliseconds since the Unix Epoch.
            -   `fadeDuration` - The number of miliseconds that the animation should take to fade out.
    -   `os.listFormAnimations(botOrAddress)` is used to retrieve the list of animations that are available on a form. Returns a promise that resolves with the animation list. It accepts the following parameters:
        -   `botOrAddress` - The bot or address that the animation list should be retrieved for.
    -   `os.bufferFormAddressGLTF(address)` is used to pre-cache the given address as a GLTF mesh for future use. Returns a promise that resolves when the address has been buffered. It accepts the following parameters:
        -   `address` - The address that should be loaded.
-   Added several listeners that can be used to observe animation changes on bots.
    -   Currently, they are only sent for animations that are started via `os.startFormAnimation()`. Animations that are triggered via the `#formAnimation` tag or `experiment.localFormAnimation()` are not supported.
    -   `@onFormAnimationStarted` and `@onAnyFormAnimationStarted` are sent when an animation has been started.
    -   `@onFormAnimationStopped` and `@onAnyFormAnimationStopped` are sent when an animation has been manually stopped.
    -   `@onFormAnimationFinished` and `@onAnyFormAnimationFinished` are sent when an animation finishes playing.
    -   `@onFormAnimationLooped` and `@onAnyFormAnimationLooped` are sent when an animation restarts per the looping rules that were given in the options object.
-   Added support for the `scrollTop` and `offsetHeight` properties for `<section>` elements.
-   Added the `@onDocumentAvailable` listener.
    -   `@onDocumentAvailable` is a shout that is sent once `globalThis.document` is first available for scripts to use.
    -   Because of this feature, scripts can now interact with custom apps via `globalThis.document` instead of `os.registerApp()` and `os.compileApp()`.
    -   This feature still uses a separate document instances for `os.registerApp()`, so changes to `globalThis.document` will not conflict with any other custom apps.
-   Added the [Preact render()](https://preactjs.com/guide/v10/api-reference#render) function to `os.appHooks`.
-   Improved tooltips to always render entirely on screen. This can help in scenarios where the tooltip should be shown close to the edge of the screen.

### :bug: Bug Fixes

-   Fixed an issue where `cursor` bots would not update in the multiline editor unless no bots changed for 75ms.
-   Fixed an issue where `cursor` bots would be duplicated if the user closed the portal that contained the multiline editor and then opened it again.
-   Fixed an issue where images that were loaded via custom apps would later fail to load as a `formAddress`.
-   Fixed an issue where floating labels did not work on bots that were transformed by another bot.
-   Fixed an issue where tooltips that had multiple words would always word wrap. Now, they will only word wrap if wider than 200px.

## V3.0.19

#### Date: 8/11/2022

### :bug: Bug Fixes

-   Fixed an issue that would allow browsers to cache certain HTML files when they should not.
-   Fixed an issue where subjectless keys would not work with the new auth system.
-   Fixed an issue where the background for floating labels would not match the label if the bot was rotated.

## V3.0.18

#### Date: 8/9/2022

### :boom: Breaking Changes

-   Changed uploads to PDF files to upload the binary data of the PDF instead of automatically converting it to UTF-8.
    -   This affects both `os.showUploadFiles()` and `@onFileUpload`.

### :rocket: Improvements

-   Switched PublicOS from [Magic.link](https://magic.link) to a custom auth implementation that gives us more flexibility around how we manage user accounts.
    -   This is purely an implementation detail, and should not affect any PublicOS/CasualOS features.
-   Added the ability to see active PublicOS authentication sessions, when they were granted, and what IP Address they were granted to.
-   Improved Custom HTML Apps to copy the following properties from specific element types when an event (like `onLoad`) happens:
    -   `<img>` - The following properties are copied:
        -   `width`
        -   `height`
        -   `naturalWidth`
        -   `naturalHeight`
        -   `currentSrc`
    -   `<video>` - The following properties are copied:
        -   `videoWidth`
        -   `videoHeight`
        -   `duration`
        -   `currentSrc`
-   Moved the "Exit to Grid Portal" button in the system portal from the lower right corner to the lower left corner.
-   Improved the systemPortal to support global search by exact matches for `#id` and `#space`.
-   Improved the systemPortal to support comparing systems of bots against each other.
    -   This works by comparing two separate system tags. The first tag is `#system` (or whatever is specified by `#systemPortalTag` on the config bot) and the second tag is specified by the `#systemPortalDiff` on the config bot.
    -   For example, if the `#systemPortal` is set to `custom` and the `#systemPortalDiff` tag is set to `system2`, then bots that contain `custom` in their `#system` tag will be compared against bots that match using their `#system2` tag.
    -   The result is useful for creating visualizations of change for system bots.
    -   See the documentation for more information.
    -   Also check out the example: https://ab1.bot/?ab=diffPortalExample
-   Added the `os.appHooks` property that contains [hook functions](https://preactjs.com/guide/v10/hooks).
    -   Hook functions make managing custom app states easier and less tedious.

### :bug: Bug Fixes

-   Fixed an issue where entering an invalid value into an input box in a custom app would cause the input box to be automatically cleared.
-   Fixed an issue where the base color on GLTF models would be overridden with white if no color tag was specified.
-   Fixed an issue where self-closing JSX elements that contained attributes would not be compiled correctly.
-   Fixed an issue where the meetPortal could fail to start if the meet portal properties were changed before it finished loading external scripts.
-   Fixed how progress bars position themselves to better match how labels position themselves.
-   Fixed an issue where custom app elements did not support CSS Style properties that started with a hyphen (`-`).

## V3.0.17

#### Date: 7/18/2022

### :bug: Bug Fixes

-   Fixed an issue where calling `os.focusOn()` for the mapPortal before the portal has finished loading would cause the camera to focus on an incorrect location.
-   Fixed an issue where labels would fail to show up on billboarded bots that are directly below or above the portal camera.
-   Fixed an issue where hex bot forms were positioned incorrectly.

## V3.0.16

#### Date: 7/6/2022

### :rocket: Improvements

-   Added the `uv` property to `@onClick`, `@onAnyBotClicked`, `@onDrag`, and `@onAnyBotDrag` shouts.
    -   This property contains the [UV Coordinates](https://stackoverflow.com/questions/3314219/how-do-u-v-coordinates-work) of the texture on the clicked bot that the user clicked.
    -   UV coordinates are a 2D vector representing the X and Y location on the texture (i.e. `formAddress`) on the bot that was clicked.
    -   UV coordinates are mapped as follows:
        -   Bottom left of the texture is: `(0, 0)`
        -   Bottom right is: `(1, 0)`
        -   Top left is: `(0, 1)`
        -   Top right is: `(1, 1)`
-   Added the `os.raycast(portal, origin, direction)` and `os.raycastFromCamera(portal, viewportPosition)` functions.
    -   These functions are useful for finding what bots a particular ray would hit. For example, you could query what bots are under a particular spot of the screen with `os.raycastFromCamera()`.
    -   Currently, the `grid`, `miniGrid`, `map` and `miniMap` portals are supported.
    -   See the documentation for more information and examples.
-   Added the `os.calculateRayFromCamera(portal, viewportPosition)` function.
    -   This function is useful for finding the 3D path (ray) that travels through a particular screen position of the specified portal's camera.
    -   Currently, the `grid`, `miniGrid`, `map` and `miniMap` portals are supported.
    -   See the documentation for more information and examples.
-   Improved `os.getPublicRecordKey()` to return an `errorReason` for failed requests.

### :bug: Bug Fixes

-   Fixed `lineStyle = wall` to support the coordinate system changes from v3.0.11.

## V3.0.15

#### Date: 6/21/2022

### :rocket: Improvements

-   Improved the login system to record user's email/phone number so that we can migrate off of [magic.link](https://magic.link/) in the future.

## V3.0.14

#### Date: 6/20/2022

### :rocket: Improvements

-   Changed the `circle` bot form ignore lighting changes based on its orientation.
-   Added the `formAddressAspectRatio` tag to allow adjusting how `formAddress` images/videos are displayed on `cube`, `circle`, and `sprite` bot forms.
    -   The aspect ratio should be the width of the image divided by the height of the image.
    -   Negative aspect ratios can also be used to mirror the image horizontally.
-   Added the ability to create and join custom multimedia chat rooms.
    -   Key features:
        -   The ability to join multiple chat rooms at once.
        -   The ability to display camera/screen feeds on 3D bots.
        -   Notification of when remote users join/leave.
        -   Notification of when users are speaking.
        -   The ability to control the quality that video tracks stream at.
    -   The following functions have been added:
        -   `os.joinRoom(roomName, options?)`
        -   `os.leaveRoom(roomName, options?)`
        -   `os.getRoomOptions(roomName)`
        -   `os.setRoomOptions(roomName, options)`
        -   `os.getRoomTrackOptions(roomName, trackAddress)`
        -   `os.setRoomTrackOptions(roomName, trackAddress, options)`
        -   `os.getRoomRemoteOptions(roomName, remoteId)`
    -   The following listeners have been added:
        -   `@onRoomJoined` - Sent whenever a room has been joined via `os.joinRoom()`
        -   `@onRoomLeave` - Sent whenever a room has been exited via `os.leaveRoom()`
        -   `@onRoomStreaming` - Sent whenever the local user has been connected or reconnected to a room.
        -   `@onRoomStreamLost` - Sent whenever the local user has been disconnected from a room.
        -   `@onRoomTrackSubscribed` - Sent whenever an audio/video track has been discovered inside a room.
        -   `@onRoomTrackUnsubscribed` - Sent whenever an audio/video track has been removed from a room.
        -   `@onRoomRemoteJoined` - Sent whenever a remote user has joined a room.
        -   `@onRoomRemoteLeave` - Sent whenever a remote user has left a room.
        -   `@onRoomSpeakersChanged` - Sent whenever the list of speaking users has changed in a room.
        -   `@onRoomOptionsChanged` - Sent whenever the local room options have been changed.
    -   See the documentation for more detailed information.
    -   Also check out the `rooms-example` appBundle for an example.
-   Added the `os.listInstUpdates()` and `os.getInstStateFromUpdates(updates)` functions.
    -   These functions are useful for tracking the history of an instance and debugging potential data loss problems.
    -   `os.listInstUpdates()` gets the list of updates that have occurred in the current instance.
    -   `os.getInstStateFromUpdates()` gets the bot state that is produced by the given list of updates.

### :bug: Bug Fixes

-   Fixed an issue where HTML updates could cause CasualOS to skip `@onAnyAction` calls for bot updates.
-   Fixed an issue where point-of-view mode would start the camera at the wrong rotation.
-   Fixed an issue where billboarded bots would rotate to match the roll of the camera in VR/AR.
-   Fixed an issue where using `os.tip()` with long words could cause the words to overflow the tooltip background.
-   Fixed an issue where removing a tag from the sheetPortal could cause the tag below it to become the dimension set in the sheetPortal.

## V3.0.13

#### Date: 6/3/2022

### :rocket: Improvements

-   Added the `math.degreesToRadians(degrees)` and `math.radiansToDegrees(radians)` functions.

### :bug: Bug Fixes

-   Fixed an issue where the `cameraRotationX`, `cameraRotationY`, and `cameraRotationZ` tags were using a Y-up coordinate system instead of the CasualOS Z-up coordinate system.

## V3.0.12

#### Date: 5/31/2022

### :bug: Bug Fixes

-   Fixed an issue where snapping bots to bot faces was not supported in the miniMapPortal.
-   Fixed an issue where snapping bots to faces of bots that have a non-1 `scaleZ` would work incorrectly.

## V3.0.11

#### Date: 5/27/2022

### :boom: Breaking Changes

-   CasualOS now consistently uses a right-handed coordinate system.
    -   In previous versions, CasualOS inconsistently handled rotations which led to some parts obeying the right-hand rule and other parts obeying the left-hand rule for rotations.
    -   One of the consequences of this is that rotations around the Y axis are now counter-clockwise instead of clockwise.
        -   Note that from the default camera perspective, this is switched. Rotations now appear clockwise instead of counter-clockwise.
    -   To keep the previous behavior, simply negate the Y axis for rotations. (e.g. if the rotation was `tags.homeRotationY = 1.3`, now it should be `tags.homeRotationY = -1.3`)
    -   This change affects `[dimension]RotationY`, `cameraRotationOffsetY`, and `os.addDropGrid()`.

### :rocket: Improvements

-   Added the ability to represent positions and rotations with the `➡️` and `🔁` emojis.
    -   In scripts, these values get parsed into `Vector2`, `Vector3`, and `Rotation` objects.
    -   Vectors support the following formats:
        -   `➡️1,2` represents a 2D position/direction (`Vector2`) that contains `X = 1` and `Y = 2`.
        -   `➡️1,2,3` represents a 3D position/direction (`Vector3`) that contains `X = 1`, `Y = 2`, and `Z = 3`.
        -   Additionally, vectors can be created using `new Vector2(1, 2)` and `new Vector3(1, 2, 3)`.
    -   Rotations support the following formats:
        -   `🔁0,0,0,1` represents a 3D rotation (`Rotation`) that contains `X = 0`, `Y = 0`, `Z = 0`, and `W = 1`.
        -   Additionally, rotations can be created using the `Rotation` class constructor. It supports the following forms:
            -   Create a rotation that does nothing:
                ```typescript
                const rotation = new Rotation();
                ```
            -   Create a rotation from an axis and angle:
                ```typescript
                const rotation = new Rotation({
                    axis: new Vector3(0, 0, 1),
                    angle: Math.PI / 2,
                }); // 90 degree rotation about the Z axis
                ```
            -   Create a rotation from two directions:
                ```typescript
                const rotation = new Rotation({
                    from: new Vector3(1, 0, 0),
                    to: new Vector3(0, 1, 0),
                }); // Rotation that transforms points from (1, 0, 0) to (0, 1, 0)
                ```
            -   Create a rotation from multiple rotations:
                ```typescript
                const rotation = new Rotation({
                    sequence: [
                        new Rotation({
                            axis: new Vector3(0, 1, 0),
                            angle: Math.PI / 2,
                        }), // 90 degree rotation around Y axis
                        new Rotation({
                            axis: new Vector3(1, 0, 0),
                            angle: Math.PI / 4,
                        }), // 45 degree rotation around X axis
                    ],
                });
                ```
            -   Create a rotation from a Quaternion:
                ```typescript
                const rotation = new Rotation({
                    quaternion: {
                        x: 0,
                        y: 0.7071067811865475,
                        z: 0,
                        w: 0.7071067811865476,
                    },
                }); // 90 degree rotation about the Y axis
                ```
        -   Check the documentation on Vectors and Rotations for more information.
-   Added the `[dimension]Position` and `[dimension]Rotation` tags to support using vectors and rotation objects for bot positioning.
-   Improved the `getBotPosition()` function to support the `[dimension]Position` tag and return a `Vector3` object.
-   Added the `getBotRotation(bot, dimension)` function that retrieves the position of the given bot in the given dimension and returns a `Rotation` object.
    -   `bot` is the bot whose rotation should be retrieved.
    -   `dimension` is the dimension that the bot's rotation should be retrieved for.
-   Improved the `animateTag()`, `os.getCameraPosition()` `os.getCameraRotation()`, `os.getFocusPoint()`, `os.getPointerPosition()`, `os.getPointerDirection()`, `math.getForwardDirection()`, `math.intersectPlane()`, `math.getAnchorPointOffset()`, `math.addVectors()`, `math.subtractVectors()`, `math.negateVector()`, `math.normalizeVector()`, `math.vectorLength()`, and `math.scaleVector()` functions to support `Vector2`, `Vector3`, and `Rotation` objects.
-   Added the "Select Background" and removed the "Share Video" buttons from the meetPortal.
-   Added initial documentation for ab-1.

### :bug: Bug Fixes

-   Fixed an issue where `os.showUploadFiles()` would return previously uploaded files.
-   Fixed an issue where tag text edits (i.e. `insertTagText()`) would not be properly communicated to the rest of CasualOS when they occurred after tag updates (i.e. `setTag()`).

## V3.0.10

#### Date: 5/6/2022

### :rocket: Improvements

-   Improved the Records API to be able to return errors to allowed HTTP origins.
-   Improved `os.meetCommand()` to return a promise.
-   Added the ability to specify an options object with `os.recordData(key, address, data, options)` that can specify update and delete policies for the data.

    -   These policies can be useful to restrict the set of users that can manipulate the recorded data.
    -   `options` is an object with the following properties:

        ```typescript
        let options: {
            /**
             * The HTTP Endpoint that should be queried.
             */
            endpoint?: string;

            /**
             * The policy that should be used for updating the record.
             * - true indicates that the value can be updated by anyone.
             * - An array of strings indicates the list of user IDs that are allowed to update the data.
             */
            updatePolicy?: true | string[];

            /**
             * The policy that should be used for deleting the record.
             * - true indicates that the value can be erased by anyone.
             * - An array of strings indicates the list of user IDs that are allowed to delete the data.
             * Note that even if a delete policy is used, the owner of the record can still erase any data in the record.
             */
            deletePolicy?: true | string[];
        };
        ```

-   Added the `os.tip(message, pixelX?, pixelY?, duration?)` and `os.hideTips(tipIDs?)` functions to make showing tooltips easy.
    -   `os.tip(message, pixelX?, pixelY?, duration?)` can be used to show a tooltip and takes the following parameters:
        -   `message` is the message that should be shown.
        -   `pixelX` is optional and is the horizontal pixel position on the screen that the message should be shown at.
            If omitted, then the tooltip will be shown at the current mouse position or the last touch position.
            Additionally, omitting the position will cause the tooltip to only be shown when the mouse is near it.
            Moving the mouse away from the tooltip in this mode will cause the tooltip to be automatically hidden.
        -   `pixelY` is optional and is the vertical pixel position on the screen that the message should be shown at.
            If omitted, then the tooltip will be shown at the current mouse position or the last touch position.
            Additionally, omitting the position will cause the tooltip to only be shown when the mouse is near it.
            Moving the mouse away from the tooltip in this mode will cause the tooltip to be automatically hidden.
        -   `duration` is optional and is the number of seconds that the toast should be visible for.
        -   Returns a promise that resolves with the ID of the newly created tooltip.
    -   `os.hideTips(tipIDs?)` can be used to hide a tooltip and takes the following parameters:
        -   `tipIDs` is optional and is the ID or array of IDs of tooltips that should be hidden. If omitted, then all tooltips will be hidden.
        -   Returns a promise that resolves when the action has been completed.
-   Improved the menuPortal to use 60% of the screen width on large screens when the screen is taller than it is wide.
-   Improved the systemPortal to support `system` tag values that are set to non-string values such as booleans and integers.
-   Added WebXR hand tracking support.
    -   Tested and verified on Meta Quest 2 headset.
    -   Wrist portals have custom offsets for hands to try and minimize the blocking of hands during interaction.
    -   Air tap interaction only currently. Air taps are when you tap your index finger and thumb together to perform a "tap/click" on what the pointer ray is targeting.

### :bug: Bug Fixes

-   Fixed an issue where CasualOS would attempt to download records from the wrong origin if using a custom `endpoint` parameter.

## V3.0.9

#### Date: 4/27/2022

### :rocket: Improvements

-   Added the `crypto.hash(algorithm, format, ...data)` and `crypto.hmac(algorithm, format, key, ...data)` functions.
    -   These functions make it easy to generalize which hash algorithm to use and also support outputting the result in several different formats.
    -   Supported algorithms for `crypto.hash()` are: `sha256`, `sha512`, and `sha1`.
    -   Supported algorithms for `crypto.hmac()` are: `hmac-sha256`, `hmac-sha512`, and `hmac-sha1`.
    -   Supported formats for both are: `hex`, `base64`, and `raw`.
    -   See the documentation for more information.
-   Added the `bytes.toBase64String(bytes)`, `bytes.fromBase64String(base64)`, `bytes.toHexString(bytes)`, and `bytes.fromHexString(hex)` functions.
    -   These functions make it easy to convert to and from Base64 and Hexadecimal encoded strings to [Uint8Array](https://developer.mozilla.org/en-US/docs/Web/JavaScript/Reference/Global_Objects/Uint8Array) byte arrays.
    -   See the documentation for more information.

### :bug: Bug Fixes

-   Fixed a permissions issue that prevented the creation of subjectless keys.

## V3.0.8

#### Date: 4/26/2022

### :rocket: Improvements

-   Added the ability to view participants and breakout rooms in the meetPortal.

## V3.0.7

#### Date: 4/26/2022

### :bug: Bug Fixes

-   Fixed an issue where bot labels would not render.

## V3.0.6

#### Date: 4/26/2022

### :bug: Bug Fixes

-   Fixed an issue where bots would not render because their shader code was broken.

## V3.0.5

#### Date: 4/26/2022

### :rocket: Improvements

-   Added the ability to specify which auth site records should be loaded/retrieved from.
    -   This is useful for saving or getting records from another CasualOS instance.
    -   The following functions have been updated to support an optional `endpoint` parameter:
        -   `os.recordData(key, address, data, endpoint?)`
        -   `os.getData(recordName, address, endpoint?)`
        -   `os.listData(recordName, startingAddress?, endpoint?)`
        -   `os.eraseData(key, address, endpoint?)`
        -   `os.recordManualApprovalData(key, address, data, endpoint?)`
        -   `os.getManualApprovalData(recordName, address, endpoint?)`
        -   `os.listManualApprovalData(recordName, startingAddress?, endpoint?)`
        -   `os.eraseManualApprovalData(key, address, endpoint?)`
        -   `os.recordFile(key, data, options?, endpoint?)`
        -   `os.eraseFile(key, url, endpoint?)`
        -   `os.recordEvent(key, eventName, endpoint?)`
        -   `os.countEvents(recordName, eventName, endpoint?)`
-   Improved the sheetPortal and and multi-line editor to support editing tags that contain object values.
-   Updated the Terms of Service, Acceptable Use Policy, and Privacy Policy to make it clearer which websites they apply to.
-   Improved how lines are rendered to use an implementation built into three.js.
    -   This makes bot strokes that are scaled appear correct.
    -   This change also makes lines and strokes appear the same size on screen no matter the zoom level of the camera. This can make it easier to identify bots when zoomed out a lot.
-   Added the ability to allow/deny login with phone numbers based on regex rules defined in a DynamoDB table.
-   Added the `os.getSubjectlessPublicRecordKey(recordName)` function to make it possible to create a record key that allow publishing record data without being logged in.
    -   All record keys are now split into two categories: subjectfull keys and subjectless keys.
    -   subjectfull keys require login in order to publish data are are the default type of key.
    -   subjectless keys do not require login in order to publish data.
    -   When publishing data with a subjectless key, all users are treated as anonymous. In effect, this makes the owner of the record fully responsible for the content that they publish.
-   Added the `os.meetFunction(functionName, ...args)` function to allow querying the current meet portal meeting state.
    -   `functionName` is the name of the function that should be triggered from the [Jitsi Meet API](https://jitsi.github.io/handbook/docs/dev-guide/dev-guide-iframe/#functions).
    -   `args` is the list of arguments that should be provided to the function.
    -   Returns a promise that resolves with the result of the function call.
-   Added the `@onMeetEntered` and `@onMeetExited` shouts which are triggered whenever the current user starts/stops participating in a meet.
    -   Unlike `@onMeetLoaded`, `@onMeetEntered` is only triggered after the user clicks the "Join" button from the meeting waiting room.
    -   See the documentation for more detailed information.
-   Added the `meetPortalJWT` tag to the meetPortalBot to allow using JSON Web Tokens for authenticating moderators in meetings.
    -   See the Jitsi FAQ for more information on how to setup a moderator for a meeting: https://developer.8x8.com/jaas/docs/faq#how-can-i-set-a-user-as-moderator-for-a-meeting
-   Added the `botPortal` tag that when set to a bot ID on the `configBot` will show the JSON data for that bot.
    -   Additionally, the `botPortalAnchorPoint` and `botPortalStyle` tags can be set on the `botPortalBot` similarly to how `meetPortalAnchorPoint` can be set on the `meetPortalBot`.
-   Added the `systemTagName` tag that, when set on the config bot, specifies the tag that should be used when finding bots to include in the systemPortal.
    -   For example, setting `systemTagName` to `"test"` will cause the systemPortal to search for bots that have a `test` tag instead of a `system` tag.

### :bug: Bug Fixes

-   Fixed an issue where accessing certain properties on `globalThis` would cause an error to occur.
-   Fixed an issue where it was not possible to change the current meetPortal while it was already open.
-   Fixed an issue where using `os.replaceDragBot()` with bots that contained an array in its tags would cause an error.
-   Fixed an issue where videos in `formAddress` would not automatically play on Chrome web browsers.

## V3.0.4

#### Date: 3/31/2022

### :rocket: Improvements

-   Added the ability to force AUX to intepret values as strings by prefixing the tag value with the 📝 emoji.
    -   This can be useful for when you want to ensure that a tag value is interpreted a string.
    -   For example, the string `"01"` will be interpreted as the number `1` by default but `"📝01"` will preserve the leading 0.
-   Added the ability to force a tag to interpret values as numbers by prefixing the tag value with the 🔢 emoji.
    -   This can be useful when you want to ensure that a tag is interpreted as a number.
-   Added support for scientific notation in numbers.
    -   `1.23e3` will now be interpreted as `1230`.
-   Improved `os.focusOn()` to support positions that include a Z coordinate.
    -   This allows moving the camera focus point to any position in 3D space.
    -   The Z coordinate defaults to 0 if not specified.
-   Added the `menuItemShowSubmitWhenEmpty` tag to allow showing the submit button on input menu items even if the input box does not have any value.
-   Added the `os.addDropGrid(...grids)` and `os.addBotDropGrid(botId, ...grids)` functions to make it easy to snap bots to a custom grid.
    -   These functions are useful if you want to snap bots to a grid with a custom position or rotation.
    -   Additionally, they can be used to move bots in a grid that is attached to a portal bot.
    -   See the documentation for detailed usage information.

### :bug: Bug Fixes

-   Fixed an issue where `infinity` and `-infinity` would always be calculated as `NaN` instead of their corresponding numerical values.
-   Fixed an issue where passing `null`/`undefined`/`NaN`/`Infinity` as the `x` or `y` coordinate to `os.focusOn()` would break the gridPortal.
-   Fixed an issue where error stack traces would sometimes contain incorrect line numbers.
-   Fixed an issue where the systemPortal recent tags list could error if a bot without a system tag was edited.
-   Fixed an issue where the runtime would crash if `animateTag()` was given a null bot.
-   Fixed an issue where dragging a bot with a controller in free space would position the bot incorrectly if the bot was loaded by a portal form bot.
-   Fixed an issue where bots that were inside a bot portal that was inside a wrist portal would have an incorrect scale. ([#254](https://github.com/casual-simulation/casualos/issues/254))

## V3.0.3

#### Date: 3/22/2022

### :rocket: Improvements

-   Added the `os.getAverageFrameRate()` function.
    -   This function is useful for calculating the number of times that the 3D views have updated in the last second.
    -   Returns a promise that resolves with the current frame rate value.
-   `AUX_PLAYER_MODE`: The player mode that this instance should indicate to scripts.
    -   `"player"` indicates that the inst is supposed to be for playing AUXes while `"builder"` indicates that the inst is used for building AUXes.
    -   Defaults to `"builder"`.
    -   This value is exposed via the object returned from `os.version()`.
        -   See the documentation on `os.version()` for more information.
-   Added a button that offers to redirect to a static instance after a 25 second loading timeout.
    -   The redirect will send the user to `static.{common_host}` so `casualos.com` will redirect to `static.casualos.com` and `stable.casualos.com` will redirect to `static.casualos.com`.

## V3.0.2

#### Date: 3/16/2022

### :boom: Breaking Changes

-   Removed the following functions:
    -   `server.exportGpio()`
    -   `server.unexportGpio()`
    -   `server.getGpio()`
    -   `server.setGpio()`

### :rocket: Improvements

-   Improved performance for lower end devices by making CasualOS more efficient when automatically updating bots with user input.
-   Added the ability to login with a phone number instead of an email address.
    -   This feature is enabled by the `ENABLE_SMS_AUTHENTICATION` environment variable during builds.
-   Added the ability to automatically synchronize device clocks and expose the synchronized information to scripts.
    -   The following properties have been added:
        -   `os.localTime` - The local clock time in miliseconds since the Unix Epoch.
        -   `os.agreedUponTime` - The synchronized clock time in miliseconds since the Unix Epoch.
        -   `os.instLatency` - The average latency between this device and the inst in miliseconds. Smaller values are generally better.
        -   `os.instTimeOffset` - The delta between the local time and agreed upon time in miliseconds.
        -   `os.instTimeOffsetSpread` - The uncertainty of the accuracy of the `os.instTimeOffset` value. Measured in miliseconds. Smaller values indicate that `os.agreedUponTime` is more accurate, larger values indicate that `os.agreedUponTime` is less accurate.
        -   `os.deadReckoningTime` - The synchronized clock time that includes an additional 50ms offset to try to ensure that all devices are synchronized once the time ocurrs.
-   Improved `animateTag()` to support custom easing functions and a custom start time.
    -   The `easing` property in the options object that is passed to `animateTag()` now supports custom functions for custom easing behaviors. The function should accept one parameter which is a number between 0 and 1 that represents the progress of the animation and it should return a number which is the value that should be multiplied against the target tag. See the documentation of `animateTag()` for an example.
    -   The `startTime` property is now supported in the options object that is passed to `animateTag()`. It should be the number of miliseconds since the Unix Epoch that the animation should start at. For example, `os.localTime + 1000` will cause the animation to start in 1 second.

### :bug: Bug Fixes

-   Fixed an issue where `bot.vars` would get cleared after the scripts that created it finished their initial execution.
-   Fixed an issue where `labelColor` did not work on menu bots that had `form` set to `input`.
-   Fixed an issue where `labelColor` would not work unless the menu bot had a `label`.
    -   This is useful for menu bots that only use icons.

## V3.0.1

#### Date: 2/17/2022

### :rocket: Improvements

-   Added the `math.setRandomSeed(seed)` and `math.getSeededRandomNumberGenerator(seed?)` functions.

    -   `math.setRandomSeed(seed)` specifies the random seed that should be used for `math.random()` and `math.randomInt()`.
        -   `seed` is the number or string that should be used as the random number generator seed. If set to null, then the seed value will be cleared.
    -   `math.getSeededRandomNumberGenerator(seed?)` creates a new object that contains its own `random()` and `randomInt()` functions that use the specified seed.

        -   `seed` is the number of string that should be used the random number generator seed. If omitted, then an unpredictable seed will be chosen automatically.
        -   It returns an object with the following structure:

            ```typescript
            let result: {
                /**
                 * The seed that was used to create this random number generator.
                 */
                seed: number | string;

                /**
                 * Generates a random real number between the given minimum and maximum values.
                 */
                random(min?: number, max?: number): number;

                /**
                 * Generates a random integer between the given minimum and maximum values.
                 */
                randomInt(min: number, max: number): number;
            };
            ```

-   Added the ability to store dates in tags by prefixing them with `📅`.
    -   Dates must be formatted similarly to [ISO 8601](https://en.wikipedia.org/wiki/ISO_8601):
        -   `2012-02-06` (year-month-day in UTC-0 time zone)
        -   `2015-08-16T08:45:00` (year-month-day + hour:minute:second in UTC-0 time zone)
        -   `2015-08-16T08:45:00 America/New_York` (year-month-day + hour:minute:second in specified time zone)
        -   `2015-08-16T08:45:00 local` (year-month-day + hour:minute:second + in local time zone)
    -   In scripts, date tags are automatically parsed and converted to DateTime objects.
        -   DateTime objects are easy-to-use representations of date and time with respect to a specific time zone.
        -   They work better than the built-in [Date](https://developer.mozilla.org/en-US/docs/Web/JavaScript/Reference/Global_Objects/Date) class because DateTime supports time zones whereas Date does not.
        -   You can learn more about them by checking out the [documentation](https://docs.casualos.com/docs/actions#datetime).
-   Added the `getDateTime(value)` function to make parsing strings into DateTime objects easy.
    -   Parses the given value and returns a new DateTime that represents the date that was contained in the value.
    -   Returns null if the value could not be parsed.
-   Added the `circle` bot form.

## V3.0.0

#### Date: 2/10/2022

### :rocket: Improvements

-   Added the `os.openImageClassifier(options)` and `os.closeImageClassifier()` functions.
    -   These functions are useful for applying Machine Learning inside CasualOS to detect categories of things via the camera feed.
    -   Currently, the image classifier is only able to consume models generated with [Teachable Machine](https://teachablemachine.withgoogle.com/).
        1.  To create a model, go to [https://teachablemachine.withgoogle.com/](https://teachablemachine.withgoogle.com/) and click "Get Started".
        2.  Create an "Image Project" and choose "Standard image model".
        3.  Add or record photos in each class.
        4.  Click "Train".
        5.  Once training is done you can get a model URL by clicking "Export Model".
        6.  Under "Tensorflow.js", choose "Upload (shareable link)" and click "Upload". You can also optionally save the project to Google Drive.
        7.  Once uploaded, copy the shareable link.
        8.  Create a bot with an `@onClick` tag and put the following code in it (replacing `MY_MODEL_URL` with the shareable link):
            ```typescript
            await os.openImageClassifier({
                modelUrl: 'MY_MODEL_URL',
            });
            ```
    -   `options` is an object with the following properties:
        -   `modelUrl` - The sharable link that was generated from Teachable Machine.
        -   `modelJsonUrl` - Is optional and can be used in advanced scenarios where you want to control where the model is stored.
        -   `modelMetadataUrl` - Is optional and can be used in advanced scenarios where you want to control where the model is stored.
        -   `cameraType` - Is optional and is the type of camera that should be preferred. Can be "front" or "rear".
-   Created the `oai-1` appBundle.

    -   This appBundle is currently a simple ab that can query the [OpenAI GPT-3 API](https://beta.openai.com/overview) via a shout.
    -   The ab has the following features:

        -   A single manager bot in the `oai-1` dimension and systemPortal as `oai-1.manager`.
        -   `@generateTextResponse` is a listener that asks GPT-3 to respond to a given text prompt.

            -   It takes the following parameters:
                -   `apiKey` - The API key that should be used to access the API. You can get an API key at [https://beta.openai.com/overview](https://beta.openai.com/overview).
                -   `prompt` - The text that the AI should respond to. An example is "Write a tagline for an ice cream shop.". Also see this guide: [https://beta.openai.com/docs/guides/completion](https://beta.openai.com/docs/guides/completion).
                -   `engine` - The engine that should be used to process the prompt. Defaults to `"text-davinci-001"` if not specified. You can find a list of engines is available here: [https://beta.openai.com/docs/engines](https://beta.openai.com/docs/engines).
                -   `options` - An object that contains additional options for the request. You can find the documentation for these options here: [https://beta.openai.com/docs/api-reference/completions/create](https://beta.openai.com/docs/api-reference/completions/create).
            -   It returns a promise that contains a list of generated choices.
            -   Example:

                ```typescript
                let oai = getBot('system', 'oai-1.manager');
                const response = await oai.generateTextResponse({
                    apiKey: 'myAPIKey',
                    prompt: 'Write a tagline for an ice cream shop.',
                });

                if (response.choices.length > 0) {
                    os.toast('Best choice: ' + response.choices[0]);
                } else {
                    os.toast('No choices.');
                }
                ```

### :bug: Bug Fixes

-   Fixed an issue with `os.listData()` where it was impossible to list data items unless a starting address was provided.

## V2.0.36

#### Date: 2/4/2022

### :rocket: Improvements

-   Added global search to the systemPortal.
    -   Useful for finding a word or phrase in the tags of all the bots in an inst.
    -   For example, you can find all the places where a shout occurrs by typing "shout" into the search box.
    -   Can be accessed by using `Ctrl+Shift+F` while the systemPortal is open or by selecting the eyeglass icon on the left side of the screen.
-   Added the ability to use a video camera feed as the portal background.
    -   You can enable this feature by setting `portalBackgroundAddress` to `casualos://camera-feed`.
    -   It also supports specifying the rear or front facing cameras with `casualos://camera-feed/rear` and `casualos://camera-feed/front`.

### :bug: Bug Fixes

-   Fixed an issue with custom apps where HTML changes would stop propagating if an element was added to its own parent.
    -   This could happen via using the HTML document API like:
        ```typescript
        // in @onSetupApp
        const parent = that.document.createElement('div');
        const child = that.document.createElement('span');
        parent.appendChild(child);
        parent.appendChild(child); // This would cause the issue
        ```
    -   Alternatively, it could happen when using `os.compileApp()`.
        -   For efficiency, `os.compileApp()` uses a change detection algorithm to limit the number of HTML elements it needs to create.
        -   In some cases, it saw that it could reuse an HTML element by moving it and this happened to trigger the bug in the system that records these changes.

## V2.0.35

#### Date: 2/2/2022

### :rocket: Improvements

-   Added the `os.getMediaPermission(options)` function to request permission for device audio/video streams.
    -   Generally permissions are asked for the moment they are needed but this can be cumbersome in situations such as immersive ar/vr experiences as the user must jump back to the browser in order to grant them.

### :bug: Bug Fixes

-   Fixed jittery camera rendering issues when entering XR for the first time in a session.
-   Fixed three.js holding onto stale XRSession after exiting XR.
    -   This was the root cause of the Hololens losing the ability to render the scene background after exiting XR.

## V2.0.34

#### Date: 1/31/2022

### :rocket: Improvements

-   Improved the systemPortal to show all tags that are on the bot when the pinned tags section is closed.
    -   This makes it easier to manage when adding new tags while the pinned tags section is closed.

### :bug: Bug Fixes

-   Fixed an issue with `os.recordEvent()` where trying to save events in DynamoDB would fail.

## V2.0.33

#### Date: 1/31/2022

### :rocket: Improvements

-   Added the `os.listData(recordNameOrKey, startingAddress?)` function to make it easy to list data items in a record.
    -   `recordNameOrKey` is the name of the record. Can also be a record key.
    -   `startingAddress` is optional and is the address after which items will be included in the returned list. For example, the starting address `b` will cause addresses `c` and `d` to be included but not `a` or `b`.
-   Added the `os.recordEvent(recordKey, eventName)` and `os.countEvents(recordNameOrKey, eventName)` functions. These functions are useful for building simple analytics into your app bundles.
    -   `os.recordEvent(recordKey, eventName)` can be used to document that the given event occurred.
        -   `recordKey` is the key that should be used to access the record.
        -   `eventName` is the name of the event.
    -   `os.countEvents(recordNameOrKey, eventName)` can be used to get the number of times that the given event has ocurred.
        -   `recordNameOrKey` is the name of the record that the event count should be retrieved from. Can also be a record key.
        -   `eventName` is the name of the event.

## V2.0.32

#### Date: 1/26/2022

### :rocket: Improvements

-   Added the `os.arSupported()` and `os.vrSupported()` functions to query device support for AR and VR respectively. Both of these are promises and must be awaited.

    ```typescript
    const arSupported = await os.arSupported();
    if (arSupported) {
        //...
    }

    const vrSupported = await os.vrSupported();
    if (vrSupported) {
        //...
    }
    ```

-   Added shouts for entering and exiting AR and VR:
    -   `@onEnterAR` - Called when AR has been enabled.
    -   `@onExitAR` - Called when AR has been disabled.
    -   `@onEnterVR` - Called when VR has been enabled.
    -   `@onExitVR` - Called when VR has been disabled.
-   Expanded `meetPortal` scripting:
    -   Added shouts for loading and leaving the meet portal:
        -   `@onMeetLoaded` - Called when the user has finished loading the meet portal.
        -   `@onMeetLeave` - Called when the user leaves the meet portal.
    -   Added the `os.meetCommand(command, ...args)` function that sends commands directly to the Jitsi Meet API. Supported commands can be found in the [Jitsi Meet Handbook](https://jitsi.github.io/handbook/docs/dev-guide/dev-guide-iframe#commands).
    -   Added the following meet portal configuration tags. These must be set on the `meetPortalBot`:
        -   `meetPortalPrejoinEnabled` - Whether the meet portal should have the prejoin screen enabled.
            -   The prejoin screen is where the user can setup their display name, microphone, camera, and other settings, before actually joining the meet.
        -   `meetPortalStartWithVideoMuted` - Whether the meet portal should start with video muted.
        -   `meetPortalStartWithAudioMuted` - Whether the meet portal should start with audio muted.
        -   `meetPortalRequireDisplayName` - Whether the meet portal should require the user define a display name.

## V2.0.31

#### Date: 1/20/2022

### :rocket: Improvements

-   Added the `os.eraseData(recordKey, address)` function to allow deleting data records.
    -   `recordKey` is the key that should be used to access the record.
    -   `address` is the address of the data inside the record that should be deleted.
-   Added the `os.eraseFile(recordKey, urlOrRecordFileResult)` function to allow deleting file records.
    -   `recordKey` is the key that should be used to access the record.
    -   `urlOrRecordFileResult` is the URL that the file is stored at. It can also be the result of a `os.recordFile()` call.
-   Added the `os.recordManualApprovalData(recordKey, address, data)`, `os.getManualApprovalData(recordName, address)`, and `os.eraseManualApprovalData(recordKey, address)` functions.
    -   These work the same as `os.recordData()`, `os.getData()`, and `os.eraseData()` except that they read & write data records that require the user to confirm that they want to read/write the data.
    -   One thing to note is that manual approval data records use a different pool of addresses than normal data records.
        This means that data which is stored using `os.recordManualApprovalData()` cannot be retrieved using `os.getData()` (i.e. you must use `os.getManualApprovalData()`).

### :bug: Bug Fixes

-   Fixed an issue where trying to save a bot using `os.recordData()` or `os.recordFile()` would produce an error.

## V2.0.30

#### Date: 1/14/2022

### :wrench: Plumbing Changes

-   Replaced socket.io with native WebSockets.
    -   The possible options for `CAUSAL_REPO_CONNECTION_PROTOCOL` are now `websocket` and `apiary-aws`.
    -   Since the introduction of `apiary-aws`, we've used native WebSockets for more connections. As such, it should be safe to use native WebSockets in place of socket.io.
    -   This means we have fewer depenencies to keep up with and fewer potential bugs.
    -   Additionally it means that we save a little bit on our output code bundle size.

### :bug: Bug Fixes

-   Fixed an issue where deleting all the text from a menu item would show the `menuItemText` tag value instead of the (empty) `menuItemText` tag mask value.
    -   This change causes CasualOS to use `false` for the `menuItemText` `tempLocal` tag mask when a normal tag value is present for `menuItemText`. If the bot has no tag value for `menuItemText`, then `null` is used.
-   Fixed an issue where CasualOS could sometimes miss events during initialization.
    -   This bug most likely affected portals that are configurable by a config bot (e.g. gridPortal) but could have also affected other parts of the CasualOS system.
    -   This bug also was very rare. We only saw it once in our testing.
-   Fixed an issue with custom apps where calling `os.registerApp()` multiple times would cause the app to be destroyed and re-created.
    -   This caused issues with retaining focus and made the user experience generally poor.
-   Fixed an issue with custom apps where a the value attribute could not be overridden on input elements.
    -   Now it is possible to specify what the value should be and it will be properly synced.

## V2.0.29

#### Date: 1/10/2022

### :rocket: Improvements

-   Added the ability to use videos for `formAddress` and `portalBackgroundAddress` URLs.
-   Improved CasualOS to support logging into ab1.link directly from CasualOS.
    -   Previously you would have to login to ab1.link via a new tab.
    -   The new experience is seamless and much less confusing.

### :bug: Bug Fixes

-   Fixed an issue where DRACO compressed GLTF models could not be loaded if the decoder program had already been cached by the web browser.

## V2.0.28

#### Date: 1/5/2022

### :boom: Breaking Changes

-   Changed the auth and records features to default to disabled unless the the `AUTH_ORIGIN` and `RECORDS_ORIGIN` environment variables are specified during build.

### :rocket: Improvements

-   Added the `links` global variable to the code editor autocomplete list.
-   Added the `masks` global variable to the code editor autocomplete list.
-   Improved `os.showUploadFiles()` to include the `mimeType` of the files that were uploaded.
    -   This makes it easier to upload files with `os.recordFile()`.
-   Added the `os.beginAudioRecording(options?)` and `os.endAudioRecording()` functions.
    -   They replace the `experiment.beginAudioRecording()` and `experiment.endAudioRecording()` functions.
    -   Additionally, they now trigger the following listeners:
        -   `@onBeginAudioRecording` - Called when recording starts.
        -   `@onEndAudioRecording` - Called when recording ends.
        -   `@onAudioChunk` - Called when a piece of audio is available if streaming is enabled via the options.
    -   `options` is an object and supports the following properties:
        -   `stream` - Whether to stream audio samples using `@onAudioChunk`.
        -   `mimeType` - The MIME type that should be used to stream audio.
        -   `sampleRate` - The number of audio samples that should be taken per second (Hz). Only supported on raw audio types (`audio/x-raw`).
    -   See the documentation for more information and examples.

### Bug Fixes

-   Fixed an issue where the "remove tag" (X) buttons on empty tags in the sheet portal were always hidden.

## V2.0.27

#### Date: 1/4/2022

### :bug: Bug Fixes

-   Fixed another issue where file records could not be uploaded due more issues with signature calculations.

## V2.0.26

#### Date: 1/4/2022

### :bug: Bug Fixes

-   Fixed another issue where file records could not be uploaded due to various permissions issues.

## V2.0.25

#### Date: 1/4/2022

### :bug: Bug Fixes

-   Fixed an issue where file records could not be uploaded due to not including a security token in a request.

## V2.0.24

#### Date: 1/4/2022

### :bug: Bug Fixes

-   Fixed an issue where file records could not be uploaded due to a permissions issue.

## V2.0.23

#### Date: 1/4/2022

### :bug: Bug Fixes

-   Fixed an issue where file records could not be uploaded due to an issue with signature calculation.

## V2.0.22

#### Date: 1/3/2022

### :boom: Breaking Changes

-   Removed the following functions:
    -   `os.publishRecord()`
    -   `os.getRecords()`
    -   `os.destroyRecord()`
    -   `byAuthID()`
    -   `withAuthToken()`
    -   `byAddress()`
    -   `byPrefix()`

### :rocket: Improvements

-   Implemented the next version of records.
    -   This version replaces the old API (`os.publishRecord()`) and introduces a new paradigm.
    -   The first major change is that records now represent multiple pieces of data.
    -   `os.getPublicRecordKey(recordName)` has been added as a way to retrieve a key that can be used to write data and files to a public record.
    -   `os.recordData(recordKey, address, data)` can be used to store a piece of data at an address inside a record. This data can later be retrieved with `os.getData(recordKeyOrName, address)`.
    -   `os.getData(recordKeyOrName, address)` can be used to retrieve data that was stored in a record.
    -   `os.recordFile(recordKey, data, options?)` can be used to store a file inside a record. Files can be any size and can be accessed via `webhook()` or `os.getFile(url)`.
    -   `os.getFile(urlOrRecordFileResult)` can be used to easily retrieve a file.
    -   `os.isRecordKey(value)` is useful for determining if a value represents a record key.
    -   See the documentation for more information.
-   Updated Material Icons to the latest publicly available version.

## V2.0.21

#### Date: 12/6/2021

### :rocket: Improvements

-   Added [Simple Analytics](https://simpleanalytics.com/) to help us better understand how many people are using CasualOS.
-   Added the `os.convertGeolocationToWhat3Words(location)` function.

    -   Useful for getting a 3 word address for a latitude & longitude location.
    -   Returns a promise that resolves with the string containing the 3 words.
    -   `location` is an object with the following structure:

        -   ```typescript
            let location: {
                /**
                 * The latitude of the location.
                 */
                latitude: number;

                /**
                 * The longitude of the location.
                 */
                longitude: number;

                /**
                 * The language that the resulting 3 word address should be returned in.
                 * Defaults to "en".
                 * See https://developer.what3words.com/public-api/docs#available-languages
                 * for a list of available languages.
                 */
                language?: string;
            };
            ```

## V2.0.20

#### Date: 12/2/2021

### :bug: Bug Fixes

-   Fixed an issue where removing a bot without a stroke from a dimension would cause CasualOS to stop responding.

## V2.0.19

#### Date: 12/1/2021

### :boom: Breaking Changes

-   `lineStyle` now defaults to `line` instead of `arrow`.

### :rocket: Improvements

-   Updated the CasualOS Terms of Service.
-   Improved `lineTo` and `strokeColor` to use lines that support custom widths.
-   Added the `links` variable as a shortcut for `thisBot.links`.
-   Added `bot.vars` and `os.vars` as an easy way to store and lookup variables by name.
    -   `os.vars` works exactly the same as `globalThis`.
    -   `bot.vars` allows you to store special values in a bot that cannot be stored in either `bot.tags` or `bot.masks`.
-   Added the ability to whisper to a bot by using `bot.listener()` instead of `whisper(bot, "listener")`.
    -   e.g.
        ```typescript
        let result = thisBot.myScript(argument);
        ```
        is equivalent to
        ```typescript
        let [result] = whisper(thisBot, 'myScript', argument);
        ```
-   Added the ability to shout to bots by using `shout.listener()` instead of `shout("listener")`.
    -   e.g.
        ```typescript
        let results = shout.myScript(argument);
        ```
        is equivalent to
        ```typescript
        let results = shout('myScript', argument);
        ```

## V2.0.18

#### Date: 11/30/2021

### :rocket: Improvements

-   Added bot links.
    -   Bot links are special tag values that represent a link from the tag to another bot.
    -   Similarly to listen tags, you can create a bot link by setting a tag to `🔗{botID}`.
    -   The 🔗 emoji tells CasualOS that the tag represents a link to another bot.
    -   Links work by referencing Bot IDs and CasualOS now provides additional functions to help with understanding bot links.
        For example, not only do the `#lineTo`, `#creator` and `#transformer` tags support bot links, but you can find the list of tags that reference other bots by using the new `getBotLinks(bot)` function.
    -   Bot links also support linking to multiple other bots by adding commas in between Bot IDs.
    -   The `bot.link` property has been added as a way to quickly get a link to the bot.
    -   The `bot.links` property has been added for scripts to interface with bot links.
        -   This property represents the tags that are bot links.
        -   You can easily link to a bot by setting
            ```typescript
            bot.links.tag = botToLinkTo;
            ```
        -   You can also get the bot(s) that are linked by using
            ```typescript
            // Gets a single bot if only one bot is linked in the tag.
            // Gets an array if multiple bots are linked.
            let linkedBot = bot.links.tag;
            ```
    -   Additionally, the `byTag()` bot filter has been updated to support searching for bots by link.
        -   For example if the `#myLink` tag is used to link bots,
            you can find all the bots that link to this bot using `#myLink` by using `byTag()` like this:
            ```typescript
            let botsThatLinkToThisBot = getBots(
                byTag('myLink', '🔗' + thisBot.id)
            );
            ```
        -   This change also means that it is now possible to have multiple creators for a bot by using bot links in the `#creator` tag.
-   Added some minor visual improvements to the systemPortal.
-   Improved menu bots to show their `formAddress` icon when the bot has no label.
-   Added the `os.getExecutingDebugger()` function.
    -   Gets the debugger that this script is currently running inside. Returns null if not running inside a debugger.
-   Added the `getFormattedJSON(data)` function.
    -   Works like `getJSON(data)` except the returned JSON is nicely formatted instead of compressed.
-   Added the `getSnapshot(bots)` function.
    -   Snapshots are like mods except they represent multiple bots and include the ID, space, tags, and tag masks of each bot.
    -   They are useful for debugging and easily saving a bunch of bots at once.
-   Added the `diffSnapshots(first, second)` function.
    -   Useful for calculating the delta between two snapshots.
-   Added the `applyDiffToSnapshot(snapshot, diff)` funciton/
    -   Useful for calculating a new snapshot from a snapshot and a delta.
    -   Works kinda like the opposite of `diffSnapshots(first, second)`.
-   Added the `getLink(...bots)` function.
    -   Creates a value that represents a link to the given bots. You can then save this value to a tag to save the link.
-   Added the `getBotLinks(bot)` function.
    -   Useful for discovering what links a bot has stored.
    -   See the documentation for more detailed info.
-   Added the `updateBotLinks(bot, idMap)` function.
    -   Useful for updating bot links to reference new bots.
    -   See the documentation for more detailed info.
-   Improved the `editingBot` tag to use bot links instead of just storing the bot ID.
-   Added the `pixelRatio` and `defaultPixelRatio` tags to the configBot.
    -   `defaultPixelRatio` is the [pixel ratio](https://developer.mozilla.org/en-US/docs/Web/API/Window/devicePixelRatio) that is used by CasualOS for rendering 3D portals by default.
    -   `pixelRatio` can be set on the configBot to control the size of the internal render buffers. Higher values make the output image appear smoother but will also cause CasualOS to run slower.
-   Improved `web.hook()` and related functions to accept the `retryCount`, `retryStatusCodes`, and `retryAfterMs` options.
    -   `retryCount` is the number of times the request should be re-sent if it fails. Defaults to 0.
    -   `retryStatusCodes` is the array of error status codes that should cause the request to be retried. Defaults to:
        -   408 - Request Timeout
        -   429 - Too Many Requests
        -   500 - Internal Server Error
        -   502 - Bad Gateway
        -   503 - Service Unavailable
        -   504 - Gateway Timeout
        -   0 - Network Failure / CORS
    -   `retryAfterMs` is the number of miliseconds to wait between retried requests. Defaults to 3000.

### :bug: Bug Fixes

-   Fixed an issue where deleting a tag in the multiline editor would cause the tag to remain in the data.
-   Fixed an issue where autocomplete for tags did not work in the systemPortal.
-   Fixed some display issues in the systemPortal.
-   Fixed an issue where using loops after JSX elements might cause the script to fail to compile.

## V2.0.17

#### Date: 11/12/2021

### :bug: Bug Fixes

-   Fixed an issue where built-in portal bots were not being updated by CasualOS.
    -   This also fixes an issue where camera position and rotation offsets didn't work.

## V2.0.16

#### Date: 11/11/2021

### :boom: Breaking Changes

-   Removed Custom Executables.
    -   This means the following functions are no longer available:
        -   `os.registerExecutable()`
        -   `os.buildExecutable()`
    -   If you have use for this type of functionality, we recommend that you look into [Custom Apps](https://docs.casualos.com/docs/actions/#app-actions).
        They are easier to use and allow you to use more built-in CasualOS functionality than Custom Executables.

### :rocket: Improvements

-   Added the `systemPortal`.
    -   The systemPortal is a new way to organize and edit a set of bots and their scripts.
    -   The systemPortal works by displaying bots that have a `#system` tag.
    -   When `#systemPortal` on the `configBot` is set to `true`, all bots that have a `#system` tag will be displayed in the system portal.
    -   When `#systemPortal` is set to a string, then only bots where their `#system` tag contains the value in `#systemPortal` will be shown.
    -   It also contains some other useful features not found in the sheetPortal like a list of recently edited tags and a search box that lets you easily change the `#systemPortal` tag value.
    -   See the glossary page on the `systemPortal` for more info.

### :bug: Bug Fixes

-   Fixed an issue where the forward/back browser buttons would not delete tags from the config bot if the related query parameter was deleted.

## V2.0.15

#### Date: 11/1/2021

### :rocket: Improvements

-   Added the `miniMapPortal`.
    -   This is a mini version of the `mapPortal` that works kinda like the `miniGridPortal`.
-   Added a introductory page to the documentation that links to the "Pillars of Casual Simulation" video tutorials.
-   Added a "Getting Started" page that contains some written documentation on the basics of CasualOS.
    -   Thanks to Shane Thornton ([@shane-cpu](https://github.com/shane-cpu)) for contributing this!
-   Added a glossary page to the documentation.
    -   This page is incomplete but contains basic descriptions for common terms like "bot", "tag", "portal", "inst", etc.
    -   There is also a feature where other parts of the documentation can link to the glossary and get Wikipedia-style tooltips for the terms.

### :bug: Bug Fixes

-   Fixed an issue where the server failed to retrieve permanent records when when `.getMoreRecords()` was called.

## V2.0.14

#### Date: 10/29/2021

### :rocket: Improvements

-   Improved the `local` space to delete the oldest inst when localStorage is full.
-   Added the `pointerPixelX` and `pointerPixelY` tags to the gridPortalBot to track the mouse pointer position on the screen.
-   Improved the records system to be able to store records larger than 300KB in size.
    -   Records larger than 300KB will be placed in an S3 bucket.
    -   Records stored in S3 will now have a `dataURL` instead of `data` that points to where the record can be downloaded from.

### :bug: Bug Fixes

-   Fixed an issue where the built-in portal bots would cause all scripts to be recompiled.
-   Fixed an issue where functions that retrieve data from portal bots (like `os.getFocusPoint()`) would always return null data.
-   Fixed an issue where the `.getMoreRecords()` function did not work.

## V2.0.13

#### Date: 10/19/2021

### :rocket: Improvements

-   Added several features to make testing asynchronous scripts easier.
    -   Debuggers now automatically convert asynchronous scripts to synchronous scripts by default.
        -   This makes testing easier because your test code no longer needs to be aware of if a script runs asynchronously in order to observe errors or results.
        -   You can override this default behavior by setting `allowAsynchronousScripts` to `true` in the options object that is passed to `os.createDebugger()`.
    -   Some functions are now "maskable".
        -   Maskable functions are useful for testing and debugging because they let you modify how a function works simply by using `function.mask().returns()` instead of `function()`.
            -   For example, the `web.get()` function sends an actual web request based on the options that you give it. When testing we don't want to send a real web request (since that takes time and can fail), so instead we can mask it with the following code:
            ```typescript
            web.get.mask('https://example.com').returns({
                status: 200,
                data: 'hello world!',
            });
            ```
            Then, the next time we call `web.get()` with `https://example.com` it will return the value we have set:
            ```typescript
            console.log(web.get('https://example.com));
            ```
        -   Maskable functions currently only work when scripts are running inside a debugger with `allowAsychronousScripts` set to `false`.
        -   Here is a list of maskable functions (more are coming):
            -   `web.get()`
            -   `web.post()`
            -   `web.hook()`
            -   `webhook()`
            -   `webhook.post()`
            -   `os.showInput()`
            -   `os.getRecords()`
            -   `os.publishRecord()`
            -   `os.destroyRecord()`
            -   `os.requestPermanentAuthToken()`
    -   Properties added to `globalThis` are now separated per-debugger.
        -   This means that you can set `globalThis.myVariable = 123;` and it won't affect debuggers.
        -   It also means that testing with global variables are easier because you don't have to set and reset them before each test anymore.
    -   Debuggers now automatically setup `tempLocal` bots for built-in portals.
        -   This means that the portal bots like `gridPortalBot`, `mapPortalBot`, etc. are available in debuggers.
    -   Debuggers now automatically setup a `configBot`.
        -   You can override this configBot by using the `configBot` property in the options object that is passed to `os.createDebugger()`.
-   Updated the sidebar on the documentation site to be easier to use.
-   Updated the auth site branding.
-   Added well-formatted pages for the terms of service, privacy policy, and acceptable use policy to the auth website.

### :bug: Bug Fixes

-   Fixed an issue where floating labels on billboarded bots did not work.

## V2.0.12

#### Date: 10/8/2021

### :rocket: Improvements

-   Added the `os.createDebugger(options?)` function.
    -   `os.createDebugger()` can be used to create a separate sandbox area where bots can be tested without causing external effects.
    -   This is useful for automated testing scenarios where you want to validate how a script works (e.g. that a toast is shown) without actually performing the script results (i.e. actually showing the toast).
    -   Works by returning an object that contains a separate set of actions (like `create()` and `getBots()`) that can be used like normal.
        For example:
        ```typescript
        const debug = os.createDebugger();
        const debugBot = debug.create({ home: true, color: 'red' });
        ```
        Creates a bot that is contained in the debugger. Therefore, scripts on the `debugBot` will only affect bots that were created in the debugger.
    -   See the documentation for more information.
-   Added the `assert(condition, message?)` and `assertEqual(received, expected)` functions.
    -   These functions check that the given condition is true or that the values are equal to each other and throw an error if they are not.
    -   They can be useful for automated testing.
    -   See the documentation for examples.

### :bug: Bug Fixes

-   Fixed an issue where setting `meetPortalAnchorPoint` to `left` or `right` would not shift the `gridPortal` to the remaining space.

## V2.0.11

#### Date: 10/1/2021

### :boom: Breaking Changes

-   Renamed `server` to `inst`.
    -   This means that you should now `configBot.tags.inst` instead of `configBot.tags.server`.
    -   It also means that you now should go to `https://casualos.com?inst=my-aux` instead of `https://casualos.com?server=my-aux`.
    -   CasualOS will automatically replace `server` with `inst` on the first load so old links will continue to work.
-   Renamed `pagePortal` to `gridPortal`
    -   CasualOS will automatically replace `pagePortal` with `gridPortal` on first load (so old links will continue to work) but any scripts that change `pagePortal` will need to be updated to change `gridPortal`.
    -   `pagePortal` on the `configBot` should now be `gridPortal`.
    -   `pagePortalBot` is now `gridPortalBot`.
    -   Some functions now should reference the bot portal instead of the page portal:
        -   `os.getCameraPosition('page')` -> `os.getCameraPosition('grid')`
        -   `os.getCameraRotation('page')` -> `os.getCameraRotation('grid')`
        -   `os.getFocusPoint('page')` -> `os.getFocusPoint('grid')`
        -   `os.getPortalDimension('page')` -> `os.getPortalDimension('grid')`
    -   `@onPortalChanged` now uses `gridPortal` for `that.portal`.
-   Renamed `miniPortal` to `miniGridPortal`
    -   `miniPortal` on the `configBot` should now be `miniGridPortal`.
    -   `miniPortalBot` should now be `miniGridPortalBot`.
    -   Some functions now should reference the bot portal instead of the page portal:
        -   `os.getCameraPosition('mini')` -> `os.getCameraPosition('miniGrid')`
        -   `os.getCameraRotation('mini')` -> `os.getCameraRotation('miniGrid')`
        -   `os.getFocusPoint('mini')` -> `os.getFocusPoint('miniGrid')`
        -   `os.getPortalDimension('mini')` -> `os.getPortalDimension('miniGrid')`
    -   `@onPortalChanged` now uses `miniGridPortal` for `that.portal`.
-   Renamed some functions:
    -   `os.downloadServer()` -> `os.downloadInst()`
    -   `os.loadServer()` -> `os.loadInst()`
    -   `os.unloadServer()` -> `os.unloadInst()`
    -   `os.getCurrentServer()` -> `os.getCurrentInst()`
    -   `server.remotes()` -> `os.remotes()`
    -   `server.serverRemoteCount()` -> `os.remoteCount()`
    -   `server.servers()` -> `os.instances()`
    -   `server.serverStatuses()` -> `os.instStatuses()`
    -   `server.restoreHistoryMarkToServer()` -> `server.restoreHistoryMarkToInst()`.
    -   Note that some functions have moved to the `os` namespace from the `server` namespace. This is because most `server` functions do not work on CasualOS.com and are only designed to work with a server-based system (which CasualOS.com is not). To clarify this, functions that work all the time are now in the `os` namespace while the others are in the `server` namespace.
-   Renamed several listen tags:
    -   `@onServerJoined` -> `@onInstJoined`
    -   `@onServerLeave` -> `@onInstLeave`
    -   `@onServerStreaming` -> `@onInstStreaming`
    -   `@onServerStreamLost` -> `@onInstStreamLost`
    -   `@onServerAction` -> `@onAnyAction`

### :rocket: Improvements

-   Updated the Privacy Policy, Terms of Service, and Acceptable Use Policy.
-   Changed the meetPortal to use a custom Jitsi deployment.
-   Improved `os.enablePointOfView(center?)` to take an additional argument that determines whether to use the device IMU to control the camera rotation while in POV mode.
    -   The new function signature is `os.enablePointOfView(center?, imu?)`.
    -   e.g. `os.enablePointOfView(undefined, true)` will enable using the IMU for controlling the camera rotation.

### :bug: Bug Fixes

-   Fixed an issue where zooming on menu bots would trigger the browser-provided zoom functionality.
-   Fixed an issue where copying an array from one tag to another tag caused CasualOS to break.
-   Fixed an issue where editing a script via the sheet portal cells would temporarily break the code editor.

## V2.0.10

#### Date: 9/21/2021

### :rocket: Improvements

-   Improved the runtime to track changes to arrays without having to make a copy of the array or save it back to the tag.
-   Improved `os.getRecords(...filters)` to use `authBot.id` if `byAuthID()` is not specified.
-   Added `labelOpacity` tag.
-   Added `menuItemLabelStyle` tag.
-   Added the ability to use the `auto` value in the `scaleY` tag for menu bots. This automatically scales the menu bot height based on the amount of text in the label.
-   Added the ability to rotate around an object multiple times with `os.focusOn()` by setting `normalized` to `false` in the `rotation` property.
    -   By default, rotations passed to `os.focusOn()` are normalized to between 0 and `2π`.
    -   Setting `normalized` to `false` will skip this process and allow rotations larger than `2π` which in turn means the camera will rotate past `2π`.

## V2.0.9

#### Date: 9/7/2021

### :rocket: Improvements

-   Added the `os.requestPermanentAuthToken()` and `os.destroyRecord(record)` functions.
    -   `os.requestPermanentAuthToken()` is used to get auth tokens that can publish records to a app bundle from anywhere - including from other app bundles.
    -   `os.destroyRecord(record)` destroys the given record and makes it inaccessable via `os.getRecords()`. You must be logged in to destroy records and you can only destroy records that have been created by your user account and app bundle.
    -   See the documentation for more info.

### :bug: Bug Fixes

-   Fixed an issue where retrieving records from a temporary space can fail when the query matches no records.
-   Fixed an issue where CasualOS could permanently stall while loading.

## V2.0.8

#### Date: 9/7/2021

### :rocket: Improvements

-   Created https://casualos.me
    -   casualos.me is a companion service for CasualOS that provides the ability to sign in with an account and save permanent records of data.
-   Added the `os.requestAuthBot()` function.
    -   Requests that the user sign in and creates the `authBot` global variable to represent whether the user is signed in.
    -   Only works if an App Bundle (AB) was auto loaded using the `autoLoad` query parameter.
    -   Returns a promise that resolves when the user is signed in.
    -   See the "Auth Bot Tags" section in the documentation for more info.
-   Added the `os.publishRecord(recordDescription)` function to be able to save arbitrary JSON data.
    -   Records are arbitrary pieces of data that can saved and retrieved from special record-enabled spaces.
        -   The possible spaces are:
            -   `tempRestricted` - (Default) Records are temporary (they are deleted at the end of the day) and they are only retrievable by the user and appBundle that created them.
            -   `tempGlobal` - Records are temporary and they are they are retrievable by everyone.
            -   `permanentRestricted` - Records are permanent and they are only retrievable by the user and appBundle that created them.
            -   `permanentGlobal` - Records are permanent and they are retrievable by everyone.
    -   Unlike bots, records are only accessible by searching for them using the `os.getRecords()` function.
    -   Requires that the user has signed in with `os.requestAuthBot()`.
    -   `recordDescription` is an object with the following properties:
        -   `space` - The space that the record should be published to.
        -   `record` - The data that should be included in the record.
        -   `address` - (Optional) The address that the record should be published at. This can be omitted if a `prefix` is specified instead.
        -   `prefix` - (Optional) The prefix that the record should be published at. If used instead of `address`, CasualOS will calculate the `address` by concatenating the given prefix and ID like this: `"{prefix}{id}"`.
        -   `id` - (Optional) The ID that the record should be published at. If used with `prefix`, then CasualOS will combine the given `id` with the given `prefix` to calculate the `address`. If omitted, then CasualOS will generate a UUID to be used with the `prefix`.
        -   `authToken` - (Optional) The auth token that should be used to publish the record. This is useful for allowing other users to be able to publish records to an app bundle on your account. If omitted, then the `authToken` tag from the `authBot` will be used.
    -   Returns a promise that resolves when the record has been published.
    -   See the documentation for some examples.
-   Added the `os.getRecords(...filters)` function to be able to find and retrieve records.
    -   Works similarly to `getBots()` except that the list of possible filters is different and more limited.
    -   Possible filters are:
        -   `byAuthID(id)` - Searches for records that were published by the given auth ID. This filter is required for all `os.getRecords()` queries.
        -   `inSpace(space)` - Searches for records that were published to the given space. If omitted, only `tempRestricted` records will be searched.
        -   `byAddress(address)` - Searches for the record with the given address. Useful for finding a specific record.
        -   `byPrefix(prefix)` - Searches for records whose address starts with the given prefix. Useful for finding a list of records.
        -   `byID(id)` - Searches for records whose address equals `{prefix}{id}`. Works similarly to `byAddress()` except that you must also use `byPrefix()`. Useful for finding a specific record.
    -   Returns a promise that resolves with an object that contains a partial list of records.
        -   Using this object, you can see the total number of records that the query matched and get the next part of the list using the `getMoreRecords()` function.
        -   The object has the following structure:
            -   `records` - The list of records that were retrieved. This list may contain all the records that were found or it might only contain some of the records that were found. You can retrieve all of the records by looping and calling `getMoreRecords()` until it returns an object with `hasMoreRecords` set to `false`.
            -   `totalCount` - The total number of records that the query found.
            -   `hasMoreRecords` - Whether there are more records that can be retrieved for the query.
            -   `getMoreRecords()` - A function that can be called to get the next set of records for the query. Like `os.getRecords()`, this function returns a promise with an object that has the structure described above.
    -   See the documentation for some examples.
-   Added the `byID(id)` bot filter.
    -   This function can be used either as a bot filter with `getBots()` or as a record filter with `os.getRecords()`.
    -   As its name suggests, it can be used to find a bot with the given ID.

### :bug: Bug Fixes

-   Fixed an issue where using a `formAnimationAddress` prevented `formAnimation` from working correctly on first load.
-   Fixed an issue where `os.focusOn()` would not work on mobile devices.

## V2.0.7

#### Date: 8/16/2021

### :bug: Bug Fixes

-   Fixed an issue where remote whispers could cause CasualOS to think it was loaded before it actually was.
    -   This would in turn cause CasualOS to think that ab-1 was not installed and led to ab-1 getting duplicated which could then cause the auxCode to be loaded again.

## V2.0.6

#### Date: 8/11/2021

### :rocket: Improvements

-   Added the `formAnimationAddress` tag to allow specifying a separate GLTF/GLB URL that should be used for animations.
    -   This allows dynamically loading animations instead of requiring that all animations be built into the `formAddress` GLTF mesh.

### :bug: Bug Fixes

-   Fixed an issue where setting the `mapPortal` tag on the `configBot` to `null` would not close the map portal.
-   Fixed an issue where the camera would rotate somewhat randomly when facing straight down using touch controls.

## V2.0.5

#### Date: 7/27/2021

### :rocket: Bug Fixes

-   Fixed an issue where async scripts did not support JSX syntax highlighting.

## V2.0.4

#### Date: 7/27/2021

### :rocket: Improvements

-   Added the ability to download a PDF with embedded bot data by specifying a filename with a `.pdf` extension to `os.downloadBots()`.
-   Added the `os.parseBotsFromData(data)` function.
    -   This function can parse a list of bot mods from JSON or from the contents of a PDF that was created with `os.downloadBots()`.
    -   It returns a list of bot mods (i.e. mods that have the structure of bots) which can in turn be passed to `create()` to add them to the server.
-   Added the `os.unregisterApp(appID)` function to allow removing apps after they have been registered.
-   Added the ability to use [JSX](https://reactjs.org/docs/introducing-jsx.html) for Apps instead of the `html` string helper.
    -   JSX allows you to use a HTML-like language directly inside listeners. This provides some nice benefits including proper syntax highlighting and error messages.
    -   For example:
        ```javascript
        let result = <h1>Hello, World!</h1>;
        ```
    -   Due to convienience this will probably become the preferred way to write HTML for apps, however the `html` string helper will still be available.

## V2.0.3

#### Date: 7/19/2021

### :boom: Breaking Changes

-   "Custom Portals" are now called "Executables"
    -   This is because portals should deal almost exclusively with bots and heavily interface with CasualOS.
    -   "Custom Portals" (as they were called) made this difficult and are better explained as a way to create arbitrary web programs (i.e. executables).
    -   The new "Apps" (`os.registerApp()` and `os.compileApp()`) features make it easier to create custom portals since they can leverage bots and listen tags directly.
-   Renamed `portal.open()` to `os.registerExecutable()`.
-   Renamed `portal.buildBundle()` to `os.buildExecutable()`.
-   Renamed `portal.registerPrefix()` to `os.registerTagPrefix()`.
-   Changed the menuPortal to always be anchored to the bottom of the screen instead of to the miniPortal.

### :rocket: Improvements

-   Added the `os.registerApp(name, bot)` and `os.compileApp(name, content)` functions.
    -   `os.registerApp()` takes an app name and a bot and sets up a space for adding content to the CasualOS frontend.
    -   Calling `os.registerApp()` will also make the given bot available globally as `{name}Bot`.
    -   `os.registerApp()` returns a promise that resolves when the app has been setup and can accept content. Additionally, `onAppSetup` will be whispered to the bot that was specified for the app.
    -   `os.compileApp()` is used to provide content to an app. You can call this as many times as you want and the app will only update when you call `os.compileApp()` for it.
    -   See the docs for more information.
-   Added the `html` string helper.
    -   This can be used to produce HTML from a string for `os.compileApp()` by placing it before a string that uses backtick characters (`` ` ``).
    -   e.g.
        ```javascript
        let result = html`<h1>Hello, World!</h1>`;
        ```
    -   See the docs for more information.
-   Added the `watchBot(bot, callback)` and `watchPortal(portal, callback)` helper functions.
    -   `watchBot()` can be used to watch a given bot (or list of bots) for changes and triggers the given callback function when the bot(s) change.
    -   `watchPortal()` can be used to watch the given portal for changes and triggers the given callback function when the portal changes.
        -   Specifically, `watchPortal()` tracks when the portal is changed (by watching the portal tag on the `configBot`), when bots are added, removed, or updated in the portal, and when the portal bot changes.
-   Improved the bot dragging logic to support using `os.replaceDragBot(null)` to stop dragging a bot.

### :bug: Bug Fixes

-   Fixed an issue where dragging a bot whose position was animated in tempLocal space would produce no visible effect.
-   Fixed an issue where GLB models compressed with a newer version of Draco could not be loaded.
    -   You may have to refresh the browser tab 1 extra time after getting the update for this change to take effect. This is because the Draco library is cached by the web browser and updates to the library are checked in the background while the old version is being used.
-   Fixed an issue where bots in the mapPortal that had LOD listeners would not function correctly unless they had a label.

## V2.0.2

#### Date: 7/6/2021

### :rocket: Improvements

-   Improved the miniPortal to support the `portalCameraZoom`, `portalCameraRotationX` and `portalCameraRotationY` tags.
-   Added the `priorityShout()` function to make it easy to run a set of shouts until a bot returns a value.
-   Added the ability to control the foreground and background colors of the chat bar via the `foregroundColor` and `backgroundColor` options in `os.showChat()`.
-   Added the `date` type for `os.showInput()` to make entering days easier.

### :bug: Bug Fixes

-   Fixed an issue where camera position offsets would continuously be applied to the camera.
-   Fixed an issue where the menu would be positioned incorrectly if the meet portal was anchored to the top of the screen.
-   Fixed an issue where clicking on the grid with a controller in XR would crash CasualOS.
-   Fixed an issue where the transformer tag did not work correctly for bots in the mapPortal.
-   Fixed an issue where dragging an object that gets destroyed in an onPointerDown would freeze the UI.

## V2.0.1

#### Date: 6/9/2021

### :rocket: Improvements

-   Changed the default mapPortal basemap to `dark-gray`.
-   Changed the mapPortal to default to viewing Veterans Memorial Park in Grand Rapids.
    -   This makes it easier to start using AB-1 once the map portal is loaded.

### :bug: Bug Fixes

-   Fixed an issue where calling `os.focusOn()` with a position and no portal would default to the map portal.
-   Fixed an issue where calling `os.focusOn()` for the map portal before it was finished loading would error.

## V2.0.0

#### Date: 6/7/2021

### :bug: Improvements

-   Added the `mapPortal`.
    -   The map portal provides a 3D representation of the entire Earth and allows placing bots anywhere on it.
    -   Bots that are in the map portal use Longitude and Latitude for their X and Y coordinates.
    -   The map can additionally be customized by setting the `mapPortalBasemap` tag on the `mapPortalBot`. See the documentation for more information.
    -   Based upon [ArcGIS](https://www.arcgis.com/index.html).

### :bug: Bug Fixes

-   Fixed an issue where trying to focus on a position in the miniPortal would not work.

## V1.5.24

#### Date: 5/24/2021

### :rocket: Improvements

-   Improved the miniPortal to enable resizing it by dragging the top of the miniPortal instead of just at the corners.
-   Added the `math.normalizeVector()` and `math.vectorLength()` functions.

### :bug: Bug Fixes

-   Fixed an issue where events in some asynchronous scripts would be incorrectly reordered and potentially cause logic issues.

## V1.5.23

#### Date: 5/22/2021

### :boom: Breaking Changes

-   Renamed the `inventoryPortal` to `miniPortal`.
    -   The following were also renamed:
        -   `#inventoryPortalHeight` -> `#miniPortalHeight`
        -   `#inventoryPortalResizable` -> `#miniPortalResizable`
        -   `os.getInventoryPortalDimension()` -> `os.getMiniPortalDimension()`
        -   `os.hasBotInInventory()` -> `os.hasBotInMiniPortal()`
        -   `os.getPortalDimension("inventory")` -> `os.getPortalDimension("mini")`
        -   `os.getCameraPosition("inventory")` -> `os.getCameraPosition("mini")`
        -   `os.getCameraRotation("inventory")` -> `os.getCameraRotation("mini")`
        -   `os.getFocusPoint("inventory")` -> `os.getFocusPoint("mini")`
-   The `miniPortalHeight` tag was changed from being a number between 1 and 10 that represented the number of bots that should fit in the portal. Now it is a number between 0 and 1 that represents the percentage of the screen height it should take. Note that when `#miniPortalWidth` is less than 1 the height of the portal will be more like 80% of the screen height when set to 1. This is because of the mandatory spacing from the bottom of the screen to be somewhat consistent with the spacing on the sides.

### :rocket: Improvements

-   Added the `#miniPortalWidth` tag.
    -   Possible values are between 0 and 1.
    -   Represents the percentage of the screen width that the mini portal should take.
    -   When set to 1, the mini portal will appear docked and there will be no spacing between the bottom of the screen and the mini portal.

### :bug: Bug Fixes

-   Fixed a bunch of issues with zooming, rotating, and resizing the mini portal.

## V1.5.22

#### Date: 5/20/2021

### :rocket: Improvements

-   Added the `os.enableCustomDragging()` function to disable the default dragging behavior for the current drag operation.
    -   This is useful for custom dragging behavior that is associated with a bot like scaling the bot or rotating it.

### :bug: Bug Fixes

-   Fixed an issue where `os.focusOn()` would not work with bots in the inventory portal.

## V1.5.21

#### Date: 5/18/2021

### :rocket: Improvements

-   Improved `os.focusOn()` to support focusing on menu bots that have `#form` set to `input`.
-   Added the ability to snap dragged to a specific axis.

    -   These are special snap target objects that have the following form:

    ```typescript
    let snapAxis: {
        /**
         * The direction that the axis travels along.
         */
        direction: { x: number; y: number; z: number };

        /**
         * The center point that the axis travels through.
         */
        origin: { x: number; y: number; z: number };

        /**
         * The distance that the bot should be from any point along the
         * axis in order to snap to it.
         */
        distance: number;
    };
    ```

### :bug: Bug Fixes

-   Fixed an issue where the "tag has already been added" dialog displayed behind the sheet portal.

## V1.5.20

#### Date: 5/17/2021

### :bug: Bug Fixes

-   Fixed an issue where `@onInputTyping` was incorrectly shouted instead of whispered.

## V1.5.19

#### Date: 5/13/2021

### :rocket: Improvements

-   Added the `labelPaddingX` and `labelPaddingY` tags to allow controlling the padding along the width and height of labels separately.
-   Added the ability to use a URL for the `cursor` and `portalCursor` tags.
-   Added the `cursorHotspotX`, `cursorHotspotY`, `portalCursorHotspotX`, and `portalCursorHotspotY` tags to allow specifying the location that clicks should happen at in the custom cursor image. For example, a cursor that is a circle would have the hotspot in the middle but the default cursor has the hotspot at the top left.

## V1.5.18

#### Date: 5/11/2021

### :rocket: Improvements

-   Added the `AB1_BOOTSTRAP_URL` environment variable to control the URL that ab-1 gets loaded from.

## V1.5.17

#### Date: 5/10/2021

### :rocket: Improvements

-   Added the `cursor` and `portalCursor` tags.
    -   The `cursor` tag specifies the mouse cursor that should be shown when the bot is being hovered.
    -   The `portalCursor` tag specifies the mouse cursor that should be used by default for the page portal.
    -   See the documentation for a list of possible options.
-   Added the `labelPadding` tag to control how much space is between the edge of the bot and edge of the label.

## V1.5.16

#### Date: 5/7/2021

### :bug: Bug Fixes

-   Fixed an issue where it was no longer possible to cancel `setInterval()` with `clearTimeout()` and cancel `setTimeout()` with `clearInterval()`.
    -   They are not meant to be used together but because of an artifact of web browsers it needs to be supported.

## V1.5.15

#### Date: 5/7/2021

### :bug: Bug Fixes

-   Fixed an issue where it was impossible to clear intervals/timeouts from a bot other than the one it was created from.

## V1.5.14

#### Date: 5/7/2021

### :rocket: Improvements

-   Added the ability to clear bot timers using `clearInterval()` and `clearTimeout()`.
    -   `clearInterval(timerId)` is useful for clearing intervals created by `setInterval()`.
    -   `clearTimeout(timerId)` is useful for clearing timeouts created by `setTimeout()`

## V1.5.13

#### Date: 5/3/2021

### :bug: Bug Fixes

-   Fixed an issue where the meet portal could stay open if the portal was cleared before it was fully loaded.

## V1.5.12

#### Date: 5/2/2021

### :bug: Bug Fixes

-   Fixed an issue where `@onSubmit` was shouted to every bot instead of whispered to the bot that the input was submitted on.

## V1.5.11

#### Date: 4/27/2021

### :rocket: Improvements

-   Overhauled the `shared`, `tempShared`, and `remoteTempShared` spaces to use a faster and more efficient storage mechanism.
    -   There is now a new configuration environment variable `SHARED_PARTITIONS_VERSION` which controls whether the new spaces are used. Use `v1` to indicate that the old causal repo based system should be used and use `v2` to indicate that the new system should be used.
-   Added the `math.areClose(first, second)` function to determine if two numbers are within 2 decimal places of each other.
    -   For example, `math.areClose(1, 1.001)` will return true.
-   Improved the `atPosition()` and `inStack()` bot filters to use `math.areClose()` internally when comparing bot positions.
-   Improved handling of errors so they have correct line and column numbers in their stack traces.
    -   Currently, this only functions correctly on Chrome-based browsers (Chrome, Edge, Opera, etc.). Part of this is due to differences between how web browsers generate stack traces and part is due to what browsers support for dynamically generated functions.

### :bug: Bug Fixes

-   Fixed an issue with labels where an error could occur if the label text was updated while it was being rendered.
-   Fixed an issue where `clearAnimations()` would error if given a null bot.
-   Fixed an issue where autocomplete would not work correctly for properties on top level variables.

## V1.5.10

#### Date: 4/8/2021

### :boom: Breaking Changes

-   Renamed `onStreamData` to `onSerialData`.
-   Serial functions now require a "friendly" name to keep track of each device: `serialConnect`, `serialStream`, `serialOpen`, `serialUpdate`, `serialWrite`, `serialRead`, `serialClose`, `serialFlush`,`serialDrain`, `serialPause`, `serialResume`
-   `serialStream` now requires a bot id to send the stream to that bot.

### :rocket: Improvements

-   Improved the IDE Portal to support showing all tags by setting the `idePortal` tag on the config bot to `true`.
-   Added a search tab to the IDE Portal which makes it easy to search within tags that are loaded in the IDE Portal.
    -   It can be focused from the idePortal by using the `Ctrl+Shift+F` hotkey.
-   Added the `sheetPortalAddedTags` tag for the `sheetPortalBot` which specifies additional tags that should always be shown in the sheet portal.
-   Added support for auxcli v2.0.0 to retain current functionality.
-   Added support for multiple serial connections simultaneously.

### :bug: Bug Fixes

-   Fixed an issue where the `url` tag would not be created on initial load unless the URL was updated.

## V1.5.9

#### Date: 4/7/2021

### :rocket: Improvements

-   Added the ability to jump to a tag while in the IDE Portal using `Ctrl+P`.

### :bug: Bug Fixes

-   Fixed an issue where the `imuPortal` would return values that were incorrect for usage on the camera.
    -   Now, the `imuPortal` sets the `deviceRotationX`, `deviceRotationY`, `deviceRotationZ` and `deviceRotationW` values which is the rotation of the device represented as a quaternion.
    -   The `pagePortal` also now supports setting `cameraRotationOffsetW` to indicate that the offset should be applied as a quaternion.
    -   Try the `imuExample01` auxCode for an example.
-   Fixed an issue where CasualOS would fail to load on browsers that do not support speech synthesis.
-   Fixed an issue where bot updates that were executed via `action.perform()` would be treated like they were being performed by the user themselves.
    -   In particular, this issue affected text edits which were originally created by the multiline text editor but were then replayed via `action.perform()`.
    -   The effect of this bug would be that while the data was updated correctly, the multiline text editor would ignore the new data because it assumed it already had the changes.

## V1.5.8

#### Date: 4/5/2021

### :rocket: Improvements

-   Added the ability to see the full text of script errors by using the "Show Error" button in the multiline editor.

### :bug: Bug Fixes

-   Fixed an issue where the `imuPortal` would only open when set to a string value. Now it also supports `true` and non 0 numerical values.

## V1.5.7

#### Date: 4/2/2021

### :rocket: Improvements

-   Improved `imuPortal` to support Safari on iOS.
-   Added the `crypto.isEncrypted(cyphertext)`, `crypto.asymmetric.isEncrypted(cyphertext)`, and `crypto.asymmetric.isKeypair(keypair)` functions.
    -   These can help in determining if a string is supposed to be a asymmetric keypair or if it has been encrypted with symmetric or asymmetric encryption.

### :bug: Bug Fixes

-   Fixed an issue where the configBot would appear to be in the `shared` space but was actually in the `tempLocal` space.

## V1.5.6

#### Date: 4/1/2021

### :rocket: Improvements

-   Added the "bots" snap target for `os.addDropSnap()` and `os.addBotDropSnap()`.
    -   This will cause the dragged bot to snap to other bots.
-   Added the `experiment.speakText(text, options?)` and `experiment.getVoices()` functions.
    -   See the documentation for more information.
-   Added the `os.getGeolocation()` function.
    -   Returns a promise that resolves with the geolocation of the device.
-   Added the `imuPortal` to be able to stream IMU data into CasualOS.
    -   When defined on the config bot, the `imuPortalBot` will be updated with IMU data from the device.
    -   The following tags are used:
        -   `imuSupported` - Whether reading from the IMU is supported. This will be shortly after the `imuPortal` is defined.
        -   `deviceRotationX`, `deviceRotationY`, `deviceRotationZ` - The X, Y, and Z values that represent the orientation of the device.
-   Added the `portalCameraType` tag to allow switching between `perspective` and `orthographic` projections.
    -   Camera projections act similarly to real world camera lenses except that they avoid certain limitations like focal lengths.
    -   `orthographic` - This projection preserves parallel lines from the 3D scene in the output 2D image. As a result, same-sized objects appear the same size on the screen, regardless of how far away they are from the camera.
    -   `perspective` - This projection makes same-sized objects appear larger or smaller based on how far away they are from the camera. Closer objects appear larger and vice versa.
-   Added the `os.enablePointOfView(center?)` and `os.disablePointOfView()` functions.
    -   These are similar to `os.enableVR()` or `os.enableAR()` and can be used to give the player a "ground level" perspective in the page portal.
    -   `os.enablePointOfView(center?)` - Enables POV mode by moving the camera to the given position, setting the camera type to `perspective`, and changing the controls so that it is only possible to rotate the camera.
    -   `os.disablePointOfView()` - Disables POV mode by resetting the camera, camera type, and controls.

### :bug: Bug Fixes

-   Fixed an issue where tag edits would appear duplicated when running CasualOS in the non-collaborative mode.

## V1.5.5

#### Date: 3/25/2021

### :rocket: Improvements

-   Changed CasualOS to not show the `server` URL parameter when loaded in non-collaborative mode.
-   CasualOS will now throw an error when trying to save a bot to a tag during creation.

## V1.5.4

#### Date: 3/25/2021

### :rocket: Improvements

-   Improved `os.download()` to add the correct file extension if one is omitted from the given filename.
-   Added the 📖 emoji has a builtin tag prefix.
    -   This is a useful default prefix for custom portals.
-   Added the ability to load CasualOS in a non-collaborative mode.
    -   This will make the shared spaces (`shared`, `tempShared`, and `remoteTempShared`) act like they are `tempLocal` spaces.
    -   As a result, CasualOS needs no persistent network connection to run an experience when loaded in this mode.
-   Added the `os.isCollaborative()` function to get whether CasualOS was loaded in a collaborative mode or non-collaborative mode.

### :bug: Bug Fixes

-   Fixed the "Docs" link when linking to a listen tag.

## V1.5.3

#### Date: 3/23/2021

### :boom: Breaking Changes

-   Removed bot stacking.
    -   Bots will no longer automatically stack on each other based on position. Instead, they need to be stacked manually.
    -   The `{dimension}SortOrder` tags still exist and are used by the menu portal to order bots.
-   Drag events are now sent for bots that are not draggable.
    -   This means you can set `#draggable` to false and still get a `@onDrag` or `@onAnyBotDrag` event for it.
    -   This change makes it easier to write your own custom dragging logic because it prevents the bot(s) from being automatically moved but still sends the correct events.
    -   If you don't want drag events sent to a bot, you can make it not pointable or you can use your own custom logic on `@onDrag`/`@onDrop`.
-   The `#draggableMode` and `#positioningMode` tags have been removed.
    -   `#draggableMode` can be emulated by setting `#draggable` to false and adding custom `@onDrag` events to limit which dimensions the bot can be moved to.
    -   `#positioningMode` has been replaced with the `os.addDropSnap()` and `os.addBotDropSnap()` functions.

### :rocket: Improvements

-   Added the `@onAnyBotDropEnter` and `@onAnyBotDropExit` shouts.
-   Added the `@onAnyBotPointerDown` and `@onAnyBotPointerUp` shouts.
-   Added the `os.addDropSnap(...targets)` and `os.addBotDropSnap(bot, ...targets)` functions.
    -   These can be used to customize the behavior of a drag operation.
    -   Each function accepts one or more "targets" which are positions that the bot can be dropped at. There are 4 possible values:
        -   `"ground"` - The bot will snap to the ground as it is being dragged. (Default when not in VR)
        -   `"grid"` - The bot will snap to individual grid tiles as it is being dragged.
        -   `"face"` - The bot will snap to the face of other bots as it is being dragged.
        -   A snap point object. The bot will snap to the point when the mouse is within a specified distance. It should be an object with the following properties:
            -   `position` - An object with `x`, `y`, and `z` values representing the world position of the snap point.
            -   `distance` - The distance that the pointer ray should be from the position in order to trigger snapping to the position.
    -   The `os.addBotDropSnap(bot, ...targets)` function accepts a bot as its first parameter which limits the specified snap targets to when the given bot is being dropped on.
-   Added the `experiment.beginRecording(options?)` and `experiment.endRecording()` functions.
    -   These can be used to record both audio and video at the same time.
    -   See the documentation for more details.

### :bug: Bug Fixes

-   Fixed an issue where dragging a parent bot onto a child bot would cause the bot to rapidly snap back and forth.
-   Fixed an issue where negative sort orders could not be used on menu bots.

## V1.5.2

#### Date: 3/18/2021

### :bug: Bug Fixes

-   Fixed an issue where `os.focusOn()` would not function when using positions because inventory and page portals would fight over control of the animation operation.

## V1.5.1

#### Date: 3/17/2021

### :rocket: Improvements

-   Improved `os.focusOn()` to be canceled by `os.goToDimension()` and future calls to `os.focusOn()`.
    -   Additionally, calling `os.focusOn(null)` will cancel the current focus operation without queuing another one.

## V1.5.0

#### Date: 3/17/2021

### :boom: Breaking Changes

-   Changed the `#portalCameraRotationX` and `#portalCameraRotationY` tags to use radians instead of degrees.

### :rocket: Improvements

-   Added the `cameraZoom` and `cameraZoomOffset` tags.
-   Added the `os.focusOn(botOrPosition, options?)` function.
    -   Works similarly to `os.tweenTo()` and `os.moveTo()` except that it takes an options object instead of a bunch of parameters.
    -   Notable improvements includes that it can accept a position instead of a bot, it supports different easing types, and it will return a promise which completes when the camera movement is finished.
    -   Additionally the rotation values are in radians instead of degrees.
-   `os.focusOn()` and `os.tweenTo()` now use quadratic easing by default.
    -   Additionally `os.focusOn()` supports specifying the easing type just like `animateTag()`.
-   `os.tweenTo()` and `os.moveTo()` are now deprecated and should no longer be used. They will be removed in a future release of CasualOS.
    -   To encourage migration, they have been removed from the documentation and autocomplete.
-   Added the `experiment.beginAudioRecording()` and `experiment.endAudioRecording()` functions to experiment with audio recording.
    -   See the documentation for more information.

### :bug: Bug Fixes

-   Fixed an issue where camera offsets would not be taken into account when calculating the camera focus point.
    -   This fixes issues with the focus point becoming more and more wrong as offsets are applied to the camera.
    -   However, any calculations which try to calculate a camera position offset from the focus point must now subtract the current offset from the focus point to get the correct result. The example auxCode (`cameraMovementExample`) has been updated to reflect this change (version 2 and later).

## V1.4.11

#### Date: 3/12/2021

### :rocket: Improvements

-   Added the `math.scaleVector(vector, scale)` function to make multiplying vectors by scalar values easy.

### :bug: Bug Fixes

-   Fixed an issue where the `@onServerJoined` event could be sent before all data was loaded.
    -   This could happen if one player was changing data while another player was joining the server.
-   Fixed an issue where custom portals would not open if the portal tags were not defined when the portal is opened.
-   Fixed an issue where custom portals would always have default styling for their first load.

## V1.4.10

#### Date: 3/9/2021

### :rocket: Improvements

-   Improved `animateTag()` to support animating multiple tags at once by accepting an object for the `fromValue` and `toValue` options properties.
    -   Instead of calling `animateTag(bot, tag, options)`, omit the `tag` argument and call `animateTag(bot, options)`. This will indicate that you want to animate multiple tags at once over the same duration.
    -   The animations that get triggered are grouped together, so cancelling one will cancel them all.
-   Improved `clearAnimations()` to support accepting a list of tags to cancel.
-   Added several 3D math functions:
    -   `getBotPosition(bot, dimension)` - Gets the 3D position of a bot in the given dimension.
    -   `math.addVectors(...vectors)` - Adds the given vectors together and returns the result.
    -   `math.subtractVectors(...vectors)` - Subtracts the given vectors and returns the result.
    -   `math.negateVector(vector)` - Mathematically negates the given vector and returns the result.
-   Added the `os.getFocusPoint(portal?)` function to get the focus point that the camera is looking at.
    -   This value is the same as the one highlighted by the `#portalShowFocusPoint` tag.
    -   It is also backed up by `cameraFocusX`, `cameraFocusY`, `cameraFocusZ` tags on the portal bot.

## V1.4.9

#### Date: 3/3/2021

### :rocket: Improvements

-   Changed the color of the progress spinner and progress bar on the loading dialog to gray.

### :bug: Bug Fixes

-   Fixed an issue where hover events could be sent for bots when the mouse was not directly over the game view.
-   Fixed a couple issues where keyboard events were propagating outside the sheet and IDE portals.
-   Fixed an issue where local variables in the top scope would not be included in the code editor autocomplete box.

## V1.4.8

#### Date: 3/3/2021

### :boom: Breaking Changes

-   `onRemoteData` now uses `that.remoteId` instead of `that.playerId`.
-   Renamed the `portalPlayerZoom`, `portalPlayerRotationX` and `portalPlayerRotationY` tags to `portalCameraZoom` and `portalCameraRotationX` and `portalCameraRotationY`.
-   Renamed the `player` and `otherPlayers` spaces to `tempShared` and `remoteTempShared`.

### :rocket: Improvements

-   Added the `@onError` listen tag.
    -   It is a shout and is triggered when an unhandled error occurs in a listen tag.
-   Improved CasualOS to now include the Bot ID and tag name in internal console logs for unhandled errors.
-   Added perferred alternatives for the following functions and listen tags:
    -   `server.serverPlayerCount()` is now `server.serverRemoteCount()`.
    -   `server.totalPlayerCount()` is now `server.totalRemoteCount()`.
    -   `server.stories()` is now `server.servers()`.
    -   `server.players()` is now `server.remotes()`.
    -   `sleep()` is now `os.sleep()`
    -   `onServerSubscribed` is now `onServerJoined`.
    -   `onServerUnsubscribed` is now `onServerLeave`.
    -   `onPlayerPortalChanged` is now `onPortalChanged`.
    -   `onRemotePlayerSubscribed` is now `onRemoteJoined`
    -   `onRemotePlayerUnsubscribed` is now `onRemoteLeave`.
    -   Additionally, the `that.playerId` has been changed to `that.remoteId` in the new listen tags.
    -   Note that the original tags and functions remain the same but will be removed at some point in the future.
-   Added the `web.get()`, `web.post()`, and `web.hook()` functions as future replacements for the `webhook()` and `webhook.post()` functions.

### :bug: Bug Fixes

-   Fixed an issue where portal bots may not be defined before `@onServerSubscribed` is triggered.
-   Fixed an issue where the `white-space` CSS property could not be used on menu bots.

## V1.4.7

#### Date: 2/26/2021

### :boom: Breaking Changes

-   Renamed all the `player` functions to `os`.
    -   Instead of `player.toast()` you should now do `os.toast()`.
-   Removed the `configBot` and `configTag` variables.
-   Removed the portal config bot tags and replaced them with variables.
    -   e.g. `pagePortalConfigBot` can now be accessed with the `pagePortalBot` variable.
    -   You can now set the page portal color by doing `pagePortalBot.tags.portalColor = "green"`.
    -   By default a `tempLocal` bot will be created for each builtin portal.
    -   You can also provide your own bot by calling `portal.open(portalName, bot)`.
-   Changed the `portal.open()` function to take a bot as a parameter.
    -   It should now be called like `portal.open(name, bot, tag?, options?)`.
    -   After callilng this, the given bot will be available globally at `{name}Bot`.
    -   For example `portal.open("myPortal", bot, "main")` will make `bot` available as `myPortalBot`.
-   Removed `player.getBot()` and replaced it with `configBot`.
-   Renamed the `creator` variable to `creatorBot`.
-   Added the `thisBot` variable as a preferred alternative to `this` and `bot`.
-   Moved the page and inventory camera tags to their portal config bots from the player bot.
    -   e.g. `pageCameraPositionX` used to be on the player bot (now the config bot) but is now on the page portal bot.
-   Changed the behavior of the `transformer` tag to use the page and inventory portal bots instead of the config bot (previously the player bot).
-   Renamed the `pageCameraPosition{X,Y,Z}` and `inventoryCameraPosition{X,Y,Z}` tags to `cameraPosition{X,Y,Z}`.
-   Renamed the `pageCameraRotation{X,Y,Z}` and `inventoryCameraRotation{X,Y,Z}` tags to `cameraRotation{X,Y,Z}`.
-   Renamed the `pagePixelHeight` and `pagePixelWidth` tags to `pixelHeight` and `pixelWidth`.

### :bug: Bug Fixes

-   Fixed an issue where variables from other listen tags would appear as autocomplete options.

## V1.4.6

#### Date: 2/23/2021

### :bug: Bug Fixes

-   Fixed an issue where the circle wipe element would not cover modals like `player.showHtml()` or `player.showInput()`.
-   Fixed an issue where calling `player.showInput()` in sequence would show the first input but not the second input.

## V1.4.5

#### Date: 2/23/2021

### :rocket: Improvements

-   Changed the ab-1 bootstrap URL to `https://bootstrap.casualos.com/ab1.aux`.
-   Updated to three.js r125.
    -   This fixes WebXR for Chrome 88 and later.
-   Added the ability to disable hover states on menu item buttons using the `menuItemHoverMode` tag. It has three possible options:
    -   `auto` - The bot will appear hoverable based on if it has a `@onClick` tag. (Default)
    -   `hover` - The bot will appear hoverable.
    -   `none` - The bot will not appear hoverable.
    -   None of these options affect the existing functionality of any listen tags on menu bots.
-   Added an initial version of the `idePortal` (IDE portal).
    -   The IDE portal makes it easier to jump between tags to edit them in the multiline tag editor.
    -   Setting the `idePortal` tag to a prefix (like 📖) will load every tag that starts with the prefix into the IDE portal and let you jump between them as if they are files in a text editor.
    -   Currently it is pretty limited, but can be very useful for custom portals.

### :bug: Bug Fixes

-   Fixed an issue where it was not possible to enter numbers in menu bot input boxes.

## V1.4.4

#### Date: 2/18/2021

### :rocket: Improvements

-   Added additional crypto functions to support asymmetric encryption and decryption.
    -   `crypto.asymmetric.keypair(secret)` - Creates a keypair that can be used for asymmetric encryption and decryption.
    -   `crypto.asymmetric.encrypt(keypair, data)` - Encrypts some data using the given keypair.
    -   `crypto.asymmetric.decrypt(keypair, secret, data)` - Decrypts some data using the given keypair and secret.
    -   Check the documentation for more info.
-   Added a better error message when trying to save a bot to a tag value.
-   Added the `dimension` bot form as a preferred alias to `portal`.

## V1.4.3

#### Date: 2/17/2021

### :rocket: Improvements

-   Added the ability to interface with CasualOS from inside a custom portal.
    -   CasualOS-related functionality is available by importing functions and objects from the `casualos` module.
    -   Among the available functionality is `onBotsDiscovered`, `onBotsRemoved`, `onBotsUpdated`, `createBot()`, `destroyBot()`, and `updateBot()`.
    -   Additionally autocomplete is available for the available features.

### :bug: Bug Fixes

-   Fixed an issue where webhook errors could not be caught on Safari based browsers.

## V1.4.2

#### Date: 2/11/2021

### :rocket: Improvements

-   Added the ability to zoom by scrolling.
    -   Previously this was possible by holding the Ctrl button down.
-   Added the `#portalCameraControls` tag to allow disabling moving the camera.
    -   Can be set on the portal config bot for the page and inventory portals.
    -   Supported values are:
        -   `player` - Allows the player to move the camera around like normal. (Default)
        -   `false` - Disables camera movement in the portal.

### :bug: Bug Fixes

-   Fixed an issue where the inventory portal color could not be set when the page portal is using an image for the background.

## V1.4.1

#### Date: 2/10/2021

### :rocket: Improvements

-   Added the `player.openCircleWipe()` and `player.closeCircleWipe()` functions.
    -   These are useful for hiding the page portal while transitioning between scenes.
    -   See the documentation for usage information.
-   Added "cube", "helix", and "egg" as additional options for the `#formAddress` tag on menu bots.
-   Added the `input` form for menu bots.
    -   Setting `#form` to "input" on a bot that is in the menu portal will give it an input box that can be typed in.
    -   Typing in the box will send `@onInputTyping` whispers to the bot. And submitting the data by hitting enter or the send button will send a `@onSubmit` whisper to the bot.
    -   Additionally, the text in the input will be stored in the `tempLocal` `#menuItemText` tag.
-   Adjusted the chat bar to be inset in the page portal to give it the feel of being part of the page portal.
-   Added the `#menuPortalStyle` tag to allow customizing the menu portal with CSS.
    -   This works similarly to `#menuItemStyle` except that it applies to the entire menu portal instead of just one item.
    -   Set it on the `#menuPortalConfigBot`.
-   Added the `#portalBackgroundAddress` tag to allow specifying a custom image for the page portal background.
    -   Does not work in VR.

## V1.4.0

#### Date: 2/8/2021

### :rocket: Improvements

-   Added an initial implementation of custom portals.
    -   Custom portals are a way to write scripts that can interact directly with the web browser. This gives you the ability to do anything that is possible from inside a web browser.
    -   The following functions are now available:
        -   `portal.open(portalID, tag, options?)`
        -   `portal.registerPrefix(prefix)`
        -   `portal.buildBundle(tag)`
        -   See the documentation for usage information.
-   Added the `player.download(data, filename, mimeType?)` function.
    -   Useful for downloading arbitrary data in any format you want.
    -   See the documentation for more information.

### :bug: Bug Fixes

-   Fixed an issue that broke bots in the `player` space when a `tempLocal` tag mask was put on them.
-   Fixed an issue that prevented tag masks from being placed on new bots.

## V1.3.14

#### Date: 1/25/2021

### :rocket: Improvements

-   Updated the Terms of Service and Privacy Policy documents.

### :bug: Bug Fixes

-   Fixed an issue where animations would not run while in VR/AR.

## V1.3.13

#### Date: 1/18/2021

### :rocket: Improvements

-   Added the `player.showUploadFiles()` function.
    -   Shows a dialog that can be used to upload arbitrary files.
    -   Returns a promise that resolves with the list of files that were uploaded.
    -   See the documentation for more info.
-   Added the `portal` form.
    -   Displays an entire dimension in place of the bot form.
    -   When set, `#formAddress` will be used as the dimension that should be loaded.

### :bug: Bug Fixes

-   Fixed an issue where bot labels would flicker when scaling the bot.
-   Fixed an issue where tag masks would be incorrectly recorded by the UI as being removed in some cases.
-   Fixed an issue where lines would render incorrectly on the first frame they were setup on.

## V1.3.12

#### Date: 1/13/2021

### :rocket: Improvements

-   Added the Terms of Service and Privacy Policy documents.
    -   The Terms of Service are available at `/terms` (or at `/terms-of-service.txt`).
    -   The Privacy Policy is available at `/privacy-policy` (or at `/privacy-policy.txt`).
-   Added the ability to keep track of the number of `setTimeout()` and `setInterval()` timers that are currently active via the `numberOfActiveTimers` property returned from `perf.getStats()`.
-   Added the `animateTag(bot, tag, options)` and `clearAnimations(bot, tag?)` functions.
    -   `animateTag(bot, tag, options)` - Iteratively changes a tag mask value over time based on the options you provide.
        -   `bot` is the bot or list of bots that should be animated.
        -   `tag` is the tag that should be animated.
        -   `options` is an object that specifies how the tag should be animated. It has the following properties:
            -   `fromValue` - The starting value for the animation.
            -   `toValue` - The ending value.
            -   `duration` - The number of seconds that it should take for the tag to go from the starting value to the ending value.
            -   `easing` - The options for easing the animation.
            -   `tagMaskSpace` - The space that the tag should be changed in. If set to `false` then the tag on the bot will be directly edited.
    -   `clearAnimations(bot, tag?)` - Cancels animations on a bot.
        -   `bot` - The bot or list of bots that should have their animations canceled.
        -   `tag` - Is optional and is the tag that the animations should be canceled for.

### :bug: Bug Fixes

-   Fixed issues with `#labelFontSize = auto` when `#labelPosition != front` or when the bot is rotated.
-   Fixed an issue where non-ASCII characters were being corrupted on download.

## V1.3.11

#### Date: 1/5/2021

### :rocket: Improvements

-   Greatly improved the default layouting behaviour of labels.
    -   Added the `#labelFontSize` tag to control the sizing of the characters in a label. Unlike `#labelSize`, changing this value will cause the label to layout again which will affect word wrapping. Possible values are:
        -   `auto` - Specifies that the system should try to find a font size that fits the text onto the bot. (default)
        -   Any Number - Specifies a specific font size. (1 is previous default)
    -   Added the `#labelWordWrapMode` tag to control the word wrapping behavior of labels. Possible values are:
        -   `breakCharacters` - Specifies that the system should insert line breaks inside words if needed.
        -   `breakWords` - Specifies that the system should insert line breaks between words if needed.
        -   `none` - Specifies that the system should not insert line breaks.
-   Added the ability to control the color of the placeholder text in the chat bar.
    -   Use the `placeholderColor` option when calling `player.showChat()`.

### :bug: Bug Fixes

-   Fixed an issue where atoms that were received before their cause would be discarded.

## V1.3.10

#### Date: 12/29/2020

### :rocket: Improvements

-   Added a button to the Multiline tag editor to make it easy to turn a tag into a Mod tag.

### :bug: Bug Fixes

-   Fixed an issue where script compilation errors would not be handled correctly and would prevent those changes from being communicated to the multiline code editor.

## V1.3.9

#### Date: 12/28/2020

### :boom: Breaking Changes

-   Formulas have been removed and replaced with Mod tags.
    -   Mod tags are tags that start with the DNA Emoji (🧬) and contain JSON data.
    -   Because Mod tags are JSON data, they do not support programmatic computations.
    -   We are making this change because while formulas are powerful, inprecise use of them can result in large slowdowns which is a bad user experience.
    -   The tag data must be valid JSON, so that means using double-quotes `"` for strings and wrapping property names in double-quotes.
        -   Before:
            ```
            =({ color: 'blue', number: 99, toggle: true })
            ```
            After:
            ```
            🧬{ "color": "blue", "number": 99, "toggle": true }
            ```
        -   Before:
            ```
            =([ 1 + 2 ])
            ```
            After:
            ```
            🧬3
            ```
-   Array-like values in tags are now considered strings.
    -   Previously a value like `[1, 2, 3]` was parsed into an array automatically.
    -   This was a little used feature and caused issues for people who simply wanted to store JSON data in a tag.
    -   Now, a value like `[1, 2, 3]` will no longer be parsed and so will appear as the string: `"[1, 2, 3]"`.
    -   If you want CasualOS to parse a tag value as an array, you can use the Mod tags mentioned above.
-   Removed the `error` space.
    -   Also removed the related functions:
        -   `server.destroyErrors()`
        -   `server.loadErrors()`

### :rocket: Improvements

-   Updated Material Icons to v4.0.0.
-   Added `perf.getStats()` as a way to get some statistics on the performance of the server.
-   Various performance improvements:
    -   `getBot('id', id)` is now works in `O(1)` time.
    -   The `tempLocal` and `local` spaces now handle new and deleted bots in a much more performant manner.
-   Fixed an issue where deleted bots in the `shared` space would be treated like they were not deleted on initial load.

### :bug: Bug Fixes

-   Fixed autofocusing newly created tags in the sheetPortal.

## V1.3.8

#### Date: 12/17/2020

### :bug: Bug Fixes

-   Fixed an issue where selecting a color from a `player.showInput()` modal would not save the selected color.

## V1.3.7

#### Date: 12/17/2020

### :boom: Breaking Changes

-   "story" has been renamed to "server". Below is the list of tags, actions and listeners that have been changed:
    -   `#story` -> `#server`.
    -   `server.setupStory()` -> `server.setupServer()`
    -   `server.restoreHistoryMarkToStory()` -> `server.restoreHistoryMarkToServer()`
    -   `server.storyStatuses()` -> `server.serverStatuses()`
    -   `server.storyPlayerCount()` -> `server.serverPlayerCount()`
    -   `player.downloadStory()` -> `player.downloadServer()`
    -   `player.loadStory()` -> `player.loadServer()`
    -   `player.unloadStory()` -> `player.unloadServer()`
    -   `player.getCurrentStory()` -> `player.getCurrentServer()`
    -   `@onStoryAction` -> `@onServerAction`
    -   `@onStoryStreaming` -> `@onServerStreaming`
    -   `@onStoryStreamLost` -> `@onServerStreamLost`
    -   `@onStorySubscribed` -> `@onServerSubscribed`
    -   `@onStoryUnsubscribed` -> `@onServerUnsubscribed`

## V1.3.6

#### Date: 12/17/2020

### :rocket: Improvements

-   Added the ability to show a password input by using the `secret` type with `player.showInput()`.

### :bug: Bug Fixes

-   Fixed an issue where some bots would not be added to the page portal when created in a big batch.
-   Fixed an issue where the `player.showInput()` dialog would appear fullscreen on mobile devices and prevent people from exiting it.
-   Fixed an issue where `@onChatTyping` would be triggered twice for each keystroke.

## V1.3.5

#### Date: 12/15/2020

### :rocket: Improvements

-   Changed `create()` to prevent creating bots that have no tags.
    -   If a bot would be created with zero tags then an error will be thrown.
-   Added a favicon.

### :bug: Bug Fixes

-   Changed the maximum WebSocket message size to 32KB from 128KB.
    -   This will help ensure that we keep below the [AWS API Gateway maximum frame size of 32 KB](https://docs.aws.amazon.com/apigateway/latest/developerguide/limits.html).
-   Fixed an issue where bots that only had a tag mask would not show up in the sheetPortal.

## V1.3.4

#### Date: 12/10/2020

### :rocket: Improvements

-   Added the `EXECUTE_LOADED_STORIES` environment variable to allow reducing server load due to story scripts.
    -   Defaults to `true`.
    -   Setting to `false` will disable all server-side story features except for webhooks and data portals.
        -   This means that some capabilities like `server.setupStory()` will not work when `EXECUTE_LOADED_STORIES` is false.
-   Added gzip compression for HTML, CSS, and JavaScript returned from the server.
-   Improved how some heavy assets are precached so that they can be loaded quickly.
-   Made the browser tab title use the story ID by default.

### :bug: Bug Fixes

-   Fixed an issue where some `.png` files would not load because they were bundled incorrectly.

## V1.3.3

#### Date: 12/10/2020

### :rocket: Improvements

-   Added support for the `apiary-aws` causal repo protocol.
    -   This enables the CasualOS frontend to communicate with instances of the [CasualOS Apiary AWS](https://github.com/casual-simulation/casual-apiary-aws) project.
    -   Use the `CAUSAL_REPO_CONNECTION_PROTOCOL` and `CAUSAL_REPO_CONNECTION_URL` environment variables to control which protocol and URL the frontend should connect to. See the [README in `aux-server`](./src/aux-server/README.md) for more info.
    -   Note that only the following features are supported for AWS Apiaries:
        -   `server.setupStory()`
        -   `server.totalPlayerCount()`
        -   `server.storyPlayerCount()`
        -   `server.players()`
    -   Webhooks are different when the story is hosted on an Apiary.
        -   They require at least one device to have the story loaded for webhooks to function correctly.
        -   They need to be sent to the Apiary host directly. Generally, this is not the same thing as `auxplayer.com` or `casualos.com` so you may need to ask the Apiary manager for it.
-   Added better support for static builds.
    -   Use the `PROXY_CORS_REQUESTS` environment variable during builds to disable support for proxying HTTP requests through the server.
    -   Use `npm run tar:client` after a build to produce a `./temp/output-client.tar.gz` containing all the client code and assets. This can be deployed to S3 or a CDN for static hosting.
    -   Use `npm run package:config` to produce a `./temp/config.json` which can be used for the `/api/config` request that the client makes at startup. Utilizes the environment variables from [the README in `aux-server`](./src/aux-server/README.md) to build the config.

### :bug: Bug Fixes

-   Fixed an issue where it was not possible to change the color of GLTF meshes that did not have a mesh in the GLTF scene root.
-   Fixed an issue where bots created by the ab1 installer would not receive the `@onStorySubscribed` shout.

## V1.3.2

#### Date: 11/17/2020

### :rocket: Improvements

-   Updated the ab-1 bootstrapper to point to AWS S3 for quick loading.

## V1.3.1

#### Date: 11/16/2020

### :rocket: Improvements

-   Added the ability to use the `color` tag on GLTF meshes to apply a color tint to the mesh.

### :bug: Bug Fixes

-   Fixed an issue that prevented deleting the first character of a script/formula in the multi-line editor.
-   Fixed an issue where tag edits on bots in the tempLocal and local spaces would be applied to the multi-line editor twice.

## V1.3.0

#### Date: 11/11/2020

### :rocket: Improvements

-   Added multi-user text editing.
    -   Work on shared bots when editing a tag value with the multi-line editor.
-   Added the cursor bot form.
    -   Used to add a cursor indicator to the multi-line editor.
    -   Works by setting the `form` tag to "cursor" and placing the bot in the corresponding tag portal dimension.
        -   For example, to put a cursor in the multi-line editor for the `test` tag on a bot you would set `{targetBot.id}.test` to true.
    -   Supported tags are:
        -   `color` - Specifies the color of the cursor.
        -   `label` - Specifies a label that should appear on the cursor when the mouse is hovering over it.
        -   `labelColor` - Specifies the color of the text in the cursor label.
        -   `{dimension}Start` - Specifies the index at which the cursor selection starts (Mirrors `cursorStartIndex` from the player bot).
        -   `{dimension}End` - Specifies the index at which the cursor selection ends (Mirrors `cursorEndIndex` from the player bot).
-   Added the `pageTitle`, `cursorStartIndex`, and `cursorEndIndex` tags to the player bot.
    -   `pageTitle` is used to set the title of the current browser tab.
    -   `cursorStartIndex` contains the starting index of the player's text selection inside the multi-line editor.
    -   `cursorEndIndex` contains the ending index of the player's text selection inside the multi-line editor.
    -   Note that when `cursorStartIndex` is larger than `cursorEndIndex` it means that the player has selected text from the right to the left. This is important because text will always be inserted at `cursorEndIndex`.
-   Added the `insertTagText()`, `deleteTagText()`, `insertTagMaskText()`, and `deleteTagMaskText()` functions to allow scripts to work with multi-user text editing.
    -   `insertTagText(bot, tag, index, text)` inserts the given text at the index into the given tag on the given bot.
    -   `insertTagMaskText(bot, tag, index, text, space?)` inserts the given text at the index into the tag and bot. Optionally accepts the space of the tag mask.
    -   `deleteTagText(bot, tag, index, deleteCount)` deletes the given number of characters at the index from the tag and bot.
    -   `deleteTagMaskText(bot, tag, index, deleteCount, space?)` deletes the given number of characters at the index from the tag and bot. Optionally accepts the space of the tag mask.
-   Added the ability to use the `transformer` tag on the player bot to parent the player to a bot.
-   Added the ability to edit tag masks in the tag portal by setting the `tagPortalSpace` tag on the player bot.

## V1.2.21

#### Date: 11/5/2020

### :rocket: Improvements

-   Updated the MongoDB driver to v3.6.2 and added the `MONGO_USE_UNIFIED_TOPOLOGY` environment variable to control whether the driver uses the new unified topology layer.

## V1.2.20

#### Date: 10/27/2020

### :rocket: Improvements

-   Added support for `@onPointerEnter`, `@onPointerExit`, `@onAnyBotPointerEnter` and `@onAnyBotPointerExit` for bots in the menu portal.

### :bug: Bug Fixes

-   Fixed the multiline code editor to not clip tooltips and the autocomplete box.
-   Fixed the menu portal to not break on Hololens (Servo-based browsers) when a progress bar is placed on a menu item.

## V1.2.19

#### Date: 10/22/2020

### :rocket: Improvements

-   Added the `egg` form for bots.
    -   Displays the bot as an egg like how ab-1 appears as an egg before being activated.
-   Added the `hex` form for bots.
    -   Displays the bot as a hexagon.
-   Added the `pagePixelWidth` and `pagePixelHeight` tags to the player bot.
    -   These indicate the size of the image rendered to the page portal in pixels.

### :bug: Bug Fixes

-   Fixed Draco compression support.

## V1.2.18

#### Date: 10/20/2020

### :bug: Bug Fixes

-   Fixed the code editor.

## V1.2.17

#### Date: 10/20/2020

### :rocket: Improvements

-   Improved bots in the menu portal to support additional tags.
    -   Added the ability to change the height of menu items by using `scale` and `scaleY`.
    -   Added the ability to set an icon for a menu item by using the `formAddress` tag.
    -   Added the ability to set arbitrary CSS styles on a menu bot by using the `menuItemStyle` tag.
        -   This lets you use margins and borders to indicate grouping.
    -   Added the ability to show a pie-chart progress bar on a menu item by using the `progressBar` tags.
    -   Added the ability to use `@onPointerUp` and `@onPointerDown` for menu.

## V1.2.16

#### Date: 10/16/2020

### :rocket: Improvements

-   Added the `transformer` tag.
    -   When set to a bot ID, the bot will inherit the position, rotation, and scale of the specified bot inside the page portal.
    -   This produces a "parenting" effect that is common in most 3D graphics engines.

## V1.2.15

#### Date: 10/12/2020

### :rocket: Improvements

-   Added the `experiment.getAnchorPointPosition()` and `math.getAnchorPointOffset()` functions.
    -   These are useful for determining where a bot would be placed if it had a particular anchor point.
    -   See the [docs](https://docs.casualsimulation.com/docs/actions) for more info.

## V1.2.14

#### Date: 10/7/2020

### :bug: Bug Fixes

-   Fixed an issue where calling `server.setupStory()` twice with the same story name would cause the story to be setup twice.
-   Fixed an issue where bots would be incorrectly removed from the menu portal if they existed in both the old and new dimensions.
-   Greatly reduced the number of scenarios where formulas would be recalculated after any change.

## V1.2.13

#### Date: 9/24/2020

### :boom: Breaking Changes

-   Renamed the `_editingBot` tag to `editingBot`.

### :rocket: Improvements

-   sheetPortal Improvements
    -   Added the `@onSheetTagClick` listener which is triggered when a tag name is clicked.
    -   Added the `@onSheetBotIDClick` listener which is triggered when a Bot ID is clicked.
    -   Added the `@onSheetBotClick` listener which is triggered when a bot visualization is clicked in the sheet.
    -   Added the `sheetPortalShowButton` config bot tag to control whether the button in the bottom right corner of the sheet is shown.
    -   Added the `sheetPortalButtonIcon` config bot tag to control the icon on the button in the bottom right corner of the sheet.
    -   Added the `sheetPortalButtonHint` config bot tag to control the tooltip on the button in the bottom right corner of the sheet.
    -   Added the `sheetPortalAllowedTags` config bot tag to control which tags are allowed to be shown and edited in the sheet portal.
    -   Swapped the position of the new bot and new tag buttons in the sheet.
    -   Added the `editingTag` tag which contains the tag that the player is currently editing.

### :bug: Bug Fixes

-   Fixed an issue where cells in the sheet portal would not cover the entire cell area.
-   Fixed an issue where `clearTagMasks()` would error if given a bot that had no tag masks.

## V1.2.12

#### Date: 9/22/2020

### :rocket: Improvements

-   Added the `helix` form.
    -   Displays a DNA strand mesh whose color can be customized.
-   Added tag masks.
    -   Tag masks are special tags that can live in a separate space from their bot.
    -   This makes it possible to create a temporary tag on a shared bot.
    -   Tag masks do not replace tags. Instead, they exist in addition to normal tags and can be used to temporarily hide a normal tag value.
    -   Like bots, tag masks live in a space. This means that a bot can have multiple masks for a particular tag. Currently the supported spaces are:
        -   `tempLocal`
        -   `local`
        -   `player`/`otherPlayers`
        -   `shared`
    -   New scripting features:
        -   All bots now have a `masks` property which works like `tags` except that it creates tag masks in the `tempLocal` space.
        -   All scripts also have a `masks` property which is a shortcut for `bot.masks`.
        -   `setTagMask(bot, tag, value, space?)` is a new function that is able to set the value of a tag mask on the given bot and in the given space. See the documentation for more info.
        -   `clearTagMasks(bot, space?)` is a new function that is able to clear all the tag masks in the given space from a given bot. See the documentation for more info.
    -   Example use cases:
        -   Local click/hover states.
        -   Animations.
        -   Storing decrypted data.

### :100: Other Changes

-   Pinned the Deno version to `v1.4` so that we can decide when to adopt future Deno updates.

### :bug: Bug Fixes

-   Fixed an issue where `server.setupStory()` would load a simulation and never dispose it.
-   Fixed an issue where wrist portals were not being anchored properly.
-   Fixed an issue where pressing enter to make a new tag would put a new line in the current tag value.

## V1.2.11

#### Date: 9/9/2020

### :bug: Bug Fixes

-   Fixed an issue where zooming was broken when the page portal is not anchored to the top left of the screen.

## V1.2.10

#### Date: 9/8/2020

### :bug: Bug Fixes

-   Fixed an issue with the multiline editor getting cut off inside the tag portal.

## V1.2.9

#### Date: 9/8/2020

### :rocket: Improvements

-   Changed the page portal to resize around the tag portal instead of being hidden behind it.

## V1.2.8

#### Date: 9/8/2020

### :boom: Breaking Changes

-   Changed `experiment.localPositionTween()` and `experiment.localRotationTween()` to take different arguments and return a promise.
    -   the 4th parameter is now an options object instead of the easing options.
    -   This options object is able to accept easing and duration values.
    -   Additionally the functions now return promises.
    -   See the docs for examples.

### :bug: Bug Fixes

-   Fixed an issue where `experiment.localPositionTween()` and `experiment.localRotationTween()` may not execute if triggered during `@onCreate()`.

## V1.2.7

#### Date: 9/4/2020

### :boom: Breaking Changes

-   Changed `@onListen` to only be sent to bots which have a listener for the shout/whisper.
    -   Previously `@onListen` would be sent to all bots that were targeted by the shout/whisper.
-   Changed `shout()` and `whisper()` to cost 1 energy point.
    -   This helps prevent infinite loops.
    -   The energy point is only deducted if a bot has a listener for the event.

### :bug: Bug Fixes

-   Fixed an issue where `onBotAdded`, `onAnyBotsAdded`, `onAnyBotsRemoved`, `onBotChanged`, and `onAnyBotsChanged` would reset the energy counter.

## V1.2.6

#### Date: 9/4/2020

### :bug: Bug Fixes

-   Fixed an issue where whispering to a bot that is null or undefined would end up sending a shout to all bots.

## V1.2.5

#### Date: 8/31/2020

### :rocket: Improvements

-   Added the `pageCameraPositionOffset[X,Y,Z]`, `inventoryCameraPositionOffset[X,Y,Z]`, `pageCameraRotationOffset[X,Y,Z]`, and `inventoryCameraRotationOffset[X,Y,Z]` tags.
    -   These can be used to move the camera apart from the player's input.
    -   The position offset tags are especially useful for warping the player around in VR.
-   Added the ability to use the dynamic `import()` keyword to import arbitrary JavaScript modules.
    -   Useful with https://www.skypack.dev/ to import modules from [NPM](https://www.npmjs.com/).
-   Added the ability to use `player.replaceDragBot()` even when not dragging.
-   Improved the camera zoom functionality to zoom the camera towards and away from the mouse.
-   Added the `experiment.localPositionTween()` and `experiment.localRotationTween()` functions.
    -   Locally animates a bot's position/rotation using the given easing type.
    -   During the animation, changes to the bot position will be ignored.
    -   Once the animation is done, changes to the bot will reset the position/rotation to the value that is currently stored.
    -   Check out the docs for detailed usage information and examples.

### :bug: Bug Fixes

-   Fixed the dataPortal to always return raw tag values unless they are formulas.
    -   Issue with returning incorrect JSON data was caused by the built-in CasualOS array parsing.
    -   This fixes it by skipping any parsing of the data.
-   Fixed an issue where keyboard states would not be reset when the player removed focus from the story.
-   Fixed an issue where `server.setupStory()` would crash the deno process due to incorrectly handling deserialized data.

## V1.2.4

#### Date: 8/26/2020

### :rocket: Improvements

-   Added the `tagPortalShowButton` tag to control whether a button should be shown in the tag portal.
    -   The button is placed at the lower right hand side of the tag portal.
    -   Clicking the button will trigger a `@onClick` on the tag portal config bot.
    -   Two additional tags can be used to customize the button:
        -   `tagPortalButtonIcon` is the icon that is shown on the button and can be set to any [Material Icon](https://material.io/resources/icons/?style=baseline).
        -   `tagPortalButtonHint` is the text that should be shown in the tooltip for the button.
-   Added the `frustum` form.
-   Improved `player.showInput()` to automatically save and close when a color is selected from the color picker.
    -   Applies to the `basic` and `swatch` subtypes but not `advanced`.
-   Improved the multiline editor to have a "Docs" button that links to the documentation for the current tag.
-   Improved the tag portal to support using `@` and `#` symbols at the beginning of the tag.
    -   Implemented for consistency with functions like `getBot()`, `getTag()`, etc.
-   Added the `@onAnyBotPointerEnter` and `@onAnyBotPointerExit` listen tags.
    -   These are shouts that happen whenever a `@onPointerEnter` or `@onPointerExit` whisper occurs.
-   Added the `player.getPointerDirection()`, `math.getForwardDirection()` and `math.intersectPlane()` functions.
    -   These are useful for calculating where a pointer is pointing.
-   Added the ability to store uncommitted atoms in MongoDB.
    -   Can be configred with the `STAGE_TYPE` environment variable. Can be set to either `redis` or `mongodb`. Currently defaults to `redis` until a migration path is implemented.
-   Added a bunch of extra GPIO-related functions.
    -   `server.rpioReadpad()`
    -   `server.rpioWritepad()`
    -   `server.rpioPud()`
    -   `server.rpioPoll()`
    -   `server.rpioI2CBegin()`
    -   `server.rpioI2CSetSlaveAddress()`
    -   `server.rpioI2CSetBaudRate()`
    -   `server.rpioI2CSetClockDivider()`
    -   `server.rpioI2CRead()`
    -   `server.rpioI2CWrite()`
    -   `server.rpioI2CEnd()`
    -   `server.rpioPWMSetClockDivider()`
    -   `server.rpioPWMSetRange()`
    -   `server.rpioPWMSetData()`
    -   `server.rpioSPIBegin()`
    -   `server.rpioSPIChipSelect()`
    -   `server.rpioSPISetCSPolarity()`
    -   `server.rpioSPISetClockDivider()`
    -   `server.rpioSPISetDataMode()`
    -   `server.rpioSPITransfer()`
    -   `server.rpioSPIWrite()`,
    -   `server.rpioSPIEnd()`

### :bug: Bug Fixes

-   Fixed to safely allow editing multiline scripts in the sheet cells.
-   Fixed an issue with the tag portal where it would not respond to changes with the `tagPortal` tag if it was already set.
-   Fixed an issue with the Deno sandbox where it wouldn't load due to missing dependencies.
-   Fixed an issue where 3D content would not occlude iframe forms.
    -   Only fixed for non-Safari web browsers.

## V1.2.3

#### Date: 8/20/2020

### :rocket: Improvements

-   Added the tag portal.
    -   The tag portal is similar to the sheet portal but it shows only the multiline editor for the specified bot ID and tag.
    -   Set the `tagPortal` tag on the player bot to a string with a Bot ID and a tag name separated by a period (`.`).
-   Improved `player.playSound(url)` to return a promise that resolves with a sound ID.
    -   This sound ID can be used with `player.cancelSound(soundID)` to stop the sound from playing.
-   Added the `player.bufferSound(url)` and `player.cancelSound(soundID)` functions.
    -   `player.bufferSound(url)` can be used to pre-load a sound so that there will be no delay when using `player.playSound()`.
        -   Returns a promise that resolves once the sound has been loaded.
    -   `player.cancelSound(soundID)` can be used to stop a sound that is already playing.
        -   Returns a promise that resolves once the sound has been canceled.

### :bug: Bug Fixes

-   Fixed an issue where actions that were created in an async script would not be dispatched until the script finished.

## V1.2.2

#### Date: 8/14/2020

### :boom: Breaking Changes

-   Changed `crypto.encrypt()` and `crypto.decrypt()` to return the result directly instead of returning a promise.

### :rocket: Improvements

-   Added the `crypto.createCertificate()`, `crypto.signTag()`, and `crypto.verifyTag()`, `crypto.revokeCertificate()` functions to help with creating certificate chains and signing and validating tag data. Check the docs for detailed usage information.
-   Added an indicator to the multi-line editor that is shown when a tag value is verified.
-   Added the ability to force all scripts to be verified in order to be executed using the `forceSignedScripts` query parameter.
    -   When the query param is set to `true`, all scripts must have a valid signature in order to be executed.
    -   This allows running in a trusted execution environment - thereby preventing unauthorized scripts from running.
-   Replaced builder with ab-1.
    -   ab-1 is a new version of builder which is designed to be easy to extend and improve.
-   Added the `adminSpace.setPassword(oldPassword, newPassword)` function.
    -   Allows changing the password that is used to unlock admin space.
    -   The first parameter is the old password that was used to unlock the space.
    -   The second parameter is the new password that should be used to unlock the space.
-   Added several functions to allow using the GPIO pins on Rasberry Pi.
    -   Currently, all of these functions are experimental and only work on Raspberry Pi.
    -   See the documentation for more information.
    -   `server.exportGpio(pin, mode)`
    -   `server.unexportGpio(pin, mode)`
    -   `server.setGpio(pin, value)`
    -   `server.getGpio(pin)`
    -   `server.rpioInit(options)`
    -   `server.rpioExit()`
    -   `server.rpioOpen(pin, mode, options)`
    -   `server.rpioMode(pin, mode, options)`
    -   `server.rpioRead(pin)`
    -   `server.rpioReadSequence(pin, length)`
    -   `server.rpioWrite(pin, value)`
    -   `server.rpioWriteSequence(pin, buffer)`
    -   `server.rpioClose(pin, options)`

### :bug: Bug Fixes

-   Fixed an issue where using `player.showInput()` with an existing value would not prefill the text box with the existing value.
-   Fixed a performance issue where formulas which were recalculated after every change had a factorial (!) performance cost.
    -   Was caused by two things:
        1.  Some formulas don't have enough information to determine what tags they are dependent on. In these cases, we callback to using an "all" dependency which means that the formula will be recalculated whenever any tag changes.
        2.  These "all" dependencies were included when searching for nested dependencies which meant that we were resolving every "all" dependency for every other "all" dependency. This gives us the effect of searching every possible combination of dependencies instead of only the ones we need, which has a factorial cost.

## V1.2.1

#### Date: 8/4/2020

### :rocket: Improvements

-   Added a server sandbox based on [Deno](https://deno.land/).
    -   Security feature to prevent scripts that are running on the server from harming the underlying system or other stories.
    -   It additionally prevents scripts from accessing random Node.js modules by using `require("module")`.
    -   Finally, it prevents a script from denying service to other stories because the sandbox is run inside a separate process.
-   Improved the sheet portal to display scripts with a monospace font in the sheet cells.
-   Improved the documentation to clarify some things and also mension that bots can be made transparent with the "clear" color.
-   Improved the multi-line text editor to support syntax highlighting for HTML, CSS, and JSON based on whether the tag ends with `.html`, `.css` or `.json`.

### :bug: Bug Fixes

-   Fixed the `lineTo` tag to support arrays of bots and arrays of bot IDs in addition to individual bots and bot IDs.
-   Fixed an issue where deleting a tempLocal bot that was updated in the same script would crash the runtime.
-   Fixed an issue with the `player.showInput()` modal where Android devices using the Google GBoard keyboard wouldn't send input correctly.
-   Fixed an issue where a `@onPlayerPortalChanged` event would be incorrectly triggered after reconnecting to the server.
-   Fixed an issue where the iframe form on iOS 14 Beta 3 would cause the entire scene to disappear.
-   Fixed an issue where loading an image could fail if `formAddress` tag was changed while the image was downloading.
-   Fixed an issue where submitting HTML forms from inside an iframe form was not allowed.

## V1.2.0

### Date: 7/17/2020

### Changes:

-   :rocket: Improvements

    -   Added the `MONGO_USE_NEW_URL_PARSER` environment variable parameter to control whether CasualOS uses the new MongoDB URL Parser. (Defaults to false)
    -   Added a popup to notify the user that data might be lost if they attempt to close the tab while not connected to the server.
    -   Added the following cryptographic functions:
        -   `crypto.sha256(data)`
            -   Calculates the [SHA-256](https://en.wikipedia.org/wiki/SHA-2) hash of the given data.
            -   `data` is the data to calculate the hash of.
            -   Supports strings, numbers, booleans, objects, arrays, and bots.
        -   `crypto.sha512(data)`
            -   Calculates the [SHA-512](https://en.wikipedia.org/wiki/SHA-2) hash of the given data.
            -   `data` is the data to calculate the hash of.
            -   Supports strings, numbers, booleans, objects, arrays, and bots.
        -   `crypto.hmacSha256(key, data)`
            -   Calculates the [HMAC](https://en.wikipedia.org/wiki/HMAC) [SHA-256](https://en.wikipedia.org/wiki/SHA-2) hash of the given data.
            -   `key` is the password that should be used for the message authentication code.
            -   `data` is the data to calculate the HMAC of.
            -   Supports strings, numbers, booleans, objects, arrays, and bots.
        -   `crypto.encrypt(password, data)`
            -   Encrypts the given data with the given password and returns the result as a promise.
            -   `password` is the password to use for encrypting the data.
            -   `data` is the data that should be encrypted.
        -   `crypto.decrypt(password, data)`
            -   Decrypts the given data with the given password and returns the result as a promise.
            -   Only works if the given data is the output of `crypto.encrypt()`.
            -   `password` is the password that was used to encrypt the data.
            -   `data` is the data that should be decrypted.

-   :bug: Bug Fixes
    -   Fixed a race condition where concurrently updating a tag in a script and triggering a dependency update on that same tag could cause the runtime to crash.

## V1.1.18

### Date: 7/10/2020

### Changes:

-   :rocket: Improvements

    -   Improved the `player.run()` function to return a promise that can be awaited to get the result of the script (or wait until the script has been executed).
    -   Improved the `server.loadErrors()` function to return a promise that can be awaited to get the list of bots that were loaded.
    -   Improved the `server.destroyErrors()` function to return a promise that resolves once the error bots are destroyed.
    -   Improved the `server.loadFile()` function to return a promise that resolves once the file is loaded.
    -   Improved the `server.saveFile()` function to return a promise that resolves once the file is saved.
    -   Improved the `server.setupStory()` function to return a promise that resolves once the story is setup.
    -   Improved the `server.browseHistory()` function to return a promise that resolves once the history is loaded.
    -   Improved the `server.markHistory()` function to return a promise that resolves once the history is saved.
    -   Improved the `server.restoreHistoryMark()` function to return a promise that resolves once the history is restored.
    -   Improved the `server.restoreHistoryMarkToStory()` function to return a promise that resolves once the history is restored.
    -   Added the `@onBotAdded` and `@onAnyBotsAdded` listen tags.
        -   These are triggered whenever a bot is added to the local story.
        -   Note that this is different from `@onCreate` because you will be notified whenever a bot is added to the state even if it has already been created.
        -   An example of this are bots in the `otherPlayers` space. You cannot create bots in this space but you will be notified via `@onBotAdded` and `@onAnyBotsAdded`.
        -   `@onBotAdded` is triggered on the bot that was added. There is no `that`.
        -   `@onAnyBotsAdded` is triggered on every bot whenever one or more bots are added.
            -   `that` is an object with the following properties:
                -   `bots` - The array of bots that were added.
    -   Added the `@onAnyBotsRemoved` listen tags.
        -   These are triggered whenever a a bot is removed from the local story.
        -   Note that this is different from `@onDestroy` because you will be notified whenever a bot is removed from the state even if it has not been explicitly destroyed.
        -   An example of this are bots in the `otherPlayers` space. When another player disconnects no `@onDestroy` is fired but you will get a `@onAnyBotsRemoved`.
        -   `@onAnyBotsRemoved` is triggered on every bot whenever one or more bots are removed.
            -   `that` is an object with the following properties:
                -   `botIDs` - The array of bot IDs that were removed.
    -   Added the `@onBotChanged` and `@onAnyBotsChanged` listen tags.
        -   These are triggered whenever a bot is changed in the local story.
        -   Note that you will be notified whenever a bot is changed in the state even if it was changed by another player.
        -   An example of this are bots in the `otherPlayers` space. You cannot update bots in this space but you will be notified via `@onBotChanged` and `@onAnyBotsChanged`.
        -   `@onBotChanged` is triggered on the bot that was changed.
            -   `that` is an object with the following properties:
                -   `tags` - The list of tags that were changed on the bot.
        -   `@onAnyBotsAdded` is triggered on every bot whenever one or more bots are added.
            -   `that` is an array containing objects with the following properties:
                -   `bot` - The bot that was updated.
                -   `tags` - The tags that were changed on the bot.
    -   Added several tags to the player bot:
        -   These tags are updated by CasualOS and can be used to query the current state of the input system.
        -   Camera Tags
            -   These tags contain the position and rotation of the player's camera.
            -   You can use this to communicate where the player is to other players.
            -   `pageCameraPositionX`
            -   `pageCameraPositionY`
            -   `pageCameraPositionZ`
            -   `inventoryCameraPositionX`
            -   `inventoryCameraPositionY`
            -   `inventoryCameraPositionZ`
            -   `pageCameraRotationX`
            -   `pageCameraRotationY`
            -   `pageCameraRotationZ`
            -   `inventoryCameraRotationX`
            -   `inventoryCameraRotationY`
            -   `inventoryCameraRotationZ`
        -   Pointer Tags
            -   These tags contain the position and rotation of the player's pointers.
            -   You can use this to tell where the VR controllers are or where the mouse is pointing.
            -   `mousePointerPositionX`
            -   `mousePointerPositionY`
            -   `mousePointerPositionZ`
            -   `mousePointerRotationX`
            -   `mousePointerRotationY`
            -   `mousePointerRotationZ`
            -   `mousePointerPortal`
            -   `rightPointerPositionX`
            -   `rightPointerPositionY`
            -   `rightPointerPositionZ`
            -   `rightPointerRotationX`
            -   `rightPointerRotationY`
            -   `rightPointerRotationZ`
            -   `rightPointerPortal`
            -   `leftPointerPositionX`
            -   `leftPointerPositionY`
            -   `leftPointerPositionZ`
            -   `leftPointerRotationX`
            -   `leftPointerRotationY`
            -   `leftPointerRotationZ`
            -   `leftPointerPortal`
        -   Button Tags
            -   These tags contain the state of the different buttons.
            -   Possible values are:
                -   `null` - Button is not pressed.
                -   `down` - Button was just pressed.
                -   `held` - Button is being held down.
            -   `mousePointer_left`
            -   `mousePointer_right`
            -   `mousePointer_middle`
            -   `leftPointer_primary`
            -   `leftPointer_squeeze`
            -   `rightPointer_primary`
            -   `rightPointer_squeeze`
            -   `keyboard_[key]`
                -   Replace `[key]` with the key that you want the state of.
                -   For example use `keyboard_a` to get the state of the `a` key.
    -   Added the `player.getCameraPosition(portal?)` function.
        -   `portal` is optional and is the portal (`page` or `inventory`) that the camera position should be retrieved for.
        -   Returns an object with the following properties:
            -   `x`
            -   `y`
            -   `z`
    -   Added the `player.getCameraRotation(portal?)` function.
        -   `portal` is optional and is the portal (`page` or `inventory`) that the camera rotation should be retrieved for.
        -   Returns an object with the following properties:
            -   `x`
            -   `y`
            -   `z`
    -   Added the `player.getPointerPosition(pointer?)` function.
        -   `pointer` is optional and is the pointer (`mouse`, `left` or `right`) that the position should be retrieved for.
        -   Returns an object with the following properties:
            -   `x`
            -   `y`
            -   `z`
    -   Added the `player.getPointerRotation(pointer?)` function.
        -   `pointer` is optional and is the pointer (`mouse`, `left` or `right`) that the rotation should be retrieved for.
        -   Returns an object with the following properties:
            -   `x`
            -   `y`
            -   `z`
    -   Added the `player.getInputState(controller, button)` function.
        -   `controller` is the controller (`mousePointer`, `leftPointer`, `rightPointer`, `keyboard` or `touch`) that the button state should be retrieved from.
        -   `button` is the name of the button that should be retrieved.
        -   Returns a string containing the state of the button or `null` if the button is not pressed.
            -   `"down"` means that the button just started to be pressed.
            -   `"held"` means that the button is being held down.
            -   `null` means that the button is not pressed.
    -   Added the `player.getInputList()` function.
        -   Returns a list of available inputs that can be used by the `player.getInputState()` function.

-   :bug: Bug Fixes
    -   Fixed an issue where toasting recursive objects could break CasualOS.
        -   Fixed by storing a map of previously converted objects to avoid reconverting them infinitely.
        -   Also improved to gracefully handle objects that are nested too deeply.
    -   Fixed an issue with the show input modal where it incorrectly errored sometimes.

## V1.1.17

### Date: 7/3/2020

### Changes:

-   :bug: Bug Fixes
    -   Fixed an issue where the web browser service worker would incorrectly intercept requests for data portals.

## V1.1.16

### Date: 7/2/2020

### Changes:

-   :rocket: Improvements
    -   Added the ability to respond to webhooks by returning data from `@onWebhook`.
        -   If the returned value is a string, then it will be used for the response.
        -   If the returned value is an object, then it should have the following properties:
            -   `data` - The value that should be used as the body of the response.
            -   `headers` - An object that contains the HTTP headers that should be set on the response. (Optional)
            -   `status` - The numerical status code that should be set on the response. (Optional) If omitted, status code 200 will be used.
    -   Added the `dataPortal`.
        -   This is a special portal that only works on web requests and must be specified in the URL.
        -   Setting it to a Bot ID will return the JSON of the bot with the given ID.
        -   Setting it to a tag will return all the values corresponding to the given tag.
        -   Using a tag with a common extension (like `.html`) will tag the data as the corresponding content type so that normal software know how to interpret the data.

## V1.1.15

### Date: 7/2/2020

### Changes:

-   :rocket: Improvements

    -   Added player space to the server.
        -   This lets you send remote whispers to the `server` player.
    -   Added the `server.storyStatuses()` function.
        -   Returns a promise that resolves with a list of stories and the last time each story was updated.
    -   Added the `@onRemotePlayerSubscribed` and `@onRemotePlayerUnsubscribed` listen tags.
        -   They are triggered on _every_ other player when a player joins or leaves the story.
        -   Additionally, they are triggered whenever connection to the other players is lost.
        -   `that` is an object with the following properties:
            -   `playerId` - The ID of the player that joined/left the story.
    -   Added the `uuid()` function.
        -   This function generates and returns a random [UUID](https://en.wikipedia.org/wiki/Universally_unique_identifier).
        -   Useful for creating unique identifiers.

-   Bug Fixes
    -   Fixed an issue where remote shouts would be sent to yourself twice.
    -   Fixed an issue where labels would not always follow the `labelAlignment` tag when the text in the label was small enough to fit within the bot.

## V1.1.14

### Date: 6/29/2020

### Changes:

-   :rocket: Improvements

    -   Improved how the meet portal, page portal, and sheet portal work together to make space for each other.
    -   Added the `left` and `right` options for `meetPortalAnchorPoint`.
    -   Changed the `top` and `bottom` options for `meetPortalAnchorPoint` to occupy half of the screen.
    -   Added the `server.players()` function to get the list of player IDs that are connected to the current story.
        -   Returns a promise that resolves with the list of player IDs.
    -   Added the `remoteWhisper(players, name, arg)` function to make sending messages to other players easy.
        -   Takes the following arguments:
            -   `players` is the player ID or list of player IDs that should receive the shout.
            -   `name` is the name of the message.
            -   `arg` is the data that should be included.
        -   This will trigger a `@onRemoteWhisper` shout on all the specified players.
    -   Added the `remoteShout(name, arg)` function to make sending messages to all players easy.
        -   Takes the following arguments:
            -   `name` is the name of the message.
            -   `arg` is the data that should be included.
    -   Added the `@onRemoteWhisper` listen tag that is shouted when a `remoteWhisper()` or `remoteShout()` is sent to the local player.
        -   `that` is an object with the following properties:
            -   `name` - The name of the shout that was sent.
            -   `that` - The data which was sent.
            -   `playerId` - The ID of the player that sent the shout.

-   Bug Fixes
    -   Fixed an issue that prevented using `lineStyle` in place of `auxLineStyle`.

## V1.1.13

### Date: 6/25/2020

### Changes:

-   :rocket: Improvements

    -   Added the `meetPortal`.
        -   This is a special portal that, instead of loading bots, loads a [Jitsi Meet](https://meet.jit.si/) meeting with the given room code.
        -   All rooms are publicly accessible (but not searchable), so longer room codes will be more private.
        -   You can use the `meetPortalConfigBot` option to reference the bot that should be used to configure the meet portal.
        -   The following options are available:
            -   `meetPortalVisible` - Whether the meet portal should be visible. This allows you to be joined to a meet while keeping your screen on the page portal. (Defaults to true)
            -   `meetPortalAnchorPoint` - The anchor point that the meet portal should use. Possible options are:
                -   `fullscreen` - The meet portal should take the entire screen. (Default)
                -   `top` - The meet portal should take the top of the screen.
                -   `topRight` - The meet portal should take the top-right corner of the screen.
                -   `topLeft` - The meet portal should take the top-left corner of the screen.
                -   `bottom` - The meet portal should take the bottom of the screen.
                -   `bottomRight` - The meet portal should take the bottom-right corner of the screen.
                -   `bottomLeft` - The meet portal should take the bottom-left corner of the screen.
                -   `[top, right, bottom, left]` - The meet portal should use the given values for the CSS top, right, bottom, and left properties respectively.
            -   `meetPortalStyle` - The CSS style that should be applied to the meet portal container.
                -   Should be a JavaScript object.
                -   Each property on the object will map directly to a CSS property.
                -   Useful for moving the meet portal to arbitrary positions.

-   :bug: Bug Fixes

    -   Fixed an issue where the Hololens 2 would not be able to enter AR/VR because a controller's (hand) position would sometimes be null.
    -   Fixed an issue where loading without a story would create a new random story but then immediately unload it.
    -   Fixed an issue where local bots from other stories would be loaded if the current story name happened to be a prefix of the other story name.
    -   Fixed the input modal background.
    -   Fixed the TypeScript definitions for the `player.showInput()` function.

## V1.1.12

### Date: 6/18/2020

### Changes:

-   :bug: Bug Fixes

    -   Fixed an issue where Servo-based browsers would run into a race condition during initialization.

## V1.1.11

### Date: 6/18/2020

### Changes:

-   :rocket: Improvements
    -   Added a reflog and sitelog for stories so that it is possible to track the history of a story branch and which sites have connected to it.
        -   This will make it easier for us to recover from data loss issues in the future since we'll be able to lookup data like the last commit that a branch pointed at or which atoms were added to a branch.
-   :bug: Bug Fixes

    -   Fixed an issue where all bots would appear to be in the `shared` space even though they were not.
    -   Fixed issues with loading on Servo-based browsers.
        -   The issues were mostly related to Servo having not implemented IndexedDB yet.
    -   Fixed an issue where some temporary branches would show up in `server.stories()`.

## V1.1.10

### Date: 6/16/2020

### Changes:

-   :bug: Bug Fixes

    -   Fixed an issue where an incorrectly formatted event would crash the server.
    -   Fixed an issue where the server would incorrectly store atoms added to a temporary branch.

## V1.1.9

### Date: 6/16/2020

### Changes:

-   :rocket: Improvements
    -   Added the `player` and `otherPlayers` spaces.
        -   These spaces are special and interact with each other.
        -   Both the `player` space and `otherPlayers` space are shared but the lifetime of the bots is temporary. In this sense, the bots act like temporary shared bots.
        -   However, bots created in the `player` space will show up in the `otherPlayers` space to other players and vice versa.
        -   This means you can share temporary bots with other players by using the `player` space and see the temporary bots shared by other players by inspecting the `otherPlayers` space.
        -   Important Notes:
            -   The `player` space only contains bots that you create while `otherPlayers` contains bots that other players have created.
            -   You can create, edit, and destroy bots in the `player` space, but not in the `otherPlayers` space.
            -   When you close your session (exit the browser or close the tab), all of your `player` bots will be automatically destroyed. This will also automatically remove them from any `otherPlayers` spaces that they may be in.
-   :bug: Bug Fixes

    -   Fixed an issue where using a single minus sign in a tag would be interpreted as a number.
    -   Fixed an issue where some tags would not be included in the JSON output of a bot.

## V1.1.8

### Date: 6/12/2020

### Changes:

-   :rocket: Improvements

    -   Changed what words the story name auto-generation will use.

## V1.1.7

### Date: 6/11/2020

### Changes:

-   :rocket: Improvements

    -   Added the ability to auto-generate a story name when loading CasualOS without a story.

-   :bug: Bug Fixes
    -   Fixed an issue where objects that have an `id` property that is not a string would break the sheet.

## V1.1.6

### Date: 6/11/2020

### Changes:

-   :boom: Breaking Changes

    -   Renamed all the history tags to not have the `aux` prefix.

-   :rocket: Improvements

    -   Added the `server.storyPlayerCount()` function.
        -   Returns a promise that resolves with the number of players currently connected to the current story.
        -   Optionally accepts a parameter which indicates the story to check.
    -   Added the `server.totalPlayerCount()` function.
        -   Returns a promise that resolves with the total number of players connected to the server.
    -   Added the `server.stories()` function.
        -   Returns a promise that resolves with the list of stories that are on the server.

-   :bug: Bug Fixes
    -   Removed the globals bot tags from the documentation since they no longer exist.

## V1.1.5

### Date: 6/9/2020

### Changes:

-   :boom: Breaking Changes

    -   The following tags have been renamed:
        -   Renamed all the tags so that they no longer have the `aux` prefix. However, any tag not listed below should continue to work with the `aux` prefix without any changes.
        -   Renamed `auxUniverse` to `story`.
        -   Renamed `auxCreator` to `creator`.
            -   Note that the `creator` variable in scripts remains the same.
        -   Renamed `auxConfigBot` to `configBot`.
            -   Note that the `config` variable in scripts remains the same.
        -   Renamed `auxGLTFVersion` to `gltfVersion`.
        -   Renamed `auxPagePortal` to `pagePortal`.
        -   Renamed `auxSheetPortal` to `sheetPortal`.
        -   Renamed `auxInventoryPortal` to `inventoryPortal`.
        -   Renamed `auxMenuPortal` to `menuPortal`.
        -   Renamed `auxLeftWristPortal` to `leftWristPortal`.
        -   Renamed `auxRightWristPortal` to `rightWristPortal`.
        -   Renamed `auxPagePortalConfigBot` to `pagePortalConfigBot`.
        -   Renamed `auxSheetPortalConfigBot` to `sheetPortalConfigBot`.
        -   Renamed `auxInventoryPortalConfigBot` to `inventoryPortalConfigBot`.
        -   Renamed `auxMenuPortalConfigBot` to `menuPortalConfigBot`.
        -   Renamed `auxLeftWristPortalConfigBot` to `leftWristPortalConfigBot`.
        -   Renamed `auxRightWristPortalConfigBot` to `rightWristPortalConfigBot`.
        -   Renamed `_auxEditingBot` to `_editingBot`.
    -   Renamed "universe" to "story". The following tags and functions have been affected:
        -   `auxUniverse` -> `story`
        -   `onUniverseAction` -> `onStoryAction`
        -   `onUniverseStreaming` -> `onStoryStreaming`
            -   The `universe` property has been renamed to `story`
        -   `onUniverseStreamLost` -> `onStoryStreamLost`
            -   The `universe` property has been renamed to `story`
        -   `onUniverseSubscribed` -> `onStorySubscribed`
            -   The `universe` property has been renamed to `story`
        -   `onUniverseUnsubscribed` -> `onStoryUnsubscribed`
            -   The `universe` property has been renamed to `story`
        -   `player.downloadUniverse()` -> `player.downloadStory()`
        -   `player.loadUniverse()` -> `player.loadStory()`
            -   The action type has been renamed from `load_universe` to `load_story`.
        -   `player.unloadUniverse()` -> `player.unloadStory()`
            -   The action type has been renamed from `unload_universe` to `unload_story`.
        -   `player.getCurrentUniverse()` -> `player.getCurrentStory()`
        -   `player.checkout()`
            -   The `processingUniverse` property has been renamed to `processingStory`.
        -   `player.showJoinCode()`
            -   The `universe` property on the `show_join_code` action has been renamed to `story`
        -   `server.restoreHistoryMark()`
            -   The `universe` property on the `restore_history_mark` action has been renamed to `story`.
        -   `server.restoryHistoryMarkToUniverse()` -> `server.restoreHistoryMarkToStory()`
        -   `server.setupUniverse()` -> `server.setupStory()`
            -   The action type has been renamed from `setup_universe` to `setup_story`.

-   :rocket: Improvements

    -   Improved MongoDB to store all atoms for a commit inside the same document. This should improve loading performance since MongoDB will only need to make 1 lookup per universe instead of 1 lookup per atom per universe.
    -   Added admin space.
        -   Admin space is a space that is shared between all universes on the same auxPlayer.
        -   It is locked by default, which means that bots that are in it cannot be created, updated, or destroyed.
        -   You can unlock admin space by using the `adminSpace.unlock(password)` function.
            -   It returns a Promise that resolves once the space is unlocked. If the space was unable to be unlocked, then the promise will reject with an error.
            -   `password` is the password that should be used to unlock the admin space. If incorrect, admin space will remain locked.
    -   Removed the CasualOS tagline from the loading popup.
    -   Improved the `webhook()` and `webhook.post()` functions to return promises.
        -   The promise can be awaited and resolves with the an an object with the following properties:
            -   `data` - The data returned from the webhook. If the returned data was JSON, then this will be an object. Otherwise, it will be a string.
            -   `status` - The numerical HTTP status code that was returned.
            -   `statusText` - The name of the HTTP status code that was returned.
            -   `headers` - The HTTP headers that were included in the response.
    -   Improved the `neighboring()` function to allow omitting the `direction` parameter.
        -   When omitted, all supported directions will be included.
        -   Currently, the supported directions are `front`, `right`, `back`, and `left`.
        -   If an unsupported direction is given, then no bots will be included.
    -   Updated the Documentation website to the [latest version of Docusaurus](https://github.com/facebook/docusaurus/releases/tag/v2.0.0-alpha.56).
    -   Added the `renameTag(bot, originalTag, newTag)` function which makes it easy to rename a tag on a bot or list of bots.
        -   `bot` is the bot or list of bots that should have the tag renamed.
        -   `originalTag` is the name of the tag that should be renamed.
        -   `newTag` is the new name that the tag should have.

-   :bug: Bug Fixes
    -   Fixed an issue where destroying an already destroyed bot would incorrectly destroy an unrelated bot.
    -   Fixed an issue where using `player.run()` to execute an invalid script would cause other actions to fail.
    -   Added some extra spacing to labels to help prevent Z-fighting.
    -   Fixed toasting bots by converting them to copiable values. This will also allow toasting unconventional arguments like function and error objects.
    -   Fixed an issue where the menu would stop repositioning after the inventory portal had been hidden.
    -   Fixed an issue where tapping on the screen while in AR would crash the session.
    -   Fixed an issue where labels would be positioned incorrectly if `#anchorPoint` was set to something other than `bottom`.

## V1.1.4

### Date: 5/18/2020

### Changes:

-   :bug: Bug Fixes
    -   Fixed an issue where Builder could not be created/updated due to being unable to load .aux files with a version field.

## V1.1.3

### Date: 5/18/2020

### Changes:

-   :bug: Bug Fixes
    -   Fixed inconsistent menu item names in Builder.

## V1.1.2

### Date: 5/18/2020

### Changes:

-   :rocket: Improvements

    -   Added the `#auxLabelFontAddress` tag to allow specifying a custom font for a label.
        -   Supports any URL and also the following values:
            -   `roboto` - Specifies that the Roboto font should be used. (default)
            -   `noto-sans-kr` - Specifies that the Noto Sans KR font should be used. This is a Korean-specific font.
        -   Supports [WOFF](https://en.wikipedia.org/wiki/Web_Open_Font_Format) and [OTF](https://en.wikipedia.org/wiki/OpenType) files.
    -   Sheet Changes
        -   Removed the tag filters.
        -   Moved the "Close Sheet" button to be a floating button that is at the lower right corner of the sheet.
        -   Changed the "Close Sheet" button icon and changed the tooltip text to "Page Portal".
        -   Made the `#id` tag not clickable.
    -   Builder Changes
        -   Renamed the "Sheet" and "Sheet New Tab" menu items to "Sheet Portal" and "Sheet Portal New Tab".
        -   Made the chat bar not automatically show when opening a menu.

-   :bug: Bug Fixes
    -   Fixed an issue where updating a bot would not update its raw tags.

## V1.1.1

### Date: 5/7/2020

### Changes:

-   :rocket: Improvements

    -   Added the `#auxPortalDisableCanvasTransparency` tag to allow choosing between transparency for iframes and more correct 3D rendering.

        -   Set this to `true` on the page portal config bot to disable transparency on the canvas element. This will make all 3D models that use alpha textures work better with alpha cutoff.
        -   Note that setting to `true` will make all iframe forms unusable.
        -   Defaults to `false`.

    -   Added the ability to store universe data in CassandraDB.

        -   Note that support for CassandraDB is experimental and probably won't be supported in the future.
        -   If the required environment variables are not specified, then Cassandra support will be disabled.
        -   Use the following environment variables to enable Cassandra support:
            -   `CASSANDRA_AWS_REGION` - This is the AWS region that the Amazon Keyspaces instance is hosted in.
            -   `CASSANDRA_CONTACT_POINTS` - This is the comma-separated list of hostnames that the Cassandra client to connect to on first load. (Required if `CASSANDRA_AWS_REGION` is not specified)
            -   `CASSANDRA_LOCAL_DATACENTER` - This is the name of the data center that the AUX Server is booting up in. (Required if `CASSANDRA_AWS_REGION` is not specified)
            -   `CASSANDRA_KEYSPACE` - This is the name of the keyspace that should be used by the client. (Required for Cassandra)
            -   `CASSANDRA_CREATE_KEYSPACE` - This is a `true`/`false` value indicating whether the client should create the keyspace if it doesn't exist. (Optional)
            -   `CASSANDRA_CERTIFICATE_AUTHORITY` - This is the path to the public key file (PEM format) that should be used. Only required if connecting to a Cassandra server which uses a self-signed certificate.

-   :bug: Bug Fixes
    -   Fixed an issue where loading a GLTF would error if the bot was destroyed while the GLTF was loading.

## V1.1.0

### Date: 4/27/2020

### Changes:

-   :rocket: Improvements

    -   Added the `autoSelect` property to the options in `player.showInput()` and `player.showInputForTags()`.
        -   When set to true, the text in the input box will be automatically selected when the box is displayed.
    -   Made the VR pointer line draw all the way to the bot or grid that it is pointing at.
    -   Changed the layout of sizing of the history bots so that they are easy to distinguish from each other and the labels fit on the bot.
    -   Added the `#auxScaleMode` tag to control how a custom mesh is scaled to fit inside a bot. It supports the following options:
        -   `fit` - The mesh is scaled to fit inside the bot's unit cube. (default)
        -   `absolute` - The mesh uses whatever scale it originally had.

-   :bug: Bug Fixes
    -   Fixed LODs in VR.
        -   There were two issues:
            -   The first was that we were using the incorrect camera for LOD calculations.
            -   The second was that Three.js's Sphere implementation incorrectly calculated the sphere size for perspective cameras.
    -   Fixed some issues with the `destroy()` function where it improperly handled non-bot objects.
    -   Fixed an issue with builder where extra tags would be added to new blank bots.
    -   Fixed an issue with menu bots where they would not send `@onAnyBotClicked` shouts.

## V1.0.27

### Date: 4/22/2020

### Changes:

-   :rocket: Improvements

    -   Added the `player.share(options)` function.
        -   This will trigger the device's social share capabilities to share the given URL or text.
        -   Note that this only works on Android and iOS phones and only works in response to some user action like a click.
        -   `options` is an object with at least one of the following properties:
            -   `url` - The URL to share. (optional)
            -   `text` - The text to share. (optional)
            -   `title` - The title of the document that is being shared. (optional)
    -   Added the `auxLabelAlignment` tag.
        -   Note that this value affects menu bots as well.
        -   Possible values are:
            -   `center` - Aligns the text in the center of the label. (default)
            -   `left` - Aligns the text to the left of the label.
            -   `right` - Aligns the text to the right of the label.
    -   Improved the `auxPointable` tag to affect whether iframes are interactable.

-   :bug: Bug Fixes

    -   Fixed an issue with the iframe form where non square scales would not resize the clickable area of the iframe.

## V1.0.26

### Date: 4/21/2020

### Changes:

-   :boom: Breaking Changes

    -   Changed how universes from other auxPlayers are specified.
        -   This affects the `player.loadUniverse()` function and the `BotManager` API.
        -   Previously, you could load a universe from a different auxPlayer by using a universe ID like:
            -   `otherAuxPlayer.com/*/universeToLoad`
        -   Now, you can load a universe by simply using its full URL. Like this:
            -   `https://otherAuxPlayer.com?auxUniverse=universeToLoad`
        -   Note that this does not affect loading universes from the same auxPlayer. If you pass a universe ID that is not a URL then it will load that particular universe from same auxPlayer.
            -   e.g. `player.loadUniverse("myUniverse")`

*   :rocket: Improvements

    -   Improved the `player.showInputForTag()` modal.
        -   Removed the "Save" and "Cancel" buttons. The tag will be saved automatically.
        -   Hid the modal title when none is provided in the options.
        -   Made the text box in the modal auto-focus.
        -   Made the show/hide animations happen quicker.
    -   Added the `player.showInput(value, options)` function.
        -   Shows an input modal but without requiring a bot and a tag.
        -   Returns a [Promise](https://web.dev/promises/) that resolves with the final value when the input modal is closed.
        -   The function accepts two arguments:
            -   `value` is a string containing the value that should
            -   `options` is an object that takes the same properties that the options for `player.showInputForTag()` takes.
    -   Added the ability to use the [`await` keyword](https://developer.mozilla.org/en-US/docs/Web/JavaScript/Reference/Operators/await) in scripts.
        -   `await` tells the system to wait for a promise to finish before continuing.
        -   This makes it easier to write scripts which deal with tasks that take a while to complete.
    -   Improved Builder to support opening a single bot in a new tab and changed its hover label from "menu" to "|||".

-   :bug: Bug Fixes

    -   Fixed an issue where it was impossible to load an AUX over HTTPS from a UI that was loaded over HTTP.

## V1.0.25

### Date: 4/15/2020

### Changes:

-   :boom: Breaking Changes

    -   Renamed the `billboardZ` auxOrientationMode option to `billboardTop`.

-   :rocket: Improvements

    -   Added the `server.loadErrors(bot, tag)` function to make loading error bots from the error space easy.
        -   `bot` is the bot or bot ID that the errors should be loaded for.
        -   `tag` is the tag that the errors should be loaded for.
    -   Added the `server.destroyErrors()` function to clear all the errors in the universe.
    -   Added the `billboardFront` auxOrientationMode option to billboard the front of a bot instead of its top.
    -   Added the ability to set `auxFormAnimation` to an array.
        -   When set, the list of animations will play in sequence.
        -   The last animation will loop forever until changed.
    -   Added the `experiment.localFormAnimation(bot, animation)` function to play an animation locally.
        -   It will interrupt and restore whichever animation is already playing on the bot.

-   :bug: Bug Fixes

    -   Fixed an issue where tags that were added via the sheet would not be recognized by the `getMod()` function.

## V1.0.24

### Date: 4/14/2020

### Changes:

-   :rocket: Improvements

    -   Added a button on the sheet code editor to show errors that the script has run into.
        -   It is very basic at the moment. There are no line/column numbers, no timestamps, and no way to clear the errors.
        -   Errors are automatically pulled from error space and queried based on the following tags:
            -   `auxError` must be `true`
            -   `auxErrorBot` must be the ID of the bot whose script is in the editor.
            -   `auxErrorTag` must be the name of the tag that is being edited.
        -   The following tags are displayed for each error:
            -   `auxErrorName` is the name of the error that occurred.
            -   `auxErrorMessage` is the message that the error contained.

-   :bug: Bug Fixes

    -   Fixed the color encoding of sprites to use sRGB instead of linear.
    -   Fixed an issue where atoms would be sorted improperly because their causes were improperly treated as different.

## V1.0.23

### Date: 4/12/2020

### Changes:

-   :rocket: Improvements

    -   Improved the handling of `setTimeout()` and `setInterval()` to support creating, updating, and deleting bots while in a callback.

-   :bug: Bug Fixes

    -   Fixed an issue that prevented events produced while in a task from being dispatched.

## V1.0.22

### Date: 4/11/2020

### Changes:

-   :boom: Breaking Changes

    -   The `player.inSheet()` function has been changed to return whether the player bot has a dimension in their `auxSheetPortal`.
        -   Previously, it was used to determine if the player was inside auxBuilder (which no longer exists).
    -   Removed assignment formulas.
        -   Assignment formulas were a special kind of formula where the tag value would be replaced with the result of the formula.
        -   They were removed due to lack of use in addition to other means of achieving the same result being available.
    -   Semantics of `@onUniverseAction` have changed.
        -   Previously, `@onUniverseAction` was run before any particular action was executed but the actions that were dispatched from `@onUniverseAction` were run after the evaluated actions. This led to a scenario in which a `@onUniverseAction` call could overwrite values that were updated by an action that had not been checked yet.
        -   Now, all actions dispatched by `@onUniverseAction` are executed before the action that is being evaluated. This makes the behavior of the data produced by `@onUniverseAction` mirror the runtime behavior of `@onUniverseAction`.

-   :rocket: Features

    -   Added a new runtime for scripts and formulas.
        -   This new runtime is much faster than the previous system and lets us provide features that were not possible before.
        -   _Should_ work exactly the same as the previous system. (There might be a couple of tricky-to-reproduce bugs)
        -   Now supports `setTimeout()` and `setInterval()`.
            -   This lets you write your own custom game loop if you want.
            -   Note that the script energy will only be restored if a user action triggers a shout.
        -   Paves the way for future functionality (not guarenteed):
            -   Change notifications (`@onBotChanged`, `@onBotTagChanged()`, etc.)
            -   Asynchronous functions instead of `responseShout`. (e.g. `const response = await webhook.post("https://example.com", data)`)
    -   Added the `error` space.
        -   The `error` space contains bots that represent errors that have occurred scripts in a universe.
        -   Unlike other spaces, the `error` space does not load all of its bots into the universe automatically.
        -   Instead, they have to be requested via a search query. These queries filter bots by tag/value pairs.
        -   Currently, `error` space is only used for storing errors and there is no way to load bots from the space.
        -   In the future, we will add the ability to load errors via scripts as well as display them in the sheet.
    -   Changed the renderer to output colors in the sRGB color space instead of linear.

-   :bug: Bug Fixes

    -   Fixed an issue where a shout argument might be recognized as a bot even though it isn't.
    -   Fixed an issue where a shout argument with a custom prototype would be overridden.
    -   Fixed a bug in three.js's LegacyGLTFLoader where it was using an old API.

## V1.0.21

### Date: 3/30/2020

### Changes:

-   :bug: Bug Fixes

    -   Fixed an issue where the proxy system would interfere with requests that specified custom HTTP headers.

## V1.0.20

### Date: 3/20/2020

### Changes:

-   :rocket: Improvements

    -   Added the `#auxPointable` tag to determine whether a bot can interact with pointers.
        -   Defaults to `true`.
        -   When `false`, the bot won't be clickable or hoverable and will not receive drop events.
        -   Depending on the `#auxPositioningMode` it is still possible to stack bots on top of it though.
    -   Added the `@onFocusEnter`, `@onFocusExit`, `@onAnyFocusEnter` and `@onAnyFocusExit` listen tags.
        -   These are triggered when a bot is directly in the center of the screen.
        -   Uses the `#auxFocusable` tag to determine whether a bot is focusable.
        -   `that` is an object with the following properties:
            -   `dimension` - The dimension that the the bot was (un)focused in.
            -   `bot` - The bot that was (un)focused.
    -   Added the `nothing` aux form.
        -   Does exactly what it seems. A bot with the `nothing` form has no shape and is unable to be clicked, hovered, or focused.
        -   Labels still work though which makes it convienent for adding extra labels around the dimension.
    -   Added the `#auxPortalShowFocusPoint` tag.
        -   Shows a small sphere in the portal where the portal camera will orbit around.

-   :bug: Bug Fixes

    -   Fixed an issue where LODs would flicker upon changing the bot form by ensuring consistent sizing for the related bounding boxes.
    -   Fixed an issue with panning that would cause the camera orbiting position to be moved off the ground.

## V1.0.19

### Date: 3/19/2020

### Changes:

-   :rocket: Improvements

    -   Added the ability to modify tags directly on bots in `that`/`data` values in listeners.
        -   Allows doing `that.bot.tags.abc = 123` instead of `setTag(that.bot, "abc", 123)`.
    -   Added the `@onGridUp` and `@onGridDown` listeners.
        -   `that` is an object with the following properties:
            -   `dimension` - The dimension that the grid was clicked in.
            -   `position` - The X and Y position that was clicked.
    -   Changed the Level-Of-Detail calculations to use the apparent size of a bot instead of its on-screen size.
        -   Apparent size is the size the bot would appear if it was fully on screen.
        -   Under the new system, the LOD of a that is on screen bot will only change due to zooming the camera. Bots that are fully off screen will always have the minimum LOD.
    -   Added the `@onFileUpload` listener.
        -   `that` is an object with the following properties:
            -   `file` is an object with the following properties:
                -   `name` - The name of the file.
                -   `size` - The size of the file in bytes.
                -   `data` - The data contained in the file.
        -   See the documentation for more information.
    -   Improved the `player.importAux()` function to support importing directly from JSON.
        -   If given a URL, then `player.importAux()` will behave the same as before (download and import).
        -   If given JSON, then `player.importAux()` will simply import it directly.

-   :bug: Bug Fixes
    -   Fixed an issue where the camera matrix was being used before it was updated.

## V1.0.18

### Date: 3/18/2020

### Changes:

-   :rocket: Improvements

    -   Added LOD triggers based on virtual distance.
        -   `@onMaxLODEnter`, `@onMinLODEnter`, `@onMaxLODExit`, `@onMinLODExit` are new listeners that are called when the Max and Min Level-Of-Detail states are entered and exited. There are also "any" versions of these listeners.
            -   `that` is an object with the following properties:
                -   `bot` - The bot that entered/exited the LOD.
                -   `dimension` - The dimension that the LOD was entered/exited in.
        -   The `#auxMaxLODThreshold` and `#auxMinLODThreshold` tags can be used to control when the LODs are entered/exited.
            -   They are numbers between 0 and 1 representing the percentage of the screen that the bot needs to occupy.
            -   The Max LOD is entered when the bot occupies a larger percentage of the screen than the max threshold value.
            -   The Min LOD is entered when the bot occupies a smaller percentage of the screen than the min threshold value.
        -   Only active on bots that specify a listener or threshold value for LODs.

-   :robot: Builder Improvements

    -   Changed the labeling and ordering of several menu items in the menus.
    -   Removed tips from the chat bar.
    -   Removed the "Apply Hover Mod" and "Apply Click Mod" menu items.
    -   Changed Builder to not move when clicking the grid to clear the menu.
    -   Added a "Clear Universe" option to the Builder Egg. Selecting this will create a history mark and then delete every bot in the universe. (it will even delete bots that are marked as not destroyable)

-   :bug: Bug Fixes

    -   Fixed an issue with hovering billboarded bots where their rotation would sometimes be reset which would cause the hover exit and enter events to be continually triggered.
    -   Fixed an issue where creating a history mark would clear changes that were made during the history mark creation.

## V1.0.17

### Date: 3/17/2020

### Changes:

-   :boom: Breaking Changes

    -   Renamed and removed several `auxAnchorPoint` values.
        -   Renamed `centerFront` to `front`.
        -   Renamed `centerBack` to `back`.
        -   Removed `bottomFront`, `bottomBack`, `topFront`, and `topBack`.

-   :rocket: Improvements

    -   Added the ability to specify an array of 3 numbers as the `#auxAnchorPoint` to use a custom offset.

-   :bug: Bug Fixes
    -   Fixed `billboardZ` to rotate with the Y axis of the bot facing upwards.

## V1.0.16

### Date: 3/16/2020

### Changes:

-   :boom: Breaking Changes

    -   Both sprites and iframes now face upwards by default.
    -   `#auxAnchorPoint` has been changed to move the bot form inside of its virtual spacing box.
        -   Previously, both the virtual box and the bot form was moved to try and preserve the absolute positioning of the bot form when changing anchor points.
        -   Now, only the bot form is moved to ensure the correctness of the resulting scale and rotation calculations.
    -   `#auxOrientationMode`
        -   Renamed the `billboardX` option to `billboardZ`.
    -   Changed iframes forms to not support strokes.

-   :rocket: Improvements

    -   Added the following options for `#auxAnchorPoint`
        -   `centerFront` - Positions the bot form such that the center of the form's front face is at the center of the virtual bot.
        -   `centerBack` - Positions the bot form such that the center of the form's back face is at the center of the virtual bot.
        -   `bottomFront` - Positions the bot form such that the bottom of the form's front face is at the center of the virtual bot.
        -   `bottomBack` - Positions the bot form such that the bottom of the form's back face is at the center of the virtual bot.
        -   `top` - Positions the bot form such that the top of the form is at the center of the virtual bot.
        -   `topFront` - Positions the bot form such that the top of the form's front face is at the center of the virtual bot.
        -   `topBack` - Positions the bot form such that the top of the form's back face is at the center of the virtual bot.

-   :bug: Bug Fixes
    -   Fixed issues with scale and rotation when `#auxAnchorPoint` is set to `center`.
    -   Fixed sprite billboarding issues when looking straight down at them.
    -   Fixed an issue where the wrong Z position tag of a bot was used for calculating how bots stack.
    -   Fixed an issue where the bot stroke was being considered for collision detection. This caused bots with strokes to have a much larger hit box than they should have had.

## V1.0.15

### Date: 3/13/2020

### Changes:

-   :boom: Breaking Changes

    -   Replaced all of the experimental iframe tags with the `iframe` `#auxForm`.
        -   `auxIframe`
        -   `auxIframeX`
        -   `auxIframeY`
        -   `auxIframeZ`
        -   `auxIframeSizeX`
        -   `auxIframeSizeY`
        -   `auxIframeRotationX`
        -   `auxIframeRotationY`
        -   `auxIframeRotationZ`
        -   `auxIframeElementWidth`
        -   `auxIframeScale`
    -   Sprites no longer automatically rotate to face the player. You instead have to set `#auxOrientationMode` to `billboard`.

-   :rocket: Improvements

    -   Improved `@onPlayerPortalChanged` to support `auxLeftWristPortal` and `auxRightWristPortal`.
    -   Moved the left and right wrist portals to the top of the wrist instead of the bottom.
    -   Added the `iframe` option for `#auxForm`.
        -   `iframe` has two subtypes:
            -   `html` - This `#auxFormSubtype` displays the HTML in `#auxFormAddress` in the iframe. (Default)
            -   `src` - This `#auxFormSubtype` displays the URL in `#auxFormAddress` in the iframe.
        -   In order to enable interactivity with the loaded website, the bot will only be draggable at the very bottom of the panel.
    -   Added the `#auxAnchorPoint` and `#auxOrientationMode` tags.
        -   Works on all bot forms.
        -   `#auxAnchorPoint` determines the point that the bot scales and rotates around.
            -   Possible values are:
                -   `bottom` - The bot rotates and scales around its bottom point. (Default)
                -   `center` - The bot rotates and scales around its center point.
        -   `#auxOrientationMode` determines how the bot rotates.
            -   Possible values are:
                -   `absolute` - Rotation is taken from the dimension rotation values. (Default)
                -   `billboard` - The bot rotates automatically to face the player.
                -   `billboardX` - The bot rotates left and right automatically to face the player.
                -   `billboardZ` - The bot rotates up and down automatically to face the player.
    -   Improved drag and drop interactions to calculate intersections with other bots instead of just using grid positioning.
        -   This makes it easier drop a bot onto another specific bot.
        -   Can be controlled with the `#auxPortalPointerCollisionMode` tag on a portal config.
            -   Possible values are:
                -   `world` - The mouse pointer collides with other bots in the world when being dragged. (Default)
                -   `grid` - The mouse pointer ignores other bots in the world when being dragged.
    -   Added the ability to animate meshes.
        -   By default the first animation will play if available.
        -   You can control which animation is played using the `#auxFormAnimation` tag.
            -   Set to a string to play an animation by name. (Case sensitive)
            -   Set to a number to play an animation by index.
            -   Set to `false` to stop animating.

-   :robot: Builder Improvements

    -   Added a "Scan" menu item to the builder menu that opens the QR Code scanner to let you import an AUX or mod.
        -   Scanning a URL that ends with `.aux` will try to download the file at the URL and import it as an AUX file.
        -   Scanning some JSON will put Builder into clone mode with the JSON as a mod.
    -   Added a hover state to Builder that changes its label to "menu".
    -   Changed the label of the Builder Egg to "ab-1 config".

-   :book: Documentation

    -   Added documentation for the wrist portals and their related config bot tags.

-   :bug: Bug Fixes
    -   Fixed `player.downloadUniverse()` to only include bots from the shared space.
    -   Fixed an issue where sprites were not clickable or draggable in VR.

## V1.0.14

### Date: 3/6/2020

### Changes:

-   :rocket: Features

    -   Added wrist portals for WebXR
        -   `#auxLeftWristPortal` is attached to the left controller and `#auxRightWristPortal` is attached to the right controller.
        -   You can configure these portals using the `#auxLeftWristPortalConfigBot` and `#auxRightWristPortalConfigBot` tags.
        -   The portals are hidden until you look at them. They are placed underneath your wrist like a wristwatch.
        -   The following tags are available for configuration:
            -   `#auxPortalGridScale` - Changes the size of the grid for the portal. (Defaults to `0.025` for wrist portals)
            -   `#auxWristPortalHeight` - The height of the portal in grid elements. (Defaults to `6`)
            -   `#auxWristPortalWidth` - The width of the portal in grid elements. (Defaults to `6`)
        -   There are a couple of known issues with wrist portals:
            -   3D Text is sometimes improperly aligned.
            -   Lines/Arrows/Walls also have alignment issues.

-   :bug: Bug Fixes
    -   Fixed an issue that caused the inventory to not appear if it was changed multiple times during the same frame.
    -   Fixed an issue that caused the `#auxPortalGridScale` tag to function improperly.

## V1.0.13

### Date: 3/2/2020

### Changes:

-   :bug: Bug Fixes
    -   Fixed an issue that caused all the input to not work.

## V1.0.12

### Date: 3/2/2020

### Changes:

-   :bug: Bug Fixes
    -   Fixed an issue with loading skinned meshes.
    -   Fixed an issue that prevented VR from working when sprites were in the scene.
    -   Fixed an issue where an error in one script would cause other scripts to be skipped.
    -   Fixed an issue where invisible bots are excluded from the colliders list.

## V1.0.11

### Date: 2/27/2020

### Changes:

-   :bug: Bug Fixes
    -   Fixed a configuration value that enabled the 3D debug mode by default.

## V1.0.10

### Date: 2/27/2020

### Changes:

#### :rocket: Improvements

-   Added Basic WebXR Support

    -   This replaces the original WebVR and WebXR support.
    -   Supports both the Oculus Quest and Chrome 80+ on Android.
    -   Supports all pointer events (click, drag, hover).
    -   The `player.device()` function returns whether AR/VR are supported.
    -   The `player.enableAR()` and `player.enableVR()` functions are used to jump into AR/VR.
    -   The world is placed on the ground (if supported by the device) and bots are 1 meter cubed by default.
    -   When using a controller, dragging a bot with `#auxPositioningMode` set to `absolute` will move it in free space.

-   :bug: Bug Fixes
    -   Fixed several issues with using numbers for the `auxUniverse` and `auxPagePortal` query parameters.
    -   Fixed an issue that would cause a service worker to fail to update because an external resource could not be fetched.
    -   Fixed an issue that would cause a stack overflow error when too many uncommitted atoms are loaded.

## V1.0.9

### Date: 2/21/2020

### Changes:

#### :rocket: Improvements

-   The "Create Empty Bot" button is now hidden when opening the sheet for a single bot.

#### :robot: Builder Improvements

-   Re-labeled the "Copy" menu item to "Copy to Clipboard".
-   Re-labeled the "Make Clone" menu item to "Clone".

#### :bug: Bug Fixes

-   Fixed an issue with `getBots(tag, value)` that caused falsy values (like `0` or `false`) to return all bots with the given tag.
-   Fixed an issue where the progress bar's position would only be updated if the progress bar value changed.

## V1.0.8

### Date: 2/20/2020

### Changes:

#### :rocket: Improvements

-   Added the `@onPaste` listener which is triggered when some text is pasted into an AUX.
    -   `that` is an object with the following properties:
        -   `text` - the text that was pasted.

#### :robot: Builder Improvements

-   Changed all the menu items to use normal labels instead of the chat commands.
-   Added a menu item to open a bot directly in the sheet.
-   Added a menu item to copy a bot to the clipboard.
-   Pasting a bot/mod when builder is in the dimension will now put builder into clone mode with the copied bot/mod.
-   Moving builder when builder is in clone mode will now also move the clone.
-   Cloning a bot with a custom scale will now make builder large enough to cover the entire bot.
-   Builder will now automatically hide when the sheet is opened.

## V1.0.7

### Date: 2/19/2020

### Changes:

#### :bug: Bug Fixes

-   Fixed an issue where the hint text for a function was being clipped.
-   Fixed an issue with uploading .aux files that were downloaded from a previous version.
-   Fixed an issue with downloading .aux files in the wrong format.

## V1.0.6

### Date: 2/19/2020

### Changes:

#### :boom: Breaking Changes

-   Renamed `auxLabelAnchor` to `auxLabelPosition`.
-   Renamed `auxProgressBarAnchor` to `auxProgressBarPosition`.
-   Removed the `config` bot.
-   Moved the `#stripePublishableKey` and `#stripeSecretKey` tags from the config bot to the `player.checkout()` and `server.finishCheckout()` function options.
-   `@onUniverseAction` is now a shout.
-   Removed [poly.google.com](https://poly.google.com) support.
    -   To load meshes from poly.google.com, you must make the API requests manually.
    -   See https://casualos.com/home/google-poly-example for an example.

#### :rocket: Improvements

-   Added the `config`, `configTag`, and `tagName` variables.
    -   These variables are useful for creating values and scripts that are shared across multiple bots.
    -   The `config` variable is a shortcut for `getBot("#id", tags.auxConfigBot)`.
    -   The `tagName` variable is the name of the tag that the script is running in.
    -   The `configTag` variable is a shortcut for `config.tags[tagName]`.
-   Made the player menu full width on mobile devices.
-   Improved the sheet portal to load all bots when set to `true`, `id`, or `space`.

#### :bug: Bug Fixes

-   Made bots be hidden while their images are loading.
-   Improved the image loading logic to cache requests for the same URL.

## V1.0.5

### Date: 2/14/2020

### Changes:

#### :book: Documentation

-   Added docs for the `polyApiKey`, `stripePublishableKey`, and `stripeSecretKey` tags.
-   Added a "Player Bot Tags" section with a description of what the player tags do.

#### Other Changes

-   Added support for the webkit-specific versions of the [`requestFullscreen()`](https://developer.mozilla.org/en-US/docs/Web/API/Element/requestFullscreen) function.
    -   This may enable support for fullscreen on iPad, but it also may do nothing.

## V1.0.4

### Date: 2/13/2020

### Changes:

#### :rocket: Features

-   Added the `player.requestFullscreenMode()` and `player.exitFullscreenMode()` functions.
    -   These functions allow jumping in and out of fullscreen, thereby hiding the browser UI controls.
-   Added the `apple-mobile-web-app-*` meta tags to support jumping into fullscreen mode when launching from a bookmark on the iOS home screen.
-   Added the ability to load GLTF and [poly.google.com](https://poly.google.com) meshes.
    -   To load a GLTF model from a URL:
        -   Set `#auxForm` to `mesh`.
        -   Set `#auxFormSubtype` to `gltf`.
        -   Set `#auxFormAddress` to the URL.
    -   To load a model from [poly.google.com](https://poly.google.com):
        -   Set `#auxForm` to `mesh`.
        -   Set `#auxFormSubtype` to `poly`.
        -   Set `#auxFormAddress` to the ID of the model.
-   Added the `face` property to the `@onDrag` and `@onAnyBotDrag` listen arguments.
    -   This is the same value that you would get in an `@onClick`.

#### :robot: Builder Improvements

-   Improved builder to draw a line to the selected bot.

#### :bug: Bug Fixes

-   Fixed positioning of `#auxLabelAnchor` and `#auxProgressBarAnchor` when the values were set to `left` or `right`.

## V1.0.3

### Date: 2/11/2020

### Changes:

#### :robot: Builder Improvements

-   Making a clone of a bot now puts builder into palette mode.
-   Dragging a bot into builder no longer changes builder's color to white.
-   Added the `.help` command to show a list of available commands.
-   Added the `.sleep` command to the helper builder menu.
-   Added the "Go to Builder Dimension` menu action.
-   Added a "Show Join Code" menu item to show a QR Code to quickly join.
-   Waking builder will automatically summon it to the current dimension.
-   Clicking in an empty space when builder is awake will summon him to the clicked space.
-   Made the main builder flat.
-   Builder is now enabled by default in new universes.
-   Added the "Restore Mark" menu item to restore history to the selected history mark.
-   Simplified a bunch of examples.

#### :rocket: Other Features

-   Added the `player.showJoinCode()` function to quickly show a QR Code to join a universe.
-   Made the chat bar auto-focus when it is first shown.

#### :bug: Bug Fixes

-   Fixed an issue that would cause the URL portal tag sync to break, this in turn also caused `@onPlayerPortalChanged` events to not be sent.
    -   This is also the issue that caused the inventory portal colors to not update.
-   Fixed an issue that would cause the tag autocomplete list to stop showing tags when an invalid tag was entered.

## V1.0.2

### Date: 2/10/2020

### Changes:

#### :bug: Bug Fixes

-   Fixed an issue where dragging normal bots was broken.

## V1.0.1

### Date: 2/10/2020

### Changes:

#### :bug: Bug Fixes

-   Fixed an issue with mouse input where dragging the mouse off the browser window would cause the dragging action to persist even when the mouse button is released.
-   Fixed an issue where sometimes a touch handler would be called twice due to event propagation. This would cause other touch events to be lost which would leave the input system in an unrecoverable state.
-   Fixed an issue where sometimes `player.replaceDragBot()` would not work for the entire session.

## V1.0.0

### Date: 2/7/2020

### Changes:

#### :robot: Builder Improvements

-   Renamed the `.summon` command to `.`.
-   Renamed the `.new builder` command to `.clone builder`
-   The Builder menu will now close automatically in the following scenarios:
    -   Any bot is clicked
    -   The grid is clicked
    -   A menu item is selected
    -   A chat command is sent
-   The Builder's cursor is now perfectly flat and is the same color as the Builder.
-   Renamed the default Builder to `ab-1`
-   Dragging a bot into Builder will cause Builder to expand to contain the bot and make Builder produce additional copies of the bot when dragged.
-   Added the `.list commands` command to show a HTML popup with a list of available commands.
-   Added the ability to change the color of the Builder.
-   Updated how hints are displayed in the chat bar.
-   Renamed several labels.

#### :rocket: Other Improvements

-   Moved the "Exit Sheet" button from the bottom of the sheet the top of the sheet. (next to the "Create Bot" button)
-   Added the ability to click a bot in the sheet to hide the sheet and warp to the clicked bot.
-   Added a notification that pops up when a bot ID is copied from the sheet.

#### :bug: Bug Fixes

-   Fixed an issue where destroying a bot during a shout would error if the destroyed bot also had a listener for the same shout.

## V0.11.27

### Date: 2/6/2020

### Changes:

#### :rocket: Features

-   Added an initial version of Builder.
    -   Builder is a bot that helps you build things in aux.
    -   Builder lives in the `auxBuilder` dimension and can be woken up by clicking it.
    -   Builder currently has the following chat commands:
        -   `.. [name]` - Wakes Builder with the given name. If the name is omitted, then the `b001` Builder will be woken.
        -   `.sleep` - Puts Builder to sleep.
        -   `.sheet [dimension]` - Opens the sheet to the given dimension. If the dimension is omitted, then the sheet will be opened for the current dimension.
        -   `.new bot` - Creates a new bot in the current dimension.
        -   `.download` - Downloads the entire universe.
        -   `.upload` - Shows the upload dialog.
        -   `.goto {dimension}` - Redirects the page portal to the given dimension.
        -   `.new universe {universeName}` - Creates a new universe with the given name and opens it in a new tab.
        -   `.show history` - Loads the history and goes to the `auxHistory` dimension.
        -   `.mark history` - Creates a new history mark for the current state.
        -   `.show docs` - Opens the documentation website in a new tab.
        -   `.summon` - Summons the Builder helper into the current dimension.
        -   `.new builder {name}` - Creates a clone of the current builder with the given name.
    -   Builder has a helper bot which will follow you around the universe.
        -   If you enter an empty dimension, the helper bot will automatically appear.
        -   If you enter a dimension that has a bot, you need to summon it using the `.summon` command.
        -   You can click on helper to show a menu of possible options.
        -   Dragging helper will give you a cursor that lets you teleport helper around or select other bots.
        -   Dragging another bot onto helper will turn helper into a pallete so when you drag helper it will make a clone of the other bot.
            -   Clicking helper will return it to normal.
-   Added hotkeys to show/hide the chat bar.
    -   Use the `~` key to show the char bar.
    -   Use the `3342` finger tap code on mobile to show the chat bar.
    -   Use a `5` finger tap on mobile to hide the chat bar.

#### :bug: Bug Fixes

-   Fixed an issue where creating a bot inside a shout would prevent the new bot from being modified by future shouts.
-   Fixed an issue where creating and then updating a bot that was not in the shared space would cause all the updates to be incorrectly routed to the shared space and dropped.

## V0.11.26

### Date: 2/4/2020

### Changes:

#### :book: Documentation

-   Added documentation for the following actions:
    -   `player.getCurrentUniverse()`
    -   `player.getCurrentDimension()`
    -   `player.getInventoryDimension()`
    -   `player.getMenuDimension()`
    -   `player.goToURL()`
    -   `player.openURL()`
    -   `player.getBot()`
    -   `player.playSound()`
    -   `player.showHtml()`
    -   `player.hideHtml()`
    -   `player.tweenTo()`
    -   `player.moveTo()`
    -   `player.openQRCodeScanner()`
    -   `player.closeQRCodeScanner()`
    -   `player.showQRCode()`
    -   `player.hideQRCode()`
    -   `player.openBarcodeScanner()`
    -   `player.closeBarcodeScanner()`
    -   `player.showBarcode()`
    -   `player.hideBarcode()`
    -   `player.loadUniverse()`
    -   `player.unloadUniverse()`
    -   `player.importAUX()`
    -   `player.hasBotInInventory()`
    -   `player.showInputForTag()`
    -   `player.checkout()`
    -   `player.openDevConsole()`
    -   `server.finishCheckout()`
    -   `server.loadFile()`
    -   `server.saveFile()`
    -   `server.shell()`
    -   `server.backupToGithub()`
    -   `server.backupAsDownload()`
    -   `superShout()`
    -   `action.perform()`
    -   `action.reject()`
    -   `getBotTagValues()`
    -   `remote()`
    -   `webhook()`
    -   `webhook.post()`
    -   `byMod()`
    -   `neighboring()`
    -   `either()`
    -   `not()`
    -   `removeTags()`
    -   `subtractMods()`
    -   `getTag()`
    -   `setTag()`
    -   `math.sum()`
    -   `math.avg()`
    -   `math.abs()`
    -   `math.sqrt()`
    -   `math.stdDev()`
    -   `math.randomInt()`
    -   `math.random()`
-   Removed the following functions:
    -   `renameTagsFromDotCaseToCamelCase()`
    -   `server.sayHello()`
    -   `server.echo()`

#### :bug: Bug Fixes

-   Fixed an issue that prevented `changeState()` from working on bots which were provided from a `that`/`data` argument.

## V0.11.25

### Date: 1/31/2020

### Changes:

#### :boom: **Breaking Changes**

-   Replaced the `@onPlayerEnterDimension` listener with `@onPlayerPortalChanged`.
    -   `@onPlayerPortalChanged` is called whenever any portal changes whereas `@onPlayerEnterDimension` was only called for `auxPagePortal`.
    -   Additionally, this fixes some of the issues that `@onPlayerEnterDimension` ran into.
-   Changed the Webhook URLs to the new URL scheme.
    -   Instead of `https://auxplayer.com/{dimension}/{universe}` you should use `https://auxplayer.com/webhook?auxUniverse={universe}`

#### :rocket: Features

-   Added the ability to click a Bot ID in the sheet to copy it.

#### :bug: Bug Fixes

-   Fixed an issue that prevented the portals from reverting to default values if the config bot for the portal was cleared.

## V0.11.24

### Date: 1/31/2020

### Changes:

#### :boom: **Breaking Changes**

-   Renamed the following tags:
    -   `_auxUserDimension` -> `auxPagePortal`
    -   `_auxUserInventoryDimension` -> `auxInventoryPortal`
    -   `_auxUserMenuDimension` -> `auxMenuPortal`
    -   `_auxUserUniverse` -> `auxUniverse`
    -   `auxDimensionColor` -> `auxPortalColor`
    -   `auxDimensionLocked` -> `auxPortalLocked`
    -   `auxDimensionRotatable` -> `auxPortalRotatable`
    -   `auxDimensionPannable` -> `auxPortalPannable`
    -   `auxDimensionPannableMaxX` -> `auxPortalPannableMaxX`
    -   `auxDimensionPannableMaxY` -> `auxPortalPannableMaxY`
    -   `auxDimensionPannableMinX` -> `auxPortalPannableMinX`
    -   `auxDimensionPannableMinY` -> `auxPortalPannableMinY`
    -   `auxDimensionZoomable` -> `auxPortalZoomable`
    -   `auxDimensionZoomableMax` -> `auxPortalZoomableMax`
    -   `auxDimensionZoomableMin` -> `auxPortalZoomableMin`
    -   `auxDimensionPlayerZoom` -> `auxPortalPlayerZoom`
    -   `auxDimensionPlayerRotationX` -> `auxPortalPlayerRotationX`
    -   `auxDimensionPlayerRotationY` -> `auxPortalPlayerRotationY`
    -   `auxDimensionGridScale` -> `auxPortalGridScale`
    -   `auxDimensionSurfaceScale` -> `auxPortalSurfaceScale`
    -   `auxDimensionInventoryHeight` -> `auxInventoryPortalHeight`
    -   `auxDimensionInventoryResizable` -> `auxInventoryPortalResizable`
    -   Removed all the inventory-specific dimension config tags in favor of the normal ones.
        -   e.g. `auxDimensionInventoryColor` is now just `auxPortalColor`
-   Removed the following tags:
    -   `aux._lastActiveTime`
    -   `_auxSelection`
    -   `aux.connected`
    -   `_auxUser`
    -   `auxUserUniversesDimension`
    -   `auxDimensionConfig`
-   Removed the following function:
    -   `player.isConnected()`
-   The `player.isInDimension()` function has been updated to check whether the page portal is showing the given dimension.
-   Dimensions can no longer be configured using the `auxDimensionConfig` tag.
    -   Instead of configuring dimensions, you must configure portals.
    -   Use the new `aux{type}PortalConfigBot` (like `auxPagePortalConfigBot`) tags to specify the bot that should configure the portal.
    -   The you can find a list of the possible tags under the "Portal Config Tags" header in the documentation.
-   Channel Designer is no more.
    -   In addition, the URL scheme has changed. Instead of `auxplayer.com/*{dimension}/{universe}` to get the sheet, you now have to specify the portals via URL query parameters. (e.g. `auxplayer.com?auxUniverse={universe}&auxSheetPortal={dimension}`)
    -   The possible portal values are:
        -   `auxSheetPortal` - Loads the sheet with the given dimension.
        -   `auxPagePortal` - Loads the normal 3D view with the given dimension.
        -   `auxMenuPortal` - Loads the menu with the given dimension.
        -   `auxInventoryPortal` - Loads the inventory with the given dimension.
    -   As a shortcut, you can go to `casualos.com/{dimension}/{universe}` and it will redirect you to `auxplayer.com?auxUniverse={universe}&auxPagePortal={dimension}` or `auxplayer.com?auxUniverse={universe}&auxSheetPortal={dimension}` depending on if you include the `*` for the dimension.

#### :rocket: Features

-   Added the `player.getPortalDimension(portal)` function.
    -   `portal` is a string with the name of the portal. Can be one of the following options:
        -   `page` - Gets the `auxPagePortal` tag.
        -   `inventory` - Gets the `auxInventoryPortal` tag.
        -   `menu` - Gets the `auxMenuPortal` tag.
        -   `sheet` - Gets the `auxSheetPortal` tag.
        -   `universes` - Gets the `auxUniversesPortal` tag.
        -   You can also give it a tag that ends with `"Portal"` to get that tag directly. (e.g. `auxPagePortal` will return `auxPagePortal`)
-   Added the `player.getDimensionalDepth(dimension)` function.
    -   `dimension` is the dimension that should be searched for.
    -   Returns the distance between the player bot and the given dimension.
        -   A return value of `0` means that the player bot is in the given dimension.
        -   A return value of `1` means that the player bot is viewing the given dimension through a portal.
        -   A return value of `-1` means that the player bot cannot access the given dimension at this moment.
-   Added the ability to show the sheet in auxPlayer by setting the `auxSheetPortal` tag on the player bot.

#### :bug: Bug Fixes

-   Fixed an issue where the inventory camera would be placed at an impossible location if the inventory was hidden during startup.
-   Fixed an issue with the inventory where setting `auxInventoryPortal` to null or `undefined` would not hide it.
-   Fixed an issue where setting a dimension tag to a number would place the bot in the dimension.
-   Fixed an issue where tag autocomplete results would become duplicated after closing and reopening the sheet.

## V0.11.23

### Date: 1/23/2020

### Changes:

#### :boom: **Breaking Changes**

-   Renamed the `player.inDesigner()` function to `player.inSheet()`.
-   Changed the `player.showChat(placeholder)` function to set the placeholder of the chat bar instead of the prefill.
-   Removed the ability to trigger a listener by clicking the play button in the code editor.
-   Removed the side menu from auxPlayer.
-   Removed [sharp](https://github.com/lovell/sharp) to allow us to make ARM builds on macOS.

#### :rocket: Features

-   Added the ability to specify an options object when calling `player.showChat(options)`.
    -   `options` is an object with the following properties:
        -   `placeholder` - The placeholder. Will override the existing placeholder. (optional)
        -   `prefill` - The prefill. Will only be set if there is no text already in the chat bar. (optional)
-   Added the ability to click the `id` tag in the sheet to load all the bots.
-   Added the ability to use the browser back button in the sheet.
-   Added the version number to the loading popup.
-   Added the `player.version()` function which gets information about the current version number.
    -   Returns an object with the following properties:
        -   `hash` - The Git hash that the build was made from.
        -   `version` - The Git tag that the build was made from.
        -   `major` - The major number of the build.
        -   `minor` - The minor number of the build.
        -   `patch` - The patch number of the build.
-   Improved the chat bar to remove focus from the input box when the "Send Message" button is clicked/tapped.
    -   This should cause the on-screen keyboard to automatically close.
-   Improved the menu positioning so that it will appear at the bottom of the screen when the inventory is hidden.
-   Added the ability to resize the code editor window.
-   Added the `player.device()` function which gets information about the current device.
    -   Returns an object with the following properties:
        -   `supportsAR` - Whether AR is supported.
        -   `supportsVR` - Whether VR is supported.
-   Added the `player.enableAR()` and `player.disableAR()` functions.
-   Added the `player.enableVR()` and `player.disableVR()` functions.

#### :bug: Bug Fixes

-   Fixed an issue where hidden tags would not get a button to toggle their visiblity in the sheet.
-   Fixed an issue where the `space` tag in the sheet would sometimes show an incorrect value.
-   Fixed an issue where sometimes AUX would crash when multiple tabs were open due to a race condition.
-   Fixed an issue where bots from the history space would not be findable in scripts.

## V0.11.22

### Date: 1/16/2020

### Changes:

-   **Breaking Changes**
    -   Changed player bots to use the `tempLocal` space.
        -   This means that refreshing the page won't pollute the universe with a ton of extra bots.
    -   `player.loadUniverse()` will now create bots in the `tempLocal` space.
        -   Previously they were created in the `shared` space.
-   Improvements
    -   Added the ability to create, load, and restore version marks.
        -   The `player.markHistory(options)` function creates a history mark for the current version.
            -   `options` is an object with the following properties:
                -   `message` - The message that the new mark should have.
        -   The `player.browseHistory()` function loads the `history` space with all the marks that the universe has.
        -   The `player.restoreHistoryMark(mark)` function restores the state in the given mark to the universe.
            -   `mark` - The bot or bot ID of the mark that should be restored.
        -   The `player.restoreHistoryMarkToUniverse(mark, universe)` function restores the state in the given mark to the given universe.
            -   `mark` - The bot or bot ID of the mark that should be restored.
            -   `universe` - The universe that the mark should be restored to.
    -   Changed the CORS settings to allow access from any origin.

## V0.11.21

### Date: 1/14/2020

### Changes:

-   **Breaking Changes**
    -   Renamed the `player.showUploadUniverse()` function to `player.showUploadAuxFile()`.
-   Improvements
    -   Added the `@onAnyCreate` shout listener.
        -   `that` is an object with the following properties:
            -   `bot` - The bot that was created.

## V0.11.20

### Date: 1/13/2020

### Changes:

-   **Breaking Changes**
    -   Renamed context to dimension.
        -   All the `auxContext*` tags have been renamed to `auxDimension*`.
        -   Listeners like `@onDrop`, `@onModDrop`, `@onClick`, etc. now have a `dimension` property in the `data` argument instead of `context`.
        -   The `@onPlayerEnterContext` listener has been renamed to `@onPlayerEnterDimension`.
        -   The `_auxUserContext`, `_auxUserMenuContext`, `_auxUserInventoryContext`, and `_auxUserChannelsContext` have been renamed to use dimension instead of context.
    -   Renamed channel to universe.
        -   All the `auxChannel*` tags have been renamed to `auxUniverse*`.
        -   The `_auxUserChannelsContext` tag has been renamed to `_auxUserUniversesDimension`.
        -   The `_auxUserChannel` tag has been renamed to `_auxUserUniverse`.
        -   The `player.setupChannel()` function has been renamed to `player.setupUniverse()`.
        -   The `player.loadChannel()` and `player.unloadChannel()` functions have been renamed to `player.loadUniverse()` and `player.unloadUniverse()`.
        -   The `player.getCurrentChannel()` function has been renamed to `player.getCurrentUniverse()`.
        -   The `setup_channel` action type has been renamed to `setup_universe`.
        -   The `@onChannel*` listen tags have been renamed to `@onUniverse*`.
            -   Also the `channel` property in the `data` argument has been renamed to `universe`.
    -   Renamed the `auxDimensionRotation` (`auxContextRotation`) tags to `auxDimensionOrientation`.
    -   You no longer need to define a dimension bot (context bot) in order to view a dimension in auxPlayer.
        -   You can still configure a dimension using the `auxDimensionConfig` tag (renamed from `auxContext`).
    -   Channel Designer is no more!
        -   It has been replaced with the "sheet dimension" (bot table).
        -   You can show _any_ dimension in the sheet by putting a `*` in front of the dimension name in the URL.
            -   e.g. `https://auxplayer.com/*home/example` if you wanted to view the `home` dimension in the sheet from the `example` universe.
            -   Going to just `*` will show all bots in the universe in the sheet. (which is very slow at the moment)
        -   You can also jump directly into auxPlayer by using the "Open dimension in auxPlayer" button that is next to the tag filters.
    -   Removed the `player.isDesigner()` function.
    -   Renamed `auxShape` to `auxForm`.
    -   Renamed `auxImage` to `auxFormAddress`.
-   Improvements
    -   Added the `player.showChat()` and `player.hideChat()` functions.
        -   These show/hide the chat bar in auxPlayer.
        -   Typing in the chat bar will trigger a `@onChatUpdated` shout with the text in the chat bar.
        -   Pressing Enter or clicking the send button on the chat bar will trigger a `@onChatEnter` shout with the text in the chat bar.
    -   Added the `@onChat` shout listener.
        -   Triggered when the user sends a message using the chat bar.
        -   `that` is an object with the following properties:
            -   `message` - The message that was sent.
    -   Added the `@onChatTyping` shout listener.
        -   Triggered when the user edits the text in the chat bar.
        -   `that` is an object with the following properties:
            -   `message` - The message that is in the chat bar after the user edited it.
    -   Added the `player.run(script)` function.
        -   `script` is the script text that should be executed.
        -   Works by sending a `run_script` action. This allows `@onUniverseAction()` listener to intercept and prevent scripts.
    -   Added the ability to click a tag in the bot table to teleport to that dimension.
    -   Added a play button to the right side of the code editor to run scripts for quick debugging.
    -   Added the `player.downloadBots(bots, filename)` function.
        -   The first parameter is an array of bots that should be downloaded.
        -   The second parameter is the name of the file that is downloaded.
    -   Added the `player.showUploadUniverse()` function.
        -   Shows a dialog that lets the user upload `.aux` files.
-   Other Changes
    -   Changed the "AUX Player" and "Channel Designer" tab titles to "auxPlayer".
    -   Removed the colored dots from tag labels in the bot table.
-   Bug Fixes
    -   `auxIframe` now supports URLs with `*` characters in them.
    -   Fixed an issue with the menu dimension that would cause items to remain even though a different dimension should be visible.

## V0.11.19

### Date: 12/31/2019

### Changes:

-   Bug Fixes
    -   Fixed an issue where the "Create Empty Bot" button in the bot table was hidden when a mod was selected.

## V0.11.18

### Date: 12/30/2019

### Changes:

-   Improvements
    -   Showing hidden tags in the bot table will now also show the `shared` tag.
    -   Removed the multi-select button from the bot table.
    -   Removed the create context button from the bot table.
    -   Removed the clear search button from the bot table.
    -   Removed the "create mod from selection" button from the bot table.
    -   Added the ability to click/tap on a bot preview in the bot table to select a mod of it.
    -   Added the ability to drag a bot preview in the bot table to drag a mod of it.
    -   Hid the ID tag when a mod is selected.
    -   Hid all other buttons when a mod is selected in the bot table.

## V0.11.17

### Date: 12/20/2019

### Changes:

-   **Breaking Changes**
    -   Changed `@onDrop`, `@onDropEnter`, and `@onDropExit` to use the same parameters.
        -   `that` is an object with the following properties:
            -   `dragBot` - The bot that is being dragged.
            -   `to` - an object with the following properties:
                -   `context` - The context the bot is being dragged into.
                -   `x` - The X grid position the bot is being dragged to.
                -   `y` - The Y grid position the bot is being dragged to.
                -   `bot` - The bot that the `dragBot` is being dragged onto.
            -   `from` - an object with the following properties:
                -   `context` The context the bot is being dragged from.
                -   `x` - The X grid position the bot is being dragged from.
                -   `y` - The Y grid position the bot is being dragged from.
-   Improvements
    -   `create()` will now automatically set the `auxCreator` tag to `null` if it references a bot that is in a different space from the created bot.
    -   Also `create()` will not set the `auxCreator` tag to `null` if it references a non-existent bot.
    -   Added the `changeState(bot, stateName, groupName)` function to help with building state machines.
        -   Sets the `[groupName]` tag to `[stateName]` on `bot` and sends "on enter" and "on exit" whispers to the bot that was updated.
        -   `groupName` defaults to `"state"` if not specified.
        -   If the state has changed, then a `@[groupName][previousStateName]OnExit()` and `@[groupName][stateName]OnEnter()` whispers are sent to the updated bot.
            -   `that` is a object with the following properties:
                -   `from` - The previous state name.
                -   `to` - The next state name.
        -   Example: Running `changeState(bot, "Running")` will set the `state` tag to `"Running"` and will send a `@stateRunningOnEnter()` whisper to the bot.

## V0.11.16

### Date: 12/19/2019

### Changes:

-   **Breaking Changes**
    -   Renamed `onBotDrag` and `onBotDrop` to `onDrag` and `onDrop` respectively.
    -   Renamed `onMod` to `onModDrop`.
    -   Removed `onCombine`, `onCombineEnter`, and `onCombineExit`.
    -   Dropping a mod in an empty space will no longer create a new bot.
    -   Setting `auxPositioningMode` to `absolute` will no longer prevent mods.
    -   Changed `applyMod()` and `subtractMods()` to not send `onMod()` events.
    -   Renamed the `diffs` property on the `onModDrop` argument to `mod`.
-   Improvements
    -   Added `onModDropEnter` and `onModDropExit` listeners for when a mod is dragged onto or off of a bot.
        -   The bot that the mod will be applied to recieves the `onModDropEnter` and `onModDropExit` events.
    -   If a custom `onModDrop` listener is provided, then the mod will not be applied. It is up to the `onModDrop` listener to apply the mod via `applyMod(this, that.mod)`.
    -   Added `onDropEnter` and `onDropExit` listeners for when a bot is dragged onto or off of another bot.
        -   Both the bot that is being dragged and the bot that they are on top of will recieve the `onDropEnter` and `onDropExit` events.
        -   Note that `onDropEnter` and `onDropExit` events will fire even if one of the bots is not stackable.
        -   They have the following parameters:
            -   `draggedBot` - the bot that is being dragged.
            -   `otherBot` - the bot that the dragged bot is on top of.
            -   `context` - the context that this is happening in.
    -   Improved `onDrop` to be sent to both the dragged bot and the bot that it is dropped on top of.
        -   The event will fire on the other bot even if it has `auxPositioningMode` set to `absolute`.
    -   Added the `player.setClipboard()` function that is able to set the user's clipboard to the given text.
        -   ex. `player.setClipboard("abc")` will set the user's clipboard to "abc".
        -   On Chrome and Firefox, the text will be copied directly to the user's clipboard.
        -   On Safari and all iOS browsers, a popup will be triggered with a copy button allowing the user to copy the text to their clipboard.
    -   Tags that contain listeners will now display with a @ symbol in front of the tag name.
    -   Tags that contain formulas will now display with a = sign after the tag name.
    -   Removed the @ symbol from the first line in the code editor when editing a script.
    -   Added the ability to use an @ symbol while creating a new tag to prefill the editor with an @.
    -   Added the ability to use @ symbols in tags in `getTag()`, `setTag()`, `getBot()`, `getBots()`, `byTag()`, `shout()`, and `whisper()`.
    -   Added tag filters for listener tags and formula tags to the bot table.
    -   Added the ability to detect the `tags` variable in scripts as a reference to tags.
        -   This is useful for knowing when to update a formula.
        -   Also works with the `raw` variable.
        -   Limitations:
            -   Does not detect references via the `bot` or `this` variables. (e.g. `bot.tags.abc`)
            -   Does not detect references via other bots. (e.g. `otherBot.tags.abc`)
            -   Does not detect references if a function is called on the tag. (e.g. `tags.name.toString()`)
        -   If you need to work around the limitations, use the `getTag()` function.

## V0.11.15

### Date: 12/17/2019

### Changes:

-   Bug Fixes
    -   Fixed an issue where `player.replaceDragBot()` actions were not getting processed because some data was improperly formatted.
    -   Resolved issue with inventory not remaining in place on resizing.

## V0.11.14

### Date: 12/16/2019

### Changes:

-   **Breaking Changes**

    -   Removed `auxStackable` and replaced it with `auxPositioningMode`.
        -   `auxPositioningMode` has two possible values:
            -   `stack` - Indicates that the bot will stack on top of other bots (default)
            -   `absolute` - Indicates that the bot will ignore other bots when positioning.
    -   Removed the `createTemp()` function.
        -   It has been replaced with the `{ space: "value" }` mod.
        -   e.g. Instead of `createTemp()` you should use `create({ space: "tempLocal" })`.
    -   Removed the `cookie` bot. It has been replaced with the `local` space.
    -   Removed the following functions:
        -   `addToContextMod()`
        -   `removeFromContextMod()`
        -   `addToMenuMod()`
        -   `removeFromMenuMod()`
        -   `setPositionMod()`
        -   `from()`
            -   You can use a mod declaration with the new `getID()` function to achieve the same functionality:
            -   `{ auxCreator: getID(bot) }`
    -   Renamed the `createdBy()` filter function to `byCreator()`.

-   Improvements
    -   Added the `space` tag which indicates where a bot will be stored.
        -   The following spaces are currently available:
            -   `shared` - This space is shared among multiple users and is persistent. This is the default space for bots if not specified.
            -   `tempLocal` - This space is not shared and is cleared every time the browser refreshes.
            -   `local` - This space is kept on your device and is persistent.
        -   When creating a bot, you can set the space that it will be stored in using a `{ space: "value" }` mod.
            -   e.g. `create({ space: "local" })` will create a new bot in the `local` space.
            -   Creating a bot from another bot will inherit spaces. So cloning a `tempLocal` bot will produce another `tempLocal` bot. You can of course override this using a mod.
        -   You can search for bots in a specific space using the `bySpace()` filter function.
            -   e.g. `getBots(bySpace("local"))` will get all the bots in the `local` space.
            -   It is simply an alternative way to do `getBots(byTag("space", value))`.
    -   Added the following functions:
        -   `getID(bot)` gets the ID of a bot. If given a string, then that will be returned instead.
        -   `getJSON(data)` gets a JSON string for the given data.
-   Bug Fixes
    -   Resolved issue of orientation inverting then attepting to resize the inventory once the viewport has beeen panned.

## V0.11.13

### Date: 12/13/2019

### Changes:

-   Bug Fixes
    -   Fixed an issue where having duplicate bot atoms could cause the bot values to be locked because it would chose the wrong bot to update.

## V0.11.12

### Date: 12/12/2019

### Changes:

-   Bug Fixes
    -   Fixed an issue where script bots were not being converted back into normal bots correctly.

## V0.11.11

### Date: 12/12/2019

### Changes:

-   **Breaking Changes**

    -   Changed `create()` and `createTemp()` to automatically set `auxCreator` to the current `this` bot.
        -   `create()` no longer takes a bot/bot ID as the first parameter. Instead, you need to use the `from()` function to set the creator ID.
        -   e.g. `create(from(bot))`.
    -   Renamed all listen tags to not use the `()` at the end.
        -   Every tag is now the same. This means that `()` to the end of a tag does nothing special.
        -   i.e. There is no difference between a "normal" tag and a "listen" tag.
        -   Instead, tags can listen by prefixing their script with a `@` symbol.
        -   e.g. `player.toast("Hi!")` becomes `@player.toast("Hi!")`.
    -   Renamed `mod()` to `applyMod()`.
    -   Renamed `mod.addToMenu()` to `addToMenuMod()`.
    -   Renamed `mod.removeFromMenu()` to `removeFromMenuMod()`.
    -   Renamed `mod.addToContext()` to `addToContextMod()`.
    -   Renamed `mod.removeFromContext()` to `removeFromContextMod()`.
    -   Renamed `mod.setPosition()` to `setPositionMod()`.
    -   Renamed `mod.subtract()` to `subtractMods()`.
    -   Renamed `mod.import()` to `getMod()`.
    -   Removed `mod.export()`.

-   Improvements
    -   Added a `creator` variable to scripts and formulas which gets the bot that created the `this` bot.
        -   `creator` is null if the current bot has no creator.
    -   Added a `raw` variable to scripts and formulas which gets direct access to the `this` bot's tag values.
        -   This is similar to the `tags` variable but does not do any pre-processing on the tag value. This means you will get formula scripts back instead of the calculated formula values.
    -   Improved the `tags` variable to handle setting tag values on it.
        -   This lets you write scripts like `tags.name = "joe"` or `bot.tags.myContext = true`.
        -   Also works with the `raw` variable.
    -   Improved bots returned from `getBots()` and `getBot()` to support setting tag values on their `tags` property.
        -   This lets you write things like `myBot.tags.name = "bob"`.
        -   Should also work with bots in the `that` variable.
    -   Added a `data` variable which equals `that`.
    -   Added the `player.hideHtml()` function which hides the HTML modal.
    -   Added in inventory tags to limit panning movements on the inventory context: `auxContextInventoryPannableMinX`, `auxContextInventoryPannableMaxX`, `auxContextInventoryPannableMinY`, `auxContextInventoryPannableMaxY`.
    -   Reformatted new selection id logic by removing the `._` character from its return.

## V0.11.10

### Date: 12/9/2019

### Changes:

-   Bug Fixes
    -   Resolved issue of hidden tags showing up when no filter has been selected on the table.

## V0.11.9

### Date: 12/6/2019

### Changes:

-   **Breaking Changes**
    -   `removeTags()` now checks if a tag starts with the given search value.
        -   Previously it would check if the search value matched the first part of a tag up do the dot (`.`).
        -   Now, it will remove all tags that start with the given search value.
        -   e.g. `removeTags(bot, "hello")` will remove `hello`, `helloAbc`, and `helloX`.
    -   The bot table tag blacklist has been updated to support camel cased tags.
    -   Renamed several functions:
        -   Renamed `onAnyAction()` to `onChannelAction()`.
        -   Renamed `player.currentChannel()` to `player.getCurrentChannel()`.
        -   Renamed `player.currentContext()` to `player.getCurrentContext()`.
        -   Renamed `mod.apply()` to `mod()`.
            -   All the other `mod.` functions remain the same.
            -   ex. `mod.export()` still works.
    -   Renamed all of the built-in tags to use `camelCase` instead of `dot.case`.
        -   Renamed all the scene tags to channel tags.
            -   `aux.scene.color` is now `auxChannelColor`
            -   `aux.scene.user.player.color` is now `auxChannelUserPlayerColor`
            -   `aux.scene.user.builder.color` is now `auxChannelUserBuilderColor`
        -   Renamed `aux.inventory.height` to `auxInventoryHeight`.
        -   Renamed `aux.channel` to `auxChannel`.
        -   Renamed `aux.connectedSessions` to `auxConnectedSessions`.
        -   Renamed `aux.color` to `auxColor`.
        -   Renamed `aux.creator` to `auxCreator`.
        -   Renamed `aux.draggable` to `auxDraggable`.
        -   Renamed `aux.draggable.mode` to `auxDraggableMode`.
        -   Renamed `aux.stackable` to `auxStackable`.
        -   Renamed `aux.destroyable` to `auxDestroyable`.
        -   Renamed `aux.editable` to `auxEditable`.
        -   Renamed `aux.stroke.color` to `auxStrokeColor`.
        -   Renamed `aux.stroke.width` to `auxStrokeWidth`.
        -   Renamed `aux.line.to` to `auxLineTo`.
        -   Renamed `aux.line.width` to `auxLineWidth`.
        -   Renamed `aux.line.style` to `auxLineStyle`.
        -   Renamed `aux.line.color` to `auxLineColor`.
        -   Renamed `aux.label` to `auxLabel`.
        -   Renamed `aux.label.color` to `auxLabelColor`.
        -   Renamed `aux.label.size` to `auxLabelSize`.
        -   Renamed `aux.label.size.mode` to `auxLabelSizeMode`.
        -   Renamed `aux.label.anchor` to `auxLabelAnchor`.
        -   Renamed `aux.listening` to `auxListening`.
        -   Renamed `aux.shape` to `auxShape`.
        -   Renamed `aux.scale` to `auxScale`.
        -   Renamed `aux.scale.x` to `auxScaleX`.
        -   Renamed `aux.scale.y` to `auxScaleY`.
        -   Renamed `aux.scale.z` to `auxScaleZ`.
        -   Renamed `aux.image` to `auxImage`.
        -   Renamed `aux.iframe` to `auxIframe`.
        -   Renamed `aux.iframe.x` to `auxIframeX`.
        -   Renamed `aux.iframe.y` to `auxIframeY`.
        -   Renamed `aux.iframe.z` to `auxIframeZ`.
        -   Renamed `aux.iframe.size.x` to `auxIframeSizeX`.
        -   Renamed `aux.iframe.size.y` to `auxIframeSizeY`.
        -   Renamed `aux.iframe.rotation.x` to `auxIframeRotationX`.
        -   Renamed `aux.iframe.rotation.y` to `auxIframeRotationY`.
        -   Renamed `aux.iframe.rotation.z` to `auxIframeRotationZ`.
        -   Renamed `aux.iframe.element.width` to `auxIframeElementWidth`.
        -   Renamed `aux.iframe.scale` to `auxIframeScale`.
        -   Renamed `aux.progressBar` to `auxProgressBar`.
        -   Renamed `aux.progressBar.color` to `auxProgressBarColor`.
        -   Renamed `aux.progressBar.backgroundColor` to `auxProgressBarBackgroundColor`.
        -   Renamed `aux.progressBar.anchor` to `auxProgressBarAnchor`.
        -   Renamed `aux._selection` to `_auxSelection`.
        -   Renamed `aux._user` to `_auxUser`.
        -   Renamed `aux.user.active` to `auxUserActive`.
        -   Renamed `aux.version` to `auxVersion`.
        -   Renamed `aux._userChannel` to `_auxUserChannel`.
        -   Renamed `aux._userContext` to `_auxUserContext`.
        -   Renamed `aux._userInventoryContext` to `_auxUserInventoryContext`.
        -   Renamed `aux._userMenuContext` to `_auxUserMenuContext`.
        -   Renamed `aux._userSimulationsContext` to `_auxUserChannelsContext`.
        -   Renamed `aux._editingBot` to `_auxEditingBot`.
        -   Renamed `aux._selectionMode` to `_auxSelectionMode`.
        -   Renamed `aux.runningTasks` to `auxRunningTasks`.
        -   Renamed `aux.finishedTasks` to `auxFinishedTasks`.
        -   Renamed `aux.task.output` to `auxTaskOutput`.
        -   Renamed `aux.task.error` to `auxTaskError`.
        -   Renamed `aux.task.time` to `auxTaskTime`.
        -   Renamed `aux.task.shell` to `auxTaskShell`.
        -   Renamed `aux.task.backup` to `auxTaskBackup`.
        -   Renamed `aux.task.backup.type` to `auxTaskBackupType`.
        -   Renamed `aux.task.backup.url` to `auxTaskBackupUrl`.
        -   Renamed `aux.context` to `auxContext`.
        -   Renamed `aux.context.color` to `auxContextColor`.
        -   Renamed `aux.context.locked` to `auxContextLocked`.
        -   Renamed `aux.context.grid.scale` to `auxContextGridScale`.
        -   Renamed `aux.context.visualize` to `auxContextVisualize`.
        -   Renamed `aux.context.x` to `auxContextX`.
        -   Renamed `aux.context.y` to `auxContextY`.
        -   Renamed `aux.context.z` to `auxContextZ`.
        -   Renamed `aux.context.rotation.x` to `auxContextRotationX`.
        -   Renamed `aux.context.rotation.y` to `auxContextRotationY`.
        -   Renamed `aux.context.rotation.z` to `auxContextRotationZ`.
        -   Renamed `aux.context.surface.scale` to `auxContextSurfaceScale`.
        -   Renamed `aux.context.surface.size` to `auxContextSurfaceSize`.
        -   Renamed `aux.context.surface.minimized` to `auxContextSurfaceMinimized`.
        -   Renamed `aux.context.surface.defaultHeight` to `auxContextSurfaceDefaultHeight`.
        -   Renamed `aux.context.surface.movable` to `auxContextSurfaceMovable`.
        -   Renamed `aux.context.player.rotation.x` to `auxContextPlayerRotationX`.
        -   Renamed `aux.context.player.rotation.y` to `auxContextPlayerRotationY`.
        -   Renamed `aux.context.player.zoom` to `auxContextPlayerZoom`.
        -   Renamed `aux.context.devices.visible` to `auxContextDevicesVisible`.
        -   Renamed `aux.context.inventory.color` to `auxContextInventoryColor`.
        -   Renamed `aux.context.inventory.height` to `auxContextInventoryHeight`.
        -   Renamed `aux.context.inventory.pannable` to `auxContextInventoryPannable`.
        -   Renamed `aux.context.inventory.resizable` to `auxContextInventoryResizable`.
        -   Renamed `aux.context.inventory.rotatable` to `auxContextInventoryRotatable`.
        -   Renamed `aux.context.inventory.zoomable` to `auxContextInventoryZoomable`.
        -   Renamed `aux.context.inventory.visible` to `auxContextInventoryVisible`.
        -   Renamed `aux.context.pannable` to `auxContextPannable`.
        -   Renamed `aux.context.pannable.min.x` to `auxContextPannableMinX`.
        -   Renamed `aux.context.pannable.max.x` to `auxContextPannableMaxX`.
        -   Renamed `aux.context.pannable.min.y` to `auxContextPannableMinY`.
        -   Renamed `aux.context.pannable.max.y` to `auxContextPannableMaxY`.
        -   Renamed `aux.context.zoomable` to `auxContextZoomable`.
        -   Renamed `aux.context.zoomable.min` to `auxContextZoomableMin`.
        -   Renamed `aux.context.zoomable.max` to `auxContextZoomableMax`.
        -   Renamed `aux.context.rotatable` to `auxContextRotatable`.
        -   Renamed `stripe.publishableKey` to `stripePublishableKey`.
        -   Renamed `stripe.secretKey` to `stripeSecretKey`.
        -   Renamed `stripe.charges` to `stripeCharges`.
        -   Renamed `stripe.successfulCharges` to `stripeSuccessfulCharges`.
        -   Renamed `stripe.failedCharges` to `stripeFailedCharges`.
        -   Renamed `stripe.charge` to `stripeCharge`.
        -   Renamed `stripe.charge.receipt.url` to `stripeChargeReceiptUrl`.
        -   Renamed `stripe.charge.receipt.number` to `stripeChargeReceiptNumber`.
        -   Renamed `stripe.charge.description` to `stripeChargeDescription`.
        -   Renamed `stripe.outcome.networkStatus` to `stripeOutcomeNetworkStatus`.
        -   Renamed `stripe.outcome.reason` to `stripeOutcomeReason`.
        -   Renamed `stripe.outcome.riskLevel` to `stripeOutcomeRiskLevel`.
        -   Renamed `stripe.outcome.riskScore` to `stripeOutcomeRiskScore`.
        -   Renamed `stripe.outcome.rule` to `stripeOutcomeRule`.
        -   Renamed `stripe.outcome.sellerMessage` to `stripeOutcomeSellerMessage`.
        -   Renamed `stripe.outcome.type` to `stripeOutcomeType`.
        -   Renamed `stripe.errors` to `stripeErrors`.
        -   Renamed `stripe.error` to `stripeError`.
        -   Renamed `stripe.error.type` to `stripeErrorType`.
-   Improvements
    -   Added the `renameTagsFromDotCaseToCamelCase()` function to help with updating bots from the old tag style to the new tag style.
        -   Use this function on bots that were using the old tag naming style but you want to use the new style.
        -   Note that this only renames the tags already existing on the bot. It does not fix any code that might be stored in the bot.
        -   Usage: `renameTagsFromDotCaseToCamelCase(bot)`
    -   Added the `bot` variable to all functions and formulas.
        -   Replacement for `this`.
    -   Added the `getMod()` function to be able to get all the tags on a bot.
        -   Returns a mod containing all the tag values on the bot.
        -   The returned mod is always up to date with the bot's current values.
        -   Calling `mod.export()` on the returned mod will save the tag code to JSON.
            -   For example, if you have a formula `=123`, then `mod.export(getMod(bot))` will return JSON containing `tag: "=123"` instead of `tag: 123`.
    -   Added the `tags` variable to all functions and formulas.
        -   This is a quick shortcut for `let tags = getMod(bot)` at the beginning of a script/formula.
        -   The `tags` variable has some caveats when used in formulas. Namely that the formulas won't be automatically updated when another tag referenced from the formula is updated. (Use `getTag()` for full support)
        -   Supports autocomplete for all tags.

## V0.11.8

### Date: 12/3/2019

### Changes:

-   Improvements
    -   Added a new system for managing causal trees.
        -   This new system has improvements for performance and reliability.
        -   It also adds support for revision history. (The controls will be coming in a future update)
        -   Every new channel will use the new system while old channels will continue to use the old one.
        -   Everything should function exactly the same as before.
    -   Changed the .aux file format.
        -   The new format is based on the bots state and is easily human readable/writable.
        -   This is different from the old format where a list of atoms was stored.
        -   Downloading a channel will give you a .aux file with the new format.
        -   Uploading a channel supports both the old format and the new format.

## V0.11.7

### Date: 11/27/2019

### Changes:

-   Improvements
    -   Changed the functionality of the table view's filterying system to be inverted.
    -   Attempting to drag a bot onto a bot with `aux.stackable` set to false will now cause the dragged bot to pass through the other bot as if it was not there.
-   Bug Fixes
    -   Resolved issue of player inventory resizing showing a reset on each change.
    -   Tag values that are objects are displayed as JSON.Stringified text. ie `{ field: "myValue" }`
        -   Known Issue: Modifying these displayed strings will convert the tag value to a string
    -   When Moving the camera via `player.MoveTo()`, the pan distance is now set correctly so pan limits are absolute.

## V0.11.6

### Date: 11/6/2019

### Changes:

-   Improvements
    -   Added the `server.setupChannel(channel, botOrMod)` function.
        -   This sends a `setup_channel` action to the server which, if executed using `action.perform()`, will create a channel if it doesn't already exist and place a clone of the given bot or mod in it.
        -   Takes 2 parameters:
            -   `channel` - The channel that should be created.
            -   `botOrMod` - (Optional) The bot or mod that should be cloned and placed inside the new channel. `onCreate()` is triggered after the bot or mod is created so you can use that to script custom setup logic.
        -   As mentioned above, you have to receive the `device` action in `onAnyAction()` and do an `action.perform(that.action.event)` to allow channels to be setup via this function.

## V0.11.5

### Date: 10/31/2019

### Changes:

-   Improvements
    -   Added the `player.replaceDragBot(botOrMod)` function.
        -   When used inside of `onBotDrag()` or `onAnyBotDrag()`, it will set the bot/mod that the user is dragging.
        -   Use this to implement clone or cloneAsMod style functionality.
    -   Added the ability to create temporary bots using the `createTemp()` function.
        -   This function behaves exactly the same as `create()` but the created bot is temporary, which means it won't be shared and will be deleted upon refresh.
-   Changes
    -   Renamed `aux.movable` to `aux.draggable`.
        -   `aux.draggable` now only woks with `true` and `false` values.
        -   The `pickup` and `drag` options have been moved to a new tag `aux.draggable.mode`.
        -   The `clone` and `cloneMod` options have been removed.
            -   You will need to use the new `player.replaceDragBot()` API to replicate `clone` and `cloneMod` behavior.
    -   Removed the `aux.mergeable` tag.
        -   It has been replaced with the `aux.stackable` tag.
    -   Removed the `aux.mod` and `aux.mod.mergeTags` tags.
    -   Renamed the `local` bot to the `cookie` bot.
        -   This is supposed to help make it clear that the bot data is stored in the browser and will be cleared when the browser's data is cleared.
    -   Renamed the `aux.users` context to `aux-users`.
    -   Added the `aux.inventory.height` tag which controls the default height of the inventory on all contexts when set of the config bot.
        -   The `aux.context.inventory.height` tag has been updated to only work on the context bot.
    -   Removed names from the other player frustums.
    -   Removed `aux.whitelist`, `aux.blacklist`, and `aux.designers`.
-   Bug Fixes
    -   Fixed an issue that would cause duplicate users to be created all the time.
    -   Fixed an issue that prevented other users from being rendered.
    -   Fixed an issue that caused all users to use channel designer colors.

## V0.11.4

### Date: 10/29/2019

### Changes:

-   Bug Fixes
    -   Fixed an issue in production builds that pre-processed the QR Code scanner code with babel. As a result, async code in the QR Code scanner failed because the babel polyfill is not being used.

## V0.11.3

### Date: 10/28/2019

### Changes:

-   Improvements
    -   Improved the vendor JavaScript bundle size by removing unused code.
        -   Refactored `three-vrcontroller-module` to use the `three` package instead of `three-full` so we don't duplicate Three.js.
        -   Removed unused shims (PEP.js, `webrtc-adapter`).
        -   Refactored `lodash` imports to directly import the modules that are used.
            -   This helps with dead code eliminiation.
    -   Added the ability to save and load files.
        -   New functions:
            -   `server.saveFile(filename, data, options)`
                -   `filename` is a string and should start with `/drives/`.
                -   `data` is a string of the data to store.
                -   `options` is an object with the following properties:
                    -   `callbackShout` A shout that should happen on the server when the file is done saving.
                    -   `overwriteExistingFile` A boolean that indicates if existing files should be overwritten. (defaults to false)
            -   `server.loadFile(filename, options)`
                -   `filename` is a string and should start with `/drives/`.
                -   `options` is an object with the following properties:
                    -   `callbackShout` A shout that should happen on the server when the file is done loading.
        -   Note that the save file and load file tasks must be enabled via the `onAnyAction()` listener.
            -   You can enable it via using this code:
            ```javascript
            if (that.action.type === 'device') {
                if (
                    ['save_file', 'load_file'].indexOf(
                        that.action.event.type
                    ) >= 0
                ) {
                    action.perform(that.action.event);
                }
            }
            ```
        -   All files from USB drives are stored under the `/drives` directory and the USB drives themselves are numbered starting with 0.
            -   To load a file from USB drive #1, use `server.loadFile("/drives/0/myFile")`.
            -   To save a file to USB drive #2, use `server.saveFile("/drives/1/myFile", data)`.
    -   Removed several options from the side menu:
        -   Removed the channel name from the top of the menu.
        -   Removed the login status from the top of the menu.
        -   Removed the login/logout options from the menu.
            -   The "Logout" option will still be available if you are logged in as a non-guest.
            -   Once you are logged out, then the option will dissapear.
        -   Removed the "Add Channel" option from the menu in AUXPlayer.
-   Bug Fixes
    -   Fixed an issue that prevented the `removeTags()` function from working when given an array of bots.

## V0.11.2

### Date: 10/23/2019

### Changes:

-   Improvements
    -   Improved initial loading time by up to 70%.
    -   Added the ability to choose which camera is used for QR and Barcode scanning.
        -   The following functions have been improved:
            -   `player.openQRCodeScanner(camera)`
            -   `player.openBarcodeScanner(camera)`
        -   The `camera` parameter is optional and takes 2 values: `"front"` or `"rear"`.
    -   Add the `LOCAL_IP_ADDRESS` environment variable which controls the private IP Address that the directory client reports.
    -   Added the ability to serve files from an external folder.
        -   Makes it easy for us to map USB drives into the folder and have them be automatically served to AUX users.
-   Changes
    -   User bots no longer register their own context. Instead, a new bot has been created to host the `aux.users` context.
        -   Improves performance of AUXes with many user bots with the same username.
        -   Existing user bots are not affected. They will be deleted automatically if given enough time. Alternatively, you can delete them using `destroy(getBots("#aux._user"))`.
-   Bug Fixes
    -   Fixed an issue where bots would have the incorrect height because of conflicts in a caching mechanism.
    -   Audio will now trigger on ios devices and on the safari browser.

## V0.11.1

### Date: 10/21/2019

### Changes:

-   Improvements
    -   Added in `player.playSound()` function, will play a sound, given by the url path, once.
-   Bug Fixes
    -   Fixed issue where default panning tag locked the vertical movement in player.

## V0.11.0

### Date: 10/18/2019

### Changes:

-   Improvements
    -   Made the menu item count badge a lighter gray.
    -   Removed the item count badge from the menu.
    -   Removed the dropdown aspect of the menu.
-   Changes

    -   Made the menu item count badge a lighter gray.
    -   Removed the admin channel and admin-channel specific functionality.
        -   This means that there are no more user account bots or channel bots.
            -   You can login as anyone from any device without requiring additional authentication.
            -   You can access any channel. No need to create a channel first. (because there are no channel bots anymore)
            -   The connection counts are now stored in the config bot of the channel.
            -   Connection limits no longer work since they were set on the channel bot in the admin channel.
            -   Username whitelists and blacklists still work, but they rely on client-side script execution instead of server-side execution.
        -   It also means there is no admin role. For now, everyone has admin permissions.
        -   `action.perform()` now needs to be used to run actions on the server.
            -   You can send an action to the server using the `remote()` function.
            -   The server will receive the action in its `onAnyAction()` as `that.action.type === "device"`
            -   `onAnyAction()` has to detect remove events and execute the inner action via `action.perform(that.action.event)`.
        -   The following functions have been removed:
            -   `server.grantRole()`
            -   `server.revokeRole()`
        -   The following functions are not executed by default and require a custom `onAnyAction()` to handle them.
            -   `server.backupAsDownload()`
            -   `server.backupToGithub()`
            -   `server.shell()`
        -   `server.backupAsDownload()` has been updated to accept a "session selector" which determines which session the ZIP file should be sent to.
            -   ex. `server.backupAsDownload({ username: getTag(player.getBot(), "#aux._user") })`
        -   Removed the `aux._lastEditedBy` tag.
            -   This tag was automatically set to the ID of the user whenever a bot was edited.
            -   Currently, it is extra cruft that is not needed and could be easily implemented via `onAnyAction()`.
    -   Centered the menu above the player inventory.
    -   Increased menu text size.
    -   Added in new camera range tags: `aux.context.zoomable.min`, `aux.context.zoomable.max` `aux.context.pannable.min.x`, `aux.context.pannable.max.x`, `aux.context.pannable.min.y`, `aux.context.pannable.max.y`.

-   Bug Fixes
    -   Removed hidden inventory dragging hitboxes when inventory is set to non-visible.

## V0.10.10

### Date: 10/11/2019

### Changes:

-   Bug Fixes
    -   Fixed an issue where sometimes DependencyManager would be given a bot that was undefined which would crash the simulation.

## V0.10.9

### Date: 10/11/2019

### Changes:

-   Bug Fixes
    -   Fixed the ability to make other users admins.

## V0.10.8

### Date: 10/09/2019

### Changes:

-   Improvements
    -   Added a Content-Security-Policy to HTML Modals which prevents them from including scripts of any kind.
        -   This prevents malicious users from executing cross-channel scripting attacks.
        -   Scripts are still allowed in iframes loaded from external domains. (like youtube)
-   Bug Fixes
    -   Disabled the site-wide Content-Security-Policy.
        -   Many devices enforce Content-Security-Policy differently and so it is difficult to find an option which is secure and compatible.

## V0.10.7

### Date: 10/09/2019

### Changes:

-   Bug Fixes
    -   Added a workaround for an issue with Amazon Kindle tablets that caused the Content-Security-Policy to not work correctly.
        -   Downside is that security is less effective since now HTML modals can load whatever scripts they want. (XSS threat)
        -   As a result, this workaround is only applied to Kindle devices.

## V0.10.6

### Date: 10/08/2019

### Changes:

-   Bug Fixes
    -   Fixed labels.

## V0.10.5

### Date: 10/08/2019

### Changes:

-   Improvements
    -   Added the `player.showHtml(html)` function that shows a modal with the given HTML.
        -   Optimized for embedding YouTube videos but works with any arbitrary HTML.
        -   Embedding JavaScript is not supported.
-   Bug Fixes
    -   Fixed an issue that prevented tabs with the same URL from seeing each other's changes to the local bot.

## V0.10.4

### Date: 10/08/2019

### Changes:

-   Improvements
    -   Added `onAnyAction()` action tag to intercept and change actions before they are executed.
        -   `onAnyAction()` runs for every action, including when a bot is created, changed, or deleted.
        -   Every action is an object with a `type` property.
            -   The `type` property is a string that indicates what the action does.
            -   Here is a partial list of types:
                -   `add_bot`: A bot should be added (i.e. created).
                -   `remove_bot`: A bot should be removed (i.e. deleted).
                -   `update_bot`: A bot should be updated.
                -   `apply_state`: The given bot state should be applied. (i.e. a set of bots should be created/updated)
                -   `shout`: A shout should be executed.
                -   `show_toast`: A toast message should be shown on the device.
                -   `show_barcode`: A barcode should be shown.
                -   `tween_to`: The camera should be tweened to show a bot.
        -   `that` is an object with the following properties:
            -   `action`: The action that is going to be executed.
        -   Forking a channel clears the `onAnyAction()` on the config bot.
            -   This is so that you can recover from broken states and also gives the person who forked the AUX full control over the fork.
    -   Added two new script functions:
        -   `action.reject(action)`: Prevents the given action from being performed. Returns the rejection action.
        -   `action.perform(action)`: Adds the given action to the performance queue so it will be performed. This can be used to re-enable an action after it has been rejected (you can also reject the rejection action). Returns the action that will be performed.
    -   Added a `local` bot which is stored in the browser's local storage.
        -   The `local` bot is a bot that is unique to the device and channel.
        -   You can access the bot by querying for it: `getBot("#id", "local")`.
    -   Renamed `onShout()` to `onAnyListen()`.
    -   Added `onListen()` which is an alternative to `onAnyListen()` that is only called on the targeted bots.
    -   Added ability to set duration of toast, `plater.toast("message", durationNum)`.
    -   Made the background for the menu label gray.

## V0.10.3

### Date: 10/04/2019

### Changes:

-   Improvements
    -   Added tags to control panning, zooming, and rotating the main camera.
        -   `aux.context.pannable`: Controls whether the main camera is able to be panned.
        -   `aux.context.zoomable`: Controls whether the main camera is able to be zoomed.
        -   `aux.context.rotatable`: Controls whether the main camera is able to be rotated.
    -   Added `player.moveTo()` to instantly tween the camera to a bot.
        -   In the future, custom tween durations will be supported.
    -   Changed the low camera angle limit to 32 degrees from 10 degrees.
    -   `onCombineExit` action will now fire alongside the `onCombine` action.
    -   Newly created contexts will no longer be autoselected.
    -   Toast messages will now only remain on screen for 2 seconds.
    -   Added the ability to send webhooks from the server.
        -   You can also tell the server to send a webhook via `remote(webhook())`.
        -   This is useful for getting around CORS issues.
-   Bug Fixes
    -   Fixed `player.tweenTo()` to not change the zoom level when it is not specified.
    -   Tweens will now work better with the `onPlayerEnterContext` action.

## V0.10.2

### Date: 09/27/2019

### Changes:

-   Bug Fixes
    -   Resolved issues with context changing affecting base simulation identifier.
    -   Invoke a camera reset upon changing contexts via `player.goToContext()`.

## V0.10.1

### Date: 09/26/2019

### Changes:

-   Improvements
    -   Browser tab will now update to correct context when switched to with `player.goToContext()`.
-   Bug Fixes
    -   Resolved error in inventory setup causing runtime issues.

## V0.10.0

### Date: 09/25/2019

### Changes:

-   Improvements
    -   Added the ability to send and receive webhooks.
        -   Send webhooks using the following functions:
            -   `webhook(options)` - options is an object that takes the following properties:
                -   `method` - The HTTP Method that should be used for the request.
                -   `url` - The URL that the request should be made to.
                -   `responseShout` - (Optional) The shout that should happen when a response is received from the server.
                -   `headers` - (Optional) The HTTP headers that should be sent with the request.
                -   `data` - (Optional) The data that should be sent with the request.
            -   `webhook.post(url, data, options)` - Sends a HTTP Post request.
                -   `url` - The URL that the request should be made to.
                -   `data` - (Optional) The data that should be sent with the request.
                -   `options` - (Optional) An object that takes the following properties:
                    -   `responseShout` - (Optional) The shout that should happen when a response is received from the server.
                    -   `headers` - (Optional) The headers that should be sent with the request.
        -   Receive webhooks by registering a handler for the `onWebhook()` action and send requests to `https://auxplayer.com/{context}/{channel}/whatever-you-want`.
            -   `onWebhook()` is shouted to the channel that the request was made to and `that` is an object with the following properties:
                -   `method` - The HTTP Method that the request was made with.
                -   `url` - The URL that the request was made to.
                -   `data` - The JSON data that the request included.
                -   `headers` - The HTTP headers that were included with the request.
    -   Added the ability to spy on shouts and whispers via the `onShout()` event.
        -   `onShout()` is executed on every bot whenever a shout or whisper happens.
            -   It is useful for tracking what shouts are being made and modifying responses.
            -   Also useful for providing default behaviors.
            -   `that` is an object with the following properties:
                -   `name` is the name of the action being shouted.
                -   `that` is the argument which was provided for the shout.
                -   `targets` is an array of bots that the shout was sent to.
                -   `listeners` is an array of bots that ran a script for the shout.
                -   `responses` is an array of responses that were returned from the listeners.
    -   Added events to notify scripts when channels become available.
        -   The following events have been added:
            -   `onChannelSubscribed()` - happens the first time a channel is loaded. Sent to every channel that is currently loaded.
            -   `onChannelUnsubscribed()` - happens when a channel is unloaded. Sent to every channel that remains after the channel is unloaded.
            -   `onChannelStreaming()` - happens when a channel is connected and fully synced. Sent to every channel that is currently loaded.
            -   `onChannelStreamLost()` - happens when a channel is disconnected and may not be fully synced. Sent to every channel that is currently loaded.
            -   For all events, `that` is an object with the following properties:
                -   `channel` - The channel that the event is for.
        -   The following events have been removed:
            -   `onConnected()`
            -   `onDisconnected()`
    -   Added in tags to change the state of the inventory's camera controls:
        -   `aux.context.inventory.pannable` enables and disables the inventory's ability to pan, off by default.
        -   `aux.context.inventory.resizable` enables and disables the inventory's drag to resize functionality, on by default.
        -   `aux.context.inventory.rotatable` enables and disables the inventory's ability to rotate, on by default.
        -   `aux.context.inventory.zoomable` enables and disables the inventory's ability to zoom, on by default.
-   Bug Fixes
    -   Resolved issue with the near cliiping plane for the sheet's minifile image.
    -   Resolved issues with the create empty bot button not functioning sometimes on mobile.

## V0.9.40

### Date: 09/20/2019

### Changes:

-   Improvements
    -   Reworked the login functionality to use popups instead of dedicated pages.
        -   The login page has been split into two popups:
            -   The login popup (account selector).
            -   The authorization popup (QR Scanner).
        -   The login popup has the following functions:
            -   It can be opened by the "Login/Logout" button in the menu.
            -   It will display a list of accounts that can be used to login.
            -   If no accounts are available, then a username box will be shown.
            -   If accounts are available, a new account can be added by clicking the "+" button at the bottom of the list.
            -   At any time, the user can close the popup to keep their current login.
            -   They can also select the "Continue as Guest" option to login as a guest.
        -   The authorization popup has the following functions:
            -   It is opened automatically when the user needs to scan an account code.
            -   It contains the QR Code scanner to scan the account code.
            -   It also contains an input box to manually enter the code.
            -   Closing the popup automatically logs the user in as a guest.
    -   Made the account QR Code blue.
    -   Added the ability to click the account QR Code to copy it to the clipboard.
-   Bug Fixes
    -   Fixed a couple communication issues between the server and client during login.
        -   One such issue could potentially leave the client in state where future changes would not be synced to the server.

## V0.9.39

### Date: 09/19/2019

### Changes:

-   Improvements
    -   Added support for accepting payments via Stripe.
        -   To get started with Stripe, first register for an account on [their website](https://dashboard.stripe.com/register).
        -   Second, copy your publishable key from the stripe dashboard and add it to the channel's config file in the `stripe.publishableKey` tag.
        -   Third, make a new channel. This will be the "processing" channel which will contain all the information actually needed to charge users for payments. And contain the code to actually complete a charge.
            -   In this channel, add your Stripe secret key to the config file in the `stripe.secretKey` tag.
        -   At this point, you are all setup to accept payments. Use the following functions:
            -   `player.checkout(options)`: Starts the checkout process for the user. Accepts an object with the following properties:
                -   `productId`: The ID of the product that is being purchased. This is a value that you make up to distinguish different products from each other so you know what to charge.
                -   `title`: The title message that should appear in the checkout box.
                -   `description`: The description message that should appear in the checkout box.
                -   `processingChannel`: The channel that payment processing should happen on. This is the channel you made from step 3.
                -   `requestBillingAddress`: Whether to request billing address information with the purchase.
                -   `paymentRequest`: Optional values for the "payment request" that gives users the option to use Apple Pay or their saved credit card information to checkout. It's an object that takes the following properties:
                    -   `country`: The two-letter country code of your Stripe account.
                    -   `currency`: The three letter currency code. For example, "usd" is for United States Dollars.
                    -   `total`: The label and amount for the total. An object that has the following properties:
                        -   `label`: The label that should be shown for the total.
                        -   `amount`: The amount that should be charged in the currency's smallest unit. (cents, etc.)
            -   `server.finishCheckout(options)`: Finishes the checkout process by actually charging the user for the product. Takes an object with the following properties:
                -   `token`: The token that was produced from the `onCheckout()` call in the processing channel.
                -   `amount`: The amount that should be charged in the currency's smallest unit.
                -   `currency`: The three character currency code.
                -   `description`: The description that should be included in the receipt.
                -   `extra`: Extra data that should be sent to the `onPaymentSuccessful()` or `onPaymentFailed()` actions.
        -   Additionally, the following actions have been added:
            -   `onCheckout()`: This action is called on both the normal channel and the processing channel when the user submits a payment option to pay for the product/service. `that` is an object with the following properties:
                -   `token`: The Stripe token that was created to represent the payment details. In the processing channel, this token can be passed to `server.finishCheckout()` to complete the payment process.
                -   `productId`: The ID of the product that is being purchased. This is useful to determine which product is being bought and which price to charge.
                -   `user`: (Processing channel only) Info about the user that is currently purchasing the item. It is an object containing the following properties:
                    -   `username`: The username of the user. (Shared for every tab & device that the user is logged into)
                    -   `device`: The device ID of the user. (Shared for every tab on a single device that the user is logged into)
                    -   `session`: The session ID of the user. (Unique to a single tab)
            -   `onPaymentSuccessful()`: This action is called on the processing channel when payment has been accepted after `server.finishCheckout()` has completed. `that` is an object with the following properties:
                -   `bot`: The bot that was created for the order.
                -   `charge`: The info about the charge that the Stripe API returned. (Direct result from [`/api/charges/create`](https://stripe.com/docs/api/charges/create))
                -   `extra`: The extra info that was included in the `server.finishCheckout()` call.
            -   `onPaymentFailed()`: This action is called on the processing channel when payment has failed after `server.finishCheckout()` was called. `that` is an object with the following properties:
                -   `bot`: The bot that was created for the error.
                -   `error`: The error object.
                -   `extra`: The extra info that was included in the `server.finishCheckout()` call.
    -   Added the ability to send commands directly to users from the server via the `remote(command, target)` function.
        -   For example, calling `remote(player.toast("hi!"), { username: 'test' })` will send a toast message with "hi!" to all sessions that the user "test" has open.
        -   This is useful for giving the user feedback after finishing the checkout process.
        -   Currently, only player commands like `player.toast()` or `player.goToURL()` work. Shouts and whispers are not supported yet.

## V0.9.38

### Date: 09/16/2019

### Changes:

-   Improvements
    -   Added the ability for the directory client to automatically connect to an AUX Proxy.
        -   Can be controlled by using the `PROXY_TUNNEL` environment variable which should be set to the WebSocket URL that the client should try to tunnel to.
        -   Also needs to have the `UPSTREAM_DIRECTORY` environment variable set to the URL of the directory that the client should register with and get its tokens from.
        -   The `casualsimulation/aux-proxy` docker image is a tunnel server that can handle automatically accepting and managing tunnels for directory clients.
        -   For example, you can get a basic tunnel system going by setting up the `casualsimulation/aux-proxy` docker image at a URL like `proxy.auxplayer.com` and setting the `PROXY_TUNNEL` environment variable for the `casualsimulation/aux` image to `wss://proxy.auxplayer.com`.
            -   When the client grabs a token from the configured `UPSTREAM_DIRECTORY`, it will then try to connect to `wss://proxy.auxplayer.com` to establish a tunnel for the `external-{key}` subdomain.
            -   Once the tunnel is established, any traffic directed at `external-{key}.auxplayer.com` which is routed to the same server that hosts `proxy.auxplayer.com` will be forwarded onto the tunnel client which will then server the AUX experience.
            -   In effect, this lets a AUXPlayer experience hosted from an internal network be accessible from outside the network via using a reverse tunnel server. (This lets us get around NAT without things like UPNP)
-   Bug Fixes
    -   Copying the workspace will now copy the context bot as well.
    -   Removing a bot via code it should no longer set the selection to a mod.

## V0.9.37

### Date: 9/13/2019

### Changes:

-   Improvements
    -   Added an AUX Proxy web service that can temporarilly authorize a proxy connection for a local AUX.
    -   Added a package that provides the ability to create tunnels via websockets.

## V0.9.36

### Date: 9/13/2019

### Changes:

-   Bug Fixes
    -   Fixed an issue with dragging files on a non-default grid scale in AUXPlayer.

## V0.9.35

### Date: 9/11/2019

### Changes:

-   Improvements
    -   Changing the player inventory's height via the height slider will now set the inventory items to be correctly bottom aligned.
-   Bug Fixes
    -   Resolved issues with dragging bots and minimized contexts onto the background in builder.
    -   Resolved issues with sizing differences of the player inventory between pc and mobile platforms.
    -   Fixed the directory client to send the correct IP Address.
    -   Fixed the directory service to handle errors when sending webhooks.

## V0.9.34

### Date: 9/10/2019

### Changes:

-   Improvements
    -   Added the ability to set which IP Addresses should be trusted as reverse proxies.
        -   Setting this value will allow the server to determine the actual IP Address of visiting users and which protocol they are actually using to load data.
        -   Can be controlled with the `PROXY_IP_RANGE` environment variable.
            -   Supports a single IP Address, or a CIDR IP Address range.

## V0.9.33

### Date: 9/10/2019

### Changes:

-   Improvements
    -   Added a service which can send information to the configured directory at periodic intervals.
        -   By default, the information gets sent on startup and every 5 minutes afterwards.
            -   `key`: The SHA-256 hash of the hostname plus the loopback interface's MAC address.
            -   `password`: The password that was generated on the device to authenticate to the directory.
            -   `publicName`: The hostname of the device.
            -   `privateIpAddress`: The IPv4 Address of the first non-loopback interface sorted by interface name. This is supposed to be the LAN IP that the device has.
        -   The directory that the client reports to (the upstream) can be configured using the `UPSTREAM_DIRECTORY` environment variable. If it is not set, then the client is disabled in production.

## V0.9.32

### Date: 9/10/2019

### Changes:

-   Improvements
    -   Changed and condensed the action tags: `onDropInContext()`, `onAnyDropInContext()`, `onDropInInventory()`, `onAnyDropInInventory()`, `onDragOutOfContext()`, `onAnyDragOutOfContext()`, `onDragOutOfInventory()` and `onAnyDragOutOfInventory()` to `onBotDrop()`, `onAnyBotDrop()`, `onBotDrag()`, `onAnyBotDrag()`.
    -   Setup new 1x7 player inventory layout, works with dynamic changes to width, currently not working with dynamic changes to height.
    -   Changed range of `aux.context.inventory.height` from 0 to 1 to instead be 1 to 10 defining the default number of rows to view in the inventory on page load.
    -   Added an API for the AUX Directory.
        -   Stores a list of AUXes and their IP addresses to make it easy to discover AUXPlayers that share the same public IP address with you.
        -   Controllable with the `DIRECTORY_TOKEN_SECRET` and `DIRECTORY_WEBHOOK` environment variables.
        -   If the `DIRECTORY_TOKEN_SECRET` environmenv variable is not specified, then the directory API will not be enabled.
        -   Make sure to use a long secure random value for the `DIRECTORY_TOKEN_SECRET`.
        -   The `DIRECTORY_WEBHOOK` variable specifies the URL that updated entry information should be POSTed to.
            -   The message contains a JSON object with the following data:
                -   `key`: The key/hash that the uniquely identifies the AUX that was updated.
                -   `externalIpAddress`: The external (public facing) IP Address that the AUX is using.
                -   `internalIpAddress`: The internal (non-public facing) IP Address that the AUX is using.
        -   The following API Endpoints have been added:
            -   `GET /api/directory`
                -   Gets a list of AUXPlayers that share the same public IP Address as you.
                -   Each entry in the list contains the name of the AUXPlayer and the URL that it can be accessed at.
            -   `PUT /api/directory`
                -   Creates / Updates the entry for an AUXPlayer.
                -   The request must contain the following values as a JSON object:
                    -   `key`: The unique key identifying the AUXPlayer. Recommended to use a hash of the MAC address and hostname.
                    -   `privateIpAddress`: The local network IP Address that has been assigned to the AUXPlayer.
                    -   `publicName`: The name that can be shown to other users publicly.
                    -   `password`: The password that is required to update the record. If this is the first request for the `key` then the password will be saved such that the record can only be updated in the future when given the same password.
-   Bug Fixes
    -   Unbound `aux.context.player.rotation.x` and `aux.context.player.rotation.y` from one another to let the user only need to fill in one of the fields for player's initial rotation to work.

## V0.9.31

### Date: 9/05/2019

### Changes:

-   Improvements
    -   Added in a `mod.subtract` function to removed certain tags defined by a mod.
    -   Added the ending grid position to the drag and drop context actions.
    -   Added the new `createdBy()` function that get the filter of bots that have been created by another bot.
    -   Set the drag and drop actions to return more consistant variables.
    -   Removed the hamburger menu icon and the menu text from the player's menu.
    -   Player's menu will now open then items are added to it from an empty state.
    -   Removed unneeded function from the project: `getBotsInContext`, `getBotsInStack`, `getFilessAtPosition`, `getNeighboringBots`.
-   Bug Fixes
    -   Set the bot in the drag and drop actions to no longer return multiple bots.
    -   Cleaned up missed text artifact on the loading popup in player.
    -   Setting the initial zoom of the player in the context without setting anything for the rotation will no longer rotate the initial player.
    -   Resolved issue with wall height not getting set correctly when the context the bot is on is moved vertically.
    -   Fix issue with the bot returned from a drag and drop action.
    -   Sheet will now remain open when deleting a bot.
    -   Fixed `onCombine()` actions to pass the other bot as `that.bot`.

## V0.9.30

### Date: 08/28/2019

### Changes:

-   Improvements
    -   Split the player inventory's resizing bar into two and placed them at the top corners of the inventory.
    -   Halved the inventory's gap spacing when on moble for a larger inventory.
    -   Improved the label textbox to resize to fix bot that have a high width value.
    -   The drop action tags: `onDropInContext()`, `onAnyDropInContext()`, `onDropInInventory()` and `onAnyDropInInventory()` now return the previous context the bots were in before the drop.
    -   Allow the context to set the player's default zoom with the tag `aux.context.player.zoom` and its rotation with the tags `aux.context.player.rotation.x` and `aux.context.player.rotation.y`.
    -   Changed the loading popup to have improved readability and removed wanted information from the player's loading popup.
    -   Added the ability to show and scan barcodes.
        -   Barcodes can be shown via the `player.showBarcode(code, format)` function.
            -   The `format` parameter accepts the following options:
                -   [`code128`](https://en.wikipedia.org/wiki/Code_128) (Code 128) (default)
                -   [EAN](https://en.wikipedia.org/wiki/International_Article_Number)
                    -   `ean13` (EAN-13)
                    -   `ean8` (EAN-8)
                    -   `upc` (UPC-A)
                -   [`itf14`](https://en.wikipedia.org/wiki/ITF-14) (ITF-14)
                -   [`msi`](https://en.wikipedia.org/wiki/MSI_Barcode) (MSI)
                -   [`pharmacode`](https://en.wikipedia.org/wiki/Pharmacode) (Pharmacode)
                -   [`codabar`](https://en.wikipedia.org/wiki/Codabar) (Codabar)
        -   The barcode scanner can be opened via the `player.openBarcodeScanner()` function.
            -   The following barcode types can be scanned:
                -   Code 128
                -   Code 39
                -   Code 93
                -   EAN-13
                -   EAN-8
                -   UPC-A
                -   UPC-C
                -   Codeabar
            -   When a barcode is scanned the `onBarcodeScanned()` event will be sent containing the barcode that was detected.
            -   Also supports `onBarcodeScannerOpened()` and `onBarcodeScannerClosed()`.
    -   Added menus back to AUXPlayer.
    -   Added `byMod()` as an additional way to query bots.
        -   Convienent way to query bots by multiple tags at once.
        -   Usage:
            -   `getBots(byMod({ "aux.color": "red", "aux.scale": 2 }))` gets all the bots with `aux.color` set to `"red"` and `aux.scale` set to `2`.
            -   `getBots(byMod({ "aux.color": null, "aux.label": "Hi!" }))` gets all the bots without an `aux.color` but with `aux.label` set to `"Hi!"`.
-   Bug Fixes
    -   Resolved issue with new contexts adding an incorrect tag to the sheet.
    -   Changed the dynamic aspect ratio to a stable one for the inventory scaling.

## V0.9.29

### Date: 08/23/2019

### Changes:

-   Improvements
    -   Changed `hasFileInInventory()` function to `hasBotInInventory()`.
    -   Changed `onMerge()` action tag to `onMod()`.
    -   Changed `aux._editingFile` hidden tag to `aux._editingBot`.
    -   Gave the player inventory an offset from the bottom of the window so that it is floating.
    -   Deselecting one of 2 bots in multiselection mode will return the the sheet to single selection mode.
    -   Removed the direct aux view for now.
    -   Added new feature in sheet where clicking on a bot's tag will select all bots with that tag.
    -   Added a code editor.
        -   Loads only on desktop/laptop.
        -   For the best experience, use with the full size sheet.
        -   Features:
            -   Syntax highlighting for action tags and formulas.
                -   Normal tags don't get syntax highlighting.
            -   Syntax checking.
            -   Autocomplete for tags.
                -   Triggered by typing `#` or by pressing `Ctrl+Space`.
            -   Autocomplete for formula/action API functions.
                -   Triggered by typing or by pressing `Ctrl+Space`.
            -   Find references to API functions across actions/formulas.
                -   Trigger by putting the cursor on the tag and press `Shift+F12`.
            -   Find references to tags across actions/formulas.
                -   Trigger by putting the cursor on the tag and press `Shift+F12`.
            -   Auto formatting
                -   Trigger by typing `Alt+Shift+F`.
            -   Find & Replace
                -   Open the find tool by pressing `Ctrl+F`.
                -   Go to replace mode by toggling the arrow on the left side of the find tool.
        -   Other notes
            -   It is not currently possible to remove formulas using the code editor. Instead, you have to use the small tag input in the table to completely remove formulas.
    -   Changed menu button text of: `Channel doesn't exist. Do you want to create it?` to `Channel doesn't exist. Click here to create it.` for better user direction.
-   Bug Fixes
    -   Resolved issue of the `getBot()` function not working in the search bar.
    -   Allow the use of a channelID made up entirely of numbers.
    -   Resolved issue of `setTag()` not working with multiple files when fed a false or null value to set.
    -   Deleting a bot when in multiselection mode will no longer close the sheet.
    -   The `onPointerExit()` function will now execute before an `onPointerEnter()` function when hovering over multiple bots.
    -   Fixed issue in the `RemoveTags()` function where providing a string with a `.` in its tag section failed to remove the correct tags.
    -   The tag `aux.context` can now be set to a value type of boolean or number.
    -   Increased the timeout time on the `Create Channel` toast message to give it more processing time so it works more consistently.
    -   Fixed inconsistency between actual action tag `onAnyDropInContext` and what was appearing in the tag dropdown `onDropAnyInContext` to read correctly, and other similar cases of this.
    -   Changed the tag `aux.context.inventory.height` to work in the context bot's tag list.

## V0.9.28

### Date: 08/16/2019

### Changes:

-   Improvements
    -   Added the `onPointerUp()` action tag to fire on button release.
-   Bug Fixes
    -   Resolved issue where creating a new tag on one bot, deselecting all bots and attempting to add that same tag to a different bot resulted in a warning.
    -   Resolved issue stopping VR from functioning on Occulus Quest.

## V0.9.27

### Date: 08/14/2019

### Changes:

-   Improvements
    -   Added the context to the `that` of the `onAnyBotClicked()` action tag.
    -   Added the context to the `that` of the `onKeyDown()` and `onKeyUp` action tags.
    -   Removed the trashcan area that appears when dragging a bot.
    -   Added the bot and context to the `that` of the `onPointer` action tags.
    -   Improved the functionality of `getBots()` and `getBot()` by adding the ability to search by multiple parameters.
        -   [Github Issue](https://github.com/casual-simulation/aux/issues/8)
        -   The following functions have been added:
            -   `byTag(tag, value)`: Filters for bots that have the given tag and value.
            -   `inContext(context)`: Filters for bots that are in the given context.
            -   `inStack(bot, context)`: Filters for bots that are in the same stack as the given bot in the given context.
            -   `atPosition(context, x, y)`: Filters for bots that are at the given position in the given context.
            -   `neighboring(bot, context, direction)`: Filters for bots that are neighboring the given bot in the given context in the given direction.
            -   `either(filter1, filter2)`: Filters for bots that match either of the given filters.
            -   `not(filter)`: Filters for bots that do not match the given filter.
        -   As a result, it is now possible to use `getBots()` like this:
            -   `getBots(byTag("abc", 123), byTag("name", "test"))`
            -   `getBots(not(inContext("hello")))`
            -   `getBots(inContext("hello"), not(inStack(this, "hello")))`
            -   `getBots(atPosition("test", 1, 2))`
            -   `getBots(either(byTag("abc", true), byTag("def", true)))`
        -   You can still use the old syntax like `getBot("name", "bob")`.
    -   Improved the server to update a tag indicating whether a user is active or not.
        -   The tag is `aux.user.active` and is on every player bot.
        -   The user frustums have been updated to use this value for detecting if a player is active or not.
    -   Removed the depreciated tags: `aux.context.surface.grid`, `aux.context.surface.defaultHeight`, `aux.input`, `aux.input.target`, and `aux.input.placeholder`.
    -   Made the text editor in sheet go all way to the bottom of the screen when the sheet is toggled to fullscreen mode.
    -   Removed the `event()` function from action scripts.
-   Bug Fixes
    -   Destroying a bot will no longer keep a mod of the bot in the selection.
    -   Modballs will no longer appear as the file rendered when searching for bots.
    -   Added the missing `onPointerDown()` tag to the tag dropdown list.
    -   Fixed an issue that would cause the browser to be refreshed while in the process of Forking an AUX.
    -   The `player.currentChannel()` function will now work in builder.
    -   Fixed actions to be able to support using comments at the end of scripts.
    -   When clicking off of a search for config it will no longer show a mod being selected briefly.

## V0.9.26

### Date: 08/09/2019

### Changes:

-   Improvements
    -   Changed the "Subscribe to Channel" text to "Add Channel" in AUXPlayer.
    -   Changed the "powered by CasualOS" tagline to "CasualOS ☑️".
    -   Added the ability to copy/paste bots directly onto surfaces.
    -   Control clicking a bot and attempting to drag it will now result in cloning the bot.
    -   Removed the outline bars on the player inventory.
    -   Dragging files in AUXPlayer now pulls the selected bot out of the stack.
    -   Updating the `aux.scale.z` or `{context}.z` values on bots now updates the other bots in the same stack.
    -   Improved the sheet to show the filter buttons for every tag namespace.
    -   Added the ability to undo destroying a bot from the sheet.
    -   Changed the "channel does not exist" message to include a better call to action.
    -   Zooming and rotation from a `player.tweenTo()` call can now be canceled by user input.
-   Bug Fixes
    -   The zoom value and orbital values of the `player.tweenTo()` function have been clamped to their set limits to avoid issues.
    -   The inconsistancy of zoom number input between perspective and orthographic cameras with the `tweenTo` function has been fixed.
    -   Fixed the create channel button to refresh the page so that the channel is properly loaded.

## V0.9.25

### Date: 08/08/2019

### Changes:

-   Bug Fixes
    -   Fixed a spelling error in the hamburger menu.
    -   Fixed an issue that would cause recursive formulas to lock-up the channel.

## V0.9.24

### Date: 08/08/2019

### Changes:

-   Improvements
    -   Changed `onPlayerContextEnter()` to `onPlayerEnterContext()`.
    -   Added `player.currentChannel()` for users to query the channel id in player.
-   Bug Fixes
    -   Dragging a mod should no longer show a change in the scale.
    -   Fixed an issue that would show the wrong username if logging in as a guest.
    -   Fixed the "Fork Channel" button to create the new channel.
    -   Changed the "Fork Channel" and "Clear Channel" buttons to only allow admins to run them.
    -   Fixed an issue that would cause the tag input boxes to not accept typing an `=` sign as the first character.
    -   Fixed the `Destroyed {bot ID}` messages to not show when the bot doesn't actually get destroyed.
    -   Getting the mod of a recently changed file will no longer be missing tags.
    -   Fixed isse with new tag input remaining open when verifying a tag vai the enter key.
    -   Fixed issue where `aux.stackable` being false stopped mods from being applied to the bot, mods can now be applied.

## V0.9.23

### Date: 08/06/2019

### Changes:

-   Improvements
    -   Changed `Clear Mod` to `Reset` in the sheet.
    -   Allow the clicking on a bot in the sheet in single selection mode to deselect the bot.
    -   Changed `onCombine()` action tag to `onCombine(#tag:"value")` and set the autofill to not auto add this tag to the sheet.
    -   Added the `aux.context.devices.visible` to allow the hiding of user bots in the player.
-   Bug Fixes
    -   Dragging a bot with no bot selected will no longer select a mod of the dragged bot.

## V0.9.22

### Date: 08/06/2019

### Changes:

-   Improvements
    -   Changed `{context}.index` to `{context}.sortOrder`.
    -   Added another variable to `onClick()` action tag to return a context.
    -   Added another variable to `onCombineEnter()` and `onCombineExit()` action tags to return a context.
    -   Added `onAnyPlayerContextEnter` to trigger on every bot when a player joins a context and changed `onPlayerContextEnter` to trigger on the player bot that joins a context.

## V0.9.21

### Date: 08/05/2019

### Changes:

-   Improvements
    -   Improved the `server.shell()` command to output a bot to the `aux.finishedTasks` channel with the results of the command.
    -   Added the ability to backup channels to Github using Gists.
        -   You can trigger a backup by running `server.backupToGithub(token)` as an admin from the admin channel.
        -   The `token` parameter should be replaced with a string containing a [personal access token](https://help.github.com/en/articles/creating-a-personal-access-token-for-the-command-line) from the account you want the backup to upload to.
        -   During upload a bot will be added to the `aux.runningTasks` context with a progress bar indicating the status of the operation.
        -   When the task is completed the bot will be moved to the `aux.finishedTasks` context and will contain tags indicating the result of the operation.
        -   After finishing the bot will contain a link to the uploaded data.
    -   Added the ability to backup channels as a zip file.
        -   Triggered by running `server.backupAsDownload()` as an admin from the admin channel.
        -   Similar to the Github backup but the zip file is downloaded to your device.
    -   `setTag` function will now accept an array of bots as it's first paramater.
    -   Removed the white circle background from the player's menu button.
    -   Changed `Fork/Upload/Download AUX` to `Fork/Upload/Download Channel`.
    -   Updated connection message.
    -   Allow the deselection of files by clicking on the bot in the sheet during multiselection.
    -   Greatly improved the performance of dragging stacks of bots in AUXPlayer.
    -   Added the `onCombineEnter()` and `onCombineExit()` action tags to fire on all bots being interacted with during a drag operation with combine action tags involved.
-   Bug Fixes
    -   Removed mouse pointer change on player inventory side bars.
    -   Made the multiselect button ui consistant colors.
    -   Made the multiselect button hide itself in multiselect mode.
    -   `aux.label` will now accept numbers as a tag value.
    -   Further restrict the add tag setup to stop unwanted warning popups.
    -   Fixed to let admin users be designers even if the designers list says otherwise.

## V0.9.20

### Date: 07/31/2019

### Changes:

-   Improvements
    -   Increased the Socket.io ping interval and timeout values to better support sending large causal trees.
    -   Updated `aux.inventory.height` to `aux.context.inventory.height`.
    -   Removed the raise and lower option in the context dropdwon menu.
    -   Changed player menu's `Add Channel` to `Subscribe to Channel`.
    -   Set mobile and desktop's default player inventory height to be consistent.
    -   Added a basic console that can be used to view logs from scripts and formulas.
        -   The console can be opened via the `player.openDevConsole()` script function.
    -   Changed the toggle size button's image.
    -   Moved multiselection button to the top right, added new icon for the button.
    -   Added bot image to top of sheet.
    -   Removed deslection button, the minus icon, from the sheets.
    -   Changed destroy bot button text to the trash can icon.
    -   Allow the user to drag bots from the bot image at the top of the sheet section.
-   Bug Fixes
    -   Improved centering of loading popup's `powered by CasualOS` text.
    -   Fixed an issue that would cause `player.currentContext()` to not update until after the `onPlayerContextEnter()` event was fired.
    -   Fixed some issues with the login flow for AUXPlayer.

## V0.9.19

### Date: 07/29/2019

### Changes:

-   Improvements
    -   Added the ability for shouts and whispers to return values.
        -   `shout()` returns a list of results from every bot that ran a script for the shout ordered by bot ID.
        -   `whisper()` returns a list of results from every bot that ran a script for the whisper ordered by the input bot array.
        -   To return a value from a shout/whisper handler, use `return` statements. For example, to return `10` from a shout you would simply write `return 10`.
    -   Changed the tag suggestion list to only show when there are tags that match the input.
    -   Changed the create surface popup's header text to read: `Create Context from Selection`.
    -   Added show surface checkbox to the create context popup.
    -   Removed the text on the sheet's bottom left add tag button.
    -   Added the phrase `powered by CasualOS` to bthe hamburger menu and loading popup.
    -   Removed `Unselect All` from the sheets.
-   Bug Fixes
    -   Fixed an issue that would let users load the admin channel because no file specified session limits for it.
    -   Fixed an issue that would cause formulas which contained indexer expressions to fail.
    -   Fixed the server to not overwrite broke Causal Trees.
    -   Stopped incorrect empty tag warning when attempting to add in a new tag.
    -   Fixed there not being a visible right bar on the player inventory.
    -   Fixed dependency tracking for formulas which get bots by ID. (like `getBots("id")`)

## V0.9.18

### Date: 07/25/2019

### Changes:

-   Bug Fixes
    -   Reverted a change that had the potential to corrupt a tree upon load.

## V0.9.17

### Date: 07/25/2019

### Changes:

-   Improvements
    -   Added the ability to execute remote events on the server.
        -   This lets us do all sorts of administrative tasks while keeping things secure.
        -   These events are sent via scripts.
        -   Depending on the action, it may only be possible to execute them in the correct channel. For example, executing admin tasks is only allowed in the admin channel to help prevent things like clickjacking.
        -   The following functions are supported:
            -   Admin channel only
                -   `server.grantRole(username, role)`: Grants the given role to the user account with the given username if the current player is an admin.
                -   `server.revokeRole(username, role)`: Revokes the given role from the user account with the given username if the current player is an admin.
                -   `server.shell(script)`: Runs the given shell script on the server if the current player is an admin.
    -   Improved the login system to dynamically update based on changes to the admin channel.
        -   This lets us do things like lock user accounts or tokens and have the system automatically handle it.
        -   It even supports formulas!
        -   The login system uses the following tags on bots in the admin channel:
            -   `aux.account.username`: This tag indicates that the bot is a "user account" bot for the given username.
            -   `aux.account.roles`: This tag indicates which roles an account should be granted.
            -   `aux.account.locked`: This tag indicates whether the account is locked and that logging in using it should not be allowed.
            -   `aux.token`: This tag indicates that the bot is a "token" which can be used to login to a user account.
            -   `aux.token.username`: This tag indicates the username of the user account that the token is for.
            -   `aux.token.locked`: This tag indicates whether the token is locked and therefore cannot be used to login to the account.
    -   Improved the login system to automatically give guests the `guest` role.
        -   This allows blocking guests via the `aux.blacklist.roles` tag on the channel config file.
    -   Improved the channel system to only allow loading a channel if it has been created via a bot in the admin channel.
        -   This lets admins control which channels are accessible.
        -   The admin channel is always accessible, but only to admins. This is a safety measure to prevent people from locking themselves out.
        -   To make a channel accessible, load the admin channel and create a bot with `aux.channel` set to the channel you want and `aux.channels` set to `true`.
        -   Alternatively, load the channel you want and click the `Create Channel` toast that pops up. (only works if you're an admin)
    -   Added the ability to view and control how many sessions are allowed.
        -   Allows setting a max sessions allowed value for channels and the entire server.
        -   Per-Channel settings go on the channel file in the admin channel.
            -   The `aux.channel.connectedSessions` tag indicates how many sessions are active for the channel.
            -   The `aux.channel.maxSessionsAllowed` tag specifies how many sessions are allowed for the channel. Admins are not affected by this setting. If this value is not set then there is no limit.
        -   Global settings go on the `config` file in the admin channel.
            -   The `aux.connectedSessions` tag indicates how many sessions are active for the server.
            -   The `aux.maxSessionsAllowed` tag specifies how many sessions are allowed for the entire server. Admins are not affected by this setting. If this value is not set then there is no limit.
    -   Added the ability to query the status information from the server.
        -   Requests to `/api/{channelId}/status` will return a JSON object containing the current number of active connections for the channel.
        -   Requests to `/api/status` will return a JSON object containing the current number of active connections for the server.
    -   Changed `aux.inventory.color` tag to `aux.context.inventory.color`, and allowed the editing of the invenroty color to be done in the context bot's tags.
    -   Added an `aux.context.inventory.visible` tag to toggle the player inventory on and off, it will default to visible.
    -   Reduced width of player inventory and added a left alligned line to it's left side.
    -   Gave the player inventory the ability to be set by a user set inventory context tag.
    -   Added a width maximum to the player inventory.
    -   Added in the `onAnyBotClicked()` function to fire an event when any bot in the scene has been clicked.
-   Bug Fixes
    -   The player's background context color can now be set via fomula.
    -   Fixed scripts to remove deleted files from queries like `getBots()` or `getBot()`.
    -   Fixed the login screen to hide the loading progress when the user needs to scan the token from their other device.
    -   Improved the JavaScript sandbox to prevent common infinite loops.
        -   Loops in JavaScript code now have an energy cost of 1 per iteration.
        -   By default, each formula/action has an energy of `100,000`.
        -   Shouts get their own energy value set at `100,000`. (for now - so it's still possible to get around the energy limit by shouting back and forth)
        -   Exceeding the energy limit causes the formula/action to be terminated so that the application doesn't get locked up.
    -   Corrected misspelled tag name in the tag dropdown list.
    -   Fixed positioning issue with setting `aux.label.anchor` via an interaction.

## V0.9.16

### Date: 07/22/2019

### Changes:

-   Improvements

    -   Added ability to use the enter key on the new tag dropdown to autofill the tag.
    -   The webpage's tab name will now display the channel's ID in designer and the Context name and ID in Player.

-   Bug Fixes
    -   Added another Wall3D optimization with a geometry disposal.
    -   Added a null check to stop an error when trying to drag specifically removed bots.
    -   A mod object will no longer change it's mesh scale while being dragged.
    -   Fixed an issue that would happen if a file was updated and deleted in the same script.

## V0.9.15

### Date: 07/18/2019

### Changes:

-   Improvements
    -   Selecting a tag from the tag suggestions list will now automatically add the tag on click.
    -   Added a plus sign to the `Make mod from selection` butotn's icon.
-   Bug Fixes
    -   Improved Wall3D performance, should no longer take up most memory allocation.
    -   Clicking on a bot will no longer have the mereg ball appear for a second in the file count.

## V0.9.14

### Date: 07/17/2019

### Changes:

-   Improvements
    -   Added a login system
        -   Users are first-come first-serve.
            -   Upon login your device will generate a token that is used to authenticate the device for that user account.
                -   Because this token is unique and secret you must use the new "Login with Another Device" feature in the side menu.
                -   This will show a QR code that can be scanned after trying to login with the same username.
            -   Users can be granted roles via their bot in the `admin` channel.
                -   These roles can be used to allow or deny access to channels.
                -   Users that have the `admin` role are allowed access to every channel. (and bypass the blacklist and whitelist)
        -   The server now decides if a user is able to load an aux.
            -   This means that the server checks `aux.blacklist` and `aux.whitelist` before sending the data.
            -   The following tags have been added to check whether a user is allowed access based on their roles.
                -   `aux.whitelist.roles`: Specifies the list of roles that users must have all of in order to access the channel.
                -   `aux.blacklist.roles`: Specifies the list of roles that users must not have any of in order to access the channel.
            -   By default, the `admin` channel is set to allow only users with the `admin` role.
    -   The login screen now remembers which users you have logged in with previously.
        -   Because tokens are saved on the device it is important to save users and only remove them if explicitly requested by the user.
    -   The `aux.line.style` tag's wall settting will now dynamically scale with bot height and bot stacking.
    -   The inventory viewport now no longer accepts panning input, it will now only zoom and rotate.
    -   Added in an `aux.line.style` tag that changes the design of the `aux.line.to` line.
    -   Added in a resize sheets button to set sheet's to full page width at all times.
    -   Added in an `aux.line.width` tag that changes the width of the `aux.line.to` but only the wall style for now.
    -   Resize the sheets button is now on the far left of the sheets buttons.
    -   Added a new `Make mod from selection` button to the sheet's buttons.
    -   Clicking off of the sheets will now always revert the selected item to an empty bot.
    -   Clicking the `enter` key on a selected tag will automatically open up the `new tag` input section.
    -   Clicking the `escape` key when the `new tag` input section is up will close the input section.
    -   The `new tag` input section will now be left alligned in the sheets.
    -   The tag section buttons will now appear below the bot content in the sheets.
    -   Moved the sheet's `Toggle Size` button to the right side of the sheet.
-   Bug Fixes
    -   Fixed `create()` to dissallow overriding `aux.creator` when a creator is specified.
    -   The center button will no longer effect the rotation in channel designer's viewport.
    -   'Enable AR' button no longer shows up in iOS Chrome which is currently unsupported.
    -   Fixed AR rendering for both AUX Designer and AUX Player.
    -   Fixed the login page to redirect to Channel Designer if the user refreshes the page while on the login screen.
    -   Fixed an issue that would cause `player.currentContext()` to be undefined if it was accessed inside `onConnected()`.
    -   Fixed the link to the `aux-debug` page in Channel Designer.
    -   Fixed an issue where formulas which had circular dependencies would cause other tags referencing the circular tag to not update.
    -   Fixed the parsing logic for filter tags to support curly quotes. (a.k.a. "Smart Quotes" that the iOS keyboard makes)
    -   Adding a new tag to a bot will now automatically focus the new tag whereas before it would not focus it.
    -   Fixed the file table to not interrupt the user's typing when tag value updates are processed.
-   Security Fixes
    -   Updated the `lodash` NPM package to `4.17.14` to mitigate [CVE-2018-16487](https://nvd.nist.gov/vuln/detail/CVE-2018-16487).

## V0.9.13

### Date: 07/10/2019

### Changes:

-   Improvements
    -   Reordered the context menu list to new specifications.
    -   Renamed several items in the context menu list: `Open Context` to `Go to Context` and `Select Context Bot` to `Edit Bot`.
-   Bug Fixes
    -   The `aux.context.locked` will now be properly initially set via the create context popup's tick box.

## V0.9.12

### Date: 07/09/2019

### Changes:

-   Improvements
    -   Added a rotation option to `player.tweenTo`, users can now define an `x` and `y` rotation to define which way the camera views the bot.
    -   New context popup opens with`aux.context.locked` set to false and the text has been change to `Lock Context`.
    -   Changed `aux.mod.tags` to `aux.mod.mergeTags`.
    -   Renamed `aux.movable="mod"` to `aux.movable="cloneMod"`.
    -   `isDiff` function no longer checks for `aux.mod.mergeTags` when determining weather a bot is a diff or not.
    -   Added the `aux.listening` tag to disable, a bot will accept shouts or whispers if this tage is set to true but ignore them it `aux.listening` is set to false.
    -   Removed the `context_` prefix of the default generated name of new contexts.
-   Bug Fixes
    -   The cube that appears on empty bot will now be properly sized.
    -   The center inventory button will now appear when intended.
    -   Fixed typo on the `Requesting site ID` text.
    -   First entered letter on a new bot's label not appearing had been resolved.
    -   The function `onCombine` should not trigger when dragging on a stack of bots but a warning message explaining this has been added it this is attempted.
    -   Dragging the inventory top to change its size will no longer cause the Google Chrome mobile app to refresh the page.
    -   Added in a tween override when user attempts input during a tween that will stop the tween immediately.

## V0.9.11

### Date: 07/01/2019

### Changes:

-   Improvements
    -   Added two new functions that can be used to open URLs.
        -   `player.goToURL(url)`: Redirects the user to the given URL in the same tab/window.
        -   `player.openURL(url)`: Opens the given URL in a new tab/window.
-   Bug Fixes
    -   Fix actions that edit files which get destroyed to not error and cause the rest of the action to fail.

## V0.9.10

### Date: 06/29/2019

### Changes:

-   Bug Fixes
    -   Make the sandboxed iframe fix check if the OS is iOS in addition to checking for Safari. This detects Chrome iOS and therefore applies the workaround.

## V0.9.9

### Date: 06/28/2019

### Changes:

-   Bug Fixes
    -   Make our minifier output ASCII so that Safari can load the web worker from a blob. (which apparently requires ASCII)

## V0.9.8

### Date: 06/28/2019

### Changes:

-   Improvements
    -   Can now click on and drag multiple files at a time, one for each VR controller.
-   Bug Fixes
    -   Fixed loading on Firefox browsers.
        -   Added special case for Firefox browsers to ignore the use of browser crypto since it seems to cause errors despite it being supported.
    -   Always render VR controllers, even if they are not in view of the camera.
        -   This makes sure that you can still see controller pointer lines and cursors even if you are holding the controller out of view.
    -   Fixed loading on Safari by allowing the sandboxed iframe to do more than it should be able to.
        -   Related Bug: https://bugs.webkit.org/show_bug.cgi?id=170075

## V0.9.7

### Date: 06/28/2019

### Changes:

-   Bug Fixes
    -   Inventory camera updates properly again in AUXPlayer.
    -   Added some basic regex URL validation to `aux.iframe` tag.

## V0.9.6

### Date: 06/28/2019

### Changes:

-   **Breaking Changes**
    -   Removed `@` and `#` expressions.
        -   This means that `@id` and `#id` will no longer work.
        -   Instead, use `getBots("#id")` and `getBotTagValues("#id")`.
-   Improvements
    -   The inventory now begins with a top down view.
    -   The center viewport button will now set the rotation to be top down.
    -   Inventory now begins with an increased zoom value.
    -   Manually control when we submit the frame to the VRDisplay
        -   This allows us to be able to do multiple rendering passes on the WebGL canvas and have them all appear in VR correctly.
        -   Before this fix, any elements that were rendered onto the WebGL canvas after the first pass were absent from VR. This was because the `THREE.WebGLRenderer` prematurely submitted the frame to the `VRDisplay`. This was a problem because it appears that the WebVR API ignores subsequent calls to the `VRDisplay.submitFrame` function until the current frame has passed.
    -   Added the `hasTag` function to allow users to check if the file has a specific tag on it.
    -   Moved formula calculations to a background thread.
        -   This helps get a more consistent framerate by running formulas in the background while the scene is rendering.
        -   As a result, the `window` global variable will not be available formulas.
            -   This means formulas like `window.alert()` or `window.location` or `window.navigator.vibrate()` will not work anymore.
            -   This also means that channels are more secure since you should no longer be able to write a formula that directly modifies bots in another channel. (no crossing the streams)
        -   The new system works by tracking dependencies between formulas.
            -   It looks for calls to `getTag()`, `getBot()`, `getBots()` and `getBotTagValues()` to track dependencies.
            -   It is fairly limited and does not yet support using variables for tag names. So `getTag(this, myVar)` won't work. But `getTag(this, "#tag")` will work.
            -   There are probably bugs.
        -   Additional improvements include showing the error message produced from a formula.
            -   If the formula throws an error then it will show up instead of the formula text.
            -   The UI has not been updated so you cannot scroll to read the full error message.
    -   Improved line performance.
    -   Improved label positioning to be more consistent.
    -   Improved users to share inventories, menus, and simulations when they are logged in with the same username.
    -   Old inactive users will now be deleted automatically to keep the data model clear of unused users.
        -   This only affects bots that have the `aux._user` tag set.
    -   Improved our usage of Vue.js to prevent it from crawling the entire game tree to setup property listeners.
        -   This reduces rendering overhead significantly.
    -   Changed the size of the inventory's dragging bar.
-   Bug Fixes
    -   Fixed rendering warning that was caused by `aux.line.to` if the line was too short.
    -   The context will now no longer allow for bot placement if it is not being visualized.
    -   The bot's label should now always appear on page reload.
    -   The bot sheet should now no longer have an incorrect layout upon adding a new bot.
    -   The config ID in sheets will now read as `config` and not `confi`.
    -   Switching contexts in AUXPlayer will now add the old context to the browser history so you can use the back and forward buttons to go back and forth.

## V0.9.5

### Date: 6/19/2019

### Changes:

-   Improvements
    -   `onGridClick()` is now supported in VR.
    -   Changed `mergeBall` tag to `mod`.
    -   Changed `tags` staring tag to `mod`.
    -   Changed `Clear Tags` to `Clear Mod`.
    -   Stop users from adding a blank or only whitespace tag.
    -   Changed `tags.remove()` back to `removeTags()`.
-   Bug Fixes
    -   All camera tweens will now snap to their final (and literal) target destination at the end of the tween.
    -   Bots will get destroyed when dragged over the trashcan in AUX Builder even if it is still on a context surface.
    -   `aux.context.rotation` tags are now being used in AUX Builder to apply rotation to contexts.
    -   Tags starting with `_user` and all other appropriate hidden tags will now correctly sort into the hidden tags section in sheets.
    -   Clearing an empty mod with an added tag on it now clears the added tag.
    -   `aux.label.size.mode` set to `auto` now sizes properly with the orthographic camera.
    -   The inventory in player will now no longer reset it's scale upon resizing the inventory.

## V0.9.4

### Date: 06/18/2019

### Changes:

-   Improvements
    -   Label rendering is now longer overdrawn on the main scene.
        -   This fixes issues with rendering labels in VR.
-   Bug Fixes
    -   Labels are now rendered in both the left and right eye in VR.
    -   Fixed flickering labels due to z-fighting with the geometry it was anchored to

## V0.9.3

### Date: 06/18/2019

### Changes:

-   Improvements
    -   Changed labels to read "Bot" instead of "File".

## V0.9.2

### Date: 06/18/2019

### Changes:

-   **Breaking Changes**
    -   We changed how tags are used in formulas. Now, instead of using the dot (`.`) operator to access a tag in a file, you must use the new `getTag(file, tag)` and `setTag(file, tag)` functions.
        -   For example, instead of:
            -   `this.aux.color = "red"`
        -   You would use:
            -   `setTag(this, "#aux.color", "red")`
        -   Likewise for getting tags:
            -   `alert(this.aux.color)`
        -   You should now use:
            -   `alert(getTag(this, "#aux.color"))`
-   Improvements
    -   Added several functions indended to replace the @ and # expression syntax.
        -   `getBot(tag, value)`, Gets the first file with the given tag and value.
        -   `getBots(tag, value (optional))`, Gets all files with the given tag and optional value. This replaces the `@tag(value)` syntax.
        -   `getBotTagValues(tag)`, Gets all the values of the given tag. This replaces the `#tag` syntax.
        -   `getTag(file, tag)`, Gets the value stored in the given tag from the given file. This replaces using dots (`.`) to access tags.
        -   `setTag(file, tag, value)` Sets the value stored in the given tag in the given file. This replaces using dots (`.`) to set tag values.
    -   Renamed several functions to use the "bots" terminology instead of "files".
        -   `getFilesInContext() -> getBotsInContext()`
        -   `getFilesInStack() -> getBotsInStack()`
        -   `getNeighboringFiles() -> getNeighboringBots()`
        -   `player.getFile() -> player.getBot()`

## V0.9.1

### Date: 06/13/2019

### Changes:

-   Improvements
    -   VR mode is reimplemented.
        -   On a VR device, you can enter VR mode by clicking on `Enter VR` in the menu.
        -   VR controllers can be used to click on files as well as drag them around in both AUX Player and AUX Builder.
        -   `onPointerEnter()` and `onPointerExit()` work for VR controllers in AUX Player.
    -   AR mode is back to its previous working state (along with inventory!)
    -   Changed the function tag `player.isBuilder()` to `player.isDesigner()`.
    -   Clicking on the same file as the selected file will now open the sheet if it has been closed.
    -   Added a `Select Context File` seciton in the workspace dropdown. This will select the file responsible for the workspace and open up it's sheet.
    -   Added ability to drag to change the height of the inventory viewport in the player.
    -   Added a new `aux.inventory.height` tag that when applied to the config file will set a default height of the player's inventory.
-   Bug Fixes
    -   Clicking on the same file as the selected file will no longer deselect the file in single selection mode.
    -   Fixed accidental double render when running in AUX Builder.

## V0.8.11

### Date: 06/07/2019

### Changes:

-   Improvements
    -   Removed unused top grid spaces of empty an empty file.
    -   The tag autocomplete is now in alphabetical order.
    -   The id tag value is now centered in the sheets.
    -   The `Clear Diff` section of the sheets has been renamed `Clear Tags`.
    -   The tooltip for the surface button has been changed from `create surface from selection` to `create surface` in mergeBall mode.
-   Bug Fixes
    -   Changed the resulting `diff-` id of file to `merge` when adding tag to empty file.
    -   Changed header of the create worspace popup from `Create Surface from Selection` to `Create Surface` when opened on a merge file.

## V0.8.10

### Date: 06/07/2019

### Changes:

-   Improvements
    -   Change `diff` key word to `merge` or `mergeBall`.
        -   EX: The tag function `aux.diff` has been changed to `aux.mergeBall` and `aux.diffTags` has been changed to `aux.mergeBall.tags` and the `diff` id tag value has been changed to `merge`.

## V0.8.9

### Date: 06/06/2019

### Changes:

-   Improvements
    -   Changed `diff.save` and `diff.load` to `diff.export` and `diff.import` respectfully.
    -   Changed function `saveDiff` to automatically include the `loadDiff` function within it to clean up the resulting output.
    -   `diff.save` will now return a cleaner JSON than it was before.
-   Bug Fixes
    -   Duplicate tags will now not show up in a closed tag section's tag count.
    -   Stopped additon of extra whitespace on left side of screen when multi selecting too many files.

## V0.8.8

### Date: 06/05/2019

### Changes:

-   Improvements
    -   Improved how diffs are created from files so that they don't contain any tags which are for contexts.
        -   This means that moving a file will only give you a diff of tags that are not related to a context.
        -   Examples are `aux.color`, `aux.label`, etc.
        -   As a result, applying the diff to a file won't cause it to be moved.
    -   The hidden tag section has been changed from `aux._` to `hidden`.
    -   The action and hidden tag sections will now appear when only one tag meets the criteria for the section.
    -   The add tag auto complete will now check for a match of the start if the string and not a substring.
    -   The add tag autocomplete will hide the `aux._` tags until `aux._` is input.
    -   When clicking the background in multi-file selection mode, it will deselect the files and keep a diff of the last selected.
    -   Improved file diffs to keep the existing diff selected after merging it into a file.
    -   Added tag `aux.inventory.color` to global file that allows the user to set the inventory background color in player.
-   Bug Fixes
    -   Fixed an issue that would cause file diffs to apply their context positions to other files.
    -   Clicking the `minus` button of the final file in sheets will now switch to diff without the `minus` or `unselect all` buttons that don't do anything.

## V0.8.7

### Date: 06/05/2019

### Changes:

-   Improvements
    -   Added the ability to show hidden tags by toglging hidden tag section instead of the hidden tags button which has been removed.
    -   Edited hexagon button to be filled and have a larger plus icon to improve uniformity.
-   Bug Fixes
    -   Tag `#` section will no longer remain if there are no tags fitting the criteria.

## V0.8.6

### Date: 06/05/2019

### Changes:

-   Improvements
    -   Added the ability to automatically convert curly quotes (`U+2018`, `U+2019`, `U+201C`, `U+201D`) into normal quotes (`U+0008`, `U+0003`).
-   Bug Fixes
    -   Fixed an issue where tag diffs would appear like normal files.
    -   Fixed an issue that prevented users from moving the camera when tapping/clicking on a worksurface.

## V0.8.5

### Date: 06/04/2019

### Changes:

-   Bug Fixes
    -   Fixed an issue that caused diffs to not be draggable from the mini file in the upper right hand corner of the screen.
    -   Fixed some conflicts between the default panel opening logic and the new dragging logic on mobile.
    -   Fixed an issue that prevented users from dragging file IDs out from the file panel on mobile.

## V0.8.4

### Date: 06/04/2019

### Changes:

-   Improvements
    -   Made AUX Builder remove any context-related tags when cloning/duplicating a file.
        -   This prevents diff files from magically appearing in other contexts when dragging them.
        -   It is accomplished by deleting any tag that is hidden (starts with an underscore) or is related to a context made by an `aux.context` tag in another file.
    -   Added `diff.save()` and `diff.load()` AUX Script functions.
        -   `diff.save(diffToSave)`: Takes the given diff and returns JSON that can be stored in a tag.
        -   `diff.load(diffToLoad)`: Renamed from `diff.create()`, `diff.load()` is now able to take some JSON and returns a diff that can be applied to a file using `applyDiff()`.
    -   Numbers in tags can now start with a decimal instead of having to start with a digit.
        -   For example, `.0123` is now allowed and equals `0.0123`.
    -   Added the ability to customize user colors via the following tags:
        -   `aux.color`: Setting this tag on a user's file will cause that user to be the given color.
        -   `aux.scene.user.player.color`: Setting this tag on the globals file will cause all users in AUX Player to appear as the given color.
        -   `aux.scene.user.builder.color`: Setting this tag on the globals file will cause all users in AUX Builder to appear with the given color.
    -   Made AUX Player users default to a yellow color instead of blue.
    -   Renamed the `globals` file to `config`.
    -   Renamed the following tags/actions:
        -   `aux.context.surface.{x,y,z}` -> `aux.context.{x,y,z}`
        -   `aux.context.surface.rotation.{x,y,z}` -> `aux.context.rotation.{x,y,z}`
        -   `aux._creator` -> `aux.creator`
        -   `aux.builders` -> `aux.designers`
        -   `onSave()` -> `onSaveInput()`
        -   `onClose()` -> `onCloseInput()`
    -   Changed the `"Switch to Player"` button text to be `"Open Context in New Tab"`.
    -   Changed the title of AUX Builder to `"Channel Designer"`.
    -   Improved the file table to automatically focus the first input for newly added tags.
    -   Added an `onDiff()` event that is triggered on the file that a diff was applied to.
        -   The `that` parameter is an object with the following properties:
            -   `diffs`: The array of diffs that were applied to the file.
-   Bug Fixes
    -   Fixed the color picker input to not error when the edited tag doesn't have a value.
    -   Fixed the color picker basic input subtype to have the correct width so that the colors line up properly.
    -   Fixed an issue with showing an input box during the `onSaveInput()` or `onCloseInput()` callback from another input.
    -   Added in ability to drag file or diff out of file selection dropdown button.
    -   The sheet section will now hide itself when dragging a file from it and reopen itself when the drag is completed.
    -   Changed `Create Workspace` button tooltip to `Create Surface from Selection`.
    -   Removed the `Destroy File` and `Clear Diff` buttons from an empty diff sheet.
    -   Removed the `Destroy File` and replaced it with the `Clear Diff` button on a non-empty diff sheet.
    -   Fixed `player.tweenTo()` from affecting the inventory camera if the target file doesnt exist in it.

## V0.8.3

### Date: 06/03/2019

### Changes:

-   Improvements
    -   Replaced `aux.context.surface` with `aux.context.visualize`
        -   This allows specifying how a context should be visualized in AUX Builder.
        -   The previous option only allowed specifying whether a context is visualized, not how.
        -   There are currently 3 possible options:
            -   `false`: Means that the context will not be visible in AUX Builder. (default)
            -   `true`: Means that the context will be visible in AUX Builder but won't have a surface.
            -   `surface`: Means that the context will be visible with a surface in AUX Builder.

## V0.8.2

### Date: 05/31/2019

### Changes:

-   Improvements
    -   Added `onGridClick()`
        -   Triggered when the user clicks on an empty grid space in AUX Player.
        -   Runs on every simulaiton.
        -   The `that` parameter is an object with the following properties:
            -   `context`: The context that the click happened inside of. If the click occurred in the main viewport then this will equal `player.currentContext()`. If the click happened inside the inventory then it will equal `player.getInventoryContext()`.
            -   `position`: The grid position that was clicked. Contains `x` and `y` properties.
    -   Added the `aux.builders` tag which allows setting a whitelist for AUX Builder.
        -   `aux.whitelist` and `aux.blacklist` still exist and can be used to whitelist/blacklist users across both AUX Builder and AUX Player.
        -   If `aux.builders` is present then only users in the builder list can access AUX Builder.
        -   If `aux.builders` is not present then AUX Builder falls back to checking the whitelist and blacklist.
    -   Added support for `aux.movable=diff`.
        -   This mode acts like `clone` but the cloned file is a diff.
        -   You can control the tags that are applied from the diff by setting the `aux.movable.diffTags` tag.
    -   Added `player.isBuilder()` function for AUX Script.
        -   Determines if the current player is able to load AUX Builder without being denied. For all intents and purposes, this means that their name is in the `aux.builders` list or that there is no `aux.builders` list in the globals file.
    -   Added `player.showInputForTag(file, tag, options)` function for AUX Script.
        -   Shows an input dialog for the given file and tag using the given options.
        -   Options are not required, but when specified the following values can be used:
            -   `type`: The type of input dialog to show.
                -   Supported options are `text` and `color`.
                -   If not specified it will default to `text`.
            -   `subtype`: The specific version of the input type to use.
                -   Supported options are `basic`, `advanced`, and `swatch` for the `color` type.
                -   If not specified it will default to `basic`.
            -   `title`: The text that will be shown as the title of the input box.
            -   `foregroundColor`: The color of the text in the input box.
            -   `backgroundColor`: The color of the background of the input box.
            -   `placeholder`: The placeholder text to use for the input box value.
    -   Added autofill feature to the add tag input box for improved tag adding.
    -   Center camera button is only shown when at a specified distance from the world center.
    -   Placed camera type toggle back inside the menu for both AUX Builder and AUX Player.
    -   Changed hexagon image to include a plus sign to make is match with other 'add item' buttons.
    -   Added ability to remove files from a search, will convert any remaining files into a multiselected format.
    -   Removed bottom left diff brush from builder. Diffs need to be dragged from their file ID in the sheets menu now.
    -   Changed the default placholder in the search bar from `search`, `[empty]`, and `[diff-]` to just be `search / run`.
    -   Edited the `RemoveTags()` function to allow it to use Regular Expressions to search for the tag sections to remove.

## V0.8.1

### Date: 05/29/2019

### Changes:

-   Improvements

    -   Added in the `RemoveTags(files, tagSection)` function to remove any tag on the given files that fall into the specified tag section. So triggering a `RemoveTags(this, "position")` will remove all tags such as `position.x` and `position.random.words` on this file.
    -   Added the `aux.destroyable` tag that prevents files from being destroyed when set to `false`.
    -   Made the globals file not destroyable by default.
    -   Reimplemented ability to click File ID in the sheet to focus the camera on it.
    -   Added the `aux.editable` tag that can be used to prevent editing a file in the file sheet.
    -   Added events for `onKeyDown()` and `onKeyUp()`.
        -   These are triggered whenever a key is pressed or released.
        -   The `that` parameter is an object containing the following fields:
            -   `keys` The list of keys that were pressed/released at the same time.
        -   See https://developer.mozilla.org/en-US/docs/Web/API/KeyboardEvent/key/Key_Values for a list of possible key values.
    -   Added new formula functions:
        -   `getFilesInStack(file, context)` gets the list of files that are in the same position as the given file.
        -   `getNeighboringFiles(file, context, direction)` gets the list of files that are next to the given file in the given direction.
            -   Possible directions: `left`, `right`, `front`, `back`.
            -   If a direction is not specified, then the function returns an object containing every possible direction and the corresponding list of files.
        -   `player.importAUX(url)` loads an .aux file from the given URL and imports it into the current channel.
    -   Improved the `whisper()` function to support giving it an array of files to whisper to.
    -   Set an empty diff file as the selected file if no other files are selected, this will allow new files to be dragged out drom this diff's id as a new file.
        -   Selection count is set to 0 in this instance as not files are meant to be shown as selected.
    -   Added a "Create Worksurface" button to the file sheet.
        -   This will create a new worksurface and place all the selected files on it.
        -   The worksurface will use the given context name and can be locked from access in AUX Player.
        -   The new worksurface file will automatically be selected.
        -   The system will find an empty spot to place the new worksurface.
    -   Added camera center and camera type buttons to lower right corner of AUX Builder and AUX Player.
        -   Inventory in AUX Player also has a camera center button.
        -   Camera center will tween the camera back to looking at the world origin (0,0,0).
        -   Camera type will toggle between perspective and orthographic cameras. The toggle button that used to do this has been removed from the main menus.

-   Bug Fixes
    -   Fixed `tweenTo` function not working after changing the camera type.
    -   Fixed the file sheet to not have a double scroll bar when the tags list becomes longer than the max height of the sheet.
    -   Fixed an issue that would add a file to the "null" context when dragging it out by it's ID.

## V0.8.0

### Date: 05/25/2019

### Changes:

-   Improvements
    -   Replaced 2D slot-based inventory with a full 3D inventory context view on the lower portion of the screen.
        -   You can drag files seamlessly in and out of the inventory and current player context.
        -   Inventory has seperate camera control from the player context.
        -   Inventory is now unlimited in capacity as it is just another 3d context to place files in and take with you.
    -   Added a tag section check for multiple action tags, will now compress them into the `actions()` section.
    -   Add a docker-compose file for arm32 devices.
    -   Add the ability to execute a formula and get file events out of it.
    -   Add a play button to the search bar that executes the script.
-   Bug Fixes
    -   Fixed ability to click on files with `aux.shape` set to `sprite`.
    -   Hide the context menu on mobile when clicking the background with it open.
    -   Refactored progress bars to be more performant.
    -   Progress bars no longer interfere with input.
    -   Allow queries to return values that are not null or empty strings.
    -   Remove context menu on mobile when clicking on background.
    -   Make users that are in AUX Player appear blue.

## V0.7.8

### Date: 05/23/2019

### Changes:

-   Bug Fixes
    -   Made adding a tag put the new tag in the correct position in the sheet so it doesn't jump when you edit it.
    -   Fixed the ability to see other players.

## V0.7.7

### Date: 05/23/2019

### Changes:

-   Improvements
    -   The show hidden tag button and new tag button have swapped places.
    -   The sheets section will automatically appear when the search bar is changed.
    -   New create new file button art has been implemented.
    -   Several tags have changed:
        -   `aux.context.movable` -> `aux.context.surface.movable`
        -   `aux.context.x` -> `aux.context.surface.x`
        -   `aux.context.y` -> `aux.context.surface.y`
        -   `aux.context.z` -> `aux.context.surface.z`
        -   `aux.context.grid` -> `aux.context.surface.grid`
        -   `aux.context.scale` -> `aux.context.surface.scale`
        -   `aux.context.minimized` -> `aux.context.surface.minimized`
    -   Added `aux.context.surface` as a way to determine if a surface should show up in AUX Builder.
        -   Defaults to `false`.
    -   Changed how contexts are configured:
        -   You can now configure a context by setting `aux.context` to the context.
        -   Previously, this was done by creating a special tag `{context}.config`.
    -   Added `aux.context.locked` as a way to determine if a context should be able to be loaded in AUX Player.
        -   Defaults to `true` for contexts that do not have a file that sets `aux.context` for it.
        -   Defaults to `false` for contexts that have a file that sets `aux.context` for it and do not have a `aux.context.locked` tag.
    -   Changed how the globals file is created:
        -   It no longer has a label.
        -   It is now movable by default. (but you have to put it in a context first)
        -   It now defines the "global" context instead of a random context.
        -   It is not in the "global" context by default. (so there's just a surface with no files)
-   Bug Fixes
    -   The tags in sheets will now be sorted aplhabetically on show/hide tag sections.

## V0.7.6

### Date: 05/21/2019

### Changes:

-   Improvements
    -   Tag compression now happens when there are at least 2 similar starting sections.
    -   Tag sections now begin with or are replaced by `#`.
    -   Tag sections now truncate if they are over 16 characters.
    -   Tag sections now begin all turned on when opening the sheets.
    -   Tag sections now account for hidden tags and only show a tag section button if the amount of visible hidden tags is greater than 2.
    -   Made the channel ID parsing logic follow the same rules we use for the URLs.
    -   Added a toast message that will be shown whenever a file is deleted via the file table or the trash can.
-   Bug Fixes
    -   Fixed the `isBuilder` and `isPlayer` helper variables.

## V0.7.5

### Date: 05/21/2019

### Changes:

-   Improvements
    -   Tag compression to the table for tags with 3 or more similar starting sections(The series of characters before the first period in the tag).
    -   Made switching contexts in AUX Player via `player.goToContext()` fast by not triggering a page reload.
    -   Forced each channel in AUX Player to display the same context as the primary context.
    -   Added in ability to drag a block out of the sheet's ID value.
    -   Added the `diff.create(file, ...tags)` function.
        -   This creates a diff that takes the specified tags from the given file.
        -   Tags can be strings or regex.
        -   The result can be used in `applyDiff()` or in `create()`.
        -   Example:
            -   `diff.create(this, /aux\..+/, 'fun')`
            -   Creates a new diff that copies all the `aux.*` and `fun` tags.
    -   Added the `player.currentContext()` function.
        -   This returns the context that is currently loaded into AUX Player.
    -   Added the `onPlayerContextEnter()` event.
        -   This is triggered whenever AUX Player loads or changes a context.
        -   The `that` variable is an object containing the following properties:
            -   `context` - the context that was loaded.
    -   Added convenience functions for accessing the first and last elements on an array.
        -   `array.first()` will get the first element.
        -   `array.last()` will get the last element.
-   Changes
    -   Changed the @ and # formula expressions to always return a list of values.
        -   The values will always be sorted by the ID of the file that it came from.
            -   For @ expressions this means that the files will be sorted by ID.
            -   For # expressions this means that the values will be sorted by which file they came from.
        -   Because of this change, users should now use the `.first()` function to get the first file returned from a query.
-   Bug Fixes
    -   Fixed the wording when adding and removing channels.

## V0.7.4

### Date: 05/20/2019

### Changes:

-   Improvements
    -   Added the `NODE_PORT` environment variable to determine which port to use for HTTP in production.
-   Bug Fixes
    -   Fixed SocketManager to build the connection url correctly.

## V0.7.3

### Date: 05/20/2019

### Changes:

-   Bug Fixes
    -   Updated sharp to v0.22.1

## V0.7.2

### Date: 05/20/2019

### Changes:

-   Bug Fixes
    -   Fixed an issue where the server would return the wrong HTML page for AUX Player.

## V0.7.1

### Date: 05/20/2019

### Changes:

-   Bug Fixes
    -   Fixed an issue with running AUX on a .local domain that required HTTPs.

## V0.7.0

### Date: 05/20/2019

### Changes:

-   Improvements
    -   Search bar will now always remain across the top of builder.
    -   Made the `aux.context.grid` tag not use objects for hex heights.
    -   Made `auxplayer.com/channel` load AUX Builder and `auxplayer.com/channel/context` load AUX Player.
    -   Added `onConnected()` and `onDisconnected()` events to notify scripts when the user becomes connected for disconnected from the server.
    -   Added `player.isConnected()` to help formulas easily determine if the player is currently connected.
        -   Works by checking the `aux.connected` tag on the user's file.
-   Bug Fixes
    -   Allow for the expansion and shrinking of hexes after they have been raised or lowered.
    -   Clicking on the diff bursh in builder will now make the sheets appear correctly.
    -   Selecting the file ID in builder will now no longer change the zoom that sent the camera too far away.
    -   Upon shrinking the hex grid, hexes will now remain if a file is on top of it.
    -   Clicking on a non centeral hex did not show correct raise and lower options, now it does.
    -   Fixed an issue that would cause a formula to error if evaluating an array which referenced a non-existant tag.
        -   In the test scenario, this made it appear as if some blocks were able to be moved through and other blocks were not.
        -   In reality, the filter was breaking before it was able to evaluate the correct block.
        -   This is why re-creating a file sometimes worked - because the new file might have a lower file ID which would cause it to be evaluated before the broken file was checked.
    -   Fixed an issue that would cause the formula recursion counter to trigger in non-recursive scenarios.

## V0.6.5

### Date: 05/10/2019

-   Improvements
    -   Added `aux.iframe` tag that allows you to embed HTML pages inside an AUX.
        -   Related iframe tags:
            -   `aux.iframe`: URL of the page to embed
            -   `aux.iframe.x`: X local position
            -   `aux.iframe.y`: Y local position
            -   `aux.iframe.z`: Z local position
            -   `aux.iframe.size.x`: Width of the iframe plane geometry
            -   `aux.iframe.size.y`: Height of the iframe plane geometry
            -   `aux.iframe.rotation.x`: X local rotation
            -   `aux.iframe.rotation.y`: Y local rotation
            -   `aux.iframe.rotation.z`: Z local rotation
            -   `aux.iframe.element.width`: The pixel width of the iframe DOM element
            -   `aux.iframe.scale`: The uniform scale of the iframe plane geometry

## V0.6.4

### Date: 05/09/2019

### Changes:

-   Changes
    -   Made cloned files **not** use the creation hierarchy so that deleting the original file causes all child files to be deleted.
-   Bug Fixes
    -   Fixed the "Destroy file" button in the file sheet to allow destroying files while searching.

## V0.6.3

### Date: 05/09/2019

### Changes:

-   Improvements
    -   Made cloned files use the creation hierarchy so that deleting the original file causes all child files to be deleted.
-   Bug Fixes
    -   Fixed an issue that caused clonable files to not be cloned in AUX Player.

## V0.6.2

### Date: 05/09/2019

### Changes:

-   Improvements
    -   Allow users to determine which side of the file they have clicked on by using `that.face` variable on an `onClick` tag.
    -   Removed `aux.pickupable` and replaced it with special values for `aux.movable`.
        -   Setting `aux.movable` to `true` means it can be moved anywhere.
        -   Setting `aux.movable` to `false` means it cannot be moved.
        -   Setting `aux.movable` to `clone` means that dragging it will create a clone that can be placed anywhere.
        -   Setting `aux.movable` to `pickup` means it can be moved into any other context but not moved within the context it is currently in (only applies to AUX Player).
        -   Setting `aux.movable` to `drag` means it can be moved anywhere within the context it is currently in but not moved to another context. (only applies to AUX Player).
    -   Added the ability to destroy files from the file sheet.
    -   Added the ability to display a QR Code from formula actions.
        -   Use `showQRCode(data)` and `hideQRCode()` from formula actions.
    -   Added the ability to create a new empty file from the file sheet.
        -   Doing so will automatically select the new file and kick the user into multi-select mode.
    -   Added the ability to whitelist or blacklist users by using `aux.whitelist` and `aux.blacklist`.
        -   For example, setting `aux.whitelist` to `Kal` will ensure that only users named `Kal` can access the session.
        -   Similarly, setting `aux.blacklist` to `Kal` will ensure that users named `Kal` cannot access the session.
        -   In the case of a name being listed in both, the whitelist wins.
-   Bug Fixes
    -   Fixed an issue where long tapping on a file would register as a click on mobile.
    -   Dragging a minimized workspace will no longer change its z value for depth, only its x and y.

## V0.6.1

### Date: 05/07/2019

### Changes:

-   Bug Fixes
    -   Fixed the Copy/Paste shortcuts to make `Cmd+C` and `Cmd+V` work on Mac.

## V0.6.0

### Date: 05/07/2019

### Changes:

-   Improvements

    -   Added an `aux.progressBar` tag that generates a progressbar above the file, this tag can be set to any value form 0 to 1.
        -   This new tag also has additionally: `aux.progressBar.color` and `aux.progressBar.backgroundColor` to color the progressbar's components.
        -   This tag also has: `aux.progressBar.anchor` to set the facing direction of the progress bar relative to the file.
    -   Added `aux.pickupable` to control whether files can be placed into the inventory in the player or not, will be true (able to be put in inventory) by default.
        -   If `aux.pickupable` is true but `aux.movable` is false, the file can still be dragged into the inventory without moving the file position. It can also be dragged out of the inventory by setting the file position only until is is placed, then not allowing position changes again as `aux.movable` is still false.
    -   Added the ability to load additional channels into an AUX Player channel.
        -   Channels can be loaded from any reachable instance of AUX Server. (auxplayer.com, a boobox, etc.)
        -   To add a channel to your AUX Player, simply open the hamburger menu and click "Add Channel".
            -   Enter in the ID of the channel you want to load.
            -   There are several options:
                -   A URL (`https://auxplayer.com/channel/context`)
                -   A remote context ID (`auxplayer.com/channel/context`)
                -   A local context ID (`channel/context`)
                -   A local channel ID (`channel`)
        -   To remove a channel, open the hamburger menu and click on the one you want to remove.
        -   Channels can also be loaded by putting them in the query string of the URL.
            -   This is done by adding a parameter named `channels` set to the ID of the channel that you want to load.
            -   For example, `channels=abc/test` will load the `abc/test` channel.
            -   As a result, the URL ends up looking something like this `https://auxplayer.com/channel/context?channels=abc/test&channels=other/channel`.
            -   Note that you can only add channels this way. You must go to the hamburger menu to remove a channel.
                -   Sharing URLs will cause all the channels you have loaded to show up for someone else but it won't remove any channels they already have loaded.
        -   Added several new formula functions:
            -   `superShout(event, arg)` performs a shout that goes to every loaded channel. This is the only way for channels to communicate with each other.
            -   `player.loadChannel(id)` loads the channel with the given ID.
            -   `player.unloadChannel(id)` unloads the channel with the given ID.
        -   Additionally, the following events are always sent to every channel:
            -   `onQRCodeScannerOpened()`
            -   `onQRCodeScannerClosed()`
            -   `onQRCodeScanned()`
            -   `onTapCode()`
        -   How it works
            -   Channels are loaded by creating files in the user's "simulation context".
                -   You can get the user's simulation context by using `player.getFile().aux._userSimulationsContext`.
            -   AUX Player looks for these files and checks if they have a `aux.channel` tag.
                -   For files that do, then the `aux.channel` tag value is used as a channel ID and then AUX Player loads it for each file.
                -   Files that don't are ignored.
            -   Note that because we have multiple channels loaded there are multiple user files and global files.
                -   This is fine because channels cannot lookup files that other channels have.
                -   Because of this, a user also has multiple simulation contexts.
                -   This works out though, because we merge all the simulation contexts and remove duplicate channels.
                -   When `player.unloadChannel(id)` is called, we only remove simulation files that are in the channel that the script is running in.
                -   As a result, if another channel has called `player.loadChannel(id)` with the same ID the channel will remain loaded because at least one channel has requested that it be loaded.
    -   Added in a tween for the zoom that fires once a file has been focused on, it will tween to file position then zoom to the set zoom value.
    -   Added `whisper(file, event, argument)` formula function that sends shouts to a single file.
    -   Added a `aux.version` tag to the globals file which will be used to help determine when breaking changes in the AUX file format occur.
    -   Added the ability to copy and paste file selections in AUX Builder.
        -   Pressing `Ctrl+C` or `Cmd+C` will cause the currently selected files to be copied to the user's clipboard.
        -   Pressing `Ctrl+V` or `Cmd+V` will cause the currently selected files to be pasted into the world where the user's cursor is.
        -   Does not interfere with normal copy/paste operations like copying/pasting in input boxes.
        -   If a worksurface is included in the user's selection the new worksurface will be duplicated from it.
            -   This allows you to do things like copy the context color.
            -   Any files that are being copied from the old worksurface to the new one will also maintain their positions.
    -   Added the ability to copy worksurfaces AUX Builder using the new `"Copy"` option in the context menu.
        -   Using the `Ctrl+V` keybinding after copying the worksurface will paste a duplicate worksurface with duplicates of all the files that were on the surface.
    -   Added the ability to drag `.aux` files into AUX Builder.
        -   This will upload them just like the upload option in the hamburger menu.
    -   Added `player.hasFileInInventory(file)` formula function that determines if the given file or list of files are in the current player's inventory.
        -   As a part of this change, it is now possible to use the other user-related functions in formulas.
    -   Moved the `handlePointerEnter` and `handlePointerExit` function logic to only work in `PlayerInteractionManager`.
    -   Added the `handlePointerDown` to `PlayerInteractionManager` so down events in general can be collected on the player.
    -   Clicking on the `Raise` and `Lower` options on the workspace dropdown will now effect the entrire workspace if it has been expanded.

## V0.5.4

### Date: 04/29/2019

### Changes:

-   Improvements
    -   Changed AUX Player's default background color to match the dark background color that AUX Builder uses.
    -   Changed the globals file to look like a normal file when created and be labeled as "Global".
    -   Updated all the formula functions to use the new naming scheme.
    -   Added the ability to drag worksurfaces when they are minimized.
        -   Setting `aux.context.movable` to `false` will prevent this behavior.
    -   Selecting an item in the inventory no longer shows a selection indicator.
-   Bug Fixes
    -   The inventory placeholders should now always appear square.
    -   Dragging an item out of the inventory will now always remove the image of that item in the inventory.

## V0.5.3

### Date: 04/26/2019

### Changes:

-   Bug Fixes
    -   Fixed an issue that would cause data loss on the server.
        -   The issue was caused by not cleaning up some resources completely.
        -   Because some services were left running, they would allow a session to run indefinitely while the server was running but were not saving any new data to the database.
        -   As a result, any changes that happened after the "cleanup" would be lost after a server restart.

## V0.5.2

### Date: 04/26/2019

### Changes:

-   Improvements
    -   Set builder's default background color to dark gray. Player remains the light blue.
    -   Changed the `onDragAny/onDropAny` actions to be `onAnyDrag/onAnyDrop`.
    -   `formula-lib.ts` has changed `isPlayerInContext` export to `player.isInContext`.
    -   `formula-lib.ts` has changed `makeDiff` export to `diff`.
    -   Made the mini file dots much smaller.
    -   Added the ability to show and hide a QR Code Scanner using the `openQRCodeScanner()` and `closeQRCodeScanner()` functions.
        -   Upon scanning a QR Code the `onQRCodeScanned()` event is triggered with the `that` variable bound to the scanned QR code.
        -   The `onQRCodeScannerOpened()` event is triggered whenever the QR Code Scanner is opened.
        -   The `onQRCodeScannerClosed()` event is triggered whenever the QR Code Scanner is closed.
    -   Moved the file sheet to the right side of the screen.
-   Bug Fixes
    -   Fixed an issue with trying to load a WebP version of the "add tag" icon in Safari.
        -   Safari doesn't support WebP - so we instead have to load it as a PNG.
    -   Fixed the proxy to return the original content type of images to Safari.
        -   Because Safari doesn't support WebP we can't automatically optimize the images.

## V0.5.1

### Date: 04/25/2019

### Changes:

-   Improvements
    -   Automatically log in the user as a guest if they attempt to got to as context without being logged in.
-   Bug Fixes
    -   Stopped a new Guest's username from saying `guest_###` upon logging into a new guest account for the first time.
    -   Fixed highlighting issues when dragging files around.
    -   Totally removed the AUX Player toolbar so that it doesn't get in the way of input events. (Was previously just transparent)
    -   Fixed an issue with files not responding to height changes on a hex when the config file wasn't in the same context.

## V0.5.0

### Date: 04/25/2019

### Changes:

-   Improvements
    -   Restricted onCombine feature to only fire in aux-player and restrict it from happening on aux-builder.
    -   Removed the `clone()` function.
    -   Improved the `create()` function to be able to accept lists of diffs/files.
        -   This allows you to quickly create every combination of a set of diffs.
        -   For example, `create(this, [ { hello: true }, { hello: false } ])` will create two files. One with `#hello: true` and one with `#hello: false`.
        -   More complicated scenarios can be created as well:
            -   `create(this, [ { row: 1 }, { row: 2 } ], [ { column: 1 }, { column: 2 } ])` will create four files for every possible combination between `row: 1|2` and `column: 1|2`.
            -   `create(this, { 'aux.color': 'red' }, [ makeDiff.addToContext('context_1'), makeDiff.addToContext('context_2') ])` will create two files that are both red but are on different contexts.
            -   `create(this, @aux.color('red'), { 'aux.color': 'green' })` will find every file that is red, duplicate them, and set the new files' colors to green.
    -   Improved how we position files to prevent two files from appearing at the same index.
        -   Creating new files at the same position will now automatically stack them.
        -   Stacking is determined first by the index and second by the file ID.
    -   Added a zoom property to the `tweenPlayerTo` function to set a consistent zoom on file focus.
    -   Moved the worksurface context menu options to files mode.
    -   Moved the channel name to the hamburger menu and added the QR Code to the menu as well.
    -   Worksurface improvements
        -   Removed the header in AUX Player so that only the hamburger menu is shown.
        -   Removed the option to enter into worksurfaces mode.
            -   If users are already in worksurfaces mode then they can still exit.
        -   Removed the ability to snap or drag worksurfaces.
        -   Removed the ability to change the worksurface color.
    -   Removed the change background color context menu.
    -   Made the globals file generate as a worksurface.
    -   File Sheet/Search improvements
        -   Removed the edit icon and replaced it with a search icon at the top right of the top bar.
        -   Added the ability to save a `.aux` file from the current selection/search.
        -   Moved the "+tag" button to the left side of the panel and added an icon for it.
        -   Added another "Add Tag" button to the bottom of the tags list.
        -   Added the ability to show the list of selected file IDs in the search bar.
-   Bug Fixes
    -   Stopped sheet closing bug from taking multiple clicks to reopen.

## V0.4.15

### Date: 04/22/2019

### Changes:

-   Improvements

    -   Added a basic proxy to the server so that external web requests can be cached for offline use.
        -   Only works when the app is served over HTTPS.
        -   Uses service workers to redirect external requests to the server which can then download and cache the resources.
            -   Shouldn't be a security/privacy issue because all cookies and headers are stripped from the client requests.
            -   As a result this prevents users from adding resources which require the use of cookies for authorization.
            -   A nice side-effect is that it also helps prevent advertisers/publishers from tracking users that are using AUX. (Cookie tracking and Browser Fingerprinting are prevented)
        -   Currently, only the following image types are cached:
            -   `PNG`
            -   `JPG`
            -   `GIF`
            -   `WEBP`
            -   `BMP`
            -   `TIFF`
            -   `ICO`
        -   Upon caching an image, we also optimize it to WEBP format to reduce file size while preserving quality.
    -   Added `onPointerEnter()` and `onPointerExit()` events that are triggered on files that the user's cursor hovers.
    -   Added a pre-commit task to automatically format files.
    -   Formatted all of the source files. (TS, JS, Vue, JSON, HTML, CSS)
    -   Added an option to the dropdown in aux-builder to jump to aux-player for the current context
    -   `formula-lib.ts` has added a `isPlayerInContext` function to determine if path is in the expected context in aux-player.
    -   `formula-lib.ts` has changed `tweenTo` function to `tweenPlayerTo` for better clarity on the function's use.

## V0.4.14

### Date: 04/19/2019

### Changes:

-   Improvements
    -   Users that join as a guest will now have a cleaner visible name of `Guest`.
    -   Removed the builder checkbox on the new workspace popup to make the feature cleaner.
    -   Added the ability to zoom to a file by tapping/clicking its ID in the file sheet.
    -   Added a couple script functions:
        -   `tweenTo(file or id)` causes the current user's camera to tween to the given file. (just like how the sheet does it)
        -   `toast(message)` causes a toast message to pop up with the given message. It will automatically go away after some time.

## V0.4.13

### Date: 04/18/2019

### Changes:

-   Improvements
    -   Can load external images by setting `aux.image` to an image url.
        -   **NOTE:** The remote server must be CORS enabled in order to allow retrieval of the image.
    -   Added `sprite` as an option for `aux.shape`.
        -   This is a camera facing quad that is great for displaying transparent images.
    -   Added several events:
        -   `onCreate()` is called on the file that was created after being created.
        -   `onDestroy()` is called on the file just before it is destroyed.
        -   `onDropInContext()` is called on all the files that a user just dragged onto a context. (`that` is the context name)
        -   `onDragOutOfContext()` is called on all the files that a user just dragged out of a context. (`that` is the context name)
        -   `onDropAnyInContext()` is called on all files when any file is dragged onto a context. (`that` is an object that contains the `context` and `files`)
        -   `onDragAnyOutOfContext()` is called on all files when any file is dragged out of a context. (`that` is an object that contains the `context` and `files`)
        -   `onDropInInventory()` is called on the file that a user just dragged into their inventory.
        -   `onDragOutOfInventory()` is called on the file that a user just dragged out of their inventory.
        -   `onDropAnyInInventory()` is called on all files when any file is dragged into the user's inventory. (`that` is the list of files)
        -   `onDragAnyOutOfInventory()` is called on all files when any file is dragged out of the user's inventory. (`that` is the list of files)
        -   `onTapCode()` is called on every file whenever a 4 digit tap code has been entered. (`that` is the code)
            -   It is recommended to use an `if` statement to filter the tap code.
            -   This way you won't get events for tap code `1111` all the time due to the user tapping the screen.
        -   All of the drag/drop events are triggered once the user is done dragging. (not during their drag)
    -   Added checkboxes the new workspace modal to allow users to set whether it should show up in builder, player, or both.

## V0.4.12

### Date: 04/17/2019

### Changes:

-   **Breaking Changes**
    -   Changed worksurfaces and player config files to use `{context}.config` instead of `aux.builder.context` and `aux.player.context`.
        -   This also allows people to specify formulas on a per-context basis.
        -   We call these new tags "config tags".
        -   For example, you can show the `hello` context in both AUX Builder and AUX Player by setting the `hello.config` tag to `true`.
        -   Because of this change, existing worksurfaces no longer work. To regain your worksurfaces, do a search for `@aux.builder.context` and then create a config tag for the worksurfaces that are found.
    -   Changed worksurface config values to use `aux.context.{value}` instead of `aux.builder.context.{value}`.
        -   Removing `builder` from the name makes it easier to understand that the tags are describing the contexts that the file is configuring.
    -   Renamed `aux._parent` to `aux._creator`.
    -   Moved functions that create file diffs to their own namespace.
        -   `xyzDiff()` is now `makeDiff.xyz()`
        -   so `addToContextDiff()` is now `makeDiff.addToContext()`
-   Bug Fixes
    -   Fixed an issue that would prevent some files from showing up in Aux Builder due to being created with incorrect data.
    -   Fixed the ability to shrink worksurfaces.
-   Improvements
    -   Added the ability to pass arguments in `shout()`.
        -   For example, you can pass the number 11 to everything that has a `handleMessage()` tag using `shout("handleMessage", 11)`.
    -   Added `isBuilder` and `isPlayer` variables to formulas.
        -   This allows formulas to tell whether they are being run in AUX Builder or AUX Player.
        -   Using these variables in combination with config tags allows specifying whether a context should show up in AUX Builder or AUX Player.
        -   For example, the `hello` context will only show up in AUX Builder when the `hello.config` tag is set to `=isBuilder`.
    -   Added the ability to pass an array of files to `clone()` and `destroy()`.
    -   Changed the generated context ID format from `aux._context_{uuid}` to `context_{short-uuid}`.
    -   Added `aux.mergeable` so control whether diffs can be merged into other files.
    -   Added `md-dialog-prompt` to `GameView` to allow users to set custom contexts for new workspaces.
    -   Removed the `_destroyed` tag. Setting it now does nothing.
    -   Aux Player now uses `aux.context.color` value as the scene's background color.
        -   If `aux.context.color` has no value or is undefined, then it will fall back to `aux.scene.color`.
    -   Made diff toolbar in AUX Builder transparent and Inventory toolbar in AUX Player mostly transparent (slots are still lightly visible.)
    -   Added a trash can that shows up when dragging a file.
        -   Dragging files onto this trash can causes the file to be deleted.
        -   Dragging a diff onto the trash can causes the diff to be cleared.
    -   Added support for `aux.label.anchor` to allow positioning of the label.
        -   Supported values are:
            -   top (default)
            -   left
            -   right
            -   front
            -   back
            -   floating (word bubble)

## V0.4.11

### Date: 04/12/2019

### Changes:

-   Improvements
    -   Updated mesh materials and scene lighting to provide a cleaner look and more accurate color representation.
    -   Dragging files off of worksurfaces no longer deletes them but simply removes them from the context.
    -   Functions:
        -   The `clone()` and `copy()` functions have been changed to accept the first parameter as the creator. This means instead of `clone(this)` you would do `clone(null, this)`. Because of this change, `cloneFrom()` and `copyFrom()` are redundant and have been removed.
        -   The `clone()` and `copy()` functions now return the file that was created.
        -   New Functions:
            -   `addToContextDiff(context, x (optional), y (optional), index (optional))` returns an object that can be used with `create()`, `clone()`, or `applyDiff()` to create or add a file to the given context.
            -   `removeFromContextDiff(context)` returns an object that can be used with `create()`, `clone()`, or `applyDiff()` to remove a file from the given context.
            -   `addToContext(file, context)` adds the given file to the given context.
            -   `removeFromContext(file, context)` removes the given file from the given context.
            -   `setPositionDiff(context, x (optional), y (optional), index (optional))` returns a diff that sets the position of a file in the given context.
            -   `addToMenuDiff()` returns a diff that adds a file to the user's menu.
            -   `removeFromMenuDiff()` returns a diff that removes a file from the user's menu.
        -   Other changes
            -   `create()`, `clone()`, and `createMenuItem()` all support using files as diffs.

## V0.4.10

### Date: 04/11/2019

### Changes:

-   Bug Fixes
    -   Fixed an issue that prevented shouts from adding menu items to the user's menu.
    -   Fixed an issue that caused all users to have hexes.

## V0.4.9

### Date: 04/11/2019

### Changes:

-   Bug Fixes
    -   Fixed a build error.
-   Other improvements
    -   Fudging orthographic camera user context position based on its zoom level. This is not a perfect implementation but does provide a better sense of “where” ortho are when using zoom.

## V0.4.8

### Date: 04/11/2019

### Changes:

-   Bug Fixes
    -   Fixed some broken tests.

## V0.4.7

### Date: 04/11/2019

### Changes:

-   Bug fixes
    -   Typing `=` into a cell should no longer cause issues.
-   Improvements
    -   Menus
        -   Files can now be added to the user's menu.
        -   The items will only show up in AUX Player.
        -   Several functions have been added to help with adding and creating menu items:
            -   `createMenuItem(category, label, actionScript, data (optional))` will create a new file and add it to the current user's menu.
            -   `destroyMenuItem(category)` will destroy any files in the current user's menu with the given category.
            -   `destroyAllMenuItems()` will destroy all files in the current user's menu.
            -   `addToMenu(file)` will add the given file to the current user's menu.
            -   `removeFromMenu(file)` will remove the given file from the current user's menu.
        -   In addition, the following tags control various properties on menu items.
            -   `aux.label` controls the text on the menu item.
            -   `aux.label.color` controls the text color of the menu item.
            -   `aux.color` controls the background color of the menu item.
            -   `onClick()` is called when the menu item is clicked.
            -   `aux.input` turns the menu item into an input that allows modification of the given tag name.
                -   Clicking on the menu item will show a dialog with an input box.
            -   `aux.input.target` indicates the file that the input tag should be set on.
                -   for example, setting `aux.input.target` to `=@name("joe")` will cause the input to change the tag on the file that has the `name` tag set to `joe`.
            -   `aux.input.placeholder` sets the placeholder text to use for the input box.
            -   `onSave()` is called after the user chooses to save their changes.
            -   `onClose()` is called after the dialog has been closed, regardless of whether the changes were saved or not.

## V0.4.6

### Date: 04/11/2019

### Changes:

-   Improvements

    -   Camera is now orthographic by default for both AUX Builder and AUX Player.
        -   There is a toggle button in the menu for builder and player that lets you toggle a perspective camera on/off.

## V0.4.5

### Date: 04/10/2019

### Changes:

-   Bug Fixes
    -   Fixed scrolling in the file panel.

## V0.4.4

### Date: 04/10/2019

### Changes:

-   Improvements:
    -   Diffballs
        -   The recent files list is now a "brush" that takes properties from the last file or tag that was modified.
        -   This means that you can now drag out a file on top of another file to paint the brush's tags onto another file.
        -   The effect is that you can copy and paste tags onto other files.
    -   File Selection
        -   The file panel now only shows the number of selected files when in multi-select mode.
        -   When in single select mode the "Unselect All" button is now a "Multi Select" button to transition to multi select mode.
        -   Hiding or showing the file panel no longer changes the file selection mode.
        -   Selecting the file brush at the bottom of the screen now opens the file panel to show the tags on the brush.
        -   When the brush is selected, the "Muti Select" button becomes a "Clear Diff" button which resets the brush to an empty file.

## V0.4.3

### Date: 04/09/2019

### Changes:

-   Improvements:

    -   Loading screen will show error if one occurs during load.
    -   Can close loading screen if error occurs by pressing the `DISMISS` button.

## V0.4.2

### Date: 04/09/2019

### Changes:

-   Added loading screen to Aux Builder and Aux Player.

## V0.4.1

### Date: 4/05/2019

### Changes:

-   Improvements
    -   File Selection
        -   There are now two file selection modes:
        -   Single select
            -   Users in single select mode are able to click files to automatically show the sheet for the selected file.
            -   Clicking in empty space will clear the selection.
            -   Holding control and selecting another file will add the clicked file to the user's selection and switch to multi-select mode.
            -   Closing the sheet or clicking "Unselect All" will cause the user's selection to be cleared.
        -   Multi select
            -   Works like the old way.
            -   Opening the sheet causes multi-select mode to be enabled.
            -   Alternatively, selecting a file while holding the control key will also cause multi-select mode to be enabled.
            -   While in multi select mode the sheet can be closed just like normal.
            -   Clicking "Unselect All" will cause the selection to be cleared and will switch back to single select mode.
    -   File Sheet
        -   Search
            -   The file sheet now includes a search icon that can be used to show a search bar.
            -   The search bar allows the user to type in formulas and see the results in realtime.
            -   Any files returned from the search are editable in the table.
            -   Other results (like numbers) are shown in a list.
            -   Using the `Ctrl+F` (`Cmd` is difficult to intercept) keyboard shortcut will open the sheet and automatically focus the search bar.
            -   Pressing `Enter` or the green checkmark next to the search bar will finish the search and automatically select any files returned from the search.

## V0.4.0

### Date: 4/04/2019

### Changes:

-   Bug Fixes:
    -   Fixed an issue with having multiple tabs open that caused the tabs to send events as each other.
        -   This was previously fixed but was re-broken as part of a bit of rework around storing atoms.
        -   The issue is that storage is shared between tabs so we need to make sure we're storing the data separately per tab.
        -   So the signatures were valid because they were sharing the same keys.
        -   Maybe something like a copy-on-write mechanism or splitting trees based on the site IDs could fix this in a way that preserves offline capabilities.
        -   Upon reload we would check local storage for currently used site IDs and pick one of the local site IDs that is not in use.
    -   Fixed an issue with scaling and user positions. The user positions were not being scaled to match the context that they were in.
    -   Made the server clear and re-create trees that get corrupted after a reload.
        -   This is a dangerous operation, we'll need to spend some dev time coming up with an acceptible solution to corrupted trees so that data doesn't get lost.
        -   Basically the issue is that we currently don't have a way to communicate these issues to users and make informed decisions on it.
        -   Also because of the issue with multiple tabs, we're always trying to load the tree from the server so we can't have the client send its state to recover.
        -   So, in the meantime, this is potentially an acceptible tradeoff to prevent people from getting locked out of simulations.
-   Other improvements

    -   Redirects
        -   Added the ability to redirect to `https://auxplayer.com` when accessing a context in a simulation.
        -   Added the ability to redirect to `https://auxbuilder.com` when accessing a simulation without a context.
    -   Dynamic client configuration
        -   The client now requests a configuration from the server on startup.
        -   This lets us handle some configuration tasks for the client at runtime from the server.
        -   Will be useful for managing URLs and other functionality for deployments to Raspberry PIs.
    -   Multi-line Editor
        -   Added the ability to show a multi-line text editor for tag values.
        -   This makes editing things like actions and formulas much easier.
    -   File Sheet Axis
        -   Improved the File Sheet to use CSS Grids instead of table elements.
        -   This gives us the capability to dynamically switch between row and column modes.
        -   Also gives us more control over sizing of elements and responsiveness.
    -   Inventory bar adjusts to mobile screen resolutions.
    -   Users are now represented as a semi-transparent square cone mesh.
    -   Scripting Improvements
        -   Added the ability to set tag values on files that are returned from `@` queries.
            -   For example, `@name('bob').name = 'joe'` changes the name of `bob` to `joe`.
            -   Caveats:
                -   Setting individual array values is not supported.
                -   So doing `this.colors[1] = 'blue'` would not change the second element of the `colors` tag to `blue`.
        -   Added the `aux._parent` tag that contains the ID of the file that a file is childed to.
        -   When `destroy(file)` is called all files that have `aux._parent` matching `file.id` will also be destroyed. This happens recursively.
        -   Added a new function `cloneFrom(file, ...newData)`.
            -   Similar to `clone(file, ...newData)` but sets `aux._parent` on the new file to `file.id`.
            -   The new file will have tags copied from `file` and the given list of objects.
        -   Added a new function `createFrom(file, data)`.
            -   Similar to `create(data)` but sets `aux._parent` on the new file to `file.id`.
            -   The new file will have tags from the given `data` parameter.

## V0.3.26

### Date: 4/01/2019

### Changes:

-   Bug Fixes
    -   Fixed worksurfaces to update when their `aux.builder.context` tag is updated.
-   Other improvements
    -   Improved the server to cleanup trees from memory that aren't in active memory.

## V0.3.25

### Date: 4/01/2019

### Changes:

-   Bug Fixes
    -   Fixed HTML Element targets not being captured as intended when using touch.
        -   This fixes inventory dragging for mobile.
    -   Fixed the ability to use indexer expressions in filters after @ or # queries.
        -   `=@nums()[0]` gets the first file with the `nums` tag on it.
    -   Fixed the ability to call functions in filters after @ or # queries.
        -   `=#nums().map(num => num + 10)` now works and produces a list of numbers where each number has 10 added to it.
    -   Fixed the ability to upload AUX files.
    -   Improved garbage collection so that it avoids expensive operations when there is nothing to remove.
    -   Fixed offline mode to work offline(!).
-   Other improvements
    -   Formulas now support using dots after @ or # queries. For example `=@name('bob').name` now works.
    -   Debug Page
    -   The debug page for AUX Builder has been moved to be after the simulation ID. So to access the debug page for `test` you would go to `https://auxbuilder.com/test/aux-debug`.
    -   The debug page now has a search bar that allows entering a formula to search through the file state.
    -   Added the ability for the debug page to search through destroyed files.
    -   Atom signatures are now only checked when adding individual atoms. This greatly improves loading performance.
    -   Refactored some of the logic around propagating file updates so that they can be more performant in the future.
    -   Destroying files by dragging them off of a worksurface or using the `destroy()` function in an action now uses the causal tree instead of setting the `_destroyed` tag to `true`. (Allows better garbage collection in the future)
    -   Improved first load performance by reducing the amount of work the browser needs to do to store a tree in IndexedDB.
    -   Improved performance for inserting atoms into the weave.

## V0.3.24

### Date: 3/28/2019

### Changes:

-   Features:
    -   Can drag files to and from user's inventory in AUX Player.
    -   Added support for cryptograhpically signing and verifiying events.
    -   Renamed `scale.x`, `scale.y`, and `scale.z` to `aux.scale.x`, `aux.scale.y`, and `aux.scale.z`.
    -   Added the ability to use `aux.scale` to uniformly scale the file.
-   Bug Fixes
    -   Use context.z position has an offset from the calculated display z position in Aux Builder.
        -   Making context.z act as an offset allows context.z value of 0 to place the file on the “ground” regardless of tile height in Aux Builder and always place the file on the ground in Aux Builder.
        -   No more file clipping issues due to grid planes being at different heights between Aux Builder and Aux Player.
    -   Don't clear out tags that end with `.x`, `.y`, or `.z` when dragging new files from the recent files list.
    -   Fixed an issue with trees that could cause sibling atoms to be ignored or ordered improperly.
-   Other Improvements
    -   Builder context file now defaults to flat, clear, and not movable.

## V0.3.23

### Date: 3/26/2019

### Changes:

-   Features
    -   Can drag and combine files in AUX Player.
-   Buf Fixes

    -   Can snap hexes together again as long as there is no file on it (currently this includes the builder context file as well).
    -   Fixed an issue that allowed files representing worksurfaces to be dragged even if `aux.movable` was set to `false`.
    -   Fixed an issue that allowed files to be stacked on top of invisible files that were representing users.

## V0.3.22

### Date: 3/26/2019

### Changes:

-   Bug Fixes
    -   Fixed an issue where atoms could be placed in the wrong spot.
    -   Fixed an issue with importing atoms where the tree could become invalid.
-   Other Improvements
    -   Added some core functionality for the infinite mathematical grid in AUX Player.

## V0.3.21

### Date: 3/24/2019

### Changes:

-   Bug Fixes
    -   Fixed an issue where the server would start handing out old site IDs after a restart.
    -   Added the ability to reject events that become corrupted while in transit.

## V0.3.20

### Date: 3/23/2019

### Changes:

-   Bug Fixes
    -   Fixed another scenario where duplicate atoms could be added to a weave.

## V0.3.19

### Date: 3/23/2019

### Changes:

-   Bug Fixes
    -   Fixed Weaves to prevent duplicate atoms from being added in specific scenarios.
        -   This would cause peers to reject changes from each other.
        -   If the issue happened on the server then every client would reject data from the server until the server was restarted.
        -   The restart would cause the server to reload the atoms from the database, eliminating any duplicates.
    -   Fixed signing out and signing back in on AUX Player to put the user back in the context they were previously in.
    -   Fixed an issue that caused users to be invisible the first time they signed into an AUX Player context.

## V0.3.18

### Date: 3/23/2019

### Changes:

-   Bug Fixes
    -   Fixed so that users can actually log out.
    -   Fixed AR mode in AUX Player.
-   Other Improvements
    -   Added a progress spinner to the login pages.
    -   Added lerping to the user meshes so the position updates look more natural.

## V0.3.17

### Date: 3/22/2019

### Changes:

-   Bug Fixes
    -   Fixed so that updates are only sent every 1/2 second instead of up to every frame.

## V0.3.16

### Date: 3/22/2019

### Changes:

-   Bug Fixes
    -   Fixed an issue that would cause two browser tabs to go to war over which was the real tab for that user.
    -   Fixed an issue that would cause two browser tabs to potentially become inconsistent with each other because they were sharing the same site ID.
-   Other Changes
    -   Added a couple extra logs to MongoDBTreeStore.
    -   Added additional safegards against invalid events.

## V0.3.15

### Date: 3/22/2019

### Changes:

-   Bug Fixes
    -   Fixed an issue that prevented users from creating new simulations.
    -   Fixed an issue that caused duplicate files to be created in the game view.
    -   Fixed issues with logging in as the same user from different devices.
    -   Fixed an issue that would cause newly created trees to have garbage collection disabled.
-   Other Improvements
    -   Improved word bubble performance.
    -   Improved performance when loading large causal trees.
    -   Added additional validations when importing trees to prevent errors down the road.
    -   Improved the server to add a root atom if loading a tree that has no atoms.

## V0.3.14

### Date: 3/22/2019

### Changes:

-   Bug Fixes
    -   Fixed CausalTreeServer to save imported atoms.
    -   Fixed CausalTreeServer to not re-store atoms each time it loads the tree from the database.
    -   Make CausalTree export version 3 trees.
    -   Make CausalTree collect garbage after importing.
-   Other Changes
    -   Enable some debug logs.

## V0.3.13

### Date: 3/21/2019

### Changes:

-   Bug Fixes
    -   Reduced memory usage of worksurfaces. This makes it easier to create large worksurfaces.
    -   Fixed not being able to drag the camera around when tapping/clicking on a worksurface while in files mode.
    -   Added indexes to MongoDB collections so that queries won't be so slow.

## V0.3.12

### Date: 3/21/2019

### Changes:

-   Bug Fixes
    -   Fixed issues with slowdowns caused by continually re-saving the entire history.
    -   Fixed several performance issues related to labels and word bubbles.
    -   Changed the branding to AUX Builder from File Simulator.
    -   Fixed several issues with files and contexts in AUX Player.
        -   Files marked as `_destroyed` now no longer display.
        -   Fixed a loading order issue that would occur when a file was its own context.
        -   Fixed an issue that would cause the player to ignore the file removed event for the context file.
    -   Fixed Word Bubbles so that they scale with labels when `aux.label.size.mode` is set to `auto`.
-   AUX Player Improvements
    -   Users now show up inside contexts in both AUX Builder and AUX Player.
    -   The `_lastActiveTime` tag is now per-context. (i.e. `context_a._lastActiveTime`)
-   AUX Builder Improvements
    -   Added the ability to fork simulations.
-   Other Improvements
    -   Added the ability to transparently upgrade our storage formats.
        -   Works for both MongoDB and IndexedDB.
    -   Made the server respond to the local IP Addresses by default in Development mode.
        -   This makes it easier to do development with a mobile device.
        -   Use `npm run watch:player` to have it serve the AUX Player by default. Otherwise it will serve the AUX Builder.
    -   Improved formula query expresions to support tags with dots in them.
        -   Before you would have to wrap the tag in a string.
        -   Now you can simply do `@aux.label` or `#aux.label` as long as each part is a valid [JS identifier](https://developer.mozilla.org/en-US/docs/Glossary/Identifier).

## V0.3.11

### Date: 3/19/2019

### Changes:

-   Bug Fixes
    -   Fixed dragging worksurfaces while in files mode.
    -   Fixed an issue in Aux Player that caused a file to still be visible even if it was destroyed.
    -   Fixed a login issue that would cause the user to get stuck in a redirect loop.
    -   Fixed shouts.
    -   Fixed AUX File upload to overwrite existing state instead of trying to merge the two trees.
        -   This allows us to keep better consistency across multiple devices.
    -   Fixed user labels.
-   Formula Improvements
    -   Improved formulas allow using normal dot syntax for tags with dots in them.
        -   This means you can now do `this.aux.color` instead of `this['aux.color']`
        -   As a result of this change, primitive values (number, string, boolean) are converted to objects.
        -   So to do equality comparisions you must use the `==` operator instead of either `!` or `===`.
        -   Numerical operators and other comparision operators still work fine.
        -   You can alternatively use the `valueOf()` function to convert the object back into a primitive value.
    -   Added the ability to change a file value simply by changing it.
        -   This means instead of doing `copy(this, { "aux.color": "red" })` you can now do `this.aux.color = "red"`.
        -   Additionally, we no longer destroy files by default.
        -   This means that the destroy/recreate pattern is basically deprecated. This pattern worked in simple scenarios, but for more complex scenarios it could easily cause race conditions where duplicate files are created because users clicked the same file at the same time.
-   Other Improvements
    -   Improved the `goToContext()` formula function to be able to accept a single parameter that indicates the context to go to.
        -   The function will infer the current simulation ID from the URL.

## V0.3.10

### Date: 3/18/2019

### Changes:

-   Fixed aux upload.

## V0.3.9

### Date: 3/18/2019

### Changes:

-   Fixed Aux Player file added event ordering.
-   Reworked actions function to take an arbitrary number of files.
-   Added ability to have tag filters that match everything.
-   Added `shout` formula function.
    ```
    shout(eventName)
    ```
-   Added `goToContext` formula function.
    ```
    goToContext(simulationId, contextId)
    ```
-   Calling `onClick` action on file that gets clicked by the user in Aux Player.
-   Fixed Aux Player showing destroyed files.

## V0.3.8

### Date: 3/18/2019

### Changes:

-   Changed configurations to allow auxplayer.com and auxbuilder.com

## V0.3.7

### Date: 3/17/2019

### Changes:

-   Added InventoryContext to hold onto user’s inventory data much in the same way Context3D does (WIP). Ported over some MiniFile stuff from Aux Projector to get inventory display framework up (WIP).
-   Renamed pointOnGrid to pointOnWorkspaceGrid for clarification.

## V0.3.6

### Date: 3/15/2019

### Changes:

-   Changed to using Causal Trees for history.
    -   **This is a breaking change**
    -   This gives us the ability to support offline mode and keep action history.
    -   Because of how the system is designed, every merge conflict can be resolved in a reasonable manner.
    -   This is a new storage format, so data needs to be migrated.
    -   This is also fairly new, so it may have some weird bugs.
-   Removed file types.
    -   **This is a breaking change**
    -   This allows any file to visualize any grouping of files. (e.g. look like a worksurface)
    -   As a result, the only difference between a file and a worksurface is what tags the file has.
    -   This means that new worksurfaces will have a file on them by default. This file is the data for the worksurface.
    -   To create a workspace:
        -   Make a file that has `builder.context` set to any value.
        -   This value is the context that the file is visualizing.
        -   _To make other files show up in this context you simply create a tag with the same name as the context as set its value to `true`._
        -   **Note that when you create a worksurface in worksurface mode we do this for you automatically.**
    -   A couple tags were changed:
        -   `_position`
            -   Split into 3 different tags. (x, y, z)
            -   To change the position of a file you use `{context}.x`, `{context}.y`, and `{context}.z` as the tag names.
        -   `_workspace`
            -   Now to place a file on a workspace you set the `{context}` tag to `true`
        -   All existing tags have been moved to the `aux` namespace.
            -   This affects `color`, `scale`, `stroke`, `line`, `label`, `movable`, and `stackable`.
            -   They have been changed to `aux.color`, `aux.scale`, `aux.stroke`, `aux.line`, `aux.label`, `aux.movable`, and `aux.stackable`.
        -   `_hidden`
            -   This option has been removed in favor of setting the `aux.color` tag to `transparent` or `clear`.
            -   To remove the lines you simply need to set the `stroke.color` tag to `transparent`/`clear`.
    -   Several new tags were added:
        -   `builder.context`
            -   Setting this to a value will cause the file to visualize the context that was specified.
            -   This means appearing like a worksurface and showing any files that have the related `{context}` tag set to `true`.
        -   `builder.context.x`, `builder.context.y`, `builder.context.z`,
            -   These tags specify the X, Y, and Z positions that the center of the worksurface is placed at.
        -   `builder.context.scale`
            -   This tag specifies the scale of the worksurface. (how big it is)
        -   `builder.context.grid.scale`
            -   This tag specifies the scale of the grid relative to the worksurface. (how big the grid squares are)
        -   `builder.context.defaultHeight`
            -   This tag specifies how tall the hexes on the worksurface are by default.
        -   `builder.context.size`
            -   This tag specifies how many hexes from the center the worksurface contains.
        -   `builder.context.minimized`
            -   This tag specifies whether the worksurface is minimized.
        -   `builder.context.color`
            -   This tag specifies the color that the worksurface is.

## V0.3.5

### Date: 2/26/2019

### Changes:

-   Fixed AR mode.
-   Restoring original background color when exiting AR mode.

## V0.3.4

### Date: 2/25/2019

### Changes:

-   Added stub for AUX Player.
-   Added subdomains for File Simulator (projector.filesimulator.com) and AUX Player (player.filesimulator.com).
-   Lots of file reorganization.
    -   `aux-projector` and `aux-player` are now togethor underneath `aux-web` along with any other common/shared files.
-   Fixed combining.

## V0.3.3

### Date: 2/21/2019

### Changes:

-   Implemented a word bubble to help make file labels more readable.

## V0.3.2

## Data: 2/21/2019

### Changes:

-   Nothing, just trying to get npm flow setup.

## V0.3.1

### Date: 2/20/2019

### Changes:

-   Added the ability to delete files by dragging them off a workspace.
-   Fixed the `destroy()` function in action scripts.

## V0.3.0

### Date: 2/14/2019

### Changes:

-   Added a recursion check to the formula evaluation code to prevent infinite loops from locking up the system.

## V0.2.30

### Date: 2/13/2019

### Changes:

-   Added Aux Debug page that can be reached by prepending `/aux-debug/` to your simulation id in the url.
    -   This page presents the AUX data in its raw JSON form and is updated live when changes arrive from the server.
    -   If you wanted to see the raw data for a simulation called `RyanIsSoCool` you would go to: `filesimulator.com/aux-debug/RyanIsSoCool`.
-   Add the ability to drag a stack of files
    -   For some reason the stack doesn't always move at the same time.
    -   It's some weird issue with not updating them fast enough or something.
-   Debounce updates to the recents list so that we're not forcing re-renders of the mini files all the time
-   Fix so that dragging new files doesn't cause a ton to get created
-   Cause formulas to be run when evaluating filters
    -   This also fixes the issue of numbers and true/false values not matching filters
-   Allow combining files that were just dragged from the file queue
-   Hide files without workspaces

    -   Also log out the file ID when this happens.

## V0.2.29

### Date: 2/13/2019

### Changes:

-   Fixed workspace mesh not updating properly.
-   Remove workspace if size is 0.
    -   Only allow shrinking of a workspace to 0 if there are no files on the workspace.
-   Implemented cleanup of a file's arrows/lines when it is destroyed.

## V0.2.28

### Date: 2/12/2019

### Changes:

-   Make the recent files list use 3D renders of the actual files.
-   Fixed issues with the lines not updating when worksurfaces minimize.
-   Disabled shadows.

## V0.2.27

### Date: 2/11/2019

### Changes:

-   Fix the weirdest bug that was caused by an internal error in Vue.js.
    -   It would do something to stop the touch events from being emitted.
    -   I'm not sure how it did that. Maybe changing focus or something.

## V0.2.26

### Date: 2/11/2019

### Changes:

-   Fixed touch scrolling.
-   Fixed an issue that would prevent immovable files from being dragged off of the recent files list.
-   Fixed an issue that allowed players to place files on minimized worksurfaces.
-   Fixed an issue that allowed minimized worksurfaces to snap together.
-   Made the recents list have 3 files at most.
-   Made files in the recents list not duplicate as long as their normal values are the same.
-   Made selecting a file in the recents list move the selected file to the front.
-   Made the first file in the list larger than the others.
-   Made dragging a file from the recents list not move the dragged file to the front of the list.

## V0.2.25

### Date: 2/11/2019

### Changes:

-   Added the first version of the file toolbar.
    -   This is a list of the user's recently edited files.
    -   Users can select a file from the toolbar to tap and place.
    -   They can also click and drag files out into the world.
-   Made minimized hexes 1/3 the scale of normal hexes.
-   Added the ability to minimize hexes while in file mode.
-   Moved extra buttons like the AR mode to the app sidebar.
-   Made the login email box into a name box.
-   Fixed destroyed blocks not dissapearing.
-   Made the tag input field use a placeholder instead of filling with actual text.
-   Fixed some input issues.

## V0.2.24

### Date: 2/8/2019

### Changes:

-   Scaled down color picker, removed scrolling, and made it slightly wider to accommodate mobile screens.
-   It is now possible to close the Color Picker by tapping on empty space (it will no longer open immediately when tapping of of it).
-   Allow camera dragging when performing click operation on file that is incompatible with the current user mode.
-   Prevent the user from changing the background color when in AR mode.
-   Added the ability to see other people and what they are looking at.
-   Added the ability to minimize worksurfaces.
    -   While minimized they can still be dragged around but changing the size and height is not allowed.
    -   The color can still be changed though.
-   Fixed an issue where everyone would try to initialize the globals file with the default color and get a merge conflict if it was different.

## V0.2.23

### Date: 2/7/2019

### Changes:

-   Made the info box default to closed.
-   Added initial version of WebXR support.
    -   Note that this is Mozilla's old crotchety WebXR and not the official standardized version.
    -   As such, it only works in Mozilla's WebXR Viewer app thing.
    -   Hopefully it doesn't break WebVR support.
-   Changed color picker to swatches style.
-   Can only change scene background color while in workspaces mode.
-   Changed `stroke.linewidth` to be `stroke.width`.

## V0.2.22

### Date: 2/7/2019

### Changes:

-   Color Picker component is now more generic. It invokes a callback function every time the color value changes that you can use to get the color value.
-   Made the QR code larger.
-   Change the scene’s background color by clicking on it and using the color picker.
-   Make basically all the text gray (title bar text, mode switch, add buttons, and the hamburger).
-   Changed color picker type to Compact style.

## V0.2.21

### Date: 2/7/2019

### Changes:

-   Changed the top bar and other buttons to have a white background.
-   Changed the red badge on the pencil to be a neutral gray.
-   Changed the actions icon.
-   Added a grid that is visible in hex edit mode.

## V0.2.20

### Date: 2/7/2019

### Changes:

-   Added color picker component.
-   Can change workspace color using color picker from the context menu.
-   Inverted touch input vertical rotation.
-   Clamping vertical rotation so that you can’t rotate underneath the ground plane.

## V0.2.19

### Date: 2/6/2019

### Changes:

-   Added `stroke.linewidth` to control how thick the stroke lines are.
-   Removed the Skybox.
-   Added the ability to change the vertical tilt of the camera by using two fingers and panning up and down.
-   Reworked the files panel to be easier to use.
    -   Added "+action" button for creating actions.
    -   Moved the "+tag" and "+action" buttons above the file table.
    -   Moved the "Clear selection" button to the header row on the file table.
    -   It still needs some of the scrolling features like not scrolling the header while scrolling the body of the table but for the most part it's done.
    -   Also needs the auto-zoom feature for users. After looking at possible implementations I've discovered that it should be easier to do this when the "seeing other people" update arrives.

## V0.2.18

### Date: 2/5/2019

### Changes:

-   Button polling is now implemented in `InputVR` for vr controllers: `getButtonDown`, `getButtonHeld`, `getButtonUp`.
-   Replaced `GameView.workspacePlane` with mathematical plane for workspace dragging.
    -   This fixes not being able to drag workspaces after we disabled the ground plane mesh.
-   Forcing touch input when being used on a VR capable device in non-VR mode. This fixes traditional browser input on devices like the Oculus Go.

## V0.2.17

### Date: 2/5/2019

### Changes:

-   Moved VR controller code to `InputVR` class.
-   Forcefully disconnecting the controller when exiting VR, this fixes bug with GamePad API when returning to VR mode.
-   Disabled visibility of scene’s ground plane.
-   `ControllerMesh` is now a special `Object3D` that is added to the root controller `Object3D` node.

## V0.2.16

### Date: 2/5/2019

### Changes:

-   Controller is represented as a red pointer arrow. It doesnt not currently allow you to interact yet.
-   Disabling shadows when in VR. Shadows are a significant performance cost in its current state, disabling them gives us 20-30+ fps boost in VR.
-   VR button is now hidden when WebVR is not detected.

## V0.2.15

### Date: 2/5/2019

#### Changes:

-   Changed the default cube color to be white.
-   Changed the default cube outline color to gray instead of invisible.
-   Fixed an issue with action filters where some values weren't able to be matched to a filter.
    -   This happened for some tag values that would be parsed from strings into their semantic equivalents.
    -   For example, `"true"` would get converted to `true` and `"123.456"` would get converted to `123.456`.
    -   This conversion was being ignored for filter values, so they would never match in these scenarios.
-   Fixed an issue with action scripts where copying a file would not copy its formulas.
-   Improved the `copy()` function used in action scripts to be able accept any number of arguments.
    -   This allows cascading scenarios like `copy(this, that, @name("joe"), @name("bob"))`.

## V0.2.14

### Date: 2/4/2019

#### Changes:

-   Added `scale.x`, `scale.y`, and `scale.z` tags to allow changing the scale of the cubes.
    -   `x` and `y` are width and thickness. `z` is height.
-   Dragging worksurfaces now no longer snaps to the center but stays relative to the cursor position.
-   Added `label.size` and `label.size.mode` tags.
    -   `label.size` sets the size of the label. Setting it to 1 means the default size and setting it to 2 means twice the default size.
    -   Setting `label.size.mode` to `"auto"` causes the label to appear a constant size no matter where the user's camera is in the scene.
-   Changed the renderer settings to render the 3D scene at the full device resolution.
    -   This will likely increase the accuracy of rendering results but may also cause performance to drop due to rendering a lot more pixels.
    -   Was previously using the browser-default pixel ratio.
-   Added beta support for Web VR devices.
-   Fixed an issue where worksurfaces that did not have default heights and were merged into other worksurfaces would cause those tiles to incorrectly appear with a height of `0`.
    -   The worksurfaces that did not have default heights were from old versions that did not allow changing heights.
-   Added the number of selected cubes to the info box toggle

## V0.2.13

### Date: 2/1/2019

#### Changes:

-   Camera now handles going from two touch -> one touch without jumping around.
-   Removed time instance in `Time.ts`.
-   Input and Time are both updated manually through `GameView`, we need less `requestAnimationFrame` calls when possible.
-   Fixed bug in `Input` that would cause touches to overwrite old ones on browsers that reuse `TouchEvent` identifiers.
-   Remaining `TouchData` finger indexes get normalized when touches are removed.
    -   i.e. if there are two touches and touch 0 gets removed, then touch 1 becomes touch 0.

## V0.2.12

### Date: 2/1/2019

#### Changes:

-   Added `#stroke.color` which sets an outline on the cube.
-   Added the ability to download `.aux` files.
-   Added the ability to upload `.aux` files into the current session.
-   Changed the URLs to not use `#`. (breaking change!)
-   Changed the home screen to be the root path (`/`) so sessions are now just `filesimulator.com/mysession`. (breaking change!)
-   Changed the login screen to be at `/login`. (So `login` is not a valid session ID anymore) (breaking change!)
-   Fixed an issue where destroyed objects were being returned in action script queries.
-   Fixed an issue that allowed files to be combined with themselves. (Sorry Jeremy!)
-   Fixed an issue where offline users would always overwrite file `_index` values if the index was at `0.`
-   Minor changes:
    -   Add a "continue as guest" button.
    -   Replace "File Simulator" with the session code unless they are in the default session.
    -   Disable auto-capitalization and autocorrect on the input fields.
    -   Change the "Add worksurface" and "Add file" buttons to just be a "+" icon.
    -   Change the mode switch to use icons instead of text for the label.
    -   Make the mode switch always appear white.
    -   Remove color integration from FileValue.
    -   Change "Nuke the site" to something a little more friendly.
    -   Change "+ New Tag" to "+tag".
    -   Change the deselect file button to a grey color.
    -   Change the info box header to "Selected Files".
    -   Change the info icon to a pencil icon.

## V0.2.11

### Date: 1/31/2019

#### Changes:

-   Changed the "X" used to deselect files into a "-" sign.
-   Added the ability to show a QR code linking to the session the current user is in.

## V0.2.10

### Date: 1/31/2019

#### Changes:

-   Added two different modes to help control what the user is interacting with
    -   The "Files" mode allows dragging files and making new files.
    -   The "Worksurfaces" mode allows dragging worksurfaces, making new worksurfaces, and interacting via clicking on them.
-   Re-added the ability to combine files
    -   Dragging a file onto another file will combine them if possible.
    -   If no filters match then the files will stack.

## V0.2.9

### Date: 1/31/2019

#### Changes:

-   Camera zooming with trackpad pinching is now supported.
-   Input now handles `WheelEvent` from the browser.
    -   `getWheelMoved()` - Returns true when wheel movemented detected.
    -   `getWheelData()` - Return wheel event data for the current frame.

## V0.2.8

### Date: 1/31/2019

#### Changes:

-   Disabled double-tap to zoom functionality that is added by iOS and Android by default.
-   Fixed an issue where files would all appear in the same spot upon first load of a session.
-   Added the Session ID to the top header.
-   After logging in, the user will now be redirected back to the session they first tried accessing.
-   Fixed some typos.

## V0.2.7

### Date: 1/30/2019

#### Changes:

-   Added `line.to` and `line.color` tags. `line.to` creates an arrow that points from the source file to the target file. An array of files is also supported.
-   Added formula support for `label`, `label.color`.
-   Added some functions to `FileCalculations` to help with handling of short file ids:
    -   `getShortId` - Return the short id for the file.
    -   `fileFromShortId` - Find file that matches the short id.
    -   `filesFromShortIds` - Find files that match the short ids.
-   Disabled depth buffer writing for the new SDF rendered font.
-   Running `updateMatrixWorld` function for `FileMesh` when its position is updated.
    -   This allows child objects to have accurate world positioning the moment its parent is moved instead of waiting for ThreeJS to run the next render update frame.

## V0.2.6

### Date: 1/28/2019

#### Changes:

-   Improved the game window to resize the renderer and camera automatically
-   Improved how the files window scales for small devices
-   Move the toolbar into a floating action button
-   Closing the info box now shows an icon in its place that can be used to reopen it
-   Selecting/changing files no longer re-opens the info box
-   Tags that the user adds to the info box are no longer automatically hidden

## V0.2.5

### Date: 1/28/2019

#### Changes:

-   Rotation with touch input now spins in the correct direction.
-   3D text rendering is now done with SDF (Signed Distance Field). This gives us a much cleaner and crisper text representation.
-   Added `label.color` tag that allows you to change the color of the label text.

## V0.2.4

### Date: 1/28/2019

In this version we improved workspaces and made other minor quality of life improvements.

#### Changes:

-   Added the ability to change hex heights
-   Added the ability to stack cubes on top of each other
-   Added the ability to drag single hex tiles onto other workspaces
-   Added a `list()` formula function that is able to calculate which files are stacked on top of each other.
-   Made the square grid tiles visible only if they are over a related hex tile
-   Made hexes have a short height by default
-   Made hexes larger by default
-   Made cubes always attach to a workspace
-   Made only the grid that a cube is being dragged onto visible

##V0.2.1
###Date: 1/22/2019
In this version we added support for multiple simultaneous sessions. When logging in users can optionally provide a “Session ID” that will put them into that session. Alternatively, they can type the Session ID into the URL and go there directly. Sharing URLs to share your session is also supported.

#### Changes:

-   Multi-Session Support
    -   Users enter in a Session ID to go to a sandbox all their own.
    -   They can also share the URL with other people to be put directly into that session.
-   Hexes no longer have bevels.
-   In Formulas, hashtag expressions which have only a single result now return that result directly instead of in an array.
    -   For example, If there was only one file with a #sum set to “10” and there was a formula “=#sum”
        -   In v0.2.0 the formula would equal “[10]”
        -   In v0.2.1 the formula would equal “10”

## V0.2.0

### Date: 1/16/2019

In this version we added support for offline mode and made general improvements to the user interface.

#### Changes:

-   Added offline mode
    -   After loading the app over HTTPS, the user will be able to go completely offline (airplane mode) and still be able to access everything. This means:
        -   The app should load
        -   The user should be able to create new files and workspaces
        -   They should be able to edit tags and perform actions.
    -   When new app versions are available, the user will be prompted to refresh the page to use the new version.
        When the user goes back online the app will attempt to sync with the server. If successful, then everyone else will be able to see their changes because they have been synced.
    -   If syncing is not successful, then this is because of one or more merge conflicts between the user’s version and the server’s version.
        -   Merge conflicts happen when two users edit the same tag to different values.
        -   The computer doesn’t know which is the most valid so it has to ask the user.
    -   When merge conflicts happen a notification will pop up and prompt the user to fix them.
        -   This prompt will also be in the side bar underneath the hamburger menu.
    -   Until the user fixes the merge conflicts any changes they make will not be synced to the server.
    -   When the user fixes the merge conflicts, their state is synced to the server and everyone is able to see it.
    -   The sidebar will show the current online/offline synced/not synced status. Right clicking it will give the option to force the app into offline mode for testing and vice versa.
-   Added a nuke button
    -   This button allows the user to delete everything in the website.
    -   This is only for testing so don’t expect it to work in all cases. In particular, don’t expect it to work super well when there are multiple people on the site at a time.
-   Removed test buttons from the sidebar
-   Changed the version number to be based on the latest annotated git tag. This will let us have full control over the version numbers while making them a lot more human readable. Upon hover it will also show the git commit hash that the build was made from.<|MERGE_RESOLUTION|>--- conflicted
+++ resolved
@@ -2,11 +2,7 @@
 
 ## V3.2.7
 
-<<<<<<< HEAD
-#### Date: 11/13/2023
-=======
 #### Date: 11/28/2023
->>>>>>> d41cb762
 
 ### :boom: Breaking Changes
 
