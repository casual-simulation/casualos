--- conflicted
+++ resolved
@@ -27,11 +27,7 @@
 
 ## V3.0.20
 
-<<<<<<< HEAD
-#### Date: 8/25/2022
-=======
 #### Date: 8/30/2022
->>>>>>> ebe18f0f
 
 ### :rocket: Improvements
 
