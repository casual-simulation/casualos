# CasualOS Changelog

## V3.1.22

#### Date: 2/1/2023

### :rocket: Improvements

-   Added a log to help debug an initialization issue.

## V3.1.21

<<<<<<< HEAD
#### Date: 1/27/2023
=======
#### Date: 1/30/2023
>>>>>>> d259459c

### :rocket: Improvements

-   Improved the ab-1 bootstrapper to support Version 2 AUX Files.

### :bug: Bug Fixes

-   Fixed an issue with `os.downloadBotsAsInitializationUpdate()` and `os.createInitializationUpdate()` where they could not download bots that contained script syntax errors.

## V3.1.20

#### Date: 1/19/2023

### :rocket: Improvements

-   Added the ability to specify a `type` to `os.addDropGrid()` and `os.addBotDropGrid()`.
    -   Possible types are `sphere` and `grid`. (Defaults to `grid`)
    -   When combined with `portalBot`, you can use this to place bots in a sphere portal.
    -   Alternatively, it can be used to place bots on the surface of a sphere (without rotation for now).

### :bug: Bug Fixes

-   Fixed an issue where the gridPortal would error if a bot had `labelPosition` set to `floating` but had no `label`.
-   Fixed an issue where it was possible for CasualOS to ignore udpates to a newly created bot.

## V3.1.19

#### Date: 1/17/2023

### :rocket: Improvements

-   Improved the diff multi-line code editor to support `codeButton` form bots.
-   Improved `os.focusOn()` to be able to navigate to systemPortal tags when the diff pane is open in the systemPortal.
-   Added the `debug.onScriptActionEnqueued(handler)`, `debug.onAfterScriptUpdatedTag(handler)`, `debug.onAfterScriptUpdatedTagMask(handler)`, `debug.onBeforeUserAction(handler)`, `debug.performUserAction(...actions)`, and `debug.getCallStack()` functions for debuggers.
    -   See the documentation for more information and examples.
-   Added the `os.showConfirm(options)` function.
    -   When called, it displays a confirmation dialog that gives the user the ability to indicate whether they want something confirmed or canceled.
    -   Returns a promise that resolves with `true` if the user clicked the "Confirm" button and `false` if they closed the dialog or clicked the "Cancel" button.
    -   `options` should be an object with the following properties:
        -   `title` - The title that should be shown on the dialog.
        -   `content` - The descriptive content that should be shown in the dialog.
        -   `confirmText` - The text that should be shown for the "Confirm" button. (Optional)
        -   `cancelText` - The text that should be shown for the "Cancel" button. (Optional)
-   Improved the systemPortal to always focus and select the search box when using `Ctrl+Shift+F`/`Cmd+Shift+F`.
    -   It will also grab the currently selected text and auto-fill that into the search box.
-   Improved the systemPortal to preserve the last selected location in a tag when using `os.focusOn()` without line/index information or when using the quick access panel (`Ctrl+P`).
-   Improved the systemPortal to be able to show the quick access panel (`Ctrl+P`) even if the multi-line editor is not focused.
-   Added the `os.downloadBotsAsInitialzationUpdate(bots, filename)` function.
    -   When called, it downloads the given array of bots as a `.aux` or `.pdf` file stored in the Version 2 AUX File Format.
    -   The [Version 2 AUX Format](https://github.com/casual-simulation/casualos/blob/9910658524e4a37f40c72f824ef5770693005394/src/aux-common/bots/StoredAux.ts#L12) is similar to the [Version 1 AUX Format](https://github.com/casual-simulation/casualos/blob/9910658524e4a37f40c72f824ef5770693005394/src/aux-common/bots/StoredAux.ts#L7), except instead of storing the bot data as a snapshot, it stores bot data as a conflict-free update. This means that the Version 2 format is more suited towards scenarios where multiple different machines want to load the aux file at the same time (like when initializing shared instances), or when you want to share changes to an inst offline.
    -   Note that the Version 2 AUX Format is not a replacement for the Version 1 AUX Format. They are both in active use and each is slightly more optimal for different use-cases.
-   Added a button to the "Scan QR Code" dialog that allows changing the current camera.
-   Added the `spherePortal` form.
    -   The `spherePortal` form functions like the `portal` form except that it displays bots in the portal on the surface of an invisible sphere and treats the dimension X and Y tags as latitude and longitude coordinates.

### :bug: Bug Fixes

-   Fixed an issue where `os.applyUpdatesToInst()` would not sync updates to the server.
-   Fixed an issue where strings that can be converted to primitive values search box would not appear if `systemPortalSearch` was set via a script.
-   Fixed an issue where it was impossible to use `os.importAUX()` with URLs that didn't end with ".aux".

## V3.1.18

#### Date: 12/28/2022

### :bug: Bug Fixes

-   Fixed an issue where the systemPortal would not correctly open tags that were clicked by the user.

## V3.1.17

#### Date: 12/28/2022

### :rocket: Improvements

-   Improved `os.focusOn()` to support specifying a rotation in the map portals.
-   Improved custom apps to have better performance when working with apps that utilize a large number of HTML elements.
-   Added the `codeHint` form for bots.
    -   Useful for highlighting some code or inserting inline markers.
    -   This form functions similarly to `cursor`.
    -   Differences are that `strokeColor` is supported for setting a border on the highlighted code, `label` is supported for inserting inline markers, and `@onClick` is supported for clicking the label of a hint.
-   Added the `codeToolsPortal` portal.
    -   When set to a dimension on the `configBot`, it will display bots that are in that dimension and have `label` tags in the toolbar of the multi-line editor.
    -   This is useful for writing little gadgets that are intended to assist with coding.
-   Improved the systemPortal to support bots from attached debuggers.
-   Added the ability to use `Ctrl+P`/`Cmd+P` while the the multi-line code editor is focused to show a quick access menu that lets you quickly search for and jump to different tags.
-   Added the ability to use `Ctrl+Shift+F`/`Cmd+Shift+F` in the system portal to quickly jump to the "Search" panel.
-   Improved `expiriment.beginRecording(options)` to be able to record audio from both the microphone and screen.
-   Added the ability to add the `casualos-no-cors-cache=true` query param to `formAddress` tag values to prevent CasualOS from adding the `cors-cache=` query param to requests that it makes.
    -   This may be needed in some scenarios where you don't need CORS to always function properly with `formAddress` tags, but you do need to prevent the `cors-cache` query param from being included in the address URL.
    -   Note that the `casualos-no-cors-cache=true` param will also be removed from the URL, so it doesn't affect the request either.

### :bug: Bug Fixes

-   Fixed an issue where calling `debug.listCommonPauseTriggers()` on an async listener didn't work.

## V3.1.16

#### Date: 12/13/2022

### :rocket: Improvements

-   Added the `os.listBuiltinTags()` function.
-   Improved `codeButton` form bots to be able to be displayed in the multi-line editor's context menu when their `#true` tag is set to `true`.

### :bug: Bug Fixes

-   Fixed an issue where `os.showHtml()` would use a dark background when the dark theme was enabled.
-   Fixed an issue where calling `os.getData()` with null values would cause the server to crash.

## V3.1.15

#### Date: 12/12/2022

### :bug: Bug Fixes

-   Fixed an issue where custom apps would incorrectly display white text on a white background by default when using the dark theme.
-   Fixed an issue where it was impossible to edit tags using the single-line editors in the systemPortal.

## V3.1.14

#### Date: 12/12/2022

### :rocket: Improvements

-   Added dark mode to CasualOS!
    -   It is controlled by the new `theme` tag on the configBot.
    -   Possible values are:
        -   `auto` - Use the system dark mode setting. (Default)
        -   `light` - Use the light theme.
        -   `dark` - Use the dark theme.
-   Added the `@onMeetRecordingLinkAvailable` shout.
    -   It is triggered when recording is enabled in the meetPortal and contains the link that the recording will be available at.
    -   `that` is an object with the following properties:
        -   `link` - The link that the recording is available at.
        -   `timeToLive` - The number of seconds that the link will be available for.
-   Added the `os.attachDebugger(debug, options?)` and `os.detachDebugger(debug)` functions.
    -   These functions are useful for attaching the bots in a debugger to the CasualOS frontend as if it was a separate inst.
    -   Additionally, debuggers can be attached using a tag name mapper that can remap tag names so the frontend sees a different set of tags than what are actually on the debugger bots.
        -   This is useful for testing. For example, you can create a debugger that contains a copy of all the bots in the inst but instead of being displayed in the `home` dimension would be displayed in the `testHome` dimension because of the tag name mapper.
    -   See the documentation for more information.

### :bug: Bug Fixes

-   Fixed an issue where the grids on the wrist portals would become really large when the user enters VR for the second time during a session.

## V3.1.13

#### Date: 12/5/2022

### :bug: Bug Fixes

-   Fixed an issue where Chrome would appear to randomly add and remove scrollbars when the tag/meet portals were open.

## V3.1.12

#### Date: 12/2/2022

### :bug: Bug Fixes

-   Fixed an issue where it was not possible to tilt the mapPortal camera due to an incorrect default configuration.
-   Fixed an issue where it was not possible to handle errors that occurred during calls to `os.getPublicRecordKey()`.

## V3.1.11

#### Date: 11/28/2022

### :rocket: Improvements

-   Improved the map portals (mapPortal and miniMapPortal) to support the `portalZoomableMin` and `portalZoomableMax` tags.
-   Enabled the multiline code editor to always be shown regardless of if the device is a mobile device or not.
-   Added the `analytics.recordEvent(name, metadata?)` function.
-   Added the `@onKeyRepeat` shout that is fired when a key is held down and "auto repeated".
-   Added support for some simple HTMLElement functions.
    -   HTMLElement objects support the following functions:
        -   `focus()`
        -   `click()`
        -   `blur()`
    -   HTMLInputElement objects support the following functions:
        -   `select()`
        -   `setRangeText()`
        -   `setSelectionRange()`
        -   `showPicker()`
        -   `stepDown()`
        -   `stepUp()`
    -   HTMLFormElement objects support the following functions:
        -   `reset()`
        -   `submit()`
    -   HTMLMediaElement objects support the following functions:
        -   `fastSeek()`
        -   `load()`
        -   `pause()`
        -   `play()`
    -   HTMLVideoElement objects support the following functions:
        -   `requestPictureInPicture()`
-   Added support for the `document.getElementById()` function for custom apps.

### :bug: Bug Fixes

-   Fixed an issue where `Vector2`, `Vector3`, `Rotation`, and `DateTime` values would cause the shared space to emit an error if they were stored in a tag on a new bot while it was being processed by the space.
-   Fixed an issue where it was not possible to tap on codeButton bots on mobile devices.
-   Fixed `@onKeyDown` to only be emitted once when a key is starting to be held down and not continually while a key is held down.

## V3.1.10

#### Date: 11/8/2022

### :rocket: Improvements

-   Added the `systemPortalPane` tag to allow CasualOS to remember which pane the user is viewing in the systemPortal.
    -   This also fixes issues with being unable to select the search pane.
    -   Additionally, CasualOS will now remember the systemPortal search and pane state across browser reloads.
-   Updated the terms of service with consistent wording and with a section about using OLX Services.

### :bug: Bug Fixes

-   Fixed an issue where `Vector2`, `Vector3`, `Rotation`, and `DateTime` values would cause the shared space to emit an error if they were stored in a tag on a new bot while it was being processed by the space.

## V3.1.9

#### Date: 11/4/2022

### :boom: Breaking Changes

-   `os.createDebugger()` now returns a promise that needs to be awaited instead of simply returning a debugger.
-   `setTimeout()` and `setInterval()` now throw an error if called without a handler function.

### :rocket: Improvements

-   Added the ability to pause scripts that are executed inside debuggers.
    -   The `os.createDebugger()` API now supports an additional option parameter `pausable`, which when set to `true` will cause the debugger to execute every script inside a JavaScript interpreter.
    -   The following functions have also been added to the debugger API:
        -   `onPause(handler)` - Registers a handler function that will be called when the debugger pauses due to hitting a pause trigger (i.e. breakpoint).
        -   `setPauseTrigger(bot, tag, options)` - Registers a pause trigger in a bot and tag that the debugger will pause at if it comes across the trigger while executing code. Returns an object that represents the pause trigger.
        -   `removePauseTrigger(trigger)` - Removes the given pause trigger from the debugger.
        -   `enablePauseTrigger(trigger)` - Enables the given pause trigger.
        -   `disablePauseTrigger(trigger)` - Disables the given pause trigger.
        -   `listPauseTriggers()` - Lists the pause triggers that have been set on the debugger.
        -   `listCommonPauseTriggers(bot, tag)` - Lists common locations that pause triggers can be placed at for the given bot and tag.
        -   `resume(pause)` - Tells the debugger to resume execution of the scripts.
    -   See the documentation for more complete information and examples.
    -   Additionally, check out the [debugger-example](https://ab1.bot/?ab=debugger-example) appBundle.
-   Improved `os.focusOn(bot, options)` to support focusing tags in the systemPortal, sheetPortal, and tagPortal.
    -   `options` now supports the following properties:
        -   `tag` - The tag that should be focused. If specified, then the multi-line editor will be opened in a portal (the systemPortal by default) with the bot and tag focused.
        -   `space` - The space of the tag that should be focused. (Optional)
        -   `lineNumber` - The line number that should be focused. (Optional)
        -   `columnNumber` - The column number that should be focused. (Optional)
        -   `startIndex` - The index of the first character that should be auto-selected. (Optional)
        -   `endIndex` - The index of the last character that should be auto-selected. (Optional)
        -   `portal` - The portal that should be opened. Supports `system`, `sheet`, and `tag` for the systemPortal, sheetPortal, and tagPortal respectively.
-   Added the ability to specify a custom frame buffer scale factor for AR and VR sessions.
    -   `os.enableAR()` and `os.enableVR()` now can take an options object with the following property:
        -   `frameBufferScaleFactor` is the number of rendered pixels for each output pixel. As a result, numbers less than 1 increase rendering performance by rendering fewer pixels than are displayed and numbers greater than 1 decrease rendering performance by rendering more pixels than are displayed. Defaults to 1.
-   Improved `animateTag()` to use `0` as a default when `toValue` is a number, no `fromValue` is specified, and there is no current tag value (or the current tag value is not a number).
-   Improved the search panel in the systemPortal to include and highlight tag names that match the search query.
-   Added the ability to show the sheetPortal in the systemPortal.
    -   A new option has been added to the systemPortal to represent the sheetPortal.
    -   Selecting this option will open the sheetPortal to the current gridPortal dimension, or give the user the option to specify a dimension if no gridPortal is open.
    -   Clicking on the sheetPortal button again will give the ability to set the sheetPortal dimension manually.

### :bug: Bug Fixes

-   Fixed an issue where updating Vector, Rotation, or DateTime tag values on newly created bots could cause trouble with synchronizing data.
-   Fixed an issue where switching between mouse and touch input methods was not possible.
-   Fixed an issue that caused dragging bots on the Meta Quest 2 in non-immersive mode to not work.
-   Fixed touch controls to correctly rotate the camera.

## V3.1.8

#### Date: 10/27/2022

### :rocket: Improvements

-   Added the `meetPortalDisablePrivateMessages` tag to the `meetPortalBot` to allow hiding the option to send a new private message to another participant in the meet portal.

## V3.1.7

#### Date: 10/24/2022

### :bug: Bug Fixes

-   Fixed an issue where destroying a GLTF mesh and re-creating it could cause some textures to not load correctly.
-   Fixed an issue where updates to a newly created bot would be forgotten in some scenarios.

## V3.1.6

#### Date: 10/5/2022

### :bug: Bug Fixes

-   Fixed an issue where creating too many GLTF mesh forms could crash Chrome-based web browser tabs.
-   Fixed an issue where creating a bot with a DateTime, Vector2, Vector3, or Rotation tag would crash the system.

## V3.1.5

#### Date: 10/4/2022

### :bug: Bug Fixes

-   Fixed an issue where the login UI would be hidden behind the sheet and system portals if trying to login while one of them is open.

## V3.1.4

#### Date: 10/3/2022

### :rocket: Improvements

-   Enabled the "More" section in the Jitsi meet portal settings window.

### :bug: Bug Fixes

-   Fixed an issue where using `os.focusOn()` with `rotation` set to `{ x: 0, y: 0 }` could trigger floating point rounding errors and cause the camera rotation to be temporarily incorrect.
-   Fixed an issue where `@onRoomTrackUnsubsribed` listeners would not be triggered for local video and audio tracks when leaving a room.

## V3.1.3

#### Date: 9/27/2022

### :bug: Bug Fixes

-   Fixed an issue where `@onMeetExited` could be triggered multiple times when closing the meet portal.
-   Fixed an issue where rejecting and then re-performing a tag edit would cause the multiline editor to show the edit twice.
-   Fixed an issue where the multiline editor would incorrectly edit shared bots that had not been updated. This resulted in the tag edits being incorrectly added to the end of the tag value instead of where they were supposed to be.
-   Fixed an issue where meshes that were set on a bot and then quickly removed could be incorrectly displayed.
-   Fixed an issue where the documentation link from the multiline editor wouldn't auto-scroll to the correct tag.
-   Fixed an issue where using `deleteTagText()` and `insertTagText()` would cause the runtime to get confused during tag sync and incorrectly apply an edit multiple times.
-   Fixed an issue where `deleteTagMaskText()` and `insertTagMaskText()` did not work.

## V3.1.2

#### Date: 9/9/2022

### :rocket: Improvements

-   Improved `os.registerTagPrefix(prefix, options?)` to accept a `name` property in the `options` object that will be used as a hint for the user.
-   Added support for Vector and Rotation values for many tags. The following tags have been added as alternatives to using multiple tags to contain 3D information:
    -   `cameraPosition` replaces `cameraPositionX`, `cameraPositionY`, and `cameraPositionZ`.
    -   `cameraRotation` replaces `cameraRotationX`, `cameraRotationY`, and `cameraRotationZ`.
    -   `cameraFocus` replaces `cameraFocusX`, `cameraFocusY`, and `cameraFocusZ`.
    -   `cameraPositionOffset` replaces `cameraPositionOffsetX`, `cameraPositionOffsetY`, and `cameraPositionOffsetZ`.
    -   `cameraRotationOffset` replaces `cameraRotationOffsetX`, `cameraRotationOffsetY`, and `cameraRotationOffsetZ`.
    -   `deviceRotation` replaces `deviceRotationX`, `deviceRotationY`, and `deviceRotationZ`.
    -   `portalPannableMin` replaces `portalPannableMinX` and `portalPannableMinY`.
    -   `portalPannableMax` replaces `portalPannableMaxX` and `portalPannableMaxY`.
    -   `pointerPixel` replaces `pointerPixelX` and `pointerPixelY`.
    -   `mousePointerPosition` replaces `mousePointerPositionX`, `mousePointerPositionY`, and `mousePointerPositionZ`.
    -   `mousePointerRotation` replaces `mousePointerRotationX`, `mousePointerRotationY`, and `mousePointerRotationZ`.
    -   `leftPointerPosition` replaces `leftPointerPositionX`, `leftPointerPositionY`, and `leftPointerPositionZ`.
    -   `leftPointerRotation` replaces `leftPointerRotationX`, `leftPointerRotationY`, and `leftPointerRotationZ`.
    -   `rightPointerPosition` replaces `rightPointerPositionX`, `rightPointerPositionY`, and `rightPointerPositionZ`.
    -   `rightPointerRotation` replaces `rightPointerRotationX`, `rightPointerRotationY`, and `rightPointerRotationZ`.
    -   `cursorHotspot` replaces `cursorHotspotX` and `cursorHotspotY`.
    -   `portalCursorHotspot` replaces `portalCursorHotspotX` and `portalCursorHotspotY`.
-   Added the `os.requestWakeLock()`, `os.disableWakeLock()`, and `os.getWakeLockConfiguration()` functions.
    -   `os.requestWakeLock()` asks the user for the ability to keep the screen awake, and if they accept will enable a wake lock that will keep the screen on. Returns a promise that resolves once the wake lock has been granted.
    -   `os.disableWakeLock()` disables the wake lock and allows the computer to sleep. Returns a promise that resolves once the wake lock has been disabled.
    -   `os.getWakeLockConfiguration()` gets the current wake lock status. Returns a promise that resolves with the wake lock information.
-   Improved `math.intersectPlane()` to accept two additional optional parameters which represent the normal and origin of the plane that the ray should be intersected with.
    -   The new function definition is `math.intersectPlane(origin, direction, planeNormal?, planeDirection)`.
        -   `planeNormal` is optional and is the normal vector that the plane should use. It defaults to `➡️0,0,1`.
        -   `planeDirection` is optional and is the 3D position that the center of the plane should travel through. It defaults to `➡️0,0,0`.

### :bug: Bug Fixes

-   Fixed an issue where keys reported in `onKeyUp` and `onKeyDown` could be specified in the incorrect order.

## V3.1.1

#### Date: 9/6/2022

### :rocket: Improvements

-   Added the `codeButton` form.
    -   When the bot is placed in a tag dimension (dimension of the form `{botID}.{tag}`) and its form is set to `codeButton`, then it will appear in the multi-line code editor for that tag as a clickable text element.
    -   As such, in order for the button to appear, the bot also needs a `label` tag.
    -   The button can be positioned by line number by using the `[dimension]Start` tag, and the `[dimension]End` tag can be used to specify the priority that the button should have compared to other buttons on the same line (higher numbers means lower priority).
    -   When clicked, the button will receive an `@onClick` whisper.
-   Added the `formRenderOrder` tag.
    -   This tag sets the render order that should be used for a bot in the grid portals.
    -   Setting this property to a value other than 0 overrides the automatically calculated render order which is based on the distance of each bot to the portal camera.
    -   It is not recommended to use this tag unless you are dealing with transparency issues caused by overlapping PNG images.

## V3.1.0

#### Date: 9/2/2022

### :rocket: Improvements

-   Added the `os.createInitializationUpdate(bots)` and `os.applyUpdatesToInst(update)` functions.
    -   `os.createInitializationUpdate(bots)` creates updates that can be used to ensure that an inst is initialized with a specific set of bots. This function is useful for encoding initialization logic that should only be performed in an inst once.
        -   `bots` - The list of bots that should be included in the update.
    -   `os.applyUpdatesToInst(updates)` applies the given list of updates to the current inst.
        -   `updates` - The list of updates that should be applied to the inst.
-   Improved custom apps to support SVG elements.

### :bug: Bug Fixes

-   Fixed an issue where billboarded bots would display incorrectly when they were parented under a rotated dimension or transformer.

## V3.0.21

#### Date: 8/31/2022

### :bug: Bug Fixes

-   Fixed an issue where deleting a GLTF would cause the gridPortal to stop working.

## V3.0.20

#### Date: 8/30/2022

### :rocket: Improvements

-   Added the ability to use your fingers to click bots in VR/AR.
    -   Any device that supports the WebXR Hand input module should work.
    -   Tested with the Oculus Quest 2.
-   Added the `keyboard` form.
    -   This creates a virtual keyboard that the user can interact with.
    -   Clicking keys on the keyboard sends a `@onKeyClick` whisper to the bot.
-   Improved the system portal diff tab to set the `editingBot`, `editingTag`, and `editingTagSpace` tags on the configBot.
-   Added the `os.startFormAnimation(bot, animationName, options?)`, `os.stopFormAnimation(bot, options?)`, `os.listFormAnimations(botOrAddress)`, and `os.bufferFormAddressGLTF(address)` functions.
    -   `os.startFormAnimation(bot, animationName, options?)` is used to trigger an animation on the given bot. Returns a promise that resolves when the animation has started. It accepts the following parameters:
        -   `bot` - The bot or list of bots that the animation should be triggered on.
        -   `animationName` - The name or index of the animation that should be started.
        -   `options` - The additional parameters that should be used for the animation. Optional. It should be an object with the following properties:
            -   `startTime` - The time that the animation should start playing. It should be the number of miliseconds since the Unix Epoch.
            -   `initialTime` - The time within the animation clip that the animation should start at in miliseconds.
            -   `timeScale` - The rate at which the animation plays.
            -   `loop` - Options for looping. It should be an object with the following properties:
                -   `mode` - How the animation should loop. It should be either `repeat` or `pingPong`.
                -   `count` - The number of times that the animation should loop.
            -   `clampWhenFinished` - Whether the final animation values should be preserved when the animation finishes.
            -   `crossFadeDuration` - The number of miliseconds that the animation should take to cross fade from the previous animation.
            -   `fadeDuration` - The number of miliseconds that the animation should take to fade in.
            -   `animationAddress` - The address that the animations should be loaded from.
    -   `os.stopFormAnimation(bot, options?)` is used to stop animations on the given bot. Returns a promise that resolves when the animation has stopped. It accepts the following parameters:
        -   `bot` - The bot or list of bots that animations should be stopped on.
        -   `options` - The options that should be used to stop the animations. Optional. It should be an object with the following properties:
            -   `stopTime` - The time that the animation should stop playing. It should be the number of miliseconds since the Unix Epoch.
            -   `fadeDuration` - The number of miliseconds that the animation should take to fade out.
    -   `os.listFormAnimations(botOrAddress)` is used to retrieve the list of animations that are available on a form. Returns a promise that resolves with the animation list. It accepts the following parameters:
        -   `botOrAddress` - The bot or address that the animation list should be retrieved for.
    -   `os.bufferFormAddressGLTF(address)` is used to pre-cache the given address as a GLTF mesh for future use. Returns a promise that resolves when the address has been buffered. It accepts the following parameters:
        -   `address` - The address that should be loaded.
-   Added several listeners that can be used to observe animation changes on bots.
    -   Currently, they are only sent for animations that are started via `os.startFormAnimation()`. Animations that are triggered via the `#formAnimation` tag or `experiment.localFormAnimation()` are not supported.
    -   `@onFormAnimationStarted` and `@onAnyFormAnimationStarted` are sent when an animation has been started.
    -   `@onFormAnimationStopped` and `@onAnyFormAnimationStopped` are sent when an animation has been manually stopped.
    -   `@onFormAnimationFinished` and `@onAnyFormAnimationFinished` are sent when an animation finishes playing.
    -   `@onFormAnimationLooped` and `@onAnyFormAnimationLooped` are sent when an animation restarts per the looping rules that were given in the options object.
-   Added support for the `scrollTop` and `offsetHeight` properties for `<section>` elements.
-   Added the `@onDocumentAvailable` listener.
    -   `@onDocumentAvailable` is a shout that is sent once `globalThis.document` is first available for scripts to use.
    -   Because of this feature, scripts can now interact with custom apps via `globalThis.document` instead of `os.registerApp()` and `os.compileApp()`.
    -   This feature still uses a separate document instances for `os.registerApp()`, so changes to `globalThis.document` will not conflict with any other custom apps.
-   Added the [Preact render()](https://preactjs.com/guide/v10/api-reference#render) function to `os.appHooks`.
-   Improved tooltips to always render entirely on screen. This can help in scenarios where the tooltip should be shown close to the edge of the screen.

### :bug: Bug Fixes

-   Fixed an issue where `cursor` bots would not update in the multiline editor unless no bots changed for 75ms.
-   Fixed an issue where `cursor` bots would be duplicated if the user closed the portal that contained the multiline editor and then opened it again.
-   Fixed an issue where images that were loaded via custom apps would later fail to load as a `formAddress`.
-   Fixed an issue where floating labels did not work on bots that were transformed by another bot.
-   Fixed an issue where tooltips that had multiple words would always word wrap. Now, they will only word wrap if wider than 200px.

## V3.0.19

#### Date: 8/11/2022

### :bug: Bug Fixes

-   Fixed an issue that would allow browsers to cache certain HTML files when they should not.
-   Fixed an issue where subjectless keys would not work with the new auth system.
-   Fixed an issue where the background for floating labels would not match the label if the bot was rotated.

## V3.0.18

#### Date: 8/9/2022

### :boom: Breaking Changes

-   Changed uploads to PDF files to upload the binary data of the PDF instead of automatically converting it to UTF-8.
    -   This affects both `os.showUploadFiles()` and `@onFileUpload`.

### :rocket: Improvements

-   Switched PublicOS from [Magic.link](https://magic.link) to a custom auth implementation that gives us more flexibility around how we manage user accounts.
    -   This is purely an implementation detail, and should not affect any PublicOS/CasualOS features.
-   Added the ability to see active PublicOS authentication sessions, when they were granted, and what IP Address they were granted to.
-   Improved Custom HTML Apps to copy the following properties from specific element types when an event (like `onLoad`) happens:
    -   `<img>` - The following properties are copied:
        -   `width`
        -   `height`
        -   `naturalWidth`
        -   `naturalHeight`
        -   `currentSrc`
    -   `<video>` - The following properties are copied:
        -   `videoWidth`
        -   `videoHeight`
        -   `duration`
        -   `currentSrc`
-   Moved the "Exit to Grid Portal" button in the system portal from the lower right corner to the lower left corner.
-   Improved the systemPortal to support global search by exact matches for `#id` and `#space`.
-   Improved the systemPortal to support comparing systems of bots against each other.
    -   This works by comparing two separate system tags. The first tag is `#system` (or whatever is specified by `#systemPortalTag` on the config bot) and the second tag is specified by the `#systemPortalDiff` on the config bot.
    -   For example, if the `#systemPortal` is set to `custom` and the `#systemPortalDiff` tag is set to `system2`, then bots that contain `custom` in their `#system` tag will be compared against bots that match using their `#system2` tag.
    -   The result is useful for creating visualizations of change for system bots.
    -   See the documentation for more information.
    -   Also check out the example: https://ab1.bot/?ab=diffPortalExample
-   Added the `os.appHooks` property that contains [hook functions](https://preactjs.com/guide/v10/hooks).
    -   Hook functions make managing custom app states easier and less tedious.

### :bug: Bug Fixes

-   Fixed an issue where entering an invalid value into an input box in a custom app would cause the input box to be automatically cleared.
-   Fixed an issue where the base color on GLTF models would be overridden with white if no color tag was specified.
-   Fixed an issue where self-closing JSX elements that contained attributes would not be compiled correctly.
-   Fixed an issue where the meetPortal could fail to start if the meet portal properties were changed before it finished loading external scripts.
-   Fixed how progress bars position themselves to better match how labels position themselves.
-   Fixed an issue where custom app elements did not support CSS Style properties that started with a hyphen (`-`).

## V3.0.17

#### Date: 7/18/2022

### :bug: Bug Fixes

-   Fixed an issue where calling `os.focusOn()` for the mapPortal before the portal has finished loading would cause the camera to focus on an incorrect location.
-   Fixed an issue where labels would fail to show up on billboarded bots that are directly below or above the portal camera.
-   Fixed an issue where hex bot forms were positioned incorrectly.

## V3.0.16

#### Date: 7/6/2022

### :rocket: Improvements

-   Added the `uv` property to `@onClick`, `@onAnyBotClicked`, `@onDrag`, and `@onAnyBotDrag` shouts.
    -   This property contains the [UV Coordinates](https://stackoverflow.com/questions/3314219/how-do-u-v-coordinates-work) of the texture on the clicked bot that the user clicked.
    -   UV coordinates are a 2D vector representing the X and Y location on the texture (i.e. `formAddress`) on the bot that was clicked.
    -   UV coordinates are mapped as follows:
        -   Bottom left of the texture is: `(0, 0)`
        -   Bottom right is: `(1, 0)`
        -   Top left is: `(0, 1)`
        -   Top right is: `(1, 1)`
-   Added the `os.raycast(portal, origin, direction)` and `os.raycastFromCamera(portal, viewportPosition)` functions.
    -   These functions are useful for finding what bots a particular ray would hit. For example, you could query what bots are under a particular spot of the screen with `os.raycastFromCamera()`.
    -   Currently, the `grid`, `miniGrid`, `map` and `miniMap` portals are supported.
    -   See the documentation for more information and examples.
-   Added the `os.calculateRayFromCamera(portal, viewportPosition)` function.
    -   This function is useful for finding the 3D path (ray) that travels through a particular screen position of the specified portal's camera.
    -   Currently, the `grid`, `miniGrid`, `map` and `miniMap` portals are supported.
    -   See the documentation for more information and examples.
-   Improved `os.getPublicRecordKey()` to return an `errorReason` for failed requests.

### :bug: Bug Fixes

-   Fixed `lineStyle = wall` to support the coordinate system changes from v3.0.11.

## V3.0.15

#### Date: 6/21/2022

### :rocket: Improvements

-   Improved the login system to record user's email/phone number so that we can migrate off of [magic.link](https://magic.link/) in the future.

## V3.0.14

#### Date: 6/20/2022

### :rocket: Improvements

-   Changed the `circle` bot form ignore lighting changes based on its orientation.
-   Added the `formAddressAspectRatio` tag to allow adjusting how `formAddress` images/videos are displayed on `cube`, `circle`, and `sprite` bot forms.
    -   The aspect ratio should be the width of the image divided by the height of the image.
    -   Negative aspect ratios can also be used to mirror the image horizontally.
-   Added the ability to create and join custom multimedia chat rooms.
    -   Key features:
        -   The ability to join multiple chat rooms at once.
        -   The ability to display camera/screen feeds on 3D bots.
        -   Notification of when remote users join/leave.
        -   Notification of when users are speaking.
        -   The ability to control the quality that video tracks stream at.
    -   The following functions have been added:
        -   `os.joinRoom(roomName, options?)`
        -   `os.leaveRoom(roomName, options?)`
        -   `os.getRoomOptions(roomName)`
        -   `os.setRoomOptions(roomName, options)`
        -   `os.getRoomTrackOptions(roomName, trackAddress)`
        -   `os.setRoomTrackOptions(roomName, trackAddress, options)`
        -   `os.getRoomRemoteOptions(roomName, remoteId)`
    -   The following listeners have been added:
        -   `@onRoomJoined` - Sent whenever a room has been joined via `os.joinRoom()`
        -   `@onRoomLeave` - Sent whenever a room has been exited via `os.leaveRoom()`
        -   `@onRoomStreaming` - Sent whenever the local user has been connected or reconnected to a room.
        -   `@onRoomStreamLost` - Sent whenever the local user has been disconnected from a room.
        -   `@onRoomTrackSubscribed` - Sent whenever an audio/video track has been discovered inside a room.
        -   `@onRoomTrackUnsubscribed` - Sent whenever an audio/video track has been removed from a room.
        -   `@onRoomRemoteJoined` - Sent whenever a remote user has joined a room.
        -   `@onRoomRemoteLeave` - Sent whenever a remote user has left a room.
        -   `@onRoomSpeakersChanged` - Sent whenever the list of speaking users has changed in a room.
        -   `@onRoomOptionsChanged` - Sent whenever the local room options have been changed.
    -   See the documentation for more detailed information.
    -   Also check out the `rooms-example` appBundle for an example.
-   Added the `os.listInstUpdates()` and `os.getInstStateFromUpdates(updates)` functions.
    -   These functions are useful for tracking the history of an instance and debugging potential data loss problems.
    -   `os.listInstUpdates()` gets the list of updates that have occurred in the current instance.
    -   `os.getInstStateFromUpdates()` gets the bot state that is produced by the given list of updates.

### :bug: Bug Fixes

-   Fixed an issue where HTML updates could cause CasualOS to skip `@onAnyAction` calls for bot updates.
-   Fixed an issue where point-of-view mode would start the camera at the wrong rotation.
-   Fixed an issue where billboarded bots would rotate to match the roll of the camera in VR/AR.
-   Fixed an issue where using `os.tip()` with long words could cause the words to overflow the tooltip background.
-   Fixed an issue where removing a tag from the sheetPortal could cause the tag below it to become the dimension set in the sheetPortal.

## V3.0.13

#### Date: 6/3/2022

### :rocket: Improvements

-   Added the `math.degreesToRadians(degrees)` and `math.radiansToDegrees(radians)` functions.

### :bug: Bug Fixes

-   Fixed an issue where the `cameraRotationX`, `cameraRotationY`, and `cameraRotationZ` tags were using a Y-up coordinate system instead of the CasualOS Z-up coordinate system.

## V3.0.12

#### Date: 5/31/2022

### :bug: Bug Fixes

-   Fixed an issue where snapping bots to bot faces was not supported in the miniMapPortal.
-   Fixed an issue where snapping bots to faces of bots that have a non-1 `scaleZ` would work incorrectly.

## V3.0.11

#### Date: 5/27/2022

### :boom: Breaking Changes

-   CasualOS now consistently uses a right-handed coordinate system.
    -   In previous versions, CasualOS inconsistently handled rotations which led to some parts obeying the right-hand rule and other parts obeying the left-hand rule for rotations.
    -   One of the consequences of this is that rotations around the Y axis are now counter-clockwise instead of clockwise.
        -   Note that from the default camera perspective, this is switched. Rotations now appear clockwise instead of counter-clockwise.
    -   To keep the previous behavior, simply negate the Y axis for rotations. (e.g. if the rotation was `tags.homeRotationY = 1.3`, now it should be `tags.homeRotationY = -1.3`)
    -   This change affects `[dimension]RotationY`, `cameraRotationOffsetY`, and `os.addDropGrid()`.

### :rocket: Improvements

-   Added the ability to represent positions and rotations with the `➡️` and `🔁` emojis.
    -   In scripts, these values get parsed into `Vector2`, `Vector3`, and `Rotation` objects.
    -   Vectors support the following formats:
        -   `➡️1,2` represents a 2D position/direction (`Vector2`) that contains `X = 1` and `Y = 2`.
        -   `➡️1,2,3` represents a 3D position/direction (`Vector3`) that contains `X = 1`, `Y = 2`, and `Z = 3`.
        -   Additionally, vectors can be created using `new Vector2(1, 2)` and `new Vector3(1, 2, 3)`.
    -   Rotations support the following formats:
        -   `🔁0,0,0,1` represents a 3D rotation (`Rotation`) that contains `X = 0`, `Y = 0`, `Z = 0`, and `W = 1`.
        -   Additionally, rotations can be created using the `Rotation` class constructor. It supports the following forms:
            -   Create a rotation that does nothing:
                ```typescript
                const rotation = new Rotation();
                ```
            -   Create a rotation from an axis and angle:
                ```typescript
                const rotation = new Rotation({
                    axis: new Vector3(0, 0, 1),
                    angle: Math.PI / 2,
                }); // 90 degree rotation about the Z axis
                ```
            -   Create a rotation from two directions:
                ```typescript
                const rotation = new Rotation({
                    from: new Vector3(1, 0, 0),
                    to: new Vector3(0, 1, 0),
                }); // Rotation that transforms points from (1, 0, 0) to (0, 1, 0)
                ```
            -   Create a rotation from multiple rotations:
                ```typescript
                const rotation = new Rotation({
                    sequence: [
                        new Rotation({
                            axis: new Vector3(0, 1, 0),
                            angle: Math.PI / 2,
                        }), // 90 degree rotation around Y axis
                        new Rotation({
                            axis: new Vector3(1, 0, 0),
                            angle: Math.PI / 4,
                        }), // 45 degree rotation around X axis
                    ],
                });
                ```
            -   Create a rotation from a Quaternion:
                ```typescript
                const rotation = new Rotation({
                    quaternion: {
                        x: 0,
                        y: 0.7071067811865475,
                        z: 0,
                        w: 0.7071067811865476,
                    },
                }); // 90 degree rotation about the Y axis
                ```
        -   Check the documentation on Vectors and Rotations for more information.
-   Added the `[dimension]Position` and `[dimension]Rotation` tags to support using vectors and rotation objects for bot positioning.
-   Improved the `getBotPosition()` function to support the `[dimension]Position` tag and return a `Vector3` object.
-   Added the `getBotRotation(bot, dimension)` function that retrieves the position of the given bot in the given dimension and returns a `Rotation` object.
    -   `bot` is the bot whose rotation should be retrieved.
    -   `dimension` is the dimension that the bot's rotation should be retrieved for.
-   Improved the `animateTag()`, `os.getCameraPosition()` `os.getCameraRotation()`, `os.getFocusPoint()`, `os.getPointerPosition()`, `os.getPointerDirection()`, `math.getForwardDirection()`, `math.intersectPlane()`, `math.getAnchorPointOffset()`, `math.addVectors()`, `math.subtractVectors()`, `math.negateVector()`, `math.normalizeVector()`, `math.vectorLength()`, and `math.scaleVector()` functions to support `Vector2`, `Vector3`, and `Rotation` objects.
-   Added the "Select Background" and removed the "Share Video" buttons from the meetPortal.
-   Added initial documentation for ab-1.

### :bug: Bug Fixes

-   Fixed an issue where `os.showUploadFiles()` would return previously uploaded files.
-   Fixed an issue where tag text edits (i.e. `insertTagText()`) would not be properly communicated to the rest of CasualOS when they occurred after tag updates (i.e. `setTag()`).

## V3.0.10

#### Date: 5/6/2022

### :rocket: Improvements

-   Improved the Records API to be able to return errors to allowed HTTP origins.
-   Improved `os.meetCommand()` to return a promise.
-   Added the ability to specify an options object with `os.recordData(key, address, data, options)` that can specify update and delete policies for the data.

    -   These policies can be useful to restrict the set of users that can manipulate the recorded data.
    -   `options` is an object with the following properties:

        ```typescript
        let options: {
            /**
             * The HTTP Endpoint that should be queried.
             */
            endpoint?: string;

            /**
             * The policy that should be used for updating the record.
             * - true indicates that the value can be updated by anyone.
             * - An array of strings indicates the list of user IDs that are allowed to update the data.
             */
            updatePolicy?: true | string[];

            /**
             * The policy that should be used for deleting the record.
             * - true indicates that the value can be erased by anyone.
             * - An array of strings indicates the list of user IDs that are allowed to delete the data.
             * Note that even if a delete policy is used, the owner of the record can still erase any data in the record.
             */
            deletePolicy?: true | string[];
        };
        ```

-   Added the `os.tip(message, pixelX?, pixelY?, duration?)` and `os.hideTips(tipIDs?)` functions to make showing tooltips easy.
    -   `os.tip(message, pixelX?, pixelY?, duration?)` can be used to show a tooltip and takes the following parameters:
        -   `message` is the message that should be shown.
        -   `pixelX` is optional and is the horizontal pixel position on the screen that the message should be shown at.
            If omitted, then the tooltip will be shown at the current mouse position or the last touch position.
            Additionally, omitting the position will cause the tooltip to only be shown when the mouse is near it.
            Moving the mouse away from the tooltip in this mode will cause the tooltip to be automatically hidden.
        -   `pixelY` is optional and is the vertical pixel position on the screen that the message should be shown at.
            If omitted, then the tooltip will be shown at the current mouse position or the last touch position.
            Additionally, omitting the position will cause the tooltip to only be shown when the mouse is near it.
            Moving the mouse away from the tooltip in this mode will cause the tooltip to be automatically hidden.
        -   `duration` is optional and is the number of seconds that the toast should be visible for.
        -   Returns a promise that resolves with the ID of the newly created tooltip.
    -   `os.hideTips(tipIDs?)` can be used to hide a tooltip and takes the following parameters:
        -   `tipIDs` is optional and is the ID or array of IDs of tooltips that should be hidden. If omitted, then all tooltips will be hidden.
        -   Returns a promise that resolves when the action has been completed.
-   Improved the menuPortal to use 60% of the screen width on large screens when the screen is taller than it is wide.
-   Improved the systemPortal to support `system` tag values that are set to non-string values such as booleans and integers.
-   Added WebXR hand tracking support.
    -   Tested and verified on Meta Quest 2 headset.
    -   Wrist portals have custom offsets for hands to try and minimize the blocking of hands during interaction.
    -   Air tap interaction only currently. Air taps are when you tap your index finger and thumb together to perform a "tap/click" on what the pointer ray is targeting.

### :bug: Bug Fixes

-   Fixed an issue where CasualOS would attempt to download records from the wrong origin if using a custom `endpoint` parameter.

## V3.0.9

#### Date: 4/27/2022

### :rocket: Improvements

-   Added the `crypto.hash(algorithm, format, ...data)` and `crypto.hmac(algorithm, format, key, ...data)` functions.
    -   These functions make it easy to generalize which hash algorithm to use and also support outputting the result in several different formats.
    -   Supported algorithms for `crypto.hash()` are: `sha256`, `sha512`, and `sha1`.
    -   Supported algorithms for `crypto.hmac()` are: `hmac-sha256`, `hmac-sha512`, and `hmac-sha1`.
    -   Supported formats for both are: `hex`, `base64`, and `raw`.
    -   See the documentation for more information.
-   Added the `bytes.toBase64String(bytes)`, `bytes.fromBase64String(base64)`, `bytes.toHexString(bytes)`, and `bytes.fromHexString(hex)` functions.
    -   These functions make it easy to convert to and from Base64 and Hexadecimal encoded strings to [Uint8Array](https://developer.mozilla.org/en-US/docs/Web/JavaScript/Reference/Global_Objects/Uint8Array) byte arrays.
    -   See the documentation for more information.

### :bug: Bug Fixes

-   Fixed a permissions issue that prevented the creation of subjectless keys.

## V3.0.8

#### Date: 4/26/2022

### :rocket: Improvements

-   Added the ability to view participants and breakout rooms in the meetPortal.

## V3.0.7

#### Date: 4/26/2022

### :bug: Bug Fixes

-   Fixed an issue where bot labels would not render.

## V3.0.6

#### Date: 4/26/2022

### :bug: Bug Fixes

-   Fixed an issue where bots would not render because their shader code was broken.

## V3.0.5

#### Date: 4/26/2022

### :rocket: Improvements

-   Added the ability to specify which auth site records should be loaded/retrieved from.
    -   This is useful for saving or getting records from another CasualOS instance.
    -   The following functions have been updated to support an optional `endpoint` parameter:
        -   `os.recordData(key, address, data, endpoint?)`
        -   `os.getData(recordName, address, endpoint?)`
        -   `os.listData(recordName, startingAddress?, endpoint?)`
        -   `os.eraseData(key, address, endpoint?)`
        -   `os.recordManualApprovalData(key, address, data, endpoint?)`
        -   `os.getManualApprovalData(recordName, address, endpoint?)`
        -   `os.listManualApprovalData(recordName, startingAddress?, endpoint?)`
        -   `os.eraseManualApprovalData(key, address, endpoint?)`
        -   `os.recordFile(key, data, options?, endpoint?)`
        -   `os.eraseFile(key, url, endpoint?)`
        -   `os.recordEvent(key, eventName, endpoint?)`
        -   `os.countEvents(recordName, eventName, endpoint?)`
-   Improved the sheetPortal and and multi-line editor to support editing tags that contain object values.
-   Updated the Terms of Service, Acceptable Use Policy, and Privacy Policy to make it clearer which websites they apply to.
-   Improved how lines are rendered to use an implementation built into three.js.
    -   This makes bot strokes that are scaled appear correct.
    -   This change also makes lines and strokes appear the same size on screen no matter the zoom level of the camera. This can make it easier to identify bots when zoomed out a lot.
-   Added the ability to allow/deny login with phone numbers based on regex rules defined in a DynamoDB table.
-   Added the `os.getSubjectlessPublicRecordKey(recordName)` function to make it possible to create a record key that allow publishing record data without being logged in.
    -   All record keys are now split into two categories: subjectfull keys and subjectless keys.
    -   subjectfull keys require login in order to publish data are are the default type of key.
    -   subjectless keys do not require login in order to publish data.
    -   When publishing data with a subjectless key, all users are treated as anonymous. In effect, this makes the owner of the record fully responsible for the content that they publish.
-   Added the `os.meetFunction(functionName, ...args)` function to allow querying the current meet portal meeting state.
    -   `functionName` is the name of the function that should be triggered from the [Jitsi Meet API](https://jitsi.github.io/handbook/docs/dev-guide/dev-guide-iframe/#functions).
    -   `args` is the list of arguments that should be provided to the function.
    -   Returns a promise that resolves with the result of the function call.
-   Added the `@onMeetEntered` and `@onMeetExited` shouts which are triggered whenever the current user starts/stops participating in a meet.
    -   Unlike `@onMeetLoaded`, `@onMeetEntered` is only triggered after the user clicks the "Join" button from the meeting waiting room.
    -   See the documentation for more detailed information.
-   Added the `meetPortalJWT` tag to the meetPortalBot to allow using JSON Web Tokens for authenticating moderators in meetings.
    -   See the Jitsi FAQ for more information on how to setup a moderator for a meeting: https://developer.8x8.com/jaas/docs/faq#how-can-i-set-a-user-as-moderator-for-a-meeting
-   Added the `botPortal` tag that when set to a bot ID on the `configBot` will show the JSON data for that bot.
    -   Additionally, the `botPortalAnchorPoint` and `botPortalStyle` tags can be set on the `botPortalBot` similarly to how `meetPortalAnchorPoint` can be set on the `meetPortalBot`.
-   Added the `systemTagName` tag that, when set on the config bot, specifies the tag that should be used when finding bots to include in the systemPortal.
    -   For example, setting `systemTagName` to `"test"` will cause the systemPortal to search for bots that have a `test` tag instead of a `system` tag.

### :bug: Bug Fixes

-   Fixed an issue where accessing certain properties on `globalThis` would cause an error to occur.
-   Fixed an issue where it was not possible to change the current meetPortal while it was already open.
-   Fixed an issue where using `os.replaceDragBot()` with bots that contained an array in its tags would cause an error.
-   Fixed an issue where videos in `formAddress` would not automatically play on Chrome web browsers.

## V3.0.4

#### Date: 3/31/2022

### :rocket: Improvements

-   Added the ability to force AUX to intepret values as strings by prefixing the tag value with the 📝 emoji.
    -   This can be useful for when you want to ensure that a tag value is interpreted a string.
    -   For example, the string `"01"` will be interpreted as the number `1` by default but `"📝01"` will preserve the leading 0.
-   Added the ability to force a tag to interpret values as numbers by prefixing the tag value with the 🔢 emoji.
    -   This can be useful when you want to ensure that a tag is interpreted as a number.
-   Added support for scientific notation in numbers.
    -   `1.23e3` will now be interpreted as `1230`.
-   Improved `os.focusOn()` to support positions that include a Z coordinate.
    -   This allows moving the camera focus point to any position in 3D space.
    -   The Z coordinate defaults to 0 if not specified.
-   Added the `menuItemShowSubmitWhenEmpty` tag to allow showing the submit button on input menu items even if the input box does not have any value.
-   Added the `os.addDropGrid(...grids)` and `os.addBotDropGrid(botId, ...grids)` functions to make it easy to snap bots to a custom grid.
    -   These functions are useful if you want to snap bots to a grid with a custom position or rotation.
    -   Additionally, they can be used to move bots in a grid that is attached to a portal bot.
    -   See the documentation for detailed usage information.

### :bug: Bug Fixes

-   Fixed an issue where `infinity` and `-infinity` would always be calculated as `NaN` instead of their corresponding numerical values.
-   Fixed an issue where passing `null`/`undefined`/`NaN`/`Infinity` as the `x` or `y` coordinate to `os.focusOn()` would break the gridPortal.
-   Fixed an issue where error stack traces would sometimes contain incorrect line numbers.
-   Fixed an issue where the systemPortal recent tags list could error if a bot without a system tag was edited.
-   Fixed an issue where the runtime would crash if `animateTag()` was given a null bot.
-   Fixed an issue where dragging a bot with a controller in free space would position the bot incorrectly if the bot was loaded by a portal form bot.
-   Fixed an issue where bots that were inside a bot portal that was inside a wrist portal would have an incorrect scale. ([#254](https://github.com/casual-simulation/casualos/issues/254))

## V3.0.3

#### Date: 3/22/2022

### :rocket: Improvements

-   Added the `os.getAverageFrameRate()` function.
    -   This function is useful for calculating the number of times that the 3D views have updated in the last second.
    -   Returns a promise that resolves with the current frame rate value.
-   `AUX_PLAYER_MODE`: The player mode that this instance should indicate to scripts.
    -   `"player"` indicates that the inst is supposed to be for playing AUXes while `"builder"` indicates that the inst is used for building AUXes.
    -   Defaults to `"builder"`.
    -   This value is exposed via the object returned from `os.version()`.
        -   See the documentation on `os.version()` for more information.
-   Added a button that offers to redirect to a static instance after a 25 second loading timeout.
    -   The redirect will send the user to `static.{common_host}` so `casualos.com` will redirect to `static.casualos.com` and `stable.casualos.com` will redirect to `static.casualos.com`.

## V3.0.2

#### Date: 3/16/2022

### :boom: Breaking Changes

-   Removed the following functions:
    -   `server.exportGpio()`
    -   `server.unexportGpio()`
    -   `server.getGpio()`
    -   `server.setGpio()`

### :rocket: Improvements

-   Improved performance for lower end devices by making CasualOS more efficient when automatically updating bots with user input.
-   Added the ability to login with a phone number instead of an email address.
    -   This feature is enabled by the `ENABLE_SMS_AUTHENTICATION` environment variable during builds.
-   Added the ability to automatically synchronize device clocks and expose the synchronized information to scripts.
    -   The following properties have been added:
        -   `os.localTime` - The local clock time in miliseconds since the Unix Epoch.
        -   `os.agreedUponTime` - The synchronized clock time in miliseconds since the Unix Epoch.
        -   `os.instLatency` - The average latency between this device and the inst in miliseconds. Smaller values are generally better.
        -   `os.instTimeOffset` - The delta between the local time and agreed upon time in miliseconds.
        -   `os.instTimeOffsetSpread` - The uncertainty of the accuracy of the `os.instTimeOffset` value. Measured in miliseconds. Smaller values indicate that `os.agreedUponTime` is more accurate, larger values indicate that `os.agreedUponTime` is less accurate.
        -   `os.deadReckoningTime` - The synchronized clock time that includes an additional 50ms offset to try to ensure that all devices are synchronized once the time ocurrs.
-   Improved `animateTag()` to support custom easing functions and a custom start time.
    -   The `easing` property in the options object that is passed to `animateTag()` now supports custom functions for custom easing behaviors. The function should accept one parameter which is a number between 0 and 1 that represents the progress of the animation and it should return a number which is the value that should be multiplied against the target tag. See the documentation of `animateTag()` for an example.
    -   The `startTime` property is now supported in the options object that is passed to `animateTag()`. It should be the number of miliseconds since the Unix Epoch that the animation should start at. For example, `os.localTime + 1000` will cause the animation to start in 1 second.

### :bug: Bug Fixes

-   Fixed an issue where `bot.vars` would get cleared after the scripts that created it finished their initial execution.
-   Fixed an issue where `labelColor` did not work on menu bots that had `form` set to `input`.
-   Fixed an issue where `labelColor` would not work unless the menu bot had a `label`.
    -   This is useful for menu bots that only use icons.

## V3.0.1

#### Date: 2/17/2022

### :rocket: Improvements

-   Added the `math.setRandomSeed(seed)` and `math.getSeededRandomNumberGenerator(seed?)` functions.

    -   `math.setRandomSeed(seed)` specifies the random seed that should be used for `math.random()` and `math.randomInt()`.
        -   `seed` is the number or string that should be used as the random number generator seed. If set to null, then the seed value will be cleared.
    -   `math.getSeededRandomNumberGenerator(seed?)` creates a new object that contains its own `random()` and `randomInt()` functions that use the specified seed.

        -   `seed` is the number of string that should be used the random number generator seed. If omitted, then an unpredictable seed will be chosen automatically.
        -   It returns an object with the following structure:

            ```typescript
            let result: {
                /**
                 * The seed that was used to create this random number generator.
                 */
                seed: number | string;

                /**
                 * Generates a random real number between the given minimum and maximum values.
                 */
                random(min?: number, max?: number): number;

                /**
                 * Generates a random integer between the given minimum and maximum values.
                 */
                randomInt(min: number, max: number): number;
            };
            ```

-   Added the ability to store dates in tags by prefixing them with `📅`.
    -   Dates must be formatted similarly to [ISO 8601](https://en.wikipedia.org/wiki/ISO_8601):
        -   `2012-02-06` (year-month-day in UTC-0 time zone)
        -   `2015-08-16T08:45:00` (year-month-day + hour:minute:second in UTC-0 time zone)
        -   `2015-08-16T08:45:00 America/New_York` (year-month-day + hour:minute:second in specified time zone)
        -   `2015-08-16T08:45:00 local` (year-month-day + hour:minute:second + in local time zone)
    -   In scripts, date tags are automatically parsed and converted to DateTime objects.
        -   DateTime objects are easy-to-use representations of date and time with respect to a specific time zone.
        -   They work better than the built-in [Date](https://developer.mozilla.org/en-US/docs/Web/JavaScript/Reference/Global_Objects/Date) class because DateTime supports time zones whereas Date does not.
        -   You can learn more about them by checking out the [documentation](https://docs.casualos.com/docs/actions#datetime).
-   Added the `getDateTime(value)` function to make parsing strings into DateTime objects easy.
    -   Parses the given value and returns a new DateTime that represents the date that was contained in the value.
    -   Returns null if the value could not be parsed.
-   Added the `circle` bot form.

## V3.0.0

#### Date: 2/10/2022

### :rocket: Improvements

-   Added the `os.openImageClassifier(options)` and `os.closeImageClassifier()` functions.
    -   These functions are useful for applying Machine Learning inside CasualOS to detect categories of things via the camera feed.
    -   Currently, the image classifier is only able to consume models generated with [Teachable Machine](https://teachablemachine.withgoogle.com/).
        1.  To create a model, go to [https://teachablemachine.withgoogle.com/](https://teachablemachine.withgoogle.com/) and click "Get Started".
        2.  Create an "Image Project" and choose "Standard image model".
        3.  Add or record photos in each class.
        4.  Click "Train".
        5.  Once training is done you can get a model URL by clicking "Export Model".
        6.  Under "Tensorflow.js", choose "Upload (shareable link)" and click "Upload". You can also optionally save the project to Google Drive.
        7.  Once uploaded, copy the shareable link.
        8.  Create a bot with an `@onClick` tag and put the following code in it (replacing `MY_MODEL_URL` with the shareable link):
            ```typescript
            await os.openImageClassifier({
                modelUrl: 'MY_MODEL_URL',
            });
            ```
    -   `options` is an object with the following properties:
        -   `modelUrl` - The sharable link that was generated from Teachable Machine.
        -   `modelJsonUrl` - Is optional and can be used in advanced scenarios where you want to control where the model is stored.
        -   `modelMetadataUrl` - Is optional and can be used in advanced scenarios where you want to control where the model is stored.
        -   `cameraType` - Is optional and is the type of camera that should be preferred. Can be "front" or "rear".
-   Created the `oai-1` appBundle.

    -   This appBundle is currently a simple ab that can query the [OpenAI GPT-3 API](https://beta.openai.com/overview) via a shout.
    -   The ab has the following features:

        -   A single manager bot in the `oai-1` dimension and systemPortal as `oai-1.manager`.
        -   `@generateTextResponse` is a listener that asks GPT-3 to respond to a given text prompt.

            -   It takes the following parameters:
                -   `apiKey` - The API key that should be used to access the API. You can get an API key at [https://beta.openai.com/overview](https://beta.openai.com/overview).
                -   `prompt` - The text that the AI should respond to. An example is "Write a tagline for an ice cream shop.". Also see this guide: [https://beta.openai.com/docs/guides/completion](https://beta.openai.com/docs/guides/completion).
                -   `engine` - The engine that should be used to process the prompt. Defaults to `"text-davinci-001"` if not specified. You can find a list of engines is available here: [https://beta.openai.com/docs/engines](https://beta.openai.com/docs/engines).
                -   `options` - An object that contains additional options for the request. You can find the documentation for these options here: [https://beta.openai.com/docs/api-reference/completions/create](https://beta.openai.com/docs/api-reference/completions/create).
            -   It returns a promise that contains a list of generated choices.
            -   Example:

                ```typescript
                let oai = getBot('system', 'oai-1.manager');
                const response = await oai.generateTextResponse({
                    apiKey: 'myAPIKey',
                    prompt: 'Write a tagline for an ice cream shop.',
                });

                if (response.choices.length > 0) {
                    os.toast('Best choice: ' + response.choices[0]);
                } else {
                    os.toast('No choices.');
                }
                ```

### :bug: Bug Fixes

-   Fixed an issue with `os.listData()` where it was impossible to list data items unless a starting address was provided.

## V2.0.36

#### Date: 2/4/2022

### :rocket: Improvements

-   Added global search to the systemPortal.
    -   Useful for finding a word or phrase in the tags of all the bots in an inst.
    -   For example, you can find all the places where a shout occurrs by typing "shout" into the search box.
    -   Can be accessed by using `Ctrl+Shift+F` while the systemPortal is open or by selecting the eyeglass icon on the left side of the screen.
-   Added the ability to use a video camera feed as the portal background.
    -   You can enable this feature by setting `portalBackgroundAddress` to `casualos://camera-feed`.
    -   It also supports specifying the rear or front facing cameras with `casualos://camera-feed/rear` and `casualos://camera-feed/front`.

### :bug: Bug Fixes

-   Fixed an issue with custom apps where HTML changes would stop propagating if an element was added to its own parent.
    -   This could happen via using the HTML document API like:
        ```typescript
        // in @onSetupApp
        const parent = that.document.createElement('div');
        const child = that.document.createElement('span');
        parent.appendChild(child);
        parent.appendChild(child); // This would cause the issue
        ```
    -   Alternatively, it could happen when using `os.compileApp()`.
        -   For efficiency, `os.compileApp()` uses a change detection algorithm to limit the number of HTML elements it needs to create.
        -   In some cases, it saw that it could reuse an HTML element by moving it and this happened to trigger the bug in the system that records these changes.

## V2.0.35

#### Date: 2/2/2022

### :rocket: Improvements

-   Added the `os.getMediaPermission(options)` function to request permission for device audio/video streams.
    -   Generally permissions are asked for the moment they are needed but this can be cumbersome in situations such as immersive ar/vr experiences as the user must jump back to the browser in order to grant them.

### :bug: Bug Fixes

-   Fixed jittery camera rendering issues when entering XR for the first time in a session.
-   Fixed three.js holding onto stale XRSession after exiting XR.
    -   This was the root cause of the Hololens losing the ability to render the scene background after exiting XR.

## V2.0.34

#### Date: 1/31/2022

### :rocket: Improvements

-   Improved the systemPortal to show all tags that are on the bot when the pinned tags section is closed.
    -   This makes it easier to manage when adding new tags while the pinned tags section is closed.

### :bug: Bug Fixes

-   Fixed an issue with `os.recordEvent()` where trying to save events in DynamoDB would fail.

## V2.0.33

#### Date: 1/31/2022

### :rocket: Improvements

-   Added the `os.listData(recordNameOrKey, startingAddress?)` function to make it easy to list data items in a record.
    -   `recordNameOrKey` is the name of the record. Can also be a record key.
    -   `startingAddress` is optional and is the address after which items will be included in the returned list. For example, the starting address `b` will cause addresses `c` and `d` to be included but not `a` or `b`.
-   Added the `os.recordEvent(recordKey, eventName)` and `os.countEvents(recordNameOrKey, eventName)` functions. These functions are useful for building simple analytics into your app bundles.
    -   `os.recordEvent(recordKey, eventName)` can be used to document that the given event occurred.
        -   `recordKey` is the key that should be used to access the record.
        -   `eventName` is the name of the event.
    -   `os.countEvents(recordNameOrKey, eventName)` can be used to get the number of times that the given event has ocurred.
        -   `recordNameOrKey` is the name of the record that the event count should be retrieved from. Can also be a record key.
        -   `eventName` is the name of the event.

## V2.0.32

#### Date: 1/26/2022

### :rocket: Improvements

-   Added the `os.arSupported()` and `os.vrSupported()` functions to query device support for AR and VR respectively. Both of these are promises and must be awaited.

    ```typescript
    const arSupported = await os.arSupported();
    if (arSupported) {
        //...
    }

    const vrSupported = await os.vrSupported();
    if (vrSupported) {
        //...
    }
    ```

-   Added shouts for entering and exiting AR and VR:
    -   `@onEnterAR` - Called when AR has been enabled.
    -   `@onExitAR` - Called when AR has been disabled.
    -   `@onEnterVR` - Called when VR has been enabled.
    -   `@onExitVR` - Called when VR has been disabled.
-   Expanded `meetPortal` scripting:
    -   Added shouts for loading and leaving the meet portal:
        -   `@onMeetLoaded` - Called when the user has finished loading the meet portal.
        -   `@onMeetLeave` - Called when the user leaves the meet portal.
    -   Added the `os.meetCommand(command, ...args)` function that sends commands directly to the Jitsi Meet API. Supported commands can be found in the [Jitsi Meet Handbook](https://jitsi.github.io/handbook/docs/dev-guide/dev-guide-iframe#commands).
    -   Added the following meet portal configuration tags. These must be set on the `meetPortalBot`:
        -   `meetPortalPrejoinEnabled` - Whether the meet portal should have the prejoin screen enabled.
            -   The prejoin screen is where the user can setup their display name, microphone, camera, and other settings, before actually joining the meet.
        -   `meetPortalStartWithVideoMuted` - Whether the meet portal should start with video muted.
        -   `meetPortalStartWithAudioMuted` - Whether the meet portal should start with audio muted.
        -   `meetPortalRequireDisplayName` - Whether the meet portal should require the user define a display name.

## V2.0.31

#### Date: 1/20/2022

### :rocket: Improvements

-   Added the `os.eraseData(recordKey, address)` function to allow deleting data records.
    -   `recordKey` is the key that should be used to access the record.
    -   `address` is the address of the data inside the record that should be deleted.
-   Added the `os.eraseFile(recordKey, urlOrRecordFileResult)` function to allow deleting file records.
    -   `recordKey` is the key that should be used to access the record.
    -   `urlOrRecordFileResult` is the URL that the file is stored at. It can also be the result of a `os.recordFile()` call.
-   Added the `os.recordManualApprovalData(recordKey, address, data)`, `os.getManualApprovalData(recordName, address)`, and `os.eraseManualApprovalData(recordKey, address)` functions.
    -   These work the same as `os.recordData()`, `os.getData()`, and `os.eraseData()` except that they read & write data records that require the user to confirm that they want to read/write the data.
    -   One thing to note is that manual approval data records use a different pool of addresses than normal data records.
        This means that data which is stored using `os.recordManualApprovalData()` cannot be retrieved using `os.getData()` (i.e. you must use `os.getManualApprovalData()`).

### :bug: Bug Fixes

-   Fixed an issue where trying to save a bot using `os.recordData()` or `os.recordFile()` would produce an error.

## V2.0.30

#### Date: 1/14/2022

### :wrench: Plumbing Changes

-   Replaced socket.io with native WebSockets.
    -   The possible options for `CAUSAL_REPO_CONNECTION_PROTOCOL` are now `websocket` and `apiary-aws`.
    -   Since the introduction of `apiary-aws`, we've used native WebSockets for more connections. As such, it should be safe to use native WebSockets in place of socket.io.
    -   This means we have fewer depenencies to keep up with and fewer potential bugs.
    -   Additionally it means that we save a little bit on our output code bundle size.

### :bug: Bug Fixes

-   Fixed an issue where deleting all the text from a menu item would show the `menuItemText` tag value instead of the (empty) `menuItemText` tag mask value.
    -   This change causes CasualOS to use `false` for the `menuItemText` `tempLocal` tag mask when a normal tag value is present for `menuItemText`. If the bot has no tag value for `menuItemText`, then `null` is used.
-   Fixed an issue where CasualOS could sometimes miss events during initialization.
    -   This bug most likely affected portals that are configurable by a config bot (e.g. gridPortal) but could have also affected other parts of the CasualOS system.
    -   This bug also was very rare. We only saw it once in our testing.
-   Fixed an issue with custom apps where calling `os.registerApp()` multiple times would cause the app to be destroyed and re-created.
    -   This caused issues with retaining focus and made the user experience generally poor.
-   Fixed an issue with custom apps where a the value attribute could not be overridden on input elements.
    -   Now it is possible to specify what the value should be and it will be properly synced.

## V2.0.29

#### Date: 1/10/2022

### :rocket: Improvements

-   Added the ability to use videos for `formAddress` and `portalBackgroundAddress` URLs.
-   Improved CasualOS to support logging into ab1.link directly from CasualOS.
    -   Previously you would have to login to ab1.link via a new tab.
    -   The new experience is seamless and much less confusing.

### :bug: Bug Fixes

-   Fixed an issue where DRACO compressed GLTF models could not be loaded if the decoder program had already been cached by the web browser.

## V2.0.28

#### Date: 1/5/2022

### :boom: Breaking Changes

-   Changed the auth and records features to default to disabled unless the the `AUTH_ORIGIN` and `RECORDS_ORIGIN` environment variables are specified during build.

### :rocket: Improvements

-   Added the `links` global variable to the code editor autocomplete list.
-   Added the `masks` global variable to the code editor autocomplete list.
-   Improved `os.showUploadFiles()` to include the `mimeType` of the files that were uploaded.
    -   This makes it easier to upload files with `os.recordFile()`.
-   Added the `os.beginAudioRecording(options?)` and `os.endAudioRecording()` functions.
    -   They replace the `experiment.beginAudioRecording()` and `experiment.endAudioRecording()` functions.
    -   Additionally, they now trigger the following listeners:
        -   `@onBeginAudioRecording` - Called when recording starts.
        -   `@onEndAudioRecording` - Called when recording ends.
        -   `@onAudioChunk` - Called when a piece of audio is available if streaming is enabled via the options.
    -   `options` is an object and supports the following properties:
        -   `stream` - Whether to stream audio samples using `@onAudioChunk`.
        -   `mimeType` - The MIME type that should be used to stream audio.
        -   `sampleRate` - The number of audio samples that should be taken per second (Hz). Only supported on raw audio types (`audio/x-raw`).
    -   See the documentation for more information and examples.

### Bug Fixes

-   Fixed an issue where the "remove tag" (X) buttons on empty tags in the sheet portal were always hidden.

## V2.0.27

#### Date: 1/4/2022

### :bug: Bug Fixes

-   Fixed another issue where file records could not be uploaded due more issues with signature calculations.

## V2.0.26

#### Date: 1/4/2022

### :bug: Bug Fixes

-   Fixed another issue where file records could not be uploaded due to various permissions issues.

## V2.0.25

#### Date: 1/4/2022

### :bug: Bug Fixes

-   Fixed an issue where file records could not be uploaded due to not including a security token in a request.

## V2.0.24

#### Date: 1/4/2022

### :bug: Bug Fixes

-   Fixed an issue where file records could not be uploaded due to a permissions issue.

## V2.0.23

#### Date: 1/4/2022

### :bug: Bug Fixes

-   Fixed an issue where file records could not be uploaded due to an issue with signature calculation.

## V2.0.22

#### Date: 1/3/2022

### :boom: Breaking Changes

-   Removed the following functions:
    -   `os.publishRecord()`
    -   `os.getRecords()`
    -   `os.destroyRecord()`
    -   `byAuthID()`
    -   `withAuthToken()`
    -   `byAddress()`
    -   `byPrefix()`

### :rocket: Improvements

-   Implemented the next version of records.
    -   This version replaces the old API (`os.publishRecord()`) and introduces a new paradigm.
    -   The first major change is that records now represent multiple pieces of data.
    -   `os.getPublicRecordKey(recordName)` has been added as a way to retrieve a key that can be used to write data and files to a public record.
    -   `os.recordData(recordKey, address, data)` can be used to store a piece of data at an address inside a record. This data can later be retrieved with `os.getData(recordKeyOrName, address)`.
    -   `os.getData(recordKeyOrName, address)` can be used to retrieve data that was stored in a record.
    -   `os.recordFile(recordKey, data, options?)` can be used to store a file inside a record. Files can be any size and can be accessed via `webhook()` or `os.getFile(url)`.
    -   `os.getFile(urlOrRecordFileResult)` can be used to easily retrieve a file.
    -   `os.isRecordKey(value)` is useful for determining if a value represents a record key.
    -   See the documentation for more information.
-   Updated Material Icons to the latest publicly available version.

## V2.0.21

#### Date: 12/6/2021

### :rocket: Improvements

-   Added [Simple Analytics](https://simpleanalytics.com/) to help us better understand how many people are using CasualOS.
-   Added the `os.convertGeolocationToWhat3Words(location)` function.

    -   Useful for getting a 3 word address for a latitude & longitude location.
    -   Returns a promise that resolves with the string containing the 3 words.
    -   `location` is an object with the following structure:

        -   ```typescript
            let location: {
                /**
                 * The latitude of the location.
                 */
                latitude: number;

                /**
                 * The longitude of the location.
                 */
                longitude: number;

                /**
                 * The language that the resulting 3 word address should be returned in.
                 * Defaults to "en".
                 * See https://developer.what3words.com/public-api/docs#available-languages
                 * for a list of available languages.
                 */
                language?: string;
            };
            ```

## V2.0.20

#### Date: 12/2/2021

### :bug: Bug Fixes

-   Fixed an issue where removing a bot without a stroke from a dimension would cause CasualOS to stop responding.

## V2.0.19

#### Date: 12/1/2021

### :boom: Breaking Changes

-   `lineStyle` now defaults to `line` instead of `arrow`.

### :rocket: Improvements

-   Updated the CasualOS Terms of Service.
-   Improved `lineTo` and `strokeColor` to use lines that support custom widths.
-   Added the `links` variable as a shortcut for `thisBot.links`.
-   Added `bot.vars` and `os.vars` as an easy way to store and lookup variables by name.
    -   `os.vars` works exactly the same as `globalThis`.
    -   `bot.vars` allows you to store special values in a bot that cannot be stored in either `bot.tags` or `bot.masks`.
-   Added the ability to whisper to a bot by using `bot.listener()` instead of `whisper(bot, "listener")`.
    -   e.g.
        ```typescript
        let result = thisBot.myScript(argument);
        ```
        is equivalent to
        ```typescript
        let [result] = whisper(thisBot, 'myScript', argument);
        ```
-   Added the ability to shout to bots by using `shout.listener()` instead of `shout("listener")`.
    -   e.g.
        ```typescript
        let results = shout.myScript(argument);
        ```
        is equivalent to
        ```typescript
        let results = shout('myScript', argument);
        ```

## V2.0.18

#### Date: 11/30/2021

### :rocket: Improvements

-   Added bot links.
    -   Bot links are special tag values that represent a link from the tag to another bot.
    -   Similarly to listen tags, you can create a bot link by setting a tag to `🔗{botID}`.
    -   The 🔗 emoji tells CasualOS that the tag represents a link to another bot.
    -   Links work by referencing Bot IDs and CasualOS now provides additional functions to help with understanding bot links.
        For example, not only do the `#lineTo`, `#creator` and `#transformer` tags support bot links, but you can find the list of tags that reference other bots by using the new `getBotLinks(bot)` function.
    -   Bot links also support linking to multiple other bots by adding commas in between Bot IDs.
    -   The `bot.link` property has been added as a way to quickly get a link to the bot.
    -   The `bot.links` property has been added for scripts to interface with bot links.
        -   This property represents the tags that are bot links.
        -   You can easily link to a bot by setting
            ```typescript
            bot.links.tag = botToLinkTo;
            ```
        -   You can also get the bot(s) that are linked by using
            ```typescript
            // Gets a single bot if only one bot is linked in the tag.
            // Gets an array if multiple bots are linked.
            let linkedBot = bot.links.tag;
            ```
    -   Additionally, the `byTag()` bot filter has been updated to support searching for bots by link.
        -   For example if the `#myLink` tag is used to link bots,
            you can find all the bots that link to this bot using `#myLink` by using `byTag()` like this:
            ```typescript
            let botsThatLinkToThisBot = getBots(
                byTag('myLink', '🔗' + thisBot.id)
            );
            ```
        -   This change also means that it is now possible to have multiple creators for a bot by using bot links in the `#creator` tag.
-   Added some minor visual improvements to the systemPortal.
-   Improved menu bots to show their `formAddress` icon when the bot has no label.
-   Added the `os.getExecutingDebugger()` function.
    -   Gets the debugger that this script is currently running inside. Returns null if not running inside a debugger.
-   Added the `getFormattedJSON(data)` function.
    -   Works like `getJSON(data)` except the returned JSON is nicely formatted instead of compressed.
-   Added the `getSnapshot(bots)` function.
    -   Snapshots are like mods except they represent multiple bots and include the ID, space, tags, and tag masks of each bot.
    -   They are useful for debugging and easily saving a bunch of bots at once.
-   Added the `diffSnapshots(first, second)` function.
    -   Useful for calculating the delta between two snapshots.
-   Added the `applyDiffToSnapshot(snapshot, diff)` funciton/
    -   Useful for calculating a new snapshot from a snapshot and a delta.
    -   Works kinda like the opposite of `diffSnapshots(first, second)`.
-   Added the `getLink(...bots)` function.
    -   Creates a value that represents a link to the given bots. You can then save this value to a tag to save the link.
-   Added the `getBotLinks(bot)` function.
    -   Useful for discovering what links a bot has stored.
    -   See the documentation for more detailed info.
-   Added the `updateBotLinks(bot, idMap)` function.
    -   Useful for updating bot links to reference new bots.
    -   See the documentation for more detailed info.
-   Improved the `editingBot` tag to use bot links instead of just storing the bot ID.
-   Added the `pixelRatio` and `defaultPixelRatio` tags to the configBot.
    -   `defaultPixelRatio` is the [pixel ratio](https://developer.mozilla.org/en-US/docs/Web/API/Window/devicePixelRatio) that is used by CasualOS for rendering 3D portals by default.
    -   `pixelRatio` can be set on the configBot to control the size of the internal render buffers. Higher values make the output image appear smoother but will also cause CasualOS to run slower.
-   Improved `web.hook()` and related functions to accept the `retryCount`, `retryStatusCodes`, and `retryAfterMs` options.
    -   `retryCount` is the number of times the request should be re-sent if it fails. Defaults to 0.
    -   `retryStatusCodes` is the array of error status codes that should cause the request to be retried. Defaults to:
        -   408 - Request Timeout
        -   429 - Too Many Requests
        -   500 - Internal Server Error
        -   502 - Bad Gateway
        -   503 - Service Unavailable
        -   504 - Gateway Timeout
        -   0 - Network Failure / CORS
    -   `retryAfterMs` is the number of miliseconds to wait between retried requests. Defaults to 3000.

### :bug: Bug Fixes

-   Fixed an issue where deleting a tag in the multiline editor would cause the tag to remain in the data.
-   Fixed an issue where autocomplete for tags did not work in the systemPortal.
-   Fixed some display issues in the systemPortal.
-   Fixed an issue where using loops after JSX elements might cause the script to fail to compile.

## V2.0.17

#### Date: 11/12/2021

### :bug: Bug Fixes

-   Fixed an issue where built-in portal bots were not being updated by CasualOS.
    -   This also fixes an issue where camera position and rotation offsets didn't work.

## V2.0.16

#### Date: 11/11/2021

### :boom: Breaking Changes

-   Removed Custom Executables.
    -   This means the following functions are no longer available:
        -   `os.registerExecutable()`
        -   `os.buildExecutable()`
    -   If you have use for this type of functionality, we recommend that you look into [Custom Apps](https://docs.casualos.com/docs/actions/#app-actions).
        They are easier to use and allow you to use more built-in CasualOS functionality than Custom Executables.

### :rocket: Improvements

-   Added the `systemPortal`.
    -   The systemPortal is a new way to organize and edit a set of bots and their scripts.
    -   The systemPortal works by displaying bots that have a `#system` tag.
    -   When `#systemPortal` on the `configBot` is set to `true`, all bots that have a `#system` tag will be displayed in the system portal.
    -   When `#systemPortal` is set to a string, then only bots where their `#system` tag contains the value in `#systemPortal` will be shown.
    -   It also contains some other useful features not found in the sheetPortal like a list of recently edited tags and a search box that lets you easily change the `#systemPortal` tag value.
    -   See the glossary page on the `systemPortal` for more info.

### :bug: Bug Fixes

-   Fixed an issue where the forward/back browser buttons would not delete tags from the config bot if the related query parameter was deleted.

## V2.0.15

#### Date: 11/1/2021

### :rocket: Improvements

-   Added the `miniMapPortal`.
    -   This is a mini version of the `mapPortal` that works kinda like the `miniGridPortal`.
-   Added a introductory page to the documentation that links to the "Pillars of Casual Simulation" video tutorials.
-   Added a "Getting Started" page that contains some written documentation on the basics of CasualOS.
    -   Thanks to Shane Thornton ([@shane-cpu](https://github.com/shane-cpu)) for contributing this!
-   Added a glossary page to the documentation.
    -   This page is incomplete but contains basic descriptions for common terms like "bot", "tag", "portal", "inst", etc.
    -   There is also a feature where other parts of the documentation can link to the glossary and get Wikipedia-style tooltips for the terms.

### :bug: Bug Fixes

-   Fixed an issue where the server failed to retrieve permanent records when when `.getMoreRecords()` was called.

## V2.0.14

#### Date: 10/29/2021

### :rocket: Improvements

-   Improved the `local` space to delete the oldest inst when localStorage is full.
-   Added the `pointerPixelX` and `pointerPixelY` tags to the gridPortalBot to track the mouse pointer position on the screen.
-   Improved the records system to be able to store records larger than 300KB in size.
    -   Records larger than 300KB will be placed in an S3 bucket.
    -   Records stored in S3 will now have a `dataURL` instead of `data` that points to where the record can be downloaded from.

### :bug: Bug Fixes

-   Fixed an issue where the built-in portal bots would cause all scripts to be recompiled.
-   Fixed an issue where functions that retrieve data from portal bots (like `os.getFocusPoint()`) would always return null data.
-   Fixed an issue where the `.getMoreRecords()` function did not work.

## V2.0.13

#### Date: 10/19/2021

### :rocket: Improvements

-   Added several features to make testing asynchronous scripts easier.
    -   Debuggers now automatically convert asynchronous scripts to synchronous scripts by default.
        -   This makes testing easier because your test code no longer needs to be aware of if a script runs asynchronously in order to observe errors or results.
        -   You can override this default behavior by setting `allowAsynchronousScripts` to `true` in the options object that is passed to `os.createDebugger()`.
    -   Some functions are now "maskable".
        -   Maskable functions are useful for testing and debugging because they let you modify how a function works simply by using `function.mask().returns()` instead of `function()`.
            -   For example, the `web.get()` function sends an actual web request based on the options that you give it. When testing we don't want to send a real web request (since that takes time and can fail), so instead we can mask it with the following code:
            ```typescript
            web.get.mask('https://example.com').returns({
                status: 200,
                data: 'hello world!',
            });
            ```
            Then, the next time we call `web.get()` with `https://example.com` it will return the value we have set:
            ```typescript
            console.log(web.get('https://example.com));
            ```
        -   Maskable functions currently only work when scripts are running inside a debugger with `allowAsychronousScripts` set to `false`.
        -   Here is a list of maskable functions (more are coming):
            -   `web.get()`
            -   `web.post()`
            -   `web.hook()`
            -   `webhook()`
            -   `webhook.post()`
            -   `os.showInput()`
            -   `os.getRecords()`
            -   `os.publishRecord()`
            -   `os.destroyRecord()`
            -   `os.requestPermanentAuthToken()`
    -   Properties added to `globalThis` are now separated per-debugger.
        -   This means that you can set `globalThis.myVariable = 123;` and it won't affect debuggers.
        -   It also means that testing with global variables are easier because you don't have to set and reset them before each test anymore.
    -   Debuggers now automatically setup `tempLocal` bots for built-in portals.
        -   This means that the portal bots like `gridPortalBot`, `mapPortalBot`, etc. are available in debuggers.
    -   Debuggers now automatically setup a `configBot`.
        -   You can override this configBot by using the `configBot` property in the options object that is passed to `os.createDebugger()`.
-   Updated the sidebar on the documentation site to be easier to use.
-   Updated the auth site branding.
-   Added well-formatted pages for the terms of service, privacy policy, and acceptable use policy to the auth website.

### :bug: Bug Fixes

-   Fixed an issue where floating labels on billboarded bots did not work.

## V2.0.12

#### Date: 10/8/2021

### :rocket: Improvements

-   Added the `os.createDebugger(options?)` function.
    -   `os.createDebugger()` can be used to create a separate sandbox area where bots can be tested without causing external effects.
    -   This is useful for automated testing scenarios where you want to validate how a script works (e.g. that a toast is shown) without actually performing the script results (i.e. actually showing the toast).
    -   Works by returning an object that contains a separate set of actions (like `create()` and `getBots()`) that can be used like normal.
        For example:
        ```typescript
        const debug = os.createDebugger();
        const debugBot = debug.create({ home: true, color: 'red' });
        ```
        Creates a bot that is contained in the debugger. Therefore, scripts on the `debugBot` will only affect bots that were created in the debugger.
    -   See the documentation for more information.
-   Added the `assert(condition, message?)` and `assertEqual(received, expected)` functions.
    -   These functions check that the given condition is true or that the values are equal to each other and throw an error if they are not.
    -   They can be useful for automated testing.
    -   See the documentation for examples.

### :bug: Bug Fixes

-   Fixed an issue where setting `meetPortalAnchorPoint` to `left` or `right` would not shift the `gridPortal` to the remaining space.

## V2.0.11

#### Date: 10/1/2021

### :boom: Breaking Changes

-   Renamed `server` to `inst`.
    -   This means that you should now `configBot.tags.inst` instead of `configBot.tags.server`.
    -   It also means that you now should go to `https://casualos.com?inst=my-aux` instead of `https://casualos.com?server=my-aux`.
    -   CasualOS will automatically replace `server` with `inst` on the first load so old links will continue to work.
-   Renamed `pagePortal` to `gridPortal`
    -   CasualOS will automatically replace `pagePortal` with `gridPortal` on first load (so old links will continue to work) but any scripts that change `pagePortal` will need to be updated to change `gridPortal`.
    -   `pagePortal` on the `configBot` should now be `gridPortal`.
    -   `pagePortalBot` is now `gridPortalBot`.
    -   Some functions now should reference the bot portal instead of the page portal:
        -   `os.getCameraPosition('page')` -> `os.getCameraPosition('grid')`
        -   `os.getCameraRotation('page')` -> `os.getCameraRotation('grid')`
        -   `os.getFocusPoint('page')` -> `os.getFocusPoint('grid')`
        -   `os.getPortalDimension('page')` -> `os.getPortalDimension('grid')`
    -   `@onPortalChanged` now uses `gridPortal` for `that.portal`.
-   Renamed `miniPortal` to `miniGridPortal`
    -   `miniPortal` on the `configBot` should now be `miniGridPortal`.
    -   `miniPortalBot` should now be `miniGridPortalBot`.
    -   Some functions now should reference the bot portal instead of the page portal:
        -   `os.getCameraPosition('mini')` -> `os.getCameraPosition('miniGrid')`
        -   `os.getCameraRotation('mini')` -> `os.getCameraRotation('miniGrid')`
        -   `os.getFocusPoint('mini')` -> `os.getFocusPoint('miniGrid')`
        -   `os.getPortalDimension('mini')` -> `os.getPortalDimension('miniGrid')`
    -   `@onPortalChanged` now uses `miniGridPortal` for `that.portal`.
-   Renamed some functions:
    -   `os.downloadServer()` -> `os.downloadInst()`
    -   `os.loadServer()` -> `os.loadInst()`
    -   `os.unloadServer()` -> `os.unloadInst()`
    -   `os.getCurrentServer()` -> `os.getCurrentInst()`
    -   `server.remotes()` -> `os.remotes()`
    -   `server.serverRemoteCount()` -> `os.remoteCount()`
    -   `server.servers()` -> `os.instances()`
    -   `server.serverStatuses()` -> `os.instStatuses()`
    -   `server.restoreHistoryMarkToServer()` -> `server.restoreHistoryMarkToInst()`.
    -   Note that some functions have moved to the `os` namespace from the `server` namespace. This is because most `server` functions do not work on CasualOS.com and are only designed to work with a server-based system (which CasualOS.com is not). To clarify this, functions that work all the time are now in the `os` namespace while the others are in the `server` namespace.
-   Renamed several listen tags:
    -   `@onServerJoined` -> `@onInstJoined`
    -   `@onServerLeave` -> `@onInstLeave`
    -   `@onServerStreaming` -> `@onInstStreaming`
    -   `@onServerStreamLost` -> `@onInstStreamLost`
    -   `@onServerAction` -> `@onAnyAction`

### :rocket: Improvements

-   Updated the Privacy Policy, Terms of Service, and Acceptable Use Policy.
-   Changed the meetPortal to use a custom Jitsi deployment.
-   Improved `os.enablePointOfView(center?)` to take an additional argument that determines whether to use the device IMU to control the camera rotation while in POV mode.
    -   The new function signature is `os.enablePointOfView(center?, imu?)`.
    -   e.g. `os.enablePointOfView(undefined, true)` will enable using the IMU for controlling the camera rotation.

### :bug: Bug Fixes

-   Fixed an issue where zooming on menu bots would trigger the browser-provided zoom functionality.
-   Fixed an issue where copying an array from one tag to another tag caused CasualOS to break.
-   Fixed an issue where editing a script via the sheet portal cells would temporarily break the code editor.

## V2.0.10

#### Date: 9/21/2021

### :rocket: Improvements

-   Improved the runtime to track changes to arrays without having to make a copy of the array or save it back to the tag.
-   Improved `os.getRecords(...filters)` to use `authBot.id` if `byAuthID()` is not specified.
-   Added `labelOpacity` tag.
-   Added `menuItemLabelStyle` tag.
-   Added the ability to use the `auto` value in the `scaleY` tag for menu bots. This automatically scales the menu bot height based on the amount of text in the label.
-   Added the ability to rotate around an object multiple times with `os.focusOn()` by setting `normalized` to `false` in the `rotation` property.
    -   By default, rotations passed to `os.focusOn()` are normalized to between 0 and `2π`.
    -   Setting `normalized` to `false` will skip this process and allow rotations larger than `2π` which in turn means the camera will rotate past `2π`.

## V2.0.9

#### Date: 9/7/2021

### :rocket: Improvements

-   Added the `os.requestPermanentAuthToken()` and `os.destroyRecord(record)` functions.
    -   `os.requestPermanentAuthToken()` is used to get auth tokens that can publish records to a app bundle from anywhere - including from other app bundles.
    -   `os.destroyRecord(record)` destroys the given record and makes it inaccessable via `os.getRecords()`. You must be logged in to destroy records and you can only destroy records that have been created by your user account and app bundle.
    -   See the documentation for more info.

### :bug: Bug Fixes

-   Fixed an issue where retrieving records from a temporary space can fail when the query matches no records.
-   Fixed an issue where CasualOS could permanently stall while loading.

## V2.0.8

#### Date: 9/7/2021

### :rocket: Improvements

-   Created https://casualos.me
    -   casualos.me is a companion service for CasualOS that provides the ability to sign in with an account and save permanent records of data.
-   Added the `os.requestAuthBot()` function.
    -   Requests that the user sign in and creates the `authBot` global variable to represent whether the user is signed in.
    -   Only works if an App Bundle (AB) was auto loaded using the `autoLoad` query parameter.
    -   Returns a promise that resolves when the user is signed in.
    -   See the "Auth Bot Tags" section in the documentation for more info.
-   Added the `os.publishRecord(recordDescription)` function to be able to save arbitrary JSON data.
    -   Records are arbitrary pieces of data that can saved and retrieved from special record-enabled spaces.
        -   The possible spaces are:
            -   `tempRestricted` - (Default) Records are temporary (they are deleted at the end of the day) and they are only retrievable by the user and appBundle that created them.
            -   `tempGlobal` - Records are temporary and they are they are retrievable by everyone.
            -   `permanentRestricted` - Records are permanent and they are only retrievable by the user and appBundle that created them.
            -   `permanentGlobal` - Records are permanent and they are retrievable by everyone.
    -   Unlike bots, records are only accessible by searching for them using the `os.getRecords()` function.
    -   Requires that the user has signed in with `os.requestAuthBot()`.
    -   `recordDescription` is an object with the following properties:
        -   `space` - The space that the record should be published to.
        -   `record` - The data that should be included in the record.
        -   `address` - (Optional) The address that the record should be published at. This can be omitted if a `prefix` is specified instead.
        -   `prefix` - (Optional) The prefix that the record should be published at. If used instead of `address`, CasualOS will calculate the `address` by concatenating the given prefix and ID like this: `"{prefix}{id}"`.
        -   `id` - (Optional) The ID that the record should be published at. If used with `prefix`, then CasualOS will combine the given `id` with the given `prefix` to calculate the `address`. If omitted, then CasualOS will generate a UUID to be used with the `prefix`.
        -   `authToken` - (Optional) The auth token that should be used to publish the record. This is useful for allowing other users to be able to publish records to an app bundle on your account. If omitted, then the `authToken` tag from the `authBot` will be used.
    -   Returns a promise that resolves when the record has been published.
    -   See the documentation for some examples.
-   Added the `os.getRecords(...filters)` function to be able to find and retrieve records.
    -   Works similarly to `getBots()` except that the list of possible filters is different and more limited.
    -   Possible filters are:
        -   `byAuthID(id)` - Searches for records that were published by the given auth ID. This filter is required for all `os.getRecords()` queries.
        -   `inSpace(space)` - Searches for records that were published to the given space. If omitted, only `tempRestricted` records will be searched.
        -   `byAddress(address)` - Searches for the record with the given address. Useful for finding a specific record.
        -   `byPrefix(prefix)` - Searches for records whose address starts with the given prefix. Useful for finding a list of records.
        -   `byID(id)` - Searches for records whose address equals `{prefix}{id}`. Works similarly to `byAddress()` except that you must also use `byPrefix()`. Useful for finding a specific record.
    -   Returns a promise that resolves with an object that contains a partial list of records.
        -   Using this object, you can see the total number of records that the query matched and get the next part of the list using the `getMoreRecords()` function.
        -   The object has the following structure:
            -   `records` - The list of records that were retrieved. This list may contain all the records that were found or it might only contain some of the records that were found. You can retrieve all of the records by looping and calling `getMoreRecords()` until it returns an object with `hasMoreRecords` set to `false`.
            -   `totalCount` - The total number of records that the query found.
            -   `hasMoreRecords` - Whether there are more records that can be retrieved for the query.
            -   `getMoreRecords()` - A function that can be called to get the next set of records for the query. Like `os.getRecords()`, this function returns a promise with an object that has the structure described above.
    -   See the documentation for some examples.
-   Added the `byID(id)` bot filter.
    -   This function can be used either as a bot filter with `getBots()` or as a record filter with `os.getRecords()`.
    -   As its name suggests, it can be used to find a bot with the given ID.

### :bug: Bug Fixes

-   Fixed an issue where using a `formAnimationAddress` prevented `formAnimation` from working correctly on first load.
-   Fixed an issue where `os.focusOn()` would not work on mobile devices.

## V2.0.7

#### Date: 8/16/2021

### :bug: Bug Fixes

-   Fixed an issue where remote whispers could cause CasualOS to think it was loaded before it actually was.
    -   This would in turn cause CasualOS to think that ab-1 was not installed and led to ab-1 getting duplicated which could then cause the auxCode to be loaded again.

## V2.0.6

#### Date: 8/11/2021

### :rocket: Improvements

-   Added the `formAnimationAddress` tag to allow specifying a separate GLTF/GLB URL that should be used for animations.
    -   This allows dynamically loading animations instead of requiring that all animations be built into the `formAddress` GLTF mesh.

### :bug: Bug Fixes

-   Fixed an issue where setting the `mapPortal` tag on the `configBot` to `null` would not close the map portal.
-   Fixed an issue where the camera would rotate somewhat randomly when facing straight down using touch controls.

## V2.0.5

#### Date: 7/27/2021

### :rocket: Bug Fixes

-   Fixed an issue where async scripts did not support JSX syntax highlighting.

## V2.0.4

#### Date: 7/27/2021

### :rocket: Improvements

-   Added the ability to download a PDF with embedded bot data by specifying a filename with a `.pdf` extension to `os.downloadBots()`.
-   Added the `os.parseBotsFromData(data)` function.
    -   This function can parse a list of bot mods from JSON or from the contents of a PDF that was created with `os.downloadBots()`.
    -   It returns a list of bot mods (i.e. mods that have the structure of bots) which can in turn be passed to `create()` to add them to the server.
-   Added the `os.unregisterApp(appID)` function to allow removing apps after they have been registered.
-   Added the ability to use [JSX](https://reactjs.org/docs/introducing-jsx.html) for Apps instead of the `html` string helper.
    -   JSX allows you to use a HTML-like language directly inside listeners. This provides some nice benefits including proper syntax highlighting and error messages.
    -   For example:
        ```javascript
        let result = <h1>Hello, World!</h1>;
        ```
    -   Due to convienience this will probably become the preferred way to write HTML for apps, however the `html` string helper will still be available.

## V2.0.3

#### Date: 7/19/2021

### :boom: Breaking Changes

-   "Custom Portals" are now called "Executables"
    -   This is because portals should deal almost exclusively with bots and heavily interface with CasualOS.
    -   "Custom Portals" (as they were called) made this difficult and are better explained as a way to create arbitrary web programs (i.e. executables).
    -   The new "Apps" (`os.registerApp()` and `os.compileApp()`) features make it easier to create custom portals since they can leverage bots and listen tags directly.
-   Renamed `portal.open()` to `os.registerExecutable()`.
-   Renamed `portal.buildBundle()` to `os.buildExecutable()`.
-   Renamed `portal.registerPrefix()` to `os.registerTagPrefix()`.
-   Changed the menuPortal to always be anchored to the bottom of the screen instead of to the miniPortal.

### :rocket: Improvements

-   Added the `os.registerApp(name, bot)` and `os.compileApp(name, content)` functions.
    -   `os.registerApp()` takes an app name and a bot and sets up a space for adding content to the CasualOS frontend.
    -   Calling `os.registerApp()` will also make the given bot available globally as `{name}Bot`.
    -   `os.registerApp()` returns a promise that resolves when the app has been setup and can accept content. Additionally, `onAppSetup` will be whispered to the bot that was specified for the app.
    -   `os.compileApp()` is used to provide content to an app. You can call this as many times as you want and the app will only update when you call `os.compileApp()` for it.
    -   See the docs for more information.
-   Added the `html` string helper.
    -   This can be used to produce HTML from a string for `os.compileApp()` by placing it before a string that uses backtick characters (`` ` ``).
    -   e.g.
        ```javascript
        let result = html`<h1>Hello, World!</h1>`;
        ```
    -   See the docs for more information.
-   Added the `watchBot(bot, callback)` and `watchPortal(portal, callback)` helper functions.
    -   `watchBot()` can be used to watch a given bot (or list of bots) for changes and triggers the given callback function when the bot(s) change.
    -   `watchPortal()` can be used to watch the given portal for changes and triggers the given callback function when the portal changes.
        -   Specifically, `watchPortal()` tracks when the portal is changed (by watching the portal tag on the `configBot`), when bots are added, removed, or updated in the portal, and when the portal bot changes.
-   Improved the bot dragging logic to support using `os.replaceDragBot(null)` to stop dragging a bot.

### :bug: Bug Fixes

-   Fixed an issue where dragging a bot whose position was animated in tempLocal space would produce no visible effect.
-   Fixed an issue where GLB models compressed with a newer version of Draco could not be loaded.
    -   You may have to refresh the browser tab 1 extra time after getting the update for this change to take effect. This is because the Draco library is cached by the web browser and updates to the library are checked in the background while the old version is being used.
-   Fixed an issue where bots in the mapPortal that had LOD listeners would not function correctly unless they had a label.

## V2.0.2

#### Date: 7/6/2021

### :rocket: Improvements

-   Improved the miniPortal to support the `portalCameraZoom`, `portalCameraRotationX` and `portalCameraRotationY` tags.
-   Added the `priorityShout()` function to make it easy to run a set of shouts until a bot returns a value.
-   Added the ability to control the foreground and background colors of the chat bar via the `foregroundColor` and `backgroundColor` options in `os.showChat()`.
-   Added the `date` type for `os.showInput()` to make entering days easier.

### :bug: Bug Fixes

-   Fixed an issue where camera position offsets would continuously be applied to the camera.
-   Fixed an issue where the menu would be positioned incorrectly if the meet portal was anchored to the top of the screen.
-   Fixed an issue where clicking on the grid with a controller in XR would crash CasualOS.
-   Fixed an issue where the transformer tag did not work correctly for bots in the mapPortal.
-   Fixed an issue where dragging an object that gets destroyed in an onPointerDown would freeze the UI.

## V2.0.1

#### Date: 6/9/2021

### :rocket: Improvements

-   Changed the default mapPortal basemap to `dark-gray`.
-   Changed the mapPortal to default to viewing Veterans Memorial Park in Grand Rapids.
    -   This makes it easier to start using AB-1 once the map portal is loaded.

### :bug: Bug Fixes

-   Fixed an issue where calling `os.focusOn()` with a position and no portal would default to the map portal.
-   Fixed an issue where calling `os.focusOn()` for the map portal before it was finished loading would error.

## V2.0.0

#### Date: 6/7/2021

### :bug: Improvements

-   Added the `mapPortal`.
    -   The map portal provides a 3D representation of the entire Earth and allows placing bots anywhere on it.
    -   Bots that are in the map portal use Longitude and Latitude for their X and Y coordinates.
    -   The map can additionally be customized by setting the `mapPortalBasemap` tag on the `mapPortalBot`. See the documentation for more information.
    -   Based upon [ArcGIS](https://www.arcgis.com/index.html).

### :bug: Bug Fixes

-   Fixed an issue where trying to focus on a position in the miniPortal would not work.

## V1.5.24

#### Date: 5/24/2021

### :rocket: Improvements

-   Improved the miniPortal to enable resizing it by dragging the top of the miniPortal instead of just at the corners.
-   Added the `math.normalizeVector()` and `math.vectorLength()` functions.

### :bug: Bug Fixes

-   Fixed an issue where events in some asynchronous scripts would be incorrectly reordered and potentially cause logic issues.

## V1.5.23

#### Date: 5/22/2021

### :boom: Breaking Changes

-   Renamed the `inventoryPortal` to `miniPortal`.
    -   The following were also renamed:
        -   `#inventoryPortalHeight` -> `#miniPortalHeight`
        -   `#inventoryPortalResizable` -> `#miniPortalResizable`
        -   `os.getInventoryPortalDimension()` -> `os.getMiniPortalDimension()`
        -   `os.hasBotInInventory()` -> `os.hasBotInMiniPortal()`
        -   `os.getPortalDimension("inventory")` -> `os.getPortalDimension("mini")`
        -   `os.getCameraPosition("inventory")` -> `os.getCameraPosition("mini")`
        -   `os.getCameraRotation("inventory")` -> `os.getCameraRotation("mini")`
        -   `os.getFocusPoint("inventory")` -> `os.getFocusPoint("mini")`
-   The `miniPortalHeight` tag was changed from being a number between 1 and 10 that represented the number of bots that should fit in the portal. Now it is a number between 0 and 1 that represents the percentage of the screen height it should take. Note that when `#miniPortalWidth` is less than 1 the height of the portal will be more like 80% of the screen height when set to 1. This is because of the mandatory spacing from the bottom of the screen to be somewhat consistent with the spacing on the sides.

### :rocket: Improvements

-   Added the `#miniPortalWidth` tag.
    -   Possible values are between 0 and 1.
    -   Represents the percentage of the screen width that the mini portal should take.
    -   When set to 1, the mini portal will appear docked and there will be no spacing between the bottom of the screen and the mini portal.

### :bug: Bug Fixes

-   Fixed a bunch of issues with zooming, rotating, and resizing the mini portal.

## V1.5.22

#### Date: 5/20/2021

### :rocket: Improvements

-   Added the `os.enableCustomDragging()` function to disable the default dragging behavior for the current drag operation.
    -   This is useful for custom dragging behavior that is associated with a bot like scaling the bot or rotating it.

### :bug: Bug Fixes

-   Fixed an issue where `os.focusOn()` would not work with bots in the inventory portal.

## V1.5.21

#### Date: 5/18/2021

### :rocket: Improvements

-   Improved `os.focusOn()` to support focusing on menu bots that have `#form` set to `input`.
-   Added the ability to snap dragged to a specific axis.

    -   These are special snap target objects that have the following form:

    ```typescript
    let snapAxis: {
        /**
         * The direction that the axis travels along.
         */
        direction: { x: number; y: number; z: number };

        /**
         * The center point that the axis travels through.
         */
        origin: { x: number; y: number; z: number };

        /**
         * The distance that the bot should be from any point along the
         * axis in order to snap to it.
         */
        distance: number;
    };
    ```

### :bug: Bug Fixes

-   Fixed an issue where the "tag has already been added" dialog displayed behind the sheet portal.

## V1.5.20

#### Date: 5/17/2021

### :bug: Bug Fixes

-   Fixed an issue where `@onInputTyping` was incorrectly shouted instead of whispered.

## V1.5.19

#### Date: 5/13/2021

### :rocket: Improvements

-   Added the `labelPaddingX` and `labelPaddingY` tags to allow controlling the padding along the width and height of labels separately.
-   Added the ability to use a URL for the `cursor` and `portalCursor` tags.
-   Added the `cursorHotspotX`, `cursorHotspotY`, `portalCursorHotspotX`, and `portalCursorHotspotY` tags to allow specifying the location that clicks should happen at in the custom cursor image. For example, a cursor that is a circle would have the hotspot in the middle but the default cursor has the hotspot at the top left.

## V1.5.18

#### Date: 5/11/2021

### :rocket: Improvements

-   Added the `AB1_BOOTSTRAP_URL` environment variable to control the URL that ab-1 gets loaded from.

## V1.5.17

#### Date: 5/10/2021

### :rocket: Improvements

-   Added the `cursor` and `portalCursor` tags.
    -   The `cursor` tag specifies the mouse cursor that should be shown when the bot is being hovered.
    -   The `portalCursor` tag specifies the mouse cursor that should be used by default for the page portal.
    -   See the documentation for a list of possible options.
-   Added the `labelPadding` tag to control how much space is between the edge of the bot and edge of the label.

## V1.5.16

#### Date: 5/7/2021

### :bug: Bug Fixes

-   Fixed an issue where it was no longer possible to cancel `setInterval()` with `clearTimeout()` and cancel `setTimeout()` with `clearInterval()`.
    -   They are not meant to be used together but because of an artifact of web browsers it needs to be supported.

## V1.5.15

#### Date: 5/7/2021

### :bug: Bug Fixes

-   Fixed an issue where it was impossible to clear intervals/timeouts from a bot other than the one it was created from.

## V1.5.14

#### Date: 5/7/2021

### :rocket: Improvements

-   Added the ability to clear bot timers using `clearInterval()` and `clearTimeout()`.
    -   `clearInterval(timerId)` is useful for clearing intervals created by `setInterval()`.
    -   `clearTimeout(timerId)` is useful for clearing timeouts created by `setTimeout()`

## V1.5.13

#### Date: 5/3/2021

### :bug: Bug Fixes

-   Fixed an issue where the meet portal could stay open if the portal was cleared before it was fully loaded.

## V1.5.12

#### Date: 5/2/2021

### :bug: Bug Fixes

-   Fixed an issue where `@onSubmit` was shouted to every bot instead of whispered to the bot that the input was submitted on.

## V1.5.11

#### Date: 4/27/2021

### :rocket: Improvements

-   Overhauled the `shared`, `tempShared`, and `remoteTempShared` spaces to use a faster and more efficient storage mechanism.
    -   There is now a new configuration environment variable `SHARED_PARTITIONS_VERSION` which controls whether the new spaces are used. Use `v1` to indicate that the old causal repo based system should be used and use `v2` to indicate that the new system should be used.
-   Added the `math.areClose(first, second)` function to determine if two numbers are within 2 decimal places of each other.
    -   For example, `math.areClose(1, 1.001)` will return true.
-   Improved the `atPosition()` and `inStack()` bot filters to use `math.areClose()` internally when comparing bot positions.
-   Improved handling of errors so they have correct line and column numbers in their stack traces.
    -   Currently, this only functions correctly on Chrome-based browsers (Chrome, Edge, Opera, etc.). Part of this is due to differences between how web browsers generate stack traces and part is due to what browsers support for dynamically generated functions.

### :bug: Bug Fixes

-   Fixed an issue with labels where an error could occur if the label text was updated while it was being rendered.
-   Fixed an issue where `clearAnimations()` would error if given a null bot.
-   Fixed an issue where autocomplete would not work correctly for properties on top level variables.

## V1.5.10

#### Date: 4/8/2021

### :boom: Breaking Changes

-   Renamed `onStreamData` to `onSerialData`.
-   Serial functions now require a "friendly" name to keep track of each device: `serialConnect`, `serialStream`, `serialOpen`, `serialUpdate`, `serialWrite`, `serialRead`, `serialClose`, `serialFlush`,`serialDrain`, `serialPause`, `serialResume`
-   `serialStream` now requires a bot id to send the stream to that bot.

### :rocket: Improvements

-   Improved the IDE Portal to support showing all tags by setting the `idePortal` tag on the config bot to `true`.
-   Added a search tab to the IDE Portal which makes it easy to search within tags that are loaded in the IDE Portal.
    -   It can be focused from the idePortal by using the `Ctrl+Shift+F` hotkey.
-   Added the `sheetPortalAddedTags` tag for the `sheetPortalBot` which specifies additional tags that should always be shown in the sheet portal.
-   Added support for auxcli v2.0.0 to retain current functionality.
-   Added support for multiple serial connections simultaneously.

### :bug: Bug Fixes

-   Fixed an issue where the `url` tag would not be created on initial load unless the URL was updated.

## V1.5.9

#### Date: 4/7/2021

### :rocket: Improvements

-   Added the ability to jump to a tag while in the IDE Portal using `Ctrl+P`.

### :bug: Bug Fixes

-   Fixed an issue where the `imuPortal` would return values that were incorrect for usage on the camera.
    -   Now, the `imuPortal` sets the `deviceRotationX`, `deviceRotationY`, `deviceRotationZ` and `deviceRotationW` values which is the rotation of the device represented as a quaternion.
    -   The `pagePortal` also now supports setting `cameraRotationOffsetW` to indicate that the offset should be applied as a quaternion.
    -   Try the `imuExample01` auxCode for an example.
-   Fixed an issue where CasualOS would fail to load on browsers that do not support speech synthesis.
-   Fixed an issue where bot updates that were executed via `action.perform()` would be treated like they were being performed by the user themselves.
    -   In particular, this issue affected text edits which were originally created by the multiline text editor but were then replayed via `action.perform()`.
    -   The effect of this bug would be that while the data was updated correctly, the multiline text editor would ignore the new data because it assumed it already had the changes.

## V1.5.8

#### Date: 4/5/2021

### :rocket: Improvements

-   Added the ability to see the full text of script errors by using the "Show Error" button in the multiline editor.

### :bug: Bug Fixes

-   Fixed an issue where the `imuPortal` would only open when set to a string value. Now it also supports `true` and non 0 numerical values.

## V1.5.7

#### Date: 4/2/2021

### :rocket: Improvements

-   Improved `imuPortal` to support Safari on iOS.
-   Added the `crypto.isEncrypted(cyphertext)`, `crypto.asymmetric.isEncrypted(cyphertext)`, and `crypto.asymmetric.isKeypair(keypair)` functions.
    -   These can help in determining if a string is supposed to be a asymmetric keypair or if it has been encrypted with symmetric or asymmetric encryption.

### :bug: Bug Fixes

-   Fixed an issue where the configBot would appear to be in the `shared` space but was actually in the `tempLocal` space.

## V1.5.6

#### Date: 4/1/2021

### :rocket: Improvements

-   Added the "bots" snap target for `os.addDropSnap()` and `os.addBotDropSnap()`.
    -   This will cause the dragged bot to snap to other bots.
-   Added the `experiment.speakText(text, options?)` and `experiment.getVoices()` functions.
    -   See the documentation for more information.
-   Added the `os.getGeolocation()` function.
    -   Returns a promise that resolves with the geolocation of the device.
-   Added the `imuPortal` to be able to stream IMU data into CasualOS.
    -   When defined on the config bot, the `imuPortalBot` will be updated with IMU data from the device.
    -   The following tags are used:
        -   `imuSupported` - Whether reading from the IMU is supported. This will be shortly after the `imuPortal` is defined.
        -   `deviceRotationX`, `deviceRotationY`, `deviceRotationZ` - The X, Y, and Z values that represent the orientation of the device.
-   Added the `portalCameraType` tag to allow switching between `perspective` and `orthographic` projections.
    -   Camera projections act similarly to real world camera lenses except that they avoid certain limitations like focal lengths.
    -   `orthographic` - This projection preserves parallel lines from the 3D scene in the output 2D image. As a result, same-sized objects appear the same size on the screen, regardless of how far away they are from the camera.
    -   `perspective` - This projection makes same-sized objects appear larger or smaller based on how far away they are from the camera. Closer objects appear larger and vice versa.
-   Added the `os.enablePointOfView(center?)` and `os.disablePointOfView()` functions.
    -   These are similar to `os.enableVR()` or `os.enableAR()` and can be used to give the player a "ground level" perspective in the page portal.
    -   `os.enablePointOfView(center?)` - Enables POV mode by moving the camera to the given position, setting the camera type to `perspective`, and changing the controls so that it is only possible to rotate the camera.
    -   `os.disablePointOfView()` - Disables POV mode by resetting the camera, camera type, and controls.

### :bug: Bug Fixes

-   Fixed an issue where tag edits would appear duplicated when running CasualOS in the non-collaborative mode.

## V1.5.5

#### Date: 3/25/2021

### :rocket: Improvements

-   Changed CasualOS to not show the `server` URL parameter when loaded in non-collaborative mode.
-   CasualOS will now throw an error when trying to save a bot to a tag during creation.

## V1.5.4

#### Date: 3/25/2021

### :rocket: Improvements

-   Improved `os.download()` to add the correct file extension if one is omitted from the given filename.
-   Added the 📖 emoji has a builtin tag prefix.
    -   This is a useful default prefix for custom portals.
-   Added the ability to load CasualOS in a non-collaborative mode.
    -   This will make the shared spaces (`shared`, `tempShared`, and `remoteTempShared`) act like they are `tempLocal` spaces.
    -   As a result, CasualOS needs no persistent network connection to run an experience when loaded in this mode.
-   Added the `os.isCollaborative()` function to get whether CasualOS was loaded in a collaborative mode or non-collaborative mode.

### :bug: Bug Fixes

-   Fixed the "Docs" link when linking to a listen tag.

## V1.5.3

#### Date: 3/23/2021

### :boom: Breaking Changes

-   Removed bot stacking.
    -   Bots will no longer automatically stack on each other based on position. Instead, they need to be stacked manually.
    -   The `{dimension}SortOrder` tags still exist and are used by the menu portal to order bots.
-   Drag events are now sent for bots that are not draggable.
    -   This means you can set `#draggable` to false and still get a `@onDrag` or `@onAnyBotDrag` event for it.
    -   This change makes it easier to write your own custom dragging logic because it prevents the bot(s) from being automatically moved but still sends the correct events.
    -   If you don't want drag events sent to a bot, you can make it not pointable or you can use your own custom logic on `@onDrag`/`@onDrop`.
-   The `#draggableMode` and `#positioningMode` tags have been removed.
    -   `#draggableMode` can be emulated by setting `#draggable` to false and adding custom `@onDrag` events to limit which dimensions the bot can be moved to.
    -   `#positioningMode` has been replaced with the `os.addDropSnap()` and `os.addBotDropSnap()` functions.

### :rocket: Improvements

-   Added the `@onAnyBotDropEnter` and `@onAnyBotDropExit` shouts.
-   Added the `@onAnyBotPointerDown` and `@onAnyBotPointerUp` shouts.
-   Added the `os.addDropSnap(...targets)` and `os.addBotDropSnap(bot, ...targets)` functions.
    -   These can be used to customize the behavior of a drag operation.
    -   Each function accepts one or more "targets" which are positions that the bot can be dropped at. There are 4 possible values:
        -   `"ground"` - The bot will snap to the ground as it is being dragged. (Default when not in VR)
        -   `"grid"` - The bot will snap to individual grid tiles as it is being dragged.
        -   `"face"` - The bot will snap to the face of other bots as it is being dragged.
        -   A snap point object. The bot will snap to the point when the mouse is within a specified distance. It should be an object with the following properties:
            -   `position` - An object with `x`, `y`, and `z` values representing the world position of the snap point.
            -   `distance` - The distance that the pointer ray should be from the position in order to trigger snapping to the position.
    -   The `os.addBotDropSnap(bot, ...targets)` function accepts a bot as its first parameter which limits the specified snap targets to when the given bot is being dropped on.
-   Added the `experiment.beginRecording(options?)` and `experiment.endRecording()` functions.
    -   These can be used to record both audio and video at the same time.
    -   See the documentation for more details.

### :bug: Bug Fixes

-   Fixed an issue where dragging a parent bot onto a child bot would cause the bot to rapidly snap back and forth.
-   Fixed an issue where negative sort orders could not be used on menu bots.

## V1.5.2

#### Date: 3/18/2021

### :bug: Bug Fixes

-   Fixed an issue where `os.focusOn()` would not function when using positions because inventory and page portals would fight over control of the animation operation.

## V1.5.1

#### Date: 3/17/2021

### :rocket: Improvements

-   Improved `os.focusOn()` to be canceled by `os.goToDimension()` and future calls to `os.focusOn()`.
    -   Additionally, calling `os.focusOn(null)` will cancel the current focus operation without queuing another one.

## V1.5.0

#### Date: 3/17/2021

### :boom: Breaking Changes

-   Changed the `#portalCameraRotationX` and `#portalCameraRotationY` tags to use radians instead of degrees.

### :rocket: Improvements

-   Added the `cameraZoom` and `cameraZoomOffset` tags.
-   Added the `os.focusOn(botOrPosition, options?)` function.
    -   Works similarly to `os.tweenTo()` and `os.moveTo()` except that it takes an options object instead of a bunch of parameters.
    -   Notable improvements includes that it can accept a position instead of a bot, it supports different easing types, and it will return a promise which completes when the camera movement is finished.
    -   Additionally the rotation values are in radians instead of degrees.
-   `os.focusOn()` and `os.tweenTo()` now use quadratic easing by default.
    -   Additionally `os.focusOn()` supports specifying the easing type just like `animateTag()`.
-   `os.tweenTo()` and `os.moveTo()` are now deprecated and should no longer be used. They will be removed in a future release of CasualOS.
    -   To encourage migration, they have been removed from the documentation and autocomplete.
-   Added the `experiment.beginAudioRecording()` and `experiment.endAudioRecording()` functions to experiment with audio recording.
    -   See the documentation for more information.

### :bug: Bug Fixes

-   Fixed an issue where camera offsets would not be taken into account when calculating the camera focus point.
    -   This fixes issues with the focus point becoming more and more wrong as offsets are applied to the camera.
    -   However, any calculations which try to calculate a camera position offset from the focus point must now subtract the current offset from the focus point to get the correct result. The example auxCode (`cameraMovementExample`) has been updated to reflect this change (version 2 and later).

## V1.4.11

#### Date: 3/12/2021

### :rocket: Improvements

-   Added the `math.scaleVector(vector, scale)` function to make multiplying vectors by scalar values easy.

### :bug: Bug Fixes

-   Fixed an issue where the `@onServerJoined` event could be sent before all data was loaded.
    -   This could happen if one player was changing data while another player was joining the server.
-   Fixed an issue where custom portals would not open if the portal tags were not defined when the portal is opened.
-   Fixed an issue where custom portals would always have default styling for their first load.

## V1.4.10

#### Date: 3/9/2021

### :rocket: Improvements

-   Improved `animateTag()` to support animating multiple tags at once by accepting an object for the `fromValue` and `toValue` options properties.
    -   Instead of calling `animateTag(bot, tag, options)`, omit the `tag` argument and call `animateTag(bot, options)`. This will indicate that you want to animate multiple tags at once over the same duration.
    -   The animations that get triggered are grouped together, so cancelling one will cancel them all.
-   Improved `clearAnimations()` to support accepting a list of tags to cancel.
-   Added several 3D math functions:
    -   `getBotPosition(bot, dimension)` - Gets the 3D position of a bot in the given dimension.
    -   `math.addVectors(...vectors)` - Adds the given vectors together and returns the result.
    -   `math.subtractVectors(...vectors)` - Subtracts the given vectors and returns the result.
    -   `math.negateVector(vector)` - Mathematically negates the given vector and returns the result.
-   Added the `os.getFocusPoint(portal?)` function to get the focus point that the camera is looking at.
    -   This value is the same as the one highlighted by the `#portalShowFocusPoint` tag.
    -   It is also backed up by `cameraFocusX`, `cameraFocusY`, `cameraFocusZ` tags on the portal bot.

## V1.4.9

#### Date: 3/3/2021

### :rocket: Improvements

-   Changed the color of the progress spinner and progress bar on the loading dialog to gray.

### :bug: Bug Fixes

-   Fixed an issue where hover events could be sent for bots when the mouse was not directly over the game view.
-   Fixed a couple issues where keyboard events were propagating outside the sheet and IDE portals.
-   Fixed an issue where local variables in the top scope would not be included in the code editor autocomplete box.

## V1.4.8

#### Date: 3/3/2021

### :boom: Breaking Changes

-   `onRemoteData` now uses `that.remoteId` instead of `that.playerId`.
-   Renamed the `portalPlayerZoom`, `portalPlayerRotationX` and `portalPlayerRotationY` tags to `portalCameraZoom` and `portalCameraRotationX` and `portalCameraRotationY`.
-   Renamed the `player` and `otherPlayers` spaces to `tempShared` and `remoteTempShared`.

### :rocket: Improvements

-   Added the `@onError` listen tag.
    -   It is a shout and is triggered when an unhandled error occurs in a listen tag.
-   Improved CasualOS to now include the Bot ID and tag name in internal console logs for unhandled errors.
-   Added perferred alternatives for the following functions and listen tags:
    -   `server.serverPlayerCount()` is now `server.serverRemoteCount()`.
    -   `server.totalPlayerCount()` is now `server.totalRemoteCount()`.
    -   `server.stories()` is now `server.servers()`.
    -   `server.players()` is now `server.remotes()`.
    -   `sleep()` is now `os.sleep()`
    -   `onServerSubscribed` is now `onServerJoined`.
    -   `onServerUnsubscribed` is now `onServerLeave`.
    -   `onPlayerPortalChanged` is now `onPortalChanged`.
    -   `onRemotePlayerSubscribed` is now `onRemoteJoined`
    -   `onRemotePlayerUnsubscribed` is now `onRemoteLeave`.
    -   Additionally, the `that.playerId` has been changed to `that.remoteId` in the new listen tags.
    -   Note that the original tags and functions remain the same but will be removed at some point in the future.
-   Added the `web.get()`, `web.post()`, and `web.hook()` functions as future replacements for the `webhook()` and `webhook.post()` functions.

### :bug: Bug Fixes

-   Fixed an issue where portal bots may not be defined before `@onServerSubscribed` is triggered.
-   Fixed an issue where the `white-space` CSS property could not be used on menu bots.

## V1.4.7

#### Date: 2/26/2021

### :boom: Breaking Changes

-   Renamed all the `player` functions to `os`.
    -   Instead of `player.toast()` you should now do `os.toast()`.
-   Removed the `configBot` and `configTag` variables.
-   Removed the portal config bot tags and replaced them with variables.
    -   e.g. `pagePortalConfigBot` can now be accessed with the `pagePortalBot` variable.
    -   You can now set the page portal color by doing `pagePortalBot.tags.portalColor = "green"`.
    -   By default a `tempLocal` bot will be created for each builtin portal.
    -   You can also provide your own bot by calling `portal.open(portalName, bot)`.
-   Changed the `portal.open()` function to take a bot as a parameter.
    -   It should now be called like `portal.open(name, bot, tag?, options?)`.
    -   After callilng this, the given bot will be available globally at `{name}Bot`.
    -   For example `portal.open("myPortal", bot, "main")` will make `bot` available as `myPortalBot`.
-   Removed `player.getBot()` and replaced it with `configBot`.
-   Renamed the `creator` variable to `creatorBot`.
-   Added the `thisBot` variable as a preferred alternative to `this` and `bot`.
-   Moved the page and inventory camera tags to their portal config bots from the player bot.
    -   e.g. `pageCameraPositionX` used to be on the player bot (now the config bot) but is now on the page portal bot.
-   Changed the behavior of the `transformer` tag to use the page and inventory portal bots instead of the config bot (previously the player bot).
-   Renamed the `pageCameraPosition{X,Y,Z}` and `inventoryCameraPosition{X,Y,Z}` tags to `cameraPosition{X,Y,Z}`.
-   Renamed the `pageCameraRotation{X,Y,Z}` and `inventoryCameraRotation{X,Y,Z}` tags to `cameraRotation{X,Y,Z}`.
-   Renamed the `pagePixelHeight` and `pagePixelWidth` tags to `pixelHeight` and `pixelWidth`.

### :bug: Bug Fixes

-   Fixed an issue where variables from other listen tags would appear as autocomplete options.

## V1.4.6

#### Date: 2/23/2021

### :bug: Bug Fixes

-   Fixed an issue where the circle wipe element would not cover modals like `player.showHtml()` or `player.showInput()`.
-   Fixed an issue where calling `player.showInput()` in sequence would show the first input but not the second input.

## V1.4.5

#### Date: 2/23/2021

### :rocket: Improvements

-   Changed the ab-1 bootstrap URL to `https://bootstrap.casualos.com/ab1.aux`.
-   Updated to three.js r125.
    -   This fixes WebXR for Chrome 88 and later.
-   Added the ability to disable hover states on menu item buttons using the `menuItemHoverMode` tag. It has three possible options:
    -   `auto` - The bot will appear hoverable based on if it has a `@onClick` tag. (Default)
    -   `hover` - The bot will appear hoverable.
    -   `none` - The bot will not appear hoverable.
    -   None of these options affect the existing functionality of any listen tags on menu bots.
-   Added an initial version of the `idePortal` (IDE portal).
    -   The IDE portal makes it easier to jump between tags to edit them in the multiline tag editor.
    -   Setting the `idePortal` tag to a prefix (like 📖) will load every tag that starts with the prefix into the IDE portal and let you jump between them as if they are files in a text editor.
    -   Currently it is pretty limited, but can be very useful for custom portals.

### :bug: Bug Fixes

-   Fixed an issue where it was not possible to enter numbers in menu bot input boxes.

## V1.4.4

#### Date: 2/18/2021

### :rocket: Improvements

-   Added additional crypto functions to support asymmetric encryption and decryption.
    -   `crypto.asymmetric.keypair(secret)` - Creates a keypair that can be used for asymmetric encryption and decryption.
    -   `crypto.asymmetric.encrypt(keypair, data)` - Encrypts some data using the given keypair.
    -   `crypto.asymmetric.decrypt(keypair, secret, data)` - Decrypts some data using the given keypair and secret.
    -   Check the documentation for more info.
-   Added a better error message when trying to save a bot to a tag value.
-   Added the `dimension` bot form as a preferred alias to `portal`.

## V1.4.3

#### Date: 2/17/2021

### :rocket: Improvements

-   Added the ability to interface with CasualOS from inside a custom portal.
    -   CasualOS-related functionality is available by importing functions and objects from the `casualos` module.
    -   Among the available functionality is `onBotsDiscovered`, `onBotsRemoved`, `onBotsUpdated`, `createBot()`, `destroyBot()`, and `updateBot()`.
    -   Additionally autocomplete is available for the available features.

### :bug: Bug Fixes

-   Fixed an issue where webhook errors could not be caught on Safari based browsers.

## V1.4.2

#### Date: 2/11/2021

### :rocket: Improvements

-   Added the ability to zoom by scrolling.
    -   Previously this was possible by holding the Ctrl button down.
-   Added the `#portalCameraControls` tag to allow disabling moving the camera.
    -   Can be set on the portal config bot for the page and inventory portals.
    -   Supported values are:
        -   `player` - Allows the player to move the camera around like normal. (Default)
        -   `false` - Disables camera movement in the portal.

### :bug: Bug Fixes

-   Fixed an issue where the inventory portal color could not be set when the page portal is using an image for the background.

## V1.4.1

#### Date: 2/10/2021

### :rocket: Improvements

-   Added the `player.openCircleWipe()` and `player.closeCircleWipe()` functions.
    -   These are useful for hiding the page portal while transitioning between scenes.
    -   See the documentation for usage information.
-   Added "cube", "helix", and "egg" as additional options for the `#formAddress` tag on menu bots.
-   Added the `input` form for menu bots.
    -   Setting `#form` to "input" on a bot that is in the menu portal will give it an input box that can be typed in.
    -   Typing in the box will send `@onInputTyping` whispers to the bot. And submitting the data by hitting enter or the send button will send a `@onSubmit` whisper to the bot.
    -   Additionally, the text in the input will be stored in the `tempLocal` `#menuItemText` tag.
-   Adjusted the chat bar to be inset in the page portal to give it the feel of being part of the page portal.
-   Added the `#menuPortalStyle` tag to allow customizing the menu portal with CSS.
    -   This works similarly to `#menuItemStyle` except that it applies to the entire menu portal instead of just one item.
    -   Set it on the `#menuPortalConfigBot`.
-   Added the `#portalBackgroundAddress` tag to allow specifying a custom image for the page portal background.
    -   Does not work in VR.

## V1.4.0

#### Date: 2/8/2021

### :rocket: Improvements

-   Added an initial implementation of custom portals.
    -   Custom portals are a way to write scripts that can interact directly with the web browser. This gives you the ability to do anything that is possible from inside a web browser.
    -   The following functions are now available:
        -   `portal.open(portalID, tag, options?)`
        -   `portal.registerPrefix(prefix)`
        -   `portal.buildBundle(tag)`
        -   See the documentation for usage information.
-   Added the `player.download(data, filename, mimeType?)` function.
    -   Useful for downloading arbitrary data in any format you want.
    -   See the documentation for more information.

### :bug: Bug Fixes

-   Fixed an issue that broke bots in the `player` space when a `tempLocal` tag mask was put on them.
-   Fixed an issue that prevented tag masks from being placed on new bots.

## V1.3.14

#### Date: 1/25/2021

### :rocket: Improvements

-   Updated the Terms of Service and Privacy Policy documents.

### :bug: Bug Fixes

-   Fixed an issue where animations would not run while in VR/AR.

## V1.3.13

#### Date: 1/18/2021

### :rocket: Improvements

-   Added the `player.showUploadFiles()` function.
    -   Shows a dialog that can be used to upload arbitrary files.
    -   Returns a promise that resolves with the list of files that were uploaded.
    -   See the documentation for more info.
-   Added the `portal` form.
    -   Displays an entire dimension in place of the bot form.
    -   When set, `#formAddress` will be used as the dimension that should be loaded.

### :bug: Bug Fixes

-   Fixed an issue where bot labels would flicker when scaling the bot.
-   Fixed an issue where tag masks would be incorrectly recorded by the UI as being removed in some cases.
-   Fixed an issue where lines would render incorrectly on the first frame they were setup on.

## V1.3.12

#### Date: 1/13/2021

### :rocket: Improvements

-   Added the Terms of Service and Privacy Policy documents.
    -   The Terms of Service are available at `/terms` (or at `/terms-of-service.txt`).
    -   The Privacy Policy is available at `/privacy-policy` (or at `/privacy-policy.txt`).
-   Added the ability to keep track of the number of `setTimeout()` and `setInterval()` timers that are currently active via the `numberOfActiveTimers` property returned from `perf.getStats()`.
-   Added the `animateTag(bot, tag, options)` and `clearAnimations(bot, tag?)` functions.
    -   `animateTag(bot, tag, options)` - Iteratively changes a tag mask value over time based on the options you provide.
        -   `bot` is the bot or list of bots that should be animated.
        -   `tag` is the tag that should be animated.
        -   `options` is an object that specifies how the tag should be animated. It has the following properties:
            -   `fromValue` - The starting value for the animation.
            -   `toValue` - The ending value.
            -   `duration` - The number of seconds that it should take for the tag to go from the starting value to the ending value.
            -   `easing` - The options for easing the animation.
            -   `tagMaskSpace` - The space that the tag should be changed in. If set to `false` then the tag on the bot will be directly edited.
    -   `clearAnimations(bot, tag?)` - Cancels animations on a bot.
        -   `bot` - The bot or list of bots that should have their animations canceled.
        -   `tag` - Is optional and is the tag that the animations should be canceled for.

### :bug: Bug Fixes

-   Fixed issues with `#labelFontSize = auto` when `#labelPosition != front` or when the bot is rotated.
-   Fixed an issue where non-ASCII characters were being corrupted on download.

## V1.3.11

#### Date: 1/5/2021

### :rocket: Improvements

-   Greatly improved the default layouting behaviour of labels.
    -   Added the `#labelFontSize` tag to control the sizing of the characters in a label. Unlike `#labelSize`, changing this value will cause the label to layout again which will affect word wrapping. Possible values are:
        -   `auto` - Specifies that the system should try to find a font size that fits the text onto the bot. (default)
        -   Any Number - Specifies a specific font size. (1 is previous default)
    -   Added the `#labelWordWrapMode` tag to control the word wrapping behavior of labels. Possible values are:
        -   `breakCharacters` - Specifies that the system should insert line breaks inside words if needed.
        -   `breakWords` - Specifies that the system should insert line breaks between words if needed.
        -   `none` - Specifies that the system should not insert line breaks.
-   Added the ability to control the color of the placeholder text in the chat bar.
    -   Use the `placeholderColor` option when calling `player.showChat()`.

### :bug: Bug Fixes

-   Fixed an issue where atoms that were received before their cause would be discarded.

## V1.3.10

#### Date: 12/29/2020

### :rocket: Improvements

-   Added a button to the Multiline tag editor to make it easy to turn a tag into a Mod tag.

### :bug: Bug Fixes

-   Fixed an issue where script compilation errors would not be handled correctly and would prevent those changes from being communicated to the multiline code editor.

## V1.3.9

#### Date: 12/28/2020

### :boom: Breaking Changes

-   Formulas have been removed and replaced with Mod tags.
    -   Mod tags are tags that start with the DNA Emoji (🧬) and contain JSON data.
    -   Because Mod tags are JSON data, they do not support programmatic computations.
    -   We are making this change because while formulas are powerful, inprecise use of them can result in large slowdowns which is a bad user experience.
    -   The tag data must be valid JSON, so that means using double-quotes `"` for strings and wrapping property names in double-quotes.
        -   Before:
            ```
            =({ color: 'blue', number: 99, toggle: true })
            ```
            After:
            ```
            🧬{ "color": "blue", "number": 99, "toggle": true }
            ```
        -   Before:
            ```
            =([ 1 + 2 ])
            ```
            After:
            ```
            🧬3
            ```
-   Array-like values in tags are now considered strings.
    -   Previously a value like `[1, 2, 3]` was parsed into an array automatically.
    -   This was a little used feature and caused issues for people who simply wanted to store JSON data in a tag.
    -   Now, a value like `[1, 2, 3]` will no longer be parsed and so will appear as the string: `"[1, 2, 3]"`.
    -   If you want CasualOS to parse a tag value as an array, you can use the Mod tags mentioned above.
-   Removed the `error` space.
    -   Also removed the related functions:
        -   `server.destroyErrors()`
        -   `server.loadErrors()`

### :rocket: Improvements

-   Updated Material Icons to v4.0.0.
-   Added `perf.getStats()` as a way to get some statistics on the performance of the server.
-   Various performance improvements:
    -   `getBot('id', id)` is now works in `O(1)` time.
    -   The `tempLocal` and `local` spaces now handle new and deleted bots in a much more performant manner.
-   Fixed an issue where deleted bots in the `shared` space would be treated like they were not deleted on initial load.

### :bug: Bug Fixes

-   Fixed autofocusing newly created tags in the sheetPortal.

## V1.3.8

#### Date: 12/17/2020

### :bug: Bug Fixes

-   Fixed an issue where selecting a color from a `player.showInput()` modal would not save the selected color.

## V1.3.7

#### Date: 12/17/2020

### :boom: Breaking Changes

-   "story" has been renamed to "server". Below is the list of tags, actions and listeners that have been changed:
    -   `#story` -> `#server`.
    -   `server.setupStory()` -> `server.setupServer()`
    -   `server.restoreHistoryMarkToStory()` -> `server.restoreHistoryMarkToServer()`
    -   `server.storyStatuses()` -> `server.serverStatuses()`
    -   `server.storyPlayerCount()` -> `server.serverPlayerCount()`
    -   `player.downloadStory()` -> `player.downloadServer()`
    -   `player.loadStory()` -> `player.loadServer()`
    -   `player.unloadStory()` -> `player.unloadServer()`
    -   `player.getCurrentStory()` -> `player.getCurrentServer()`
    -   `@onStoryAction` -> `@onServerAction`
    -   `@onStoryStreaming` -> `@onServerStreaming`
    -   `@onStoryStreamLost` -> `@onServerStreamLost`
    -   `@onStorySubscribed` -> `@onServerSubscribed`
    -   `@onStoryUnsubscribed` -> `@onServerUnsubscribed`

## V1.3.6

#### Date: 12/17/2020

### :rocket: Improvements

-   Added the ability to show a password input by using the `secret` type with `player.showInput()`.

### :bug: Bug Fixes

-   Fixed an issue where some bots would not be added to the page portal when created in a big batch.
-   Fixed an issue where the `player.showInput()` dialog would appear fullscreen on mobile devices and prevent people from exiting it.
-   Fixed an issue where `@onChatTyping` would be triggered twice for each keystroke.

## V1.3.5

#### Date: 12/15/2020

### :rocket: Improvements

-   Changed `create()` to prevent creating bots that have no tags.
    -   If a bot would be created with zero tags then an error will be thrown.
-   Added a favicon.

### :bug: Bug Fixes

-   Changed the maximum WebSocket message size to 32KB from 128KB.
    -   This will help ensure that we keep below the [AWS API Gateway maximum frame size of 32 KB](https://docs.aws.amazon.com/apigateway/latest/developerguide/limits.html).
-   Fixed an issue where bots that only had a tag mask would not show up in the sheetPortal.

## V1.3.4

#### Date: 12/10/2020

### :rocket: Improvements

-   Added the `EXECUTE_LOADED_STORIES` environment variable to allow reducing server load due to story scripts.
    -   Defaults to `true`.
    -   Setting to `false` will disable all server-side story features except for webhooks and data portals.
        -   This means that some capabilities like `server.setupStory()` will not work when `EXECUTE_LOADED_STORIES` is false.
-   Added gzip compression for HTML, CSS, and JavaScript returned from the server.
-   Improved how some heavy assets are precached so that they can be loaded quickly.
-   Made the browser tab title use the story ID by default.

### :bug: Bug Fixes

-   Fixed an issue where some `.png` files would not load because they were bundled incorrectly.

## V1.3.3

#### Date: 12/10/2020

### :rocket: Improvements

-   Added support for the `apiary-aws` causal repo protocol.
    -   This enables the CasualOS frontend to communicate with instances of the [CasualOS Apiary AWS](https://github.com/casual-simulation/casual-apiary-aws) project.
    -   Use the `CAUSAL_REPO_CONNECTION_PROTOCOL` and `CAUSAL_REPO_CONNECTION_URL` environment variables to control which protocol and URL the frontend should connect to. See the [README in `aux-server`](./src/aux-server/README.md) for more info.
    -   Note that only the following features are supported for AWS Apiaries:
        -   `server.setupStory()`
        -   `server.totalPlayerCount()`
        -   `server.storyPlayerCount()`
        -   `server.players()`
    -   Webhooks are different when the story is hosted on an Apiary.
        -   They require at least one device to have the story loaded for webhooks to function correctly.
        -   They need to be sent to the Apiary host directly. Generally, this is not the same thing as `auxplayer.com` or `casualos.com` so you may need to ask the Apiary manager for it.
-   Added better support for static builds.
    -   Use the `PROXY_CORS_REQUESTS` environment variable during builds to disable support for proxying HTTP requests through the server.
    -   Use `npm run tar:client` after a build to produce a `./temp/output-client.tar.gz` containing all the client code and assets. This can be deployed to S3 or a CDN for static hosting.
    -   Use `npm run package:config` to produce a `./temp/config.json` which can be used for the `/api/config` request that the client makes at startup. Utilizes the environment variables from [the README in `aux-server`](./src/aux-server/README.md) to build the config.

### :bug: Bug Fixes

-   Fixed an issue where it was not possible to change the color of GLTF meshes that did not have a mesh in the GLTF scene root.
-   Fixed an issue where bots created by the ab1 installer would not receive the `@onStorySubscribed` shout.

## V1.3.2

#### Date: 11/17/2020

### :rocket: Improvements

-   Updated the ab-1 bootstrapper to point to AWS S3 for quick loading.

## V1.3.1

#### Date: 11/16/2020

### :rocket: Improvements

-   Added the ability to use the `color` tag on GLTF meshes to apply a color tint to the mesh.

### :bug: Bug Fixes

-   Fixed an issue that prevented deleting the first character of a script/formula in the multi-line editor.
-   Fixed an issue where tag edits on bots in the tempLocal and local spaces would be applied to the multi-line editor twice.

## V1.3.0

#### Date: 11/11/2020

### :rocket: Improvements

-   Added multi-user text editing.
    -   Work on shared bots when editing a tag value with the multi-line editor.
-   Added the cursor bot form.
    -   Used to add a cursor indicator to the multi-line editor.
    -   Works by setting the `form` tag to "cursor" and placing the bot in the corresponding tag portal dimension.
        -   For example, to put a cursor in the multi-line editor for the `test` tag on a bot you would set `{targetBot.id}.test` to true.
    -   Supported tags are:
        -   `color` - Specifies the color of the cursor.
        -   `label` - Specifies a label that should appear on the cursor when the mouse is hovering over it.
        -   `labelColor` - Specifies the color of the text in the cursor label.
        -   `{dimension}Start` - Specifies the index at which the cursor selection starts (Mirrors `cursorStartIndex` from the player bot).
        -   `{dimension}End` - Specifies the index at which the cursor selection ends (Mirrors `cursorEndIndex` from the player bot).
-   Added the `pageTitle`, `cursorStartIndex`, and `cursorEndIndex` tags to the player bot.
    -   `pageTitle` is used to set the title of the current browser tab.
    -   `cursorStartIndex` contains the starting index of the player's text selection inside the multi-line editor.
    -   `cursorEndIndex` contains the ending index of the player's text selection inside the multi-line editor.
    -   Note that when `cursorStartIndex` is larger than `cursorEndIndex` it means that the player has selected text from the right to the left. This is important because text will always be inserted at `cursorEndIndex`.
-   Added the `insertTagText()`, `deleteTagText()`, `insertTagMaskText()`, and `deleteTagMaskText()` functions to allow scripts to work with multi-user text editing.
    -   `insertTagText(bot, tag, index, text)` inserts the given text at the index into the given tag on the given bot.
    -   `insertTagMaskText(bot, tag, index, text, space?)` inserts the given text at the index into the tag and bot. Optionally accepts the space of the tag mask.
    -   `deleteTagText(bot, tag, index, deleteCount)` deletes the given number of characters at the index from the tag and bot.
    -   `deleteTagMaskText(bot, tag, index, deleteCount, space?)` deletes the given number of characters at the index from the tag and bot. Optionally accepts the space of the tag mask.
-   Added the ability to use the `transformer` tag on the player bot to parent the player to a bot.
-   Added the ability to edit tag masks in the tag portal by setting the `tagPortalSpace` tag on the player bot.

## V1.2.21

#### Date: 11/5/2020

### :rocket: Improvements

-   Updated the MongoDB driver to v3.6.2 and added the `MONGO_USE_UNIFIED_TOPOLOGY` environment variable to control whether the driver uses the new unified topology layer.

## V1.2.20

#### Date: 10/27/2020

### :rocket: Improvements

-   Added support for `@onPointerEnter`, `@onPointerExit`, `@onAnyBotPointerEnter` and `@onAnyBotPointerExit` for bots in the menu portal.

### :bug: Bug Fixes

-   Fixed the multiline code editor to not clip tooltips and the autocomplete box.
-   Fixed the menu portal to not break on Hololens (Servo-based browsers) when a progress bar is placed on a menu item.

## V1.2.19

#### Date: 10/22/2020

### :rocket: Improvements

-   Added the `egg` form for bots.
    -   Displays the bot as an egg like how ab-1 appears as an egg before being activated.
-   Added the `hex` form for bots.
    -   Displays the bot as a hexagon.
-   Added the `pagePixelWidth` and `pagePixelHeight` tags to the player bot.
    -   These indicate the size of the image rendered to the page portal in pixels.

### :bug: Bug Fixes

-   Fixed Draco compression support.

## V1.2.18

#### Date: 10/20/2020

### :bug: Bug Fixes

-   Fixed the code editor.

## V1.2.17

#### Date: 10/20/2020

### :rocket: Improvements

-   Improved bots in the menu portal to support additional tags.
    -   Added the ability to change the height of menu items by using `scale` and `scaleY`.
    -   Added the ability to set an icon for a menu item by using the `formAddress` tag.
    -   Added the ability to set arbitrary CSS styles on a menu bot by using the `menuItemStyle` tag.
        -   This lets you use margins and borders to indicate grouping.
    -   Added the ability to show a pie-chart progress bar on a menu item by using the `progressBar` tags.
    -   Added the ability to use `@onPointerUp` and `@onPointerDown` for menu.

## V1.2.16

#### Date: 10/16/2020

### :rocket: Improvements

-   Added the `transformer` tag.
    -   When set to a bot ID, the bot will inherit the position, rotation, and scale of the specified bot inside the page portal.
    -   This produces a "parenting" effect that is common in most 3D graphics engines.

## V1.2.15

#### Date: 10/12/2020

### :rocket: Improvements

-   Added the `experiment.getAnchorPointPosition()` and `math.getAnchorPointOffset()` functions.
    -   These are useful for determining where a bot would be placed if it had a particular anchor point.
    -   See the [docs](https://docs.casualsimulation.com/docs/actions) for more info.

## V1.2.14

#### Date: 10/7/2020

### :bug: Bug Fixes

-   Fixed an issue where calling `server.setupStory()` twice with the same story name would cause the story to be setup twice.
-   Fixed an issue where bots would be incorrectly removed from the menu portal if they existed in both the old and new dimensions.
-   Greatly reduced the number of scenarios where formulas would be recalculated after any change.

## V1.2.13

#### Date: 9/24/2020

### :boom: Breaking Changes

-   Renamed the `_editingBot` tag to `editingBot`.

### :rocket: Improvements

-   sheetPortal Improvements
    -   Added the `@onSheetTagClick` listener which is triggered when a tag name is clicked.
    -   Added the `@onSheetBotIDClick` listener which is triggered when a Bot ID is clicked.
    -   Added the `@onSheetBotClick` listener which is triggered when a bot visualization is clicked in the sheet.
    -   Added the `sheetPortalShowButton` config bot tag to control whether the button in the bottom right corner of the sheet is shown.
    -   Added the `sheetPortalButtonIcon` config bot tag to control the icon on the button in the bottom right corner of the sheet.
    -   Added the `sheetPortalButtonHint` config bot tag to control the tooltip on the button in the bottom right corner of the sheet.
    -   Added the `sheetPortalAllowedTags` config bot tag to control which tags are allowed to be shown and edited in the sheet portal.
    -   Swapped the position of the new bot and new tag buttons in the sheet.
    -   Added the `editingTag` tag which contains the tag that the player is currently editing.

### :bug: Bug Fixes

-   Fixed an issue where cells in the sheet portal would not cover the entire cell area.
-   Fixed an issue where `clearTagMasks()` would error if given a bot that had no tag masks.

## V1.2.12

#### Date: 9/22/2020

### :rocket: Improvements

-   Added the `helix` form.
    -   Displays a DNA strand mesh whose color can be customized.
-   Added tag masks.
    -   Tag masks are special tags that can live in a separate space from their bot.
    -   This makes it possible to create a temporary tag on a shared bot.
    -   Tag masks do not replace tags. Instead, they exist in addition to normal tags and can be used to temporarily hide a normal tag value.
    -   Like bots, tag masks live in a space. This means that a bot can have multiple masks for a particular tag. Currently the supported spaces are:
        -   `tempLocal`
        -   `local`
        -   `player`/`otherPlayers`
        -   `shared`
    -   New scripting features:
        -   All bots now have a `masks` property which works like `tags` except that it creates tag masks in the `tempLocal` space.
        -   All scripts also have a `masks` property which is a shortcut for `bot.masks`.
        -   `setTagMask(bot, tag, value, space?)` is a new function that is able to set the value of a tag mask on the given bot and in the given space. See the documentation for more info.
        -   `clearTagMasks(bot, space?)` is a new function that is able to clear all the tag masks in the given space from a given bot. See the documentation for more info.
    -   Example use cases:
        -   Local click/hover states.
        -   Animations.
        -   Storing decrypted data.

### :100: Other Changes

-   Pinned the Deno version to `v1.4` so that we can decide when to adopt future Deno updates.

### :bug: Bug Fixes

-   Fixed an issue where `server.setupStory()` would load a simulation and never dispose it.
-   Fixed an issue where wrist portals were not being anchored properly.
-   Fixed an issue where pressing enter to make a new tag would put a new line in the current tag value.

## V1.2.11

#### Date: 9/9/2020

### :bug: Bug Fixes

-   Fixed an issue where zooming was broken when the page portal is not anchored to the top left of the screen.

## V1.2.10

#### Date: 9/8/2020

### :bug: Bug Fixes

-   Fixed an issue with the multiline editor getting cut off inside the tag portal.

## V1.2.9

#### Date: 9/8/2020

### :rocket: Improvements

-   Changed the page portal to resize around the tag portal instead of being hidden behind it.

## V1.2.8

#### Date: 9/8/2020

### :boom: Breaking Changes

-   Changed `experiment.localPositionTween()` and `experiment.localRotationTween()` to take different arguments and return a promise.
    -   the 4th parameter is now an options object instead of the easing options.
    -   This options object is able to accept easing and duration values.
    -   Additionally the functions now return promises.
    -   See the docs for examples.

### :bug: Bug Fixes

-   Fixed an issue where `experiment.localPositionTween()` and `experiment.localRotationTween()` may not execute if triggered during `@onCreate()`.

## V1.2.7

#### Date: 9/4/2020

### :boom: Breaking Changes

-   Changed `@onListen` to only be sent to bots which have a listener for the shout/whisper.
    -   Previously `@onListen` would be sent to all bots that were targeted by the shout/whisper.
-   Changed `shout()` and `whisper()` to cost 1 energy point.
    -   This helps prevent infinite loops.
    -   The energy point is only deducted if a bot has a listener for the event.

### :bug: Bug Fixes

-   Fixed an issue where `onBotAdded`, `onAnyBotsAdded`, `onAnyBotsRemoved`, `onBotChanged`, and `onAnyBotsChanged` would reset the energy counter.

## V1.2.6

#### Date: 9/4/2020

### :bug: Bug Fixes

-   Fixed an issue where whispering to a bot that is null or undefined would end up sending a shout to all bots.

## V1.2.5

#### Date: 8/31/2020

### :rocket: Improvements

-   Added the `pageCameraPositionOffset[X,Y,Z]`, `inventoryCameraPositionOffset[X,Y,Z]`, `pageCameraRotationOffset[X,Y,Z]`, and `inventoryCameraRotationOffset[X,Y,Z]` tags.
    -   These can be used to move the camera apart from the player's input.
    -   The position offset tags are especially useful for warping the player around in VR.
-   Added the ability to use the dynamic `import()` keyword to import arbitrary JavaScript modules.
    -   Useful with https://www.skypack.dev/ to import modules from [NPM](https://www.npmjs.com/).
-   Added the ability to use `player.replaceDragBot()` even when not dragging.
-   Improved the camera zoom functionality to zoom the camera towards and away from the mouse.
-   Added the `experiment.localPositionTween()` and `experiment.localRotationTween()` functions.
    -   Locally animates a bot's position/rotation using the given easing type.
    -   During the animation, changes to the bot position will be ignored.
    -   Once the animation is done, changes to the bot will reset the position/rotation to the value that is currently stored.
    -   Check out the docs for detailed usage information and examples.

### :bug: Bug Fixes

-   Fixed the dataPortal to always return raw tag values unless they are formulas.
    -   Issue with returning incorrect JSON data was caused by the built-in CasualOS array parsing.
    -   This fixes it by skipping any parsing of the data.
-   Fixed an issue where keyboard states would not be reset when the player removed focus from the story.
-   Fixed an issue where `server.setupStory()` would crash the deno process due to incorrectly handling deserialized data.

## V1.2.4

#### Date: 8/26/2020

### :rocket: Improvements

-   Added the `tagPortalShowButton` tag to control whether a button should be shown in the tag portal.
    -   The button is placed at the lower right hand side of the tag portal.
    -   Clicking the button will trigger a `@onClick` on the tag portal config bot.
    -   Two additional tags can be used to customize the button:
        -   `tagPortalButtonIcon` is the icon that is shown on the button and can be set to any [Material Icon](https://material.io/resources/icons/?style=baseline).
        -   `tagPortalButtonHint` is the text that should be shown in the tooltip for the button.
-   Added the `frustum` form.
-   Improved `player.showInput()` to automatically save and close when a color is selected from the color picker.
    -   Applies to the `basic` and `swatch` subtypes but not `advanced`.
-   Improved the multiline editor to have a "Docs" button that links to the documentation for the current tag.
-   Improved the tag portal to support using `@` and `#` symbols at the beginning of the tag.
    -   Implemented for consistency with functions like `getBot()`, `getTag()`, etc.
-   Added the `@onAnyBotPointerEnter` and `@onAnyBotPointerExit` listen tags.
    -   These are shouts that happen whenever a `@onPointerEnter` or `@onPointerExit` whisper occurs.
-   Added the `player.getPointerDirection()`, `math.getForwardDirection()` and `math.intersectPlane()` functions.
    -   These are useful for calculating where a pointer is pointing.
-   Added the ability to store uncommitted atoms in MongoDB.
    -   Can be configred with the `STAGE_TYPE` environment variable. Can be set to either `redis` or `mongodb`. Currently defaults to `redis` until a migration path is implemented.
-   Added a bunch of extra GPIO-related functions.
    -   `server.rpioReadpad()`
    -   `server.rpioWritepad()`
    -   `server.rpioPud()`
    -   `server.rpioPoll()`
    -   `server.rpioI2CBegin()`
    -   `server.rpioI2CSetSlaveAddress()`
    -   `server.rpioI2CSetBaudRate()`
    -   `server.rpioI2CSetClockDivider()`
    -   `server.rpioI2CRead()`
    -   `server.rpioI2CWrite()`
    -   `server.rpioI2CEnd()`
    -   `server.rpioPWMSetClockDivider()`
    -   `server.rpioPWMSetRange()`
    -   `server.rpioPWMSetData()`
    -   `server.rpioSPIBegin()`
    -   `server.rpioSPIChipSelect()`
    -   `server.rpioSPISetCSPolarity()`
    -   `server.rpioSPISetClockDivider()`
    -   `server.rpioSPISetDataMode()`
    -   `server.rpioSPITransfer()`
    -   `server.rpioSPIWrite()`,
    -   `server.rpioSPIEnd()`

### :bug: Bug Fixes

-   Fixed to safely allow editing multiline scripts in the sheet cells.
-   Fixed an issue with the tag portal where it would not respond to changes with the `tagPortal` tag if it was already set.
-   Fixed an issue with the Deno sandbox where it wouldn't load due to missing dependencies.
-   Fixed an issue where 3D content would not occlude iframe forms.
    -   Only fixed for non-Safari web browsers.

## V1.2.3

#### Date: 8/20/2020

### :rocket: Improvements

-   Added the tag portal.
    -   The tag portal is similar to the sheet portal but it shows only the multiline editor for the specified bot ID and tag.
    -   Set the `tagPortal` tag on the player bot to a string with a Bot ID and a tag name separated by a period (`.`).
-   Improved `player.playSound(url)` to return a promise that resolves with a sound ID.
    -   This sound ID can be used with `player.cancelSound(soundID)` to stop the sound from playing.
-   Added the `player.bufferSound(url)` and `player.cancelSound(soundID)` functions.
    -   `player.bufferSound(url)` can be used to pre-load a sound so that there will be no delay when using `player.playSound()`.
        -   Returns a promise that resolves once the sound has been loaded.
    -   `player.cancelSound(soundID)` can be used to stop a sound that is already playing.
        -   Returns a promise that resolves once the sound has been canceled.

### :bug: Bug Fixes

-   Fixed an issue where actions that were created in an async script would not be dispatched until the script finished.

## V1.2.2

#### Date: 8/14/2020

### :boom: Breaking Changes

-   Changed `crypto.encrypt()` and `crypto.decrypt()` to return the result directly instead of returning a promise.

### :rocket: Improvements

-   Added the `crypto.createCertificate()`, `crypto.signTag()`, and `crypto.verifyTag()`, `crypto.revokeCertificate()` functions to help with creating certificate chains and signing and validating tag data. Check the docs for detailed usage information.
-   Added an indicator to the multi-line editor that is shown when a tag value is verified.
-   Added the ability to force all scripts to be verified in order to be executed using the `forceSignedScripts` query parameter.
    -   When the query param is set to `true`, all scripts must have a valid signature in order to be executed.
    -   This allows running in a trusted execution environment - thereby preventing unauthorized scripts from running.
-   Replaced builder with ab-1.
    -   ab-1 is a new version of builder which is designed to be easy to extend and improve.
-   Added the `adminSpace.setPassword(oldPassword, newPassword)` function.
    -   Allows changing the password that is used to unlock admin space.
    -   The first parameter is the old password that was used to unlock the space.
    -   The second parameter is the new password that should be used to unlock the space.
-   Added several functions to allow using the GPIO pins on Rasberry Pi.
    -   Currently, all of these functions are experimental and only work on Raspberry Pi.
    -   See the documentation for more information.
    -   `server.exportGpio(pin, mode)`
    -   `server.unexportGpio(pin, mode)`
    -   `server.setGpio(pin, value)`
    -   `server.getGpio(pin)`
    -   `server.rpioInit(options)`
    -   `server.rpioExit()`
    -   `server.rpioOpen(pin, mode, options)`
    -   `server.rpioMode(pin, mode, options)`
    -   `server.rpioRead(pin)`
    -   `server.rpioReadSequence(pin, length)`
    -   `server.rpioWrite(pin, value)`
    -   `server.rpioWriteSequence(pin, buffer)`
    -   `server.rpioClose(pin, options)`

### :bug: Bug Fixes

-   Fixed an issue where using `player.showInput()` with an existing value would not prefill the text box with the existing value.
-   Fixed a performance issue where formulas which were recalculated after every change had a factorial (!) performance cost.
    -   Was caused by two things:
        1.  Some formulas don't have enough information to determine what tags they are dependent on. In these cases, we callback to using an "all" dependency which means that the formula will be recalculated whenever any tag changes.
        2.  These "all" dependencies were included when searching for nested dependencies which meant that we were resolving every "all" dependency for every other "all" dependency. This gives us the effect of searching every possible combination of dependencies instead of only the ones we need, which has a factorial cost.

## V1.2.1

#### Date: 8/4/2020

### :rocket: Improvements

-   Added a server sandbox based on [Deno](https://deno.land/).
    -   Security feature to prevent scripts that are running on the server from harming the underlying system or other stories.
    -   It additionally prevents scripts from accessing random Node.js modules by using `require("module")`.
    -   Finally, it prevents a script from denying service to other stories because the sandbox is run inside a separate process.
-   Improved the sheet portal to display scripts with a monospace font in the sheet cells.
-   Improved the documentation to clarify some things and also mension that bots can be made transparent with the "clear" color.
-   Improved the multi-line text editor to support syntax highlighting for HTML, CSS, and JSON based on whether the tag ends with `.html`, `.css` or `.json`.

### :bug: Bug Fixes

-   Fixed the `lineTo` tag to support arrays of bots and arrays of bot IDs in addition to individual bots and bot IDs.
-   Fixed an issue where deleting a tempLocal bot that was updated in the same script would crash the runtime.
-   Fixed an issue with the `player.showInput()` modal where Android devices using the Google GBoard keyboard wouldn't send input correctly.
-   Fixed an issue where a `@onPlayerPortalChanged` event would be incorrectly triggered after reconnecting to the server.
-   Fixed an issue where the iframe form on iOS 14 Beta 3 would cause the entire scene to disappear.
-   Fixed an issue where loading an image could fail if `formAddress` tag was changed while the image was downloading.
-   Fixed an issue where submitting HTML forms from inside an iframe form was not allowed.

## V1.2.0

### Date: 7/17/2020

### Changes:

-   :rocket: Improvements

    -   Added the `MONGO_USE_NEW_URL_PARSER` environment variable parameter to control whether CasualOS uses the new MongoDB URL Parser. (Defaults to false)
    -   Added a popup to notify the user that data might be lost if they attempt to close the tab while not connected to the server.
    -   Added the following cryptographic functions:
        -   `crypto.sha256(data)`
            -   Calculates the [SHA-256](https://en.wikipedia.org/wiki/SHA-2) hash of the given data.
            -   `data` is the data to calculate the hash of.
            -   Supports strings, numbers, booleans, objects, arrays, and bots.
        -   `crypto.sha512(data)`
            -   Calculates the [SHA-512](https://en.wikipedia.org/wiki/SHA-2) hash of the given data.
            -   `data` is the data to calculate the hash of.
            -   Supports strings, numbers, booleans, objects, arrays, and bots.
        -   `crypto.hmacSha256(key, data)`
            -   Calculates the [HMAC](https://en.wikipedia.org/wiki/HMAC) [SHA-256](https://en.wikipedia.org/wiki/SHA-2) hash of the given data.
            -   `key` is the password that should be used for the message authentication code.
            -   `data` is the data to calculate the HMAC of.
            -   Supports strings, numbers, booleans, objects, arrays, and bots.
        -   `crypto.encrypt(password, data)`
            -   Encrypts the given data with the given password and returns the result as a promise.
            -   `password` is the password to use for encrypting the data.
            -   `data` is the data that should be encrypted.
        -   `crypto.decrypt(password, data)`
            -   Decrypts the given data with the given password and returns the result as a promise.
            -   Only works if the given data is the output of `crypto.encrypt()`.
            -   `password` is the password that was used to encrypt the data.
            -   `data` is the data that should be decrypted.

-   :bug: Bug Fixes
    -   Fixed a race condition where concurrently updating a tag in a script and triggering a dependency update on that same tag could cause the runtime to crash.

## V1.1.18

### Date: 7/10/2020

### Changes:

-   :rocket: Improvements

    -   Improved the `player.run()` function to return a promise that can be awaited to get the result of the script (or wait until the script has been executed).
    -   Improved the `server.loadErrors()` function to return a promise that can be awaited to get the list of bots that were loaded.
    -   Improved the `server.destroyErrors()` function to return a promise that resolves once the error bots are destroyed.
    -   Improved the `server.loadFile()` function to return a promise that resolves once the file is loaded.
    -   Improved the `server.saveFile()` function to return a promise that resolves once the file is saved.
    -   Improved the `server.setupStory()` function to return a promise that resolves once the story is setup.
    -   Improved the `server.browseHistory()` function to return a promise that resolves once the history is loaded.
    -   Improved the `server.markHistory()` function to return a promise that resolves once the history is saved.
    -   Improved the `server.restoreHistoryMark()` function to return a promise that resolves once the history is restored.
    -   Improved the `server.restoreHistoryMarkToStory()` function to return a promise that resolves once the history is restored.
    -   Added the `@onBotAdded` and `@onAnyBotsAdded` listen tags.
        -   These are triggered whenever a bot is added to the local story.
        -   Note that this is different from `@onCreate` because you will be notified whenever a bot is added to the state even if it has already been created.
        -   An example of this are bots in the `otherPlayers` space. You cannot create bots in this space but you will be notified via `@onBotAdded` and `@onAnyBotsAdded`.
        -   `@onBotAdded` is triggered on the bot that was added. There is no `that`.
        -   `@onAnyBotsAdded` is triggered on every bot whenever one or more bots are added.
            -   `that` is an object with the following properties:
                -   `bots` - The array of bots that were added.
    -   Added the `@onAnyBotsRemoved` listen tags.
        -   These are triggered whenever a a bot is removed from the local story.
        -   Note that this is different from `@onDestroy` because you will be notified whenever a bot is removed from the state even if it has not been explicitly destroyed.
        -   An example of this are bots in the `otherPlayers` space. When another player disconnects no `@onDestroy` is fired but you will get a `@onAnyBotsRemoved`.
        -   `@onAnyBotsRemoved` is triggered on every bot whenever one or more bots are removed.
            -   `that` is an object with the following properties:
                -   `botIDs` - The array of bot IDs that were removed.
    -   Added the `@onBotChanged` and `@onAnyBotsChanged` listen tags.
        -   These are triggered whenever a bot is changed in the local story.
        -   Note that you will be notified whenever a bot is changed in the state even if it was changed by another player.
        -   An example of this are bots in the `otherPlayers` space. You cannot update bots in this space but you will be notified via `@onBotChanged` and `@onAnyBotsChanged`.
        -   `@onBotChanged` is triggered on the bot that was changed.
            -   `that` is an object with the following properties:
                -   `tags` - The list of tags that were changed on the bot.
        -   `@onAnyBotsAdded` is triggered on every bot whenever one or more bots are added.
            -   `that` is an array containing objects with the following properties:
                -   `bot` - The bot that was updated.
                -   `tags` - The tags that were changed on the bot.
    -   Added several tags to the player bot:
        -   These tags are updated by CasualOS and can be used to query the current state of the input system.
        -   Camera Tags
            -   These tags contain the position and rotation of the player's camera.
            -   You can use this to communicate where the player is to other players.
            -   `pageCameraPositionX`
            -   `pageCameraPositionY`
            -   `pageCameraPositionZ`
            -   `inventoryCameraPositionX`
            -   `inventoryCameraPositionY`
            -   `inventoryCameraPositionZ`
            -   `pageCameraRotationX`
            -   `pageCameraRotationY`
            -   `pageCameraRotationZ`
            -   `inventoryCameraRotationX`
            -   `inventoryCameraRotationY`
            -   `inventoryCameraRotationZ`
        -   Pointer Tags
            -   These tags contain the position and rotation of the player's pointers.
            -   You can use this to tell where the VR controllers are or where the mouse is pointing.
            -   `mousePointerPositionX`
            -   `mousePointerPositionY`
            -   `mousePointerPositionZ`
            -   `mousePointerRotationX`
            -   `mousePointerRotationY`
            -   `mousePointerRotationZ`
            -   `mousePointerPortal`
            -   `rightPointerPositionX`
            -   `rightPointerPositionY`
            -   `rightPointerPositionZ`
            -   `rightPointerRotationX`
            -   `rightPointerRotationY`
            -   `rightPointerRotationZ`
            -   `rightPointerPortal`
            -   `leftPointerPositionX`
            -   `leftPointerPositionY`
            -   `leftPointerPositionZ`
            -   `leftPointerRotationX`
            -   `leftPointerRotationY`
            -   `leftPointerRotationZ`
            -   `leftPointerPortal`
        -   Button Tags
            -   These tags contain the state of the different buttons.
            -   Possible values are:
                -   `null` - Button is not pressed.
                -   `down` - Button was just pressed.
                -   `held` - Button is being held down.
            -   `mousePointer_left`
            -   `mousePointer_right`
            -   `mousePointer_middle`
            -   `leftPointer_primary`
            -   `leftPointer_squeeze`
            -   `rightPointer_primary`
            -   `rightPointer_squeeze`
            -   `keyboard_[key]`
                -   Replace `[key]` with the key that you want the state of.
                -   For example use `keyboard_a` to get the state of the `a` key.
    -   Added the `player.getCameraPosition(portal?)` function.
        -   `portal` is optional and is the portal (`page` or `inventory`) that the camera position should be retrieved for.
        -   Returns an object with the following properties:
            -   `x`
            -   `y`
            -   `z`
    -   Added the `player.getCameraRotation(portal?)` function.
        -   `portal` is optional and is the portal (`page` or `inventory`) that the camera rotation should be retrieved for.
        -   Returns an object with the following properties:
            -   `x`
            -   `y`
            -   `z`
    -   Added the `player.getPointerPosition(pointer?)` function.
        -   `pointer` is optional and is the pointer (`mouse`, `left` or `right`) that the position should be retrieved for.
        -   Returns an object with the following properties:
            -   `x`
            -   `y`
            -   `z`
    -   Added the `player.getPointerRotation(pointer?)` function.
        -   `pointer` is optional and is the pointer (`mouse`, `left` or `right`) that the rotation should be retrieved for.
        -   Returns an object with the following properties:
            -   `x`
            -   `y`
            -   `z`
    -   Added the `player.getInputState(controller, button)` function.
        -   `controller` is the controller (`mousePointer`, `leftPointer`, `rightPointer`, `keyboard` or `touch`) that the button state should be retrieved from.
        -   `button` is the name of the button that should be retrieved.
        -   Returns a string containing the state of the button or `null` if the button is not pressed.
            -   `"down"` means that the button just started to be pressed.
            -   `"held"` means that the button is being held down.
            -   `null` means that the button is not pressed.
    -   Added the `player.getInputList()` function.
        -   Returns a list of available inputs that can be used by the `player.getInputState()` function.

-   :bug: Bug Fixes
    -   Fixed an issue where toasting recursive objects could break CasualOS.
        -   Fixed by storing a map of previously converted objects to avoid reconverting them infinitely.
        -   Also improved to gracefully handle objects that are nested too deeply.
    -   Fixed an issue with the show input modal where it incorrectly errored sometimes.

## V1.1.17

### Date: 7/3/2020

### Changes:

-   :bug: Bug Fixes
    -   Fixed an issue where the web browser service worker would incorrectly intercept requests for data portals.

## V1.1.16

### Date: 7/2/2020

### Changes:

-   :rocket: Improvements
    -   Added the ability to respond to webhooks by returning data from `@onWebhook`.
        -   If the returned value is a string, then it will be used for the response.
        -   If the returned value is an object, then it should have the following properties:
            -   `data` - The value that should be used as the body of the response.
            -   `headers` - An object that contains the HTTP headers that should be set on the response. (Optional)
            -   `status` - The numerical status code that should be set on the response. (Optional) If omitted, status code 200 will be used.
    -   Added the `dataPortal`.
        -   This is a special portal that only works on web requests and must be specified in the URL.
        -   Setting it to a Bot ID will return the JSON of the bot with the given ID.
        -   Setting it to a tag will return all the values corresponding to the given tag.
        -   Using a tag with a common extension (like `.html`) will tag the data as the corresponding content type so that normal software know how to interpret the data.

## V1.1.15

### Date: 7/2/2020

### Changes:

-   :rocket: Improvements

    -   Added player space to the server.
        -   This lets you send remote whispers to the `server` player.
    -   Added the `server.storyStatuses()` function.
        -   Returns a promise that resolves with a list of stories and the last time each story was updated.
    -   Added the `@onRemotePlayerSubscribed` and `@onRemotePlayerUnsubscribed` listen tags.
        -   They are triggered on _every_ other player when a player joins or leaves the story.
        -   Additionally, they are triggered whenever connection to the other players is lost.
        -   `that` is an object with the following properties:
            -   `playerId` - The ID of the player that joined/left the story.
    -   Added the `uuid()` function.
        -   This function generates and returns a random [UUID](https://en.wikipedia.org/wiki/Universally_unique_identifier).
        -   Useful for creating unique identifiers.

-   Bug Fixes
    -   Fixed an issue where remote shouts would be sent to yourself twice.
    -   Fixed an issue where labels would not always follow the `labelAlignment` tag when the text in the label was small enough to fit within the bot.

## V1.1.14

### Date: 6/29/2020

### Changes:

-   :rocket: Improvements

    -   Improved how the meet portal, page portal, and sheet portal work together to make space for each other.
    -   Added the `left` and `right` options for `meetPortalAnchorPoint`.
    -   Changed the `top` and `bottom` options for `meetPortalAnchorPoint` to occupy half of the screen.
    -   Added the `server.players()` function to get the list of player IDs that are connected to the current story.
        -   Returns a promise that resolves with the list of player IDs.
    -   Added the `remoteWhisper(players, name, arg)` function to make sending messages to other players easy.
        -   Takes the following arguments:
            -   `players` is the player ID or list of player IDs that should receive the shout.
            -   `name` is the name of the message.
            -   `arg` is the data that should be included.
        -   This will trigger a `@onRemoteWhisper` shout on all the specified players.
    -   Added the `remoteShout(name, arg)` function to make sending messages to all players easy.
        -   Takes the following arguments:
            -   `name` is the name of the message.
            -   `arg` is the data that should be included.
    -   Added the `@onRemoteWhisper` listen tag that is shouted when a `remoteWhisper()` or `remoteShout()` is sent to the local player.
        -   `that` is an object with the following properties:
            -   `name` - The name of the shout that was sent.
            -   `that` - The data which was sent.
            -   `playerId` - The ID of the player that sent the shout.

-   Bug Fixes
    -   Fixed an issue that prevented using `lineStyle` in place of `auxLineStyle`.

## V1.1.13

### Date: 6/25/2020

### Changes:

-   :rocket: Improvements

    -   Added the `meetPortal`.
        -   This is a special portal that, instead of loading bots, loads a [Jitsi Meet](https://meet.jit.si/) meeting with the given room code.
        -   All rooms are publicly accessible (but not searchable), so longer room codes will be more private.
        -   You can use the `meetPortalConfigBot` option to reference the bot that should be used to configure the meet portal.
        -   The following options are available:
            -   `meetPortalVisible` - Whether the meet portal should be visible. This allows you to be joined to a meet while keeping your screen on the page portal. (Defaults to true)
            -   `meetPortalAnchorPoint` - The anchor point that the meet portal should use. Possible options are:
                -   `fullscreen` - The meet portal should take the entire screen. (Default)
                -   `top` - The meet portal should take the top of the screen.
                -   `topRight` - The meet portal should take the top-right corner of the screen.
                -   `topLeft` - The meet portal should take the top-left corner of the screen.
                -   `bottom` - The meet portal should take the bottom of the screen.
                -   `bottomRight` - The meet portal should take the bottom-right corner of the screen.
                -   `bottomLeft` - The meet portal should take the bottom-left corner of the screen.
                -   `[top, right, bottom, left]` - The meet portal should use the given values for the CSS top, right, bottom, and left properties respectively.
            -   `meetPortalStyle` - The CSS style that should be applied to the meet portal container.
                -   Should be a JavaScript object.
                -   Each property on the object will map directly to a CSS property.
                -   Useful for moving the meet portal to arbitrary positions.

-   :bug: Bug Fixes

    -   Fixed an issue where the Hololens 2 would not be able to enter AR/VR because a controller's (hand) position would sometimes be null.
    -   Fixed an issue where loading without a story would create a new random story but then immediately unload it.
    -   Fixed an issue where local bots from other stories would be loaded if the current story name happened to be a prefix of the other story name.
    -   Fixed the input modal background.
    -   Fixed the TypeScript definitions for the `player.showInput()` function.

## V1.1.12

### Date: 6/18/2020

### Changes:

-   :bug: Bug Fixes

    -   Fixed an issue where Servo-based browsers would run into a race condition during initialization.

## V1.1.11

### Date: 6/18/2020

### Changes:

-   :rocket: Improvements
    -   Added a reflog and sitelog for stories so that it is possible to track the history of a story branch and which sites have connected to it.
        -   This will make it easier for us to recover from data loss issues in the future since we'll be able to lookup data like the last commit that a branch pointed at or which atoms were added to a branch.
-   :bug: Bug Fixes

    -   Fixed an issue where all bots would appear to be in the `shared` space even though they were not.
    -   Fixed issues with loading on Servo-based browsers.
        -   The issues were mostly related to Servo having not implemented IndexedDB yet.
    -   Fixed an issue where some temporary branches would show up in `server.stories()`.

## V1.1.10

### Date: 6/16/2020

### Changes:

-   :bug: Bug Fixes

    -   Fixed an issue where an incorrectly formatted event would crash the server.
    -   Fixed an issue where the server would incorrectly store atoms added to a temporary branch.

## V1.1.9

### Date: 6/16/2020

### Changes:

-   :rocket: Improvements
    -   Added the `player` and `otherPlayers` spaces.
        -   These spaces are special and interact with each other.
        -   Both the `player` space and `otherPlayers` space are shared but the lifetime of the bots is temporary. In this sense, the bots act like temporary shared bots.
        -   However, bots created in the `player` space will show up in the `otherPlayers` space to other players and vice versa.
        -   This means you can share temporary bots with other players by using the `player` space and see the temporary bots shared by other players by inspecting the `otherPlayers` space.
        -   Important Notes:
            -   The `player` space only contains bots that you create while `otherPlayers` contains bots that other players have created.
            -   You can create, edit, and destroy bots in the `player` space, but not in the `otherPlayers` space.
            -   When you close your session (exit the browser or close the tab), all of your `player` bots will be automatically destroyed. This will also automatically remove them from any `otherPlayers` spaces that they may be in.
-   :bug: Bug Fixes

    -   Fixed an issue where using a single minus sign in a tag would be interpreted as a number.
    -   Fixed an issue where some tags would not be included in the JSON output of a bot.

## V1.1.8

### Date: 6/12/2020

### Changes:

-   :rocket: Improvements

    -   Changed what words the story name auto-generation will use.

## V1.1.7

### Date: 6/11/2020

### Changes:

-   :rocket: Improvements

    -   Added the ability to auto-generate a story name when loading CasualOS without a story.

-   :bug: Bug Fixes
    -   Fixed an issue where objects that have an `id` property that is not a string would break the sheet.

## V1.1.6

### Date: 6/11/2020

### Changes:

-   :boom: Breaking Changes

    -   Renamed all the history tags to not have the `aux` prefix.

-   :rocket: Improvements

    -   Added the `server.storyPlayerCount()` function.
        -   Returns a promise that resolves with the number of players currently connected to the current story.
        -   Optionally accepts a parameter which indicates the story to check.
    -   Added the `server.totalPlayerCount()` function.
        -   Returns a promise that resolves with the total number of players connected to the server.
    -   Added the `server.stories()` function.
        -   Returns a promise that resolves with the list of stories that are on the server.

-   :bug: Bug Fixes
    -   Removed the globals bot tags from the documentation since they no longer exist.

## V1.1.5

### Date: 6/9/2020

### Changes:

-   :boom: Breaking Changes

    -   The following tags have been renamed:
        -   Renamed all the tags so that they no longer have the `aux` prefix. However, any tag not listed below should continue to work with the `aux` prefix without any changes.
        -   Renamed `auxUniverse` to `story`.
        -   Renamed `auxCreator` to `creator`.
            -   Note that the `creator` variable in scripts remains the same.
        -   Renamed `auxConfigBot` to `configBot`.
            -   Note that the `config` variable in scripts remains the same.
        -   Renamed `auxGLTFVersion` to `gltfVersion`.
        -   Renamed `auxPagePortal` to `pagePortal`.
        -   Renamed `auxSheetPortal` to `sheetPortal`.
        -   Renamed `auxInventoryPortal` to `inventoryPortal`.
        -   Renamed `auxMenuPortal` to `menuPortal`.
        -   Renamed `auxLeftWristPortal` to `leftWristPortal`.
        -   Renamed `auxRightWristPortal` to `rightWristPortal`.
        -   Renamed `auxPagePortalConfigBot` to `pagePortalConfigBot`.
        -   Renamed `auxSheetPortalConfigBot` to `sheetPortalConfigBot`.
        -   Renamed `auxInventoryPortalConfigBot` to `inventoryPortalConfigBot`.
        -   Renamed `auxMenuPortalConfigBot` to `menuPortalConfigBot`.
        -   Renamed `auxLeftWristPortalConfigBot` to `leftWristPortalConfigBot`.
        -   Renamed `auxRightWristPortalConfigBot` to `rightWristPortalConfigBot`.
        -   Renamed `_auxEditingBot` to `_editingBot`.
    -   Renamed "universe" to "story". The following tags and functions have been affected:
        -   `auxUniverse` -> `story`
        -   `onUniverseAction` -> `onStoryAction`
        -   `onUniverseStreaming` -> `onStoryStreaming`
            -   The `universe` property has been renamed to `story`
        -   `onUniverseStreamLost` -> `onStoryStreamLost`
            -   The `universe` property has been renamed to `story`
        -   `onUniverseSubscribed` -> `onStorySubscribed`
            -   The `universe` property has been renamed to `story`
        -   `onUniverseUnsubscribed` -> `onStoryUnsubscribed`
            -   The `universe` property has been renamed to `story`
        -   `player.downloadUniverse()` -> `player.downloadStory()`
        -   `player.loadUniverse()` -> `player.loadStory()`
            -   The action type has been renamed from `load_universe` to `load_story`.
        -   `player.unloadUniverse()` -> `player.unloadStory()`
            -   The action type has been renamed from `unload_universe` to `unload_story`.
        -   `player.getCurrentUniverse()` -> `player.getCurrentStory()`
        -   `player.checkout()`
            -   The `processingUniverse` property has been renamed to `processingStory`.
        -   `player.showJoinCode()`
            -   The `universe` property on the `show_join_code` action has been renamed to `story`
        -   `server.restoreHistoryMark()`
            -   The `universe` property on the `restore_history_mark` action has been renamed to `story`.
        -   `server.restoryHistoryMarkToUniverse()` -> `server.restoreHistoryMarkToStory()`
        -   `server.setupUniverse()` -> `server.setupStory()`
            -   The action type has been renamed from `setup_universe` to `setup_story`.

-   :rocket: Improvements

    -   Improved MongoDB to store all atoms for a commit inside the same document. This should improve loading performance since MongoDB will only need to make 1 lookup per universe instead of 1 lookup per atom per universe.
    -   Added admin space.
        -   Admin space is a space that is shared between all universes on the same auxPlayer.
        -   It is locked by default, which means that bots that are in it cannot be created, updated, or destroyed.
        -   You can unlock admin space by using the `adminSpace.unlock(password)` function.
            -   It returns a Promise that resolves once the space is unlocked. If the space was unable to be unlocked, then the promise will reject with an error.
            -   `password` is the password that should be used to unlock the admin space. If incorrect, admin space will remain locked.
    -   Removed the CasualOS tagline from the loading popup.
    -   Improved the `webhook()` and `webhook.post()` functions to return promises.
        -   The promise can be awaited and resolves with the an an object with the following properties:
            -   `data` - The data returned from the webhook. If the returned data was JSON, then this will be an object. Otherwise, it will be a string.
            -   `status` - The numerical HTTP status code that was returned.
            -   `statusText` - The name of the HTTP status code that was returned.
            -   `headers` - The HTTP headers that were included in the response.
    -   Improved the `neighboring()` function to allow omitting the `direction` parameter.
        -   When omitted, all supported directions will be included.
        -   Currently, the supported directions are `front`, `right`, `back`, and `left`.
        -   If an unsupported direction is given, then no bots will be included.
    -   Updated the Documentation website to the [latest version of Docusaurus](https://github.com/facebook/docusaurus/releases/tag/v2.0.0-alpha.56).
    -   Added the `renameTag(bot, originalTag, newTag)` function which makes it easy to rename a tag on a bot or list of bots.
        -   `bot` is the bot or list of bots that should have the tag renamed.
        -   `originalTag` is the name of the tag that should be renamed.
        -   `newTag` is the new name that the tag should have.

-   :bug: Bug Fixes
    -   Fixed an issue where destroying an already destroyed bot would incorrectly destroy an unrelated bot.
    -   Fixed an issue where using `player.run()` to execute an invalid script would cause other actions to fail.
    -   Added some extra spacing to labels to help prevent Z-fighting.
    -   Fixed toasting bots by converting them to copiable values. This will also allow toasting unconventional arguments like function and error objects.
    -   Fixed an issue where the menu would stop repositioning after the inventory portal had been hidden.
    -   Fixed an issue where tapping on the screen while in AR would crash the session.
    -   Fixed an issue where labels would be positioned incorrectly if `#anchorPoint` was set to something other than `bottom`.

## V1.1.4

### Date: 5/18/2020

### Changes:

-   :bug: Bug Fixes
    -   Fixed an issue where Builder could not be created/updated due to being unable to load .aux files with a version field.

## V1.1.3

### Date: 5/18/2020

### Changes:

-   :bug: Bug Fixes
    -   Fixed inconsistent menu item names in Builder.

## V1.1.2

### Date: 5/18/2020

### Changes:

-   :rocket: Improvements

    -   Added the `#auxLabelFontAddress` tag to allow specifying a custom font for a label.
        -   Supports any URL and also the following values:
            -   `roboto` - Specifies that the Roboto font should be used. (default)
            -   `noto-sans-kr` - Specifies that the Noto Sans KR font should be used. This is a Korean-specific font.
        -   Supports [WOFF](https://en.wikipedia.org/wiki/Web_Open_Font_Format) and [OTF](https://en.wikipedia.org/wiki/OpenType) files.
    -   Sheet Changes
        -   Removed the tag filters.
        -   Moved the "Close Sheet" button to be a floating button that is at the lower right corner of the sheet.
        -   Changed the "Close Sheet" button icon and changed the tooltip text to "Page Portal".
        -   Made the `#id` tag not clickable.
    -   Builder Changes
        -   Renamed the "Sheet" and "Sheet New Tab" menu items to "Sheet Portal" and "Sheet Portal New Tab".
        -   Made the chat bar not automatically show when opening a menu.

-   :bug: Bug Fixes
    -   Fixed an issue where updating a bot would not update its raw tags.

## V1.1.1

### Date: 5/7/2020

### Changes:

-   :rocket: Improvements

    -   Added the `#auxPortalDisableCanvasTransparency` tag to allow choosing between transparency for iframes and more correct 3D rendering.

        -   Set this to `true` on the page portal config bot to disable transparency on the canvas element. This will make all 3D models that use alpha textures work better with alpha cutoff.
        -   Note that setting to `true` will make all iframe forms unusable.
        -   Defaults to `false`.

    -   Added the ability to store universe data in CassandraDB.

        -   Note that support for CassandraDB is experimental and probably won't be supported in the future.
        -   If the required environment variables are not specified, then Cassandra support will be disabled.
        -   Use the following environment variables to enable Cassandra support:
            -   `CASSANDRA_AWS_REGION` - This is the AWS region that the Amazon Keyspaces instance is hosted in.
            -   `CASSANDRA_CONTACT_POINTS` - This is the comma-separated list of hostnames that the Cassandra client to connect to on first load. (Required if `CASSANDRA_AWS_REGION` is not specified)
            -   `CASSANDRA_LOCAL_DATACENTER` - This is the name of the data center that the AUX Server is booting up in. (Required if `CASSANDRA_AWS_REGION` is not specified)
            -   `CASSANDRA_KEYSPACE` - This is the name of the keyspace that should be used by the client. (Required for Cassandra)
            -   `CASSANDRA_CREATE_KEYSPACE` - This is a `true`/`false` value indicating whether the client should create the keyspace if it doesn't exist. (Optional)
            -   `CASSANDRA_CERTIFICATE_AUTHORITY` - This is the path to the public key file (PEM format) that should be used. Only required if connecting to a Cassandra server which uses a self-signed certificate.

-   :bug: Bug Fixes
    -   Fixed an issue where loading a GLTF would error if the bot was destroyed while the GLTF was loading.

## V1.1.0

### Date: 4/27/2020

### Changes:

-   :rocket: Improvements

    -   Added the `autoSelect` property to the options in `player.showInput()` and `player.showInputForTags()`.
        -   When set to true, the text in the input box will be automatically selected when the box is displayed.
    -   Made the VR pointer line draw all the way to the bot or grid that it is pointing at.
    -   Changed the layout of sizing of the history bots so that they are easy to distinguish from each other and the labels fit on the bot.
    -   Added the `#auxScaleMode` tag to control how a custom mesh is scaled to fit inside a bot. It supports the following options:
        -   `fit` - The mesh is scaled to fit inside the bot's unit cube. (default)
        -   `absolute` - The mesh uses whatever scale it originally had.

-   :bug: Bug Fixes
    -   Fixed LODs in VR.
        -   There were two issues:
            -   The first was that we were using the incorrect camera for LOD calculations.
            -   The second was that Three.js's Sphere implementation incorrectly calculated the sphere size for perspective cameras.
    -   Fixed some issues with the `destroy()` function where it improperly handled non-bot objects.
    -   Fixed an issue with builder where extra tags would be added to new blank bots.
    -   Fixed an issue with menu bots where they would not send `@onAnyBotClicked` shouts.

## V1.0.27

### Date: 4/22/2020

### Changes:

-   :rocket: Improvements

    -   Added the `player.share(options)` function.
        -   This will trigger the device's social share capabilities to share the given URL or text.
        -   Note that this only works on Android and iOS phones and only works in response to some user action like a click.
        -   `options` is an object with at least one of the following properties:
            -   `url` - The URL to share. (optional)
            -   `text` - The text to share. (optional)
            -   `title` - The title of the document that is being shared. (optional)
    -   Added the `auxLabelAlignment` tag.
        -   Note that this value affects menu bots as well.
        -   Possible values are:
            -   `center` - Aligns the text in the center of the label. (default)
            -   `left` - Aligns the text to the left of the label.
            -   `right` - Aligns the text to the right of the label.
    -   Improved the `auxPointable` tag to affect whether iframes are interactable.

-   :bug: Bug Fixes

    -   Fixed an issue with the iframe form where non square scales would not resize the clickable area of the iframe.

## V1.0.26

### Date: 4/21/2020

### Changes:

-   :boom: Breaking Changes

    -   Changed how universes from other auxPlayers are specified.
        -   This affects the `player.loadUniverse()` function and the `BotManager` API.
        -   Previously, you could load a universe from a different auxPlayer by using a universe ID like:
            -   `otherAuxPlayer.com/*/universeToLoad`
        -   Now, you can load a universe by simply using its full URL. Like this:
            -   `https://otherAuxPlayer.com?auxUniverse=universeToLoad`
        -   Note that this does not affect loading universes from the same auxPlayer. If you pass a universe ID that is not a URL then it will load that particular universe from same auxPlayer.
            -   e.g. `player.loadUniverse("myUniverse")`

*   :rocket: Improvements

    -   Improved the `player.showInputForTag()` modal.
        -   Removed the "Save" and "Cancel" buttons. The tag will be saved automatically.
        -   Hid the modal title when none is provided in the options.
        -   Made the text box in the modal auto-focus.
        -   Made the show/hide animations happen quicker.
    -   Added the `player.showInput(value, options)` function.
        -   Shows an input modal but without requiring a bot and a tag.
        -   Returns a [Promise](https://web.dev/promises/) that resolves with the final value when the input modal is closed.
        -   The function accepts two arguments:
            -   `value` is a string containing the value that should
            -   `options` is an object that takes the same properties that the options for `player.showInputForTag()` takes.
    -   Added the ability to use the [`await` keyword](https://developer.mozilla.org/en-US/docs/Web/JavaScript/Reference/Operators/await) in scripts.
        -   `await` tells the system to wait for a promise to finish before continuing.
        -   This makes it easier to write scripts which deal with tasks that take a while to complete.
    -   Improved Builder to support opening a single bot in a new tab and changed its hover label from "menu" to "|||".

-   :bug: Bug Fixes

    -   Fixed an issue where it was impossible to load an AUX over HTTPS from a UI that was loaded over HTTP.

## V1.0.25

### Date: 4/15/2020

### Changes:

-   :boom: Breaking Changes

    -   Renamed the `billboardZ` auxOrientationMode option to `billboardTop`.

-   :rocket: Improvements

    -   Added the `server.loadErrors(bot, tag)` function to make loading error bots from the error space easy.
        -   `bot` is the bot or bot ID that the errors should be loaded for.
        -   `tag` is the tag that the errors should be loaded for.
    -   Added the `server.destroyErrors()` function to clear all the errors in the universe.
    -   Added the `billboardFront` auxOrientationMode option to billboard the front of a bot instead of its top.
    -   Added the ability to set `auxFormAnimation` to an array.
        -   When set, the list of animations will play in sequence.
        -   The last animation will loop forever until changed.
    -   Added the `experiment.localFormAnimation(bot, animation)` function to play an animation locally.
        -   It will interrupt and restore whichever animation is already playing on the bot.

-   :bug: Bug Fixes

    -   Fixed an issue where tags that were added via the sheet would not be recognized by the `getMod()` function.

## V1.0.24

### Date: 4/14/2020

### Changes:

-   :rocket: Improvements

    -   Added a button on the sheet code editor to show errors that the script has run into.
        -   It is very basic at the moment. There are no line/column numbers, no timestamps, and no way to clear the errors.
        -   Errors are automatically pulled from error space and queried based on the following tags:
            -   `auxError` must be `true`
            -   `auxErrorBot` must be the ID of the bot whose script is in the editor.
            -   `auxErrorTag` must be the name of the tag that is being edited.
        -   The following tags are displayed for each error:
            -   `auxErrorName` is the name of the error that occurred.
            -   `auxErrorMessage` is the message that the error contained.

-   :bug: Bug Fixes

    -   Fixed the color encoding of sprites to use sRGB instead of linear.
    -   Fixed an issue where atoms would be sorted improperly because their causes were improperly treated as different.

## V1.0.23

### Date: 4/12/2020

### Changes:

-   :rocket: Improvements

    -   Improved the handling of `setTimeout()` and `setInterval()` to support creating, updating, and deleting bots while in a callback.

-   :bug: Bug Fixes

    -   Fixed an issue that prevented events produced while in a task from being dispatched.

## V1.0.22

### Date: 4/11/2020

### Changes:

-   :boom: Breaking Changes

    -   The `player.inSheet()` function has been changed to return whether the player bot has a dimension in their `auxSheetPortal`.
        -   Previously, it was used to determine if the player was inside auxBuilder (which no longer exists).
    -   Removed assignment formulas.
        -   Assignment formulas were a special kind of formula where the tag value would be replaced with the result of the formula.
        -   They were removed due to lack of use in addition to other means of achieving the same result being available.
    -   Semantics of `@onUniverseAction` have changed.
        -   Previously, `@onUniverseAction` was run before any particular action was executed but the actions that were dispatched from `@onUniverseAction` were run after the evaluated actions. This led to a scenario in which a `@onUniverseAction` call could overwrite values that were updated by an action that had not been checked yet.
        -   Now, all actions dispatched by `@onUniverseAction` are executed before the action that is being evaluated. This makes the behavior of the data produced by `@onUniverseAction` mirror the runtime behavior of `@onUniverseAction`.

-   :rocket: Features

    -   Added a new runtime for scripts and formulas.
        -   This new runtime is much faster than the previous system and lets us provide features that were not possible before.
        -   _Should_ work exactly the same as the previous system. (There might be a couple of tricky-to-reproduce bugs)
        -   Now supports `setTimeout()` and `setInterval()`.
            -   This lets you write your own custom game loop if you want.
            -   Note that the script energy will only be restored if a user action triggers a shout.
        -   Paves the way for future functionality (not guarenteed):
            -   Change notifications (`@onBotChanged`, `@onBotTagChanged()`, etc.)
            -   Asynchronous functions instead of `responseShout`. (e.g. `const response = await webhook.post("https://example.com", data)`)
    -   Added the `error` space.
        -   The `error` space contains bots that represent errors that have occurred scripts in a universe.
        -   Unlike other spaces, the `error` space does not load all of its bots into the universe automatically.
        -   Instead, they have to be requested via a search query. These queries filter bots by tag/value pairs.
        -   Currently, `error` space is only used for storing errors and there is no way to load bots from the space.
        -   In the future, we will add the ability to load errors via scripts as well as display them in the sheet.
    -   Changed the renderer to output colors in the sRGB color space instead of linear.

-   :bug: Bug Fixes

    -   Fixed an issue where a shout argument might be recognized as a bot even though it isn't.
    -   Fixed an issue where a shout argument with a custom prototype would be overridden.
    -   Fixed a bug in three.js's LegacyGLTFLoader where it was using an old API.

## V1.0.21

### Date: 3/30/2020

### Changes:

-   :bug: Bug Fixes

    -   Fixed an issue where the proxy system would interfere with requests that specified custom HTTP headers.

## V1.0.20

### Date: 3/20/2020

### Changes:

-   :rocket: Improvements

    -   Added the `#auxPointable` tag to determine whether a bot can interact with pointers.
        -   Defaults to `true`.
        -   When `false`, the bot won't be clickable or hoverable and will not receive drop events.
        -   Depending on the `#auxPositioningMode` it is still possible to stack bots on top of it though.
    -   Added the `@onFocusEnter`, `@onFocusExit`, `@onAnyFocusEnter` and `@onAnyFocusExit` listen tags.
        -   These are triggered when a bot is directly in the center of the screen.
        -   Uses the `#auxFocusable` tag to determine whether a bot is focusable.
        -   `that` is an object with the following properties:
            -   `dimension` - The dimension that the the bot was (un)focused in.
            -   `bot` - The bot that was (un)focused.
    -   Added the `nothing` aux form.
        -   Does exactly what it seems. A bot with the `nothing` form has no shape and is unable to be clicked, hovered, or focused.
        -   Labels still work though which makes it convienent for adding extra labels around the dimension.
    -   Added the `#auxPortalShowFocusPoint` tag.
        -   Shows a small sphere in the portal where the portal camera will orbit around.

-   :bug: Bug Fixes

    -   Fixed an issue where LODs would flicker upon changing the bot form by ensuring consistent sizing for the related bounding boxes.
    -   Fixed an issue with panning that would cause the camera orbiting position to be moved off the ground.

## V1.0.19

### Date: 3/19/2020

### Changes:

-   :rocket: Improvements

    -   Added the ability to modify tags directly on bots in `that`/`data` values in listeners.
        -   Allows doing `that.bot.tags.abc = 123` instead of `setTag(that.bot, "abc", 123)`.
    -   Added the `@onGridUp` and `@onGridDown` listeners.
        -   `that` is an object with the following properties:
            -   `dimension` - The dimension that the grid was clicked in.
            -   `position` - The X and Y position that was clicked.
    -   Changed the Level-Of-Detail calculations to use the apparent size of a bot instead of its on-screen size.
        -   Apparent size is the size the bot would appear if it was fully on screen.
        -   Under the new system, the LOD of a that is on screen bot will only change due to zooming the camera. Bots that are fully off screen will always have the minimum LOD.
    -   Added the `@onFileUpload` listener.
        -   `that` is an object with the following properties:
            -   `file` is an object with the following properties:
                -   `name` - The name of the file.
                -   `size` - The size of the file in bytes.
                -   `data` - The data contained in the file.
        -   See the documentation for more information.
    -   Improved the `player.importAux()` function to support importing directly from JSON.
        -   If given a URL, then `player.importAux()` will behave the same as before (download and import).
        -   If given JSON, then `player.importAux()` will simply import it directly.

-   :bug: Bug Fixes
    -   Fixed an issue where the camera matrix was being used before it was updated.

## V1.0.18

### Date: 3/18/2020

### Changes:

-   :rocket: Improvements

    -   Added LOD triggers based on virtual distance.
        -   `@onMaxLODEnter`, `@onMinLODEnter`, `@onMaxLODExit`, `@onMinLODExit` are new listeners that are called when the Max and Min Level-Of-Detail states are entered and exited. There are also "any" versions of these listeners.
            -   `that` is an object with the following properties:
                -   `bot` - The bot that entered/exited the LOD.
                -   `dimension` - The dimension that the LOD was entered/exited in.
        -   The `#auxMaxLODThreshold` and `#auxMinLODThreshold` tags can be used to control when the LODs are entered/exited.
            -   They are numbers between 0 and 1 representing the percentage of the screen that the bot needs to occupy.
            -   The Max LOD is entered when the bot occupies a larger percentage of the screen than the max threshold value.
            -   The Min LOD is entered when the bot occupies a smaller percentage of the screen than the min threshold value.
        -   Only active on bots that specify a listener or threshold value for LODs.

-   :robot: Builder Improvements

    -   Changed the labeling and ordering of several menu items in the menus.
    -   Removed tips from the chat bar.
    -   Removed the "Apply Hover Mod" and "Apply Click Mod" menu items.
    -   Changed Builder to not move when clicking the grid to clear the menu.
    -   Added a "Clear Universe" option to the Builder Egg. Selecting this will create a history mark and then delete every bot in the universe. (it will even delete bots that are marked as not destroyable)

-   :bug: Bug Fixes

    -   Fixed an issue with hovering billboarded bots where their rotation would sometimes be reset which would cause the hover exit and enter events to be continually triggered.
    -   Fixed an issue where creating a history mark would clear changes that were made during the history mark creation.

## V1.0.17

### Date: 3/17/2020

### Changes:

-   :boom: Breaking Changes

    -   Renamed and removed several `auxAnchorPoint` values.
        -   Renamed `centerFront` to `front`.
        -   Renamed `centerBack` to `back`.
        -   Removed `bottomFront`, `bottomBack`, `topFront`, and `topBack`.

-   :rocket: Improvements

    -   Added the ability to specify an array of 3 numbers as the `#auxAnchorPoint` to use a custom offset.

-   :bug: Bug Fixes
    -   Fixed `billboardZ` to rotate with the Y axis of the bot facing upwards.

## V1.0.16

### Date: 3/16/2020

### Changes:

-   :boom: Breaking Changes

    -   Both sprites and iframes now face upwards by default.
    -   `#auxAnchorPoint` has been changed to move the bot form inside of its virtual spacing box.
        -   Previously, both the virtual box and the bot form was moved to try and preserve the absolute positioning of the bot form when changing anchor points.
        -   Now, only the bot form is moved to ensure the correctness of the resulting scale and rotation calculations.
    -   `#auxOrientationMode`
        -   Renamed the `billboardX` option to `billboardZ`.
    -   Changed iframes forms to not support strokes.

-   :rocket: Improvements

    -   Added the following options for `#auxAnchorPoint`
        -   `centerFront` - Positions the bot form such that the center of the form's front face is at the center of the virtual bot.
        -   `centerBack` - Positions the bot form such that the center of the form's back face is at the center of the virtual bot.
        -   `bottomFront` - Positions the bot form such that the bottom of the form's front face is at the center of the virtual bot.
        -   `bottomBack` - Positions the bot form such that the bottom of the form's back face is at the center of the virtual bot.
        -   `top` - Positions the bot form such that the top of the form is at the center of the virtual bot.
        -   `topFront` - Positions the bot form such that the top of the form's front face is at the center of the virtual bot.
        -   `topBack` - Positions the bot form such that the top of the form's back face is at the center of the virtual bot.

-   :bug: Bug Fixes
    -   Fixed issues with scale and rotation when `#auxAnchorPoint` is set to `center`.
    -   Fixed sprite billboarding issues when looking straight down at them.
    -   Fixed an issue where the wrong Z position tag of a bot was used for calculating how bots stack.
    -   Fixed an issue where the bot stroke was being considered for collision detection. This caused bots with strokes to have a much larger hit box than they should have had.

## V1.0.15

### Date: 3/13/2020

### Changes:

-   :boom: Breaking Changes

    -   Replaced all of the experimental iframe tags with the `iframe` `#auxForm`.
        -   `auxIframe`
        -   `auxIframeX`
        -   `auxIframeY`
        -   `auxIframeZ`
        -   `auxIframeSizeX`
        -   `auxIframeSizeY`
        -   `auxIframeRotationX`
        -   `auxIframeRotationY`
        -   `auxIframeRotationZ`
        -   `auxIframeElementWidth`
        -   `auxIframeScale`
    -   Sprites no longer automatically rotate to face the player. You instead have to set `#auxOrientationMode` to `billboard`.

-   :rocket: Improvements

    -   Improved `@onPlayerPortalChanged` to support `auxLeftWristPortal` and `auxRightWristPortal`.
    -   Moved the left and right wrist portals to the top of the wrist instead of the bottom.
    -   Added the `iframe` option for `#auxForm`.
        -   `iframe` has two subtypes:
            -   `html` - This `#auxFormSubtype` displays the HTML in `#auxFormAddress` in the iframe. (Default)
            -   `src` - This `#auxFormSubtype` displays the URL in `#auxFormAddress` in the iframe.
        -   In order to enable interactivity with the loaded website, the bot will only be draggable at the very bottom of the panel.
    -   Added the `#auxAnchorPoint` and `#auxOrientationMode` tags.
        -   Works on all bot forms.
        -   `#auxAnchorPoint` determines the point that the bot scales and rotates around.
            -   Possible values are:
                -   `bottom` - The bot rotates and scales around its bottom point. (Default)
                -   `center` - The bot rotates and scales around its center point.
        -   `#auxOrientationMode` determines how the bot rotates.
            -   Possible values are:
                -   `absolute` - Rotation is taken from the dimension rotation values. (Default)
                -   `billboard` - The bot rotates automatically to face the player.
                -   `billboardX` - The bot rotates left and right automatically to face the player.
                -   `billboardZ` - The bot rotates up and down automatically to face the player.
    -   Improved drag and drop interactions to calculate intersections with other bots instead of just using grid positioning.
        -   This makes it easier drop a bot onto another specific bot.
        -   Can be controlled with the `#auxPortalPointerCollisionMode` tag on a portal config.
            -   Possible values are:
                -   `world` - The mouse pointer collides with other bots in the world when being dragged. (Default)
                -   `grid` - The mouse pointer ignores other bots in the world when being dragged.
    -   Added the ability to animate meshes.
        -   By default the first animation will play if available.
        -   You can control which animation is played using the `#auxFormAnimation` tag.
            -   Set to a string to play an animation by name. (Case sensitive)
            -   Set to a number to play an animation by index.
            -   Set to `false` to stop animating.

-   :robot: Builder Improvements

    -   Added a "Scan" menu item to the builder menu that opens the QR Code scanner to let you import an AUX or mod.
        -   Scanning a URL that ends with `.aux` will try to download the file at the URL and import it as an AUX file.
        -   Scanning some JSON will put Builder into clone mode with the JSON as a mod.
    -   Added a hover state to Builder that changes its label to "menu".
    -   Changed the label of the Builder Egg to "ab-1 config".

-   :book: Documentation

    -   Added documentation for the wrist portals and their related config bot tags.

-   :bug: Bug Fixes
    -   Fixed `player.downloadUniverse()` to only include bots from the shared space.
    -   Fixed an issue where sprites were not clickable or draggable in VR.

## V1.0.14

### Date: 3/6/2020

### Changes:

-   :rocket: Features

    -   Added wrist portals for WebXR
        -   `#auxLeftWristPortal` is attached to the left controller and `#auxRightWristPortal` is attached to the right controller.
        -   You can configure these portals using the `#auxLeftWristPortalConfigBot` and `#auxRightWristPortalConfigBot` tags.
        -   The portals are hidden until you look at them. They are placed underneath your wrist like a wristwatch.
        -   The following tags are available for configuration:
            -   `#auxPortalGridScale` - Changes the size of the grid for the portal. (Defaults to `0.025` for wrist portals)
            -   `#auxWristPortalHeight` - The height of the portal in grid elements. (Defaults to `6`)
            -   `#auxWristPortalWidth` - The width of the portal in grid elements. (Defaults to `6`)
        -   There are a couple of known issues with wrist portals:
            -   3D Text is sometimes improperly aligned.
            -   Lines/Arrows/Walls also have alignment issues.

-   :bug: Bug Fixes
    -   Fixed an issue that caused the inventory to not appear if it was changed multiple times during the same frame.
    -   Fixed an issue that caused the `#auxPortalGridScale` tag to function improperly.

## V1.0.13

### Date: 3/2/2020

### Changes:

-   :bug: Bug Fixes
    -   Fixed an issue that caused all the input to not work.

## V1.0.12

### Date: 3/2/2020

### Changes:

-   :bug: Bug Fixes
    -   Fixed an issue with loading skinned meshes.
    -   Fixed an issue that prevented VR from working when sprites were in the scene.
    -   Fixed an issue where an error in one script would cause other scripts to be skipped.
    -   Fixed an issue where invisible bots are excluded from the colliders list.

## V1.0.11

### Date: 2/27/2020

### Changes:

-   :bug: Bug Fixes
    -   Fixed a configuration value that enabled the 3D debug mode by default.

## V1.0.10

### Date: 2/27/2020

### Changes:

#### :rocket: Improvements

-   Added Basic WebXR Support

    -   This replaces the original WebVR and WebXR support.
    -   Supports both the Oculus Quest and Chrome 80+ on Android.
    -   Supports all pointer events (click, drag, hover).
    -   The `player.device()` function returns whether AR/VR are supported.
    -   The `player.enableAR()` and `player.enableVR()` functions are used to jump into AR/VR.
    -   The world is placed on the ground (if supported by the device) and bots are 1 meter cubed by default.
    -   When using a controller, dragging a bot with `#auxPositioningMode` set to `absolute` will move it in free space.

-   :bug: Bug Fixes
    -   Fixed several issues with using numbers for the `auxUniverse` and `auxPagePortal` query parameters.
    -   Fixed an issue that would cause a service worker to fail to update because an external resource could not be fetched.
    -   Fixed an issue that would cause a stack overflow error when too many uncommitted atoms are loaded.

## V1.0.9

### Date: 2/21/2020

### Changes:

#### :rocket: Improvements

-   The "Create Empty Bot" button is now hidden when opening the sheet for a single bot.

#### :robot: Builder Improvements

-   Re-labeled the "Copy" menu item to "Copy to Clipboard".
-   Re-labeled the "Make Clone" menu item to "Clone".

#### :bug: Bug Fixes

-   Fixed an issue with `getBots(tag, value)` that caused falsy values (like `0` or `false`) to return all bots with the given tag.
-   Fixed an issue where the progress bar's position would only be updated if the progress bar value changed.

## V1.0.8

### Date: 2/20/2020

### Changes:

#### :rocket: Improvements

-   Added the `@onPaste` listener which is triggered when some text is pasted into an AUX.
    -   `that` is an object with the following properties:
        -   `text` - the text that was pasted.

#### :robot: Builder Improvements

-   Changed all the menu items to use normal labels instead of the chat commands.
-   Added a menu item to open a bot directly in the sheet.
-   Added a menu item to copy a bot to the clipboard.
-   Pasting a bot/mod when builder is in the dimension will now put builder into clone mode with the copied bot/mod.
-   Moving builder when builder is in clone mode will now also move the clone.
-   Cloning a bot with a custom scale will now make builder large enough to cover the entire bot.
-   Builder will now automatically hide when the sheet is opened.

## V1.0.7

### Date: 2/19/2020

### Changes:

#### :bug: Bug Fixes

-   Fixed an issue where the hint text for a function was being clipped.
-   Fixed an issue with uploading .aux files that were downloaded from a previous version.
-   Fixed an issue with downloading .aux files in the wrong format.

## V1.0.6

### Date: 2/19/2020

### Changes:

#### :boom: Breaking Changes

-   Renamed `auxLabelAnchor` to `auxLabelPosition`.
-   Renamed `auxProgressBarAnchor` to `auxProgressBarPosition`.
-   Removed the `config` bot.
-   Moved the `#stripePublishableKey` and `#stripeSecretKey` tags from the config bot to the `player.checkout()` and `server.finishCheckout()` function options.
-   `@onUniverseAction` is now a shout.
-   Removed [poly.google.com](https://poly.google.com) support.
    -   To load meshes from poly.google.com, you must make the API requests manually.
    -   See https://casualos.com/home/google-poly-example for an example.

#### :rocket: Improvements

-   Added the `config`, `configTag`, and `tagName` variables.
    -   These variables are useful for creating values and scripts that are shared across multiple bots.
    -   The `config` variable is a shortcut for `getBot("#id", tags.auxConfigBot)`.
    -   The `tagName` variable is the name of the tag that the script is running in.
    -   The `configTag` variable is a shortcut for `config.tags[tagName]`.
-   Made the player menu full width on mobile devices.
-   Improved the sheet portal to load all bots when set to `true`, `id`, or `space`.

#### :bug: Bug Fixes

-   Made bots be hidden while their images are loading.
-   Improved the image loading logic to cache requests for the same URL.

## V1.0.5

### Date: 2/14/2020

### Changes:

#### :book: Documentation

-   Added docs for the `polyApiKey`, `stripePublishableKey`, and `stripeSecretKey` tags.
-   Added a "Player Bot Tags" section with a description of what the player tags do.

#### Other Changes

-   Added support for the webkit-specific versions of the [`requestFullscreen()`](https://developer.mozilla.org/en-US/docs/Web/API/Element/requestFullscreen) function.
    -   This may enable support for fullscreen on iPad, but it also may do nothing.

## V1.0.4

### Date: 2/13/2020

### Changes:

#### :rocket: Features

-   Added the `player.requestFullscreenMode()` and `player.exitFullscreenMode()` functions.
    -   These functions allow jumping in and out of fullscreen, thereby hiding the browser UI controls.
-   Added the `apple-mobile-web-app-*` meta tags to support jumping into fullscreen mode when launching from a bookmark on the iOS home screen.
-   Added the ability to load GLTF and [poly.google.com](https://poly.google.com) meshes.
    -   To load a GLTF model from a URL:
        -   Set `#auxForm` to `mesh`.
        -   Set `#auxFormSubtype` to `gltf`.
        -   Set `#auxFormAddress` to the URL.
    -   To load a model from [poly.google.com](https://poly.google.com):
        -   Set `#auxForm` to `mesh`.
        -   Set `#auxFormSubtype` to `poly`.
        -   Set `#auxFormAddress` to the ID of the model.
-   Added the `face` property to the `@onDrag` and `@onAnyBotDrag` listen arguments.
    -   This is the same value that you would get in an `@onClick`.

#### :robot: Builder Improvements

-   Improved builder to draw a line to the selected bot.

#### :bug: Bug Fixes

-   Fixed positioning of `#auxLabelAnchor` and `#auxProgressBarAnchor` when the values were set to `left` or `right`.

## V1.0.3

### Date: 2/11/2020

### Changes:

#### :robot: Builder Improvements

-   Making a clone of a bot now puts builder into palette mode.
-   Dragging a bot into builder no longer changes builder's color to white.
-   Added the `.help` command to show a list of available commands.
-   Added the `.sleep` command to the helper builder menu.
-   Added the "Go to Builder Dimension` menu action.
-   Added a "Show Join Code" menu item to show a QR Code to quickly join.
-   Waking builder will automatically summon it to the current dimension.
-   Clicking in an empty space when builder is awake will summon him to the clicked space.
-   Made the main builder flat.
-   Builder is now enabled by default in new universes.
-   Added the "Restore Mark" menu item to restore history to the selected history mark.
-   Simplified a bunch of examples.

#### :rocket: Other Features

-   Added the `player.showJoinCode()` function to quickly show a QR Code to join a universe.
-   Made the chat bar auto-focus when it is first shown.

#### :bug: Bug Fixes

-   Fixed an issue that would cause the URL portal tag sync to break, this in turn also caused `@onPlayerPortalChanged` events to not be sent.
    -   This is also the issue that caused the inventory portal colors to not update.
-   Fixed an issue that would cause the tag autocomplete list to stop showing tags when an invalid tag was entered.

## V1.0.2

### Date: 2/10/2020

### Changes:

#### :bug: Bug Fixes

-   Fixed an issue where dragging normal bots was broken.

## V1.0.1

### Date: 2/10/2020

### Changes:

#### :bug: Bug Fixes

-   Fixed an issue with mouse input where dragging the mouse off the browser window would cause the dragging action to persist even when the mouse button is released.
-   Fixed an issue where sometimes a touch handler would be called twice due to event propagation. This would cause other touch events to be lost which would leave the input system in an unrecoverable state.
-   Fixed an issue where sometimes `player.replaceDragBot()` would not work for the entire session.

## V1.0.0

### Date: 2/7/2020

### Changes:

#### :robot: Builder Improvements

-   Renamed the `.summon` command to `.`.
-   Renamed the `.new builder` command to `.clone builder`
-   The Builder menu will now close automatically in the following scenarios:
    -   Any bot is clicked
    -   The grid is clicked
    -   A menu item is selected
    -   A chat command is sent
-   The Builder's cursor is now perfectly flat and is the same color as the Builder.
-   Renamed the default Builder to `ab-1`
-   Dragging a bot into Builder will cause Builder to expand to contain the bot and make Builder produce additional copies of the bot when dragged.
-   Added the `.list commands` command to show a HTML popup with a list of available commands.
-   Added the ability to change the color of the Builder.
-   Updated how hints are displayed in the chat bar.
-   Renamed several labels.

#### :rocket: Other Improvements

-   Moved the "Exit Sheet" button from the bottom of the sheet the top of the sheet. (next to the "Create Bot" button)
-   Added the ability to click a bot in the sheet to hide the sheet and warp to the clicked bot.
-   Added a notification that pops up when a bot ID is copied from the sheet.

#### :bug: Bug Fixes

-   Fixed an issue where destroying a bot during a shout would error if the destroyed bot also had a listener for the same shout.

## V0.11.27

### Date: 2/6/2020

### Changes:

#### :rocket: Features

-   Added an initial version of Builder.
    -   Builder is a bot that helps you build things in aux.
    -   Builder lives in the `auxBuilder` dimension and can be woken up by clicking it.
    -   Builder currently has the following chat commands:
        -   `.. [name]` - Wakes Builder with the given name. If the name is omitted, then the `b001` Builder will be woken.
        -   `.sleep` - Puts Builder to sleep.
        -   `.sheet [dimension]` - Opens the sheet to the given dimension. If the dimension is omitted, then the sheet will be opened for the current dimension.
        -   `.new bot` - Creates a new bot in the current dimension.
        -   `.download` - Downloads the entire universe.
        -   `.upload` - Shows the upload dialog.
        -   `.goto {dimension}` - Redirects the page portal to the given dimension.
        -   `.new universe {universeName}` - Creates a new universe with the given name and opens it in a new tab.
        -   `.show history` - Loads the history and goes to the `auxHistory` dimension.
        -   `.mark history` - Creates a new history mark for the current state.
        -   `.show docs` - Opens the documentation website in a new tab.
        -   `.summon` - Summons the Builder helper into the current dimension.
        -   `.new builder {name}` - Creates a clone of the current builder with the given name.
    -   Builder has a helper bot which will follow you around the universe.
        -   If you enter an empty dimension, the helper bot will automatically appear.
        -   If you enter a dimension that has a bot, you need to summon it using the `.summon` command.
        -   You can click on helper to show a menu of possible options.
        -   Dragging helper will give you a cursor that lets you teleport helper around or select other bots.
        -   Dragging another bot onto helper will turn helper into a pallete so when you drag helper it will make a clone of the other bot.
            -   Clicking helper will return it to normal.
-   Added hotkeys to show/hide the chat bar.
    -   Use the `~` key to show the char bar.
    -   Use the `3342` finger tap code on mobile to show the chat bar.
    -   Use a `5` finger tap on mobile to hide the chat bar.

#### :bug: Bug Fixes

-   Fixed an issue where creating a bot inside a shout would prevent the new bot from being modified by future shouts.
-   Fixed an issue where creating and then updating a bot that was not in the shared space would cause all the updates to be incorrectly routed to the shared space and dropped.

## V0.11.26

### Date: 2/4/2020

### Changes:

#### :book: Documentation

-   Added documentation for the following actions:
    -   `player.getCurrentUniverse()`
    -   `player.getCurrentDimension()`
    -   `player.getInventoryDimension()`
    -   `player.getMenuDimension()`
    -   `player.goToURL()`
    -   `player.openURL()`
    -   `player.getBot()`
    -   `player.playSound()`
    -   `player.showHtml()`
    -   `player.hideHtml()`
    -   `player.tweenTo()`
    -   `player.moveTo()`
    -   `player.openQRCodeScanner()`
    -   `player.closeQRCodeScanner()`
    -   `player.showQRCode()`
    -   `player.hideQRCode()`
    -   `player.openBarcodeScanner()`
    -   `player.closeBarcodeScanner()`
    -   `player.showBarcode()`
    -   `player.hideBarcode()`
    -   `player.loadUniverse()`
    -   `player.unloadUniverse()`
    -   `player.importAUX()`
    -   `player.hasBotInInventory()`
    -   `player.showInputForTag()`
    -   `player.checkout()`
    -   `player.openDevConsole()`
    -   `server.finishCheckout()`
    -   `server.loadFile()`
    -   `server.saveFile()`
    -   `server.shell()`
    -   `server.backupToGithub()`
    -   `server.backupAsDownload()`
    -   `superShout()`
    -   `action.perform()`
    -   `action.reject()`
    -   `getBotTagValues()`
    -   `remote()`
    -   `webhook()`
    -   `webhook.post()`
    -   `byMod()`
    -   `neighboring()`
    -   `either()`
    -   `not()`
    -   `removeTags()`
    -   `subtractMods()`
    -   `getTag()`
    -   `setTag()`
    -   `math.sum()`
    -   `math.avg()`
    -   `math.abs()`
    -   `math.sqrt()`
    -   `math.stdDev()`
    -   `math.randomInt()`
    -   `math.random()`
-   Removed the following functions:
    -   `renameTagsFromDotCaseToCamelCase()`
    -   `server.sayHello()`
    -   `server.echo()`

#### :bug: Bug Fixes

-   Fixed an issue that prevented `changeState()` from working on bots which were provided from a `that`/`data` argument.

## V0.11.25

### Date: 1/31/2020

### Changes:

#### :boom: **Breaking Changes**

-   Replaced the `@onPlayerEnterDimension` listener with `@onPlayerPortalChanged`.
    -   `@onPlayerPortalChanged` is called whenever any portal changes whereas `@onPlayerEnterDimension` was only called for `auxPagePortal`.
    -   Additionally, this fixes some of the issues that `@onPlayerEnterDimension` ran into.
-   Changed the Webhook URLs to the new URL scheme.
    -   Instead of `https://auxplayer.com/{dimension}/{universe}` you should use `https://auxplayer.com/webhook?auxUniverse={universe}`

#### :rocket: Features

-   Added the ability to click a Bot ID in the sheet to copy it.

#### :bug: Bug Fixes

-   Fixed an issue that prevented the portals from reverting to default values if the config bot for the portal was cleared.

## V0.11.24

### Date: 1/31/2020

### Changes:

#### :boom: **Breaking Changes**

-   Renamed the following tags:
    -   `_auxUserDimension` -> `auxPagePortal`
    -   `_auxUserInventoryDimension` -> `auxInventoryPortal`
    -   `_auxUserMenuDimension` -> `auxMenuPortal`
    -   `_auxUserUniverse` -> `auxUniverse`
    -   `auxDimensionColor` -> `auxPortalColor`
    -   `auxDimensionLocked` -> `auxPortalLocked`
    -   `auxDimensionRotatable` -> `auxPortalRotatable`
    -   `auxDimensionPannable` -> `auxPortalPannable`
    -   `auxDimensionPannableMaxX` -> `auxPortalPannableMaxX`
    -   `auxDimensionPannableMaxY` -> `auxPortalPannableMaxY`
    -   `auxDimensionPannableMinX` -> `auxPortalPannableMinX`
    -   `auxDimensionPannableMinY` -> `auxPortalPannableMinY`
    -   `auxDimensionZoomable` -> `auxPortalZoomable`
    -   `auxDimensionZoomableMax` -> `auxPortalZoomableMax`
    -   `auxDimensionZoomableMin` -> `auxPortalZoomableMin`
    -   `auxDimensionPlayerZoom` -> `auxPortalPlayerZoom`
    -   `auxDimensionPlayerRotationX` -> `auxPortalPlayerRotationX`
    -   `auxDimensionPlayerRotationY` -> `auxPortalPlayerRotationY`
    -   `auxDimensionGridScale` -> `auxPortalGridScale`
    -   `auxDimensionSurfaceScale` -> `auxPortalSurfaceScale`
    -   `auxDimensionInventoryHeight` -> `auxInventoryPortalHeight`
    -   `auxDimensionInventoryResizable` -> `auxInventoryPortalResizable`
    -   Removed all the inventory-specific dimension config tags in favor of the normal ones.
        -   e.g. `auxDimensionInventoryColor` is now just `auxPortalColor`
-   Removed the following tags:
    -   `aux._lastActiveTime`
    -   `_auxSelection`
    -   `aux.connected`
    -   `_auxUser`
    -   `auxUserUniversesDimension`
    -   `auxDimensionConfig`
-   Removed the following function:
    -   `player.isConnected()`
-   The `player.isInDimension()` function has been updated to check whether the page portal is showing the given dimension.
-   Dimensions can no longer be configured using the `auxDimensionConfig` tag.
    -   Instead of configuring dimensions, you must configure portals.
    -   Use the new `aux{type}PortalConfigBot` (like `auxPagePortalConfigBot`) tags to specify the bot that should configure the portal.
    -   The you can find a list of the possible tags under the "Portal Config Tags" header in the documentation.
-   Channel Designer is no more.
    -   In addition, the URL scheme has changed. Instead of `auxplayer.com/*{dimension}/{universe}` to get the sheet, you now have to specify the portals via URL query parameters. (e.g. `auxplayer.com?auxUniverse={universe}&auxSheetPortal={dimension}`)
    -   The possible portal values are:
        -   `auxSheetPortal` - Loads the sheet with the given dimension.
        -   `auxPagePortal` - Loads the normal 3D view with the given dimension.
        -   `auxMenuPortal` - Loads the menu with the given dimension.
        -   `auxInventoryPortal` - Loads the inventory with the given dimension.
    -   As a shortcut, you can go to `casualos.com/{dimension}/{universe}` and it will redirect you to `auxplayer.com?auxUniverse={universe}&auxPagePortal={dimension}` or `auxplayer.com?auxUniverse={universe}&auxSheetPortal={dimension}` depending on if you include the `*` for the dimension.

#### :rocket: Features

-   Added the `player.getPortalDimension(portal)` function.
    -   `portal` is a string with the name of the portal. Can be one of the following options:
        -   `page` - Gets the `auxPagePortal` tag.
        -   `inventory` - Gets the `auxInventoryPortal` tag.
        -   `menu` - Gets the `auxMenuPortal` tag.
        -   `sheet` - Gets the `auxSheetPortal` tag.
        -   `universes` - Gets the `auxUniversesPortal` tag.
        -   You can also give it a tag that ends with `"Portal"` to get that tag directly. (e.g. `auxPagePortal` will return `auxPagePortal`)
-   Added the `player.getDimensionalDepth(dimension)` function.
    -   `dimension` is the dimension that should be searched for.
    -   Returns the distance between the player bot and the given dimension.
        -   A return value of `0` means that the player bot is in the given dimension.
        -   A return value of `1` means that the player bot is viewing the given dimension through a portal.
        -   A return value of `-1` means that the player bot cannot access the given dimension at this moment.
-   Added the ability to show the sheet in auxPlayer by setting the `auxSheetPortal` tag on the player bot.

#### :bug: Bug Fixes

-   Fixed an issue where the inventory camera would be placed at an impossible location if the inventory was hidden during startup.
-   Fixed an issue with the inventory where setting `auxInventoryPortal` to null or `undefined` would not hide it.
-   Fixed an issue where setting a dimension tag to a number would place the bot in the dimension.
-   Fixed an issue where tag autocomplete results would become duplicated after closing and reopening the sheet.

## V0.11.23

### Date: 1/23/2020

### Changes:

#### :boom: **Breaking Changes**

-   Renamed the `player.inDesigner()` function to `player.inSheet()`.
-   Changed the `player.showChat(placeholder)` function to set the placeholder of the chat bar instead of the prefill.
-   Removed the ability to trigger a listener by clicking the play button in the code editor.
-   Removed the side menu from auxPlayer.
-   Removed [sharp](https://github.com/lovell/sharp) to allow us to make ARM builds on macOS.

#### :rocket: Features

-   Added the ability to specify an options object when calling `player.showChat(options)`.
    -   `options` is an object with the following properties:
        -   `placeholder` - The placeholder. Will override the existing placeholder. (optional)
        -   `prefill` - The prefill. Will only be set if there is no text already in the chat bar. (optional)
-   Added the ability to click the `id` tag in the sheet to load all the bots.
-   Added the ability to use the browser back button in the sheet.
-   Added the version number to the loading popup.
-   Added the `player.version()` function which gets information about the current version number.
    -   Returns an object with the following properties:
        -   `hash` - The Git hash that the build was made from.
        -   `version` - The Git tag that the build was made from.
        -   `major` - The major number of the build.
        -   `minor` - The minor number of the build.
        -   `patch` - The patch number of the build.
-   Improved the chat bar to remove focus from the input box when the "Send Message" button is clicked/tapped.
    -   This should cause the on-screen keyboard to automatically close.
-   Improved the menu positioning so that it will appear at the bottom of the screen when the inventory is hidden.
-   Added the ability to resize the code editor window.
-   Added the `player.device()` function which gets information about the current device.
    -   Returns an object with the following properties:
        -   `supportsAR` - Whether AR is supported.
        -   `supportsVR` - Whether VR is supported.
-   Added the `player.enableAR()` and `player.disableAR()` functions.
-   Added the `player.enableVR()` and `player.disableVR()` functions.

#### :bug: Bug Fixes

-   Fixed an issue where hidden tags would not get a button to toggle their visiblity in the sheet.
-   Fixed an issue where the `space` tag in the sheet would sometimes show an incorrect value.
-   Fixed an issue where sometimes AUX would crash when multiple tabs were open due to a race condition.
-   Fixed an issue where bots from the history space would not be findable in scripts.

## V0.11.22

### Date: 1/16/2020

### Changes:

-   **Breaking Changes**
    -   Changed player bots to use the `tempLocal` space.
        -   This means that refreshing the page won't pollute the universe with a ton of extra bots.
    -   `player.loadUniverse()` will now create bots in the `tempLocal` space.
        -   Previously they were created in the `shared` space.
-   Improvements
    -   Added the ability to create, load, and restore version marks.
        -   The `player.markHistory(options)` function creates a history mark for the current version.
            -   `options` is an object with the following properties:
                -   `message` - The message that the new mark should have.
        -   The `player.browseHistory()` function loads the `history` space with all the marks that the universe has.
        -   The `player.restoreHistoryMark(mark)` function restores the state in the given mark to the universe.
            -   `mark` - The bot or bot ID of the mark that should be restored.
        -   The `player.restoreHistoryMarkToUniverse(mark, universe)` function restores the state in the given mark to the given universe.
            -   `mark` - The bot or bot ID of the mark that should be restored.
            -   `universe` - The universe that the mark should be restored to.
    -   Changed the CORS settings to allow access from any origin.

## V0.11.21

### Date: 1/14/2020

### Changes:

-   **Breaking Changes**
    -   Renamed the `player.showUploadUniverse()` function to `player.showUploadAuxFile()`.
-   Improvements
    -   Added the `@onAnyCreate` shout listener.
        -   `that` is an object with the following properties:
            -   `bot` - The bot that was created.

## V0.11.20

### Date: 1/13/2020

### Changes:

-   **Breaking Changes**
    -   Renamed context to dimension.
        -   All the `auxContext*` tags have been renamed to `auxDimension*`.
        -   Listeners like `@onDrop`, `@onModDrop`, `@onClick`, etc. now have a `dimension` property in the `data` argument instead of `context`.
        -   The `@onPlayerEnterContext` listener has been renamed to `@onPlayerEnterDimension`.
        -   The `_auxUserContext`, `_auxUserMenuContext`, `_auxUserInventoryContext`, and `_auxUserChannelsContext` have been renamed to use dimension instead of context.
    -   Renamed channel to universe.
        -   All the `auxChannel*` tags have been renamed to `auxUniverse*`.
        -   The `_auxUserChannelsContext` tag has been renamed to `_auxUserUniversesDimension`.
        -   The `_auxUserChannel` tag has been renamed to `_auxUserUniverse`.
        -   The `player.setupChannel()` function has been renamed to `player.setupUniverse()`.
        -   The `player.loadChannel()` and `player.unloadChannel()` functions have been renamed to `player.loadUniverse()` and `player.unloadUniverse()`.
        -   The `player.getCurrentChannel()` function has been renamed to `player.getCurrentUniverse()`.
        -   The `setup_channel` action type has been renamed to `setup_universe`.
        -   The `@onChannel*` listen tags have been renamed to `@onUniverse*`.
            -   Also the `channel` property in the `data` argument has been renamed to `universe`.
    -   Renamed the `auxDimensionRotation` (`auxContextRotation`) tags to `auxDimensionOrientation`.
    -   You no longer need to define a dimension bot (context bot) in order to view a dimension in auxPlayer.
        -   You can still configure a dimension using the `auxDimensionConfig` tag (renamed from `auxContext`).
    -   Channel Designer is no more!
        -   It has been replaced with the "sheet dimension" (bot table).
        -   You can show _any_ dimension in the sheet by putting a `*` in front of the dimension name in the URL.
            -   e.g. `https://auxplayer.com/*home/example` if you wanted to view the `home` dimension in the sheet from the `example` universe.
            -   Going to just `*` will show all bots in the universe in the sheet. (which is very slow at the moment)
        -   You can also jump directly into auxPlayer by using the "Open dimension in auxPlayer" button that is next to the tag filters.
    -   Removed the `player.isDesigner()` function.
    -   Renamed `auxShape` to `auxForm`.
    -   Renamed `auxImage` to `auxFormAddress`.
-   Improvements
    -   Added the `player.showChat()` and `player.hideChat()` functions.
        -   These show/hide the chat bar in auxPlayer.
        -   Typing in the chat bar will trigger a `@onChatUpdated` shout with the text in the chat bar.
        -   Pressing Enter or clicking the send button on the chat bar will trigger a `@onChatEnter` shout with the text in the chat bar.
    -   Added the `@onChat` shout listener.
        -   Triggered when the user sends a message using the chat bar.
        -   `that` is an object with the following properties:
            -   `message` - The message that was sent.
    -   Added the `@onChatTyping` shout listener.
        -   Triggered when the user edits the text in the chat bar.
        -   `that` is an object with the following properties:
            -   `message` - The message that is in the chat bar after the user edited it.
    -   Added the `player.run(script)` function.
        -   `script` is the script text that should be executed.
        -   Works by sending a `run_script` action. This allows `@onUniverseAction()` listener to intercept and prevent scripts.
    -   Added the ability to click a tag in the bot table to teleport to that dimension.
    -   Added a play button to the right side of the code editor to run scripts for quick debugging.
    -   Added the `player.downloadBots(bots, filename)` function.
        -   The first parameter is an array of bots that should be downloaded.
        -   The second parameter is the name of the file that is downloaded.
    -   Added the `player.showUploadUniverse()` function.
        -   Shows a dialog that lets the user upload `.aux` files.
-   Other Changes
    -   Changed the "AUX Player" and "Channel Designer" tab titles to "auxPlayer".
    -   Removed the colored dots from tag labels in the bot table.
-   Bug Fixes
    -   `auxIframe` now supports URLs with `*` characters in them.
    -   Fixed an issue with the menu dimension that would cause items to remain even though a different dimension should be visible.

## V0.11.19

### Date: 12/31/2019

### Changes:

-   Bug Fixes
    -   Fixed an issue where the "Create Empty Bot" button in the bot table was hidden when a mod was selected.

## V0.11.18

### Date: 12/30/2019

### Changes:

-   Improvements
    -   Showing hidden tags in the bot table will now also show the `shared` tag.
    -   Removed the multi-select button from the bot table.
    -   Removed the create context button from the bot table.
    -   Removed the clear search button from the bot table.
    -   Removed the "create mod from selection" button from the bot table.
    -   Added the ability to click/tap on a bot preview in the bot table to select a mod of it.
    -   Added the ability to drag a bot preview in the bot table to drag a mod of it.
    -   Hid the ID tag when a mod is selected.
    -   Hid all other buttons when a mod is selected in the bot table.

## V0.11.17

### Date: 12/20/2019

### Changes:

-   **Breaking Changes**
    -   Changed `@onDrop`, `@onDropEnter`, and `@onDropExit` to use the same parameters.
        -   `that` is an object with the following properties:
            -   `dragBot` - The bot that is being dragged.
            -   `to` - an object with the following properties:
                -   `context` - The context the bot is being dragged into.
                -   `x` - The X grid position the bot is being dragged to.
                -   `y` - The Y grid position the bot is being dragged to.
                -   `bot` - The bot that the `dragBot` is being dragged onto.
            -   `from` - an object with the following properties:
                -   `context` The context the bot is being dragged from.
                -   `x` - The X grid position the bot is being dragged from.
                -   `y` - The Y grid position the bot is being dragged from.
-   Improvements
    -   `create()` will now automatically set the `auxCreator` tag to `null` if it references a bot that is in a different space from the created bot.
    -   Also `create()` will not set the `auxCreator` tag to `null` if it references a non-existent bot.
    -   Added the `changeState(bot, stateName, groupName)` function to help with building state machines.
        -   Sets the `[groupName]` tag to `[stateName]` on `bot` and sends "on enter" and "on exit" whispers to the bot that was updated.
        -   `groupName` defaults to `"state"` if not specified.
        -   If the state has changed, then a `@[groupName][previousStateName]OnExit()` and `@[groupName][stateName]OnEnter()` whispers are sent to the updated bot.
            -   `that` is a object with the following properties:
                -   `from` - The previous state name.
                -   `to` - The next state name.
        -   Example: Running `changeState(bot, "Running")` will set the `state` tag to `"Running"` and will send a `@stateRunningOnEnter()` whisper to the bot.

## V0.11.16

### Date: 12/19/2019

### Changes:

-   **Breaking Changes**
    -   Renamed `onBotDrag` and `onBotDrop` to `onDrag` and `onDrop` respectively.
    -   Renamed `onMod` to `onModDrop`.
    -   Removed `onCombine`, `onCombineEnter`, and `onCombineExit`.
    -   Dropping a mod in an empty space will no longer create a new bot.
    -   Setting `auxPositioningMode` to `absolute` will no longer prevent mods.
    -   Changed `applyMod()` and `subtractMods()` to not send `onMod()` events.
    -   Renamed the `diffs` property on the `onModDrop` argument to `mod`.
-   Improvements
    -   Added `onModDropEnter` and `onModDropExit` listeners for when a mod is dragged onto or off of a bot.
        -   The bot that the mod will be applied to recieves the `onModDropEnter` and `onModDropExit` events.
    -   If a custom `onModDrop` listener is provided, then the mod will not be applied. It is up to the `onModDrop` listener to apply the mod via `applyMod(this, that.mod)`.
    -   Added `onDropEnter` and `onDropExit` listeners for when a bot is dragged onto or off of another bot.
        -   Both the bot that is being dragged and the bot that they are on top of will recieve the `onDropEnter` and `onDropExit` events.
        -   Note that `onDropEnter` and `onDropExit` events will fire even if one of the bots is not stackable.
        -   They have the following parameters:
            -   `draggedBot` - the bot that is being dragged.
            -   `otherBot` - the bot that the dragged bot is on top of.
            -   `context` - the context that this is happening in.
    -   Improved `onDrop` to be sent to both the dragged bot and the bot that it is dropped on top of.
        -   The event will fire on the other bot even if it has `auxPositioningMode` set to `absolute`.
    -   Added the `player.setClipboard()` function that is able to set the user's clipboard to the given text.
        -   ex. `player.setClipboard("abc")` will set the user's clipboard to "abc".
        -   On Chrome and Firefox, the text will be copied directly to the user's clipboard.
        -   On Safari and all iOS browsers, a popup will be triggered with a copy button allowing the user to copy the text to their clipboard.
    -   Tags that contain listeners will now display with a @ symbol in front of the tag name.
    -   Tags that contain formulas will now display with a = sign after the tag name.
    -   Removed the @ symbol from the first line in the code editor when editing a script.
    -   Added the ability to use an @ symbol while creating a new tag to prefill the editor with an @.
    -   Added the ability to use @ symbols in tags in `getTag()`, `setTag()`, `getBot()`, `getBots()`, `byTag()`, `shout()`, and `whisper()`.
    -   Added tag filters for listener tags and formula tags to the bot table.
    -   Added the ability to detect the `tags` variable in scripts as a reference to tags.
        -   This is useful for knowing when to update a formula.
        -   Also works with the `raw` variable.
        -   Limitations:
            -   Does not detect references via the `bot` or `this` variables. (e.g. `bot.tags.abc`)
            -   Does not detect references via other bots. (e.g. `otherBot.tags.abc`)
            -   Does not detect references if a function is called on the tag. (e.g. `tags.name.toString()`)
        -   If you need to work around the limitations, use the `getTag()` function.

## V0.11.15

### Date: 12/17/2019

### Changes:

-   Bug Fixes
    -   Fixed an issue where `player.replaceDragBot()` actions were not getting processed because some data was improperly formatted.
    -   Resolved issue with inventory not remaining in place on resizing.

## V0.11.14

### Date: 12/16/2019

### Changes:

-   **Breaking Changes**

    -   Removed `auxStackable` and replaced it with `auxPositioningMode`.
        -   `auxPositioningMode` has two possible values:
            -   `stack` - Indicates that the bot will stack on top of other bots (default)
            -   `absolute` - Indicates that the bot will ignore other bots when positioning.
    -   Removed the `createTemp()` function.
        -   It has been replaced with the `{ space: "value" }` mod.
        -   e.g. Instead of `createTemp()` you should use `create({ space: "tempLocal" })`.
    -   Removed the `cookie` bot. It has been replaced with the `local` space.
    -   Removed the following functions:
        -   `addToContextMod()`
        -   `removeFromContextMod()`
        -   `addToMenuMod()`
        -   `removeFromMenuMod()`
        -   `setPositionMod()`
        -   `from()`
            -   You can use a mod declaration with the new `getID()` function to achieve the same functionality:
            -   `{ auxCreator: getID(bot) }`
    -   Renamed the `createdBy()` filter function to `byCreator()`.

-   Improvements
    -   Added the `space` tag which indicates where a bot will be stored.
        -   The following spaces are currently available:
            -   `shared` - This space is shared among multiple users and is persistent. This is the default space for bots if not specified.
            -   `tempLocal` - This space is not shared and is cleared every time the browser refreshes.
            -   `local` - This space is kept on your device and is persistent.
        -   When creating a bot, you can set the space that it will be stored in using a `{ space: "value" }` mod.
            -   e.g. `create({ space: "local" })` will create a new bot in the `local` space.
            -   Creating a bot from another bot will inherit spaces. So cloning a `tempLocal` bot will produce another `tempLocal` bot. You can of course override this using a mod.
        -   You can search for bots in a specific space using the `bySpace()` filter function.
            -   e.g. `getBots(bySpace("local"))` will get all the bots in the `local` space.
            -   It is simply an alternative way to do `getBots(byTag("space", value))`.
    -   Added the following functions:
        -   `getID(bot)` gets the ID of a bot. If given a string, then that will be returned instead.
        -   `getJSON(data)` gets a JSON string for the given data.
-   Bug Fixes
    -   Resolved issue of orientation inverting then attepting to resize the inventory once the viewport has beeen panned.

## V0.11.13

### Date: 12/13/2019

### Changes:

-   Bug Fixes
    -   Fixed an issue where having duplicate bot atoms could cause the bot values to be locked because it would chose the wrong bot to update.

## V0.11.12

### Date: 12/12/2019

### Changes:

-   Bug Fixes
    -   Fixed an issue where script bots were not being converted back into normal bots correctly.

## V0.11.11

### Date: 12/12/2019

### Changes:

-   **Breaking Changes**

    -   Changed `create()` and `createTemp()` to automatically set `auxCreator` to the current `this` bot.
        -   `create()` no longer takes a bot/bot ID as the first parameter. Instead, you need to use the `from()` function to set the creator ID.
        -   e.g. `create(from(bot))`.
    -   Renamed all listen tags to not use the `()` at the end.
        -   Every tag is now the same. This means that `()` to the end of a tag does nothing special.
        -   i.e. There is no difference between a "normal" tag and a "listen" tag.
        -   Instead, tags can listen by prefixing their script with a `@` symbol.
        -   e.g. `player.toast("Hi!")` becomes `@player.toast("Hi!")`.
    -   Renamed `mod()` to `applyMod()`.
    -   Renamed `mod.addToMenu()` to `addToMenuMod()`.
    -   Renamed `mod.removeFromMenu()` to `removeFromMenuMod()`.
    -   Renamed `mod.addToContext()` to `addToContextMod()`.
    -   Renamed `mod.removeFromContext()` to `removeFromContextMod()`.
    -   Renamed `mod.setPosition()` to `setPositionMod()`.
    -   Renamed `mod.subtract()` to `subtractMods()`.
    -   Renamed `mod.import()` to `getMod()`.
    -   Removed `mod.export()`.

-   Improvements
    -   Added a `creator` variable to scripts and formulas which gets the bot that created the `this` bot.
        -   `creator` is null if the current bot has no creator.
    -   Added a `raw` variable to scripts and formulas which gets direct access to the `this` bot's tag values.
        -   This is similar to the `tags` variable but does not do any pre-processing on the tag value. This means you will get formula scripts back instead of the calculated formula values.
    -   Improved the `tags` variable to handle setting tag values on it.
        -   This lets you write scripts like `tags.name = "joe"` or `bot.tags.myContext = true`.
        -   Also works with the `raw` variable.
    -   Improved bots returned from `getBots()` and `getBot()` to support setting tag values on their `tags` property.
        -   This lets you write things like `myBot.tags.name = "bob"`.
        -   Should also work with bots in the `that` variable.
    -   Added a `data` variable which equals `that`.
    -   Added the `player.hideHtml()` function which hides the HTML modal.
    -   Added in inventory tags to limit panning movements on the inventory context: `auxContextInventoryPannableMinX`, `auxContextInventoryPannableMaxX`, `auxContextInventoryPannableMinY`, `auxContextInventoryPannableMaxY`.
    -   Reformatted new selection id logic by removing the `._` character from its return.

## V0.11.10

### Date: 12/9/2019

### Changes:

-   Bug Fixes
    -   Resolved issue of hidden tags showing up when no filter has been selected on the table.

## V0.11.9

### Date: 12/6/2019

### Changes:

-   **Breaking Changes**
    -   `removeTags()` now checks if a tag starts with the given search value.
        -   Previously it would check if the search value matched the first part of a tag up do the dot (`.`).
        -   Now, it will remove all tags that start with the given search value.
        -   e.g. `removeTags(bot, "hello")` will remove `hello`, `helloAbc`, and `helloX`.
    -   The bot table tag blacklist has been updated to support camel cased tags.
    -   Renamed several functions:
        -   Renamed `onAnyAction()` to `onChannelAction()`.
        -   Renamed `player.currentChannel()` to `player.getCurrentChannel()`.
        -   Renamed `player.currentContext()` to `player.getCurrentContext()`.
        -   Renamed `mod.apply()` to `mod()`.
            -   All the other `mod.` functions remain the same.
            -   ex. `mod.export()` still works.
    -   Renamed all of the built-in tags to use `camelCase` instead of `dot.case`.
        -   Renamed all the scene tags to channel tags.
            -   `aux.scene.color` is now `auxChannelColor`
            -   `aux.scene.user.player.color` is now `auxChannelUserPlayerColor`
            -   `aux.scene.user.builder.color` is now `auxChannelUserBuilderColor`
        -   Renamed `aux.inventory.height` to `auxInventoryHeight`.
        -   Renamed `aux.channel` to `auxChannel`.
        -   Renamed `aux.connectedSessions` to `auxConnectedSessions`.
        -   Renamed `aux.color` to `auxColor`.
        -   Renamed `aux.creator` to `auxCreator`.
        -   Renamed `aux.draggable` to `auxDraggable`.
        -   Renamed `aux.draggable.mode` to `auxDraggableMode`.
        -   Renamed `aux.stackable` to `auxStackable`.
        -   Renamed `aux.destroyable` to `auxDestroyable`.
        -   Renamed `aux.editable` to `auxEditable`.
        -   Renamed `aux.stroke.color` to `auxStrokeColor`.
        -   Renamed `aux.stroke.width` to `auxStrokeWidth`.
        -   Renamed `aux.line.to` to `auxLineTo`.
        -   Renamed `aux.line.width` to `auxLineWidth`.
        -   Renamed `aux.line.style` to `auxLineStyle`.
        -   Renamed `aux.line.color` to `auxLineColor`.
        -   Renamed `aux.label` to `auxLabel`.
        -   Renamed `aux.label.color` to `auxLabelColor`.
        -   Renamed `aux.label.size` to `auxLabelSize`.
        -   Renamed `aux.label.size.mode` to `auxLabelSizeMode`.
        -   Renamed `aux.label.anchor` to `auxLabelAnchor`.
        -   Renamed `aux.listening` to `auxListening`.
        -   Renamed `aux.shape` to `auxShape`.
        -   Renamed `aux.scale` to `auxScale`.
        -   Renamed `aux.scale.x` to `auxScaleX`.
        -   Renamed `aux.scale.y` to `auxScaleY`.
        -   Renamed `aux.scale.z` to `auxScaleZ`.
        -   Renamed `aux.image` to `auxImage`.
        -   Renamed `aux.iframe` to `auxIframe`.
        -   Renamed `aux.iframe.x` to `auxIframeX`.
        -   Renamed `aux.iframe.y` to `auxIframeY`.
        -   Renamed `aux.iframe.z` to `auxIframeZ`.
        -   Renamed `aux.iframe.size.x` to `auxIframeSizeX`.
        -   Renamed `aux.iframe.size.y` to `auxIframeSizeY`.
        -   Renamed `aux.iframe.rotation.x` to `auxIframeRotationX`.
        -   Renamed `aux.iframe.rotation.y` to `auxIframeRotationY`.
        -   Renamed `aux.iframe.rotation.z` to `auxIframeRotationZ`.
        -   Renamed `aux.iframe.element.width` to `auxIframeElementWidth`.
        -   Renamed `aux.iframe.scale` to `auxIframeScale`.
        -   Renamed `aux.progressBar` to `auxProgressBar`.
        -   Renamed `aux.progressBar.color` to `auxProgressBarColor`.
        -   Renamed `aux.progressBar.backgroundColor` to `auxProgressBarBackgroundColor`.
        -   Renamed `aux.progressBar.anchor` to `auxProgressBarAnchor`.
        -   Renamed `aux._selection` to `_auxSelection`.
        -   Renamed `aux._user` to `_auxUser`.
        -   Renamed `aux.user.active` to `auxUserActive`.
        -   Renamed `aux.version` to `auxVersion`.
        -   Renamed `aux._userChannel` to `_auxUserChannel`.
        -   Renamed `aux._userContext` to `_auxUserContext`.
        -   Renamed `aux._userInventoryContext` to `_auxUserInventoryContext`.
        -   Renamed `aux._userMenuContext` to `_auxUserMenuContext`.
        -   Renamed `aux._userSimulationsContext` to `_auxUserChannelsContext`.
        -   Renamed `aux._editingBot` to `_auxEditingBot`.
        -   Renamed `aux._selectionMode` to `_auxSelectionMode`.
        -   Renamed `aux.runningTasks` to `auxRunningTasks`.
        -   Renamed `aux.finishedTasks` to `auxFinishedTasks`.
        -   Renamed `aux.task.output` to `auxTaskOutput`.
        -   Renamed `aux.task.error` to `auxTaskError`.
        -   Renamed `aux.task.time` to `auxTaskTime`.
        -   Renamed `aux.task.shell` to `auxTaskShell`.
        -   Renamed `aux.task.backup` to `auxTaskBackup`.
        -   Renamed `aux.task.backup.type` to `auxTaskBackupType`.
        -   Renamed `aux.task.backup.url` to `auxTaskBackupUrl`.
        -   Renamed `aux.context` to `auxContext`.
        -   Renamed `aux.context.color` to `auxContextColor`.
        -   Renamed `aux.context.locked` to `auxContextLocked`.
        -   Renamed `aux.context.grid.scale` to `auxContextGridScale`.
        -   Renamed `aux.context.visualize` to `auxContextVisualize`.
        -   Renamed `aux.context.x` to `auxContextX`.
        -   Renamed `aux.context.y` to `auxContextY`.
        -   Renamed `aux.context.z` to `auxContextZ`.
        -   Renamed `aux.context.rotation.x` to `auxContextRotationX`.
        -   Renamed `aux.context.rotation.y` to `auxContextRotationY`.
        -   Renamed `aux.context.rotation.z` to `auxContextRotationZ`.
        -   Renamed `aux.context.surface.scale` to `auxContextSurfaceScale`.
        -   Renamed `aux.context.surface.size` to `auxContextSurfaceSize`.
        -   Renamed `aux.context.surface.minimized` to `auxContextSurfaceMinimized`.
        -   Renamed `aux.context.surface.defaultHeight` to `auxContextSurfaceDefaultHeight`.
        -   Renamed `aux.context.surface.movable` to `auxContextSurfaceMovable`.
        -   Renamed `aux.context.player.rotation.x` to `auxContextPlayerRotationX`.
        -   Renamed `aux.context.player.rotation.y` to `auxContextPlayerRotationY`.
        -   Renamed `aux.context.player.zoom` to `auxContextPlayerZoom`.
        -   Renamed `aux.context.devices.visible` to `auxContextDevicesVisible`.
        -   Renamed `aux.context.inventory.color` to `auxContextInventoryColor`.
        -   Renamed `aux.context.inventory.height` to `auxContextInventoryHeight`.
        -   Renamed `aux.context.inventory.pannable` to `auxContextInventoryPannable`.
        -   Renamed `aux.context.inventory.resizable` to `auxContextInventoryResizable`.
        -   Renamed `aux.context.inventory.rotatable` to `auxContextInventoryRotatable`.
        -   Renamed `aux.context.inventory.zoomable` to `auxContextInventoryZoomable`.
        -   Renamed `aux.context.inventory.visible` to `auxContextInventoryVisible`.
        -   Renamed `aux.context.pannable` to `auxContextPannable`.
        -   Renamed `aux.context.pannable.min.x` to `auxContextPannableMinX`.
        -   Renamed `aux.context.pannable.max.x` to `auxContextPannableMaxX`.
        -   Renamed `aux.context.pannable.min.y` to `auxContextPannableMinY`.
        -   Renamed `aux.context.pannable.max.y` to `auxContextPannableMaxY`.
        -   Renamed `aux.context.zoomable` to `auxContextZoomable`.
        -   Renamed `aux.context.zoomable.min` to `auxContextZoomableMin`.
        -   Renamed `aux.context.zoomable.max` to `auxContextZoomableMax`.
        -   Renamed `aux.context.rotatable` to `auxContextRotatable`.
        -   Renamed `stripe.publishableKey` to `stripePublishableKey`.
        -   Renamed `stripe.secretKey` to `stripeSecretKey`.
        -   Renamed `stripe.charges` to `stripeCharges`.
        -   Renamed `stripe.successfulCharges` to `stripeSuccessfulCharges`.
        -   Renamed `stripe.failedCharges` to `stripeFailedCharges`.
        -   Renamed `stripe.charge` to `stripeCharge`.
        -   Renamed `stripe.charge.receipt.url` to `stripeChargeReceiptUrl`.
        -   Renamed `stripe.charge.receipt.number` to `stripeChargeReceiptNumber`.
        -   Renamed `stripe.charge.description` to `stripeChargeDescription`.
        -   Renamed `stripe.outcome.networkStatus` to `stripeOutcomeNetworkStatus`.
        -   Renamed `stripe.outcome.reason` to `stripeOutcomeReason`.
        -   Renamed `stripe.outcome.riskLevel` to `stripeOutcomeRiskLevel`.
        -   Renamed `stripe.outcome.riskScore` to `stripeOutcomeRiskScore`.
        -   Renamed `stripe.outcome.rule` to `stripeOutcomeRule`.
        -   Renamed `stripe.outcome.sellerMessage` to `stripeOutcomeSellerMessage`.
        -   Renamed `stripe.outcome.type` to `stripeOutcomeType`.
        -   Renamed `stripe.errors` to `stripeErrors`.
        -   Renamed `stripe.error` to `stripeError`.
        -   Renamed `stripe.error.type` to `stripeErrorType`.
-   Improvements
    -   Added the `renameTagsFromDotCaseToCamelCase()` function to help with updating bots from the old tag style to the new tag style.
        -   Use this function on bots that were using the old tag naming style but you want to use the new style.
        -   Note that this only renames the tags already existing on the bot. It does not fix any code that might be stored in the bot.
        -   Usage: `renameTagsFromDotCaseToCamelCase(bot)`
    -   Added the `bot` variable to all functions and formulas.
        -   Replacement for `this`.
    -   Added the `getMod()` function to be able to get all the tags on a bot.
        -   Returns a mod containing all the tag values on the bot.
        -   The returned mod is always up to date with the bot's current values.
        -   Calling `mod.export()` on the returned mod will save the tag code to JSON.
            -   For example, if you have a formula `=123`, then `mod.export(getMod(bot))` will return JSON containing `tag: "=123"` instead of `tag: 123`.
    -   Added the `tags` variable to all functions and formulas.
        -   This is a quick shortcut for `let tags = getMod(bot)` at the beginning of a script/formula.
        -   The `tags` variable has some caveats when used in formulas. Namely that the formulas won't be automatically updated when another tag referenced from the formula is updated. (Use `getTag()` for full support)
        -   Supports autocomplete for all tags.

## V0.11.8

### Date: 12/3/2019

### Changes:

-   Improvements
    -   Added a new system for managing causal trees.
        -   This new system has improvements for performance and reliability.
        -   It also adds support for revision history. (The controls will be coming in a future update)
        -   Every new channel will use the new system while old channels will continue to use the old one.
        -   Everything should function exactly the same as before.
    -   Changed the .aux file format.
        -   The new format is based on the bots state and is easily human readable/writable.
        -   This is different from the old format where a list of atoms was stored.
        -   Downloading a channel will give you a .aux file with the new format.
        -   Uploading a channel supports both the old format and the new format.

## V0.11.7

### Date: 11/27/2019

### Changes:

-   Improvements
    -   Changed the functionality of the table view's filterying system to be inverted.
    -   Attempting to drag a bot onto a bot with `aux.stackable` set to false will now cause the dragged bot to pass through the other bot as if it was not there.
-   Bug Fixes
    -   Resolved issue of player inventory resizing showing a reset on each change.
    -   Tag values that are objects are displayed as JSON.Stringified text. ie `{ field: "myValue" }`
        -   Known Issue: Modifying these displayed strings will convert the tag value to a string
    -   When Moving the camera via `player.MoveTo()`, the pan distance is now set correctly so pan limits are absolute.

## V0.11.6

### Date: 11/6/2019

### Changes:

-   Improvements
    -   Added the `server.setupChannel(channel, botOrMod)` function.
        -   This sends a `setup_channel` action to the server which, if executed using `action.perform()`, will create a channel if it doesn't already exist and place a clone of the given bot or mod in it.
        -   Takes 2 parameters:
            -   `channel` - The channel that should be created.
            -   `botOrMod` - (Optional) The bot or mod that should be cloned and placed inside the new channel. `onCreate()` is triggered after the bot or mod is created so you can use that to script custom setup logic.
        -   As mentioned above, you have to receive the `device` action in `onAnyAction()` and do an `action.perform(that.action.event)` to allow channels to be setup via this function.

## V0.11.5

### Date: 10/31/2019

### Changes:

-   Improvements
    -   Added the `player.replaceDragBot(botOrMod)` function.
        -   When used inside of `onBotDrag()` or `onAnyBotDrag()`, it will set the bot/mod that the user is dragging.
        -   Use this to implement clone or cloneAsMod style functionality.
    -   Added the ability to create temporary bots using the `createTemp()` function.
        -   This function behaves exactly the same as `create()` but the created bot is temporary, which means it won't be shared and will be deleted upon refresh.
-   Changes
    -   Renamed `aux.movable` to `aux.draggable`.
        -   `aux.draggable` now only woks with `true` and `false` values.
        -   The `pickup` and `drag` options have been moved to a new tag `aux.draggable.mode`.
        -   The `clone` and `cloneMod` options have been removed.
            -   You will need to use the new `player.replaceDragBot()` API to replicate `clone` and `cloneMod` behavior.
    -   Removed the `aux.mergeable` tag.
        -   It has been replaced with the `aux.stackable` tag.
    -   Removed the `aux.mod` and `aux.mod.mergeTags` tags.
    -   Renamed the `local` bot to the `cookie` bot.
        -   This is supposed to help make it clear that the bot data is stored in the browser and will be cleared when the browser's data is cleared.
    -   Renamed the `aux.users` context to `aux-users`.
    -   Added the `aux.inventory.height` tag which controls the default height of the inventory on all contexts when set of the config bot.
        -   The `aux.context.inventory.height` tag has been updated to only work on the context bot.
    -   Removed names from the other player frustums.
    -   Removed `aux.whitelist`, `aux.blacklist`, and `aux.designers`.
-   Bug Fixes
    -   Fixed an issue that would cause duplicate users to be created all the time.
    -   Fixed an issue that prevented other users from being rendered.
    -   Fixed an issue that caused all users to use channel designer colors.

## V0.11.4

### Date: 10/29/2019

### Changes:

-   Bug Fixes
    -   Fixed an issue in production builds that pre-processed the QR Code scanner code with babel. As a result, async code in the QR Code scanner failed because the babel polyfill is not being used.

## V0.11.3

### Date: 10/28/2019

### Changes:

-   Improvements
    -   Improved the vendor JavaScript bundle size by removing unused code.
        -   Refactored `three-vrcontroller-module` to use the `three` package instead of `three-full` so we don't duplicate Three.js.
        -   Removed unused shims (PEP.js, `webrtc-adapter`).
        -   Refactored `lodash` imports to directly import the modules that are used.
            -   This helps with dead code eliminiation.
    -   Added the ability to save and load files.
        -   New functions:
            -   `server.saveFile(filename, data, options)`
                -   `filename` is a string and should start with `/drives/`.
                -   `data` is a string of the data to store.
                -   `options` is an object with the following properties:
                    -   `callbackShout` A shout that should happen on the server when the file is done saving.
                    -   `overwriteExistingFile` A boolean that indicates if existing files should be overwritten. (defaults to false)
            -   `server.loadFile(filename, options)`
                -   `filename` is a string and should start with `/drives/`.
                -   `options` is an object with the following properties:
                    -   `callbackShout` A shout that should happen on the server when the file is done loading.
        -   Note that the save file and load file tasks must be enabled via the `onAnyAction()` listener.
            -   You can enable it via using this code:
            ```javascript
            if (that.action.type === 'device') {
                if (
                    ['save_file', 'load_file'].indexOf(
                        that.action.event.type
                    ) >= 0
                ) {
                    action.perform(that.action.event);
                }
            }
            ```
        -   All files from USB drives are stored under the `/drives` directory and the USB drives themselves are numbered starting with 0.
            -   To load a file from USB drive #1, use `server.loadFile("/drives/0/myFile")`.
            -   To save a file to USB drive #2, use `server.saveFile("/drives/1/myFile", data)`.
    -   Removed several options from the side menu:
        -   Removed the channel name from the top of the menu.
        -   Removed the login status from the top of the menu.
        -   Removed the login/logout options from the menu.
            -   The "Logout" option will still be available if you are logged in as a non-guest.
            -   Once you are logged out, then the option will dissapear.
        -   Removed the "Add Channel" option from the menu in AUXPlayer.
-   Bug Fixes
    -   Fixed an issue that prevented the `removeTags()` function from working when given an array of bots.

## V0.11.2

### Date: 10/23/2019

### Changes:

-   Improvements
    -   Improved initial loading time by up to 70%.
    -   Added the ability to choose which camera is used for QR and Barcode scanning.
        -   The following functions have been improved:
            -   `player.openQRCodeScanner(camera)`
            -   `player.openBarcodeScanner(camera)`
        -   The `camera` parameter is optional and takes 2 values: `"front"` or `"rear"`.
    -   Add the `LOCAL_IP_ADDRESS` environment variable which controls the private IP Address that the directory client reports.
    -   Added the ability to serve files from an external folder.
        -   Makes it easy for us to map USB drives into the folder and have them be automatically served to AUX users.
-   Changes
    -   User bots no longer register their own context. Instead, a new bot has been created to host the `aux.users` context.
        -   Improves performance of AUXes with many user bots with the same username.
        -   Existing user bots are not affected. They will be deleted automatically if given enough time. Alternatively, you can delete them using `destroy(getBots("#aux._user"))`.
-   Bug Fixes
    -   Fixed an issue where bots would have the incorrect height because of conflicts in a caching mechanism.
    -   Audio will now trigger on ios devices and on the safari browser.

## V0.11.1

### Date: 10/21/2019

### Changes:

-   Improvements
    -   Added in `player.playSound()` function, will play a sound, given by the url path, once.
-   Bug Fixes
    -   Fixed issue where default panning tag locked the vertical movement in player.

## V0.11.0

### Date: 10/18/2019

### Changes:

-   Improvements
    -   Made the menu item count badge a lighter gray.
    -   Removed the item count badge from the menu.
    -   Removed the dropdown aspect of the menu.
-   Changes

    -   Made the menu item count badge a lighter gray.
    -   Removed the admin channel and admin-channel specific functionality.
        -   This means that there are no more user account bots or channel bots.
            -   You can login as anyone from any device without requiring additional authentication.
            -   You can access any channel. No need to create a channel first. (because there are no channel bots anymore)
            -   The connection counts are now stored in the config bot of the channel.
            -   Connection limits no longer work since they were set on the channel bot in the admin channel.
            -   Username whitelists and blacklists still work, but they rely on client-side script execution instead of server-side execution.
        -   It also means there is no admin role. For now, everyone has admin permissions.
        -   `action.perform()` now needs to be used to run actions on the server.
            -   You can send an action to the server using the `remote()` function.
            -   The server will receive the action in its `onAnyAction()` as `that.action.type === "device"`
            -   `onAnyAction()` has to detect remove events and execute the inner action via `action.perform(that.action.event)`.
        -   The following functions have been removed:
            -   `server.grantRole()`
            -   `server.revokeRole()`
        -   The following functions are not executed by default and require a custom `onAnyAction()` to handle them.
            -   `server.backupAsDownload()`
            -   `server.backupToGithub()`
            -   `server.shell()`
        -   `server.backupAsDownload()` has been updated to accept a "session selector" which determines which session the ZIP file should be sent to.
            -   ex. `server.backupAsDownload({ username: getTag(player.getBot(), "#aux._user") })`
        -   Removed the `aux._lastEditedBy` tag.
            -   This tag was automatically set to the ID of the user whenever a bot was edited.
            -   Currently, it is extra cruft that is not needed and could be easily implemented via `onAnyAction()`.
    -   Centered the menu above the player inventory.
    -   Increased menu text size.
    -   Added in new camera range tags: `aux.context.zoomable.min`, `aux.context.zoomable.max` `aux.context.pannable.min.x`, `aux.context.pannable.max.x`, `aux.context.pannable.min.y`, `aux.context.pannable.max.y`.

-   Bug Fixes
    -   Removed hidden inventory dragging hitboxes when inventory is set to non-visible.

## V0.10.10

### Date: 10/11/2019

### Changes:

-   Bug Fixes
    -   Fixed an issue where sometimes DependencyManager would be given a bot that was undefined which would crash the simulation.

## V0.10.9

### Date: 10/11/2019

### Changes:

-   Bug Fixes
    -   Fixed the ability to make other users admins.

## V0.10.8

### Date: 10/09/2019

### Changes:

-   Improvements
    -   Added a Content-Security-Policy to HTML Modals which prevents them from including scripts of any kind.
        -   This prevents malicious users from executing cross-channel scripting attacks.
        -   Scripts are still allowed in iframes loaded from external domains. (like youtube)
-   Bug Fixes
    -   Disabled the site-wide Content-Security-Policy.
        -   Many devices enforce Content-Security-Policy differently and so it is difficult to find an option which is secure and compatible.

## V0.10.7

### Date: 10/09/2019

### Changes:

-   Bug Fixes
    -   Added a workaround for an issue with Amazon Kindle tablets that caused the Content-Security-Policy to not work correctly.
        -   Downside is that security is less effective since now HTML modals can load whatever scripts they want. (XSS threat)
        -   As a result, this workaround is only applied to Kindle devices.

## V0.10.6

### Date: 10/08/2019

### Changes:

-   Bug Fixes
    -   Fixed labels.

## V0.10.5

### Date: 10/08/2019

### Changes:

-   Improvements
    -   Added the `player.showHtml(html)` function that shows a modal with the given HTML.
        -   Optimized for embedding YouTube videos but works with any arbitrary HTML.
        -   Embedding JavaScript is not supported.
-   Bug Fixes
    -   Fixed an issue that prevented tabs with the same URL from seeing each other's changes to the local bot.

## V0.10.4

### Date: 10/08/2019

### Changes:

-   Improvements
    -   Added `onAnyAction()` action tag to intercept and change actions before they are executed.
        -   `onAnyAction()` runs for every action, including when a bot is created, changed, or deleted.
        -   Every action is an object with a `type` property.
            -   The `type` property is a string that indicates what the action does.
            -   Here is a partial list of types:
                -   `add_bot`: A bot should be added (i.e. created).
                -   `remove_bot`: A bot should be removed (i.e. deleted).
                -   `update_bot`: A bot should be updated.
                -   `apply_state`: The given bot state should be applied. (i.e. a set of bots should be created/updated)
                -   `shout`: A shout should be executed.
                -   `show_toast`: A toast message should be shown on the device.
                -   `show_barcode`: A barcode should be shown.
                -   `tween_to`: The camera should be tweened to show a bot.
        -   `that` is an object with the following properties:
            -   `action`: The action that is going to be executed.
        -   Forking a channel clears the `onAnyAction()` on the config bot.
            -   This is so that you can recover from broken states and also gives the person who forked the AUX full control over the fork.
    -   Added two new script functions:
        -   `action.reject(action)`: Prevents the given action from being performed. Returns the rejection action.
        -   `action.perform(action)`: Adds the given action to the performance queue so it will be performed. This can be used to re-enable an action after it has been rejected (you can also reject the rejection action). Returns the action that will be performed.
    -   Added a `local` bot which is stored in the browser's local storage.
        -   The `local` bot is a bot that is unique to the device and channel.
        -   You can access the bot by querying for it: `getBot("#id", "local")`.
    -   Renamed `onShout()` to `onAnyListen()`.
    -   Added `onListen()` which is an alternative to `onAnyListen()` that is only called on the targeted bots.
    -   Added ability to set duration of toast, `plater.toast("message", durationNum)`.
    -   Made the background for the menu label gray.

## V0.10.3

### Date: 10/04/2019

### Changes:

-   Improvements
    -   Added tags to control panning, zooming, and rotating the main camera.
        -   `aux.context.pannable`: Controls whether the main camera is able to be panned.
        -   `aux.context.zoomable`: Controls whether the main camera is able to be zoomed.
        -   `aux.context.rotatable`: Controls whether the main camera is able to be rotated.
    -   Added `player.moveTo()` to instantly tween the camera to a bot.
        -   In the future, custom tween durations will be supported.
    -   Changed the low camera angle limit to 32 degrees from 10 degrees.
    -   `onCombineExit` action will now fire alongside the `onCombine` action.
    -   Newly created contexts will no longer be autoselected.
    -   Toast messages will now only remain on screen for 2 seconds.
    -   Added the ability to send webhooks from the server.
        -   You can also tell the server to send a webhook via `remote(webhook())`.
        -   This is useful for getting around CORS issues.
-   Bug Fixes
    -   Fixed `player.tweenTo()` to not change the zoom level when it is not specified.
    -   Tweens will now work better with the `onPlayerEnterContext` action.

## V0.10.2

### Date: 09/27/2019

### Changes:

-   Bug Fixes
    -   Resolved issues with context changing affecting base simulation identifier.
    -   Invoke a camera reset upon changing contexts via `player.goToContext()`.

## V0.10.1

### Date: 09/26/2019

### Changes:

-   Improvements
    -   Browser tab will now update to correct context when switched to with `player.goToContext()`.
-   Bug Fixes
    -   Resolved error in inventory setup causing runtime issues.

## V0.10.0

### Date: 09/25/2019

### Changes:

-   Improvements
    -   Added the ability to send and receive webhooks.
        -   Send webhooks using the following functions:
            -   `webhook(options)` - options is an object that takes the following properties:
                -   `method` - The HTTP Method that should be used for the request.
                -   `url` - The URL that the request should be made to.
                -   `responseShout` - (Optional) The shout that should happen when a response is received from the server.
                -   `headers` - (Optional) The HTTP headers that should be sent with the request.
                -   `data` - (Optional) The data that should be sent with the request.
            -   `webhook.post(url, data, options)` - Sends a HTTP Post request.
                -   `url` - The URL that the request should be made to.
                -   `data` - (Optional) The data that should be sent with the request.
                -   `options` - (Optional) An object that takes the following properties:
                    -   `responseShout` - (Optional) The shout that should happen when a response is received from the server.
                    -   `headers` - (Optional) The headers that should be sent with the request.
        -   Receive webhooks by registering a handler for the `onWebhook()` action and send requests to `https://auxplayer.com/{context}/{channel}/whatever-you-want`.
            -   `onWebhook()` is shouted to the channel that the request was made to and `that` is an object with the following properties:
                -   `method` - The HTTP Method that the request was made with.
                -   `url` - The URL that the request was made to.
                -   `data` - The JSON data that the request included.
                -   `headers` - The HTTP headers that were included with the request.
    -   Added the ability to spy on shouts and whispers via the `onShout()` event.
        -   `onShout()` is executed on every bot whenever a shout or whisper happens.
            -   It is useful for tracking what shouts are being made and modifying responses.
            -   Also useful for providing default behaviors.
            -   `that` is an object with the following properties:
                -   `name` is the name of the action being shouted.
                -   `that` is the argument which was provided for the shout.
                -   `targets` is an array of bots that the shout was sent to.
                -   `listeners` is an array of bots that ran a script for the shout.
                -   `responses` is an array of responses that were returned from the listeners.
    -   Added events to notify scripts when channels become available.
        -   The following events have been added:
            -   `onChannelSubscribed()` - happens the first time a channel is loaded. Sent to every channel that is currently loaded.
            -   `onChannelUnsubscribed()` - happens when a channel is unloaded. Sent to every channel that remains after the channel is unloaded.
            -   `onChannelStreaming()` - happens when a channel is connected and fully synced. Sent to every channel that is currently loaded.
            -   `onChannelStreamLost()` - happens when a channel is disconnected and may not be fully synced. Sent to every channel that is currently loaded.
            -   For all events, `that` is an object with the following properties:
                -   `channel` - The channel that the event is for.
        -   The following events have been removed:
            -   `onConnected()`
            -   `onDisconnected()`
    -   Added in tags to change the state of the inventory's camera controls:
        -   `aux.context.inventory.pannable` enables and disables the inventory's ability to pan, off by default.
        -   `aux.context.inventory.resizable` enables and disables the inventory's drag to resize functionality, on by default.
        -   `aux.context.inventory.rotatable` enables and disables the inventory's ability to rotate, on by default.
        -   `aux.context.inventory.zoomable` enables and disables the inventory's ability to zoom, on by default.
-   Bug Fixes
    -   Resolved issue with the near cliiping plane for the sheet's minifile image.
    -   Resolved issues with the create empty bot button not functioning sometimes on mobile.

## V0.9.40

### Date: 09/20/2019

### Changes:

-   Improvements
    -   Reworked the login functionality to use popups instead of dedicated pages.
        -   The login page has been split into two popups:
            -   The login popup (account selector).
            -   The authorization popup (QR Scanner).
        -   The login popup has the following functions:
            -   It can be opened by the "Login/Logout" button in the menu.
            -   It will display a list of accounts that can be used to login.
            -   If no accounts are available, then a username box will be shown.
            -   If accounts are available, a new account can be added by clicking the "+" button at the bottom of the list.
            -   At any time, the user can close the popup to keep their current login.
            -   They can also select the "Continue as Guest" option to login as a guest.
        -   The authorization popup has the following functions:
            -   It is opened automatically when the user needs to scan an account code.
            -   It contains the QR Code scanner to scan the account code.
            -   It also contains an input box to manually enter the code.
            -   Closing the popup automatically logs the user in as a guest.
    -   Made the account QR Code blue.
    -   Added the ability to click the account QR Code to copy it to the clipboard.
-   Bug Fixes
    -   Fixed a couple communication issues between the server and client during login.
        -   One such issue could potentially leave the client in state where future changes would not be synced to the server.

## V0.9.39

### Date: 09/19/2019

### Changes:

-   Improvements
    -   Added support for accepting payments via Stripe.
        -   To get started with Stripe, first register for an account on [their website](https://dashboard.stripe.com/register).
        -   Second, copy your publishable key from the stripe dashboard and add it to the channel's config file in the `stripe.publishableKey` tag.
        -   Third, make a new channel. This will be the "processing" channel which will contain all the information actually needed to charge users for payments. And contain the code to actually complete a charge.
            -   In this channel, add your Stripe secret key to the config file in the `stripe.secretKey` tag.
        -   At this point, you are all setup to accept payments. Use the following functions:
            -   `player.checkout(options)`: Starts the checkout process for the user. Accepts an object with the following properties:
                -   `productId`: The ID of the product that is being purchased. This is a value that you make up to distinguish different products from each other so you know what to charge.
                -   `title`: The title message that should appear in the checkout box.
                -   `description`: The description message that should appear in the checkout box.
                -   `processingChannel`: The channel that payment processing should happen on. This is the channel you made from step 3.
                -   `requestBillingAddress`: Whether to request billing address information with the purchase.
                -   `paymentRequest`: Optional values for the "payment request" that gives users the option to use Apple Pay or their saved credit card information to checkout. It's an object that takes the following properties:
                    -   `country`: The two-letter country code of your Stripe account.
                    -   `currency`: The three letter currency code. For example, "usd" is for United States Dollars.
                    -   `total`: The label and amount for the total. An object that has the following properties:
                        -   `label`: The label that should be shown for the total.
                        -   `amount`: The amount that should be charged in the currency's smallest unit. (cents, etc.)
            -   `server.finishCheckout(options)`: Finishes the checkout process by actually charging the user for the product. Takes an object with the following properties:
                -   `token`: The token that was produced from the `onCheckout()` call in the processing channel.
                -   `amount`: The amount that should be charged in the currency's smallest unit.
                -   `currency`: The three character currency code.
                -   `description`: The description that should be included in the receipt.
                -   `extra`: Extra data that should be sent to the `onPaymentSuccessful()` or `onPaymentFailed()` actions.
        -   Additionally, the following actions have been added:
            -   `onCheckout()`: This action is called on both the normal channel and the processing channel when the user submits a payment option to pay for the product/service. `that` is an object with the following properties:
                -   `token`: The Stripe token that was created to represent the payment details. In the processing channel, this token can be passed to `server.finishCheckout()` to complete the payment process.
                -   `productId`: The ID of the product that is being purchased. This is useful to determine which product is being bought and which price to charge.
                -   `user`: (Processing channel only) Info about the user that is currently purchasing the item. It is an object containing the following properties:
                    -   `username`: The username of the user. (Shared for every tab & device that the user is logged into)
                    -   `device`: The device ID of the user. (Shared for every tab on a single device that the user is logged into)
                    -   `session`: The session ID of the user. (Unique to a single tab)
            -   `onPaymentSuccessful()`: This action is called on the processing channel when payment has been accepted after `server.finishCheckout()` has completed. `that` is an object with the following properties:
                -   `bot`: The bot that was created for the order.
                -   `charge`: The info about the charge that the Stripe API returned. (Direct result from [`/api/charges/create`](https://stripe.com/docs/api/charges/create))
                -   `extra`: The extra info that was included in the `server.finishCheckout()` call.
            -   `onPaymentFailed()`: This action is called on the processing channel when payment has failed after `server.finishCheckout()` was called. `that` is an object with the following properties:
                -   `bot`: The bot that was created for the error.
                -   `error`: The error object.
                -   `extra`: The extra info that was included in the `server.finishCheckout()` call.
    -   Added the ability to send commands directly to users from the server via the `remote(command, target)` function.
        -   For example, calling `remote(player.toast("hi!"), { username: 'test' })` will send a toast message with "hi!" to all sessions that the user "test" has open.
        -   This is useful for giving the user feedback after finishing the checkout process.
        -   Currently, only player commands like `player.toast()` or `player.goToURL()` work. Shouts and whispers are not supported yet.

## V0.9.38

### Date: 09/16/2019

### Changes:

-   Improvements
    -   Added the ability for the directory client to automatically connect to an AUX Proxy.
        -   Can be controlled by using the `PROXY_TUNNEL` environment variable which should be set to the WebSocket URL that the client should try to tunnel to.
        -   Also needs to have the `UPSTREAM_DIRECTORY` environment variable set to the URL of the directory that the client should register with and get its tokens from.
        -   The `casualsimulation/aux-proxy` docker image is a tunnel server that can handle automatically accepting and managing tunnels for directory clients.
        -   For example, you can get a basic tunnel system going by setting up the `casualsimulation/aux-proxy` docker image at a URL like `proxy.auxplayer.com` and setting the `PROXY_TUNNEL` environment variable for the `casualsimulation/aux` image to `wss://proxy.auxplayer.com`.
            -   When the client grabs a token from the configured `UPSTREAM_DIRECTORY`, it will then try to connect to `wss://proxy.auxplayer.com` to establish a tunnel for the `external-{key}` subdomain.
            -   Once the tunnel is established, any traffic directed at `external-{key}.auxplayer.com` which is routed to the same server that hosts `proxy.auxplayer.com` will be forwarded onto the tunnel client which will then server the AUX experience.
            -   In effect, this lets a AUXPlayer experience hosted from an internal network be accessible from outside the network via using a reverse tunnel server. (This lets us get around NAT without things like UPNP)
-   Bug Fixes
    -   Copying the workspace will now copy the context bot as well.
    -   Removing a bot via code it should no longer set the selection to a mod.

## V0.9.37

### Date: 9/13/2019

### Changes:

-   Improvements
    -   Added an AUX Proxy web service that can temporarilly authorize a proxy connection for a local AUX.
    -   Added a package that provides the ability to create tunnels via websockets.

## V0.9.36

### Date: 9/13/2019

### Changes:

-   Bug Fixes
    -   Fixed an issue with dragging files on a non-default grid scale in AUXPlayer.

## V0.9.35

### Date: 9/11/2019

### Changes:

-   Improvements
    -   Changing the player inventory's height via the height slider will now set the inventory items to be correctly bottom aligned.
-   Bug Fixes
    -   Resolved issues with dragging bots and minimized contexts onto the background in builder.
    -   Resolved issues with sizing differences of the player inventory between pc and mobile platforms.
    -   Fixed the directory client to send the correct IP Address.
    -   Fixed the directory service to handle errors when sending webhooks.

## V0.9.34

### Date: 9/10/2019

### Changes:

-   Improvements
    -   Added the ability to set which IP Addresses should be trusted as reverse proxies.
        -   Setting this value will allow the server to determine the actual IP Address of visiting users and which protocol they are actually using to load data.
        -   Can be controlled with the `PROXY_IP_RANGE` environment variable.
            -   Supports a single IP Address, or a CIDR IP Address range.

## V0.9.33

### Date: 9/10/2019

### Changes:

-   Improvements
    -   Added a service which can send information to the configured directory at periodic intervals.
        -   By default, the information gets sent on startup and every 5 minutes afterwards.
            -   `key`: The SHA-256 hash of the hostname plus the loopback interface's MAC address.
            -   `password`: The password that was generated on the device to authenticate to the directory.
            -   `publicName`: The hostname of the device.
            -   `privateIpAddress`: The IPv4 Address of the first non-loopback interface sorted by interface name. This is supposed to be the LAN IP that the device has.
        -   The directory that the client reports to (the upstream) can be configured using the `UPSTREAM_DIRECTORY` environment variable. If it is not set, then the client is disabled in production.

## V0.9.32

### Date: 9/10/2019

### Changes:

-   Improvements
    -   Changed and condensed the action tags: `onDropInContext()`, `onAnyDropInContext()`, `onDropInInventory()`, `onAnyDropInInventory()`, `onDragOutOfContext()`, `onAnyDragOutOfContext()`, `onDragOutOfInventory()` and `onAnyDragOutOfInventory()` to `onBotDrop()`, `onAnyBotDrop()`, `onBotDrag()`, `onAnyBotDrag()`.
    -   Setup new 1x7 player inventory layout, works with dynamic changes to width, currently not working with dynamic changes to height.
    -   Changed range of `aux.context.inventory.height` from 0 to 1 to instead be 1 to 10 defining the default number of rows to view in the inventory on page load.
    -   Added an API for the AUX Directory.
        -   Stores a list of AUXes and their IP addresses to make it easy to discover AUXPlayers that share the same public IP address with you.
        -   Controllable with the `DIRECTORY_TOKEN_SECRET` and `DIRECTORY_WEBHOOK` environment variables.
        -   If the `DIRECTORY_TOKEN_SECRET` environmenv variable is not specified, then the directory API will not be enabled.
        -   Make sure to use a long secure random value for the `DIRECTORY_TOKEN_SECRET`.
        -   The `DIRECTORY_WEBHOOK` variable specifies the URL that updated entry information should be POSTed to.
            -   The message contains a JSON object with the following data:
                -   `key`: The key/hash that the uniquely identifies the AUX that was updated.
                -   `externalIpAddress`: The external (public facing) IP Address that the AUX is using.
                -   `internalIpAddress`: The internal (non-public facing) IP Address that the AUX is using.
        -   The following API Endpoints have been added:
            -   `GET /api/directory`
                -   Gets a list of AUXPlayers that share the same public IP Address as you.
                -   Each entry in the list contains the name of the AUXPlayer and the URL that it can be accessed at.
            -   `PUT /api/directory`
                -   Creates / Updates the entry for an AUXPlayer.
                -   The request must contain the following values as a JSON object:
                    -   `key`: The unique key identifying the AUXPlayer. Recommended to use a hash of the MAC address and hostname.
                    -   `privateIpAddress`: The local network IP Address that has been assigned to the AUXPlayer.
                    -   `publicName`: The name that can be shown to other users publicly.
                    -   `password`: The password that is required to update the record. If this is the first request for the `key` then the password will be saved such that the record can only be updated in the future when given the same password.
-   Bug Fixes
    -   Unbound `aux.context.player.rotation.x` and `aux.context.player.rotation.y` from one another to let the user only need to fill in one of the fields for player's initial rotation to work.

## V0.9.31

### Date: 9/05/2019

### Changes:

-   Improvements
    -   Added in a `mod.subtract` function to removed certain tags defined by a mod.
    -   Added the ending grid position to the drag and drop context actions.
    -   Added the new `createdBy()` function that get the filter of bots that have been created by another bot.
    -   Set the drag and drop actions to return more consistant variables.
    -   Removed the hamburger menu icon and the menu text from the player's menu.
    -   Player's menu will now open then items are added to it from an empty state.
    -   Removed unneeded function from the project: `getBotsInContext`, `getBotsInStack`, `getFilessAtPosition`, `getNeighboringBots`.
-   Bug Fixes
    -   Set the bot in the drag and drop actions to no longer return multiple bots.
    -   Cleaned up missed text artifact on the loading popup in player.
    -   Setting the initial zoom of the player in the context without setting anything for the rotation will no longer rotate the initial player.
    -   Resolved issue with wall height not getting set correctly when the context the bot is on is moved vertically.
    -   Fix issue with the bot returned from a drag and drop action.
    -   Sheet will now remain open when deleting a bot.
    -   Fixed `onCombine()` actions to pass the other bot as `that.bot`.

## V0.9.30

### Date: 08/28/2019

### Changes:

-   Improvements
    -   Split the player inventory's resizing bar into two and placed them at the top corners of the inventory.
    -   Halved the inventory's gap spacing when on moble for a larger inventory.
    -   Improved the label textbox to resize to fix bot that have a high width value.
    -   The drop action tags: `onDropInContext()`, `onAnyDropInContext()`, `onDropInInventory()` and `onAnyDropInInventory()` now return the previous context the bots were in before the drop.
    -   Allow the context to set the player's default zoom with the tag `aux.context.player.zoom` and its rotation with the tags `aux.context.player.rotation.x` and `aux.context.player.rotation.y`.
    -   Changed the loading popup to have improved readability and removed wanted information from the player's loading popup.
    -   Added the ability to show and scan barcodes.
        -   Barcodes can be shown via the `player.showBarcode(code, format)` function.
            -   The `format` parameter accepts the following options:
                -   [`code128`](https://en.wikipedia.org/wiki/Code_128) (Code 128) (default)
                -   [EAN](https://en.wikipedia.org/wiki/International_Article_Number)
                    -   `ean13` (EAN-13)
                    -   `ean8` (EAN-8)
                    -   `upc` (UPC-A)
                -   [`itf14`](https://en.wikipedia.org/wiki/ITF-14) (ITF-14)
                -   [`msi`](https://en.wikipedia.org/wiki/MSI_Barcode) (MSI)
                -   [`pharmacode`](https://en.wikipedia.org/wiki/Pharmacode) (Pharmacode)
                -   [`codabar`](https://en.wikipedia.org/wiki/Codabar) (Codabar)
        -   The barcode scanner can be opened via the `player.openBarcodeScanner()` function.
            -   The following barcode types can be scanned:
                -   Code 128
                -   Code 39
                -   Code 93
                -   EAN-13
                -   EAN-8
                -   UPC-A
                -   UPC-C
                -   Codeabar
            -   When a barcode is scanned the `onBarcodeScanned()` event will be sent containing the barcode that was detected.
            -   Also supports `onBarcodeScannerOpened()` and `onBarcodeScannerClosed()`.
    -   Added menus back to AUXPlayer.
    -   Added `byMod()` as an additional way to query bots.
        -   Convienent way to query bots by multiple tags at once.
        -   Usage:
            -   `getBots(byMod({ "aux.color": "red", "aux.scale": 2 }))` gets all the bots with `aux.color` set to `"red"` and `aux.scale` set to `2`.
            -   `getBots(byMod({ "aux.color": null, "aux.label": "Hi!" }))` gets all the bots without an `aux.color` but with `aux.label` set to `"Hi!"`.
-   Bug Fixes
    -   Resolved issue with new contexts adding an incorrect tag to the sheet.
    -   Changed the dynamic aspect ratio to a stable one for the inventory scaling.

## V0.9.29

### Date: 08/23/2019

### Changes:

-   Improvements
    -   Changed `hasFileInInventory()` function to `hasBotInInventory()`.
    -   Changed `onMerge()` action tag to `onMod()`.
    -   Changed `aux._editingFile` hidden tag to `aux._editingBot`.
    -   Gave the player inventory an offset from the bottom of the window so that it is floating.
    -   Deselecting one of 2 bots in multiselection mode will return the the sheet to single selection mode.
    -   Removed the direct aux view for now.
    -   Added new feature in sheet where clicking on a bot's tag will select all bots with that tag.
    -   Added a code editor.
        -   Loads only on desktop/laptop.
        -   For the best experience, use with the full size sheet.
        -   Features:
            -   Syntax highlighting for action tags and formulas.
                -   Normal tags don't get syntax highlighting.
            -   Syntax checking.
            -   Autocomplete for tags.
                -   Triggered by typing `#` or by pressing `Ctrl+Space`.
            -   Autocomplete for formula/action API functions.
                -   Triggered by typing or by pressing `Ctrl+Space`.
            -   Find references to API functions across actions/formulas.
                -   Trigger by putting the cursor on the tag and press `Shift+F12`.
            -   Find references to tags across actions/formulas.
                -   Trigger by putting the cursor on the tag and press `Shift+F12`.
            -   Auto formatting
                -   Trigger by typing `Alt+Shift+F`.
            -   Find & Replace
                -   Open the find tool by pressing `Ctrl+F`.
                -   Go to replace mode by toggling the arrow on the left side of the find tool.
        -   Other notes
            -   It is not currently possible to remove formulas using the code editor. Instead, you have to use the small tag input in the table to completely remove formulas.
    -   Changed menu button text of: `Channel doesn't exist. Do you want to create it?` to `Channel doesn't exist. Click here to create it.` for better user direction.
-   Bug Fixes
    -   Resolved issue of the `getBot()` function not working in the search bar.
    -   Allow the use of a channelID made up entirely of numbers.
    -   Resolved issue of `setTag()` not working with multiple files when fed a false or null value to set.
    -   Deleting a bot when in multiselection mode will no longer close the sheet.
    -   The `onPointerExit()` function will now execute before an `onPointerEnter()` function when hovering over multiple bots.
    -   Fixed issue in the `RemoveTags()` function where providing a string with a `.` in its tag section failed to remove the correct tags.
    -   The tag `aux.context` can now be set to a value type of boolean or number.
    -   Increased the timeout time on the `Create Channel` toast message to give it more processing time so it works more consistently.
    -   Fixed inconsistency between actual action tag `onAnyDropInContext` and what was appearing in the tag dropdown `onDropAnyInContext` to read correctly, and other similar cases of this.
    -   Changed the tag `aux.context.inventory.height` to work in the context bot's tag list.

## V0.9.28

### Date: 08/16/2019

### Changes:

-   Improvements
    -   Added the `onPointerUp()` action tag to fire on button release.
-   Bug Fixes
    -   Resolved issue where creating a new tag on one bot, deselecting all bots and attempting to add that same tag to a different bot resulted in a warning.
    -   Resolved issue stopping VR from functioning on Occulus Quest.

## V0.9.27

### Date: 08/14/2019

### Changes:

-   Improvements
    -   Added the context to the `that` of the `onAnyBotClicked()` action tag.
    -   Added the context to the `that` of the `onKeyDown()` and `onKeyUp` action tags.
    -   Removed the trashcan area that appears when dragging a bot.
    -   Added the bot and context to the `that` of the `onPointer` action tags.
    -   Improved the functionality of `getBots()` and `getBot()` by adding the ability to search by multiple parameters.
        -   [Github Issue](https://github.com/casual-simulation/aux/issues/8)
        -   The following functions have been added:
            -   `byTag(tag, value)`: Filters for bots that have the given tag and value.
            -   `inContext(context)`: Filters for bots that are in the given context.
            -   `inStack(bot, context)`: Filters for bots that are in the same stack as the given bot in the given context.
            -   `atPosition(context, x, y)`: Filters for bots that are at the given position in the given context.
            -   `neighboring(bot, context, direction)`: Filters for bots that are neighboring the given bot in the given context in the given direction.
            -   `either(filter1, filter2)`: Filters for bots that match either of the given filters.
            -   `not(filter)`: Filters for bots that do not match the given filter.
        -   As a result, it is now possible to use `getBots()` like this:
            -   `getBots(byTag("abc", 123), byTag("name", "test"))`
            -   `getBots(not(inContext("hello")))`
            -   `getBots(inContext("hello"), not(inStack(this, "hello")))`
            -   `getBots(atPosition("test", 1, 2))`
            -   `getBots(either(byTag("abc", true), byTag("def", true)))`
        -   You can still use the old syntax like `getBot("name", "bob")`.
    -   Improved the server to update a tag indicating whether a user is active or not.
        -   The tag is `aux.user.active` and is on every player bot.
        -   The user frustums have been updated to use this value for detecting if a player is active or not.
    -   Removed the depreciated tags: `aux.context.surface.grid`, `aux.context.surface.defaultHeight`, `aux.input`, `aux.input.target`, and `aux.input.placeholder`.
    -   Made the text editor in sheet go all way to the bottom of the screen when the sheet is toggled to fullscreen mode.
    -   Removed the `event()` function from action scripts.
-   Bug Fixes
    -   Destroying a bot will no longer keep a mod of the bot in the selection.
    -   Modballs will no longer appear as the file rendered when searching for bots.
    -   Added the missing `onPointerDown()` tag to the tag dropdown list.
    -   Fixed an issue that would cause the browser to be refreshed while in the process of Forking an AUX.
    -   The `player.currentChannel()` function will now work in builder.
    -   Fixed actions to be able to support using comments at the end of scripts.
    -   When clicking off of a search for config it will no longer show a mod being selected briefly.

## V0.9.26

### Date: 08/09/2019

### Changes:

-   Improvements
    -   Changed the "Subscribe to Channel" text to "Add Channel" in AUXPlayer.
    -   Changed the "powered by CasualOS" tagline to "CasualOS ☑️".
    -   Added the ability to copy/paste bots directly onto surfaces.
    -   Control clicking a bot and attempting to drag it will now result in cloning the bot.
    -   Removed the outline bars on the player inventory.
    -   Dragging files in AUXPlayer now pulls the selected bot out of the stack.
    -   Updating the `aux.scale.z` or `{context}.z` values on bots now updates the other bots in the same stack.
    -   Improved the sheet to show the filter buttons for every tag namespace.
    -   Added the ability to undo destroying a bot from the sheet.
    -   Changed the "channel does not exist" message to include a better call to action.
    -   Zooming and rotation from a `player.tweenTo()` call can now be canceled by user input.
-   Bug Fixes
    -   The zoom value and orbital values of the `player.tweenTo()` function have been clamped to their set limits to avoid issues.
    -   The inconsistancy of zoom number input between perspective and orthographic cameras with the `tweenTo` function has been fixed.
    -   Fixed the create channel button to refresh the page so that the channel is properly loaded.

## V0.9.25

### Date: 08/08/2019

### Changes:

-   Bug Fixes
    -   Fixed a spelling error in the hamburger menu.
    -   Fixed an issue that would cause recursive formulas to lock-up the channel.

## V0.9.24

### Date: 08/08/2019

### Changes:

-   Improvements
    -   Changed `onPlayerContextEnter()` to `onPlayerEnterContext()`.
    -   Added `player.currentChannel()` for users to query the channel id in player.
-   Bug Fixes
    -   Dragging a mod should no longer show a change in the scale.
    -   Fixed an issue that would show the wrong username if logging in as a guest.
    -   Fixed the "Fork Channel" button to create the new channel.
    -   Changed the "Fork Channel" and "Clear Channel" buttons to only allow admins to run them.
    -   Fixed an issue that would cause the tag input boxes to not accept typing an `=` sign as the first character.
    -   Fixed the `Destroyed {bot ID}` messages to not show when the bot doesn't actually get destroyed.
    -   Getting the mod of a recently changed file will no longer be missing tags.
    -   Fixed isse with new tag input remaining open when verifying a tag vai the enter key.
    -   Fixed issue where `aux.stackable` being false stopped mods from being applied to the bot, mods can now be applied.

## V0.9.23

### Date: 08/06/2019

### Changes:

-   Improvements
    -   Changed `Clear Mod` to `Reset` in the sheet.
    -   Allow the clicking on a bot in the sheet in single selection mode to deselect the bot.
    -   Changed `onCombine()` action tag to `onCombine(#tag:"value")` and set the autofill to not auto add this tag to the sheet.
    -   Added the `aux.context.devices.visible` to allow the hiding of user bots in the player.
-   Bug Fixes
    -   Dragging a bot with no bot selected will no longer select a mod of the dragged bot.

## V0.9.22

### Date: 08/06/2019

### Changes:

-   Improvements
    -   Changed `{context}.index` to `{context}.sortOrder`.
    -   Added another variable to `onClick()` action tag to return a context.
    -   Added another variable to `onCombineEnter()` and `onCombineExit()` action tags to return a context.
    -   Added `onAnyPlayerContextEnter` to trigger on every bot when a player joins a context and changed `onPlayerContextEnter` to trigger on the player bot that joins a context.

## V0.9.21

### Date: 08/05/2019

### Changes:

-   Improvements
    -   Improved the `server.shell()` command to output a bot to the `aux.finishedTasks` channel with the results of the command.
    -   Added the ability to backup channels to Github using Gists.
        -   You can trigger a backup by running `server.backupToGithub(token)` as an admin from the admin channel.
        -   The `token` parameter should be replaced with a string containing a [personal access token](https://help.github.com/en/articles/creating-a-personal-access-token-for-the-command-line) from the account you want the backup to upload to.
        -   During upload a bot will be added to the `aux.runningTasks` context with a progress bar indicating the status of the operation.
        -   When the task is completed the bot will be moved to the `aux.finishedTasks` context and will contain tags indicating the result of the operation.
        -   After finishing the bot will contain a link to the uploaded data.
    -   Added the ability to backup channels as a zip file.
        -   Triggered by running `server.backupAsDownload()` as an admin from the admin channel.
        -   Similar to the Github backup but the zip file is downloaded to your device.
    -   `setTag` function will now accept an array of bots as it's first paramater.
    -   Removed the white circle background from the player's menu button.
    -   Changed `Fork/Upload/Download AUX` to `Fork/Upload/Download Channel`.
    -   Updated connection message.
    -   Allow the deselection of files by clicking on the bot in the sheet during multiselection.
    -   Greatly improved the performance of dragging stacks of bots in AUXPlayer.
    -   Added the `onCombineEnter()` and `onCombineExit()` action tags to fire on all bots being interacted with during a drag operation with combine action tags involved.
-   Bug Fixes
    -   Removed mouse pointer change on player inventory side bars.
    -   Made the multiselect button ui consistant colors.
    -   Made the multiselect button hide itself in multiselect mode.
    -   `aux.label` will now accept numbers as a tag value.
    -   Further restrict the add tag setup to stop unwanted warning popups.
    -   Fixed to let admin users be designers even if the designers list says otherwise.

## V0.9.20

### Date: 07/31/2019

### Changes:

-   Improvements
    -   Increased the Socket.io ping interval and timeout values to better support sending large causal trees.
    -   Updated `aux.inventory.height` to `aux.context.inventory.height`.
    -   Removed the raise and lower option in the context dropdwon menu.
    -   Changed player menu's `Add Channel` to `Subscribe to Channel`.
    -   Set mobile and desktop's default player inventory height to be consistent.
    -   Added a basic console that can be used to view logs from scripts and formulas.
        -   The console can be opened via the `player.openDevConsole()` script function.
    -   Changed the toggle size button's image.
    -   Moved multiselection button to the top right, added new icon for the button.
    -   Added bot image to top of sheet.
    -   Removed deslection button, the minus icon, from the sheets.
    -   Changed destroy bot button text to the trash can icon.
    -   Allow the user to drag bots from the bot image at the top of the sheet section.
-   Bug Fixes
    -   Improved centering of loading popup's `powered by CasualOS` text.
    -   Fixed an issue that would cause `player.currentContext()` to not update until after the `onPlayerContextEnter()` event was fired.
    -   Fixed some issues with the login flow for AUXPlayer.

## V0.9.19

### Date: 07/29/2019

### Changes:

-   Improvements
    -   Added the ability for shouts and whispers to return values.
        -   `shout()` returns a list of results from every bot that ran a script for the shout ordered by bot ID.
        -   `whisper()` returns a list of results from every bot that ran a script for the whisper ordered by the input bot array.
        -   To return a value from a shout/whisper handler, use `return` statements. For example, to return `10` from a shout you would simply write `return 10`.
    -   Changed the tag suggestion list to only show when there are tags that match the input.
    -   Changed the create surface popup's header text to read: `Create Context from Selection`.
    -   Added show surface checkbox to the create context popup.
    -   Removed the text on the sheet's bottom left add tag button.
    -   Added the phrase `powered by CasualOS` to bthe hamburger menu and loading popup.
    -   Removed `Unselect All` from the sheets.
-   Bug Fixes
    -   Fixed an issue that would let users load the admin channel because no file specified session limits for it.
    -   Fixed an issue that would cause formulas which contained indexer expressions to fail.
    -   Fixed the server to not overwrite broke Causal Trees.
    -   Stopped incorrect empty tag warning when attempting to add in a new tag.
    -   Fixed there not being a visible right bar on the player inventory.
    -   Fixed dependency tracking for formulas which get bots by ID. (like `getBots("id")`)

## V0.9.18

### Date: 07/25/2019

### Changes:

-   Bug Fixes
    -   Reverted a change that had the potential to corrupt a tree upon load.

## V0.9.17

### Date: 07/25/2019

### Changes:

-   Improvements
    -   Added the ability to execute remote events on the server.
        -   This lets us do all sorts of administrative tasks while keeping things secure.
        -   These events are sent via scripts.
        -   Depending on the action, it may only be possible to execute them in the correct channel. For example, executing admin tasks is only allowed in the admin channel to help prevent things like clickjacking.
        -   The following functions are supported:
            -   Admin channel only
                -   `server.grantRole(username, role)`: Grants the given role to the user account with the given username if the current player is an admin.
                -   `server.revokeRole(username, role)`: Revokes the given role from the user account with the given username if the current player is an admin.
                -   `server.shell(script)`: Runs the given shell script on the server if the current player is an admin.
    -   Improved the login system to dynamically update based on changes to the admin channel.
        -   This lets us do things like lock user accounts or tokens and have the system automatically handle it.
        -   It even supports formulas!
        -   The login system uses the following tags on bots in the admin channel:
            -   `aux.account.username`: This tag indicates that the bot is a "user account" bot for the given username.
            -   `aux.account.roles`: This tag indicates which roles an account should be granted.
            -   `aux.account.locked`: This tag indicates whether the account is locked and that logging in using it should not be allowed.
            -   `aux.token`: This tag indicates that the bot is a "token" which can be used to login to a user account.
            -   `aux.token.username`: This tag indicates the username of the user account that the token is for.
            -   `aux.token.locked`: This tag indicates whether the token is locked and therefore cannot be used to login to the account.
    -   Improved the login system to automatically give guests the `guest` role.
        -   This allows blocking guests via the `aux.blacklist.roles` tag on the channel config file.
    -   Improved the channel system to only allow loading a channel if it has been created via a bot in the admin channel.
        -   This lets admins control which channels are accessible.
        -   The admin channel is always accessible, but only to admins. This is a safety measure to prevent people from locking themselves out.
        -   To make a channel accessible, load the admin channel and create a bot with `aux.channel` set to the channel you want and `aux.channels` set to `true`.
        -   Alternatively, load the channel you want and click the `Create Channel` toast that pops up. (only works if you're an admin)
    -   Added the ability to view and control how many sessions are allowed.
        -   Allows setting a max sessions allowed value for channels and the entire server.
        -   Per-Channel settings go on the channel file in the admin channel.
            -   The `aux.channel.connectedSessions` tag indicates how many sessions are active for the channel.
            -   The `aux.channel.maxSessionsAllowed` tag specifies how many sessions are allowed for the channel. Admins are not affected by this setting. If this value is not set then there is no limit.
        -   Global settings go on the `config` file in the admin channel.
            -   The `aux.connectedSessions` tag indicates how many sessions are active for the server.
            -   The `aux.maxSessionsAllowed` tag specifies how many sessions are allowed for the entire server. Admins are not affected by this setting. If this value is not set then there is no limit.
    -   Added the ability to query the status information from the server.
        -   Requests to `/api/{channelId}/status` will return a JSON object containing the current number of active connections for the channel.
        -   Requests to `/api/status` will return a JSON object containing the current number of active connections for the server.
    -   Changed `aux.inventory.color` tag to `aux.context.inventory.color`, and allowed the editing of the invenroty color to be done in the context bot's tags.
    -   Added an `aux.context.inventory.visible` tag to toggle the player inventory on and off, it will default to visible.
    -   Reduced width of player inventory and added a left alligned line to it's left side.
    -   Gave the player inventory the ability to be set by a user set inventory context tag.
    -   Added a width maximum to the player inventory.
    -   Added in the `onAnyBotClicked()` function to fire an event when any bot in the scene has been clicked.
-   Bug Fixes
    -   The player's background context color can now be set via fomula.
    -   Fixed scripts to remove deleted files from queries like `getBots()` or `getBot()`.
    -   Fixed the login screen to hide the loading progress when the user needs to scan the token from their other device.
    -   Improved the JavaScript sandbox to prevent common infinite loops.
        -   Loops in JavaScript code now have an energy cost of 1 per iteration.
        -   By default, each formula/action has an energy of `100,000`.
        -   Shouts get their own energy value set at `100,000`. (for now - so it's still possible to get around the energy limit by shouting back and forth)
        -   Exceeding the energy limit causes the formula/action to be terminated so that the application doesn't get locked up.
    -   Corrected misspelled tag name in the tag dropdown list.
    -   Fixed positioning issue with setting `aux.label.anchor` via an interaction.

## V0.9.16

### Date: 07/22/2019

### Changes:

-   Improvements

    -   Added ability to use the enter key on the new tag dropdown to autofill the tag.
    -   The webpage's tab name will now display the channel's ID in designer and the Context name and ID in Player.

-   Bug Fixes
    -   Added another Wall3D optimization with a geometry disposal.
    -   Added a null check to stop an error when trying to drag specifically removed bots.
    -   A mod object will no longer change it's mesh scale while being dragged.
    -   Fixed an issue that would happen if a file was updated and deleted in the same script.

## V0.9.15

### Date: 07/18/2019

### Changes:

-   Improvements
    -   Selecting a tag from the tag suggestions list will now automatically add the tag on click.
    -   Added a plus sign to the `Make mod from selection` butotn's icon.
-   Bug Fixes
    -   Improved Wall3D performance, should no longer take up most memory allocation.
    -   Clicking on a bot will no longer have the mereg ball appear for a second in the file count.

## V0.9.14

### Date: 07/17/2019

### Changes:

-   Improvements
    -   Added a login system
        -   Users are first-come first-serve.
            -   Upon login your device will generate a token that is used to authenticate the device for that user account.
                -   Because this token is unique and secret you must use the new "Login with Another Device" feature in the side menu.
                -   This will show a QR code that can be scanned after trying to login with the same username.
            -   Users can be granted roles via their bot in the `admin` channel.
                -   These roles can be used to allow or deny access to channels.
                -   Users that have the `admin` role are allowed access to every channel. (and bypass the blacklist and whitelist)
        -   The server now decides if a user is able to load an aux.
            -   This means that the server checks `aux.blacklist` and `aux.whitelist` before sending the data.
            -   The following tags have been added to check whether a user is allowed access based on their roles.
                -   `aux.whitelist.roles`: Specifies the list of roles that users must have all of in order to access the channel.
                -   `aux.blacklist.roles`: Specifies the list of roles that users must not have any of in order to access the channel.
            -   By default, the `admin` channel is set to allow only users with the `admin` role.
    -   The login screen now remembers which users you have logged in with previously.
        -   Because tokens are saved on the device it is important to save users and only remove them if explicitly requested by the user.
    -   The `aux.line.style` tag's wall settting will now dynamically scale with bot height and bot stacking.
    -   The inventory viewport now no longer accepts panning input, it will now only zoom and rotate.
    -   Added in an `aux.line.style` tag that changes the design of the `aux.line.to` line.
    -   Added in a resize sheets button to set sheet's to full page width at all times.
    -   Added in an `aux.line.width` tag that changes the width of the `aux.line.to` but only the wall style for now.
    -   Resize the sheets button is now on the far left of the sheets buttons.
    -   Added a new `Make mod from selection` button to the sheet's buttons.
    -   Clicking off of the sheets will now always revert the selected item to an empty bot.
    -   Clicking the `enter` key on a selected tag will automatically open up the `new tag` input section.
    -   Clicking the `escape` key when the `new tag` input section is up will close the input section.
    -   The `new tag` input section will now be left alligned in the sheets.
    -   The tag section buttons will now appear below the bot content in the sheets.
    -   Moved the sheet's `Toggle Size` button to the right side of the sheet.
-   Bug Fixes
    -   Fixed `create()` to dissallow overriding `aux.creator` when a creator is specified.
    -   The center button will no longer effect the rotation in channel designer's viewport.
    -   'Enable AR' button no longer shows up in iOS Chrome which is currently unsupported.
    -   Fixed AR rendering for both AUX Designer and AUX Player.
    -   Fixed the login page to redirect to Channel Designer if the user refreshes the page while on the login screen.
    -   Fixed an issue that would cause `player.currentContext()` to be undefined if it was accessed inside `onConnected()`.
    -   Fixed the link to the `aux-debug` page in Channel Designer.
    -   Fixed an issue where formulas which had circular dependencies would cause other tags referencing the circular tag to not update.
    -   Fixed the parsing logic for filter tags to support curly quotes. (a.k.a. "Smart Quotes" that the iOS keyboard makes)
    -   Adding a new tag to a bot will now automatically focus the new tag whereas before it would not focus it.
    -   Fixed the file table to not interrupt the user's typing when tag value updates are processed.
-   Security Fixes
    -   Updated the `lodash` NPM package to `4.17.14` to mitigate [CVE-2018-16487](https://nvd.nist.gov/vuln/detail/CVE-2018-16487).

## V0.9.13

### Date: 07/10/2019

### Changes:

-   Improvements
    -   Reordered the context menu list to new specifications.
    -   Renamed several items in the context menu list: `Open Context` to `Go to Context` and `Select Context Bot` to `Edit Bot`.
-   Bug Fixes
    -   The `aux.context.locked` will now be properly initially set via the create context popup's tick box.

## V0.9.12

### Date: 07/09/2019

### Changes:

-   Improvements
    -   Added a rotation option to `player.tweenTo`, users can now define an `x` and `y` rotation to define which way the camera views the bot.
    -   New context popup opens with`aux.context.locked` set to false and the text has been change to `Lock Context`.
    -   Changed `aux.mod.tags` to `aux.mod.mergeTags`.
    -   Renamed `aux.movable="mod"` to `aux.movable="cloneMod"`.
    -   `isDiff` function no longer checks for `aux.mod.mergeTags` when determining weather a bot is a diff or not.
    -   Added the `aux.listening` tag to disable, a bot will accept shouts or whispers if this tage is set to true but ignore them it `aux.listening` is set to false.
    -   Removed the `context_` prefix of the default generated name of new contexts.
-   Bug Fixes
    -   The cube that appears on empty bot will now be properly sized.
    -   The center inventory button will now appear when intended.
    -   Fixed typo on the `Requesting site ID` text.
    -   First entered letter on a new bot's label not appearing had been resolved.
    -   The function `onCombine` should not trigger when dragging on a stack of bots but a warning message explaining this has been added it this is attempted.
    -   Dragging the inventory top to change its size will no longer cause the Google Chrome mobile app to refresh the page.
    -   Added in a tween override when user attempts input during a tween that will stop the tween immediately.

## V0.9.11

### Date: 07/01/2019

### Changes:

-   Improvements
    -   Added two new functions that can be used to open URLs.
        -   `player.goToURL(url)`: Redirects the user to the given URL in the same tab/window.
        -   `player.openURL(url)`: Opens the given URL in a new tab/window.
-   Bug Fixes
    -   Fix actions that edit files which get destroyed to not error and cause the rest of the action to fail.

## V0.9.10

### Date: 06/29/2019

### Changes:

-   Bug Fixes
    -   Make the sandboxed iframe fix check if the OS is iOS in addition to checking for Safari. This detects Chrome iOS and therefore applies the workaround.

## V0.9.9

### Date: 06/28/2019

### Changes:

-   Bug Fixes
    -   Make our minifier output ASCII so that Safari can load the web worker from a blob. (which apparently requires ASCII)

## V0.9.8

### Date: 06/28/2019

### Changes:

-   Improvements
    -   Can now click on and drag multiple files at a time, one for each VR controller.
-   Bug Fixes
    -   Fixed loading on Firefox browsers.
        -   Added special case for Firefox browsers to ignore the use of browser crypto since it seems to cause errors despite it being supported.
    -   Always render VR controllers, even if they are not in view of the camera.
        -   This makes sure that you can still see controller pointer lines and cursors even if you are holding the controller out of view.
    -   Fixed loading on Safari by allowing the sandboxed iframe to do more than it should be able to.
        -   Related Bug: https://bugs.webkit.org/show_bug.cgi?id=170075

## V0.9.7

### Date: 06/28/2019

### Changes:

-   Bug Fixes
    -   Inventory camera updates properly again in AUXPlayer.
    -   Added some basic regex URL validation to `aux.iframe` tag.

## V0.9.6

### Date: 06/28/2019

### Changes:

-   **Breaking Changes**
    -   Removed `@` and `#` expressions.
        -   This means that `@id` and `#id` will no longer work.
        -   Instead, use `getBots("#id")` and `getBotTagValues("#id")`.
-   Improvements
    -   The inventory now begins with a top down view.
    -   The center viewport button will now set the rotation to be top down.
    -   Inventory now begins with an increased zoom value.
    -   Manually control when we submit the frame to the VRDisplay
        -   This allows us to be able to do multiple rendering passes on the WebGL canvas and have them all appear in VR correctly.
        -   Before this fix, any elements that were rendered onto the WebGL canvas after the first pass were absent from VR. This was because the `THREE.WebGLRenderer` prematurely submitted the frame to the `VRDisplay`. This was a problem because it appears that the WebVR API ignores subsequent calls to the `VRDisplay.submitFrame` function until the current frame has passed.
    -   Added the `hasTag` function to allow users to check if the file has a specific tag on it.
    -   Moved formula calculations to a background thread.
        -   This helps get a more consistent framerate by running formulas in the background while the scene is rendering.
        -   As a result, the `window` global variable will not be available formulas.
            -   This means formulas like `window.alert()` or `window.location` or `window.navigator.vibrate()` will not work anymore.
            -   This also means that channels are more secure since you should no longer be able to write a formula that directly modifies bots in another channel. (no crossing the streams)
        -   The new system works by tracking dependencies between formulas.
            -   It looks for calls to `getTag()`, `getBot()`, `getBots()` and `getBotTagValues()` to track dependencies.
            -   It is fairly limited and does not yet support using variables for tag names. So `getTag(this, myVar)` won't work. But `getTag(this, "#tag")` will work.
            -   There are probably bugs.
        -   Additional improvements include showing the error message produced from a formula.
            -   If the formula throws an error then it will show up instead of the formula text.
            -   The UI has not been updated so you cannot scroll to read the full error message.
    -   Improved line performance.
    -   Improved label positioning to be more consistent.
    -   Improved users to share inventories, menus, and simulations when they are logged in with the same username.
    -   Old inactive users will now be deleted automatically to keep the data model clear of unused users.
        -   This only affects bots that have the `aux._user` tag set.
    -   Improved our usage of Vue.js to prevent it from crawling the entire game tree to setup property listeners.
        -   This reduces rendering overhead significantly.
    -   Changed the size of the inventory's dragging bar.
-   Bug Fixes
    -   Fixed rendering warning that was caused by `aux.line.to` if the line was too short.
    -   The context will now no longer allow for bot placement if it is not being visualized.
    -   The bot's label should now always appear on page reload.
    -   The bot sheet should now no longer have an incorrect layout upon adding a new bot.
    -   The config ID in sheets will now read as `config` and not `confi`.
    -   Switching contexts in AUXPlayer will now add the old context to the browser history so you can use the back and forward buttons to go back and forth.

## V0.9.5

### Date: 6/19/2019

### Changes:

-   Improvements
    -   `onGridClick()` is now supported in VR.
    -   Changed `mergeBall` tag to `mod`.
    -   Changed `tags` staring tag to `mod`.
    -   Changed `Clear Tags` to `Clear Mod`.
    -   Stop users from adding a blank or only whitespace tag.
    -   Changed `tags.remove()` back to `removeTags()`.
-   Bug Fixes
    -   All camera tweens will now snap to their final (and literal) target destination at the end of the tween.
    -   Bots will get destroyed when dragged over the trashcan in AUX Builder even if it is still on a context surface.
    -   `aux.context.rotation` tags are now being used in AUX Builder to apply rotation to contexts.
    -   Tags starting with `_user` and all other appropriate hidden tags will now correctly sort into the hidden tags section in sheets.
    -   Clearing an empty mod with an added tag on it now clears the added tag.
    -   `aux.label.size.mode` set to `auto` now sizes properly with the orthographic camera.
    -   The inventory in player will now no longer reset it's scale upon resizing the inventory.

## V0.9.4

### Date: 06/18/2019

### Changes:

-   Improvements
    -   Label rendering is now longer overdrawn on the main scene.
        -   This fixes issues with rendering labels in VR.
-   Bug Fixes
    -   Labels are now rendered in both the left and right eye in VR.
    -   Fixed flickering labels due to z-fighting with the geometry it was anchored to

## V0.9.3

### Date: 06/18/2019

### Changes:

-   Improvements
    -   Changed labels to read "Bot" instead of "File".

## V0.9.2

### Date: 06/18/2019

### Changes:

-   **Breaking Changes**
    -   We changed how tags are used in formulas. Now, instead of using the dot (`.`) operator to access a tag in a file, you must use the new `getTag(file, tag)` and `setTag(file, tag)` functions.
        -   For example, instead of:
            -   `this.aux.color = "red"`
        -   You would use:
            -   `setTag(this, "#aux.color", "red")`
        -   Likewise for getting tags:
            -   `alert(this.aux.color)`
        -   You should now use:
            -   `alert(getTag(this, "#aux.color"))`
-   Improvements
    -   Added several functions indended to replace the @ and # expression syntax.
        -   `getBot(tag, value)`, Gets the first file with the given tag and value.
        -   `getBots(tag, value (optional))`, Gets all files with the given tag and optional value. This replaces the `@tag(value)` syntax.
        -   `getBotTagValues(tag)`, Gets all the values of the given tag. This replaces the `#tag` syntax.
        -   `getTag(file, tag)`, Gets the value stored in the given tag from the given file. This replaces using dots (`.`) to access tags.
        -   `setTag(file, tag, value)` Sets the value stored in the given tag in the given file. This replaces using dots (`.`) to set tag values.
    -   Renamed several functions to use the "bots" terminology instead of "files".
        -   `getFilesInContext() -> getBotsInContext()`
        -   `getFilesInStack() -> getBotsInStack()`
        -   `getNeighboringFiles() -> getNeighboringBots()`
        -   `player.getFile() -> player.getBot()`

## V0.9.1

### Date: 06/13/2019

### Changes:

-   Improvements
    -   VR mode is reimplemented.
        -   On a VR device, you can enter VR mode by clicking on `Enter VR` in the menu.
        -   VR controllers can be used to click on files as well as drag them around in both AUX Player and AUX Builder.
        -   `onPointerEnter()` and `onPointerExit()` work for VR controllers in AUX Player.
    -   AR mode is back to its previous working state (along with inventory!)
    -   Changed the function tag `player.isBuilder()` to `player.isDesigner()`.
    -   Clicking on the same file as the selected file will now open the sheet if it has been closed.
    -   Added a `Select Context File` seciton in the workspace dropdown. This will select the file responsible for the workspace and open up it's sheet.
    -   Added ability to drag to change the height of the inventory viewport in the player.
    -   Added a new `aux.inventory.height` tag that when applied to the config file will set a default height of the player's inventory.
-   Bug Fixes
    -   Clicking on the same file as the selected file will no longer deselect the file in single selection mode.
    -   Fixed accidental double render when running in AUX Builder.

## V0.8.11

### Date: 06/07/2019

### Changes:

-   Improvements
    -   Removed unused top grid spaces of empty an empty file.
    -   The tag autocomplete is now in alphabetical order.
    -   The id tag value is now centered in the sheets.
    -   The `Clear Diff` section of the sheets has been renamed `Clear Tags`.
    -   The tooltip for the surface button has been changed from `create surface from selection` to `create surface` in mergeBall mode.
-   Bug Fixes
    -   Changed the resulting `diff-` id of file to `merge` when adding tag to empty file.
    -   Changed header of the create worspace popup from `Create Surface from Selection` to `Create Surface` when opened on a merge file.

## V0.8.10

### Date: 06/07/2019

### Changes:

-   Improvements
    -   Change `diff` key word to `merge` or `mergeBall`.
        -   EX: The tag function `aux.diff` has been changed to `aux.mergeBall` and `aux.diffTags` has been changed to `aux.mergeBall.tags` and the `diff` id tag value has been changed to `merge`.

## V0.8.9

### Date: 06/06/2019

### Changes:

-   Improvements
    -   Changed `diff.save` and `diff.load` to `diff.export` and `diff.import` respectfully.
    -   Changed function `saveDiff` to automatically include the `loadDiff` function within it to clean up the resulting output.
    -   `diff.save` will now return a cleaner JSON than it was before.
-   Bug Fixes
    -   Duplicate tags will now not show up in a closed tag section's tag count.
    -   Stopped additon of extra whitespace on left side of screen when multi selecting too many files.

## V0.8.8

### Date: 06/05/2019

### Changes:

-   Improvements
    -   Improved how diffs are created from files so that they don't contain any tags which are for contexts.
        -   This means that moving a file will only give you a diff of tags that are not related to a context.
        -   Examples are `aux.color`, `aux.label`, etc.
        -   As a result, applying the diff to a file won't cause it to be moved.
    -   The hidden tag section has been changed from `aux._` to `hidden`.
    -   The action and hidden tag sections will now appear when only one tag meets the criteria for the section.
    -   The add tag auto complete will now check for a match of the start if the string and not a substring.
    -   The add tag autocomplete will hide the `aux._` tags until `aux._` is input.
    -   When clicking the background in multi-file selection mode, it will deselect the files and keep a diff of the last selected.
    -   Improved file diffs to keep the existing diff selected after merging it into a file.
    -   Added tag `aux.inventory.color` to global file that allows the user to set the inventory background color in player.
-   Bug Fixes
    -   Fixed an issue that would cause file diffs to apply their context positions to other files.
    -   Clicking the `minus` button of the final file in sheets will now switch to diff without the `minus` or `unselect all` buttons that don't do anything.

## V0.8.7

### Date: 06/05/2019

### Changes:

-   Improvements
    -   Added the ability to show hidden tags by toglging hidden tag section instead of the hidden tags button which has been removed.
    -   Edited hexagon button to be filled and have a larger plus icon to improve uniformity.
-   Bug Fixes
    -   Tag `#` section will no longer remain if there are no tags fitting the criteria.

## V0.8.6

### Date: 06/05/2019

### Changes:

-   Improvements
    -   Added the ability to automatically convert curly quotes (`U+2018`, `U+2019`, `U+201C`, `U+201D`) into normal quotes (`U+0008`, `U+0003`).
-   Bug Fixes
    -   Fixed an issue where tag diffs would appear like normal files.
    -   Fixed an issue that prevented users from moving the camera when tapping/clicking on a worksurface.

## V0.8.5

### Date: 06/04/2019

### Changes:

-   Bug Fixes
    -   Fixed an issue that caused diffs to not be draggable from the mini file in the upper right hand corner of the screen.
    -   Fixed some conflicts between the default panel opening logic and the new dragging logic on mobile.
    -   Fixed an issue that prevented users from dragging file IDs out from the file panel on mobile.

## V0.8.4

### Date: 06/04/2019

### Changes:

-   Improvements
    -   Made AUX Builder remove any context-related tags when cloning/duplicating a file.
        -   This prevents diff files from magically appearing in other contexts when dragging them.
        -   It is accomplished by deleting any tag that is hidden (starts with an underscore) or is related to a context made by an `aux.context` tag in another file.
    -   Added `diff.save()` and `diff.load()` AUX Script functions.
        -   `diff.save(diffToSave)`: Takes the given diff and returns JSON that can be stored in a tag.
        -   `diff.load(diffToLoad)`: Renamed from `diff.create()`, `diff.load()` is now able to take some JSON and returns a diff that can be applied to a file using `applyDiff()`.
    -   Numbers in tags can now start with a decimal instead of having to start with a digit.
        -   For example, `.0123` is now allowed and equals `0.0123`.
    -   Added the ability to customize user colors via the following tags:
        -   `aux.color`: Setting this tag on a user's file will cause that user to be the given color.
        -   `aux.scene.user.player.color`: Setting this tag on the globals file will cause all users in AUX Player to appear as the given color.
        -   `aux.scene.user.builder.color`: Setting this tag on the globals file will cause all users in AUX Builder to appear with the given color.
    -   Made AUX Player users default to a yellow color instead of blue.
    -   Renamed the `globals` file to `config`.
    -   Renamed the following tags/actions:
        -   `aux.context.surface.{x,y,z}` -> `aux.context.{x,y,z}`
        -   `aux.context.surface.rotation.{x,y,z}` -> `aux.context.rotation.{x,y,z}`
        -   `aux._creator` -> `aux.creator`
        -   `aux.builders` -> `aux.designers`
        -   `onSave()` -> `onSaveInput()`
        -   `onClose()` -> `onCloseInput()`
    -   Changed the `"Switch to Player"` button text to be `"Open Context in New Tab"`.
    -   Changed the title of AUX Builder to `"Channel Designer"`.
    -   Improved the file table to automatically focus the first input for newly added tags.
    -   Added an `onDiff()` event that is triggered on the file that a diff was applied to.
        -   The `that` parameter is an object with the following properties:
            -   `diffs`: The array of diffs that were applied to the file.
-   Bug Fixes
    -   Fixed the color picker input to not error when the edited tag doesn't have a value.
    -   Fixed the color picker basic input subtype to have the correct width so that the colors line up properly.
    -   Fixed an issue with showing an input box during the `onSaveInput()` or `onCloseInput()` callback from another input.
    -   Added in ability to drag file or diff out of file selection dropdown button.
    -   The sheet section will now hide itself when dragging a file from it and reopen itself when the drag is completed.
    -   Changed `Create Workspace` button tooltip to `Create Surface from Selection`.
    -   Removed the `Destroy File` and `Clear Diff` buttons from an empty diff sheet.
    -   Removed the `Destroy File` and replaced it with the `Clear Diff` button on a non-empty diff sheet.
    -   Fixed `player.tweenTo()` from affecting the inventory camera if the target file doesnt exist in it.

## V0.8.3

### Date: 06/03/2019

### Changes:

-   Improvements
    -   Replaced `aux.context.surface` with `aux.context.visualize`
        -   This allows specifying how a context should be visualized in AUX Builder.
        -   The previous option only allowed specifying whether a context is visualized, not how.
        -   There are currently 3 possible options:
            -   `false`: Means that the context will not be visible in AUX Builder. (default)
            -   `true`: Means that the context will be visible in AUX Builder but won't have a surface.
            -   `surface`: Means that the context will be visible with a surface in AUX Builder.

## V0.8.2

### Date: 05/31/2019

### Changes:

-   Improvements
    -   Added `onGridClick()`
        -   Triggered when the user clicks on an empty grid space in AUX Player.
        -   Runs on every simulaiton.
        -   The `that` parameter is an object with the following properties:
            -   `context`: The context that the click happened inside of. If the click occurred in the main viewport then this will equal `player.currentContext()`. If the click happened inside the inventory then it will equal `player.getInventoryContext()`.
            -   `position`: The grid position that was clicked. Contains `x` and `y` properties.
    -   Added the `aux.builders` tag which allows setting a whitelist for AUX Builder.
        -   `aux.whitelist` and `aux.blacklist` still exist and can be used to whitelist/blacklist users across both AUX Builder and AUX Player.
        -   If `aux.builders` is present then only users in the builder list can access AUX Builder.
        -   If `aux.builders` is not present then AUX Builder falls back to checking the whitelist and blacklist.
    -   Added support for `aux.movable=diff`.
        -   This mode acts like `clone` but the cloned file is a diff.
        -   You can control the tags that are applied from the diff by setting the `aux.movable.diffTags` tag.
    -   Added `player.isBuilder()` function for AUX Script.
        -   Determines if the current player is able to load AUX Builder without being denied. For all intents and purposes, this means that their name is in the `aux.builders` list or that there is no `aux.builders` list in the globals file.
    -   Added `player.showInputForTag(file, tag, options)` function for AUX Script.
        -   Shows an input dialog for the given file and tag using the given options.
        -   Options are not required, but when specified the following values can be used:
            -   `type`: The type of input dialog to show.
                -   Supported options are `text` and `color`.
                -   If not specified it will default to `text`.
            -   `subtype`: The specific version of the input type to use.
                -   Supported options are `basic`, `advanced`, and `swatch` for the `color` type.
                -   If not specified it will default to `basic`.
            -   `title`: The text that will be shown as the title of the input box.
            -   `foregroundColor`: The color of the text in the input box.
            -   `backgroundColor`: The color of the background of the input box.
            -   `placeholder`: The placeholder text to use for the input box value.
    -   Added autofill feature to the add tag input box for improved tag adding.
    -   Center camera button is only shown when at a specified distance from the world center.
    -   Placed camera type toggle back inside the menu for both AUX Builder and AUX Player.
    -   Changed hexagon image to include a plus sign to make is match with other 'add item' buttons.
    -   Added ability to remove files from a search, will convert any remaining files into a multiselected format.
    -   Removed bottom left diff brush from builder. Diffs need to be dragged from their file ID in the sheets menu now.
    -   Changed the default placholder in the search bar from `search`, `[empty]`, and `[diff-]` to just be `search / run`.
    -   Edited the `RemoveTags()` function to allow it to use Regular Expressions to search for the tag sections to remove.

## V0.8.1

### Date: 05/29/2019

### Changes:

-   Improvements

    -   Added in the `RemoveTags(files, tagSection)` function to remove any tag on the given files that fall into the specified tag section. So triggering a `RemoveTags(this, "position")` will remove all tags such as `position.x` and `position.random.words` on this file.
    -   Added the `aux.destroyable` tag that prevents files from being destroyed when set to `false`.
    -   Made the globals file not destroyable by default.
    -   Reimplemented ability to click File ID in the sheet to focus the camera on it.
    -   Added the `aux.editable` tag that can be used to prevent editing a file in the file sheet.
    -   Added events for `onKeyDown()` and `onKeyUp()`.
        -   These are triggered whenever a key is pressed or released.
        -   The `that` parameter is an object containing the following fields:
            -   `keys` The list of keys that were pressed/released at the same time.
        -   See https://developer.mozilla.org/en-US/docs/Web/API/KeyboardEvent/key/Key_Values for a list of possible key values.
    -   Added new formula functions:
        -   `getFilesInStack(file, context)` gets the list of files that are in the same position as the given file.
        -   `getNeighboringFiles(file, context, direction)` gets the list of files that are next to the given file in the given direction.
            -   Possible directions: `left`, `right`, `front`, `back`.
            -   If a direction is not specified, then the function returns an object containing every possible direction and the corresponding list of files.
        -   `player.importAUX(url)` loads an .aux file from the given URL and imports it into the current channel.
    -   Improved the `whisper()` function to support giving it an array of files to whisper to.
    -   Set an empty diff file as the selected file if no other files are selected, this will allow new files to be dragged out drom this diff's id as a new file.
        -   Selection count is set to 0 in this instance as not files are meant to be shown as selected.
    -   Added a "Create Worksurface" button to the file sheet.
        -   This will create a new worksurface and place all the selected files on it.
        -   The worksurface will use the given context name and can be locked from access in AUX Player.
        -   The new worksurface file will automatically be selected.
        -   The system will find an empty spot to place the new worksurface.
    -   Added camera center and camera type buttons to lower right corner of AUX Builder and AUX Player.
        -   Inventory in AUX Player also has a camera center button.
        -   Camera center will tween the camera back to looking at the world origin (0,0,0).
        -   Camera type will toggle between perspective and orthographic cameras. The toggle button that used to do this has been removed from the main menus.

-   Bug Fixes
    -   Fixed `tweenTo` function not working after changing the camera type.
    -   Fixed the file sheet to not have a double scroll bar when the tags list becomes longer than the max height of the sheet.
    -   Fixed an issue that would add a file to the "null" context when dragging it out by it's ID.

## V0.8.0

### Date: 05/25/2019

### Changes:

-   Improvements
    -   Replaced 2D slot-based inventory with a full 3D inventory context view on the lower portion of the screen.
        -   You can drag files seamlessly in and out of the inventory and current player context.
        -   Inventory has seperate camera control from the player context.
        -   Inventory is now unlimited in capacity as it is just another 3d context to place files in and take with you.
    -   Added a tag section check for multiple action tags, will now compress them into the `actions()` section.
    -   Add a docker-compose file for arm32 devices.
    -   Add the ability to execute a formula and get file events out of it.
    -   Add a play button to the search bar that executes the script.
-   Bug Fixes
    -   Fixed ability to click on files with `aux.shape` set to `sprite`.
    -   Hide the context menu on mobile when clicking the background with it open.
    -   Refactored progress bars to be more performant.
    -   Progress bars no longer interfere with input.
    -   Allow queries to return values that are not null or empty strings.
    -   Remove context menu on mobile when clicking on background.
    -   Make users that are in AUX Player appear blue.

## V0.7.8

### Date: 05/23/2019

### Changes:

-   Bug Fixes
    -   Made adding a tag put the new tag in the correct position in the sheet so it doesn't jump when you edit it.
    -   Fixed the ability to see other players.

## V0.7.7

### Date: 05/23/2019

### Changes:

-   Improvements
    -   The show hidden tag button and new tag button have swapped places.
    -   The sheets section will automatically appear when the search bar is changed.
    -   New create new file button art has been implemented.
    -   Several tags have changed:
        -   `aux.context.movable` -> `aux.context.surface.movable`
        -   `aux.context.x` -> `aux.context.surface.x`
        -   `aux.context.y` -> `aux.context.surface.y`
        -   `aux.context.z` -> `aux.context.surface.z`
        -   `aux.context.grid` -> `aux.context.surface.grid`
        -   `aux.context.scale` -> `aux.context.surface.scale`
        -   `aux.context.minimized` -> `aux.context.surface.minimized`
    -   Added `aux.context.surface` as a way to determine if a surface should show up in AUX Builder.
        -   Defaults to `false`.
    -   Changed how contexts are configured:
        -   You can now configure a context by setting `aux.context` to the context.
        -   Previously, this was done by creating a special tag `{context}.config`.
    -   Added `aux.context.locked` as a way to determine if a context should be able to be loaded in AUX Player.
        -   Defaults to `true` for contexts that do not have a file that sets `aux.context` for it.
        -   Defaults to `false` for contexts that have a file that sets `aux.context` for it and do not have a `aux.context.locked` tag.
    -   Changed how the globals file is created:
        -   It no longer has a label.
        -   It is now movable by default. (but you have to put it in a context first)
        -   It now defines the "global" context instead of a random context.
        -   It is not in the "global" context by default. (so there's just a surface with no files)
-   Bug Fixes
    -   The tags in sheets will now be sorted aplhabetically on show/hide tag sections.

## V0.7.6

### Date: 05/21/2019

### Changes:

-   Improvements
    -   Tag compression now happens when there are at least 2 similar starting sections.
    -   Tag sections now begin with or are replaced by `#`.
    -   Tag sections now truncate if they are over 16 characters.
    -   Tag sections now begin all turned on when opening the sheets.
    -   Tag sections now account for hidden tags and only show a tag section button if the amount of visible hidden tags is greater than 2.
    -   Made the channel ID parsing logic follow the same rules we use for the URLs.
    -   Added a toast message that will be shown whenever a file is deleted via the file table or the trash can.
-   Bug Fixes
    -   Fixed the `isBuilder` and `isPlayer` helper variables.

## V0.7.5

### Date: 05/21/2019

### Changes:

-   Improvements
    -   Tag compression to the table for tags with 3 or more similar starting sections(The series of characters before the first period in the tag).
    -   Made switching contexts in AUX Player via `player.goToContext()` fast by not triggering a page reload.
    -   Forced each channel in AUX Player to display the same context as the primary context.
    -   Added in ability to drag a block out of the sheet's ID value.
    -   Added the `diff.create(file, ...tags)` function.
        -   This creates a diff that takes the specified tags from the given file.
        -   Tags can be strings or regex.
        -   The result can be used in `applyDiff()` or in `create()`.
        -   Example:
            -   `diff.create(this, /aux\..+/, 'fun')`
            -   Creates a new diff that copies all the `aux.*` and `fun` tags.
    -   Added the `player.currentContext()` function.
        -   This returns the context that is currently loaded into AUX Player.
    -   Added the `onPlayerContextEnter()` event.
        -   This is triggered whenever AUX Player loads or changes a context.
        -   The `that` variable is an object containing the following properties:
            -   `context` - the context that was loaded.
    -   Added convenience functions for accessing the first and last elements on an array.
        -   `array.first()` will get the first element.
        -   `array.last()` will get the last element.
-   Changes
    -   Changed the @ and # formula expressions to always return a list of values.
        -   The values will always be sorted by the ID of the file that it came from.
            -   For @ expressions this means that the files will be sorted by ID.
            -   For # expressions this means that the values will be sorted by which file they came from.
        -   Because of this change, users should now use the `.first()` function to get the first file returned from a query.
-   Bug Fixes
    -   Fixed the wording when adding and removing channels.

## V0.7.4

### Date: 05/20/2019

### Changes:

-   Improvements
    -   Added the `NODE_PORT` environment variable to determine which port to use for HTTP in production.
-   Bug Fixes
    -   Fixed SocketManager to build the connection url correctly.

## V0.7.3

### Date: 05/20/2019

### Changes:

-   Bug Fixes
    -   Updated sharp to v0.22.1

## V0.7.2

### Date: 05/20/2019

### Changes:

-   Bug Fixes
    -   Fixed an issue where the server would return the wrong HTML page for AUX Player.

## V0.7.1

### Date: 05/20/2019

### Changes:

-   Bug Fixes
    -   Fixed an issue with running AUX on a .local domain that required HTTPs.

## V0.7.0

### Date: 05/20/2019

### Changes:

-   Improvements
    -   Search bar will now always remain across the top of builder.
    -   Made the `aux.context.grid` tag not use objects for hex heights.
    -   Made `auxplayer.com/channel` load AUX Builder and `auxplayer.com/channel/context` load AUX Player.
    -   Added `onConnected()` and `onDisconnected()` events to notify scripts when the user becomes connected for disconnected from the server.
    -   Added `player.isConnected()` to help formulas easily determine if the player is currently connected.
        -   Works by checking the `aux.connected` tag on the user's file.
-   Bug Fixes
    -   Allow for the expansion and shrinking of hexes after they have been raised or lowered.
    -   Clicking on the diff bursh in builder will now make the sheets appear correctly.
    -   Selecting the file ID in builder will now no longer change the zoom that sent the camera too far away.
    -   Upon shrinking the hex grid, hexes will now remain if a file is on top of it.
    -   Clicking on a non centeral hex did not show correct raise and lower options, now it does.
    -   Fixed an issue that would cause a formula to error if evaluating an array which referenced a non-existant tag.
        -   In the test scenario, this made it appear as if some blocks were able to be moved through and other blocks were not.
        -   In reality, the filter was breaking before it was able to evaluate the correct block.
        -   This is why re-creating a file sometimes worked - because the new file might have a lower file ID which would cause it to be evaluated before the broken file was checked.
    -   Fixed an issue that would cause the formula recursion counter to trigger in non-recursive scenarios.

## V0.6.5

### Date: 05/10/2019

-   Improvements
    -   Added `aux.iframe` tag that allows you to embed HTML pages inside an AUX.
        -   Related iframe tags:
            -   `aux.iframe`: URL of the page to embed
            -   `aux.iframe.x`: X local position
            -   `aux.iframe.y`: Y local position
            -   `aux.iframe.z`: Z local position
            -   `aux.iframe.size.x`: Width of the iframe plane geometry
            -   `aux.iframe.size.y`: Height of the iframe plane geometry
            -   `aux.iframe.rotation.x`: X local rotation
            -   `aux.iframe.rotation.y`: Y local rotation
            -   `aux.iframe.rotation.z`: Z local rotation
            -   `aux.iframe.element.width`: The pixel width of the iframe DOM element
            -   `aux.iframe.scale`: The uniform scale of the iframe plane geometry

## V0.6.4

### Date: 05/09/2019

### Changes:

-   Changes
    -   Made cloned files **not** use the creation hierarchy so that deleting the original file causes all child files to be deleted.
-   Bug Fixes
    -   Fixed the "Destroy file" button in the file sheet to allow destroying files while searching.

## V0.6.3

### Date: 05/09/2019

### Changes:

-   Improvements
    -   Made cloned files use the creation hierarchy so that deleting the original file causes all child files to be deleted.
-   Bug Fixes
    -   Fixed an issue that caused clonable files to not be cloned in AUX Player.

## V0.6.2

### Date: 05/09/2019

### Changes:

-   Improvements
    -   Allow users to determine which side of the file they have clicked on by using `that.face` variable on an `onClick` tag.
    -   Removed `aux.pickupable` and replaced it with special values for `aux.movable`.
        -   Setting `aux.movable` to `true` means it can be moved anywhere.
        -   Setting `aux.movable` to `false` means it cannot be moved.
        -   Setting `aux.movable` to `clone` means that dragging it will create a clone that can be placed anywhere.
        -   Setting `aux.movable` to `pickup` means it can be moved into any other context but not moved within the context it is currently in (only applies to AUX Player).
        -   Setting `aux.movable` to `drag` means it can be moved anywhere within the context it is currently in but not moved to another context. (only applies to AUX Player).
    -   Added the ability to destroy files from the file sheet.
    -   Added the ability to display a QR Code from formula actions.
        -   Use `showQRCode(data)` and `hideQRCode()` from formula actions.
    -   Added the ability to create a new empty file from the file sheet.
        -   Doing so will automatically select the new file and kick the user into multi-select mode.
    -   Added the ability to whitelist or blacklist users by using `aux.whitelist` and `aux.blacklist`.
        -   For example, setting `aux.whitelist` to `Kal` will ensure that only users named `Kal` can access the session.
        -   Similarly, setting `aux.blacklist` to `Kal` will ensure that users named `Kal` cannot access the session.
        -   In the case of a name being listed in both, the whitelist wins.
-   Bug Fixes
    -   Fixed an issue where long tapping on a file would register as a click on mobile.
    -   Dragging a minimized workspace will no longer change its z value for depth, only its x and y.

## V0.6.1

### Date: 05/07/2019

### Changes:

-   Bug Fixes
    -   Fixed the Copy/Paste shortcuts to make `Cmd+C` and `Cmd+V` work on Mac.

## V0.6.0

### Date: 05/07/2019

### Changes:

-   Improvements

    -   Added an `aux.progressBar` tag that generates a progressbar above the file, this tag can be set to any value form 0 to 1.
        -   This new tag also has additionally: `aux.progressBar.color` and `aux.progressBar.backgroundColor` to color the progressbar's components.
        -   This tag also has: `aux.progressBar.anchor` to set the facing direction of the progress bar relative to the file.
    -   Added `aux.pickupable` to control whether files can be placed into the inventory in the player or not, will be true (able to be put in inventory) by default.
        -   If `aux.pickupable` is true but `aux.movable` is false, the file can still be dragged into the inventory without moving the file position. It can also be dragged out of the inventory by setting the file position only until is is placed, then not allowing position changes again as `aux.movable` is still false.
    -   Added the ability to load additional channels into an AUX Player channel.
        -   Channels can be loaded from any reachable instance of AUX Server. (auxplayer.com, a boobox, etc.)
        -   To add a channel to your AUX Player, simply open the hamburger menu and click "Add Channel".
            -   Enter in the ID of the channel you want to load.
            -   There are several options:
                -   A URL (`https://auxplayer.com/channel/context`)
                -   A remote context ID (`auxplayer.com/channel/context`)
                -   A local context ID (`channel/context`)
                -   A local channel ID (`channel`)
        -   To remove a channel, open the hamburger menu and click on the one you want to remove.
        -   Channels can also be loaded by putting them in the query string of the URL.
            -   This is done by adding a parameter named `channels` set to the ID of the channel that you want to load.
            -   For example, `channels=abc/test` will load the `abc/test` channel.
            -   As a result, the URL ends up looking something like this `https://auxplayer.com/channel/context?channels=abc/test&channels=other/channel`.
            -   Note that you can only add channels this way. You must go to the hamburger menu to remove a channel.
                -   Sharing URLs will cause all the channels you have loaded to show up for someone else but it won't remove any channels they already have loaded.
        -   Added several new formula functions:
            -   `superShout(event, arg)` performs a shout that goes to every loaded channel. This is the only way for channels to communicate with each other.
            -   `player.loadChannel(id)` loads the channel with the given ID.
            -   `player.unloadChannel(id)` unloads the channel with the given ID.
        -   Additionally, the following events are always sent to every channel:
            -   `onQRCodeScannerOpened()`
            -   `onQRCodeScannerClosed()`
            -   `onQRCodeScanned()`
            -   `onTapCode()`
        -   How it works
            -   Channels are loaded by creating files in the user's "simulation context".
                -   You can get the user's simulation context by using `player.getFile().aux._userSimulationsContext`.
            -   AUX Player looks for these files and checks if they have a `aux.channel` tag.
                -   For files that do, then the `aux.channel` tag value is used as a channel ID and then AUX Player loads it for each file.
                -   Files that don't are ignored.
            -   Note that because we have multiple channels loaded there are multiple user files and global files.
                -   This is fine because channels cannot lookup files that other channels have.
                -   Because of this, a user also has multiple simulation contexts.
                -   This works out though, because we merge all the simulation contexts and remove duplicate channels.
                -   When `player.unloadChannel(id)` is called, we only remove simulation files that are in the channel that the script is running in.
                -   As a result, if another channel has called `player.loadChannel(id)` with the same ID the channel will remain loaded because at least one channel has requested that it be loaded.
    -   Added in a tween for the zoom that fires once a file has been focused on, it will tween to file position then zoom to the set zoom value.
    -   Added `whisper(file, event, argument)` formula function that sends shouts to a single file.
    -   Added a `aux.version` tag to the globals file which will be used to help determine when breaking changes in the AUX file format occur.
    -   Added the ability to copy and paste file selections in AUX Builder.
        -   Pressing `Ctrl+C` or `Cmd+C` will cause the currently selected files to be copied to the user's clipboard.
        -   Pressing `Ctrl+V` or `Cmd+V` will cause the currently selected files to be pasted into the world where the user's cursor is.
        -   Does not interfere with normal copy/paste operations like copying/pasting in input boxes.
        -   If a worksurface is included in the user's selection the new worksurface will be duplicated from it.
            -   This allows you to do things like copy the context color.
            -   Any files that are being copied from the old worksurface to the new one will also maintain their positions.
    -   Added the ability to copy worksurfaces AUX Builder using the new `"Copy"` option in the context menu.
        -   Using the `Ctrl+V` keybinding after copying the worksurface will paste a duplicate worksurface with duplicates of all the files that were on the surface.
    -   Added the ability to drag `.aux` files into AUX Builder.
        -   This will upload them just like the upload option in the hamburger menu.
    -   Added `player.hasFileInInventory(file)` formula function that determines if the given file or list of files are in the current player's inventory.
        -   As a part of this change, it is now possible to use the other user-related functions in formulas.
    -   Moved the `handlePointerEnter` and `handlePointerExit` function logic to only work in `PlayerInteractionManager`.
    -   Added the `handlePointerDown` to `PlayerInteractionManager` so down events in general can be collected on the player.
    -   Clicking on the `Raise` and `Lower` options on the workspace dropdown will now effect the entrire workspace if it has been expanded.

## V0.5.4

### Date: 04/29/2019

### Changes:

-   Improvements
    -   Changed AUX Player's default background color to match the dark background color that AUX Builder uses.
    -   Changed the globals file to look like a normal file when created and be labeled as "Global".
    -   Updated all the formula functions to use the new naming scheme.
    -   Added the ability to drag worksurfaces when they are minimized.
        -   Setting `aux.context.movable` to `false` will prevent this behavior.
    -   Selecting an item in the inventory no longer shows a selection indicator.
-   Bug Fixes
    -   The inventory placeholders should now always appear square.
    -   Dragging an item out of the inventory will now always remove the image of that item in the inventory.

## V0.5.3

### Date: 04/26/2019

### Changes:

-   Bug Fixes
    -   Fixed an issue that would cause data loss on the server.
        -   The issue was caused by not cleaning up some resources completely.
        -   Because some services were left running, they would allow a session to run indefinitely while the server was running but were not saving any new data to the database.
        -   As a result, any changes that happened after the "cleanup" would be lost after a server restart.

## V0.5.2

### Date: 04/26/2019

### Changes:

-   Improvements
    -   Set builder's default background color to dark gray. Player remains the light blue.
    -   Changed the `onDragAny/onDropAny` actions to be `onAnyDrag/onAnyDrop`.
    -   `formula-lib.ts` has changed `isPlayerInContext` export to `player.isInContext`.
    -   `formula-lib.ts` has changed `makeDiff` export to `diff`.
    -   Made the mini file dots much smaller.
    -   Added the ability to show and hide a QR Code Scanner using the `openQRCodeScanner()` and `closeQRCodeScanner()` functions.
        -   Upon scanning a QR Code the `onQRCodeScanned()` event is triggered with the `that` variable bound to the scanned QR code.
        -   The `onQRCodeScannerOpened()` event is triggered whenever the QR Code Scanner is opened.
        -   The `onQRCodeScannerClosed()` event is triggered whenever the QR Code Scanner is closed.
    -   Moved the file sheet to the right side of the screen.
-   Bug Fixes
    -   Fixed an issue with trying to load a WebP version of the "add tag" icon in Safari.
        -   Safari doesn't support WebP - so we instead have to load it as a PNG.
    -   Fixed the proxy to return the original content type of images to Safari.
        -   Because Safari doesn't support WebP we can't automatically optimize the images.

## V0.5.1

### Date: 04/25/2019

### Changes:

-   Improvements
    -   Automatically log in the user as a guest if they attempt to got to as context without being logged in.
-   Bug Fixes
    -   Stopped a new Guest's username from saying `guest_###` upon logging into a new guest account for the first time.
    -   Fixed highlighting issues when dragging files around.
    -   Totally removed the AUX Player toolbar so that it doesn't get in the way of input events. (Was previously just transparent)
    -   Fixed an issue with files not responding to height changes on a hex when the config file wasn't in the same context.

## V0.5.0

### Date: 04/25/2019

### Changes:

-   Improvements
    -   Restricted onCombine feature to only fire in aux-player and restrict it from happening on aux-builder.
    -   Removed the `clone()` function.
    -   Improved the `create()` function to be able to accept lists of diffs/files.
        -   This allows you to quickly create every combination of a set of diffs.
        -   For example, `create(this, [ { hello: true }, { hello: false } ])` will create two files. One with `#hello: true` and one with `#hello: false`.
        -   More complicated scenarios can be created as well:
            -   `create(this, [ { row: 1 }, { row: 2 } ], [ { column: 1 }, { column: 2 } ])` will create four files for every possible combination between `row: 1|2` and `column: 1|2`.
            -   `create(this, { 'aux.color': 'red' }, [ makeDiff.addToContext('context_1'), makeDiff.addToContext('context_2') ])` will create two files that are both red but are on different contexts.
            -   `create(this, @aux.color('red'), { 'aux.color': 'green' })` will find every file that is red, duplicate them, and set the new files' colors to green.
    -   Improved how we position files to prevent two files from appearing at the same index.
        -   Creating new files at the same position will now automatically stack them.
        -   Stacking is determined first by the index and second by the file ID.
    -   Added a zoom property to the `tweenPlayerTo` function to set a consistent zoom on file focus.
    -   Moved the worksurface context menu options to files mode.
    -   Moved the channel name to the hamburger menu and added the QR Code to the menu as well.
    -   Worksurface improvements
        -   Removed the header in AUX Player so that only the hamburger menu is shown.
        -   Removed the option to enter into worksurfaces mode.
            -   If users are already in worksurfaces mode then they can still exit.
        -   Removed the ability to snap or drag worksurfaces.
        -   Removed the ability to change the worksurface color.
    -   Removed the change background color context menu.
    -   Made the globals file generate as a worksurface.
    -   File Sheet/Search improvements
        -   Removed the edit icon and replaced it with a search icon at the top right of the top bar.
        -   Added the ability to save a `.aux` file from the current selection/search.
        -   Moved the "+tag" button to the left side of the panel and added an icon for it.
        -   Added another "Add Tag" button to the bottom of the tags list.
        -   Added the ability to show the list of selected file IDs in the search bar.
-   Bug Fixes
    -   Stopped sheet closing bug from taking multiple clicks to reopen.

## V0.4.15

### Date: 04/22/2019

### Changes:

-   Improvements

    -   Added a basic proxy to the server so that external web requests can be cached for offline use.
        -   Only works when the app is served over HTTPS.
        -   Uses service workers to redirect external requests to the server which can then download and cache the resources.
            -   Shouldn't be a security/privacy issue because all cookies and headers are stripped from the client requests.
            -   As a result this prevents users from adding resources which require the use of cookies for authorization.
            -   A nice side-effect is that it also helps prevent advertisers/publishers from tracking users that are using AUX. (Cookie tracking and Browser Fingerprinting are prevented)
        -   Currently, only the following image types are cached:
            -   `PNG`
            -   `JPG`
            -   `GIF`
            -   `WEBP`
            -   `BMP`
            -   `TIFF`
            -   `ICO`
        -   Upon caching an image, we also optimize it to WEBP format to reduce file size while preserving quality.
    -   Added `onPointerEnter()` and `onPointerExit()` events that are triggered on files that the user's cursor hovers.
    -   Added a pre-commit task to automatically format files.
    -   Formatted all of the source files. (TS, JS, Vue, JSON, HTML, CSS)
    -   Added an option to the dropdown in aux-builder to jump to aux-player for the current context
    -   `formula-lib.ts` has added a `isPlayerInContext` function to determine if path is in the expected context in aux-player.
    -   `formula-lib.ts` has changed `tweenTo` function to `tweenPlayerTo` for better clarity on the function's use.

## V0.4.14

### Date: 04/19/2019

### Changes:

-   Improvements
    -   Users that join as a guest will now have a cleaner visible name of `Guest`.
    -   Removed the builder checkbox on the new workspace popup to make the feature cleaner.
    -   Added the ability to zoom to a file by tapping/clicking its ID in the file sheet.
    -   Added a couple script functions:
        -   `tweenTo(file or id)` causes the current user's camera to tween to the given file. (just like how the sheet does it)
        -   `toast(message)` causes a toast message to pop up with the given message. It will automatically go away after some time.

## V0.4.13

### Date: 04/18/2019

### Changes:

-   Improvements
    -   Can load external images by setting `aux.image` to an image url.
        -   **NOTE:** The remote server must be CORS enabled in order to allow retrieval of the image.
    -   Added `sprite` as an option for `aux.shape`.
        -   This is a camera facing quad that is great for displaying transparent images.
    -   Added several events:
        -   `onCreate()` is called on the file that was created after being created.
        -   `onDestroy()` is called on the file just before it is destroyed.
        -   `onDropInContext()` is called on all the files that a user just dragged onto a context. (`that` is the context name)
        -   `onDragOutOfContext()` is called on all the files that a user just dragged out of a context. (`that` is the context name)
        -   `onDropAnyInContext()` is called on all files when any file is dragged onto a context. (`that` is an object that contains the `context` and `files`)
        -   `onDragAnyOutOfContext()` is called on all files when any file is dragged out of a context. (`that` is an object that contains the `context` and `files`)
        -   `onDropInInventory()` is called on the file that a user just dragged into their inventory.
        -   `onDragOutOfInventory()` is called on the file that a user just dragged out of their inventory.
        -   `onDropAnyInInventory()` is called on all files when any file is dragged into the user's inventory. (`that` is the list of files)
        -   `onDragAnyOutOfInventory()` is called on all files when any file is dragged out of the user's inventory. (`that` is the list of files)
        -   `onTapCode()` is called on every file whenever a 4 digit tap code has been entered. (`that` is the code)
            -   It is recommended to use an `if` statement to filter the tap code.
            -   This way you won't get events for tap code `1111` all the time due to the user tapping the screen.
        -   All of the drag/drop events are triggered once the user is done dragging. (not during their drag)
    -   Added checkboxes the new workspace modal to allow users to set whether it should show up in builder, player, or both.

## V0.4.12

### Date: 04/17/2019

### Changes:

-   **Breaking Changes**
    -   Changed worksurfaces and player config files to use `{context}.config` instead of `aux.builder.context` and `aux.player.context`.
        -   This also allows people to specify formulas on a per-context basis.
        -   We call these new tags "config tags".
        -   For example, you can show the `hello` context in both AUX Builder and AUX Player by setting the `hello.config` tag to `true`.
        -   Because of this change, existing worksurfaces no longer work. To regain your worksurfaces, do a search for `@aux.builder.context` and then create a config tag for the worksurfaces that are found.
    -   Changed worksurface config values to use `aux.context.{value}` instead of `aux.builder.context.{value}`.
        -   Removing `builder` from the name makes it easier to understand that the tags are describing the contexts that the file is configuring.
    -   Renamed `aux._parent` to `aux._creator`.
    -   Moved functions that create file diffs to their own namespace.
        -   `xyzDiff()` is now `makeDiff.xyz()`
        -   so `addToContextDiff()` is now `makeDiff.addToContext()`
-   Bug Fixes
    -   Fixed an issue that would prevent some files from showing up in Aux Builder due to being created with incorrect data.
    -   Fixed the ability to shrink worksurfaces.
-   Improvements
    -   Added the ability to pass arguments in `shout()`.
        -   For example, you can pass the number 11 to everything that has a `handleMessage()` tag using `shout("handleMessage", 11)`.
    -   Added `isBuilder` and `isPlayer` variables to formulas.
        -   This allows formulas to tell whether they are being run in AUX Builder or AUX Player.
        -   Using these variables in combination with config tags allows specifying whether a context should show up in AUX Builder or AUX Player.
        -   For example, the `hello` context will only show up in AUX Builder when the `hello.config` tag is set to `=isBuilder`.
    -   Added the ability to pass an array of files to `clone()` and `destroy()`.
    -   Changed the generated context ID format from `aux._context_{uuid}` to `context_{short-uuid}`.
    -   Added `aux.mergeable` so control whether diffs can be merged into other files.
    -   Added `md-dialog-prompt` to `GameView` to allow users to set custom contexts for new workspaces.
    -   Removed the `_destroyed` tag. Setting it now does nothing.
    -   Aux Player now uses `aux.context.color` value as the scene's background color.
        -   If `aux.context.color` has no value or is undefined, then it will fall back to `aux.scene.color`.
    -   Made diff toolbar in AUX Builder transparent and Inventory toolbar in AUX Player mostly transparent (slots are still lightly visible.)
    -   Added a trash can that shows up when dragging a file.
        -   Dragging files onto this trash can causes the file to be deleted.
        -   Dragging a diff onto the trash can causes the diff to be cleared.
    -   Added support for `aux.label.anchor` to allow positioning of the label.
        -   Supported values are:
            -   top (default)
            -   left
            -   right
            -   front
            -   back
            -   floating (word bubble)

## V0.4.11

### Date: 04/12/2019

### Changes:

-   Improvements
    -   Updated mesh materials and scene lighting to provide a cleaner look and more accurate color representation.
    -   Dragging files off of worksurfaces no longer deletes them but simply removes them from the context.
    -   Functions:
        -   The `clone()` and `copy()` functions have been changed to accept the first parameter as the creator. This means instead of `clone(this)` you would do `clone(null, this)`. Because of this change, `cloneFrom()` and `copyFrom()` are redundant and have been removed.
        -   The `clone()` and `copy()` functions now return the file that was created.
        -   New Functions:
            -   `addToContextDiff(context, x (optional), y (optional), index (optional))` returns an object that can be used with `create()`, `clone()`, or `applyDiff()` to create or add a file to the given context.
            -   `removeFromContextDiff(context)` returns an object that can be used with `create()`, `clone()`, or `applyDiff()` to remove a file from the given context.
            -   `addToContext(file, context)` adds the given file to the given context.
            -   `removeFromContext(file, context)` removes the given file from the given context.
            -   `setPositionDiff(context, x (optional), y (optional), index (optional))` returns a diff that sets the position of a file in the given context.
            -   `addToMenuDiff()` returns a diff that adds a file to the user's menu.
            -   `removeFromMenuDiff()` returns a diff that removes a file from the user's menu.
        -   Other changes
            -   `create()`, `clone()`, and `createMenuItem()` all support using files as diffs.

## V0.4.10

### Date: 04/11/2019

### Changes:

-   Bug Fixes
    -   Fixed an issue that prevented shouts from adding menu items to the user's menu.
    -   Fixed an issue that caused all users to have hexes.

## V0.4.9

### Date: 04/11/2019

### Changes:

-   Bug Fixes
    -   Fixed a build error.
-   Other improvements
    -   Fudging orthographic camera user context position based on its zoom level. This is not a perfect implementation but does provide a better sense of “where” ortho are when using zoom.

## V0.4.8

### Date: 04/11/2019

### Changes:

-   Bug Fixes
    -   Fixed some broken tests.

## V0.4.7

### Date: 04/11/2019

### Changes:

-   Bug fixes
    -   Typing `=` into a cell should no longer cause issues.
-   Improvements
    -   Menus
        -   Files can now be added to the user's menu.
        -   The items will only show up in AUX Player.
        -   Several functions have been added to help with adding and creating menu items:
            -   `createMenuItem(category, label, actionScript, data (optional))` will create a new file and add it to the current user's menu.
            -   `destroyMenuItem(category)` will destroy any files in the current user's menu with the given category.
            -   `destroyAllMenuItems()` will destroy all files in the current user's menu.
            -   `addToMenu(file)` will add the given file to the current user's menu.
            -   `removeFromMenu(file)` will remove the given file from the current user's menu.
        -   In addition, the following tags control various properties on menu items.
            -   `aux.label` controls the text on the menu item.
            -   `aux.label.color` controls the text color of the menu item.
            -   `aux.color` controls the background color of the menu item.
            -   `onClick()` is called when the menu item is clicked.
            -   `aux.input` turns the menu item into an input that allows modification of the given tag name.
                -   Clicking on the menu item will show a dialog with an input box.
            -   `aux.input.target` indicates the file that the input tag should be set on.
                -   for example, setting `aux.input.target` to `=@name("joe")` will cause the input to change the tag on the file that has the `name` tag set to `joe`.
            -   `aux.input.placeholder` sets the placeholder text to use for the input box.
            -   `onSave()` is called after the user chooses to save their changes.
            -   `onClose()` is called after the dialog has been closed, regardless of whether the changes were saved or not.

## V0.4.6

### Date: 04/11/2019

### Changes:

-   Improvements

    -   Camera is now orthographic by default for both AUX Builder and AUX Player.
        -   There is a toggle button in the menu for builder and player that lets you toggle a perspective camera on/off.

## V0.4.5

### Date: 04/10/2019

### Changes:

-   Bug Fixes
    -   Fixed scrolling in the file panel.

## V0.4.4

### Date: 04/10/2019

### Changes:

-   Improvements:
    -   Diffballs
        -   The recent files list is now a "brush" that takes properties from the last file or tag that was modified.
        -   This means that you can now drag out a file on top of another file to paint the brush's tags onto another file.
        -   The effect is that you can copy and paste tags onto other files.
    -   File Selection
        -   The file panel now only shows the number of selected files when in multi-select mode.
        -   When in single select mode the "Unselect All" button is now a "Multi Select" button to transition to multi select mode.
        -   Hiding or showing the file panel no longer changes the file selection mode.
        -   Selecting the file brush at the bottom of the screen now opens the file panel to show the tags on the brush.
        -   When the brush is selected, the "Muti Select" button becomes a "Clear Diff" button which resets the brush to an empty file.

## V0.4.3

### Date: 04/09/2019

### Changes:

-   Improvements:

    -   Loading screen will show error if one occurs during load.
    -   Can close loading screen if error occurs by pressing the `DISMISS` button.

## V0.4.2

### Date: 04/09/2019

### Changes:

-   Added loading screen to Aux Builder and Aux Player.

## V0.4.1

### Date: 4/05/2019

### Changes:

-   Improvements
    -   File Selection
        -   There are now two file selection modes:
        -   Single select
            -   Users in single select mode are able to click files to automatically show the sheet for the selected file.
            -   Clicking in empty space will clear the selection.
            -   Holding control and selecting another file will add the clicked file to the user's selection and switch to multi-select mode.
            -   Closing the sheet or clicking "Unselect All" will cause the user's selection to be cleared.
        -   Multi select
            -   Works like the old way.
            -   Opening the sheet causes multi-select mode to be enabled.
            -   Alternatively, selecting a file while holding the control key will also cause multi-select mode to be enabled.
            -   While in multi select mode the sheet can be closed just like normal.
            -   Clicking "Unselect All" will cause the selection to be cleared and will switch back to single select mode.
    -   File Sheet
        -   Search
            -   The file sheet now includes a search icon that can be used to show a search bar.
            -   The search bar allows the user to type in formulas and see the results in realtime.
            -   Any files returned from the search are editable in the table.
            -   Other results (like numbers) are shown in a list.
            -   Using the `Ctrl+F` (`Cmd` is difficult to intercept) keyboard shortcut will open the sheet and automatically focus the search bar.
            -   Pressing `Enter` or the green checkmark next to the search bar will finish the search and automatically select any files returned from the search.

## V0.4.0

### Date: 4/04/2019

### Changes:

-   Bug Fixes:
    -   Fixed an issue with having multiple tabs open that caused the tabs to send events as each other.
        -   This was previously fixed but was re-broken as part of a bit of rework around storing atoms.
        -   The issue is that storage is shared between tabs so we need to make sure we're storing the data separately per tab.
        -   So the signatures were valid because they were sharing the same keys.
        -   Maybe something like a copy-on-write mechanism or splitting trees based on the site IDs could fix this in a way that preserves offline capabilities.
        -   Upon reload we would check local storage for currently used site IDs and pick one of the local site IDs that is not in use.
    -   Fixed an issue with scaling and user positions. The user positions were not being scaled to match the context that they were in.
    -   Made the server clear and re-create trees that get corrupted after a reload.
        -   This is a dangerous operation, we'll need to spend some dev time coming up with an acceptible solution to corrupted trees so that data doesn't get lost.
        -   Basically the issue is that we currently don't have a way to communicate these issues to users and make informed decisions on it.
        -   Also because of the issue with multiple tabs, we're always trying to load the tree from the server so we can't have the client send its state to recover.
        -   So, in the meantime, this is potentially an acceptible tradeoff to prevent people from getting locked out of simulations.
-   Other improvements

    -   Redirects
        -   Added the ability to redirect to `https://auxplayer.com` when accessing a context in a simulation.
        -   Added the ability to redirect to `https://auxbuilder.com` when accessing a simulation without a context.
    -   Dynamic client configuration
        -   The client now requests a configuration from the server on startup.
        -   This lets us handle some configuration tasks for the client at runtime from the server.
        -   Will be useful for managing URLs and other functionality for deployments to Raspberry PIs.
    -   Multi-line Editor
        -   Added the ability to show a multi-line text editor for tag values.
        -   This makes editing things like actions and formulas much easier.
    -   File Sheet Axis
        -   Improved the File Sheet to use CSS Grids instead of table elements.
        -   This gives us the capability to dynamically switch between row and column modes.
        -   Also gives us more control over sizing of elements and responsiveness.
    -   Inventory bar adjusts to mobile screen resolutions.
    -   Users are now represented as a semi-transparent square cone mesh.
    -   Scripting Improvements
        -   Added the ability to set tag values on files that are returned from `@` queries.
            -   For example, `@name('bob').name = 'joe'` changes the name of `bob` to `joe`.
            -   Caveats:
                -   Setting individual array values is not supported.
                -   So doing `this.colors[1] = 'blue'` would not change the second element of the `colors` tag to `blue`.
        -   Added the `aux._parent` tag that contains the ID of the file that a file is childed to.
        -   When `destroy(file)` is called all files that have `aux._parent` matching `file.id` will also be destroyed. This happens recursively.
        -   Added a new function `cloneFrom(file, ...newData)`.
            -   Similar to `clone(file, ...newData)` but sets `aux._parent` on the new file to `file.id`.
            -   The new file will have tags copied from `file` and the given list of objects.
        -   Added a new function `createFrom(file, data)`.
            -   Similar to `create(data)` but sets `aux._parent` on the new file to `file.id`.
            -   The new file will have tags from the given `data` parameter.

## V0.3.26

### Date: 4/01/2019

### Changes:

-   Bug Fixes
    -   Fixed worksurfaces to update when their `aux.builder.context` tag is updated.
-   Other improvements
    -   Improved the server to cleanup trees from memory that aren't in active memory.

## V0.3.25

### Date: 4/01/2019

### Changes:

-   Bug Fixes
    -   Fixed HTML Element targets not being captured as intended when using touch.
        -   This fixes inventory dragging for mobile.
    -   Fixed the ability to use indexer expressions in filters after @ or # queries.
        -   `=@nums()[0]` gets the first file with the `nums` tag on it.
    -   Fixed the ability to call functions in filters after @ or # queries.
        -   `=#nums().map(num => num + 10)` now works and produces a list of numbers where each number has 10 added to it.
    -   Fixed the ability to upload AUX files.
    -   Improved garbage collection so that it avoids expensive operations when there is nothing to remove.
    -   Fixed offline mode to work offline(!).
-   Other improvements
    -   Formulas now support using dots after @ or # queries. For example `=@name('bob').name` now works.
    -   Debug Page
    -   The debug page for AUX Builder has been moved to be after the simulation ID. So to access the debug page for `test` you would go to `https://auxbuilder.com/test/aux-debug`.
    -   The debug page now has a search bar that allows entering a formula to search through the file state.
    -   Added the ability for the debug page to search through destroyed files.
    -   Atom signatures are now only checked when adding individual atoms. This greatly improves loading performance.
    -   Refactored some of the logic around propagating file updates so that they can be more performant in the future.
    -   Destroying files by dragging them off of a worksurface or using the `destroy()` function in an action now uses the causal tree instead of setting the `_destroyed` tag to `true`. (Allows better garbage collection in the future)
    -   Improved first load performance by reducing the amount of work the browser needs to do to store a tree in IndexedDB.
    -   Improved performance for inserting atoms into the weave.

## V0.3.24

### Date: 3/28/2019

### Changes:

-   Features:
    -   Can drag files to and from user's inventory in AUX Player.
    -   Added support for cryptograhpically signing and verifiying events.
    -   Renamed `scale.x`, `scale.y`, and `scale.z` to `aux.scale.x`, `aux.scale.y`, and `aux.scale.z`.
    -   Added the ability to use `aux.scale` to uniformly scale the file.
-   Bug Fixes
    -   Use context.z position has an offset from the calculated display z position in Aux Builder.
        -   Making context.z act as an offset allows context.z value of 0 to place the file on the “ground” regardless of tile height in Aux Builder and always place the file on the ground in Aux Builder.
        -   No more file clipping issues due to grid planes being at different heights between Aux Builder and Aux Player.
    -   Don't clear out tags that end with `.x`, `.y`, or `.z` when dragging new files from the recent files list.
    -   Fixed an issue with trees that could cause sibling atoms to be ignored or ordered improperly.
-   Other Improvements
    -   Builder context file now defaults to flat, clear, and not movable.

## V0.3.23

### Date: 3/26/2019

### Changes:

-   Features
    -   Can drag and combine files in AUX Player.
-   Buf Fixes

    -   Can snap hexes together again as long as there is no file on it (currently this includes the builder context file as well).
    -   Fixed an issue that allowed files representing worksurfaces to be dragged even if `aux.movable` was set to `false`.
    -   Fixed an issue that allowed files to be stacked on top of invisible files that were representing users.

## V0.3.22

### Date: 3/26/2019

### Changes:

-   Bug Fixes
    -   Fixed an issue where atoms could be placed in the wrong spot.
    -   Fixed an issue with importing atoms where the tree could become invalid.
-   Other Improvements
    -   Added some core functionality for the infinite mathematical grid in AUX Player.

## V0.3.21

### Date: 3/24/2019

### Changes:

-   Bug Fixes
    -   Fixed an issue where the server would start handing out old site IDs after a restart.
    -   Added the ability to reject events that become corrupted while in transit.

## V0.3.20

### Date: 3/23/2019

### Changes:

-   Bug Fixes
    -   Fixed another scenario where duplicate atoms could be added to a weave.

## V0.3.19

### Date: 3/23/2019

### Changes:

-   Bug Fixes
    -   Fixed Weaves to prevent duplicate atoms from being added in specific scenarios.
        -   This would cause peers to reject changes from each other.
        -   If the issue happened on the server then every client would reject data from the server until the server was restarted.
        -   The restart would cause the server to reload the atoms from the database, eliminating any duplicates.
    -   Fixed signing out and signing back in on AUX Player to put the user back in the context they were previously in.
    -   Fixed an issue that caused users to be invisible the first time they signed into an AUX Player context.

## V0.3.18

### Date: 3/23/2019

### Changes:

-   Bug Fixes
    -   Fixed so that users can actually log out.
    -   Fixed AR mode in AUX Player.
-   Other Improvements
    -   Added a progress spinner to the login pages.
    -   Added lerping to the user meshes so the position updates look more natural.

## V0.3.17

### Date: 3/22/2019

### Changes:

-   Bug Fixes
    -   Fixed so that updates are only sent every 1/2 second instead of up to every frame.

## V0.3.16

### Date: 3/22/2019

### Changes:

-   Bug Fixes
    -   Fixed an issue that would cause two browser tabs to go to war over which was the real tab for that user.
    -   Fixed an issue that would cause two browser tabs to potentially become inconsistent with each other because they were sharing the same site ID.
-   Other Changes
    -   Added a couple extra logs to MongoDBTreeStore.
    -   Added additional safegards against invalid events.

## V0.3.15

### Date: 3/22/2019

### Changes:

-   Bug Fixes
    -   Fixed an issue that prevented users from creating new simulations.
    -   Fixed an issue that caused duplicate files to be created in the game view.
    -   Fixed issues with logging in as the same user from different devices.
    -   Fixed an issue that would cause newly created trees to have garbage collection disabled.
-   Other Improvements
    -   Improved word bubble performance.
    -   Improved performance when loading large causal trees.
    -   Added additional validations when importing trees to prevent errors down the road.
    -   Improved the server to add a root atom if loading a tree that has no atoms.

## V0.3.14

### Date: 3/22/2019

### Changes:

-   Bug Fixes
    -   Fixed CausalTreeServer to save imported atoms.
    -   Fixed CausalTreeServer to not re-store atoms each time it loads the tree from the database.
    -   Make CausalTree export version 3 trees.
    -   Make CausalTree collect garbage after importing.
-   Other Changes
    -   Enable some debug logs.

## V0.3.13

### Date: 3/21/2019

### Changes:

-   Bug Fixes
    -   Reduced memory usage of worksurfaces. This makes it easier to create large worksurfaces.
    -   Fixed not being able to drag the camera around when tapping/clicking on a worksurface while in files mode.
    -   Added indexes to MongoDB collections so that queries won't be so slow.

## V0.3.12

### Date: 3/21/2019

### Changes:

-   Bug Fixes
    -   Fixed issues with slowdowns caused by continually re-saving the entire history.
    -   Fixed several performance issues related to labels and word bubbles.
    -   Changed the branding to AUX Builder from File Simulator.
    -   Fixed several issues with files and contexts in AUX Player.
        -   Files marked as `_destroyed` now no longer display.
        -   Fixed a loading order issue that would occur when a file was its own context.
        -   Fixed an issue that would cause the player to ignore the file removed event for the context file.
    -   Fixed Word Bubbles so that they scale with labels when `aux.label.size.mode` is set to `auto`.
-   AUX Player Improvements
    -   Users now show up inside contexts in both AUX Builder and AUX Player.
    -   The `_lastActiveTime` tag is now per-context. (i.e. `context_a._lastActiveTime`)
-   AUX Builder Improvements
    -   Added the ability to fork simulations.
-   Other Improvements
    -   Added the ability to transparently upgrade our storage formats.
        -   Works for both MongoDB and IndexedDB.
    -   Made the server respond to the local IP Addresses by default in Development mode.
        -   This makes it easier to do development with a mobile device.
        -   Use `npm run watch:player` to have it serve the AUX Player by default. Otherwise it will serve the AUX Builder.
    -   Improved formula query expresions to support tags with dots in them.
        -   Before you would have to wrap the tag in a string.
        -   Now you can simply do `@aux.label` or `#aux.label` as long as each part is a valid [JS identifier](https://developer.mozilla.org/en-US/docs/Glossary/Identifier).

## V0.3.11

### Date: 3/19/2019

### Changes:

-   Bug Fixes
    -   Fixed dragging worksurfaces while in files mode.
    -   Fixed an issue in Aux Player that caused a file to still be visible even if it was destroyed.
    -   Fixed a login issue that would cause the user to get stuck in a redirect loop.
    -   Fixed shouts.
    -   Fixed AUX File upload to overwrite existing state instead of trying to merge the two trees.
        -   This allows us to keep better consistency across multiple devices.
    -   Fixed user labels.
-   Formula Improvements
    -   Improved formulas allow using normal dot syntax for tags with dots in them.
        -   This means you can now do `this.aux.color` instead of `this['aux.color']`
        -   As a result of this change, primitive values (number, string, boolean) are converted to objects.
        -   So to do equality comparisions you must use the `==` operator instead of either `!` or `===`.
        -   Numerical operators and other comparision operators still work fine.
        -   You can alternatively use the `valueOf()` function to convert the object back into a primitive value.
    -   Added the ability to change a file value simply by changing it.
        -   This means instead of doing `copy(this, { "aux.color": "red" })` you can now do `this.aux.color = "red"`.
        -   Additionally, we no longer destroy files by default.
        -   This means that the destroy/recreate pattern is basically deprecated. This pattern worked in simple scenarios, but for more complex scenarios it could easily cause race conditions where duplicate files are created because users clicked the same file at the same time.
-   Other Improvements
    -   Improved the `goToContext()` formula function to be able to accept a single parameter that indicates the context to go to.
        -   The function will infer the current simulation ID from the URL.

## V0.3.10

### Date: 3/18/2019

### Changes:

-   Fixed aux upload.

## V0.3.9

### Date: 3/18/2019

### Changes:

-   Fixed Aux Player file added event ordering.
-   Reworked actions function to take an arbitrary number of files.
-   Added ability to have tag filters that match everything.
-   Added `shout` formula function.
    ```
    shout(eventName)
    ```
-   Added `goToContext` formula function.
    ```
    goToContext(simulationId, contextId)
    ```
-   Calling `onClick` action on file that gets clicked by the user in Aux Player.
-   Fixed Aux Player showing destroyed files.

## V0.3.8

### Date: 3/18/2019

### Changes:

-   Changed configurations to allow auxplayer.com and auxbuilder.com

## V0.3.7

### Date: 3/17/2019

### Changes:

-   Added InventoryContext to hold onto user’s inventory data much in the same way Context3D does (WIP). Ported over some MiniFile stuff from Aux Projector to get inventory display framework up (WIP).
-   Renamed pointOnGrid to pointOnWorkspaceGrid for clarification.

## V0.3.6

### Date: 3/15/2019

### Changes:

-   Changed to using Causal Trees for history.
    -   **This is a breaking change**
    -   This gives us the ability to support offline mode and keep action history.
    -   Because of how the system is designed, every merge conflict can be resolved in a reasonable manner.
    -   This is a new storage format, so data needs to be migrated.
    -   This is also fairly new, so it may have some weird bugs.
-   Removed file types.
    -   **This is a breaking change**
    -   This allows any file to visualize any grouping of files. (e.g. look like a worksurface)
    -   As a result, the only difference between a file and a worksurface is what tags the file has.
    -   This means that new worksurfaces will have a file on them by default. This file is the data for the worksurface.
    -   To create a workspace:
        -   Make a file that has `builder.context` set to any value.
        -   This value is the context that the file is visualizing.
        -   _To make other files show up in this context you simply create a tag with the same name as the context as set its value to `true`._
        -   **Note that when you create a worksurface in worksurface mode we do this for you automatically.**
    -   A couple tags were changed:
        -   `_position`
            -   Split into 3 different tags. (x, y, z)
            -   To change the position of a file you use `{context}.x`, `{context}.y`, and `{context}.z` as the tag names.
        -   `_workspace`
            -   Now to place a file on a workspace you set the `{context}` tag to `true`
        -   All existing tags have been moved to the `aux` namespace.
            -   This affects `color`, `scale`, `stroke`, `line`, `label`, `movable`, and `stackable`.
            -   They have been changed to `aux.color`, `aux.scale`, `aux.stroke`, `aux.line`, `aux.label`, `aux.movable`, and `aux.stackable`.
        -   `_hidden`
            -   This option has been removed in favor of setting the `aux.color` tag to `transparent` or `clear`.
            -   To remove the lines you simply need to set the `stroke.color` tag to `transparent`/`clear`.
    -   Several new tags were added:
        -   `builder.context`
            -   Setting this to a value will cause the file to visualize the context that was specified.
            -   This means appearing like a worksurface and showing any files that have the related `{context}` tag set to `true`.
        -   `builder.context.x`, `builder.context.y`, `builder.context.z`,
            -   These tags specify the X, Y, and Z positions that the center of the worksurface is placed at.
        -   `builder.context.scale`
            -   This tag specifies the scale of the worksurface. (how big it is)
        -   `builder.context.grid.scale`
            -   This tag specifies the scale of the grid relative to the worksurface. (how big the grid squares are)
        -   `builder.context.defaultHeight`
            -   This tag specifies how tall the hexes on the worksurface are by default.
        -   `builder.context.size`
            -   This tag specifies how many hexes from the center the worksurface contains.
        -   `builder.context.minimized`
            -   This tag specifies whether the worksurface is minimized.
        -   `builder.context.color`
            -   This tag specifies the color that the worksurface is.

## V0.3.5

### Date: 2/26/2019

### Changes:

-   Fixed AR mode.
-   Restoring original background color when exiting AR mode.

## V0.3.4

### Date: 2/25/2019

### Changes:

-   Added stub for AUX Player.
-   Added subdomains for File Simulator (projector.filesimulator.com) and AUX Player (player.filesimulator.com).
-   Lots of file reorganization.
    -   `aux-projector` and `aux-player` are now togethor underneath `aux-web` along with any other common/shared files.
-   Fixed combining.

## V0.3.3

### Date: 2/21/2019

### Changes:

-   Implemented a word bubble to help make file labels more readable.

## V0.3.2

## Data: 2/21/2019

### Changes:

-   Nothing, just trying to get npm flow setup.

## V0.3.1

### Date: 2/20/2019

### Changes:

-   Added the ability to delete files by dragging them off a workspace.
-   Fixed the `destroy()` function in action scripts.

## V0.3.0

### Date: 2/14/2019

### Changes:

-   Added a recursion check to the formula evaluation code to prevent infinite loops from locking up the system.

## V0.2.30

### Date: 2/13/2019

### Changes:

-   Added Aux Debug page that can be reached by prepending `/aux-debug/` to your simulation id in the url.
    -   This page presents the AUX data in its raw JSON form and is updated live when changes arrive from the server.
    -   If you wanted to see the raw data for a simulation called `RyanIsSoCool` you would go to: `filesimulator.com/aux-debug/RyanIsSoCool`.
-   Add the ability to drag a stack of files
    -   For some reason the stack doesn't always move at the same time.
    -   It's some weird issue with not updating them fast enough or something.
-   Debounce updates to the recents list so that we're not forcing re-renders of the mini files all the time
-   Fix so that dragging new files doesn't cause a ton to get created
-   Cause formulas to be run when evaluating filters
    -   This also fixes the issue of numbers and true/false values not matching filters
-   Allow combining files that were just dragged from the file queue
-   Hide files without workspaces

    -   Also log out the file ID when this happens.

## V0.2.29

### Date: 2/13/2019

### Changes:

-   Fixed workspace mesh not updating properly.
-   Remove workspace if size is 0.
    -   Only allow shrinking of a workspace to 0 if there are no files on the workspace.
-   Implemented cleanup of a file's arrows/lines when it is destroyed.

## V0.2.28

### Date: 2/12/2019

### Changes:

-   Make the recent files list use 3D renders of the actual files.
-   Fixed issues with the lines not updating when worksurfaces minimize.
-   Disabled shadows.

## V0.2.27

### Date: 2/11/2019

### Changes:

-   Fix the weirdest bug that was caused by an internal error in Vue.js.
    -   It would do something to stop the touch events from being emitted.
    -   I'm not sure how it did that. Maybe changing focus or something.

## V0.2.26

### Date: 2/11/2019

### Changes:

-   Fixed touch scrolling.
-   Fixed an issue that would prevent immovable files from being dragged off of the recent files list.
-   Fixed an issue that allowed players to place files on minimized worksurfaces.
-   Fixed an issue that allowed minimized worksurfaces to snap together.
-   Made the recents list have 3 files at most.
-   Made files in the recents list not duplicate as long as their normal values are the same.
-   Made selecting a file in the recents list move the selected file to the front.
-   Made the first file in the list larger than the others.
-   Made dragging a file from the recents list not move the dragged file to the front of the list.

## V0.2.25

### Date: 2/11/2019

### Changes:

-   Added the first version of the file toolbar.
    -   This is a list of the user's recently edited files.
    -   Users can select a file from the toolbar to tap and place.
    -   They can also click and drag files out into the world.
-   Made minimized hexes 1/3 the scale of normal hexes.
-   Added the ability to minimize hexes while in file mode.
-   Moved extra buttons like the AR mode to the app sidebar.
-   Made the login email box into a name box.
-   Fixed destroyed blocks not dissapearing.
-   Made the tag input field use a placeholder instead of filling with actual text.
-   Fixed some input issues.

## V0.2.24

### Date: 2/8/2019

### Changes:

-   Scaled down color picker, removed scrolling, and made it slightly wider to accommodate mobile screens.
-   It is now possible to close the Color Picker by tapping on empty space (it will no longer open immediately when tapping of of it).
-   Allow camera dragging when performing click operation on file that is incompatible with the current user mode.
-   Prevent the user from changing the background color when in AR mode.
-   Added the ability to see other people and what they are looking at.
-   Added the ability to minimize worksurfaces.
    -   While minimized they can still be dragged around but changing the size and height is not allowed.
    -   The color can still be changed though.
-   Fixed an issue where everyone would try to initialize the globals file with the default color and get a merge conflict if it was different.

## V0.2.23

### Date: 2/7/2019

### Changes:

-   Made the info box default to closed.
-   Added initial version of WebXR support.
    -   Note that this is Mozilla's old crotchety WebXR and not the official standardized version.
    -   As such, it only works in Mozilla's WebXR Viewer app thing.
    -   Hopefully it doesn't break WebVR support.
-   Changed color picker to swatches style.
-   Can only change scene background color while in workspaces mode.
-   Changed `stroke.linewidth` to be `stroke.width`.

## V0.2.22

### Date: 2/7/2019

### Changes:

-   Color Picker component is now more generic. It invokes a callback function every time the color value changes that you can use to get the color value.
-   Made the QR code larger.
-   Change the scene’s background color by clicking on it and using the color picker.
-   Make basically all the text gray (title bar text, mode switch, add buttons, and the hamburger).
-   Changed color picker type to Compact style.

## V0.2.21

### Date: 2/7/2019

### Changes:

-   Changed the top bar and other buttons to have a white background.
-   Changed the red badge on the pencil to be a neutral gray.
-   Changed the actions icon.
-   Added a grid that is visible in hex edit mode.

## V0.2.20

### Date: 2/7/2019

### Changes:

-   Added color picker component.
-   Can change workspace color using color picker from the context menu.
-   Inverted touch input vertical rotation.
-   Clamping vertical rotation so that you can’t rotate underneath the ground plane.

## V0.2.19

### Date: 2/6/2019

### Changes:

-   Added `stroke.linewidth` to control how thick the stroke lines are.
-   Removed the Skybox.
-   Added the ability to change the vertical tilt of the camera by using two fingers and panning up and down.
-   Reworked the files panel to be easier to use.
    -   Added "+action" button for creating actions.
    -   Moved the "+tag" and "+action" buttons above the file table.
    -   Moved the "Clear selection" button to the header row on the file table.
    -   It still needs some of the scrolling features like not scrolling the header while scrolling the body of the table but for the most part it's done.
    -   Also needs the auto-zoom feature for users. After looking at possible implementations I've discovered that it should be easier to do this when the "seeing other people" update arrives.

## V0.2.18

### Date: 2/5/2019

### Changes:

-   Button polling is now implemented in `InputVR` for vr controllers: `getButtonDown`, `getButtonHeld`, `getButtonUp`.
-   Replaced `GameView.workspacePlane` with mathematical plane for workspace dragging.
    -   This fixes not being able to drag workspaces after we disabled the ground plane mesh.
-   Forcing touch input when being used on a VR capable device in non-VR mode. This fixes traditional browser input on devices like the Oculus Go.

## V0.2.17

### Date: 2/5/2019

### Changes:

-   Moved VR controller code to `InputVR` class.
-   Forcefully disconnecting the controller when exiting VR, this fixes bug with GamePad API when returning to VR mode.
-   Disabled visibility of scene’s ground plane.
-   `ControllerMesh` is now a special `Object3D` that is added to the root controller `Object3D` node.

## V0.2.16

### Date: 2/5/2019

### Changes:

-   Controller is represented as a red pointer arrow. It doesnt not currently allow you to interact yet.
-   Disabling shadows when in VR. Shadows are a significant performance cost in its current state, disabling them gives us 20-30+ fps boost in VR.
-   VR button is now hidden when WebVR is not detected.

## V0.2.15

### Date: 2/5/2019

#### Changes:

-   Changed the default cube color to be white.
-   Changed the default cube outline color to gray instead of invisible.
-   Fixed an issue with action filters where some values weren't able to be matched to a filter.
    -   This happened for some tag values that would be parsed from strings into their semantic equivalents.
    -   For example, `"true"` would get converted to `true` and `"123.456"` would get converted to `123.456`.
    -   This conversion was being ignored for filter values, so they would never match in these scenarios.
-   Fixed an issue with action scripts where copying a file would not copy its formulas.
-   Improved the `copy()` function used in action scripts to be able accept any number of arguments.
    -   This allows cascading scenarios like `copy(this, that, @name("joe"), @name("bob"))`.

## V0.2.14

### Date: 2/4/2019

#### Changes:

-   Added `scale.x`, `scale.y`, and `scale.z` tags to allow changing the scale of the cubes.
    -   `x` and `y` are width and thickness. `z` is height.
-   Dragging worksurfaces now no longer snaps to the center but stays relative to the cursor position.
-   Added `label.size` and `label.size.mode` tags.
    -   `label.size` sets the size of the label. Setting it to 1 means the default size and setting it to 2 means twice the default size.
    -   Setting `label.size.mode` to `"auto"` causes the label to appear a constant size no matter where the user's camera is in the scene.
-   Changed the renderer settings to render the 3D scene at the full device resolution.
    -   This will likely increase the accuracy of rendering results but may also cause performance to drop due to rendering a lot more pixels.
    -   Was previously using the browser-default pixel ratio.
-   Added beta support for Web VR devices.
-   Fixed an issue where worksurfaces that did not have default heights and were merged into other worksurfaces would cause those tiles to incorrectly appear with a height of `0`.
    -   The worksurfaces that did not have default heights were from old versions that did not allow changing heights.
-   Added the number of selected cubes to the info box toggle

## V0.2.13

### Date: 2/1/2019

#### Changes:

-   Camera now handles going from two touch -> one touch without jumping around.
-   Removed time instance in `Time.ts`.
-   Input and Time are both updated manually through `GameView`, we need less `requestAnimationFrame` calls when possible.
-   Fixed bug in `Input` that would cause touches to overwrite old ones on browsers that reuse `TouchEvent` identifiers.
-   Remaining `TouchData` finger indexes get normalized when touches are removed.
    -   i.e. if there are two touches and touch 0 gets removed, then touch 1 becomes touch 0.

## V0.2.12

### Date: 2/1/2019

#### Changes:

-   Added `#stroke.color` which sets an outline on the cube.
-   Added the ability to download `.aux` files.
-   Added the ability to upload `.aux` files into the current session.
-   Changed the URLs to not use `#`. (breaking change!)
-   Changed the home screen to be the root path (`/`) so sessions are now just `filesimulator.com/mysession`. (breaking change!)
-   Changed the login screen to be at `/login`. (So `login` is not a valid session ID anymore) (breaking change!)
-   Fixed an issue where destroyed objects were being returned in action script queries.
-   Fixed an issue that allowed files to be combined with themselves. (Sorry Jeremy!)
-   Fixed an issue where offline users would always overwrite file `_index` values if the index was at `0.`
-   Minor changes:
    -   Add a "continue as guest" button.
    -   Replace "File Simulator" with the session code unless they are in the default session.
    -   Disable auto-capitalization and autocorrect on the input fields.
    -   Change the "Add worksurface" and "Add file" buttons to just be a "+" icon.
    -   Change the mode switch to use icons instead of text for the label.
    -   Make the mode switch always appear white.
    -   Remove color integration from FileValue.
    -   Change "Nuke the site" to something a little more friendly.
    -   Change "+ New Tag" to "+tag".
    -   Change the deselect file button to a grey color.
    -   Change the info box header to "Selected Files".
    -   Change the info icon to a pencil icon.

## V0.2.11

### Date: 1/31/2019

#### Changes:

-   Changed the "X" used to deselect files into a "-" sign.
-   Added the ability to show a QR code linking to the session the current user is in.

## V0.2.10

### Date: 1/31/2019

#### Changes:

-   Added two different modes to help control what the user is interacting with
    -   The "Files" mode allows dragging files and making new files.
    -   The "Worksurfaces" mode allows dragging worksurfaces, making new worksurfaces, and interacting via clicking on them.
-   Re-added the ability to combine files
    -   Dragging a file onto another file will combine them if possible.
    -   If no filters match then the files will stack.

## V0.2.9

### Date: 1/31/2019

#### Changes:

-   Camera zooming with trackpad pinching is now supported.
-   Input now handles `WheelEvent` from the browser.
    -   `getWheelMoved()` - Returns true when wheel movemented detected.
    -   `getWheelData()` - Return wheel event data for the current frame.

## V0.2.8

### Date: 1/31/2019

#### Changes:

-   Disabled double-tap to zoom functionality that is added by iOS and Android by default.
-   Fixed an issue where files would all appear in the same spot upon first load of a session.
-   Added the Session ID to the top header.
-   After logging in, the user will now be redirected back to the session they first tried accessing.
-   Fixed some typos.

## V0.2.7

### Date: 1/30/2019

#### Changes:

-   Added `line.to` and `line.color` tags. `line.to` creates an arrow that points from the source file to the target file. An array of files is also supported.
-   Added formula support for `label`, `label.color`.
-   Added some functions to `FileCalculations` to help with handling of short file ids:
    -   `getShortId` - Return the short id for the file.
    -   `fileFromShortId` - Find file that matches the short id.
    -   `filesFromShortIds` - Find files that match the short ids.
-   Disabled depth buffer writing for the new SDF rendered font.
-   Running `updateMatrixWorld` function for `FileMesh` when its position is updated.
    -   This allows child objects to have accurate world positioning the moment its parent is moved instead of waiting for ThreeJS to run the next render update frame.

## V0.2.6

### Date: 1/28/2019

#### Changes:

-   Improved the game window to resize the renderer and camera automatically
-   Improved how the files window scales for small devices
-   Move the toolbar into a floating action button
-   Closing the info box now shows an icon in its place that can be used to reopen it
-   Selecting/changing files no longer re-opens the info box
-   Tags that the user adds to the info box are no longer automatically hidden

## V0.2.5

### Date: 1/28/2019

#### Changes:

-   Rotation with touch input now spins in the correct direction.
-   3D text rendering is now done with SDF (Signed Distance Field). This gives us a much cleaner and crisper text representation.
-   Added `label.color` tag that allows you to change the color of the label text.

## V0.2.4

### Date: 1/28/2019

In this version we improved workspaces and made other minor quality of life improvements.

#### Changes:

-   Added the ability to change hex heights
-   Added the ability to stack cubes on top of each other
-   Added the ability to drag single hex tiles onto other workspaces
-   Added a `list()` formula function that is able to calculate which files are stacked on top of each other.
-   Made the square grid tiles visible only if they are over a related hex tile
-   Made hexes have a short height by default
-   Made hexes larger by default
-   Made cubes always attach to a workspace
-   Made only the grid that a cube is being dragged onto visible

##V0.2.1
###Date: 1/22/2019
In this version we added support for multiple simultaneous sessions. When logging in users can optionally provide a “Session ID” that will put them into that session. Alternatively, they can type the Session ID into the URL and go there directly. Sharing URLs to share your session is also supported.

#### Changes:

-   Multi-Session Support
    -   Users enter in a Session ID to go to a sandbox all their own.
    -   They can also share the URL with other people to be put directly into that session.
-   Hexes no longer have bevels.
-   In Formulas, hashtag expressions which have only a single result now return that result directly instead of in an array.
    -   For example, If there was only one file with a #sum set to “10” and there was a formula “=#sum”
        -   In v0.2.0 the formula would equal “[10]”
        -   In v0.2.1 the formula would equal “10”

## V0.2.0

### Date: 1/16/2019

In this version we added support for offline mode and made general improvements to the user interface.

#### Changes:

-   Added offline mode
    -   After loading the app over HTTPS, the user will be able to go completely offline (airplane mode) and still be able to access everything. This means:
        -   The app should load
        -   The user should be able to create new files and workspaces
        -   They should be able to edit tags and perform actions.
    -   When new app versions are available, the user will be prompted to refresh the page to use the new version.
        When the user goes back online the app will attempt to sync with the server. If successful, then everyone else will be able to see their changes because they have been synced.
    -   If syncing is not successful, then this is because of one or more merge conflicts between the user’s version and the server’s version.
        -   Merge conflicts happen when two users edit the same tag to different values.
        -   The computer doesn’t know which is the most valid so it has to ask the user.
    -   When merge conflicts happen a notification will pop up and prompt the user to fix them.
        -   This prompt will also be in the side bar underneath the hamburger menu.
    -   Until the user fixes the merge conflicts any changes they make will not be synced to the server.
    -   When the user fixes the merge conflicts, their state is synced to the server and everyone is able to see it.
    -   The sidebar will show the current online/offline synced/not synced status. Right clicking it will give the option to force the app into offline mode for testing and vice versa.
-   Added a nuke button
    -   This button allows the user to delete everything in the website.
    -   This is only for testing so don’t expect it to work in all cases. In particular, don’t expect it to work super well when there are multiple people on the site at a time.
-   Removed test buttons from the sidebar
-   Changed the version number to be based on the latest annotated git tag. This will let us have full control over the version numbers while making them a lot more human readable. Upon hover it will also show the git commit hash that the build was made from.<|MERGE_RESOLUTION|>--- conflicted
+++ resolved
@@ -10,11 +10,7 @@
 
 ## V3.1.21
 
-<<<<<<< HEAD
-#### Date: 1/27/2023
-=======
 #### Date: 1/30/2023
->>>>>>> d259459c
 
 ### :rocket: Improvements
 
