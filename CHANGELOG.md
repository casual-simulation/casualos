# CasualOS Changelog

## V3.1.9

<<<<<<< HEAD
#### Date: 10/28/2022
=======
#### Date: 10/31/2022
>>>>>>> c107aafb

### :boom: Breaking Changes

-   `os.createDebugger()` now returns a promise that needs to be awaited instead of simply returning a debugger.
-   `setTimeout()` and `setInterval()` now throw an error if called without a handler function.

### :rocket: Improvements

-   Added the ability to pause scripts that are executed inside debuggers.
    -   The `os.createDebugger()` API now supports an additional option parameter `pausable`, which when set to `true` will cause the debugger to execute every script inside a JavaScript interpreter.
    -   The following functions have also been added to the debugger API:
        -   `onPause(handler)` - Registers a handler function that will be called when the debugger pauses due to hitting a pause trigger (i.e. breakpoint).
        -   `setPauseTrigger(bot, tag, options)` - Registers a pause trigger in a bot and tag that the debugger will pause at if it comes across the trigger while executing code. Returns an object that represents the pause trigger.
        -   `removePauseTrigger(trigger)` - Removes the given pause trigger from the debugger.
        -   `enablePauseTrigger(trigger)` - Enables the given pause trigger.
        -   `disablePauseTrigger(trigger)` - Disables the given pause trigger.
        -   `listPauseTriggers()` - Lists the pause triggers that have been set on the debugger.
        -   `listCommonPauseTriggers(bot, tag)` - Lists common locations that pause triggers can be placed at for the given bot and tag.
        -   `resume(pause)` - Tells the debugger to resume execution of the scripts.
    -   See the documentation for more complete information and examples.
    -   Additionally, check out the [debugger-example](https://ab1.bot/?ab=debugger-example) appBundle.
-   Improved `os.focusOn(bot, options)` to support focusing tags in the systemPortal, sheetPortal, and tagPortal.
    -   `options` now supports the following properties:
        -   `tag` - The tag that should be focused. If specified, then the multi-line editor will be opened in a portal (the systemPortal by default) with the bot and tag focused.
        -   `space` - The space of the tag that should be focused. (Optional)
        -   `lineNumber` - The line number that should be focused. (Optional)
        -   `columnNumber` - The column number that should be focused. (Optional)
        -   `startIndex` - The index of the first character that should be auto-selected. (Optional)
        -   `endIndex` - The index of the last character that should be auto-selected. (Optional)
        -   `portal` - The portal that should be opened. Supports `system`, `sheet`, and `tag` for the systemPortal, sheetPortal, and tagPortal respectively.

### :bug: Bug Fixes

-   Fixed an issue where updating Vector, Rotation, or DateTime tag values on newly created bots could cause trouble with synchronizing data.
-   Fixed an issue where switching between mouse and touch input methods was not possible.
    -   This additionally fixed an issue that caused dragging bots on the Meta Quest 2 in non-immersive mode to not work.

## V3.1.8

#### Date: 10/27/2022

### :rocket: Improvements

-   Added the `meetPortalDisablePrivateMessages` tag to the `meetPortalBot` to allow hiding the option to send a new private message to another participant in the meet portal.

## V3.1.7

#### Date: 10/24/2022

### :bug: Bug Fixes

-   Fixed an issue where destroying a GLTF mesh and re-creating it could cause some textures to not load correctly.
-   Fixed an issue where updates to a newly created bot would be forgotten in some scenarios.

## V3.1.6

#### Date: 10/5/2022

### :bug: Bug Fixes

-   Fixed an issue where creating too many GLTF mesh forms could crash Chrome-based web browser tabs.
-   Fixed an issue where creating a bot with a DateTime, Vector2, Vector3, or Rotation tag would crash the system.

## V3.1.5

#### Date: 10/4/2022

### :bug: Bug Fixes

-   Fixed an issue where the login UI would be hidden behind the sheet and system portals if trying to login while one of them is open.

## V3.1.4

#### Date: 10/3/2022

### :rocket: Improvements

-   Enabled the "More" section in the Jitsi meet portal settings window.

### :bug: Bug Fixes

-   Fixed an issue where using `os.focusOn()` with `rotation` set to `{ x: 0, y: 0 }` could trigger floating point rounding errors and cause the camera rotation to be temporarily incorrect.
-   Fixed an issue where `@onRoomTrackUnsubsribed` listeners would not be triggered for local video and audio tracks when leaving a room.

## V3.1.3

#### Date: 9/27/2022

### :bug: Bug Fixes

-   Fixed an issue where `@onMeetExited` could be triggered multiple times when closing the meet portal.
-   Fixed an issue where rejecting and then re-performing a tag edit would cause the multiline editor to show the edit twice.
-   Fixed an issue where the multiline editor would incorrectly edit shared bots that had not been updated. This resulted in the tag edits being incorrectly added to the end of the tag value instead of where they were supposed to be.
-   Fixed an issue where meshes that were set on a bot and then quickly removed could be incorrectly displayed.
-   Fixed an issue where the documentation link from the multiline editor wouldn't auto-scroll to the correct tag.
-   Fixed an issue where using `deleteTagText()` and `insertTagText()` would cause the runtime to get confused during tag sync and incorrectly apply an edit multiple times.
-   Fixed an issue where `deleteTagMaskText()` and `insertTagMaskText()` did not work.

## V3.1.2

#### Date: 9/9/2022

### :rocket: Improvements

-   Improved `os.registerTagPrefix(prefix, options?)` to accept a `name` property in the `options` object that will be used as a hint for the user.
-   Added support for Vector and Rotation values for many tags. The following tags have been added as alternatives to using multiple tags to contain 3D information:
    -   `cameraPosition` replaces `cameraPositionX`, `cameraPositionY`, and `cameraPositionZ`.
    -   `cameraRotation` replaces `cameraRotationX`, `cameraRotationY`, and `cameraRotationZ`.
    -   `cameraFocus` replaces `cameraFocusX`, `cameraFocusY`, and `cameraFocusZ`.
    -   `cameraPositionOffset` replaces `cameraPositionOffsetX`, `cameraPositionOffsetY`, and `cameraPositionOffsetZ`.
    -   `cameraRotationOffset` replaces `cameraRotationOffsetX`, `cameraRotationOffsetY`, and `cameraRotationOffsetZ`.
    -   `deviceRotation` replaces `deviceRotationX`, `deviceRotationY`, and `deviceRotationZ`.
    -   `portalPannableMin` replaces `portalPannableMinX` and `portalPannableMinY`.
    -   `portalPannableMax` replaces `portalPannableMaxX` and `portalPannableMaxY`.
    -   `pointerPixel` replaces `pointerPixelX` and `pointerPixelY`.
    -   `mousePointerPosition` replaces `mousePointerPositionX`, `mousePointerPositionY`, and `mousePointerPositionZ`.
    -   `mousePointerRotation` replaces `mousePointerRotationX`, `mousePointerRotationY`, and `mousePointerRotationZ`.
    -   `leftPointerPosition` replaces `leftPointerPositionX`, `leftPointerPositionY`, and `leftPointerPositionZ`.
    -   `leftPointerRotation` replaces `leftPointerRotationX`, `leftPointerRotationY`, and `leftPointerRotationZ`.
    -   `rightPointerPosition` replaces `rightPointerPositionX`, `rightPointerPositionY`, and `rightPointerPositionZ`.
    -   `rightPointerRotation` replaces `rightPointerRotationX`, `rightPointerRotationY`, and `rightPointerRotationZ`.
    -   `cursorHotspot` replaces `cursorHotspotX` and `cursorHotspotY`.
    -   `portalCursorHotspot` replaces `portalCursorHotspotX` and `portalCursorHotspotY`.
-   Added the `os.requestWakeLock()`, `os.disableWakeLock()`, and `os.getWakeLockConfiguration()` functions.
    -   `os.requestWakeLock()` asks the user for the ability to keep the screen awake, and if they accept will enable a wake lock that will keep the screen on. Returns a promise that resolves once the wake lock has been granted.
    -   `os.disableWakeLock()` disables the wake lock and allows the computer to sleep. Returns a promise that resolves once the wake lock has been disabled.
    -   `os.getWakeLockConfiguration()` gets the current wake lock status. Returns a promise that resolves with the wake lock information.
-   Improved `math.intersectPlane()` to accept two additional optional parameters which represent the normal and origin of the plane that the ray should be intersected with.
    -   The new function definition is `math.intersectPlane(origin, direction, planeNormal?, planeDirection)`.
        -   `planeNormal` is optional and is the normal vector that the plane should use. It defaults to `➡️0,0,1`.
        -   `planeDirection` is optional and is the 3D position that the center of the plane should travel through. It defaults to `➡️0,0,0`.

### :bug: Bug Fixes

-   Fixed an issue where keys reported in `onKeyUp` and `onKeyDown` could be specified in the incorrect order.

## V3.1.1

#### Date: 9/6/2022

### :rocket: Improvements

-   Added the `codeButton` form.
    -   When the bot is placed in a tag dimension (dimension of the form `{botID}.{tag}`) and its form is set to `codeButton`, then it will appear in the multi-line code editor for that tag as a clickable text element.
    -   As such, in order for the button to appear, the bot also needs a `label` tag.
    -   The button can be positioned by line number by using the `[dimension]Start` tag, and the `[dimension]End` tag can be used to specify the priority that the button should have compared to other buttons on the same line (higher numbers means lower priority).
    -   When clicked, the button will receive an `@onClick` whisper.
-   Added the `formRenderOrder` tag.
    -   This tag sets the render order that should be used for a bot in the grid portals.
    -   Setting this property to a value other than 0 overrides the automatically calculated render order which is based on the distance of each bot to the portal camera.
    -   It is not recommended to use this tag unless you are dealing with transparency issues caused by overlapping PNG images.

## V3.1.0

#### Date: 9/2/2022

### :rocket: Improvements

-   Added the `os.createInitializationUpdate(bots)` and `os.applyUpdatesToInst(update)` functions.
    -   `os.createInitializationUpdate(bots)` creates updates that can be used to ensure that an inst is initialized with a specific set of bots. This function is useful for encoding initialization logic that should only be performed in an inst once.
        -   `bots` - The list of bots that should be included in the update.
    -   `os.applyUpdatesToInst(updates)` applies the given list of updates to the current inst.
        -   `updates` - The list of updates that should be applied to the inst.
-   Improved custom apps to support SVG elements.

### :bug: Bug Fixes

-   Fixed an issue where billboarded bots would display incorrectly when they were parented under a rotated dimension or transformer.

## V3.0.21

#### Date: 8/31/2022

### :bug: Bug Fixes

-   Fixed an issue where deleting a GLTF would cause the gridPortal to stop working.

## V3.0.20

#### Date: 8/30/2022

### :rocket: Improvements

-   Added the ability to use your fingers to click bots in VR/AR.
    -   Any device that supports the WebXR Hand input module should work.
    -   Tested with the Oculus Quest 2.
-   Added the `keyboard` form.
    -   This creates a virtual keyboard that the user can interact with.
    -   Clicking keys on the keyboard sends a `@onKeyClick` whisper to the bot.
-   Improved the system portal diff tab to set the `editingBot`, `editingTag`, and `editingTagSpace` tags on the configBot.
-   Added the `os.startFormAnimation(bot, animationName, options?)`, `os.stopFormAnimation(bot, options?)`, `os.listFormAnimations(botOrAddress)`, and `os.bufferFormAddressGLTF(address)` functions.
    -   `os.startFormAnimation(bot, animationName, options?)` is used to trigger an animation on the given bot. Returns a promise that resolves when the animation has started. It accepts the following parameters:
        -   `bot` - The bot or list of bots that the animation should be triggered on.
        -   `animationName` - The name or index of the animation that should be started.
        -   `options` - The additional parameters that should be used for the animation. Optional. It should be an object with the following properties:
            -   `startTime` - The time that the animation should start playing. It should be the number of miliseconds since the Unix Epoch.
            -   `initialTime` - The time within the animation clip that the animation should start at in miliseconds.
            -   `timeScale` - The rate at which the animation plays.
            -   `loop` - Options for looping. It should be an object with the following properties:
                -   `mode` - How the animation should loop. It should be either `repeat` or `pingPong`.
                -   `count` - The number of times that the animation should loop.
            -   `clampWhenFinished` - Whether the final animation values should be preserved when the animation finishes.
            -   `crossFadeDuration` - The number of miliseconds that the animation should take to cross fade from the previous animation.
            -   `fadeDuration` - The number of miliseconds that the animation should take to fade in.
            -   `animationAddress` - The address that the animations should be loaded from.
    -   `os.stopFormAnimation(bot, options?)` is used to stop animations on the given bot. Returns a promise that resolves when the animation has stopped. It accepts the following parameters:
        -   `bot` - The bot or list of bots that animations should be stopped on.
        -   `options` - The options that should be used to stop the animations. Optional. It should be an object with the following properties:
            -   `stopTime` - The time that the animation should stop playing. It should be the number of miliseconds since the Unix Epoch.
            -   `fadeDuration` - The number of miliseconds that the animation should take to fade out.
    -   `os.listFormAnimations(botOrAddress)` is used to retrieve the list of animations that are available on a form. Returns a promise that resolves with the animation list. It accepts the following parameters:
        -   `botOrAddress` - The bot or address that the animation list should be retrieved for.
    -   `os.bufferFormAddressGLTF(address)` is used to pre-cache the given address as a GLTF mesh for future use. Returns a promise that resolves when the address has been buffered. It accepts the following parameters:
        -   `address` - The address that should be loaded.
-   Added several listeners that can be used to observe animation changes on bots.
    -   Currently, they are only sent for animations that are started via `os.startFormAnimation()`. Animations that are triggered via the `#formAnimation` tag or `experiment.localFormAnimation()` are not supported.
    -   `@onFormAnimationStarted` and `@onAnyFormAnimationStarted` are sent when an animation has been started.
    -   `@onFormAnimationStopped` and `@onAnyFormAnimationStopped` are sent when an animation has been manually stopped.
    -   `@onFormAnimationFinished` and `@onAnyFormAnimationFinished` are sent when an animation finishes playing.
    -   `@onFormAnimationLooped` and `@onAnyFormAnimationLooped` are sent when an animation restarts per the looping rules that were given in the options object.
-   Added support for the `scrollTop` and `offsetHeight` properties for `<section>` elements.
-   Added the `@onDocumentAvailable` listener.
    -   `@onDocumentAvailable` is a shout that is sent once `globalThis.document` is first available for scripts to use.
    -   Because of this feature, scripts can now interact with custom apps via `globalThis.document` instead of `os.registerApp()` and `os.compileApp()`.
    -   This feature still uses a separate document instances for `os.registerApp()`, so changes to `globalThis.document` will not conflict with any other custom apps.
-   Added the [Preact render()](https://preactjs.com/guide/v10/api-reference#render) function to `os.appHooks`.
-   Improved tooltips to always render entirely on screen. This can help in scenarios where the tooltip should be shown close to the edge of the screen.

### :bug: Bug Fixes

-   Fixed an issue where `cursor` bots would not update in the multiline editor unless no bots changed for 75ms.
-   Fixed an issue where `cursor` bots would be duplicated if the user closed the portal that contained the multiline editor and then opened it again.
-   Fixed an issue where images that were loaded via custom apps would later fail to load as a `formAddress`.
-   Fixed an issue where floating labels did not work on bots that were transformed by another bot.
-   Fixed an issue where tooltips that had multiple words would always word wrap. Now, they will only word wrap if wider than 200px.

## V3.0.19

#### Date: 8/11/2022

### :bug: Bug Fixes

-   Fixed an issue that would allow browsers to cache certain HTML files when they should not.
-   Fixed an issue where subjectless keys would not work with the new auth system.
-   Fixed an issue where the background for floating labels would not match the label if the bot was rotated.

## V3.0.18

#### Date: 8/9/2022

### :boom: Breaking Changes

-   Changed uploads to PDF files to upload the binary data of the PDF instead of automatically converting it to UTF-8.
    -   This affects both `os.showUploadFiles()` and `@onFileUpload`.

### :rocket: Improvements

-   Switched PublicOS from [Magic.link](https://magic.link) to a custom auth implementation that gives us more flexibility around how we manage user accounts.
    -   This is purely an implementation detail, and should not affect any PublicOS/CasualOS features.
-   Added the ability to see active PublicOS authentication sessions, when they were granted, and what IP Address they were granted to.
-   Improved Custom HTML Apps to copy the following properties from specific element types when an event (like `onLoad`) happens:
    -   `<img>` - The following properties are copied:
        -   `width`
        -   `height`
        -   `naturalWidth`
        -   `naturalHeight`
        -   `currentSrc`
    -   `<video>` - The following properties are copied:
        -   `videoWidth`
        -   `videoHeight`
        -   `duration`
        -   `currentSrc`
-   Moved the "Exit to Grid Portal" button in the system portal from the lower right corner to the lower left corner.
-   Improved the systemPortal to support global search by exact matches for `#id` and `#space`.
-   Improved the systemPortal to support comparing systems of bots against each other.
    -   This works by comparing two separate system tags. The first tag is `#system` (or whatever is specified by `#systemPortalTag` on the config bot) and the second tag is specified by the `#systemPortalDiff` on the config bot.
    -   For example, if the `#systemPortal` is set to `custom` and the `#systemPortalDiff` tag is set to `system2`, then bots that contain `custom` in their `#system` tag will be compared against bots that match using their `#system2` tag.
    -   The result is useful for creating visualizations of change for system bots.
    -   See the documentation for more information.
    -   Also check out the example: https://ab1.bot/?ab=diffPortalExample
-   Added the `os.appHooks` property that contains [hook functions](https://preactjs.com/guide/v10/hooks).
    -   Hook functions make managing custom app states easier and less tedious.

### :bug: Bug Fixes

-   Fixed an issue where entering an invalid value into an input box in a custom app would cause the input box to be automatically cleared.
-   Fixed an issue where the base color on GLTF models would be overridden with white if no color tag was specified.
-   Fixed an issue where self-closing JSX elements that contained attributes would not be compiled correctly.
-   Fixed an issue where the meetPortal could fail to start if the meet portal properties were changed before it finished loading external scripts.
-   Fixed how progress bars position themselves to better match how labels position themselves.
-   Fixed an issue where custom app elements did not support CSS Style properties that started with a hyphen (`-`).

## V3.0.17

#### Date: 7/18/2022

### :bug: Bug Fixes

-   Fixed an issue where calling `os.focusOn()` for the mapPortal before the portal has finished loading would cause the camera to focus on an incorrect location.
-   Fixed an issue where labels would fail to show up on billboarded bots that are directly below or above the portal camera.
-   Fixed an issue where hex bot forms were positioned incorrectly.

## V3.0.16

#### Date: 7/6/2022

### :rocket: Improvements

-   Added the `uv` property to `@onClick`, `@onAnyBotClicked`, `@onDrag`, and `@onAnyBotDrag` shouts.
    -   This property contains the [UV Coordinates](https://stackoverflow.com/questions/3314219/how-do-u-v-coordinates-work) of the texture on the clicked bot that the user clicked.
    -   UV coordinates are a 2D vector representing the X and Y location on the texture (i.e. `formAddress`) on the bot that was clicked.
    -   UV coordinates are mapped as follows:
        -   Bottom left of the texture is: `(0, 0)`
        -   Bottom right is: `(1, 0)`
        -   Top left is: `(0, 1)`
        -   Top right is: `(1, 1)`
-   Added the `os.raycast(portal, origin, direction)` and `os.raycastFromCamera(portal, viewportPosition)` functions.
    -   These functions are useful for finding what bots a particular ray would hit. For example, you could query what bots are under a particular spot of the screen with `os.raycastFromCamera()`.
    -   Currently, the `grid`, `miniGrid`, `map` and `miniMap` portals are supported.
    -   See the documentation for more information and examples.
-   Added the `os.calculateRayFromCamera(portal, viewportPosition)` function.
    -   This function is useful for finding the 3D path (ray) that travels through a particular screen position of the specified portal's camera.
    -   Currently, the `grid`, `miniGrid`, `map` and `miniMap` portals are supported.
    -   See the documentation for more information and examples.
-   Improved `os.getPublicRecordKey()` to return an `errorReason` for failed requests.

### :bug: Bug Fixes

-   Fixed `lineStyle = wall` to support the coordinate system changes from v3.0.11.

## V3.0.15

#### Date: 6/21/2022

### :rocket: Improvements

-   Improved the login system to record user's email/phone number so that we can migrate off of [magic.link](https://magic.link/) in the future.

## V3.0.14

#### Date: 6/20/2022

### :rocket: Improvements

-   Changed the `circle` bot form ignore lighting changes based on its orientation.
-   Added the `formAddressAspectRatio` tag to allow adjusting how `formAddress` images/videos are displayed on `cube`, `circle`, and `sprite` bot forms.
    -   The aspect ratio should be the width of the image divided by the height of the image.
    -   Negative aspect ratios can also be used to mirror the image horizontally.
-   Added the ability to create and join custom multimedia chat rooms.
    -   Key features:
        -   The ability to join multiple chat rooms at once.
        -   The ability to display camera/screen feeds on 3D bots.
        -   Notification of when remote users join/leave.
        -   Notification of when users are speaking.
        -   The ability to control the quality that video tracks stream at.
    -   The following functions have been added:
        -   `os.joinRoom(roomName, options?)`
        -   `os.leaveRoom(roomName, options?)`
        -   `os.getRoomOptions(roomName)`
        -   `os.setRoomOptions(roomName, options)`
        -   `os.getRoomTrackOptions(roomName, trackAddress)`
        -   `os.setRoomTrackOptions(roomName, trackAddress, options)`
        -   `os.getRoomRemoteOptions(roomName, remoteId)`
    -   The following listeners have been added:
        -   `@onRoomJoined` - Sent whenever a room has been joined via `os.joinRoom()`
        -   `@onRoomLeave` - Sent whenever a room has been exited via `os.leaveRoom()`
        -   `@onRoomStreaming` - Sent whenever the local user has been connected or reconnected to a room.
        -   `@onRoomStreamLost` - Sent whenever the local user has been disconnected from a room.
        -   `@onRoomTrackSubscribed` - Sent whenever an audio/video track has been discovered inside a room.
        -   `@onRoomTrackUnsubscribed` - Sent whenever an audio/video track has been removed from a room.
        -   `@onRoomRemoteJoined` - Sent whenever a remote user has joined a room.
        -   `@onRoomRemoteLeave` - Sent whenever a remote user has left a room.
        -   `@onRoomSpeakersChanged` - Sent whenever the list of speaking users has changed in a room.
        -   `@onRoomOptionsChanged` - Sent whenever the local room options have been changed.
    -   See the documentation for more detailed information.
    -   Also check out the `rooms-example` appBundle for an example.
-   Added the `os.listInstUpdates()` and `os.getInstStateFromUpdates(updates)` functions.
    -   These functions are useful for tracking the history of an instance and debugging potential data loss problems.
    -   `os.listInstUpdates()` gets the list of updates that have occurred in the current instance.
    -   `os.getInstStateFromUpdates()` gets the bot state that is produced by the given list of updates.

### :bug: Bug Fixes

-   Fixed an issue where HTML updates could cause CasualOS to skip `@onAnyAction` calls for bot updates.
-   Fixed an issue where point-of-view mode would start the camera at the wrong rotation.
-   Fixed an issue where billboarded bots would rotate to match the roll of the camera in VR/AR.
-   Fixed an issue where using `os.tip()` with long words could cause the words to overflow the tooltip background.
-   Fixed an issue where removing a tag from the sheetPortal could cause the tag below it to become the dimension set in the sheetPortal.

## V3.0.13

#### Date: 6/3/2022

### :rocket: Improvements

-   Added the `math.degreesToRadians(degrees)` and `math.radiansToDegrees(radians)` functions.

### :bug: Bug Fixes

-   Fixed an issue where the `cameraRotationX`, `cameraRotationY`, and `cameraRotationZ` tags were using a Y-up coordinate system instead of the CasualOS Z-up coordinate system.

## V3.0.12

#### Date: 5/31/2022

### :bug: Bug Fixes

-   Fixed an issue where snapping bots to bot faces was not supported in the miniMapPortal.
-   Fixed an issue where snapping bots to faces of bots that have a non-1 `scaleZ` would work incorrectly.

## V3.0.11

#### Date: 5/27/2022

### :boom: Breaking Changes

-   CasualOS now consistently uses a right-handed coordinate system.
    -   In previous versions, CasualOS inconsistently handled rotations which led to some parts obeying the right-hand rule and other parts obeying the left-hand rule for rotations.
    -   One of the consequences of this is that rotations around the Y axis are now counter-clockwise instead of clockwise.
        -   Note that from the default camera perspective, this is switched. Rotations now appear clockwise instead of counter-clockwise.
    -   To keep the previous behavior, simply negate the Y axis for rotations. (e.g. if the rotation was `tags.homeRotationY = 1.3`, now it should be `tags.homeRotationY = -1.3`)
    -   This change affects `[dimension]RotationY`, `cameraRotationOffsetY`, and `os.addDropGrid()`.

### :rocket: Improvements

-   Added the ability to represent positions and rotations with the `➡️` and `🔁` emojis.
    -   In scripts, these values get parsed into `Vector2`, `Vector3`, and `Rotation` objects.
    -   Vectors support the following formats:
        -   `➡️1,2` represents a 2D position/direction (`Vector2`) that contains `X = 1` and `Y = 2`.
        -   `➡️1,2,3` represents a 3D position/direction (`Vector3`) that contains `X = 1`, `Y = 2`, and `Z = 3`.
        -   Additionally, vectors can be created using `new Vector2(1, 2)` and `new Vector3(1, 2, 3)`.
    -   Rotations support the following formats:
        -   `🔁0,0,0,1` represents a 3D rotation (`Rotation`) that contains `X = 0`, `Y = 0`, `Z = 0`, and `W = 1`.
        -   Additionally, rotations can be created using the `Rotation` class constructor. It supports the following forms:
            -   Create a rotation that does nothing:
                ```typescript
                const rotation = new Rotation();
                ```
            -   Create a rotation from an axis and angle:
                ```typescript
                const rotation = new Rotation({
                    axis: new Vector3(0, 0, 1),
                    angle: Math.PI / 2,
                }); // 90 degree rotation about the Z axis
                ```
            -   Create a rotation from two directions:
                ```typescript
                const rotation = new Rotation({
                    from: new Vector3(1, 0, 0),
                    to: new Vector3(0, 1, 0),
                }); // Rotation that transforms points from (1, 0, 0) to (0, 1, 0)
                ```
            -   Create a rotation from multiple rotations:
                ```typescript
                const rotation = new Rotation({
                    sequence: [
                        new Rotation({
                            axis: new Vector3(0, 1, 0),
                            angle: Math.PI / 2,
                        }), // 90 degree rotation around Y axis
                        new Rotation({
                            axis: new Vector3(1, 0, 0),
                            angle: Math.PI / 4,
                        }), // 45 degree rotation around X axis
                    ],
                });
                ```
            -   Create a rotation from a Quaternion:
                ```typescript
                const rotation = new Rotation({
                    quaternion: {
                        x: 0,
                        y: 0.7071067811865475,
                        z: 0,
                        w: 0.7071067811865476,
                    },
                }); // 90 degree rotation about the Y axis
                ```
        -   Check the documentation on Vectors and Rotations for more information.
-   Added the `[dimension]Position` and `[dimension]Rotation` tags to support using vectors and rotation objects for bot positioning.
-   Improved the `getBotPosition()` function to support the `[dimension]Position` tag and return a `Vector3` object.
-   Added the `getBotRotation(bot, dimension)` function that retrieves the position of the given bot in the given dimension and returns a `Rotation` object.
    -   `bot` is the bot whose rotation should be retrieved.
    -   `dimension` is the dimension that the bot's rotation should be retrieved for.
-   Improved the `animateTag()`, `os.getCameraPosition()` `os.getCameraRotation()`, `os.getFocusPoint()`, `os.getPointerPosition()`, `os.getPointerDirection()`, `math.getForwardDirection()`, `math.intersectPlane()`, `math.getAnchorPointOffset()`, `math.addVectors()`, `math.subtractVectors()`, `math.negateVector()`, `math.normalizeVector()`, `math.vectorLength()`, and `math.scaleVector()` functions to support `Vector2`, `Vector3`, and `Rotation` objects.
-   Added the "Select Background" and removed the "Share Video" buttons from the meetPortal.
-   Added initial documentation for ab-1.

### :bug: Bug Fixes

-   Fixed an issue where `os.showUploadFiles()` would return previously uploaded files.
-   Fixed an issue where tag text edits (i.e. `insertTagText()`) would not be properly communicated to the rest of CasualOS when they occurred after tag updates (i.e. `setTag()`).

## V3.0.10

#### Date: 5/6/2022

### :rocket: Improvements

-   Improved the Records API to be able to return errors to allowed HTTP origins.
-   Improved `os.meetCommand()` to return a promise.
-   Added the ability to specify an options object with `os.recordData(key, address, data, options)` that can specify update and delete policies for the data.

    -   These policies can be useful to restrict the set of users that can manipulate the recorded data.
    -   `options` is an object with the following properties:

        ```typescript
        let options: {
            /**
             * The HTTP Endpoint that should be queried.
             */
            endpoint?: string;

            /**
             * The policy that should be used for updating the record.
             * - true indicates that the value can be updated by anyone.
             * - An array of strings indicates the list of user IDs that are allowed to update the data.
             */
            updatePolicy?: true | string[];

            /**
             * The policy that should be used for deleting the record.
             * - true indicates that the value can be erased by anyone.
             * - An array of strings indicates the list of user IDs that are allowed to delete the data.
             * Note that even if a delete policy is used, the owner of the record can still erase any data in the record.
             */
            deletePolicy?: true | string[];
        };
        ```

-   Added the `os.tip(message, pixelX?, pixelY?, duration?)` and `os.hideTips(tipIDs?)` functions to make showing tooltips easy.
    -   `os.tip(message, pixelX?, pixelY?, duration?)` can be used to show a tooltip and takes the following parameters:
        -   `message` is the message that should be shown.
        -   `pixelX` is optional and is the horizontal pixel position on the screen that the message should be shown at.
            If omitted, then the tooltip will be shown at the current mouse position or the last touch position.
            Additionally, omitting the position will cause the tooltip to only be shown when the mouse is near it.
            Moving the mouse away from the tooltip in this mode will cause the tooltip to be automatically hidden.
        -   `pixelY` is optional and is the vertical pixel position on the screen that the message should be shown at.
            If omitted, then the tooltip will be shown at the current mouse position or the last touch position.
            Additionally, omitting the position will cause the tooltip to only be shown when the mouse is near it.
            Moving the mouse away from the tooltip in this mode will cause the tooltip to be automatically hidden.
        -   `duration` is optional and is the number of seconds that the toast should be visible for.
        -   Returns a promise that resolves with the ID of the newly created tooltip.
    -   `os.hideTips(tipIDs?)` can be used to hide a tooltip and takes the following parameters:
        -   `tipIDs` is optional and is the ID or array of IDs of tooltips that should be hidden. If omitted, then all tooltips will be hidden.
        -   Returns a promise that resolves when the action has been completed.
-   Improved the menuPortal to use 60% of the screen width on large screens when the screen is taller than it is wide.
-   Improved the systemPortal to support `system` tag values that are set to non-string values such as booleans and integers.
-   Added WebXR hand tracking support.
    -   Tested and verified on Meta Quest 2 headset.
    -   Wrist portals have custom offsets for hands to try and minimize the blocking of hands during interaction.
    -   Air tap interaction only currently. Air taps are when you tap your index finger and thumb together to perform a "tap/click" on what the pointer ray is targeting.

### :bug: Bug Fixes

-   Fixed an issue where CasualOS would attempt to download records from the wrong origin if using a custom `endpoint` parameter.

## V3.0.9

#### Date: 4/27/2022

### :rocket: Improvements

-   Added the `crypto.hash(algorithm, format, ...data)` and `crypto.hmac(algorithm, format, key, ...data)` functions.
    -   These functions make it easy to generalize which hash algorithm to use and also support outputting the result in several different formats.
    -   Supported algorithms for `crypto.hash()` are: `sha256`, `sha512`, and `sha1`.
    -   Supported algorithms for `crypto.hmac()` are: `hmac-sha256`, `hmac-sha512`, and `hmac-sha1`.
    -   Supported formats for both are: `hex`, `base64`, and `raw`.
    -   See the documentation for more information.
-   Added the `bytes.toBase64String(bytes)`, `bytes.fromBase64String(base64)`, `bytes.toHexString(bytes)`, and `bytes.fromHexString(hex)` functions.
    -   These functions make it easy to convert to and from Base64 and Hexadecimal encoded strings to [Uint8Array](https://developer.mozilla.org/en-US/docs/Web/JavaScript/Reference/Global_Objects/Uint8Array) byte arrays.
    -   See the documentation for more information.

### :bug: Bug Fixes

-   Fixed a permissions issue that prevented the creation of subjectless keys.

## V3.0.8

#### Date: 4/26/2022

### :rocket: Improvements

-   Added the ability to view participants and breakout rooms in the meetPortal.

## V3.0.7

#### Date: 4/26/2022

### :bug: Bug Fixes

-   Fixed an issue where bot labels would not render.

## V3.0.6

#### Date: 4/26/2022

### :bug: Bug Fixes

-   Fixed an issue where bots would not render because their shader code was broken.

## V3.0.5

#### Date: 4/26/2022

### :rocket: Improvements

-   Added the ability to specify which auth site records should be loaded/retrieved from.
    -   This is useful for saving or getting records from another CasualOS instance.
    -   The following functions have been updated to support an optional `endpoint` parameter:
        -   `os.recordData(key, address, data, endpoint?)`
        -   `os.getData(recordName, address, endpoint?)`
        -   `os.listData(recordName, startingAddress?, endpoint?)`
        -   `os.eraseData(key, address, endpoint?)`
        -   `os.recordManualApprovalData(key, address, data, endpoint?)`
        -   `os.getManualApprovalData(recordName, address, endpoint?)`
        -   `os.listManualApprovalData(recordName, startingAddress?, endpoint?)`
        -   `os.eraseManualApprovalData(key, address, endpoint?)`
        -   `os.recordFile(key, data, options?, endpoint?)`
        -   `os.eraseFile(key, url, endpoint?)`
        -   `os.recordEvent(key, eventName, endpoint?)`
        -   `os.countEvents(recordName, eventName, endpoint?)`
-   Improved the sheetPortal and and multi-line editor to support editing tags that contain object values.
-   Updated the Terms of Service, Acceptable Use Policy, and Privacy Policy to make it clearer which websites they apply to.
-   Improved how lines are rendered to use an implementation built into three.js.
    -   This makes bot strokes that are scaled appear correct.
    -   This change also makes lines and strokes appear the same size on screen no matter the zoom level of the camera. This can make it easier to identify bots when zoomed out a lot.
-   Added the ability to allow/deny login with phone numbers based on regex rules defined in a DynamoDB table.
-   Added the `os.getSubjectlessPublicRecordKey(recordName)` function to make it possible to create a record key that allow publishing record data without being logged in.
    -   All record keys are now split into two categories: subjectfull keys and subjectless keys.
    -   subjectfull keys require login in order to publish data are are the default type of key.
    -   subjectless keys do not require login in order to publish data.
    -   When publishing data with a subjectless key, all users are treated as anonymous. In effect, this makes the owner of the record fully responsible for the content that they publish.
-   Added the `os.meetFunction(functionName, ...args)` function to allow querying the current meet portal meeting state.
    -   `functionName` is the name of the function that should be triggered from the [Jitsi Meet API](https://jitsi.github.io/handbook/docs/dev-guide/dev-guide-iframe/#functions).
    -   `args` is the list of arguments that should be provided to the function.
    -   Returns a promise that resolves with the result of the function call.
-   Added the `@onMeetEntered` and `@onMeetExited` shouts which are triggered whenever the current user starts/stops participating in a meet.
    -   Unlike `@onMeetLoaded`, `@onMeetEntered` is only triggered after the user clicks the "Join" button from the meeting waiting room.
    -   See the documentation for more detailed information.
-   Added the `meetPortalJWT` tag to the meetPortalBot to allow using JSON Web Tokens for authenticating moderators in meetings.
    -   See the Jitsi FAQ for more information on how to setup a moderator for a meeting: https://developer.8x8.com/jaas/docs/faq#how-can-i-set-a-user-as-moderator-for-a-meeting
-   Added the `botPortal` tag that when set to a bot ID on the `configBot` will show the JSON data for that bot.
    -   Additionally, the `botPortalAnchorPoint` and `botPortalStyle` tags can be set on the `botPortalBot` similarly to how `meetPortalAnchorPoint` can be set on the `meetPortalBot`.
-   Added the `systemTagName` tag that, when set on the config bot, specifies the tag that should be used when finding bots to include in the systemPortal.
    -   For example, setting `systemTagName` to `"test"` will cause the systemPortal to search for bots that have a `test` tag instead of a `system` tag.

### :bug: Bug Fixes

-   Fixed an issue where accessing certain properties on `globalThis` would cause an error to occur.
-   Fixed an issue where it was not possible to change the current meetPortal while it was already open.
-   Fixed an issue where using `os.replaceDragBot()` with bots that contained an array in its tags would cause an error.
-   Fixed an issue where videos in `formAddress` would not automatically play on Chrome web browsers.

## V3.0.4

#### Date: 3/31/2022

### :rocket: Improvements

-   Added the ability to force AUX to intepret values as strings by prefixing the tag value with the 📝 emoji.
    -   This can be useful for when you want to ensure that a tag value is interpreted a string.
    -   For example, the string `"01"` will be interpreted as the number `1` by default but `"📝01"` will preserve the leading 0.
-   Added the ability to force a tag to interpret values as numbers by prefixing the tag value with the 🔢 emoji.
    -   This can be useful when you want to ensure that a tag is interpreted as a number.
-   Added support for scientific notation in numbers.
    -   `1.23e3` will now be interpreted as `1230`.
-   Improved `os.focusOn()` to support positions that include a Z coordinate.
    -   This allows moving the camera focus point to any position in 3D space.
    -   The Z coordinate defaults to 0 if not specified.
-   Added the `menuItemShowSubmitWhenEmpty` tag to allow showing the submit button on input menu items even if the input box does not have any value.
-   Added the `os.addDropGrid(...grids)` and `os.addBotDropGrid(botId, ...grids)` functions to make it easy to snap bots to a custom grid.
    -   These functions are useful if you want to snap bots to a grid with a custom position or rotation.
    -   Additionally, they can be used to move bots in a grid that is attached to a portal bot.
    -   See the documentation for detailed usage information.

### :bug: Bug Fixes

-   Fixed an issue where `infinity` and `-infinity` would always be calculated as `NaN` instead of their corresponding numerical values.
-   Fixed an issue where passing `null`/`undefined`/`NaN`/`Infinity` as the `x` or `y` coordinate to `os.focusOn()` would break the gridPortal.
-   Fixed an issue where error stack traces would sometimes contain incorrect line numbers.
-   Fixed an issue where the systemPortal recent tags list could error if a bot without a system tag was edited.
-   Fixed an issue where the runtime would crash if `animateTag()` was given a null bot.
-   Fixed an issue where dragging a bot with a controller in free space would position the bot incorrectly if the bot was loaded by a portal form bot.
-   Fixed an issue where bots that were inside a bot portal that was inside a wrist portal would have an incorrect scale. ([#254](https://github.com/casual-simulation/casualos/issues/254))

## V3.0.3

#### Date: 3/22/2022

### :rocket: Improvements

-   Added the `os.getAverageFrameRate()` function.
    -   This function is useful for calculating the number of times that the 3D views have updated in the last second.
    -   Returns a promise that resolves with the current frame rate value.
-   `AUX_PLAYER_MODE`: The player mode that this instance should indicate to scripts.
    -   `"player"` indicates that the inst is supposed to be for playing AUXes while `"builder"` indicates that the inst is used for building AUXes.
    -   Defaults to `"builder"`.
    -   This value is exposed via the object returned from `os.version()`.
        -   See the documentation on `os.version()` for more information.
-   Added a button that offers to redirect to a static instance after a 25 second loading timeout.
    -   The redirect will send the user to `static.{common_host}` so `casualos.com` will redirect to `static.casualos.com` and `stable.casualos.com` will redirect to `static.casualos.com`.

## V3.0.2

#### Date: 3/16/2022

### :boom: Breaking Changes

-   Removed the following functions:
    -   `server.exportGpio()`
    -   `server.unexportGpio()`
    -   `server.getGpio()`
    -   `server.setGpio()`

### :rocket: Improvements

-   Improved performance for lower end devices by making CasualOS more efficient when automatically updating bots with user input.
-   Added the ability to login with a phone number instead of an email address.
    -   This feature is enabled by the `ENABLE_SMS_AUTHENTICATION` environment variable during builds.
-   Added the ability to automatically synchronize device clocks and expose the synchronized information to scripts.
    -   The following properties have been added:
        -   `os.localTime` - The local clock time in miliseconds since the Unix Epoch.
        -   `os.agreedUponTime` - The synchronized clock time in miliseconds since the Unix Epoch.
        -   `os.instLatency` - The average latency between this device and the inst in miliseconds. Smaller values are generally better.
        -   `os.instTimeOffset` - The delta between the local time and agreed upon time in miliseconds.
        -   `os.instTimeOffsetSpread` - The uncertainty of the accuracy of the `os.instTimeOffset` value. Measured in miliseconds. Smaller values indicate that `os.agreedUponTime` is more accurate, larger values indicate that `os.agreedUponTime` is less accurate.
        -   `os.deadReckoningTime` - The synchronized clock time that includes an additional 50ms offset to try to ensure that all devices are synchronized once the time ocurrs.
-   Improved `animateTag()` to support custom easing functions and a custom start time.
    -   The `easing` property in the options object that is passed to `animateTag()` now supports custom functions for custom easing behaviors. The function should accept one parameter which is a number between 0 and 1 that represents the progress of the animation and it should return a number which is the value that should be multiplied against the target tag. See the documentation of `animateTag()` for an example.
    -   The `startTime` property is now supported in the options object that is passed to `animateTag()`. It should be the number of miliseconds since the Unix Epoch that the animation should start at. For example, `os.localTime + 1000` will cause the animation to start in 1 second.

### :bug: Bug Fixes

-   Fixed an issue where `bot.vars` would get cleared after the scripts that created it finished their initial execution.
-   Fixed an issue where `labelColor` did not work on menu bots that had `form` set to `input`.
-   Fixed an issue where `labelColor` would not work unless the menu bot had a `label`.
    -   This is useful for menu bots that only use icons.

## V3.0.1

#### Date: 2/17/2022

### :rocket: Improvements

-   Added the `math.setRandomSeed(seed)` and `math.getSeededRandomNumberGenerator(seed?)` functions.

    -   `math.setRandomSeed(seed)` specifies the random seed that should be used for `math.random()` and `math.randomInt()`.
        -   `seed` is the number or string that should be used as the random number generator seed. If set to null, then the seed value will be cleared.
    -   `math.getSeededRandomNumberGenerator(seed?)` creates a new object that contains its own `random()` and `randomInt()` functions that use the specified seed.

        -   `seed` is the number of string that should be used the random number generator seed. If omitted, then an unpredictable seed will be chosen automatically.
        -   It returns an object with the following structure:

            ```typescript
            let result: {
                /**
                 * The seed that was used to create this random number generator.
                 */
                seed: number | string;

                /**
                 * Generates a random real number between the given minimum and maximum values.
                 */
                random(min?: number, max?: number): number;

                /**
                 * Generates a random integer between the given minimum and maximum values.
                 */
                randomInt(min: number, max: number): number;
            };
            ```

-   Added the ability to store dates in tags by prefixing them with `📅`.
    -   Dates must be formatted similarly to [ISO 8601](https://en.wikipedia.org/wiki/ISO_8601):
        -   `2012-02-06` (year-month-day in UTC-0 time zone)
        -   `2015-08-16T08:45:00` (year-month-day + hour:minute:second in UTC-0 time zone)
        -   `2015-08-16T08:45:00 America/New_York` (year-month-day + hour:minute:second in specified time zone)
        -   `2015-08-16T08:45:00 local` (year-month-day + hour:minute:second + in local time zone)
    -   In scripts, date tags are automatically parsed and converted to DateTime objects.
        -   DateTime objects are easy-to-use representations of date and time with respect to a specific time zone.
        -   They work better than the built-in [Date](https://developer.mozilla.org/en-US/docs/Web/JavaScript/Reference/Global_Objects/Date) class because DateTime supports time zones whereas Date does not.
        -   You can learn more about them by checking out the [documentation](https://docs.casualos.com/docs/actions#datetime).
-   Added the `getDateTime(value)` function to make parsing strings into DateTime objects easy.
    -   Parses the given value and returns a new DateTime that represents the date that was contained in the value.
    -   Returns null if the value could not be parsed.
-   Added the `circle` bot form.

## V3.0.0

#### Date: 2/10/2022

### :rocket: Improvements

-   Added the `os.openImageClassifier(options)` and `os.closeImageClassifier()` functions.
    -   These functions are useful for applying Machine Learning inside CasualOS to detect categories of things via the camera feed.
    -   Currently, the image classifier is only able to consume models generated with [Teachable Machine](https://teachablemachine.withgoogle.com/).
        1.  To create a model, go to [https://teachablemachine.withgoogle.com/](https://teachablemachine.withgoogle.com/) and click "Get Started".
        2.  Create an "Image Project" and choose "Standard image model".
        3.  Add or record photos in each class.
        4.  Click "Train".
        5.  Once training is done you can get a model URL by clicking "Export Model".
        6.  Under "Tensorflow.js", choose "Upload (shareable link)" and click "Upload". You can also optionally save the project to Google Drive.
        7.  Once uploaded, copy the shareable link.
        8.  Create a bot with an `@onClick` tag and put the following code in it (replacing `MY_MODEL_URL` with the shareable link):
            ```typescript
            await os.openImageClassifier({
                modelUrl: 'MY_MODEL_URL',
            });
            ```
    -   `options` is an object with the following properties:
        -   `modelUrl` - The sharable link that was generated from Teachable Machine.
        -   `modelJsonUrl` - Is optional and can be used in advanced scenarios where you want to control where the model is stored.
        -   `modelMetadataUrl` - Is optional and can be used in advanced scenarios where you want to control where the model is stored.
        -   `cameraType` - Is optional and is the type of camera that should be preferred. Can be "front" or "rear".
-   Created the `oai-1` appBundle.

    -   This appBundle is currently a simple ab that can query the [OpenAI GPT-3 API](https://beta.openai.com/overview) via a shout.
    -   The ab has the following features:

        -   A single manager bot in the `oai-1` dimension and systemPortal as `oai-1.manager`.
        -   `@generateTextResponse` is a listener that asks GPT-3 to respond to a given text prompt.

            -   It takes the following parameters:
                -   `apiKey` - The API key that should be used to access the API. You can get an API key at [https://beta.openai.com/overview](https://beta.openai.com/overview).
                -   `prompt` - The text that the AI should respond to. An example is "Write a tagline for an ice cream shop.". Also see this guide: [https://beta.openai.com/docs/guides/completion](https://beta.openai.com/docs/guides/completion).
                -   `engine` - The engine that should be used to process the prompt. Defaults to `"text-davinci-001"` if not specified. You can find a list of engines is available here: [https://beta.openai.com/docs/engines](https://beta.openai.com/docs/engines).
                -   `options` - An object that contains additional options for the request. You can find the documentation for these options here: [https://beta.openai.com/docs/api-reference/completions/create](https://beta.openai.com/docs/api-reference/completions/create).
            -   It returns a promise that contains a list of generated choices.
            -   Example:

                ```typescript
                let oai = getBot('system', 'oai-1.manager');
                const response = await oai.generateTextResponse({
                    apiKey: 'myAPIKey',
                    prompt: 'Write a tagline for an ice cream shop.',
                });

                if (response.choices.length > 0) {
                    os.toast('Best choice: ' + response.choices[0]);
                } else {
                    os.toast('No choices.');
                }
                ```

### :bug: Bug Fixes

-   Fixed an issue with `os.listData()` where it was impossible to list data items unless a starting address was provided.

## V2.0.36

#### Date: 2/4/2022

### :rocket: Improvements

-   Added global search to the systemPortal.
    -   Useful for finding a word or phrase in the tags of all the bots in an inst.
    -   For example, you can find all the places where a shout occurrs by typing "shout" into the search box.
    -   Can be accessed by using `Ctrl+Shift+F` while the systemPortal is open or by selecting the eyeglass icon on the left side of the screen.
-   Added the ability to use a video camera feed as the portal background.
    -   You can enable this feature by setting `portalBackgroundAddress` to `casualos://camera-feed`.
    -   It also supports specifying the rear or front facing cameras with `casualos://camera-feed/rear` and `casualos://camera-feed/front`.

### :bug: Bug Fixes

-   Fixed an issue with custom apps where HTML changes would stop propagating if an element was added to its own parent.
    -   This could happen via using the HTML document API like:
        ```typescript
        // in @onSetupApp
        const parent = that.document.createElement('div');
        const child = that.document.createElement('span');
        parent.appendChild(child);
        parent.appendChild(child); // This would cause the issue
        ```
    -   Alternatively, it could happen when using `os.compileApp()`.
        -   For efficiency, `os.compileApp()` uses a change detection algorithm to limit the number of HTML elements it needs to create.
        -   In some cases, it saw that it could reuse an HTML element by moving it and this happened to trigger the bug in the system that records these changes.

## V2.0.35

#### Date: 2/2/2022

### :rocket: Improvements

-   Added the `os.getMediaPermission(options)` function to request permission for device audio/video streams.
    -   Generally permissions are asked for the moment they are needed but this can be cumbersome in situations such as immersive ar/vr experiences as the user must jump back to the browser in order to grant them.

### :bug: Bug Fixes

-   Fixed jittery camera rendering issues when entering XR for the first time in a session.
-   Fixed three.js holding onto stale XRSession after exiting XR.
    -   This was the root cause of the Hololens losing the ability to render the scene background after exiting XR.

## V2.0.34

#### Date: 1/31/2022

### :rocket: Improvements

-   Improved the systemPortal to show all tags that are on the bot when the pinned tags section is closed.
    -   This makes it easier to manage when adding new tags while the pinned tags section is closed.

### :bug: Bug Fixes

-   Fixed an issue with `os.recordEvent()` where trying to save events in DynamoDB would fail.

## V2.0.33

#### Date: 1/31/2022

### :rocket: Improvements

-   Added the `os.listData(recordNameOrKey, startingAddress?)` function to make it easy to list data items in a record.
    -   `recordNameOrKey` is the name of the record. Can also be a record key.
    -   `startingAddress` is optional and is the address after which items will be included in the returned list. For example, the starting address `b` will cause addresses `c` and `d` to be included but not `a` or `b`.
-   Added the `os.recordEvent(recordKey, eventName)` and `os.countEvents(recordNameOrKey, eventName)` functions. These functions are useful for building simple analytics into your app bundles.
    -   `os.recordEvent(recordKey, eventName)` can be used to document that the given event occurred.
        -   `recordKey` is the key that should be used to access the record.
        -   `eventName` is the name of the event.
    -   `os.countEvents(recordNameOrKey, eventName)` can be used to get the number of times that the given event has ocurred.
        -   `recordNameOrKey` is the name of the record that the event count should be retrieved from. Can also be a record key.
        -   `eventName` is the name of the event.

## V2.0.32

#### Date: 1/26/2022

### :rocket: Improvements

-   Added the `os.arSupported()` and `os.vrSupported()` functions to query device support for AR and VR respectively. Both of these are promises and must be awaited.

    ```typescript
    const arSupported = await os.arSupported();
    if (arSupported) {
        //...
    }

    const vrSupported = await os.vrSupported();
    if (vrSupported) {
        //...
    }
    ```

-   Added shouts for entering and exiting AR and VR:
    -   `@onEnterAR` - Called when AR has been enabled.
    -   `@onExitAR` - Called when AR has been disabled.
    -   `@onEnterVR` - Called when VR has been enabled.
    -   `@onExitVR` - Called when VR has been disabled.
-   Expanded `meetPortal` scripting:
    -   Added shouts for loading and leaving the meet portal:
        -   `@onMeetLoaded` - Called when the user has finished loading the meet portal.
        -   `@onMeetLeave` - Called when the user leaves the meet portal.
    -   Added the `os.meetCommand(command, ...args)` function that sends commands directly to the Jitsi Meet API. Supported commands can be found in the [Jitsi Meet Handbook](https://jitsi.github.io/handbook/docs/dev-guide/dev-guide-iframe#commands).
    -   Added the following meet portal configuration tags. These must be set on the `meetPortalBot`:
        -   `meetPortalPrejoinEnabled` - Whether the meet portal should have the prejoin screen enabled.
            -   The prejoin screen is where the user can setup their display name, microphone, camera, and other settings, before actually joining the meet.
        -   `meetPortalStartWithVideoMuted` - Whether the meet portal should start with video muted.
        -   `meetPortalStartWithAudioMuted` - Whether the meet portal should start with audio muted.
        -   `meetPortalRequireDisplayName` - Whether the meet portal should require the user define a display name.

## V2.0.31

#### Date: 1/20/2022

### :rocket: Improvements

-   Added the `os.eraseData(recordKey, address)` function to allow deleting data records.
    -   `recordKey` is the key that should be used to access the record.
    -   `address` is the address of the data inside the record that should be deleted.
-   Added the `os.eraseFile(recordKey, urlOrRecordFileResult)` function to allow deleting file records.
    -   `recordKey` is the key that should be used to access the record.
    -   `urlOrRecordFileResult` is the URL that the file is stored at. It can also be the result of a `os.recordFile()` call.
-   Added the `os.recordManualApprovalData(recordKey, address, data)`, `os.getManualApprovalData(recordName, address)`, and `os.eraseManualApprovalData(recordKey, address)` functions.
    -   These work the same as `os.recordData()`, `os.getData()`, and `os.eraseData()` except that they read & write data records that require the user to confirm that they want to read/write the data.
    -   One thing to note is that manual approval data records use a different pool of addresses than normal data records.
        This means that data which is stored using `os.recordManualApprovalData()` cannot be retrieved using `os.getData()` (i.e. you must use `os.getManualApprovalData()`).

### :bug: Bug Fixes

-   Fixed an issue where trying to save a bot using `os.recordData()` or `os.recordFile()` would produce an error.

## V2.0.30

#### Date: 1/14/2022

### :wrench: Plumbing Changes

-   Replaced socket.io with native WebSockets.
    -   The possible options for `CAUSAL_REPO_CONNECTION_PROTOCOL` are now `websocket` and `apiary-aws`.
    -   Since the introduction of `apiary-aws`, we've used native WebSockets for more connections. As such, it should be safe to use native WebSockets in place of socket.io.
    -   This means we have fewer depenencies to keep up with and fewer potential bugs.
    -   Additionally it means that we save a little bit on our output code bundle size.

### :bug: Bug Fixes

-   Fixed an issue where deleting all the text from a menu item would show the `menuItemText` tag value instead of the (empty) `menuItemText` tag mask value.
    -   This change causes CasualOS to use `false` for the `menuItemText` `tempLocal` tag mask when a normal tag value is present for `menuItemText`. If the bot has no tag value for `menuItemText`, then `null` is used.
-   Fixed an issue where CasualOS could sometimes miss events during initialization.
    -   This bug most likely affected portals that are configurable by a config bot (e.g. gridPortal) but could have also affected other parts of the CasualOS system.
    -   This bug also was very rare. We only saw it once in our testing.
-   Fixed an issue with custom apps where calling `os.registerApp()` multiple times would cause the app to be destroyed and re-created.
    -   This caused issues with retaining focus and made the user experience generally poor.
-   Fixed an issue with custom apps where a the value attribute could not be overridden on input elements.
    -   Now it is possible to specify what the value should be and it will be properly synced.

## V2.0.29

#### Date: 1/10/2022

### :rocket: Improvements

-   Added the ability to use videos for `formAddress` and `portalBackgroundAddress` URLs.
-   Improved CasualOS to support logging into ab1.link directly from CasualOS.
    -   Previously you would have to login to ab1.link via a new tab.
    -   The new experience is seamless and much less confusing.

### :bug: Bug Fixes

-   Fixed an issue where DRACO compressed GLTF models could not be loaded if the decoder program had already been cached by the web browser.

## V2.0.28

#### Date: 1/5/2022

### :boom: Breaking Changes

-   Changed the auth and records features to default to disabled unless the the `AUTH_ORIGIN` and `RECORDS_ORIGIN` environment variables are specified during build.

### :rocket: Improvements

-   Added the `links` global variable to the code editor autocomplete list.
-   Added the `masks` global variable to the code editor autocomplete list.
-   Improved `os.showUploadFiles()` to include the `mimeType` of the files that were uploaded.
    -   This makes it easier to upload files with `os.recordFile()`.
-   Added the `os.beginAudioRecording(options?)` and `os.endAudioRecording()` functions.
    -   They replace the `experiment.beginAudioRecording()` and `experiment.endAudioRecording()` functions.
    -   Additionally, they now trigger the following listeners:
        -   `@onBeginAudioRecording` - Called when recording starts.
        -   `@onEndAudioRecording` - Called when recording ends.
        -   `@onAudioChunk` - Called when a piece of audio is available if streaming is enabled via the options.
    -   `options` is an object and supports the following properties:
        -   `stream` - Whether to stream audio samples using `@onAudioChunk`.
        -   `mimeType` - The MIME type that should be used to stream audio.
        -   `sampleRate` - The number of audio samples that should be taken per second (Hz). Only supported on raw audio types (`audio/x-raw`).
    -   See the documentation for more information and examples.

### Bug Fixes

-   Fixed an issue where the "remove tag" (X) buttons on empty tags in the sheet portal were always hidden.

## V2.0.27

#### Date: 1/4/2022

### :bug: Bug Fixes

-   Fixed another issue where file records could not be uploaded due more issues with signature calculations.

## V2.0.26

#### Date: 1/4/2022

### :bug: Bug Fixes

-   Fixed another issue where file records could not be uploaded due to various permissions issues.

## V2.0.25

#### Date: 1/4/2022

### :bug: Bug Fixes

-   Fixed an issue where file records could not be uploaded due to not including a security token in a request.

## V2.0.24

#### Date: 1/4/2022

### :bug: Bug Fixes

-   Fixed an issue where file records could not be uploaded due to a permissions issue.

## V2.0.23

#### Date: 1/4/2022

### :bug: Bug Fixes

-   Fixed an issue where file records could not be uploaded due to an issue with signature calculation.

## V2.0.22

#### Date: 1/3/2022

### :boom: Breaking Changes

-   Removed the following functions:
    -   `os.publishRecord()`
    -   `os.getRecords()`
    -   `os.destroyRecord()`
    -   `byAuthID()`
    -   `withAuthToken()`
    -   `byAddress()`
    -   `byPrefix()`

### :rocket: Improvements

-   Implemented the next version of records.
    -   This version replaces the old API (`os.publishRecord()`) and introduces a new paradigm.
    -   The first major change is that records now represent multiple pieces of data.
    -   `os.getPublicRecordKey(recordName)` has been added as a way to retrieve a key that can be used to write data and files to a public record.
    -   `os.recordData(recordKey, address, data)` can be used to store a piece of data at an address inside a record. This data can later be retrieved with `os.getData(recordKeyOrName, address)`.
    -   `os.getData(recordKeyOrName, address)` can be used to retrieve data that was stored in a record.
    -   `os.recordFile(recordKey, data, options?)` can be used to store a file inside a record. Files can be any size and can be accessed via `webhook()` or `os.getFile(url)`.
    -   `os.getFile(urlOrRecordFileResult)` can be used to easily retrieve a file.
    -   `os.isRecordKey(value)` is useful for determining if a value represents a record key.
    -   See the documentation for more information.
-   Updated Material Icons to the latest publicly available version.

## V2.0.21

#### Date: 12/6/2021

### :rocket: Improvements

-   Added [Simple Analytics](https://simpleanalytics.com/) to help us better understand how many people are using CasualOS.
-   Added the `os.convertGeolocationToWhat3Words(location)` function.

    -   Useful for getting a 3 word address for a latitude & longitude location.
    -   Returns a promise that resolves with the string containing the 3 words.
    -   `location` is an object with the following structure:

        -   ```typescript
            let location: {
                /**
                 * The latitude of the location.
                 */
                latitude: number;

                /**
                 * The longitude of the location.
                 */
                longitude: number;

                /**
                 * The language that the resulting 3 word address should be returned in.
                 * Defaults to "en".
                 * See https://developer.what3words.com/public-api/docs#available-languages
                 * for a list of available languages.
                 */
                language?: string;
            };
            ```

## V2.0.20

#### Date: 12/2/2021

### :bug: Bug Fixes

-   Fixed an issue where removing a bot without a stroke from a dimension would cause CasualOS to stop responding.

## V2.0.19

#### Date: 12/1/2021

### :boom: Breaking Changes

-   `lineStyle` now defaults to `line` instead of `arrow`.

### :rocket: Improvements

-   Updated the CasualOS Terms of Service.
-   Improved `lineTo` and `strokeColor` to use lines that support custom widths.
-   Added the `links` variable as a shortcut for `thisBot.links`.
-   Added `bot.vars` and `os.vars` as an easy way to store and lookup variables by name.
    -   `os.vars` works exactly the same as `globalThis`.
    -   `bot.vars` allows you to store special values in a bot that cannot be stored in either `bot.tags` or `bot.masks`.
-   Added the ability to whisper to a bot by using `bot.listener()` instead of `whisper(bot, "listener")`.
    -   e.g.
        ```typescript
        let result = thisBot.myScript(argument);
        ```
        is equivalent to
        ```typescript
        let [result] = whisper(thisBot, 'myScript', argument);
        ```
-   Added the ability to shout to bots by using `shout.listener()` instead of `shout("listener")`.
    -   e.g.
        ```typescript
        let results = shout.myScript(argument);
        ```
        is equivalent to
        ```typescript
        let results = shout('myScript', argument);
        ```

## V2.0.18

#### Date: 11/30/2021

### :rocket: Improvements

-   Added bot links.
    -   Bot links are special tag values that represent a link from the tag to another bot.
    -   Similarly to listen tags, you can create a bot link by setting a tag to `🔗{botID}`.
    -   The 🔗 emoji tells CasualOS that the tag represents a link to another bot.
    -   Links work by referencing Bot IDs and CasualOS now provides additional functions to help with understanding bot links.
        For example, not only do the `#lineTo`, `#creator` and `#transformer` tags support bot links, but you can find the list of tags that reference other bots by using the new `getBotLinks(bot)` function.
    -   Bot links also support linking to multiple other bots by adding commas in between Bot IDs.
    -   The `bot.link` property has been added as a way to quickly get a link to the bot.
    -   The `bot.links` property has been added for scripts to interface with bot links.
        -   This property represents the tags that are bot links.
        -   You can easily link to a bot by setting
            ```typescript
            bot.links.tag = botToLinkTo;
            ```
        -   You can also get the bot(s) that are linked by using
            ```typescript
            // Gets a single bot if only one bot is linked in the tag.
            // Gets an array if multiple bots are linked.
            let linkedBot = bot.links.tag;
            ```
    -   Additionally, the `byTag()` bot filter has been updated to support searching for bots by link.
        -   For example if the `#myLink` tag is used to link bots,
            you can find all the bots that link to this bot using `#myLink` by using `byTag()` like this:
            ```typescript
            let botsThatLinkToThisBot = getBots(
                byTag('myLink', '🔗' + thisBot.id)
            );
            ```
        -   This change also means that it is now possible to have multiple creators for a bot by using bot links in the `#creator` tag.
-   Added some minor visual improvements to the systemPortal.
-   Improved menu bots to show their `formAddress` icon when the bot has no label.
-   Added the `os.getExecutingDebugger()` function.
    -   Gets the debugger that this script is currently running inside. Returns null if not running inside a debugger.
-   Added the `getFormattedJSON(data)` function.
    -   Works like `getJSON(data)` except the returned JSON is nicely formatted instead of compressed.
-   Added the `getSnapshot(bots)` function.
    -   Snapshots are like mods except they represent multiple bots and include the ID, space, tags, and tag masks of each bot.
    -   They are useful for debugging and easily saving a bunch of bots at once.
-   Added the `diffSnapshots(first, second)` function.
    -   Useful for calculating the delta between two snapshots.
-   Added the `applyDiffToSnapshot(snapshot, diff)` funciton/
    -   Useful for calculating a new snapshot from a snapshot and a delta.
    -   Works kinda like the opposite of `diffSnapshots(first, second)`.
-   Added the `getLink(...bots)` function.
    -   Creates a value that represents a link to the given bots. You can then save this value to a tag to save the link.
-   Added the `getBotLinks(bot)` function.
    -   Useful for discovering what links a bot has stored.
    -   See the documentation for more detailed info.
-   Added the `updateBotLinks(bot, idMap)` function.
    -   Useful for updating bot links to reference new bots.
    -   See the documentation for more detailed info.
-   Improved the `editingBot` tag to use bot links instead of just storing the bot ID.
-   Added the `pixelRatio` and `defaultPixelRatio` tags to the configBot.
    -   `defaultPixelRatio` is the [pixel ratio](https://developer.mozilla.org/en-US/docs/Web/API/Window/devicePixelRatio) that is used by CasualOS for rendering 3D portals by default.
    -   `pixelRatio` can be set on the configBot to control the size of the internal render buffers. Higher values make the output image appear smoother but will also cause CasualOS to run slower.
-   Improved `web.hook()` and related functions to accept the `retryCount`, `retryStatusCodes`, and `retryAfterMs` options.
    -   `retryCount` is the number of times the request should be re-sent if it fails. Defaults to 0.
    -   `retryStatusCodes` is the array of error status codes that should cause the request to be retried. Defaults to:
        -   408 - Request Timeout
        -   429 - Too Many Requests
        -   500 - Internal Server Error
        -   502 - Bad Gateway
        -   503 - Service Unavailable
        -   504 - Gateway Timeout
        -   0 - Network Failure / CORS
    -   `retryAfterMs` is the number of miliseconds to wait between retried requests. Defaults to 3000.

### :bug: Bug Fixes

-   Fixed an issue where deleting a tag in the multiline editor would cause the tag to remain in the data.
-   Fixed an issue where autocomplete for tags did not work in the systemPortal.
-   Fixed some display issues in the systemPortal.
-   Fixed an issue where using loops after JSX elements might cause the script to fail to compile.

## V2.0.17

#### Date: 11/12/2021

### :bug: Bug Fixes

-   Fixed an issue where built-in portal bots were not being updated by CasualOS.
    -   This also fixes an issue where camera position and rotation offsets didn't work.

## V2.0.16

#### Date: 11/11/2021

### :boom: Breaking Changes

-   Removed Custom Executables.
    -   This means the following functions are no longer available:
        -   `os.registerExecutable()`
        -   `os.buildExecutable()`
    -   If you have use for this type of functionality, we recommend that you look into [Custom Apps](https://docs.casualos.com/docs/actions/#app-actions).
        They are easier to use and allow you to use more built-in CasualOS functionality than Custom Executables.

### :rocket: Improvements

-   Added the `systemPortal`.
    -   The systemPortal is a new way to organize and edit a set of bots and their scripts.
    -   The systemPortal works by displaying bots that have a `#system` tag.
    -   When `#systemPortal` on the `configBot` is set to `true`, all bots that have a `#system` tag will be displayed in the system portal.
    -   When `#systemPortal` is set to a string, then only bots where their `#system` tag contains the value in `#systemPortal` will be shown.
    -   It also contains some other useful features not found in the sheetPortal like a list of recently edited tags and a search box that lets you easily change the `#systemPortal` tag value.
    -   See the glossary page on the `systemPortal` for more info.

### :bug: Bug Fixes

-   Fixed an issue where the forward/back browser buttons would not delete tags from the config bot if the related query parameter was deleted.

## V2.0.15

#### Date: 11/1/2021

### :rocket: Improvements

-   Added the `miniMapPortal`.
    -   This is a mini version of the `mapPortal` that works kinda like the `miniGridPortal`.
-   Added a introductory page to the documentation that links to the "Pillars of Casual Simulation" video tutorials.
-   Added a "Getting Started" page that contains some written documentation on the basics of CasualOS.
    -   Thanks to Shane Thornton ([@shane-cpu](https://github.com/shane-cpu)) for contributing this!
-   Added a glossary page to the documentation.
    -   This page is incomplete but contains basic descriptions for common terms like "bot", "tag", "portal", "inst", etc.
    -   There is also a feature where other parts of the documentation can link to the glossary and get Wikipedia-style tooltips for the terms.

### :bug: Bug Fixes

-   Fixed an issue where the server failed to retrieve permanent records when when `.getMoreRecords()` was called.

## V2.0.14

#### Date: 10/29/2021

### :rocket: Improvements

-   Improved the `local` space to delete the oldest inst when localStorage is full.
-   Added the `pointerPixelX` and `pointerPixelY` tags to the gridPortalBot to track the mouse pointer position on the screen.
-   Improved the records system to be able to store records larger than 300KB in size.
    -   Records larger than 300KB will be placed in an S3 bucket.
    -   Records stored in S3 will now have a `dataURL` instead of `data` that points to where the record can be downloaded from.

### :bug: Bug Fixes

-   Fixed an issue where the built-in portal bots would cause all scripts to be recompiled.
-   Fixed an issue where functions that retrieve data from portal bots (like `os.getFocusPoint()`) would always return null data.
-   Fixed an issue where the `.getMoreRecords()` function did not work.

## V2.0.13

#### Date: 10/19/2021

### :rocket: Improvements

-   Added several features to make testing asynchronous scripts easier.
    -   Debuggers now automatically convert asynchronous scripts to synchronous scripts by default.
        -   This makes testing easier because your test code no longer needs to be aware of if a script runs asynchronously in order to observe errors or results.
        -   You can override this default behavior by setting `allowAsynchronousScripts` to `true` in the options object that is passed to `os.createDebugger()`.
    -   Some functions are now "maskable".
        -   Maskable functions are useful for testing and debugging because they let you modify how a function works simply by using `function.mask().returns()` instead of `function()`.
            -   For example, the `web.get()` function sends an actual web request based on the options that you give it. When testing we don't want to send a real web request (since that takes time and can fail), so instead we can mask it with the following code:
            ```typescript
            web.get.mask('https://example.com').returns({
                status: 200,
                data: 'hello world!',
            });
            ```
            Then, the next time we call `web.get()` with `https://example.com` it will return the value we have set:
            ```typescript
            console.log(web.get('https://example.com));
            ```
        -   Maskable functions currently only work when scripts are running inside a debugger with `allowAsychronousScripts` set to `false`.
        -   Here is a list of maskable functions (more are coming):
            -   `web.get()`
            -   `web.post()`
            -   `web.hook()`
            -   `webhook()`
            -   `webhook.post()`
            -   `os.showInput()`
            -   `os.getRecords()`
            -   `os.publishRecord()`
            -   `os.destroyRecord()`
            -   `os.requestPermanentAuthToken()`
    -   Properties added to `globalThis` are now separated per-debugger.
        -   This means that you can set `globalThis.myVariable = 123;` and it won't affect debuggers.
        -   It also means that testing with global variables are easier because you don't have to set and reset them before each test anymore.
    -   Debuggers now automatically setup `tempLocal` bots for built-in portals.
        -   This means that the portal bots like `gridPortalBot`, `mapPortalBot`, etc. are available in debuggers.
    -   Debuggers now automatically setup a `configBot`.
        -   You can override this configBot by using the `configBot` property in the options object that is passed to `os.createDebugger()`.
-   Updated the sidebar on the documentation site to be easier to use.
-   Updated the auth site branding.
-   Added well-formatted pages for the terms of service, privacy policy, and acceptable use policy to the auth website.

### :bug: Bug Fixes

-   Fixed an issue where floating labels on billboarded bots did not work.

## V2.0.12

#### Date: 10/8/2021

### :rocket: Improvements

-   Added the `os.createDebugger(options?)` function.
    -   `os.createDebugger()` can be used to create a separate sandbox area where bots can be tested without causing external effects.
    -   This is useful for automated testing scenarios where you want to validate how a script works (e.g. that a toast is shown) without actually performing the script results (i.e. actually showing the toast).
    -   Works by returning an object that contains a separate set of actions (like `create()` and `getBots()`) that can be used like normal.
        For example:
        ```typescript
        const debug = os.createDebugger();
        const debugBot = debug.create({ home: true, color: 'red' });
        ```
        Creates a bot that is contained in the debugger. Therefore, scripts on the `debugBot` will only affect bots that were created in the debugger.
    -   See the documentation for more information.
-   Added the `assert(condition, message?)` and `assertEqual(received, expected)` functions.
    -   These functions check that the given condition is true or that the values are equal to each other and throw an error if they are not.
    -   They can be useful for automated testing.
    -   See the documentation for examples.

### :bug: Bug Fixes

-   Fixed an issue where setting `meetPortalAnchorPoint` to `left` or `right` would not shift the `gridPortal` to the remaining space.

## V2.0.11

#### Date: 10/1/2021

### :boom: Breaking Changes

-   Renamed `server` to `inst`.
    -   This means that you should now `configBot.tags.inst` instead of `configBot.tags.server`.
    -   It also means that you now should go to `https://casualos.com?inst=my-aux` instead of `https://casualos.com?server=my-aux`.
    -   CasualOS will automatically replace `server` with `inst` on the first load so old links will continue to work.
-   Renamed `pagePortal` to `gridPortal`
    -   CasualOS will automatically replace `pagePortal` with `gridPortal` on first load (so old links will continue to work) but any scripts that change `pagePortal` will need to be updated to change `gridPortal`.
    -   `pagePortal` on the `configBot` should now be `gridPortal`.
    -   `pagePortalBot` is now `gridPortalBot`.
    -   Some functions now should reference the bot portal instead of the page portal:
        -   `os.getCameraPosition('page')` -> `os.getCameraPosition('grid')`
        -   `os.getCameraRotation('page')` -> `os.getCameraRotation('grid')`
        -   `os.getFocusPoint('page')` -> `os.getFocusPoint('grid')`
        -   `os.getPortalDimension('page')` -> `os.getPortalDimension('grid')`
    -   `@onPortalChanged` now uses `gridPortal` for `that.portal`.
-   Renamed `miniPortal` to `miniGridPortal`
    -   `miniPortal` on the `configBot` should now be `miniGridPortal`.
    -   `miniPortalBot` should now be `miniGridPortalBot`.
    -   Some functions now should reference the bot portal instead of the page portal:
        -   `os.getCameraPosition('mini')` -> `os.getCameraPosition('miniGrid')`
        -   `os.getCameraRotation('mini')` -> `os.getCameraRotation('miniGrid')`
        -   `os.getFocusPoint('mini')` -> `os.getFocusPoint('miniGrid')`
        -   `os.getPortalDimension('mini')` -> `os.getPortalDimension('miniGrid')`
    -   `@onPortalChanged` now uses `miniGridPortal` for `that.portal`.
-   Renamed some functions:
    -   `os.downloadServer()` -> `os.downloadInst()`
    -   `os.loadServer()` -> `os.loadInst()`
    -   `os.unloadServer()` -> `os.unloadInst()`
    -   `os.getCurrentServer()` -> `os.getCurrentInst()`
    -   `server.remotes()` -> `os.remotes()`
    -   `server.serverRemoteCount()` -> `os.remoteCount()`
    -   `server.servers()` -> `os.instances()`
    -   `server.serverStatuses()` -> `os.instStatuses()`
    -   `server.restoreHistoryMarkToServer()` -> `server.restoreHistoryMarkToInst()`.
    -   Note that some functions have moved to the `os` namespace from the `server` namespace. This is because most `server` functions do not work on CasualOS.com and are only designed to work with a server-based system (which CasualOS.com is not). To clarify this, functions that work all the time are now in the `os` namespace while the others are in the `server` namespace.
-   Renamed several listen tags:
    -   `@onServerJoined` -> `@onInstJoined`
    -   `@onServerLeave` -> `@onInstLeave`
    -   `@onServerStreaming` -> `@onInstStreaming`
    -   `@onServerStreamLost` -> `@onInstStreamLost`
    -   `@onServerAction` -> `@onAnyAction`

### :rocket: Improvements

-   Updated the Privacy Policy, Terms of Service, and Acceptable Use Policy.
-   Changed the meetPortal to use a custom Jitsi deployment.
-   Improved `os.enablePointOfView(center?)` to take an additional argument that determines whether to use the device IMU to control the camera rotation while in POV mode.
    -   The new function signature is `os.enablePointOfView(center?, imu?)`.
    -   e.g. `os.enablePointOfView(undefined, true)` will enable using the IMU for controlling the camera rotation.

### :bug: Bug Fixes

-   Fixed an issue where zooming on menu bots would trigger the browser-provided zoom functionality.
-   Fixed an issue where copying an array from one tag to another tag caused CasualOS to break.
-   Fixed an issue where editing a script via the sheet portal cells would temporarily break the code editor.

## V2.0.10

#### Date: 9/21/2021

### :rocket: Improvements

-   Improved the runtime to track changes to arrays without having to make a copy of the array or save it back to the tag.
-   Improved `os.getRecords(...filters)` to use `authBot.id` if `byAuthID()` is not specified.
-   Added `labelOpacity` tag.
-   Added `menuItemLabelStyle` tag.
-   Added the ability to use the `auto` value in the `scaleY` tag for menu bots. This automatically scales the menu bot height based on the amount of text in the label.
-   Added the ability to rotate around an object multiple times with `os.focusOn()` by setting `normalized` to `false` in the `rotation` property.
    -   By default, rotations passed to `os.focusOn()` are normalized to between 0 and `2π`.
    -   Setting `normalized` to `false` will skip this process and allow rotations larger than `2π` which in turn means the camera will rotate past `2π`.

## V2.0.9

#### Date: 9/7/2021

### :rocket: Improvements

-   Added the `os.requestPermanentAuthToken()` and `os.destroyRecord(record)` functions.
    -   `os.requestPermanentAuthToken()` is used to get auth tokens that can publish records to a app bundle from anywhere - including from other app bundles.
    -   `os.destroyRecord(record)` destroys the given record and makes it inaccessable via `os.getRecords()`. You must be logged in to destroy records and you can only destroy records that have been created by your user account and app bundle.
    -   See the documentation for more info.

### :bug: Bug Fixes

-   Fixed an issue where retrieving records from a temporary space can fail when the query matches no records.
-   Fixed an issue where CasualOS could permanently stall while loading.

## V2.0.8

#### Date: 9/7/2021

### :rocket: Improvements

-   Created https://casualos.me
    -   casualos.me is a companion service for CasualOS that provides the ability to sign in with an account and save permanent records of data.
-   Added the `os.requestAuthBot()` function.
    -   Requests that the user sign in and creates the `authBot` global variable to represent whether the user is signed in.
    -   Only works if an App Bundle (AB) was auto loaded using the `autoLoad` query parameter.
    -   Returns a promise that resolves when the user is signed in.
    -   See the "Auth Bot Tags" section in the documentation for more info.
-   Added the `os.publishRecord(recordDescription)` function to be able to save arbitrary JSON data.
    -   Records are arbitrary pieces of data that can saved and retrieved from special record-enabled spaces.
        -   The possible spaces are:
            -   `tempRestricted` - (Default) Records are temporary (they are deleted at the end of the day) and they are only retrievable by the user and appBundle that created them.
            -   `tempGlobal` - Records are temporary and they are they are retrievable by everyone.
            -   `permanentRestricted` - Records are permanent and they are only retrievable by the user and appBundle that created them.
            -   `permanentGlobal` - Records are permanent and they are retrievable by everyone.
    -   Unlike bots, records are only accessible by searching for them using the `os.getRecords()` function.
    -   Requires that the user has signed in with `os.requestAuthBot()`.
    -   `recordDescription` is an object with the following properties:
        -   `space` - The space that the record should be published to.
        -   `record` - The data that should be included in the record.
        -   `address` - (Optional) The address that the record should be published at. This can be omitted if a `prefix` is specified instead.
        -   `prefix` - (Optional) The prefix that the record should be published at. If used instead of `address`, CasualOS will calculate the `address` by concatenating the given prefix and ID like this: `"{prefix}{id}"`.
        -   `id` - (Optional) The ID that the record should be published at. If used with `prefix`, then CasualOS will combine the given `id` with the given `prefix` to calculate the `address`. If omitted, then CasualOS will generate a UUID to be used with the `prefix`.
        -   `authToken` - (Optional) The auth token that should be used to publish the record. This is useful for allowing other users to be able to publish records to an app bundle on your account. If omitted, then the `authToken` tag from the `authBot` will be used.
    -   Returns a promise that resolves when the record has been published.
    -   See the documentation for some examples.
-   Added the `os.getRecords(...filters)` function to be able to find and retrieve records.
    -   Works similarly to `getBots()` except that the list of possible filters is different and more limited.
    -   Possible filters are:
        -   `byAuthID(id)` - Searches for records that were published by the given auth ID. This filter is required for all `os.getRecords()` queries.
        -   `inSpace(space)` - Searches for records that were published to the given space. If omitted, only `tempRestricted` records will be searched.
        -   `byAddress(address)` - Searches for the record with the given address. Useful for finding a specific record.
        -   `byPrefix(prefix)` - Searches for records whose address starts with the given prefix. Useful for finding a list of records.
        -   `byID(id)` - Searches for records whose address equals `{prefix}{id}`. Works similarly to `byAddress()` except that you must also use `byPrefix()`. Useful for finding a specific record.
    -   Returns a promise that resolves with an object that contains a partial list of records.
        -   Using this object, you can see the total number of records that the query matched and get the next part of the list using the `getMoreRecords()` function.
        -   The object has the following structure:
            -   `records` - The list of records that were retrieved. This list may contain all the records that were found or it might only contain some of the records that were found. You can retrieve all of the records by looping and calling `getMoreRecords()` until it returns an object with `hasMoreRecords` set to `false`.
            -   `totalCount` - The total number of records that the query found.
            -   `hasMoreRecords` - Whether there are more records that can be retrieved for the query.
            -   `getMoreRecords()` - A function that can be called to get the next set of records for the query. Like `os.getRecords()`, this function returns a promise with an object that has the structure described above.
    -   See the documentation for some examples.
-   Added the `byID(id)` bot filter.
    -   This function can be used either as a bot filter with `getBots()` or as a record filter with `os.getRecords()`.
    -   As its name suggests, it can be used to find a bot with the given ID.

### :bug: Bug Fixes

-   Fixed an issue where using a `formAnimationAddress` prevented `formAnimation` from working correctly on first load.
-   Fixed an issue where `os.focusOn()` would not work on mobile devices.

## V2.0.7

#### Date: 8/16/2021

### :bug: Bug Fixes

-   Fixed an issue where remote whispers could cause CasualOS to think it was loaded before it actually was.
    -   This would in turn cause CasualOS to think that ab-1 was not installed and led to ab-1 getting duplicated which could then cause the auxCode to be loaded again.

## V2.0.6

#### Date: 8/11/2021

### :rocket: Improvements

-   Added the `formAnimationAddress` tag to allow specifying a separate GLTF/GLB URL that should be used for animations.
    -   This allows dynamically loading animations instead of requiring that all animations be built into the `formAddress` GLTF mesh.

### :bug: Bug Fixes

-   Fixed an issue where setting the `mapPortal` tag on the `configBot` to `null` would not close the map portal.
-   Fixed an issue where the camera would rotate somewhat randomly when facing straight down using touch controls.

## V2.0.5

#### Date: 7/27/2021

### :rocket: Bug Fixes

-   Fixed an issue where async scripts did not support JSX syntax highlighting.

## V2.0.4

#### Date: 7/27/2021

### :rocket: Improvements

-   Added the ability to download a PDF with embedded bot data by specifying a filename with a `.pdf` extension to `os.downloadBots()`.
-   Added the `os.parseBotsFromData(data)` function.
    -   This function can parse a list of bot mods from JSON or from the contents of a PDF that was created with `os.downloadBots()`.
    -   It returns a list of bot mods (i.e. mods that have the structure of bots) which can in turn be passed to `create()` to add them to the server.
-   Added the `os.unregisterApp(appID)` function to allow removing apps after they have been registered.
-   Added the ability to use [JSX](https://reactjs.org/docs/introducing-jsx.html) for Apps instead of the `html` string helper.
    -   JSX allows you to use a HTML-like language directly inside listeners. This provides some nice benefits including proper syntax highlighting and error messages.
    -   For example:
        ```javascript
        let result = <h1>Hello, World!</h1>;
        ```
    -   Due to convienience this will probably become the preferred way to write HTML for apps, however the `html` string helper will still be available.

## V2.0.3

#### Date: 7/19/2021

### :boom: Breaking Changes

-   "Custom Portals" are now called "Executables"
    -   This is because portals should deal almost exclusively with bots and heavily interface with CasualOS.
    -   "Custom Portals" (as they were called) made this difficult and are better explained as a way to create arbitrary web programs (i.e. executables).
    -   The new "Apps" (`os.registerApp()` and `os.compileApp()`) features make it easier to create custom portals since they can leverage bots and listen tags directly.
-   Renamed `portal.open()` to `os.registerExecutable()`.
-   Renamed `portal.buildBundle()` to `os.buildExecutable()`.
-   Renamed `portal.registerPrefix()` to `os.registerTagPrefix()`.
-   Changed the menuPortal to always be anchored to the bottom of the screen instead of to the miniPortal.

### :rocket: Improvements

-   Added the `os.registerApp(name, bot)` and `os.compileApp(name, content)` functions.
    -   `os.registerApp()` takes an app name and a bot and sets up a space for adding content to the CasualOS frontend.
    -   Calling `os.registerApp()` will also make the given bot available globally as `{name}Bot`.
    -   `os.registerApp()` returns a promise that resolves when the app has been setup and can accept content. Additionally, `onAppSetup` will be whispered to the bot that was specified for the app.
    -   `os.compileApp()` is used to provide content to an app. You can call this as many times as you want and the app will only update when you call `os.compileApp()` for it.
    -   See the docs for more information.
-   Added the `html` string helper.
    -   This can be used to produce HTML from a string for `os.compileApp()` by placing it before a string that uses backtick characters (`` ` ``).
    -   e.g.
        ```javascript
        let result = html`<h1>Hello, World!</h1>`;
        ```
    -   See the docs for more information.
-   Added the `watchBot(bot, callback)` and `watchPortal(portal, callback)` helper functions.
    -   `watchBot()` can be used to watch a given bot (or list of bots) for changes and triggers the given callback function when the bot(s) change.
    -   `watchPortal()` can be used to watch the given portal for changes and triggers the given callback function when the portal changes.
        -   Specifically, `watchPortal()` tracks when the portal is changed (by watching the portal tag on the `configBot`), when bots are added, removed, or updated in the portal, and when the portal bot changes.
-   Improved the bot dragging logic to support using `os.replaceDragBot(null)` to stop dragging a bot.

### :bug: Bug Fixes

-   Fixed an issue where dragging a bot whose position was animated in tempLocal space would produce no visible effect.
-   Fixed an issue where GLB models compressed with a newer version of Draco could not be loaded.
    -   You may have to refresh the browser tab 1 extra time after getting the update for this change to take effect. This is because the Draco library is cached by the web browser and updates to the library are checked in the background while the old version is being used.
-   Fixed an issue where bots in the mapPortal that had LOD listeners would not function correctly unless they had a label.

## V2.0.2

#### Date: 7/6/2021

### :rocket: Improvements

-   Improved the miniPortal to support the `portalCameraZoom`, `portalCameraRotationX` and `portalCameraRotationY` tags.
-   Added the `priorityShout()` function to make it easy to run a set of shouts until a bot returns a value.
-   Added the ability to control the foreground and background colors of the chat bar via the `foregroundColor` and `backgroundColor` options in `os.showChat()`.
-   Added the `date` type for `os.showInput()` to make entering days easier.

### :bug: Bug Fixes

-   Fixed an issue where camera position offsets would continuously be applied to the camera.
-   Fixed an issue where the menu would be positioned incorrectly if the meet portal was anchored to the top of the screen.
-   Fixed an issue where clicking on the grid with a controller in XR would crash CasualOS.
-   Fixed an issue where the transformer tag did not work correctly for bots in the mapPortal.
-   Fixed an issue where dragging an object that gets destroyed in an onPointerDown would freeze the UI.

## V2.0.1

#### Date: 6/9/2021

### :rocket: Improvements

-   Changed the default mapPortal basemap to `dark-gray`.
-   Changed the mapPortal to default to viewing Veterans Memorial Park in Grand Rapids.
    -   This makes it easier to start using AB-1 once the map portal is loaded.

### :bug: Bug Fixes

-   Fixed an issue where calling `os.focusOn()` with a position and no portal would default to the map portal.
-   Fixed an issue where calling `os.focusOn()` for the map portal before it was finished loading would error.

## V2.0.0

#### Date: 6/7/2021

### :bug: Improvements

-   Added the `mapPortal`.
    -   The map portal provides a 3D representation of the entire Earth and allows placing bots anywhere on it.
    -   Bots that are in the map portal use Longitude and Latitude for their X and Y coordinates.
    -   The map can additionally be customized by setting the `mapPortalBasemap` tag on the `mapPortalBot`. See the documentation for more information.
    -   Based upon [ArcGIS](https://www.arcgis.com/index.html).

### :bug: Bug Fixes

-   Fixed an issue where trying to focus on a position in the miniPortal would not work.

## V1.5.24

#### Date: 5/24/2021

### :rocket: Improvements

-   Improved the miniPortal to enable resizing it by dragging the top of the miniPortal instead of just at the corners.
-   Added the `math.normalizeVector()` and `math.vectorLength()` functions.

### :bug: Bug Fixes

-   Fixed an issue where events in some asynchronous scripts would be incorrectly reordered and potentially cause logic issues.

## V1.5.23

#### Date: 5/22/2021

### :boom: Breaking Changes

-   Renamed the `inventoryPortal` to `miniPortal`.
    -   The following were also renamed:
        -   `#inventoryPortalHeight` -> `#miniPortalHeight`
        -   `#inventoryPortalResizable` -> `#miniPortalResizable`
        -   `os.getInventoryPortalDimension()` -> `os.getMiniPortalDimension()`
        -   `os.hasBotInInventory()` -> `os.hasBotInMiniPortal()`
        -   `os.getPortalDimension("inventory")` -> `os.getPortalDimension("mini")`
        -   `os.getCameraPosition("inventory")` -> `os.getCameraPosition("mini")`
        -   `os.getCameraRotation("inventory")` -> `os.getCameraRotation("mini")`
        -   `os.getFocusPoint("inventory")` -> `os.getFocusPoint("mini")`
-   The `miniPortalHeight` tag was changed from being a number between 1 and 10 that represented the number of bots that should fit in the portal. Now it is a number between 0 and 1 that represents the percentage of the screen height it should take. Note that when `#miniPortalWidth` is less than 1 the height of the portal will be more like 80% of the screen height when set to 1. This is because of the mandatory spacing from the bottom of the screen to be somewhat consistent with the spacing on the sides.

### :rocket: Improvements

-   Added the `#miniPortalWidth` tag.
    -   Possible values are between 0 and 1.
    -   Represents the percentage of the screen width that the mini portal should take.
    -   When set to 1, the mini portal will appear docked and there will be no spacing between the bottom of the screen and the mini portal.

### :bug: Bug Fixes

-   Fixed a bunch of issues with zooming, rotating, and resizing the mini portal.

## V1.5.22

#### Date: 5/20/2021

### :rocket: Improvements

-   Added the `os.enableCustomDragging()` function to disable the default dragging behavior for the current drag operation.
    -   This is useful for custom dragging behavior that is associated with a bot like scaling the bot or rotating it.

### :bug: Bug Fixes

-   Fixed an issue where `os.focusOn()` would not work with bots in the inventory portal.

## V1.5.21

#### Date: 5/18/2021

### :rocket: Improvements

-   Improved `os.focusOn()` to support focusing on menu bots that have `#form` set to `input`.
-   Added the ability to snap dragged to a specific axis.

    -   These are special snap target objects that have the following form:

    ```typescript
    let snapAxis: {
        /**
         * The direction that the axis travels along.
         */
        direction: { x: number; y: number; z: number };

        /**
         * The center point that the axis travels through.
         */
        origin: { x: number; y: number; z: number };

        /**
         * The distance that the bot should be from any point along the
         * axis in order to snap to it.
         */
        distance: number;
    };
    ```

### :bug: Bug Fixes

-   Fixed an issue where the "tag has already been added" dialog displayed behind the sheet portal.

## V1.5.20

#### Date: 5/17/2021

### :bug: Bug Fixes

-   Fixed an issue where `@onInputTyping` was incorrectly shouted instead of whispered.

## V1.5.19

#### Date: 5/13/2021

### :rocket: Improvements

-   Added the `labelPaddingX` and `labelPaddingY` tags to allow controlling the padding along the width and height of labels separately.
-   Added the ability to use a URL for the `cursor` and `portalCursor` tags.
-   Added the `cursorHotspotX`, `cursorHotspotY`, `portalCursorHotspotX`, and `portalCursorHotspotY` tags to allow specifying the location that clicks should happen at in the custom cursor image. For example, a cursor that is a circle would have the hotspot in the middle but the default cursor has the hotspot at the top left.

## V1.5.18

#### Date: 5/11/2021

### :rocket: Improvements

-   Added the `AB1_BOOTSTRAP_URL` environment variable to control the URL that ab-1 gets loaded from.

## V1.5.17

#### Date: 5/10/2021

### :rocket: Improvements

-   Added the `cursor` and `portalCursor` tags.
    -   The `cursor` tag specifies the mouse cursor that should be shown when the bot is being hovered.
    -   The `portalCursor` tag specifies the mouse cursor that should be used by default for the page portal.
    -   See the documentation for a list of possible options.
-   Added the `labelPadding` tag to control how much space is between the edge of the bot and edge of the label.

## V1.5.16

#### Date: 5/7/2021

### :bug: Bug Fixes

-   Fixed an issue where it was no longer possible to cancel `setInterval()` with `clearTimeout()` and cancel `setTimeout()` with `clearInterval()`.
    -   They are not meant to be used together but because of an artifact of web browsers it needs to be supported.

## V1.5.15

#### Date: 5/7/2021

### :bug: Bug Fixes

-   Fixed an issue where it was impossible to clear intervals/timeouts from a bot other than the one it was created from.

## V1.5.14

#### Date: 5/7/2021

### :rocket: Improvements

-   Added the ability to clear bot timers using `clearInterval()` and `clearTimeout()`.
    -   `clearInterval(timerId)` is useful for clearing intervals created by `setInterval()`.
    -   `clearTimeout(timerId)` is useful for clearing timeouts created by `setTimeout()`

## V1.5.13

#### Date: 5/3/2021

### :bug: Bug Fixes

-   Fixed an issue where the meet portal could stay open if the portal was cleared before it was fully loaded.

## V1.5.12

#### Date: 5/2/2021

### :bug: Bug Fixes

-   Fixed an issue where `@onSubmit` was shouted to every bot instead of whispered to the bot that the input was submitted on.

## V1.5.11

#### Date: 4/27/2021

### :rocket: Improvements

-   Overhauled the `shared`, `tempShared`, and `remoteTempShared` spaces to use a faster and more efficient storage mechanism.
    -   There is now a new configuration environment variable `SHARED_PARTITIONS_VERSION` which controls whether the new spaces are used. Use `v1` to indicate that the old causal repo based system should be used and use `v2` to indicate that the new system should be used.
-   Added the `math.areClose(first, second)` function to determine if two numbers are within 2 decimal places of each other.
    -   For example, `math.areClose(1, 1.001)` will return true.
-   Improved the `atPosition()` and `inStack()` bot filters to use `math.areClose()` internally when comparing bot positions.
-   Improved handling of errors so they have correct line and column numbers in their stack traces.
    -   Currently, this only functions correctly on Chrome-based browsers (Chrome, Edge, Opera, etc.). Part of this is due to differences between how web browsers generate stack traces and part is due to what browsers support for dynamically generated functions.

### :bug: Bug Fixes

-   Fixed an issue with labels where an error could occur if the label text was updated while it was being rendered.
-   Fixed an issue where `clearAnimations()` would error if given a null bot.
-   Fixed an issue where autocomplete would not work correctly for properties on top level variables.

## V1.5.10

#### Date: 4/8/2021

### :boom: Breaking Changes

-   Renamed `onStreamData` to `onSerialData`.
-   Serial functions now require a "friendly" name to keep track of each device: `serialConnect`, `serialStream`, `serialOpen`, `serialUpdate`, `serialWrite`, `serialRead`, `serialClose`, `serialFlush`,`serialDrain`, `serialPause`, `serialResume`
-   `serialStream` now requires a bot id to send the stream to that bot.

### :rocket: Improvements

-   Improved the IDE Portal to support showing all tags by setting the `idePortal` tag on the config bot to `true`.
-   Added a search tab to the IDE Portal which makes it easy to search within tags that are loaded in the IDE Portal.
    -   It can be focused from the idePortal by using the `Ctrl+Shift+F` hotkey.
-   Added the `sheetPortalAddedTags` tag for the `sheetPortalBot` which specifies additional tags that should always be shown in the sheet portal.
-   Added support for auxcli v2.0.0 to retain current functionality.
-   Added support for multiple serial connections simultaneously.

### :bug: Bug Fixes

-   Fixed an issue where the `url` tag would not be created on initial load unless the URL was updated.

## V1.5.9

#### Date: 4/7/2021

### :rocket: Improvements

-   Added the ability to jump to a tag while in the IDE Portal using `Ctrl+P`.

### :bug: Bug Fixes

-   Fixed an issue where the `imuPortal` would return values that were incorrect for usage on the camera.
    -   Now, the `imuPortal` sets the `deviceRotationX`, `deviceRotationY`, `deviceRotationZ` and `deviceRotationW` values which is the rotation of the device represented as a quaternion.
    -   The `pagePortal` also now supports setting `cameraRotationOffsetW` to indicate that the offset should be applied as a quaternion.
    -   Try the `imuExample01` auxCode for an example.
-   Fixed an issue where CasualOS would fail to load on browsers that do not support speech synthesis.
-   Fixed an issue where bot updates that were executed via `action.perform()` would be treated like they were being performed by the user themselves.
    -   In particular, this issue affected text edits which were originally created by the multiline text editor but were then replayed via `action.perform()`.
    -   The effect of this bug would be that while the data was updated correctly, the multiline text editor would ignore the new data because it assumed it already had the changes.

## V1.5.8

#### Date: 4/5/2021

### :rocket: Improvements

-   Added the ability to see the full text of script errors by using the "Show Error" button in the multiline editor.

### :bug: Bug Fixes

-   Fixed an issue where the `imuPortal` would only open when set to a string value. Now it also supports `true` and non 0 numerical values.

## V1.5.7

#### Date: 4/2/2021

### :rocket: Improvements

-   Improved `imuPortal` to support Safari on iOS.
-   Added the `crypto.isEncrypted(cyphertext)`, `crypto.asymmetric.isEncrypted(cyphertext)`, and `crypto.asymmetric.isKeypair(keypair)` functions.
    -   These can help in determining if a string is supposed to be a asymmetric keypair or if it has been encrypted with symmetric or asymmetric encryption.

### :bug: Bug Fixes

-   Fixed an issue where the configBot would appear to be in the `shared` space but was actually in the `tempLocal` space.

## V1.5.6

#### Date: 4/1/2021

### :rocket: Improvements

-   Added the "bots" snap target for `os.addDropSnap()` and `os.addBotDropSnap()`.
    -   This will cause the dragged bot to snap to other bots.
-   Added the `experiment.speakText(text, options?)` and `experiment.getVoices()` functions.
    -   See the documentation for more information.
-   Added the `os.getGeolocation()` function.
    -   Returns a promise that resolves with the geolocation of the device.
-   Added the `imuPortal` to be able to stream IMU data into CasualOS.
    -   When defined on the config bot, the `imuPortalBot` will be updated with IMU data from the device.
    -   The following tags are used:
        -   `imuSupported` - Whether reading from the IMU is supported. This will be shortly after the `imuPortal` is defined.
        -   `deviceRotationX`, `deviceRotationY`, `deviceRotationZ` - The X, Y, and Z values that represent the orientation of the device.
-   Added the `portalCameraType` tag to allow switching between `perspective` and `orthographic` projections.
    -   Camera projections act similarly to real world camera lenses except that they avoid certain limitations like focal lengths.
    -   `orthographic` - This projection preserves parallel lines from the 3D scene in the output 2D image. As a result, same-sized objects appear the same size on the screen, regardless of how far away they are from the camera.
    -   `perspective` - This projection makes same-sized objects appear larger or smaller based on how far away they are from the camera. Closer objects appear larger and vice versa.
-   Added the `os.enablePointOfView(center?)` and `os.disablePointOfView()` functions.
    -   These are similar to `os.enableVR()` or `os.enableAR()` and can be used to give the player a "ground level" perspective in the page portal.
    -   `os.enablePointOfView(center?)` - Enables POV mode by moving the camera to the given position, setting the camera type to `perspective`, and changing the controls so that it is only possible to rotate the camera.
    -   `os.disablePointOfView()` - Disables POV mode by resetting the camera, camera type, and controls.

### :bug: Bug Fixes

-   Fixed an issue where tag edits would appear duplicated when running CasualOS in the non-collaborative mode.

## V1.5.5

#### Date: 3/25/2021

### :rocket: Improvements

-   Changed CasualOS to not show the `server` URL parameter when loaded in non-collaborative mode.
-   CasualOS will now throw an error when trying to save a bot to a tag during creation.

## V1.5.4

#### Date: 3/25/2021

### :rocket: Improvements

-   Improved `os.download()` to add the correct file extension if one is omitted from the given filename.
-   Added the 📖 emoji has a builtin tag prefix.
    -   This is a useful default prefix for custom portals.
-   Added the ability to load CasualOS in a non-collaborative mode.
    -   This will make the shared spaces (`shared`, `tempShared`, and `remoteTempShared`) act like they are `tempLocal` spaces.
    -   As a result, CasualOS needs no persistent network connection to run an experience when loaded in this mode.
-   Added the `os.isCollaborative()` function to get whether CasualOS was loaded in a collaborative mode or non-collaborative mode.

### :bug: Bug Fixes

-   Fixed the "Docs" link when linking to a listen tag.

## V1.5.3

#### Date: 3/23/2021

### :boom: Breaking Changes

-   Removed bot stacking.
    -   Bots will no longer automatically stack on each other based on position. Instead, they need to be stacked manually.
    -   The `{dimension}SortOrder` tags still exist and are used by the menu portal to order bots.
-   Drag events are now sent for bots that are not draggable.
    -   This means you can set `#draggable` to false and still get a `@onDrag` or `@onAnyBotDrag` event for it.
    -   This change makes it easier to write your own custom dragging logic because it prevents the bot(s) from being automatically moved but still sends the correct events.
    -   If you don't want drag events sent to a bot, you can make it not pointable or you can use your own custom logic on `@onDrag`/`@onDrop`.
-   The `#draggableMode` and `#positioningMode` tags have been removed.
    -   `#draggableMode` can be emulated by setting `#draggable` to false and adding custom `@onDrag` events to limit which dimensions the bot can be moved to.
    -   `#positioningMode` has been replaced with the `os.addDropSnap()` and `os.addBotDropSnap()` functions.

### :rocket: Improvements

-   Added the `@onAnyBotDropEnter` and `@onAnyBotDropExit` shouts.
-   Added the `@onAnyBotPointerDown` and `@onAnyBotPointerUp` shouts.
-   Added the `os.addDropSnap(...targets)` and `os.addBotDropSnap(bot, ...targets)` functions.
    -   These can be used to customize the behavior of a drag operation.
    -   Each function accepts one or more "targets" which are positions that the bot can be dropped at. There are 4 possible values:
        -   `"ground"` - The bot will snap to the ground as it is being dragged. (Default when not in VR)
        -   `"grid"` - The bot will snap to individual grid tiles as it is being dragged.
        -   `"face"` - The bot will snap to the face of other bots as it is being dragged.
        -   A snap point object. The bot will snap to the point when the mouse is within a specified distance. It should be an object with the following properties:
            -   `position` - An object with `x`, `y`, and `z` values representing the world position of the snap point.
            -   `distance` - The distance that the pointer ray should be from the position in order to trigger snapping to the position.
    -   The `os.addBotDropSnap(bot, ...targets)` function accepts a bot as its first parameter which limits the specified snap targets to when the given bot is being dropped on.
-   Added the `experiment.beginRecording(options?)` and `experiment.endRecording()` functions.
    -   These can be used to record both audio and video at the same time.
    -   See the documentation for more details.

### :bug: Bug Fixes

-   Fixed an issue where dragging a parent bot onto a child bot would cause the bot to rapidly snap back and forth.
-   Fixed an issue where negative sort orders could not be used on menu bots.

## V1.5.2

#### Date: 3/18/2021

### :bug: Bug Fixes

-   Fixed an issue where `os.focusOn()` would not function when using positions because inventory and page portals would fight over control of the animation operation.

## V1.5.1

#### Date: 3/17/2021

### :rocket: Improvements

-   Improved `os.focusOn()` to be canceled by `os.goToDimension()` and future calls to `os.focusOn()`.
    -   Additionally, calling `os.focusOn(null)` will cancel the current focus operation without queuing another one.

## V1.5.0

#### Date: 3/17/2021

### :boom: Breaking Changes

-   Changed the `#portalCameraRotationX` and `#portalCameraRotationY` tags to use radians instead of degrees.

### :rocket: Improvements

-   Added the `cameraZoom` and `cameraZoomOffset` tags.
-   Added the `os.focusOn(botOrPosition, options?)` function.
    -   Works similarly to `os.tweenTo()` and `os.moveTo()` except that it takes an options object instead of a bunch of parameters.
    -   Notable improvements includes that it can accept a position instead of a bot, it supports different easing types, and it will return a promise which completes when the camera movement is finished.
    -   Additionally the rotation values are in radians instead of degrees.
-   `os.focusOn()` and `os.tweenTo()` now use quadratic easing by default.
    -   Additionally `os.focusOn()` supports specifying the easing type just like `animateTag()`.
-   `os.tweenTo()` and `os.moveTo()` are now deprecated and should no longer be used. They will be removed in a future release of CasualOS.
    -   To encourage migration, they have been removed from the documentation and autocomplete.
-   Added the `experiment.beginAudioRecording()` and `experiment.endAudioRecording()` functions to experiment with audio recording.
    -   See the documentation for more information.

### :bug: Bug Fixes

-   Fixed an issue where camera offsets would not be taken into account when calculating the camera focus point.
    -   This fixes issues with the focus point becoming more and more wrong as offsets are applied to the camera.
    -   However, any calculations which try to calculate a camera position offset from the focus point must now subtract the current offset from the focus point to get the correct result. The example auxCode (`cameraMovementExample`) has been updated to reflect this change (version 2 and later).

## V1.4.11

#### Date: 3/12/2021

### :rocket: Improvements

-   Added the `math.scaleVector(vector, scale)` function to make multiplying vectors by scalar values easy.

### :bug: Bug Fixes

-   Fixed an issue where the `@onServerJoined` event could be sent before all data was loaded.
    -   This could happen if one player was changing data while another player was joining the server.
-   Fixed an issue where custom portals would not open if the portal tags were not defined when the portal is opened.
-   Fixed an issue where custom portals would always have default styling for their first load.

## V1.4.10

#### Date: 3/9/2021

### :rocket: Improvements

-   Improved `animateTag()` to support animating multiple tags at once by accepting an object for the `fromValue` and `toValue` options properties.
    -   Instead of calling `animateTag(bot, tag, options)`, omit the `tag` argument and call `animateTag(bot, options)`. This will indicate that you want to animate multiple tags at once over the same duration.
    -   The animations that get triggered are grouped together, so cancelling one will cancel them all.
-   Improved `clearAnimations()` to support accepting a list of tags to cancel.
-   Added several 3D math functions:
    -   `getBotPosition(bot, dimension)` - Gets the 3D position of a bot in the given dimension.
    -   `math.addVectors(...vectors)` - Adds the given vectors together and returns the result.
    -   `math.subtractVectors(...vectors)` - Subtracts the given vectors and returns the result.
    -   `math.negateVector(vector)` - Mathematically negates the given vector and returns the result.
-   Added the `os.getFocusPoint(portal?)` function to get the focus point that the camera is looking at.
    -   This value is the same as the one highlighted by the `#portalShowFocusPoint` tag.
    -   It is also backed up by `cameraFocusX`, `cameraFocusY`, `cameraFocusZ` tags on the portal bot.

## V1.4.9

#### Date: 3/3/2021

### :rocket: Improvements

-   Changed the color of the progress spinner and progress bar on the loading dialog to gray.

### :bug: Bug Fixes

-   Fixed an issue where hover events could be sent for bots when the mouse was not directly over the game view.
-   Fixed a couple issues where keyboard events were propagating outside the sheet and IDE portals.
-   Fixed an issue where local variables in the top scope would not be included in the code editor autocomplete box.

## V1.4.8

#### Date: 3/3/2021

### :boom: Breaking Changes

-   `onRemoteData` now uses `that.remoteId` instead of `that.playerId`.
-   Renamed the `portalPlayerZoom`, `portalPlayerRotationX` and `portalPlayerRotationY` tags to `portalCameraZoom` and `portalCameraRotationX` and `portalCameraRotationY`.
-   Renamed the `player` and `otherPlayers` spaces to `tempShared` and `remoteTempShared`.

### :rocket: Improvements

-   Added the `@onError` listen tag.
    -   It is a shout and is triggered when an unhandled error occurs in a listen tag.
-   Improved CasualOS to now include the Bot ID and tag name in internal console logs for unhandled errors.
-   Added perferred alternatives for the following functions and listen tags:
    -   `server.serverPlayerCount()` is now `server.serverRemoteCount()`.
    -   `server.totalPlayerCount()` is now `server.totalRemoteCount()`.
    -   `server.stories()` is now `server.servers()`.
    -   `server.players()` is now `server.remotes()`.
    -   `sleep()` is now `os.sleep()`
    -   `onServerSubscribed` is now `onServerJoined`.
    -   `onServerUnsubscribed` is now `onServerLeave`.
    -   `onPlayerPortalChanged` is now `onPortalChanged`.
    -   `onRemotePlayerSubscribed` is now `onRemoteJoined`
    -   `onRemotePlayerUnsubscribed` is now `onRemoteLeave`.
    -   Additionally, the `that.playerId` has been changed to `that.remoteId` in the new listen tags.
    -   Note that the original tags and functions remain the same but will be removed at some point in the future.
-   Added the `web.get()`, `web.post()`, and `web.hook()` functions as future replacements for the `webhook()` and `webhook.post()` functions.

### :bug: Bug Fixes

-   Fixed an issue where portal bots may not be defined before `@onServerSubscribed` is triggered.
-   Fixed an issue where the `white-space` CSS property could not be used on menu bots.

## V1.4.7

#### Date: 2/26/2021

### :boom: Breaking Changes

-   Renamed all the `player` functions to `os`.
    -   Instead of `player.toast()` you should now do `os.toast()`.
-   Removed the `configBot` and `configTag` variables.
-   Removed the portal config bot tags and replaced them with variables.
    -   e.g. `pagePortalConfigBot` can now be accessed with the `pagePortalBot` variable.
    -   You can now set the page portal color by doing `pagePortalBot.tags.portalColor = "green"`.
    -   By default a `tempLocal` bot will be created for each builtin portal.
    -   You can also provide your own bot by calling `portal.open(portalName, bot)`.
-   Changed the `portal.open()` function to take a bot as a parameter.
    -   It should now be called like `portal.open(name, bot, tag?, options?)`.
    -   After callilng this, the given bot will be available globally at `{name}Bot`.
    -   For example `portal.open("myPortal", bot, "main")` will make `bot` available as `myPortalBot`.
-   Removed `player.getBot()` and replaced it with `configBot`.
-   Renamed the `creator` variable to `creatorBot`.
-   Added the `thisBot` variable as a preferred alternative to `this` and `bot`.
-   Moved the page and inventory camera tags to their portal config bots from the player bot.
    -   e.g. `pageCameraPositionX` used to be on the player bot (now the config bot) but is now on the page portal bot.
-   Changed the behavior of the `transformer` tag to use the page and inventory portal bots instead of the config bot (previously the player bot).
-   Renamed the `pageCameraPosition{X,Y,Z}` and `inventoryCameraPosition{X,Y,Z}` tags to `cameraPosition{X,Y,Z}`.
-   Renamed the `pageCameraRotation{X,Y,Z}` and `inventoryCameraRotation{X,Y,Z}` tags to `cameraRotation{X,Y,Z}`.
-   Renamed the `pagePixelHeight` and `pagePixelWidth` tags to `pixelHeight` and `pixelWidth`.

### :bug: Bug Fixes

-   Fixed an issue where variables from other listen tags would appear as autocomplete options.

## V1.4.6

#### Date: 2/23/2021

### :bug: Bug Fixes

-   Fixed an issue where the circle wipe element would not cover modals like `player.showHtml()` or `player.showInput()`.
-   Fixed an issue where calling `player.showInput()` in sequence would show the first input but not the second input.

## V1.4.5

#### Date: 2/23/2021

### :rocket: Improvements

-   Changed the ab-1 bootstrap URL to `https://bootstrap.casualos.com/ab1.aux`.
-   Updated to three.js r125.
    -   This fixes WebXR for Chrome 88 and later.
-   Added the ability to disable hover states on menu item buttons using the `menuItemHoverMode` tag. It has three possible options:
    -   `auto` - The bot will appear hoverable based on if it has a `@onClick` tag. (Default)
    -   `hover` - The bot will appear hoverable.
    -   `none` - The bot will not appear hoverable.
    -   None of these options affect the existing functionality of any listen tags on menu bots.
-   Added an initial version of the `idePortal` (IDE portal).
    -   The IDE portal makes it easier to jump between tags to edit them in the multiline tag editor.
    -   Setting the `idePortal` tag to a prefix (like 📖) will load every tag that starts with the prefix into the IDE portal and let you jump between them as if they are files in a text editor.
    -   Currently it is pretty limited, but can be very useful for custom portals.

### :bug: Bug Fixes

-   Fixed an issue where it was not possible to enter numbers in menu bot input boxes.

## V1.4.4

#### Date: 2/18/2021

### :rocket: Improvements

-   Added additional crypto functions to support asymmetric encryption and decryption.
    -   `crypto.asymmetric.keypair(secret)` - Creates a keypair that can be used for asymmetric encryption and decryption.
    -   `crypto.asymmetric.encrypt(keypair, data)` - Encrypts some data using the given keypair.
    -   `crypto.asymmetric.decrypt(keypair, secret, data)` - Decrypts some data using the given keypair and secret.
    -   Check the documentation for more info.
-   Added a better error message when trying to save a bot to a tag value.
-   Added the `dimension` bot form as a preferred alias to `portal`.

## V1.4.3

#### Date: 2/17/2021

### :rocket: Improvements

-   Added the ability to interface with CasualOS from inside a custom portal.
    -   CasualOS-related functionality is available by importing functions and objects from the `casualos` module.
    -   Among the available functionality is `onBotsDiscovered`, `onBotsRemoved`, `onBotsUpdated`, `createBot()`, `destroyBot()`, and `updateBot()`.
    -   Additionally autocomplete is available for the available features.

### :bug: Bug Fixes

-   Fixed an issue where webhook errors could not be caught on Safari based browsers.

## V1.4.2

#### Date: 2/11/2021

### :rocket: Improvements

-   Added the ability to zoom by scrolling.
    -   Previously this was possible by holding the Ctrl button down.
-   Added the `#portalCameraControls` tag to allow disabling moving the camera.
    -   Can be set on the portal config bot for the page and inventory portals.
    -   Supported values are:
        -   `player` - Allows the player to move the camera around like normal. (Default)
        -   `false` - Disables camera movement in the portal.

### :bug: Bug Fixes

-   Fixed an issue where the inventory portal color could not be set when the page portal is using an image for the background.

## V1.4.1

#### Date: 2/10/2021

### :rocket: Improvements

-   Added the `player.openCircleWipe()` and `player.closeCircleWipe()` functions.
    -   These are useful for hiding the page portal while transitioning between scenes.
    -   See the documentation for usage information.
-   Added "cube", "helix", and "egg" as additional options for the `#formAddress` tag on menu bots.
-   Added the `input` form for menu bots.
    -   Setting `#form` to "input" on a bot that is in the menu portal will give it an input box that can be typed in.
    -   Typing in the box will send `@onInputTyping` whispers to the bot. And submitting the data by hitting enter or the send button will send a `@onSubmit` whisper to the bot.
    -   Additionally, the text in the input will be stored in the `tempLocal` `#menuItemText` tag.
-   Adjusted the chat bar to be inset in the page portal to give it the feel of being part of the page portal.
-   Added the `#menuPortalStyle` tag to allow customizing the menu portal with CSS.
    -   This works similarly to `#menuItemStyle` except that it applies to the entire menu portal instead of just one item.
    -   Set it on the `#menuPortalConfigBot`.
-   Added the `#portalBackgroundAddress` tag to allow specifying a custom image for the page portal background.
    -   Does not work in VR.

## V1.4.0

#### Date: 2/8/2021

### :rocket: Improvements

-   Added an initial implementation of custom portals.
    -   Custom portals are a way to write scripts that can interact directly with the web browser. This gives you the ability to do anything that is possible from inside a web browser.
    -   The following functions are now available:
        -   `portal.open(portalID, tag, options?)`
        -   `portal.registerPrefix(prefix)`
        -   `portal.buildBundle(tag)`
        -   See the documentation for usage information.
-   Added the `player.download(data, filename, mimeType?)` function.
    -   Useful for downloading arbitrary data in any format you want.
    -   See the documentation for more information.

### :bug: Bug Fixes

-   Fixed an issue that broke bots in the `player` space when a `tempLocal` tag mask was put on them.
-   Fixed an issue that prevented tag masks from being placed on new bots.

## V1.3.14

#### Date: 1/25/2021

### :rocket: Improvements

-   Updated the Terms of Service and Privacy Policy documents.

### :bug: Bug Fixes

-   Fixed an issue where animations would not run while in VR/AR.

## V1.3.13

#### Date: 1/18/2021

### :rocket: Improvements

-   Added the `player.showUploadFiles()` function.
    -   Shows a dialog that can be used to upload arbitrary files.
    -   Returns a promise that resolves with the list of files that were uploaded.
    -   See the documentation for more info.
-   Added the `portal` form.
    -   Displays an entire dimension in place of the bot form.
    -   When set, `#formAddress` will be used as the dimension that should be loaded.

### :bug: Bug Fixes

-   Fixed an issue where bot labels would flicker when scaling the bot.
-   Fixed an issue where tag masks would be incorrectly recorded by the UI as being removed in some cases.
-   Fixed an issue where lines would render incorrectly on the first frame they were setup on.

## V1.3.12

#### Date: 1/13/2021

### :rocket: Improvements

-   Added the Terms of Service and Privacy Policy documents.
    -   The Terms of Service are available at `/terms` (or at `/terms-of-service.txt`).
    -   The Privacy Policy is available at `/privacy-policy` (or at `/privacy-policy.txt`).
-   Added the ability to keep track of the number of `setTimeout()` and `setInterval()` timers that are currently active via the `numberOfActiveTimers` property returned from `perf.getStats()`.
-   Added the `animateTag(bot, tag, options)` and `clearAnimations(bot, tag?)` functions.
    -   `animateTag(bot, tag, options)` - Iteratively changes a tag mask value over time based on the options you provide.
        -   `bot` is the bot or list of bots that should be animated.
        -   `tag` is the tag that should be animated.
        -   `options` is an object that specifies how the tag should be animated. It has the following properties:
            -   `fromValue` - The starting value for the animation.
            -   `toValue` - The ending value.
            -   `duration` - The number of seconds that it should take for the tag to go from the starting value to the ending value.
            -   `easing` - The options for easing the animation.
            -   `tagMaskSpace` - The space that the tag should be changed in. If set to `false` then the tag on the bot will be directly edited.
    -   `clearAnimations(bot, tag?)` - Cancels animations on a bot.
        -   `bot` - The bot or list of bots that should have their animations canceled.
        -   `tag` - Is optional and is the tag that the animations should be canceled for.

### :bug: Bug Fixes

-   Fixed issues with `#labelFontSize = auto` when `#labelPosition != front` or when the bot is rotated.
-   Fixed an issue where non-ASCII characters were being corrupted on download.

## V1.3.11

#### Date: 1/5/2021

### :rocket: Improvements

-   Greatly improved the default layouting behaviour of labels.
    -   Added the `#labelFontSize` tag to control the sizing of the characters in a label. Unlike `#labelSize`, changing this value will cause the label to layout again which will affect word wrapping. Possible values are:
        -   `auto` - Specifies that the system should try to find a font size that fits the text onto the bot. (default)
        -   Any Number - Specifies a specific font size. (1 is previous default)
    -   Added the `#labelWordWrapMode` tag to control the word wrapping behavior of labels. Possible values are:
        -   `breakCharacters` - Specifies that the system should insert line breaks inside words if needed.
        -   `breakWords` - Specifies that the system should insert line breaks between words if needed.
        -   `none` - Specifies that the system should not insert line breaks.
-   Added the ability to control the color of the placeholder text in the chat bar.
    -   Use the `placeholderColor` option when calling `player.showChat()`.

### :bug: Bug Fixes

-   Fixed an issue where atoms that were received before their cause would be discarded.

## V1.3.10

#### Date: 12/29/2020

### :rocket: Improvements

-   Added a button to the Multiline tag editor to make it easy to turn a tag into a Mod tag.

### :bug: Bug Fixes

-   Fixed an issue where script compilation errors would not be handled correctly and would prevent those changes from being communicated to the multiline code editor.

## V1.3.9

#### Date: 12/28/2020

### :boom: Breaking Changes

-   Formulas have been removed and replaced with Mod tags.
    -   Mod tags are tags that start with the DNA Emoji (🧬) and contain JSON data.
    -   Because Mod tags are JSON data, they do not support programmatic computations.
    -   We are making this change because while formulas are powerful, inprecise use of them can result in large slowdowns which is a bad user experience.
    -   The tag data must be valid JSON, so that means using double-quotes `"` for strings and wrapping property names in double-quotes.
        -   Before:
            ```
            =({ color: 'blue', number: 99, toggle: true })
            ```
            After:
            ```
            🧬{ "color": "blue", "number": 99, "toggle": true }
            ```
        -   Before:
            ```
            =([ 1 + 2 ])
            ```
            After:
            ```
            🧬3
            ```
-   Array-like values in tags are now considered strings.
    -   Previously a value like `[1, 2, 3]` was parsed into an array automatically.
    -   This was a little used feature and caused issues for people who simply wanted to store JSON data in a tag.
    -   Now, a value like `[1, 2, 3]` will no longer be parsed and so will appear as the string: `"[1, 2, 3]"`.
    -   If you want CasualOS to parse a tag value as an array, you can use the Mod tags mentioned above.
-   Removed the `error` space.
    -   Also removed the related functions:
        -   `server.destroyErrors()`
        -   `server.loadErrors()`

### :rocket: Improvements

-   Updated Material Icons to v4.0.0.
-   Added `perf.getStats()` as a way to get some statistics on the performance of the server.
-   Various performance improvements:
    -   `getBot('id', id)` is now works in `O(1)` time.
    -   The `tempLocal` and `local` spaces now handle new and deleted bots in a much more performant manner.
-   Fixed an issue where deleted bots in the `shared` space would be treated like they were not deleted on initial load.

### :bug: Bug Fixes

-   Fixed autofocusing newly created tags in the sheetPortal.

## V1.3.8

#### Date: 12/17/2020

### :bug: Bug Fixes

-   Fixed an issue where selecting a color from a `player.showInput()` modal would not save the selected color.

## V1.3.7

#### Date: 12/17/2020

### :boom: Breaking Changes

-   "story" has been renamed to "server". Below is the list of tags, actions and listeners that have been changed:
    -   `#story` -> `#server`.
    -   `server.setupStory()` -> `server.setupServer()`
    -   `server.restoreHistoryMarkToStory()` -> `server.restoreHistoryMarkToServer()`
    -   `server.storyStatuses()` -> `server.serverStatuses()`
    -   `server.storyPlayerCount()` -> `server.serverPlayerCount()`
    -   `player.downloadStory()` -> `player.downloadServer()`
    -   `player.loadStory()` -> `player.loadServer()`
    -   `player.unloadStory()` -> `player.unloadServer()`
    -   `player.getCurrentStory()` -> `player.getCurrentServer()`
    -   `@onStoryAction` -> `@onServerAction`
    -   `@onStoryStreaming` -> `@onServerStreaming`
    -   `@onStoryStreamLost` -> `@onServerStreamLost`
    -   `@onStorySubscribed` -> `@onServerSubscribed`
    -   `@onStoryUnsubscribed` -> `@onServerUnsubscribed`

## V1.3.6

#### Date: 12/17/2020

### :rocket: Improvements

-   Added the ability to show a password input by using the `secret` type with `player.showInput()`.

### :bug: Bug Fixes

-   Fixed an issue where some bots would not be added to the page portal when created in a big batch.
-   Fixed an issue where the `player.showInput()` dialog would appear fullscreen on mobile devices and prevent people from exiting it.
-   Fixed an issue where `@onChatTyping` would be triggered twice for each keystroke.

## V1.3.5

#### Date: 12/15/2020

### :rocket: Improvements

-   Changed `create()` to prevent creating bots that have no tags.
    -   If a bot would be created with zero tags then an error will be thrown.
-   Added a favicon.

### :bug: Bug Fixes

-   Changed the maximum WebSocket message size to 32KB from 128KB.
    -   This will help ensure that we keep below the [AWS API Gateway maximum frame size of 32 KB](https://docs.aws.amazon.com/apigateway/latest/developerguide/limits.html).
-   Fixed an issue where bots that only had a tag mask would not show up in the sheetPortal.

## V1.3.4

#### Date: 12/10/2020

### :rocket: Improvements

-   Added the `EXECUTE_LOADED_STORIES` environment variable to allow reducing server load due to story scripts.
    -   Defaults to `true`.
    -   Setting to `false` will disable all server-side story features except for webhooks and data portals.
        -   This means that some capabilities like `server.setupStory()` will not work when `EXECUTE_LOADED_STORIES` is false.
-   Added gzip compression for HTML, CSS, and JavaScript returned from the server.
-   Improved how some heavy assets are precached so that they can be loaded quickly.
-   Made the browser tab title use the story ID by default.

### :bug: Bug Fixes

-   Fixed an issue where some `.png` files would not load because they were bundled incorrectly.

## V1.3.3

#### Date: 12/10/2020

### :rocket: Improvements

-   Added support for the `apiary-aws` causal repo protocol.
    -   This enables the CasualOS frontend to communicate with instances of the [CasualOS Apiary AWS](https://github.com/casual-simulation/casual-apiary-aws) project.
    -   Use the `CAUSAL_REPO_CONNECTION_PROTOCOL` and `CAUSAL_REPO_CONNECTION_URL` environment variables to control which protocol and URL the frontend should connect to. See the [README in `aux-server`](./src/aux-server/README.md) for more info.
    -   Note that only the following features are supported for AWS Apiaries:
        -   `server.setupStory()`
        -   `server.totalPlayerCount()`
        -   `server.storyPlayerCount()`
        -   `server.players()`
    -   Webhooks are different when the story is hosted on an Apiary.
        -   They require at least one device to have the story loaded for webhooks to function correctly.
        -   They need to be sent to the Apiary host directly. Generally, this is not the same thing as `auxplayer.com` or `casualos.com` so you may need to ask the Apiary manager for it.
-   Added better support for static builds.
    -   Use the `PROXY_CORS_REQUESTS` environment variable during builds to disable support for proxying HTTP requests through the server.
    -   Use `npm run tar:client` after a build to produce a `./temp/output-client.tar.gz` containing all the client code and assets. This can be deployed to S3 or a CDN for static hosting.
    -   Use `npm run package:config` to produce a `./temp/config.json` which can be used for the `/api/config` request that the client makes at startup. Utilizes the environment variables from [the README in `aux-server`](./src/aux-server/README.md) to build the config.

### :bug: Bug Fixes

-   Fixed an issue where it was not possible to change the color of GLTF meshes that did not have a mesh in the GLTF scene root.
-   Fixed an issue where bots created by the ab1 installer would not receive the `@onStorySubscribed` shout.

## V1.3.2

#### Date: 11/17/2020

### :rocket: Improvements

-   Updated the ab-1 bootstrapper to point to AWS S3 for quick loading.

## V1.3.1

#### Date: 11/16/2020

### :rocket: Improvements

-   Added the ability to use the `color` tag on GLTF meshes to apply a color tint to the mesh.

### :bug: Bug Fixes

-   Fixed an issue that prevented deleting the first character of a script/formula in the multi-line editor.
-   Fixed an issue where tag edits on bots in the tempLocal and local spaces would be applied to the multi-line editor twice.

## V1.3.0

#### Date: 11/11/2020

### :rocket: Improvements

-   Added multi-user text editing.
    -   Work on shared bots when editing a tag value with the multi-line editor.
-   Added the cursor bot form.
    -   Used to add a cursor indicator to the multi-line editor.
    -   Works by setting the `form` tag to "cursor" and placing the bot in the corresponding tag portal dimension.
        -   For example, to put a cursor in the multi-line editor for the `test` tag on a bot you would set `{targetBot.id}.test` to true.
    -   Supported tags are:
        -   `color` - Specifies the color of the cursor.
        -   `label` - Specifies a label that should appear on the cursor when the mouse is hovering over it.
        -   `labelColor` - Specifies the color of the text in the cursor label.
        -   `{dimension}Start` - Specifies the index at which the cursor selection starts (Mirrors `cursorStartIndex` from the player bot).
        -   `{dimension}End` - Specifies the index at which the cursor selection ends (Mirrors `cursorEndIndex` from the player bot).
-   Added the `pageTitle`, `cursorStartIndex`, and `cursorEndIndex` tags to the player bot.
    -   `pageTitle` is used to set the title of the current browser tab.
    -   `cursorStartIndex` contains the starting index of the player's text selection inside the multi-line editor.
    -   `cursorEndIndex` contains the ending index of the player's text selection inside the multi-line editor.
    -   Note that when `cursorStartIndex` is larger than `cursorEndIndex` it means that the player has selected text from the right to the left. This is important because text will always be inserted at `cursorEndIndex`.
-   Added the `insertTagText()`, `deleteTagText()`, `insertTagMaskText()`, and `deleteTagMaskText()` functions to allow scripts to work with multi-user text editing.
    -   `insertTagText(bot, tag, index, text)` inserts the given text at the index into the given tag on the given bot.
    -   `insertTagMaskText(bot, tag, index, text, space?)` inserts the given text at the index into the tag and bot. Optionally accepts the space of the tag mask.
    -   `deleteTagText(bot, tag, index, deleteCount)` deletes the given number of characters at the index from the tag and bot.
    -   `deleteTagMaskText(bot, tag, index, deleteCount, space?)` deletes the given number of characters at the index from the tag and bot. Optionally accepts the space of the tag mask.
-   Added the ability to use the `transformer` tag on the player bot to parent the player to a bot.
-   Added the ability to edit tag masks in the tag portal by setting the `tagPortalSpace` tag on the player bot.

## V1.2.21

#### Date: 11/5/2020

### :rocket: Improvements

-   Updated the MongoDB driver to v3.6.2 and added the `MONGO_USE_UNIFIED_TOPOLOGY` environment variable to control whether the driver uses the new unified topology layer.

## V1.2.20

#### Date: 10/27/2020

### :rocket: Improvements

-   Added support for `@onPointerEnter`, `@onPointerExit`, `@onAnyBotPointerEnter` and `@onAnyBotPointerExit` for bots in the menu portal.

### :bug: Bug Fixes

-   Fixed the multiline code editor to not clip tooltips and the autocomplete box.
-   Fixed the menu portal to not break on Hololens (Servo-based browsers) when a progress bar is placed on a menu item.

## V1.2.19

#### Date: 10/22/2020

### :rocket: Improvements

-   Added the `egg` form for bots.
    -   Displays the bot as an egg like how ab-1 appears as an egg before being activated.
-   Added the `hex` form for bots.
    -   Displays the bot as a hexagon.
-   Added the `pagePixelWidth` and `pagePixelHeight` tags to the player bot.
    -   These indicate the size of the image rendered to the page portal in pixels.

### :bug: Bug Fixes

-   Fixed Draco compression support.

## V1.2.18

#### Date: 10/20/2020

### :bug: Bug Fixes

-   Fixed the code editor.

## V1.2.17

#### Date: 10/20/2020

### :rocket: Improvements

-   Improved bots in the menu portal to support additional tags.
    -   Added the ability to change the height of menu items by using `scale` and `scaleY`.
    -   Added the ability to set an icon for a menu item by using the `formAddress` tag.
    -   Added the ability to set arbitrary CSS styles on a menu bot by using the `menuItemStyle` tag.
        -   This lets you use margins and borders to indicate grouping.
    -   Added the ability to show a pie-chart progress bar on a menu item by using the `progressBar` tags.
    -   Added the ability to use `@onPointerUp` and `@onPointerDown` for menu.

## V1.2.16

#### Date: 10/16/2020

### :rocket: Improvements

-   Added the `transformer` tag.
    -   When set to a bot ID, the bot will inherit the position, rotation, and scale of the specified bot inside the page portal.
    -   This produces a "parenting" effect that is common in most 3D graphics engines.

## V1.2.15

#### Date: 10/12/2020

### :rocket: Improvements

-   Added the `experiment.getAnchorPointPosition()` and `math.getAnchorPointOffset()` functions.
    -   These are useful for determining where a bot would be placed if it had a particular anchor point.
    -   See the [docs](https://docs.casualsimulation.com/docs/actions) for more info.

## V1.2.14

#### Date: 10/7/2020

### :bug: Bug Fixes

-   Fixed an issue where calling `server.setupStory()` twice with the same story name would cause the story to be setup twice.
-   Fixed an issue where bots would be incorrectly removed from the menu portal if they existed in both the old and new dimensions.
-   Greatly reduced the number of scenarios where formulas would be recalculated after any change.

## V1.2.13

#### Date: 9/24/2020

### :boom: Breaking Changes

-   Renamed the `_editingBot` tag to `editingBot`.

### :rocket: Improvements

-   sheetPortal Improvements
    -   Added the `@onSheetTagClick` listener which is triggered when a tag name is clicked.
    -   Added the `@onSheetBotIDClick` listener which is triggered when a Bot ID is clicked.
    -   Added the `@onSheetBotClick` listener which is triggered when a bot visualization is clicked in the sheet.
    -   Added the `sheetPortalShowButton` config bot tag to control whether the button in the bottom right corner of the sheet is shown.
    -   Added the `sheetPortalButtonIcon` config bot tag to control the icon on the button in the bottom right corner of the sheet.
    -   Added the `sheetPortalButtonHint` config bot tag to control the tooltip on the button in the bottom right corner of the sheet.
    -   Added the `sheetPortalAllowedTags` config bot tag to control which tags are allowed to be shown and edited in the sheet portal.
    -   Swapped the position of the new bot and new tag buttons in the sheet.
    -   Added the `editingTag` tag which contains the tag that the player is currently editing.

### :bug: Bug Fixes

-   Fixed an issue where cells in the sheet portal would not cover the entire cell area.
-   Fixed an issue where `clearTagMasks()` would error if given a bot that had no tag masks.

## V1.2.12

#### Date: 9/22/2020

### :rocket: Improvements

-   Added the `helix` form.
    -   Displays a DNA strand mesh whose color can be customized.
-   Added tag masks.
    -   Tag masks are special tags that can live in a separate space from their bot.
    -   This makes it possible to create a temporary tag on a shared bot.
    -   Tag masks do not replace tags. Instead, they exist in addition to normal tags and can be used to temporarily hide a normal tag value.
    -   Like bots, tag masks live in a space. This means that a bot can have multiple masks for a particular tag. Currently the supported spaces are:
        -   `tempLocal`
        -   `local`
        -   `player`/`otherPlayers`
        -   `shared`
    -   New scripting features:
        -   All bots now have a `masks` property which works like `tags` except that it creates tag masks in the `tempLocal` space.
        -   All scripts also have a `masks` property which is a shortcut for `bot.masks`.
        -   `setTagMask(bot, tag, value, space?)` is a new function that is able to set the value of a tag mask on the given bot and in the given space. See the documentation for more info.
        -   `clearTagMasks(bot, space?)` is a new function that is able to clear all the tag masks in the given space from a given bot. See the documentation for more info.
    -   Example use cases:
        -   Local click/hover states.
        -   Animations.
        -   Storing decrypted data.

### :100: Other Changes

-   Pinned the Deno version to `v1.4` so that we can decide when to adopt future Deno updates.

### :bug: Bug Fixes

-   Fixed an issue where `server.setupStory()` would load a simulation and never dispose it.
-   Fixed an issue where wrist portals were not being anchored properly.
-   Fixed an issue where pressing enter to make a new tag would put a new line in the current tag value.

## V1.2.11

#### Date: 9/9/2020

### :bug: Bug Fixes

-   Fixed an issue where zooming was broken when the page portal is not anchored to the top left of the screen.

## V1.2.10

#### Date: 9/8/2020

### :bug: Bug Fixes

-   Fixed an issue with the multiline editor getting cut off inside the tag portal.

## V1.2.9

#### Date: 9/8/2020

### :rocket: Improvements

-   Changed the page portal to resize around the tag portal instead of being hidden behind it.

## V1.2.8

#### Date: 9/8/2020

### :boom: Breaking Changes

-   Changed `experiment.localPositionTween()` and `experiment.localRotationTween()` to take different arguments and return a promise.
    -   the 4th parameter is now an options object instead of the easing options.
    -   This options object is able to accept easing and duration values.
    -   Additionally the functions now return promises.
    -   See the docs for examples.

### :bug: Bug Fixes

-   Fixed an issue where `experiment.localPositionTween()` and `experiment.localRotationTween()` may not execute if triggered during `@onCreate()`.

## V1.2.7

#### Date: 9/4/2020

### :boom: Breaking Changes

-   Changed `@onListen` to only be sent to bots which have a listener for the shout/whisper.
    -   Previously `@onListen` would be sent to all bots that were targeted by the shout/whisper.
-   Changed `shout()` and `whisper()` to cost 1 energy point.
    -   This helps prevent infinite loops.
    -   The energy point is only deducted if a bot has a listener for the event.

### :bug: Bug Fixes

-   Fixed an issue where `onBotAdded`, `onAnyBotsAdded`, `onAnyBotsRemoved`, `onBotChanged`, and `onAnyBotsChanged` would reset the energy counter.

## V1.2.6

#### Date: 9/4/2020

### :bug: Bug Fixes

-   Fixed an issue where whispering to a bot that is null or undefined would end up sending a shout to all bots.

## V1.2.5

#### Date: 8/31/2020

### :rocket: Improvements

-   Added the `pageCameraPositionOffset[X,Y,Z]`, `inventoryCameraPositionOffset[X,Y,Z]`, `pageCameraRotationOffset[X,Y,Z]`, and `inventoryCameraRotationOffset[X,Y,Z]` tags.
    -   These can be used to move the camera apart from the player's input.
    -   The position offset tags are especially useful for warping the player around in VR.
-   Added the ability to use the dynamic `import()` keyword to import arbitrary JavaScript modules.
    -   Useful with https://www.skypack.dev/ to import modules from [NPM](https://www.npmjs.com/).
-   Added the ability to use `player.replaceDragBot()` even when not dragging.
-   Improved the camera zoom functionality to zoom the camera towards and away from the mouse.
-   Added the `experiment.localPositionTween()` and `experiment.localRotationTween()` functions.
    -   Locally animates a bot's position/rotation using the given easing type.
    -   During the animation, changes to the bot position will be ignored.
    -   Once the animation is done, changes to the bot will reset the position/rotation to the value that is currently stored.
    -   Check out the docs for detailed usage information and examples.

### :bug: Bug Fixes

-   Fixed the dataPortal to always return raw tag values unless they are formulas.
    -   Issue with returning incorrect JSON data was caused by the built-in CasualOS array parsing.
    -   This fixes it by skipping any parsing of the data.
-   Fixed an issue where keyboard states would not be reset when the player removed focus from the story.
-   Fixed an issue where `server.setupStory()` would crash the deno process due to incorrectly handling deserialized data.

## V1.2.4

#### Date: 8/26/2020

### :rocket: Improvements

-   Added the `tagPortalShowButton` tag to control whether a button should be shown in the tag portal.
    -   The button is placed at the lower right hand side of the tag portal.
    -   Clicking the button will trigger a `@onClick` on the tag portal config bot.
    -   Two additional tags can be used to customize the button:
        -   `tagPortalButtonIcon` is the icon that is shown on the button and can be set to any [Material Icon](https://material.io/resources/icons/?style=baseline).
        -   `tagPortalButtonHint` is the text that should be shown in the tooltip for the button.
-   Added the `frustum` form.
-   Improved `player.showInput()` to automatically save and close when a color is selected from the color picker.
    -   Applies to the `basic` and `swatch` subtypes but not `advanced`.
-   Improved the multiline editor to have a "Docs" button that links to the documentation for the current tag.
-   Improved the tag portal to support using `@` and `#` symbols at the beginning of the tag.
    -   Implemented for consistency with functions like `getBot()`, `getTag()`, etc.
-   Added the `@onAnyBotPointerEnter` and `@onAnyBotPointerExit` listen tags.
    -   These are shouts that happen whenever a `@onPointerEnter` or `@onPointerExit` whisper occurs.
-   Added the `player.getPointerDirection()`, `math.getForwardDirection()` and `math.intersectPlane()` functions.
    -   These are useful for calculating where a pointer is pointing.
-   Added the ability to store uncommitted atoms in MongoDB.
    -   Can be configred with the `STAGE_TYPE` environment variable. Can be set to either `redis` or `mongodb`. Currently defaults to `redis` until a migration path is implemented.
-   Added a bunch of extra GPIO-related functions.
    -   `server.rpioReadpad()`
    -   `server.rpioWritepad()`
    -   `server.rpioPud()`
    -   `server.rpioPoll()`
    -   `server.rpioI2CBegin()`
    -   `server.rpioI2CSetSlaveAddress()`
    -   `server.rpioI2CSetBaudRate()`
    -   `server.rpioI2CSetClockDivider()`
    -   `server.rpioI2CRead()`
    -   `server.rpioI2CWrite()`
    -   `server.rpioI2CEnd()`
    -   `server.rpioPWMSetClockDivider()`
    -   `server.rpioPWMSetRange()`
    -   `server.rpioPWMSetData()`
    -   `server.rpioSPIBegin()`
    -   `server.rpioSPIChipSelect()`
    -   `server.rpioSPISetCSPolarity()`
    -   `server.rpioSPISetClockDivider()`
    -   `server.rpioSPISetDataMode()`
    -   `server.rpioSPITransfer()`
    -   `server.rpioSPIWrite()`,
    -   `server.rpioSPIEnd()`

### :bug: Bug Fixes

-   Fixed to safely allow editing multiline scripts in the sheet cells.
-   Fixed an issue with the tag portal where it would not respond to changes with the `tagPortal` tag if it was already set.
-   Fixed an issue with the Deno sandbox where it wouldn't load due to missing dependencies.
-   Fixed an issue where 3D content would not occlude iframe forms.
    -   Only fixed for non-Safari web browsers.

## V1.2.3

#### Date: 8/20/2020

### :rocket: Improvements

-   Added the tag portal.
    -   The tag portal is similar to the sheet portal but it shows only the multiline editor for the specified bot ID and tag.
    -   Set the `tagPortal` tag on the player bot to a string with a Bot ID and a tag name separated by a period (`.`).
-   Improved `player.playSound(url)` to return a promise that resolves with a sound ID.
    -   This sound ID can be used with `player.cancelSound(soundID)` to stop the sound from playing.
-   Added the `player.bufferSound(url)` and `player.cancelSound(soundID)` functions.
    -   `player.bufferSound(url)` can be used to pre-load a sound so that there will be no delay when using `player.playSound()`.
        -   Returns a promise that resolves once the sound has been loaded.
    -   `player.cancelSound(soundID)` can be used to stop a sound that is already playing.
        -   Returns a promise that resolves once the sound has been canceled.

### :bug: Bug Fixes

-   Fixed an issue where actions that were created in an async script would not be dispatched until the script finished.

## V1.2.2

#### Date: 8/14/2020

### :boom: Breaking Changes

-   Changed `crypto.encrypt()` and `crypto.decrypt()` to return the result directly instead of returning a promise.

### :rocket: Improvements

-   Added the `crypto.createCertificate()`, `crypto.signTag()`, and `crypto.verifyTag()`, `crypto.revokeCertificate()` functions to help with creating certificate chains and signing and validating tag data. Check the docs for detailed usage information.
-   Added an indicator to the multi-line editor that is shown when a tag value is verified.
-   Added the ability to force all scripts to be verified in order to be executed using the `forceSignedScripts` query parameter.
    -   When the query param is set to `true`, all scripts must have a valid signature in order to be executed.
    -   This allows running in a trusted execution environment - thereby preventing unauthorized scripts from running.
-   Replaced builder with ab-1.
    -   ab-1 is a new version of builder which is designed to be easy to extend and improve.
-   Added the `adminSpace.setPassword(oldPassword, newPassword)` function.
    -   Allows changing the password that is used to unlock admin space.
    -   The first parameter is the old password that was used to unlock the space.
    -   The second parameter is the new password that should be used to unlock the space.
-   Added several functions to allow using the GPIO pins on Rasberry Pi.
    -   Currently, all of these functions are experimental and only work on Raspberry Pi.
    -   See the documentation for more information.
    -   `server.exportGpio(pin, mode)`
    -   `server.unexportGpio(pin, mode)`
    -   `server.setGpio(pin, value)`
    -   `server.getGpio(pin)`
    -   `server.rpioInit(options)`
    -   `server.rpioExit()`
    -   `server.rpioOpen(pin, mode, options)`
    -   `server.rpioMode(pin, mode, options)`
    -   `server.rpioRead(pin)`
    -   `server.rpioReadSequence(pin, length)`
    -   `server.rpioWrite(pin, value)`
    -   `server.rpioWriteSequence(pin, buffer)`
    -   `server.rpioClose(pin, options)`

### :bug: Bug Fixes

-   Fixed an issue where using `player.showInput()` with an existing value would not prefill the text box with the existing value.
-   Fixed a performance issue where formulas which were recalculated after every change had a factorial (!) performance cost.
    -   Was caused by two things:
        1.  Some formulas don't have enough information to determine what tags they are dependent on. In these cases, we callback to using an "all" dependency which means that the formula will be recalculated whenever any tag changes.
        2.  These "all" dependencies were included when searching for nested dependencies which meant that we were resolving every "all" dependency for every other "all" dependency. This gives us the effect of searching every possible combination of dependencies instead of only the ones we need, which has a factorial cost.

## V1.2.1

#### Date: 8/4/2020

### :rocket: Improvements

-   Added a server sandbox based on [Deno](https://deno.land/).
    -   Security feature to prevent scripts that are running on the server from harming the underlying system or other stories.
    -   It additionally prevents scripts from accessing random Node.js modules by using `require("module")`.
    -   Finally, it prevents a script from denying service to other stories because the sandbox is run inside a separate process.
-   Improved the sheet portal to display scripts with a monospace font in the sheet cells.
-   Improved the documentation to clarify some things and also mension that bots can be made transparent with the "clear" color.
-   Improved the multi-line text editor to support syntax highlighting for HTML, CSS, and JSON based on whether the tag ends with `.html`, `.css` or `.json`.

### :bug: Bug Fixes

-   Fixed the `lineTo` tag to support arrays of bots and arrays of bot IDs in addition to individual bots and bot IDs.
-   Fixed an issue where deleting a tempLocal bot that was updated in the same script would crash the runtime.
-   Fixed an issue with the `player.showInput()` modal where Android devices using the Google GBoard keyboard wouldn't send input correctly.
-   Fixed an issue where a `@onPlayerPortalChanged` event would be incorrectly triggered after reconnecting to the server.
-   Fixed an issue where the iframe form on iOS 14 Beta 3 would cause the entire scene to disappear.
-   Fixed an issue where loading an image could fail if `formAddress` tag was changed while the image was downloading.
-   Fixed an issue where submitting HTML forms from inside an iframe form was not allowed.

## V1.2.0

### Date: 7/17/2020

### Changes:

-   :rocket: Improvements

    -   Added the `MONGO_USE_NEW_URL_PARSER` environment variable parameter to control whether CasualOS uses the new MongoDB URL Parser. (Defaults to false)
    -   Added a popup to notify the user that data might be lost if they attempt to close the tab while not connected to the server.
    -   Added the following cryptographic functions:
        -   `crypto.sha256(data)`
            -   Calculates the [SHA-256](https://en.wikipedia.org/wiki/SHA-2) hash of the given data.
            -   `data` is the data to calculate the hash of.
            -   Supports strings, numbers, booleans, objects, arrays, and bots.
        -   `crypto.sha512(data)`
            -   Calculates the [SHA-512](https://en.wikipedia.org/wiki/SHA-2) hash of the given data.
            -   `data` is the data to calculate the hash of.
            -   Supports strings, numbers, booleans, objects, arrays, and bots.
        -   `crypto.hmacSha256(key, data)`
            -   Calculates the [HMAC](https://en.wikipedia.org/wiki/HMAC) [SHA-256](https://en.wikipedia.org/wiki/SHA-2) hash of the given data.
            -   `key` is the password that should be used for the message authentication code.
            -   `data` is the data to calculate the HMAC of.
            -   Supports strings, numbers, booleans, objects, arrays, and bots.
        -   `crypto.encrypt(password, data)`
            -   Encrypts the given data with the given password and returns the result as a promise.
            -   `password` is the password to use for encrypting the data.
            -   `data` is the data that should be encrypted.
        -   `crypto.decrypt(password, data)`
            -   Decrypts the given data with the given password and returns the result as a promise.
            -   Only works if the given data is the output of `crypto.encrypt()`.
            -   `password` is the password that was used to encrypt the data.
            -   `data` is the data that should be decrypted.

-   :bug: Bug Fixes
    -   Fixed a race condition where concurrently updating a tag in a script and triggering a dependency update on that same tag could cause the runtime to crash.

## V1.1.18

### Date: 7/10/2020

### Changes:

-   :rocket: Improvements

    -   Improved the `player.run()` function to return a promise that can be awaited to get the result of the script (or wait until the script has been executed).
    -   Improved the `server.loadErrors()` function to return a promise that can be awaited to get the list of bots that were loaded.
    -   Improved the `server.destroyErrors()` function to return a promise that resolves once the error bots are destroyed.
    -   Improved the `server.loadFile()` function to return a promise that resolves once the file is loaded.
    -   Improved the `server.saveFile()` function to return a promise that resolves once the file is saved.
    -   Improved the `server.setupStory()` function to return a promise that resolves once the story is setup.
    -   Improved the `server.browseHistory()` function to return a promise that resolves once the history is loaded.
    -   Improved the `server.markHistory()` function to return a promise that resolves once the history is saved.
    -   Improved the `server.restoreHistoryMark()` function to return a promise that resolves once the history is restored.
    -   Improved the `server.restoreHistoryMarkToStory()` function to return a promise that resolves once the history is restored.
    -   Added the `@onBotAdded` and `@onAnyBotsAdded` listen tags.
        -   These are triggered whenever a bot is added to the local story.
        -   Note that this is different from `@onCreate` because you will be notified whenever a bot is added to the state even if it has already been created.
        -   An example of this are bots in the `otherPlayers` space. You cannot create bots in this space but you will be notified via `@onBotAdded` and `@onAnyBotsAdded`.
        -   `@onBotAdded` is triggered on the bot that was added. There is no `that`.
        -   `@onAnyBotsAdded` is triggered on every bot whenever one or more bots are added.
            -   `that` is an object with the following properties:
                -   `bots` - The array of bots that were added.
    -   Added the `@onAnyBotsRemoved` listen tags.
        -   These are triggered whenever a a bot is removed from the local story.
        -   Note that this is different from `@onDestroy` because you will be notified whenever a bot is removed from the state even if it has not been explicitly destroyed.
        -   An example of this are bots in the `otherPlayers` space. When another player disconnects no `@onDestroy` is fired but you will get a `@onAnyBotsRemoved`.
        -   `@onAnyBotsRemoved` is triggered on every bot whenever one or more bots are removed.
            -   `that` is an object with the following properties:
                -   `botIDs` - The array of bot IDs that were removed.
    -   Added the `@onBotChanged` and `@onAnyBotsChanged` listen tags.
        -   These are triggered whenever a bot is changed in the local story.
        -   Note that you will be notified whenever a bot is changed in the state even if it was changed by another player.
        -   An example of this are bots in the `otherPlayers` space. You cannot update bots in this space but you will be notified via `@onBotChanged` and `@onAnyBotsChanged`.
        -   `@onBotChanged` is triggered on the bot that was changed.
            -   `that` is an object with the following properties:
                -   `tags` - The list of tags that were changed on the bot.
        -   `@onAnyBotsAdded` is triggered on every bot whenever one or more bots are added.
            -   `that` is an array containing objects with the following properties:
                -   `bot` - The bot that was updated.
                -   `tags` - The tags that were changed on the bot.
    -   Added several tags to the player bot:
        -   These tags are updated by CasualOS and can be used to query the current state of the input system.
        -   Camera Tags
            -   These tags contain the position and rotation of the player's camera.
            -   You can use this to communicate where the player is to other players.
            -   `pageCameraPositionX`
            -   `pageCameraPositionY`
            -   `pageCameraPositionZ`
            -   `inventoryCameraPositionX`
            -   `inventoryCameraPositionY`
            -   `inventoryCameraPositionZ`
            -   `pageCameraRotationX`
            -   `pageCameraRotationY`
            -   `pageCameraRotationZ`
            -   `inventoryCameraRotationX`
            -   `inventoryCameraRotationY`
            -   `inventoryCameraRotationZ`
        -   Pointer Tags
            -   These tags contain the position and rotation of the player's pointers.
            -   You can use this to tell where the VR controllers are or where the mouse is pointing.
            -   `mousePointerPositionX`
            -   `mousePointerPositionY`
            -   `mousePointerPositionZ`
            -   `mousePointerRotationX`
            -   `mousePointerRotationY`
            -   `mousePointerRotationZ`
            -   `mousePointerPortal`
            -   `rightPointerPositionX`
            -   `rightPointerPositionY`
            -   `rightPointerPositionZ`
            -   `rightPointerRotationX`
            -   `rightPointerRotationY`
            -   `rightPointerRotationZ`
            -   `rightPointerPortal`
            -   `leftPointerPositionX`
            -   `leftPointerPositionY`
            -   `leftPointerPositionZ`
            -   `leftPointerRotationX`
            -   `leftPointerRotationY`
            -   `leftPointerRotationZ`
            -   `leftPointerPortal`
        -   Button Tags
            -   These tags contain the state of the different buttons.
            -   Possible values are:
                -   `null` - Button is not pressed.
                -   `down` - Button was just pressed.
                -   `held` - Button is being held down.
            -   `mousePointer_left`
            -   `mousePointer_right`
            -   `mousePointer_middle`
            -   `leftPointer_primary`
            -   `leftPointer_squeeze`
            -   `rightPointer_primary`
            -   `rightPointer_squeeze`
            -   `keyboard_[key]`
                -   Replace `[key]` with the key that you want the state of.
                -   For example use `keyboard_a` to get the state of the `a` key.
    -   Added the `player.getCameraPosition(portal?)` function.
        -   `portal` is optional and is the portal (`page` or `inventory`) that the camera position should be retrieved for.
        -   Returns an object with the following properties:
            -   `x`
            -   `y`
            -   `z`
    -   Added the `player.getCameraRotation(portal?)` function.
        -   `portal` is optional and is the portal (`page` or `inventory`) that the camera rotation should be retrieved for.
        -   Returns an object with the following properties:
            -   `x`
            -   `y`
            -   `z`
    -   Added the `player.getPointerPosition(pointer?)` function.
        -   `pointer` is optional and is the pointer (`mouse`, `left` or `right`) that the position should be retrieved for.
        -   Returns an object with the following properties:
            -   `x`
            -   `y`
            -   `z`
    -   Added the `player.getPointerRotation(pointer?)` function.
        -   `pointer` is optional and is the pointer (`mouse`, `left` or `right`) that the rotation should be retrieved for.
        -   Returns an object with the following properties:
            -   `x`
            -   `y`
            -   `z`
    -   Added the `player.getInputState(controller, button)` function.
        -   `controller` is the controller (`mousePointer`, `leftPointer`, `rightPointer`, `keyboard` or `touch`) that the button state should be retrieved from.
        -   `button` is the name of the button that should be retrieved.
        -   Returns a string containing the state of the button or `null` if the button is not pressed.
            -   `"down"` means that the button just started to be pressed.
            -   `"held"` means that the button is being held down.
            -   `null` means that the button is not pressed.
    -   Added the `player.getInputList()` function.
        -   Returns a list of available inputs that can be used by the `player.getInputState()` function.

-   :bug: Bug Fixes
    -   Fixed an issue where toasting recursive objects could break CasualOS.
        -   Fixed by storing a map of previously converted objects to avoid reconverting them infinitely.
        -   Also improved to gracefully handle objects that are nested too deeply.
    -   Fixed an issue with the show input modal where it incorrectly errored sometimes.

## V1.1.17

### Date: 7/3/2020

### Changes:

-   :bug: Bug Fixes
    -   Fixed an issue where the web browser service worker would incorrectly intercept requests for data portals.

## V1.1.16

### Date: 7/2/2020

### Changes:

-   :rocket: Improvements
    -   Added the ability to respond to webhooks by returning data from `@onWebhook`.
        -   If the returned value is a string, then it will be used for the response.
        -   If the returned value is an object, then it should have the following properties:
            -   `data` - The value that should be used as the body of the response.
            -   `headers` - An object that contains the HTTP headers that should be set on the response. (Optional)
            -   `status` - The numerical status code that should be set on the response. (Optional) If omitted, status code 200 will be used.
    -   Added the `dataPortal`.
        -   This is a special portal that only works on web requests and must be specified in the URL.
        -   Setting it to a Bot ID will return the JSON of the bot with the given ID.
        -   Setting it to a tag will return all the values corresponding to the given tag.
        -   Using a tag with a common extension (like `.html`) will tag the data as the corresponding content type so that normal software know how to interpret the data.

## V1.1.15

### Date: 7/2/2020

### Changes:

-   :rocket: Improvements

    -   Added player space to the server.
        -   This lets you send remote whispers to the `server` player.
    -   Added the `server.storyStatuses()` function.
        -   Returns a promise that resolves with a list of stories and the last time each story was updated.
    -   Added the `@onRemotePlayerSubscribed` and `@onRemotePlayerUnsubscribed` listen tags.
        -   They are triggered on _every_ other player when a player joins or leaves the story.
        -   Additionally, they are triggered whenever connection to the other players is lost.
        -   `that` is an object with the following properties:
            -   `playerId` - The ID of the player that joined/left the story.
    -   Added the `uuid()` function.
        -   This function generates and returns a random [UUID](https://en.wikipedia.org/wiki/Universally_unique_identifier).
        -   Useful for creating unique identifiers.

-   Bug Fixes
    -   Fixed an issue where remote shouts would be sent to yourself twice.
    -   Fixed an issue where labels would not always follow the `labelAlignment` tag when the text in the label was small enough to fit within the bot.

## V1.1.14

### Date: 6/29/2020

### Changes:

-   :rocket: Improvements

    -   Improved how the meet portal, page portal, and sheet portal work together to make space for each other.
    -   Added the `left` and `right` options for `meetPortalAnchorPoint`.
    -   Changed the `top` and `bottom` options for `meetPortalAnchorPoint` to occupy half of the screen.
    -   Added the `server.players()` function to get the list of player IDs that are connected to the current story.
        -   Returns a promise that resolves with the list of player IDs.
    -   Added the `remoteWhisper(players, name, arg)` function to make sending messages to other players easy.
        -   Takes the following arguments:
            -   `players` is the player ID or list of player IDs that should receive the shout.
            -   `name` is the name of the message.
            -   `arg` is the data that should be included.
        -   This will trigger a `@onRemoteWhisper` shout on all the specified players.
    -   Added the `remoteShout(name, arg)` function to make sending messages to all players easy.
        -   Takes the following arguments:
            -   `name` is the name of the message.
            -   `arg` is the data that should be included.
    -   Added the `@onRemoteWhisper` listen tag that is shouted when a `remoteWhisper()` or `remoteShout()` is sent to the local player.
        -   `that` is an object with the following properties:
            -   `name` - The name of the shout that was sent.
            -   `that` - The data which was sent.
            -   `playerId` - The ID of the player that sent the shout.

-   Bug Fixes
    -   Fixed an issue that prevented using `lineStyle` in place of `auxLineStyle`.

## V1.1.13

### Date: 6/25/2020

### Changes:

-   :rocket: Improvements

    -   Added the `meetPortal`.
        -   This is a special portal that, instead of loading bots, loads a [Jitsi Meet](https://meet.jit.si/) meeting with the given room code.
        -   All rooms are publicly accessible (but not searchable), so longer room codes will be more private.
        -   You can use the `meetPortalConfigBot` option to reference the bot that should be used to configure the meet portal.
        -   The following options are available:
            -   `meetPortalVisible` - Whether the meet portal should be visible. This allows you to be joined to a meet while keeping your screen on the page portal. (Defaults to true)
            -   `meetPortalAnchorPoint` - The anchor point that the meet portal should use. Possible options are:
                -   `fullscreen` - The meet portal should take the entire screen. (Default)
                -   `top` - The meet portal should take the top of the screen.
                -   `topRight` - The meet portal should take the top-right corner of the screen.
                -   `topLeft` - The meet portal should take the top-left corner of the screen.
                -   `bottom` - The meet portal should take the bottom of the screen.
                -   `bottomRight` - The meet portal should take the bottom-right corner of the screen.
                -   `bottomLeft` - The meet portal should take the bottom-left corner of the screen.
                -   `[top, right, bottom, left]` - The meet portal should use the given values for the CSS top, right, bottom, and left properties respectively.
            -   `meetPortalStyle` - The CSS style that should be applied to the meet portal container.
                -   Should be a JavaScript object.
                -   Each property on the object will map directly to a CSS property.
                -   Useful for moving the meet portal to arbitrary positions.

-   :bug: Bug Fixes

    -   Fixed an issue where the Hololens 2 would not be able to enter AR/VR because a controller's (hand) position would sometimes be null.
    -   Fixed an issue where loading without a story would create a new random story but then immediately unload it.
    -   Fixed an issue where local bots from other stories would be loaded if the current story name happened to be a prefix of the other story name.
    -   Fixed the input modal background.
    -   Fixed the TypeScript definitions for the `player.showInput()` function.

## V1.1.12

### Date: 6/18/2020

### Changes:

-   :bug: Bug Fixes

    -   Fixed an issue where Servo-based browsers would run into a race condition during initialization.

## V1.1.11

### Date: 6/18/2020

### Changes:

-   :rocket: Improvements
    -   Added a reflog and sitelog for stories so that it is possible to track the history of a story branch and which sites have connected to it.
        -   This will make it easier for us to recover from data loss issues in the future since we'll be able to lookup data like the last commit that a branch pointed at or which atoms were added to a branch.
-   :bug: Bug Fixes

    -   Fixed an issue where all bots would appear to be in the `shared` space even though they were not.
    -   Fixed issues with loading on Servo-based browsers.
        -   The issues were mostly related to Servo having not implemented IndexedDB yet.
    -   Fixed an issue where some temporary branches would show up in `server.stories()`.

## V1.1.10

### Date: 6/16/2020

### Changes:

-   :bug: Bug Fixes

    -   Fixed an issue where an incorrectly formatted event would crash the server.
    -   Fixed an issue where the server would incorrectly store atoms added to a temporary branch.

## V1.1.9

### Date: 6/16/2020

### Changes:

-   :rocket: Improvements
    -   Added the `player` and `otherPlayers` spaces.
        -   These spaces are special and interact with each other.
        -   Both the `player` space and `otherPlayers` space are shared but the lifetime of the bots is temporary. In this sense, the bots act like temporary shared bots.
        -   However, bots created in the `player` space will show up in the `otherPlayers` space to other players and vice versa.
        -   This means you can share temporary bots with other players by using the `player` space and see the temporary bots shared by other players by inspecting the `otherPlayers` space.
        -   Important Notes:
            -   The `player` space only contains bots that you create while `otherPlayers` contains bots that other players have created.
            -   You can create, edit, and destroy bots in the `player` space, but not in the `otherPlayers` space.
            -   When you close your session (exit the browser or close the tab), all of your `player` bots will be automatically destroyed. This will also automatically remove them from any `otherPlayers` spaces that they may be in.
-   :bug: Bug Fixes

    -   Fixed an issue where using a single minus sign in a tag would be interpreted as a number.
    -   Fixed an issue where some tags would not be included in the JSON output of a bot.

## V1.1.8

### Date: 6/12/2020

### Changes:

-   :rocket: Improvements

    -   Changed what words the story name auto-generation will use.

## V1.1.7

### Date: 6/11/2020

### Changes:

-   :rocket: Improvements

    -   Added the ability to auto-generate a story name when loading CasualOS without a story.

-   :bug: Bug Fixes
    -   Fixed an issue where objects that have an `id` property that is not a string would break the sheet.

## V1.1.6

### Date: 6/11/2020

### Changes:

-   :boom: Breaking Changes

    -   Renamed all the history tags to not have the `aux` prefix.

-   :rocket: Improvements

    -   Added the `server.storyPlayerCount()` function.
        -   Returns a promise that resolves with the number of players currently connected to the current story.
        -   Optionally accepts a parameter which indicates the story to check.
    -   Added the `server.totalPlayerCount()` function.
        -   Returns a promise that resolves with the total number of players connected to the server.
    -   Added the `server.stories()` function.
        -   Returns a promise that resolves with the list of stories that are on the server.

-   :bug: Bug Fixes
    -   Removed the globals bot tags from the documentation since they no longer exist.

## V1.1.5

### Date: 6/9/2020

### Changes:

-   :boom: Breaking Changes

    -   The following tags have been renamed:
        -   Renamed all the tags so that they no longer have the `aux` prefix. However, any tag not listed below should continue to work with the `aux` prefix without any changes.
        -   Renamed `auxUniverse` to `story`.
        -   Renamed `auxCreator` to `creator`.
            -   Note that the `creator` variable in scripts remains the same.
        -   Renamed `auxConfigBot` to `configBot`.
            -   Note that the `config` variable in scripts remains the same.
        -   Renamed `auxGLTFVersion` to `gltfVersion`.
        -   Renamed `auxPagePortal` to `pagePortal`.
        -   Renamed `auxSheetPortal` to `sheetPortal`.
        -   Renamed `auxInventoryPortal` to `inventoryPortal`.
        -   Renamed `auxMenuPortal` to `menuPortal`.
        -   Renamed `auxLeftWristPortal` to `leftWristPortal`.
        -   Renamed `auxRightWristPortal` to `rightWristPortal`.
        -   Renamed `auxPagePortalConfigBot` to `pagePortalConfigBot`.
        -   Renamed `auxSheetPortalConfigBot` to `sheetPortalConfigBot`.
        -   Renamed `auxInventoryPortalConfigBot` to `inventoryPortalConfigBot`.
        -   Renamed `auxMenuPortalConfigBot` to `menuPortalConfigBot`.
        -   Renamed `auxLeftWristPortalConfigBot` to `leftWristPortalConfigBot`.
        -   Renamed `auxRightWristPortalConfigBot` to `rightWristPortalConfigBot`.
        -   Renamed `_auxEditingBot` to `_editingBot`.
    -   Renamed "universe" to "story". The following tags and functions have been affected:
        -   `auxUniverse` -> `story`
        -   `onUniverseAction` -> `onStoryAction`
        -   `onUniverseStreaming` -> `onStoryStreaming`
            -   The `universe` property has been renamed to `story`
        -   `onUniverseStreamLost` -> `onStoryStreamLost`
            -   The `universe` property has been renamed to `story`
        -   `onUniverseSubscribed` -> `onStorySubscribed`
            -   The `universe` property has been renamed to `story`
        -   `onUniverseUnsubscribed` -> `onStoryUnsubscribed`
            -   The `universe` property has been renamed to `story`
        -   `player.downloadUniverse()` -> `player.downloadStory()`
        -   `player.loadUniverse()` -> `player.loadStory()`
            -   The action type has been renamed from `load_universe` to `load_story`.
        -   `player.unloadUniverse()` -> `player.unloadStory()`
            -   The action type has been renamed from `unload_universe` to `unload_story`.
        -   `player.getCurrentUniverse()` -> `player.getCurrentStory()`
        -   `player.checkout()`
            -   The `processingUniverse` property has been renamed to `processingStory`.
        -   `player.showJoinCode()`
            -   The `universe` property on the `show_join_code` action has been renamed to `story`
        -   `server.restoreHistoryMark()`
            -   The `universe` property on the `restore_history_mark` action has been renamed to `story`.
        -   `server.restoryHistoryMarkToUniverse()` -> `server.restoreHistoryMarkToStory()`
        -   `server.setupUniverse()` -> `server.setupStory()`
            -   The action type has been renamed from `setup_universe` to `setup_story`.

-   :rocket: Improvements

    -   Improved MongoDB to store all atoms for a commit inside the same document. This should improve loading performance since MongoDB will only need to make 1 lookup per universe instead of 1 lookup per atom per universe.
    -   Added admin space.
        -   Admin space is a space that is shared between all universes on the same auxPlayer.
        -   It is locked by default, which means that bots that are in it cannot be created, updated, or destroyed.
        -   You can unlock admin space by using the `adminSpace.unlock(password)` function.
            -   It returns a Promise that resolves once the space is unlocked. If the space was unable to be unlocked, then the promise will reject with an error.
            -   `password` is the password that should be used to unlock the admin space. If incorrect, admin space will remain locked.
    -   Removed the CasualOS tagline from the loading popup.
    -   Improved the `webhook()` and `webhook.post()` functions to return promises.
        -   The promise can be awaited and resolves with the an an object with the following properties:
            -   `data` - The data returned from the webhook. If the returned data was JSON, then this will be an object. Otherwise, it will be a string.
            -   `status` - The numerical HTTP status code that was returned.
            -   `statusText` - The name of the HTTP status code that was returned.
            -   `headers` - The HTTP headers that were included in the response.
    -   Improved the `neighboring()` function to allow omitting the `direction` parameter.
        -   When omitted, all supported directions will be included.
        -   Currently, the supported directions are `front`, `right`, `back`, and `left`.
        -   If an unsupported direction is given, then no bots will be included.
    -   Updated the Documentation website to the [latest version of Docusaurus](https://github.com/facebook/docusaurus/releases/tag/v2.0.0-alpha.56).
    -   Added the `renameTag(bot, originalTag, newTag)` function which makes it easy to rename a tag on a bot or list of bots.
        -   `bot` is the bot or list of bots that should have the tag renamed.
        -   `originalTag` is the name of the tag that should be renamed.
        -   `newTag` is the new name that the tag should have.

-   :bug: Bug Fixes
    -   Fixed an issue where destroying an already destroyed bot would incorrectly destroy an unrelated bot.
    -   Fixed an issue where using `player.run()` to execute an invalid script would cause other actions to fail.
    -   Added some extra spacing to labels to help prevent Z-fighting.
    -   Fixed toasting bots by converting them to copiable values. This will also allow toasting unconventional arguments like function and error objects.
    -   Fixed an issue where the menu would stop repositioning after the inventory portal had been hidden.
    -   Fixed an issue where tapping on the screen while in AR would crash the session.
    -   Fixed an issue where labels would be positioned incorrectly if `#anchorPoint` was set to something other than `bottom`.

## V1.1.4

### Date: 5/18/2020

### Changes:

-   :bug: Bug Fixes
    -   Fixed an issue where Builder could not be created/updated due to being unable to load .aux files with a version field.

## V1.1.3

### Date: 5/18/2020

### Changes:

-   :bug: Bug Fixes
    -   Fixed inconsistent menu item names in Builder.

## V1.1.2

### Date: 5/18/2020

### Changes:

-   :rocket: Improvements

    -   Added the `#auxLabelFontAddress` tag to allow specifying a custom font for a label.
        -   Supports any URL and also the following values:
            -   `roboto` - Specifies that the Roboto font should be used. (default)
            -   `noto-sans-kr` - Specifies that the Noto Sans KR font should be used. This is a Korean-specific font.
        -   Supports [WOFF](https://en.wikipedia.org/wiki/Web_Open_Font_Format) and [OTF](https://en.wikipedia.org/wiki/OpenType) files.
    -   Sheet Changes
        -   Removed the tag filters.
        -   Moved the "Close Sheet" button to be a floating button that is at the lower right corner of the sheet.
        -   Changed the "Close Sheet" button icon and changed the tooltip text to "Page Portal".
        -   Made the `#id` tag not clickable.
    -   Builder Changes
        -   Renamed the "Sheet" and "Sheet New Tab" menu items to "Sheet Portal" and "Sheet Portal New Tab".
        -   Made the chat bar not automatically show when opening a menu.

-   :bug: Bug Fixes
    -   Fixed an issue where updating a bot would not update its raw tags.

## V1.1.1

### Date: 5/7/2020

### Changes:

-   :rocket: Improvements

    -   Added the `#auxPortalDisableCanvasTransparency` tag to allow choosing between transparency for iframes and more correct 3D rendering.

        -   Set this to `true` on the page portal config bot to disable transparency on the canvas element. This will make all 3D models that use alpha textures work better with alpha cutoff.
        -   Note that setting to `true` will make all iframe forms unusable.
        -   Defaults to `false`.

    -   Added the ability to store universe data in CassandraDB.

        -   Note that support for CassandraDB is experimental and probably won't be supported in the future.
        -   If the required environment variables are not specified, then Cassandra support will be disabled.
        -   Use the following environment variables to enable Cassandra support:
            -   `CASSANDRA_AWS_REGION` - This is the AWS region that the Amazon Keyspaces instance is hosted in.
            -   `CASSANDRA_CONTACT_POINTS` - This is the comma-separated list of hostnames that the Cassandra client to connect to on first load. (Required if `CASSANDRA_AWS_REGION` is not specified)
            -   `CASSANDRA_LOCAL_DATACENTER` - This is the name of the data center that the AUX Server is booting up in. (Required if `CASSANDRA_AWS_REGION` is not specified)
            -   `CASSANDRA_KEYSPACE` - This is the name of the keyspace that should be used by the client. (Required for Cassandra)
            -   `CASSANDRA_CREATE_KEYSPACE` - This is a `true`/`false` value indicating whether the client should create the keyspace if it doesn't exist. (Optional)
            -   `CASSANDRA_CERTIFICATE_AUTHORITY` - This is the path to the public key file (PEM format) that should be used. Only required if connecting to a Cassandra server which uses a self-signed certificate.

-   :bug: Bug Fixes
    -   Fixed an issue where loading a GLTF would error if the bot was destroyed while the GLTF was loading.

## V1.1.0

### Date: 4/27/2020

### Changes:

-   :rocket: Improvements

    -   Added the `autoSelect` property to the options in `player.showInput()` and `player.showInputForTags()`.
        -   When set to true, the text in the input box will be automatically selected when the box is displayed.
    -   Made the VR pointer line draw all the way to the bot or grid that it is pointing at.
    -   Changed the layout of sizing of the history bots so that they are easy to distinguish from each other and the labels fit on the bot.
    -   Added the `#auxScaleMode` tag to control how a custom mesh is scaled to fit inside a bot. It supports the following options:
        -   `fit` - The mesh is scaled to fit inside the bot's unit cube. (default)
        -   `absolute` - The mesh uses whatever scale it originally had.

-   :bug: Bug Fixes
    -   Fixed LODs in VR.
        -   There were two issues:
            -   The first was that we were using the incorrect camera for LOD calculations.
            -   The second was that Three.js's Sphere implementation incorrectly calculated the sphere size for perspective cameras.
    -   Fixed some issues with the `destroy()` function where it improperly handled non-bot objects.
    -   Fixed an issue with builder where extra tags would be added to new blank bots.
    -   Fixed an issue with menu bots where they would not send `@onAnyBotClicked` shouts.

## V1.0.27

### Date: 4/22/2020

### Changes:

-   :rocket: Improvements

    -   Added the `player.share(options)` function.
        -   This will trigger the device's social share capabilities to share the given URL or text.
        -   Note that this only works on Android and iOS phones and only works in response to some user action like a click.
        -   `options` is an object with at least one of the following properties:
            -   `url` - The URL to share. (optional)
            -   `text` - The text to share. (optional)
            -   `title` - The title of the document that is being shared. (optional)
    -   Added the `auxLabelAlignment` tag.
        -   Note that this value affects menu bots as well.
        -   Possible values are:
            -   `center` - Aligns the text in the center of the label. (default)
            -   `left` - Aligns the text to the left of the label.
            -   `right` - Aligns the text to the right of the label.
    -   Improved the `auxPointable` tag to affect whether iframes are interactable.

-   :bug: Bug Fixes

    -   Fixed an issue with the iframe form where non square scales would not resize the clickable area of the iframe.

## V1.0.26

### Date: 4/21/2020

### Changes:

-   :boom: Breaking Changes

    -   Changed how universes from other auxPlayers are specified.
        -   This affects the `player.loadUniverse()` function and the `BotManager` API.
        -   Previously, you could load a universe from a different auxPlayer by using a universe ID like:
            -   `otherAuxPlayer.com/*/universeToLoad`
        -   Now, you can load a universe by simply using its full URL. Like this:
            -   `https://otherAuxPlayer.com?auxUniverse=universeToLoad`
        -   Note that this does not affect loading universes from the same auxPlayer. If you pass a universe ID that is not a URL then it will load that particular universe from same auxPlayer.
            -   e.g. `player.loadUniverse("myUniverse")`

*   :rocket: Improvements

    -   Improved the `player.showInputForTag()` modal.
        -   Removed the "Save" and "Cancel" buttons. The tag will be saved automatically.
        -   Hid the modal title when none is provided in the options.
        -   Made the text box in the modal auto-focus.
        -   Made the show/hide animations happen quicker.
    -   Added the `player.showInput(value, options)` function.
        -   Shows an input modal but without requiring a bot and a tag.
        -   Returns a [Promise](https://web.dev/promises/) that resolves with the final value when the input modal is closed.
        -   The function accepts two arguments:
            -   `value` is a string containing the value that should
            -   `options` is an object that takes the same properties that the options for `player.showInputForTag()` takes.
    -   Added the ability to use the [`await` keyword](https://developer.mozilla.org/en-US/docs/Web/JavaScript/Reference/Operators/await) in scripts.
        -   `await` tells the system to wait for a promise to finish before continuing.
        -   This makes it easier to write scripts which deal with tasks that take a while to complete.
    -   Improved Builder to support opening a single bot in a new tab and changed its hover label from "menu" to "|||".

-   :bug: Bug Fixes

    -   Fixed an issue where it was impossible to load an AUX over HTTPS from a UI that was loaded over HTTP.

## V1.0.25

### Date: 4/15/2020

### Changes:

-   :boom: Breaking Changes

    -   Renamed the `billboardZ` auxOrientationMode option to `billboardTop`.

-   :rocket: Improvements

    -   Added the `server.loadErrors(bot, tag)` function to make loading error bots from the error space easy.
        -   `bot` is the bot or bot ID that the errors should be loaded for.
        -   `tag` is the tag that the errors should be loaded for.
    -   Added the `server.destroyErrors()` function to clear all the errors in the universe.
    -   Added the `billboardFront` auxOrientationMode option to billboard the front of a bot instead of its top.
    -   Added the ability to set `auxFormAnimation` to an array.
        -   When set, the list of animations will play in sequence.
        -   The last animation will loop forever until changed.
    -   Added the `experiment.localFormAnimation(bot, animation)` function to play an animation locally.
        -   It will interrupt and restore whichever animation is already playing on the bot.

-   :bug: Bug Fixes

    -   Fixed an issue where tags that were added via the sheet would not be recognized by the `getMod()` function.

## V1.0.24

### Date: 4/14/2020

### Changes:

-   :rocket: Improvements

    -   Added a button on the sheet code editor to show errors that the script has run into.
        -   It is very basic at the moment. There are no line/column numbers, no timestamps, and no way to clear the errors.
        -   Errors are automatically pulled from error space and queried based on the following tags:
            -   `auxError` must be `true`
            -   `auxErrorBot` must be the ID of the bot whose script is in the editor.
            -   `auxErrorTag` must be the name of the tag that is being edited.
        -   The following tags are displayed for each error:
            -   `auxErrorName` is the name of the error that occurred.
            -   `auxErrorMessage` is the message that the error contained.

-   :bug: Bug Fixes

    -   Fixed the color encoding of sprites to use sRGB instead of linear.
    -   Fixed an issue where atoms would be sorted improperly because their causes were improperly treated as different.

## V1.0.23

### Date: 4/12/2020

### Changes:

-   :rocket: Improvements

    -   Improved the handling of `setTimeout()` and `setInterval()` to support creating, updating, and deleting bots while in a callback.

-   :bug: Bug Fixes

    -   Fixed an issue that prevented events produced while in a task from being dispatched.

## V1.0.22

### Date: 4/11/2020

### Changes:

-   :boom: Breaking Changes

    -   The `player.inSheet()` function has been changed to return whether the player bot has a dimension in their `auxSheetPortal`.
        -   Previously, it was used to determine if the player was inside auxBuilder (which no longer exists).
    -   Removed assignment formulas.
        -   Assignment formulas were a special kind of formula where the tag value would be replaced with the result of the formula.
        -   They were removed due to lack of use in addition to other means of achieving the same result being available.
    -   Semantics of `@onUniverseAction` have changed.
        -   Previously, `@onUniverseAction` was run before any particular action was executed but the actions that were dispatched from `@onUniverseAction` were run after the evaluated actions. This led to a scenario in which a `@onUniverseAction` call could overwrite values that were updated by an action that had not been checked yet.
        -   Now, all actions dispatched by `@onUniverseAction` are executed before the action that is being evaluated. This makes the behavior of the data produced by `@onUniverseAction` mirror the runtime behavior of `@onUniverseAction`.

-   :rocket: Features

    -   Added a new runtime for scripts and formulas.
        -   This new runtime is much faster than the previous system and lets us provide features that were not possible before.
        -   _Should_ work exactly the same as the previous system. (There might be a couple of tricky-to-reproduce bugs)
        -   Now supports `setTimeout()` and `setInterval()`.
            -   This lets you write your own custom game loop if you want.
            -   Note that the script energy will only be restored if a user action triggers a shout.
        -   Paves the way for future functionality (not guarenteed):
            -   Change notifications (`@onBotChanged`, `@onBotTagChanged()`, etc.)
            -   Asynchronous functions instead of `responseShout`. (e.g. `const response = await webhook.post("https://example.com", data)`)
    -   Added the `error` space.
        -   The `error` space contains bots that represent errors that have occurred scripts in a universe.
        -   Unlike other spaces, the `error` space does not load all of its bots into the universe automatically.
        -   Instead, they have to be requested via a search query. These queries filter bots by tag/value pairs.
        -   Currently, `error` space is only used for storing errors and there is no way to load bots from the space.
        -   In the future, we will add the ability to load errors via scripts as well as display them in the sheet.
    -   Changed the renderer to output colors in the sRGB color space instead of linear.

-   :bug: Bug Fixes

    -   Fixed an issue where a shout argument might be recognized as a bot even though it isn't.
    -   Fixed an issue where a shout argument with a custom prototype would be overridden.
    -   Fixed a bug in three.js's LegacyGLTFLoader where it was using an old API.

## V1.0.21

### Date: 3/30/2020

### Changes:

-   :bug: Bug Fixes

    -   Fixed an issue where the proxy system would interfere with requests that specified custom HTTP headers.

## V1.0.20

### Date: 3/20/2020

### Changes:

-   :rocket: Improvements

    -   Added the `#auxPointable` tag to determine whether a bot can interact with pointers.
        -   Defaults to `true`.
        -   When `false`, the bot won't be clickable or hoverable and will not receive drop events.
        -   Depending on the `#auxPositioningMode` it is still possible to stack bots on top of it though.
    -   Added the `@onFocusEnter`, `@onFocusExit`, `@onAnyFocusEnter` and `@onAnyFocusExit` listen tags.
        -   These are triggered when a bot is directly in the center of the screen.
        -   Uses the `#auxFocusable` tag to determine whether a bot is focusable.
        -   `that` is an object with the following properties:
            -   `dimension` - The dimension that the the bot was (un)focused in.
            -   `bot` - The bot that was (un)focused.
    -   Added the `nothing` aux form.
        -   Does exactly what it seems. A bot with the `nothing` form has no shape and is unable to be clicked, hovered, or focused.
        -   Labels still work though which makes it convienent for adding extra labels around the dimension.
    -   Added the `#auxPortalShowFocusPoint` tag.
        -   Shows a small sphere in the portal where the portal camera will orbit around.

-   :bug: Bug Fixes

    -   Fixed an issue where LODs would flicker upon changing the bot form by ensuring consistent sizing for the related bounding boxes.
    -   Fixed an issue with panning that would cause the camera orbiting position to be moved off the ground.

## V1.0.19

### Date: 3/19/2020

### Changes:

-   :rocket: Improvements

    -   Added the ability to modify tags directly on bots in `that`/`data` values in listeners.
        -   Allows doing `that.bot.tags.abc = 123` instead of `setTag(that.bot, "abc", 123)`.
    -   Added the `@onGridUp` and `@onGridDown` listeners.
        -   `that` is an object with the following properties:
            -   `dimension` - The dimension that the grid was clicked in.
            -   `position` - The X and Y position that was clicked.
    -   Changed the Level-Of-Detail calculations to use the apparent size of a bot instead of its on-screen size.
        -   Apparent size is the size the bot would appear if it was fully on screen.
        -   Under the new system, the LOD of a that is on screen bot will only change due to zooming the camera. Bots that are fully off screen will always have the minimum LOD.
    -   Added the `@onFileUpload` listener.
        -   `that` is an object with the following properties:
            -   `file` is an object with the following properties:
                -   `name` - The name of the file.
                -   `size` - The size of the file in bytes.
                -   `data` - The data contained in the file.
        -   See the documentation for more information.
    -   Improved the `player.importAux()` function to support importing directly from JSON.
        -   If given a URL, then `player.importAux()` will behave the same as before (download and import).
        -   If given JSON, then `player.importAux()` will simply import it directly.

-   :bug: Bug Fixes
    -   Fixed an issue where the camera matrix was being used before it was updated.

## V1.0.18

### Date: 3/18/2020

### Changes:

-   :rocket: Improvements

    -   Added LOD triggers based on virtual distance.
        -   `@onMaxLODEnter`, `@onMinLODEnter`, `@onMaxLODExit`, `@onMinLODExit` are new listeners that are called when the Max and Min Level-Of-Detail states are entered and exited. There are also "any" versions of these listeners.
            -   `that` is an object with the following properties:
                -   `bot` - The bot that entered/exited the LOD.
                -   `dimension` - The dimension that the LOD was entered/exited in.
        -   The `#auxMaxLODThreshold` and `#auxMinLODThreshold` tags can be used to control when the LODs are entered/exited.
            -   They are numbers between 0 and 1 representing the percentage of the screen that the bot needs to occupy.
            -   The Max LOD is entered when the bot occupies a larger percentage of the screen than the max threshold value.
            -   The Min LOD is entered when the bot occupies a smaller percentage of the screen than the min threshold value.
        -   Only active on bots that specify a listener or threshold value for LODs.

-   :robot: Builder Improvements

    -   Changed the labeling and ordering of several menu items in the menus.
    -   Removed tips from the chat bar.
    -   Removed the "Apply Hover Mod" and "Apply Click Mod" menu items.
    -   Changed Builder to not move when clicking the grid to clear the menu.
    -   Added a "Clear Universe" option to the Builder Egg. Selecting this will create a history mark and then delete every bot in the universe. (it will even delete bots that are marked as not destroyable)

-   :bug: Bug Fixes

    -   Fixed an issue with hovering billboarded bots where their rotation would sometimes be reset which would cause the hover exit and enter events to be continually triggered.
    -   Fixed an issue where creating a history mark would clear changes that were made during the history mark creation.

## V1.0.17

### Date: 3/17/2020

### Changes:

-   :boom: Breaking Changes

    -   Renamed and removed several `auxAnchorPoint` values.
        -   Renamed `centerFront` to `front`.
        -   Renamed `centerBack` to `back`.
        -   Removed `bottomFront`, `bottomBack`, `topFront`, and `topBack`.

-   :rocket: Improvements

    -   Added the ability to specify an array of 3 numbers as the `#auxAnchorPoint` to use a custom offset.

-   :bug: Bug Fixes
    -   Fixed `billboardZ` to rotate with the Y axis of the bot facing upwards.

## V1.0.16

### Date: 3/16/2020

### Changes:

-   :boom: Breaking Changes

    -   Both sprites and iframes now face upwards by default.
    -   `#auxAnchorPoint` has been changed to move the bot form inside of its virtual spacing box.
        -   Previously, both the virtual box and the bot form was moved to try and preserve the absolute positioning of the bot form when changing anchor points.
        -   Now, only the bot form is moved to ensure the correctness of the resulting scale and rotation calculations.
    -   `#auxOrientationMode`
        -   Renamed the `billboardX` option to `billboardZ`.
    -   Changed iframes forms to not support strokes.

-   :rocket: Improvements

    -   Added the following options for `#auxAnchorPoint`
        -   `centerFront` - Positions the bot form such that the center of the form's front face is at the center of the virtual bot.
        -   `centerBack` - Positions the bot form such that the center of the form's back face is at the center of the virtual bot.
        -   `bottomFront` - Positions the bot form such that the bottom of the form's front face is at the center of the virtual bot.
        -   `bottomBack` - Positions the bot form such that the bottom of the form's back face is at the center of the virtual bot.
        -   `top` - Positions the bot form such that the top of the form is at the center of the virtual bot.
        -   `topFront` - Positions the bot form such that the top of the form's front face is at the center of the virtual bot.
        -   `topBack` - Positions the bot form such that the top of the form's back face is at the center of the virtual bot.

-   :bug: Bug Fixes
    -   Fixed issues with scale and rotation when `#auxAnchorPoint` is set to `center`.
    -   Fixed sprite billboarding issues when looking straight down at them.
    -   Fixed an issue where the wrong Z position tag of a bot was used for calculating how bots stack.
    -   Fixed an issue where the bot stroke was being considered for collision detection. This caused bots with strokes to have a much larger hit box than they should have had.

## V1.0.15

### Date: 3/13/2020

### Changes:

-   :boom: Breaking Changes

    -   Replaced all of the experimental iframe tags with the `iframe` `#auxForm`.
        -   `auxIframe`
        -   `auxIframeX`
        -   `auxIframeY`
        -   `auxIframeZ`
        -   `auxIframeSizeX`
        -   `auxIframeSizeY`
        -   `auxIframeRotationX`
        -   `auxIframeRotationY`
        -   `auxIframeRotationZ`
        -   `auxIframeElementWidth`
        -   `auxIframeScale`
    -   Sprites no longer automatically rotate to face the player. You instead have to set `#auxOrientationMode` to `billboard`.

-   :rocket: Improvements

    -   Improved `@onPlayerPortalChanged` to support `auxLeftWristPortal` and `auxRightWristPortal`.
    -   Moved the left and right wrist portals to the top of the wrist instead of the bottom.
    -   Added the `iframe` option for `#auxForm`.
        -   `iframe` has two subtypes:
            -   `html` - This `#auxFormSubtype` displays the HTML in `#auxFormAddress` in the iframe. (Default)
            -   `src` - This `#auxFormSubtype` displays the URL in `#auxFormAddress` in the iframe.
        -   In order to enable interactivity with the loaded website, the bot will only be draggable at the very bottom of the panel.
    -   Added the `#auxAnchorPoint` and `#auxOrientationMode` tags.
        -   Works on all bot forms.
        -   `#auxAnchorPoint` determines the point that the bot scales and rotates around.
            -   Possible values are:
                -   `bottom` - The bot rotates and scales around its bottom point. (Default)
                -   `center` - The bot rotates and scales around its center point.
        -   `#auxOrientationMode` determines how the bot rotates.
            -   Possible values are:
                -   `absolute` - Rotation is taken from the dimension rotation values. (Default)
                -   `billboard` - The bot rotates automatically to face the player.
                -   `billboardX` - The bot rotates left and right automatically to face the player.
                -   `billboardZ` - The bot rotates up and down automatically to face the player.
    -   Improved drag and drop interactions to calculate intersections with other bots instead of just using grid positioning.
        -   This makes it easier drop a bot onto another specific bot.
        -   Can be controlled with the `#auxPortalPointerCollisionMode` tag on a portal config.
            -   Possible values are:
                -   `world` - The mouse pointer collides with other bots in the world when being dragged. (Default)
                -   `grid` - The mouse pointer ignores other bots in the world when being dragged.
    -   Added the ability to animate meshes.
        -   By default the first animation will play if available.
        -   You can control which animation is played using the `#auxFormAnimation` tag.
            -   Set to a string to play an animation by name. (Case sensitive)
            -   Set to a number to play an animation by index.
            -   Set to `false` to stop animating.

-   :robot: Builder Improvements

    -   Added a "Scan" menu item to the builder menu that opens the QR Code scanner to let you import an AUX or mod.
        -   Scanning a URL that ends with `.aux` will try to download the file at the URL and import it as an AUX file.
        -   Scanning some JSON will put Builder into clone mode with the JSON as a mod.
    -   Added a hover state to Builder that changes its label to "menu".
    -   Changed the label of the Builder Egg to "ab-1 config".

-   :book: Documentation

    -   Added documentation for the wrist portals and their related config bot tags.

-   :bug: Bug Fixes
    -   Fixed `player.downloadUniverse()` to only include bots from the shared space.
    -   Fixed an issue where sprites were not clickable or draggable in VR.

## V1.0.14

### Date: 3/6/2020

### Changes:

-   :rocket: Features

    -   Added wrist portals for WebXR
        -   `#auxLeftWristPortal` is attached to the left controller and `#auxRightWristPortal` is attached to the right controller.
        -   You can configure these portals using the `#auxLeftWristPortalConfigBot` and `#auxRightWristPortalConfigBot` tags.
        -   The portals are hidden until you look at them. They are placed underneath your wrist like a wristwatch.
        -   The following tags are available for configuration:
            -   `#auxPortalGridScale` - Changes the size of the grid for the portal. (Defaults to `0.025` for wrist portals)
            -   `#auxWristPortalHeight` - The height of the portal in grid elements. (Defaults to `6`)
            -   `#auxWristPortalWidth` - The width of the portal in grid elements. (Defaults to `6`)
        -   There are a couple of known issues with wrist portals:
            -   3D Text is sometimes improperly aligned.
            -   Lines/Arrows/Walls also have alignment issues.

-   :bug: Bug Fixes
    -   Fixed an issue that caused the inventory to not appear if it was changed multiple times during the same frame.
    -   Fixed an issue that caused the `#auxPortalGridScale` tag to function improperly.

## V1.0.13

### Date: 3/2/2020

### Changes:

-   :bug: Bug Fixes
    -   Fixed an issue that caused all the input to not work.

## V1.0.12

### Date: 3/2/2020

### Changes:

-   :bug: Bug Fixes
    -   Fixed an issue with loading skinned meshes.
    -   Fixed an issue that prevented VR from working when sprites were in the scene.
    -   Fixed an issue where an error in one script would cause other scripts to be skipped.
    -   Fixed an issue where invisible bots are excluded from the colliders list.

## V1.0.11

### Date: 2/27/2020

### Changes:

-   :bug: Bug Fixes
    -   Fixed a configuration value that enabled the 3D debug mode by default.

## V1.0.10

### Date: 2/27/2020

### Changes:

#### :rocket: Improvements

-   Added Basic WebXR Support

    -   This replaces the original WebVR and WebXR support.
    -   Supports both the Oculus Quest and Chrome 80+ on Android.
    -   Supports all pointer events (click, drag, hover).
    -   The `player.device()` function returns whether AR/VR are supported.
    -   The `player.enableAR()` and `player.enableVR()` functions are used to jump into AR/VR.
    -   The world is placed on the ground (if supported by the device) and bots are 1 meter cubed by default.
    -   When using a controller, dragging a bot with `#auxPositioningMode` set to `absolute` will move it in free space.

-   :bug: Bug Fixes
    -   Fixed several issues with using numbers for the `auxUniverse` and `auxPagePortal` query parameters.
    -   Fixed an issue that would cause a service worker to fail to update because an external resource could not be fetched.
    -   Fixed an issue that would cause a stack overflow error when too many uncommitted atoms are loaded.

## V1.0.9

### Date: 2/21/2020

### Changes:

#### :rocket: Improvements

-   The "Create Empty Bot" button is now hidden when opening the sheet for a single bot.

#### :robot: Builder Improvements

-   Re-labeled the "Copy" menu item to "Copy to Clipboard".
-   Re-labeled the "Make Clone" menu item to "Clone".

#### :bug: Bug Fixes

-   Fixed an issue with `getBots(tag, value)` that caused falsy values (like `0` or `false`) to return all bots with the given tag.
-   Fixed an issue where the progress bar's position would only be updated if the progress bar value changed.

## V1.0.8

### Date: 2/20/2020

### Changes:

#### :rocket: Improvements

-   Added the `@onPaste` listener which is triggered when some text is pasted into an AUX.
    -   `that` is an object with the following properties:
        -   `text` - the text that was pasted.

#### :robot: Builder Improvements

-   Changed all the menu items to use normal labels instead of the chat commands.
-   Added a menu item to open a bot directly in the sheet.
-   Added a menu item to copy a bot to the clipboard.
-   Pasting a bot/mod when builder is in the dimension will now put builder into clone mode with the copied bot/mod.
-   Moving builder when builder is in clone mode will now also move the clone.
-   Cloning a bot with a custom scale will now make builder large enough to cover the entire bot.
-   Builder will now automatically hide when the sheet is opened.

## V1.0.7

### Date: 2/19/2020

### Changes:

#### :bug: Bug Fixes

-   Fixed an issue where the hint text for a function was being clipped.
-   Fixed an issue with uploading .aux files that were downloaded from a previous version.
-   Fixed an issue with downloading .aux files in the wrong format.

## V1.0.6

### Date: 2/19/2020

### Changes:

#### :boom: Breaking Changes

-   Renamed `auxLabelAnchor` to `auxLabelPosition`.
-   Renamed `auxProgressBarAnchor` to `auxProgressBarPosition`.
-   Removed the `config` bot.
-   Moved the `#stripePublishableKey` and `#stripeSecretKey` tags from the config bot to the `player.checkout()` and `server.finishCheckout()` function options.
-   `@onUniverseAction` is now a shout.
-   Removed [poly.google.com](https://poly.google.com) support.
    -   To load meshes from poly.google.com, you must make the API requests manually.
    -   See https://casualos.com/home/google-poly-example for an example.

#### :rocket: Improvements

-   Added the `config`, `configTag`, and `tagName` variables.
    -   These variables are useful for creating values and scripts that are shared across multiple bots.
    -   The `config` variable is a shortcut for `getBot("#id", tags.auxConfigBot)`.
    -   The `tagName` variable is the name of the tag that the script is running in.
    -   The `configTag` variable is a shortcut for `config.tags[tagName]`.
-   Made the player menu full width on mobile devices.
-   Improved the sheet portal to load all bots when set to `true`, `id`, or `space`.

#### :bug: Bug Fixes

-   Made bots be hidden while their images are loading.
-   Improved the image loading logic to cache requests for the same URL.

## V1.0.5

### Date: 2/14/2020

### Changes:

#### :book: Documentation

-   Added docs for the `polyApiKey`, `stripePublishableKey`, and `stripeSecretKey` tags.
-   Added a "Player Bot Tags" section with a description of what the player tags do.

#### Other Changes

-   Added support for the webkit-specific versions of the [`requestFullscreen()`](https://developer.mozilla.org/en-US/docs/Web/API/Element/requestFullscreen) function.
    -   This may enable support for fullscreen on iPad, but it also may do nothing.

## V1.0.4

### Date: 2/13/2020

### Changes:

#### :rocket: Features

-   Added the `player.requestFullscreenMode()` and `player.exitFullscreenMode()` functions.
    -   These functions allow jumping in and out of fullscreen, thereby hiding the browser UI controls.
-   Added the `apple-mobile-web-app-*` meta tags to support jumping into fullscreen mode when launching from a bookmark on the iOS home screen.
-   Added the ability to load GLTF and [poly.google.com](https://poly.google.com) meshes.
    -   To load a GLTF model from a URL:
        -   Set `#auxForm` to `mesh`.
        -   Set `#auxFormSubtype` to `gltf`.
        -   Set `#auxFormAddress` to the URL.
    -   To load a model from [poly.google.com](https://poly.google.com):
        -   Set `#auxForm` to `mesh`.
        -   Set `#auxFormSubtype` to `poly`.
        -   Set `#auxFormAddress` to the ID of the model.
-   Added the `face` property to the `@onDrag` and `@onAnyBotDrag` listen arguments.
    -   This is the same value that you would get in an `@onClick`.

#### :robot: Builder Improvements

-   Improved builder to draw a line to the selected bot.

#### :bug: Bug Fixes

-   Fixed positioning of `#auxLabelAnchor` and `#auxProgressBarAnchor` when the values were set to `left` or `right`.

## V1.0.3

### Date: 2/11/2020

### Changes:

#### :robot: Builder Improvements

-   Making a clone of a bot now puts builder into palette mode.
-   Dragging a bot into builder no longer changes builder's color to white.
-   Added the `.help` command to show a list of available commands.
-   Added the `.sleep` command to the helper builder menu.
-   Added the "Go to Builder Dimension` menu action.
-   Added a "Show Join Code" menu item to show a QR Code to quickly join.
-   Waking builder will automatically summon it to the current dimension.
-   Clicking in an empty space when builder is awake will summon him to the clicked space.
-   Made the main builder flat.
-   Builder is now enabled by default in new universes.
-   Added the "Restore Mark" menu item to restore history to the selected history mark.
-   Simplified a bunch of examples.

#### :rocket: Other Features

-   Added the `player.showJoinCode()` function to quickly show a QR Code to join a universe.
-   Made the chat bar auto-focus when it is first shown.

#### :bug: Bug Fixes

-   Fixed an issue that would cause the URL portal tag sync to break, this in turn also caused `@onPlayerPortalChanged` events to not be sent.
    -   This is also the issue that caused the inventory portal colors to not update.
-   Fixed an issue that would cause the tag autocomplete list to stop showing tags when an invalid tag was entered.

## V1.0.2

### Date: 2/10/2020

### Changes:

#### :bug: Bug Fixes

-   Fixed an issue where dragging normal bots was broken.

## V1.0.1

### Date: 2/10/2020

### Changes:

#### :bug: Bug Fixes

-   Fixed an issue with mouse input where dragging the mouse off the browser window would cause the dragging action to persist even when the mouse button is released.
-   Fixed an issue where sometimes a touch handler would be called twice due to event propagation. This would cause other touch events to be lost which would leave the input system in an unrecoverable state.
-   Fixed an issue where sometimes `player.replaceDragBot()` would not work for the entire session.

## V1.0.0

### Date: 2/7/2020

### Changes:

#### :robot: Builder Improvements

-   Renamed the `.summon` command to `.`.
-   Renamed the `.new builder` command to `.clone builder`
-   The Builder menu will now close automatically in the following scenarios:
    -   Any bot is clicked
    -   The grid is clicked
    -   A menu item is selected
    -   A chat command is sent
-   The Builder's cursor is now perfectly flat and is the same color as the Builder.
-   Renamed the default Builder to `ab-1`
-   Dragging a bot into Builder will cause Builder to expand to contain the bot and make Builder produce additional copies of the bot when dragged.
-   Added the `.list commands` command to show a HTML popup with a list of available commands.
-   Added the ability to change the color of the Builder.
-   Updated how hints are displayed in the chat bar.
-   Renamed several labels.

#### :rocket: Other Improvements

-   Moved the "Exit Sheet" button from the bottom of the sheet the top of the sheet. (next to the "Create Bot" button)
-   Added the ability to click a bot in the sheet to hide the sheet and warp to the clicked bot.
-   Added a notification that pops up when a bot ID is copied from the sheet.

#### :bug: Bug Fixes

-   Fixed an issue where destroying a bot during a shout would error if the destroyed bot also had a listener for the same shout.

## V0.11.27

### Date: 2/6/2020

### Changes:

#### :rocket: Features

-   Added an initial version of Builder.
    -   Builder is a bot that helps you build things in aux.
    -   Builder lives in the `auxBuilder` dimension and can be woken up by clicking it.
    -   Builder currently has the following chat commands:
        -   `.. [name]` - Wakes Builder with the given name. If the name is omitted, then the `b001` Builder will be woken.
        -   `.sleep` - Puts Builder to sleep.
        -   `.sheet [dimension]` - Opens the sheet to the given dimension. If the dimension is omitted, then the sheet will be opened for the current dimension.
        -   `.new bot` - Creates a new bot in the current dimension.
        -   `.download` - Downloads the entire universe.
        -   `.upload` - Shows the upload dialog.
        -   `.goto {dimension}` - Redirects the page portal to the given dimension.
        -   `.new universe {universeName}` - Creates a new universe with the given name and opens it in a new tab.
        -   `.show history` - Loads the history and goes to the `auxHistory` dimension.
        -   `.mark history` - Creates a new history mark for the current state.
        -   `.show docs` - Opens the documentation website in a new tab.
        -   `.summon` - Summons the Builder helper into the current dimension.
        -   `.new builder {name}` - Creates a clone of the current builder with the given name.
    -   Builder has a helper bot which will follow you around the universe.
        -   If you enter an empty dimension, the helper bot will automatically appear.
        -   If you enter a dimension that has a bot, you need to summon it using the `.summon` command.
        -   You can click on helper to show a menu of possible options.
        -   Dragging helper will give you a cursor that lets you teleport helper around or select other bots.
        -   Dragging another bot onto helper will turn helper into a pallete so when you drag helper it will make a clone of the other bot.
            -   Clicking helper will return it to normal.
-   Added hotkeys to show/hide the chat bar.
    -   Use the `~` key to show the char bar.
    -   Use the `3342` finger tap code on mobile to show the chat bar.
    -   Use a `5` finger tap on mobile to hide the chat bar.

#### :bug: Bug Fixes

-   Fixed an issue where creating a bot inside a shout would prevent the new bot from being modified by future shouts.
-   Fixed an issue where creating and then updating a bot that was not in the shared space would cause all the updates to be incorrectly routed to the shared space and dropped.

## V0.11.26

### Date: 2/4/2020

### Changes:

#### :book: Documentation

-   Added documentation for the following actions:
    -   `player.getCurrentUniverse()`
    -   `player.getCurrentDimension()`
    -   `player.getInventoryDimension()`
    -   `player.getMenuDimension()`
    -   `player.goToURL()`
    -   `player.openURL()`
    -   `player.getBot()`
    -   `player.playSound()`
    -   `player.showHtml()`
    -   `player.hideHtml()`
    -   `player.tweenTo()`
    -   `player.moveTo()`
    -   `player.openQRCodeScanner()`
    -   `player.closeQRCodeScanner()`
    -   `player.showQRCode()`
    -   `player.hideQRCode()`
    -   `player.openBarcodeScanner()`
    -   `player.closeBarcodeScanner()`
    -   `player.showBarcode()`
    -   `player.hideBarcode()`
    -   `player.loadUniverse()`
    -   `player.unloadUniverse()`
    -   `player.importAUX()`
    -   `player.hasBotInInventory()`
    -   `player.showInputForTag()`
    -   `player.checkout()`
    -   `player.openDevConsole()`
    -   `server.finishCheckout()`
    -   `server.loadFile()`
    -   `server.saveFile()`
    -   `server.shell()`
    -   `server.backupToGithub()`
    -   `server.backupAsDownload()`
    -   `superShout()`
    -   `action.perform()`
    -   `action.reject()`
    -   `getBotTagValues()`
    -   `remote()`
    -   `webhook()`
    -   `webhook.post()`
    -   `byMod()`
    -   `neighboring()`
    -   `either()`
    -   `not()`
    -   `removeTags()`
    -   `subtractMods()`
    -   `getTag()`
    -   `setTag()`
    -   `math.sum()`
    -   `math.avg()`
    -   `math.abs()`
    -   `math.sqrt()`
    -   `math.stdDev()`
    -   `math.randomInt()`
    -   `math.random()`
-   Removed the following functions:
    -   `renameTagsFromDotCaseToCamelCase()`
    -   `server.sayHello()`
    -   `server.echo()`

#### :bug: Bug Fixes

-   Fixed an issue that prevented `changeState()` from working on bots which were provided from a `that`/`data` argument.

## V0.11.25

### Date: 1/31/2020

### Changes:

#### :boom: **Breaking Changes**

-   Replaced the `@onPlayerEnterDimension` listener with `@onPlayerPortalChanged`.
    -   `@onPlayerPortalChanged` is called whenever any portal changes whereas `@onPlayerEnterDimension` was only called for `auxPagePortal`.
    -   Additionally, this fixes some of the issues that `@onPlayerEnterDimension` ran into.
-   Changed the Webhook URLs to the new URL scheme.
    -   Instead of `https://auxplayer.com/{dimension}/{universe}` you should use `https://auxplayer.com/webhook?auxUniverse={universe}`

#### :rocket: Features

-   Added the ability to click a Bot ID in the sheet to copy it.

#### :bug: Bug Fixes

-   Fixed an issue that prevented the portals from reverting to default values if the config bot for the portal was cleared.

## V0.11.24

### Date: 1/31/2020

### Changes:

#### :boom: **Breaking Changes**

-   Renamed the following tags:
    -   `_auxUserDimension` -> `auxPagePortal`
    -   `_auxUserInventoryDimension` -> `auxInventoryPortal`
    -   `_auxUserMenuDimension` -> `auxMenuPortal`
    -   `_auxUserUniverse` -> `auxUniverse`
    -   `auxDimensionColor` -> `auxPortalColor`
    -   `auxDimensionLocked` -> `auxPortalLocked`
    -   `auxDimensionRotatable` -> `auxPortalRotatable`
    -   `auxDimensionPannable` -> `auxPortalPannable`
    -   `auxDimensionPannableMaxX` -> `auxPortalPannableMaxX`
    -   `auxDimensionPannableMaxY` -> `auxPortalPannableMaxY`
    -   `auxDimensionPannableMinX` -> `auxPortalPannableMinX`
    -   `auxDimensionPannableMinY` -> `auxPortalPannableMinY`
    -   `auxDimensionZoomable` -> `auxPortalZoomable`
    -   `auxDimensionZoomableMax` -> `auxPortalZoomableMax`
    -   `auxDimensionZoomableMin` -> `auxPortalZoomableMin`
    -   `auxDimensionPlayerZoom` -> `auxPortalPlayerZoom`
    -   `auxDimensionPlayerRotationX` -> `auxPortalPlayerRotationX`
    -   `auxDimensionPlayerRotationY` -> `auxPortalPlayerRotationY`
    -   `auxDimensionGridScale` -> `auxPortalGridScale`
    -   `auxDimensionSurfaceScale` -> `auxPortalSurfaceScale`
    -   `auxDimensionInventoryHeight` -> `auxInventoryPortalHeight`
    -   `auxDimensionInventoryResizable` -> `auxInventoryPortalResizable`
    -   Removed all the inventory-specific dimension config tags in favor of the normal ones.
        -   e.g. `auxDimensionInventoryColor` is now just `auxPortalColor`
-   Removed the following tags:
    -   `aux._lastActiveTime`
    -   `_auxSelection`
    -   `aux.connected`
    -   `_auxUser`
    -   `auxUserUniversesDimension`
    -   `auxDimensionConfig`
-   Removed the following function:
    -   `player.isConnected()`
-   The `player.isInDimension()` function has been updated to check whether the page portal is showing the given dimension.
-   Dimensions can no longer be configured using the `auxDimensionConfig` tag.
    -   Instead of configuring dimensions, you must configure portals.
    -   Use the new `aux{type}PortalConfigBot` (like `auxPagePortalConfigBot`) tags to specify the bot that should configure the portal.
    -   The you can find a list of the possible tags under the "Portal Config Tags" header in the documentation.
-   Channel Designer is no more.
    -   In addition, the URL scheme has changed. Instead of `auxplayer.com/*{dimension}/{universe}` to get the sheet, you now have to specify the portals via URL query parameters. (e.g. `auxplayer.com?auxUniverse={universe}&auxSheetPortal={dimension}`)
    -   The possible portal values are:
        -   `auxSheetPortal` - Loads the sheet with the given dimension.
        -   `auxPagePortal` - Loads the normal 3D view with the given dimension.
        -   `auxMenuPortal` - Loads the menu with the given dimension.
        -   `auxInventoryPortal` - Loads the inventory with the given dimension.
    -   As a shortcut, you can go to `casualos.com/{dimension}/{universe}` and it will redirect you to `auxplayer.com?auxUniverse={universe}&auxPagePortal={dimension}` or `auxplayer.com?auxUniverse={universe}&auxSheetPortal={dimension}` depending on if you include the `*` for the dimension.

#### :rocket: Features

-   Added the `player.getPortalDimension(portal)` function.
    -   `portal` is a string with the name of the portal. Can be one of the following options:
        -   `page` - Gets the `auxPagePortal` tag.
        -   `inventory` - Gets the `auxInventoryPortal` tag.
        -   `menu` - Gets the `auxMenuPortal` tag.
        -   `sheet` - Gets the `auxSheetPortal` tag.
        -   `universes` - Gets the `auxUniversesPortal` tag.
        -   You can also give it a tag that ends with `"Portal"` to get that tag directly. (e.g. `auxPagePortal` will return `auxPagePortal`)
-   Added the `player.getDimensionalDepth(dimension)` function.
    -   `dimension` is the dimension that should be searched for.
    -   Returns the distance between the player bot and the given dimension.
        -   A return value of `0` means that the player bot is in the given dimension.
        -   A return value of `1` means that the player bot is viewing the given dimension through a portal.
        -   A return value of `-1` means that the player bot cannot access the given dimension at this moment.
-   Added the ability to show the sheet in auxPlayer by setting the `auxSheetPortal` tag on the player bot.

#### :bug: Bug Fixes

-   Fixed an issue where the inventory camera would be placed at an impossible location if the inventory was hidden during startup.
-   Fixed an issue with the inventory where setting `auxInventoryPortal` to null or `undefined` would not hide it.
-   Fixed an issue where setting a dimension tag to a number would place the bot in the dimension.
-   Fixed an issue where tag autocomplete results would become duplicated after closing and reopening the sheet.

## V0.11.23

### Date: 1/23/2020

### Changes:

#### :boom: **Breaking Changes**

-   Renamed the `player.inDesigner()` function to `player.inSheet()`.
-   Changed the `player.showChat(placeholder)` function to set the placeholder of the chat bar instead of the prefill.
-   Removed the ability to trigger a listener by clicking the play button in the code editor.
-   Removed the side menu from auxPlayer.
-   Removed [sharp](https://github.com/lovell/sharp) to allow us to make ARM builds on macOS.

#### :rocket: Features

-   Added the ability to specify an options object when calling `player.showChat(options)`.
    -   `options` is an object with the following properties:
        -   `placeholder` - The placeholder. Will override the existing placeholder. (optional)
        -   `prefill` - The prefill. Will only be set if there is no text already in the chat bar. (optional)
-   Added the ability to click the `id` tag in the sheet to load all the bots.
-   Added the ability to use the browser back button in the sheet.
-   Added the version number to the loading popup.
-   Added the `player.version()` function which gets information about the current version number.
    -   Returns an object with the following properties:
        -   `hash` - The Git hash that the build was made from.
        -   `version` - The Git tag that the build was made from.
        -   `major` - The major number of the build.
        -   `minor` - The minor number of the build.
        -   `patch` - The patch number of the build.
-   Improved the chat bar to remove focus from the input box when the "Send Message" button is clicked/tapped.
    -   This should cause the on-screen keyboard to automatically close.
-   Improved the menu positioning so that it will appear at the bottom of the screen when the inventory is hidden.
-   Added the ability to resize the code editor window.
-   Added the `player.device()` function which gets information about the current device.
    -   Returns an object with the following properties:
        -   `supportsAR` - Whether AR is supported.
        -   `supportsVR` - Whether VR is supported.
-   Added the `player.enableAR()` and `player.disableAR()` functions.
-   Added the `player.enableVR()` and `player.disableVR()` functions.

#### :bug: Bug Fixes

-   Fixed an issue where hidden tags would not get a button to toggle their visiblity in the sheet.
-   Fixed an issue where the `space` tag in the sheet would sometimes show an incorrect value.
-   Fixed an issue where sometimes AUX would crash when multiple tabs were open due to a race condition.
-   Fixed an issue where bots from the history space would not be findable in scripts.

## V0.11.22

### Date: 1/16/2020

### Changes:

-   **Breaking Changes**
    -   Changed player bots to use the `tempLocal` space.
        -   This means that refreshing the page won't pollute the universe with a ton of extra bots.
    -   `player.loadUniverse()` will now create bots in the `tempLocal` space.
        -   Previously they were created in the `shared` space.
-   Improvements
    -   Added the ability to create, load, and restore version marks.
        -   The `player.markHistory(options)` function creates a history mark for the current version.
            -   `options` is an object with the following properties:
                -   `message` - The message that the new mark should have.
        -   The `player.browseHistory()` function loads the `history` space with all the marks that the universe has.
        -   The `player.restoreHistoryMark(mark)` function restores the state in the given mark to the universe.
            -   `mark` - The bot or bot ID of the mark that should be restored.
        -   The `player.restoreHistoryMarkToUniverse(mark, universe)` function restores the state in the given mark to the given universe.
            -   `mark` - The bot or bot ID of the mark that should be restored.
            -   `universe` - The universe that the mark should be restored to.
    -   Changed the CORS settings to allow access from any origin.

## V0.11.21

### Date: 1/14/2020

### Changes:

-   **Breaking Changes**
    -   Renamed the `player.showUploadUniverse()` function to `player.showUploadAuxFile()`.
-   Improvements
    -   Added the `@onAnyCreate` shout listener.
        -   `that` is an object with the following properties:
            -   `bot` - The bot that was created.

## V0.11.20

### Date: 1/13/2020

### Changes:

-   **Breaking Changes**
    -   Renamed context to dimension.
        -   All the `auxContext*` tags have been renamed to `auxDimension*`.
        -   Listeners like `@onDrop`, `@onModDrop`, `@onClick`, etc. now have a `dimension` property in the `data` argument instead of `context`.
        -   The `@onPlayerEnterContext` listener has been renamed to `@onPlayerEnterDimension`.
        -   The `_auxUserContext`, `_auxUserMenuContext`, `_auxUserInventoryContext`, and `_auxUserChannelsContext` have been renamed to use dimension instead of context.
    -   Renamed channel to universe.
        -   All the `auxChannel*` tags have been renamed to `auxUniverse*`.
        -   The `_auxUserChannelsContext` tag has been renamed to `_auxUserUniversesDimension`.
        -   The `_auxUserChannel` tag has been renamed to `_auxUserUniverse`.
        -   The `player.setupChannel()` function has been renamed to `player.setupUniverse()`.
        -   The `player.loadChannel()` and `player.unloadChannel()` functions have been renamed to `player.loadUniverse()` and `player.unloadUniverse()`.
        -   The `player.getCurrentChannel()` function has been renamed to `player.getCurrentUniverse()`.
        -   The `setup_channel` action type has been renamed to `setup_universe`.
        -   The `@onChannel*` listen tags have been renamed to `@onUniverse*`.
            -   Also the `channel` property in the `data` argument has been renamed to `universe`.
    -   Renamed the `auxDimensionRotation` (`auxContextRotation`) tags to `auxDimensionOrientation`.
    -   You no longer need to define a dimension bot (context bot) in order to view a dimension in auxPlayer.
        -   You can still configure a dimension using the `auxDimensionConfig` tag (renamed from `auxContext`).
    -   Channel Designer is no more!
        -   It has been replaced with the "sheet dimension" (bot table).
        -   You can show _any_ dimension in the sheet by putting a `*` in front of the dimension name in the URL.
            -   e.g. `https://auxplayer.com/*home/example` if you wanted to view the `home` dimension in the sheet from the `example` universe.
            -   Going to just `*` will show all bots in the universe in the sheet. (which is very slow at the moment)
        -   You can also jump directly into auxPlayer by using the "Open dimension in auxPlayer" button that is next to the tag filters.
    -   Removed the `player.isDesigner()` function.
    -   Renamed `auxShape` to `auxForm`.
    -   Renamed `auxImage` to `auxFormAddress`.
-   Improvements
    -   Added the `player.showChat()` and `player.hideChat()` functions.
        -   These show/hide the chat bar in auxPlayer.
        -   Typing in the chat bar will trigger a `@onChatUpdated` shout with the text in the chat bar.
        -   Pressing Enter or clicking the send button on the chat bar will trigger a `@onChatEnter` shout with the text in the chat bar.
    -   Added the `@onChat` shout listener.
        -   Triggered when the user sends a message using the chat bar.
        -   `that` is an object with the following properties:
            -   `message` - The message that was sent.
    -   Added the `@onChatTyping` shout listener.
        -   Triggered when the user edits the text in the chat bar.
        -   `that` is an object with the following properties:
            -   `message` - The message that is in the chat bar after the user edited it.
    -   Added the `player.run(script)` function.
        -   `script` is the script text that should be executed.
        -   Works by sending a `run_script` action. This allows `@onUniverseAction()` listener to intercept and prevent scripts.
    -   Added the ability to click a tag in the bot table to teleport to that dimension.
    -   Added a play button to the right side of the code editor to run scripts for quick debugging.
    -   Added the `player.downloadBots(bots, filename)` function.
        -   The first parameter is an array of bots that should be downloaded.
        -   The second parameter is the name of the file that is downloaded.
    -   Added the `player.showUploadUniverse()` function.
        -   Shows a dialog that lets the user upload `.aux` files.
-   Other Changes
    -   Changed the "AUX Player" and "Channel Designer" tab titles to "auxPlayer".
    -   Removed the colored dots from tag labels in the bot table.
-   Bug Fixes
    -   `auxIframe` now supports URLs with `*` characters in them.
    -   Fixed an issue with the menu dimension that would cause items to remain even though a different dimension should be visible.

## V0.11.19

### Date: 12/31/2019

### Changes:

-   Bug Fixes
    -   Fixed an issue where the "Create Empty Bot" button in the bot table was hidden when a mod was selected.

## V0.11.18

### Date: 12/30/2019

### Changes:

-   Improvements
    -   Showing hidden tags in the bot table will now also show the `shared` tag.
    -   Removed the multi-select button from the bot table.
    -   Removed the create context button from the bot table.
    -   Removed the clear search button from the bot table.
    -   Removed the "create mod from selection" button from the bot table.
    -   Added the ability to click/tap on a bot preview in the bot table to select a mod of it.
    -   Added the ability to drag a bot preview in the bot table to drag a mod of it.
    -   Hid the ID tag when a mod is selected.
    -   Hid all other buttons when a mod is selected in the bot table.

## V0.11.17

### Date: 12/20/2019

### Changes:

-   **Breaking Changes**
    -   Changed `@onDrop`, `@onDropEnter`, and `@onDropExit` to use the same parameters.
        -   `that` is an object with the following properties:
            -   `dragBot` - The bot that is being dragged.
            -   `to` - an object with the following properties:
                -   `context` - The context the bot is being dragged into.
                -   `x` - The X grid position the bot is being dragged to.
                -   `y` - The Y grid position the bot is being dragged to.
                -   `bot` - The bot that the `dragBot` is being dragged onto.
            -   `from` - an object with the following properties:
                -   `context` The context the bot is being dragged from.
                -   `x` - The X grid position the bot is being dragged from.
                -   `y` - The Y grid position the bot is being dragged from.
-   Improvements
    -   `create()` will now automatically set the `auxCreator` tag to `null` if it references a bot that is in a different space from the created bot.
    -   Also `create()` will not set the `auxCreator` tag to `null` if it references a non-existent bot.
    -   Added the `changeState(bot, stateName, groupName)` function to help with building state machines.
        -   Sets the `[groupName]` tag to `[stateName]` on `bot` and sends "on enter" and "on exit" whispers to the bot that was updated.
        -   `groupName` defaults to `"state"` if not specified.
        -   If the state has changed, then a `@[groupName][previousStateName]OnExit()` and `@[groupName][stateName]OnEnter()` whispers are sent to the updated bot.
            -   `that` is a object with the following properties:
                -   `from` - The previous state name.
                -   `to` - The next state name.
        -   Example: Running `changeState(bot, "Running")` will set the `state` tag to `"Running"` and will send a `@stateRunningOnEnter()` whisper to the bot.

## V0.11.16

### Date: 12/19/2019

### Changes:

-   **Breaking Changes**
    -   Renamed `onBotDrag` and `onBotDrop` to `onDrag` and `onDrop` respectively.
    -   Renamed `onMod` to `onModDrop`.
    -   Removed `onCombine`, `onCombineEnter`, and `onCombineExit`.
    -   Dropping a mod in an empty space will no longer create a new bot.
    -   Setting `auxPositioningMode` to `absolute` will no longer prevent mods.
    -   Changed `applyMod()` and `subtractMods()` to not send `onMod()` events.
    -   Renamed the `diffs` property on the `onModDrop` argument to `mod`.
-   Improvements
    -   Added `onModDropEnter` and `onModDropExit` listeners for when a mod is dragged onto or off of a bot.
        -   The bot that the mod will be applied to recieves the `onModDropEnter` and `onModDropExit` events.
    -   If a custom `onModDrop` listener is provided, then the mod will not be applied. It is up to the `onModDrop` listener to apply the mod via `applyMod(this, that.mod)`.
    -   Added `onDropEnter` and `onDropExit` listeners for when a bot is dragged onto or off of another bot.
        -   Both the bot that is being dragged and the bot that they are on top of will recieve the `onDropEnter` and `onDropExit` events.
        -   Note that `onDropEnter` and `onDropExit` events will fire even if one of the bots is not stackable.
        -   They have the following parameters:
            -   `draggedBot` - the bot that is being dragged.
            -   `otherBot` - the bot that the dragged bot is on top of.
            -   `context` - the context that this is happening in.
    -   Improved `onDrop` to be sent to both the dragged bot and the bot that it is dropped on top of.
        -   The event will fire on the other bot even if it has `auxPositioningMode` set to `absolute`.
    -   Added the `player.setClipboard()` function that is able to set the user's clipboard to the given text.
        -   ex. `player.setClipboard("abc")` will set the user's clipboard to "abc".
        -   On Chrome and Firefox, the text will be copied directly to the user's clipboard.
        -   On Safari and all iOS browsers, a popup will be triggered with a copy button allowing the user to copy the text to their clipboard.
    -   Tags that contain listeners will now display with a @ symbol in front of the tag name.
    -   Tags that contain formulas will now display with a = sign after the tag name.
    -   Removed the @ symbol from the first line in the code editor when editing a script.
    -   Added the ability to use an @ symbol while creating a new tag to prefill the editor with an @.
    -   Added the ability to use @ symbols in tags in `getTag()`, `setTag()`, `getBot()`, `getBots()`, `byTag()`, `shout()`, and `whisper()`.
    -   Added tag filters for listener tags and formula tags to the bot table.
    -   Added the ability to detect the `tags` variable in scripts as a reference to tags.
        -   This is useful for knowing when to update a formula.
        -   Also works with the `raw` variable.
        -   Limitations:
            -   Does not detect references via the `bot` or `this` variables. (e.g. `bot.tags.abc`)
            -   Does not detect references via other bots. (e.g. `otherBot.tags.abc`)
            -   Does not detect references if a function is called on the tag. (e.g. `tags.name.toString()`)
        -   If you need to work around the limitations, use the `getTag()` function.

## V0.11.15

### Date: 12/17/2019

### Changes:

-   Bug Fixes
    -   Fixed an issue where `player.replaceDragBot()` actions were not getting processed because some data was improperly formatted.
    -   Resolved issue with inventory not remaining in place on resizing.

## V0.11.14

### Date: 12/16/2019

### Changes:

-   **Breaking Changes**

    -   Removed `auxStackable` and replaced it with `auxPositioningMode`.
        -   `auxPositioningMode` has two possible values:
            -   `stack` - Indicates that the bot will stack on top of other bots (default)
            -   `absolute` - Indicates that the bot will ignore other bots when positioning.
    -   Removed the `createTemp()` function.
        -   It has been replaced with the `{ space: "value" }` mod.
        -   e.g. Instead of `createTemp()` you should use `create({ space: "tempLocal" })`.
    -   Removed the `cookie` bot. It has been replaced with the `local` space.
    -   Removed the following functions:
        -   `addToContextMod()`
        -   `removeFromContextMod()`
        -   `addToMenuMod()`
        -   `removeFromMenuMod()`
        -   `setPositionMod()`
        -   `from()`
            -   You can use a mod declaration with the new `getID()` function to achieve the same functionality:
            -   `{ auxCreator: getID(bot) }`
    -   Renamed the `createdBy()` filter function to `byCreator()`.

-   Improvements
    -   Added the `space` tag which indicates where a bot will be stored.
        -   The following spaces are currently available:
            -   `shared` - This space is shared among multiple users and is persistent. This is the default space for bots if not specified.
            -   `tempLocal` - This space is not shared and is cleared every time the browser refreshes.
            -   `local` - This space is kept on your device and is persistent.
        -   When creating a bot, you can set the space that it will be stored in using a `{ space: "value" }` mod.
            -   e.g. `create({ space: "local" })` will create a new bot in the `local` space.
            -   Creating a bot from another bot will inherit spaces. So cloning a `tempLocal` bot will produce another `tempLocal` bot. You can of course override this using a mod.
        -   You can search for bots in a specific space using the `bySpace()` filter function.
            -   e.g. `getBots(bySpace("local"))` will get all the bots in the `local` space.
            -   It is simply an alternative way to do `getBots(byTag("space", value))`.
    -   Added the following functions:
        -   `getID(bot)` gets the ID of a bot. If given a string, then that will be returned instead.
        -   `getJSON(data)` gets a JSON string for the given data.
-   Bug Fixes
    -   Resolved issue of orientation inverting then attepting to resize the inventory once the viewport has beeen panned.

## V0.11.13

### Date: 12/13/2019

### Changes:

-   Bug Fixes
    -   Fixed an issue where having duplicate bot atoms could cause the bot values to be locked because it would chose the wrong bot to update.

## V0.11.12

### Date: 12/12/2019

### Changes:

-   Bug Fixes
    -   Fixed an issue where script bots were not being converted back into normal bots correctly.

## V0.11.11

### Date: 12/12/2019

### Changes:

-   **Breaking Changes**

    -   Changed `create()` and `createTemp()` to automatically set `auxCreator` to the current `this` bot.
        -   `create()` no longer takes a bot/bot ID as the first parameter. Instead, you need to use the `from()` function to set the creator ID.
        -   e.g. `create(from(bot))`.
    -   Renamed all listen tags to not use the `()` at the end.
        -   Every tag is now the same. This means that `()` to the end of a tag does nothing special.
        -   i.e. There is no difference between a "normal" tag and a "listen" tag.
        -   Instead, tags can listen by prefixing their script with a `@` symbol.
        -   e.g. `player.toast("Hi!")` becomes `@player.toast("Hi!")`.
    -   Renamed `mod()` to `applyMod()`.
    -   Renamed `mod.addToMenu()` to `addToMenuMod()`.
    -   Renamed `mod.removeFromMenu()` to `removeFromMenuMod()`.
    -   Renamed `mod.addToContext()` to `addToContextMod()`.
    -   Renamed `mod.removeFromContext()` to `removeFromContextMod()`.
    -   Renamed `mod.setPosition()` to `setPositionMod()`.
    -   Renamed `mod.subtract()` to `subtractMods()`.
    -   Renamed `mod.import()` to `getMod()`.
    -   Removed `mod.export()`.

-   Improvements
    -   Added a `creator` variable to scripts and formulas which gets the bot that created the `this` bot.
        -   `creator` is null if the current bot has no creator.
    -   Added a `raw` variable to scripts and formulas which gets direct access to the `this` bot's tag values.
        -   This is similar to the `tags` variable but does not do any pre-processing on the tag value. This means you will get formula scripts back instead of the calculated formula values.
    -   Improved the `tags` variable to handle setting tag values on it.
        -   This lets you write scripts like `tags.name = "joe"` or `bot.tags.myContext = true`.
        -   Also works with the `raw` variable.
    -   Improved bots returned from `getBots()` and `getBot()` to support setting tag values on their `tags` property.
        -   This lets you write things like `myBot.tags.name = "bob"`.
        -   Should also work with bots in the `that` variable.
    -   Added a `data` variable which equals `that`.
    -   Added the `player.hideHtml()` function which hides the HTML modal.
    -   Added in inventory tags to limit panning movements on the inventory context: `auxContextInventoryPannableMinX`, `auxContextInventoryPannableMaxX`, `auxContextInventoryPannableMinY`, `auxContextInventoryPannableMaxY`.
    -   Reformatted new selection id logic by removing the `._` character from its return.

## V0.11.10

### Date: 12/9/2019

### Changes:

-   Bug Fixes
    -   Resolved issue of hidden tags showing up when no filter has been selected on the table.

## V0.11.9

### Date: 12/6/2019

### Changes:

-   **Breaking Changes**
    -   `removeTags()` now checks if a tag starts with the given search value.
        -   Previously it would check if the search value matched the first part of a tag up do the dot (`.`).
        -   Now, it will remove all tags that start with the given search value.
        -   e.g. `removeTags(bot, "hello")` will remove `hello`, `helloAbc`, and `helloX`.
    -   The bot table tag blacklist has been updated to support camel cased tags.
    -   Renamed several functions:
        -   Renamed `onAnyAction()` to `onChannelAction()`.
        -   Renamed `player.currentChannel()` to `player.getCurrentChannel()`.
        -   Renamed `player.currentContext()` to `player.getCurrentContext()`.
        -   Renamed `mod.apply()` to `mod()`.
            -   All the other `mod.` functions remain the same.
            -   ex. `mod.export()` still works.
    -   Renamed all of the built-in tags to use `camelCase` instead of `dot.case`.
        -   Renamed all the scene tags to channel tags.
            -   `aux.scene.color` is now `auxChannelColor`
            -   `aux.scene.user.player.color` is now `auxChannelUserPlayerColor`
            -   `aux.scene.user.builder.color` is now `auxChannelUserBuilderColor`
        -   Renamed `aux.inventory.height` to `auxInventoryHeight`.
        -   Renamed `aux.channel` to `auxChannel`.
        -   Renamed `aux.connectedSessions` to `auxConnectedSessions`.
        -   Renamed `aux.color` to `auxColor`.
        -   Renamed `aux.creator` to `auxCreator`.
        -   Renamed `aux.draggable` to `auxDraggable`.
        -   Renamed `aux.draggable.mode` to `auxDraggableMode`.
        -   Renamed `aux.stackable` to `auxStackable`.
        -   Renamed `aux.destroyable` to `auxDestroyable`.
        -   Renamed `aux.editable` to `auxEditable`.
        -   Renamed `aux.stroke.color` to `auxStrokeColor`.
        -   Renamed `aux.stroke.width` to `auxStrokeWidth`.
        -   Renamed `aux.line.to` to `auxLineTo`.
        -   Renamed `aux.line.width` to `auxLineWidth`.
        -   Renamed `aux.line.style` to `auxLineStyle`.
        -   Renamed `aux.line.color` to `auxLineColor`.
        -   Renamed `aux.label` to `auxLabel`.
        -   Renamed `aux.label.color` to `auxLabelColor`.
        -   Renamed `aux.label.size` to `auxLabelSize`.
        -   Renamed `aux.label.size.mode` to `auxLabelSizeMode`.
        -   Renamed `aux.label.anchor` to `auxLabelAnchor`.
        -   Renamed `aux.listening` to `auxListening`.
        -   Renamed `aux.shape` to `auxShape`.
        -   Renamed `aux.scale` to `auxScale`.
        -   Renamed `aux.scale.x` to `auxScaleX`.
        -   Renamed `aux.scale.y` to `auxScaleY`.
        -   Renamed `aux.scale.z` to `auxScaleZ`.
        -   Renamed `aux.image` to `auxImage`.
        -   Renamed `aux.iframe` to `auxIframe`.
        -   Renamed `aux.iframe.x` to `auxIframeX`.
        -   Renamed `aux.iframe.y` to `auxIframeY`.
        -   Renamed `aux.iframe.z` to `auxIframeZ`.
        -   Renamed `aux.iframe.size.x` to `auxIframeSizeX`.
        -   Renamed `aux.iframe.size.y` to `auxIframeSizeY`.
        -   Renamed `aux.iframe.rotation.x` to `auxIframeRotationX`.
        -   Renamed `aux.iframe.rotation.y` to `auxIframeRotationY`.
        -   Renamed `aux.iframe.rotation.z` to `auxIframeRotationZ`.
        -   Renamed `aux.iframe.element.width` to `auxIframeElementWidth`.
        -   Renamed `aux.iframe.scale` to `auxIframeScale`.
        -   Renamed `aux.progressBar` to `auxProgressBar`.
        -   Renamed `aux.progressBar.color` to `auxProgressBarColor`.
        -   Renamed `aux.progressBar.backgroundColor` to `auxProgressBarBackgroundColor`.
        -   Renamed `aux.progressBar.anchor` to `auxProgressBarAnchor`.
        -   Renamed `aux._selection` to `_auxSelection`.
        -   Renamed `aux._user` to `_auxUser`.
        -   Renamed `aux.user.active` to `auxUserActive`.
        -   Renamed `aux.version` to `auxVersion`.
        -   Renamed `aux._userChannel` to `_auxUserChannel`.
        -   Renamed `aux._userContext` to `_auxUserContext`.
        -   Renamed `aux._userInventoryContext` to `_auxUserInventoryContext`.
        -   Renamed `aux._userMenuContext` to `_auxUserMenuContext`.
        -   Renamed `aux._userSimulationsContext` to `_auxUserChannelsContext`.
        -   Renamed `aux._editingBot` to `_auxEditingBot`.
        -   Renamed `aux._selectionMode` to `_auxSelectionMode`.
        -   Renamed `aux.runningTasks` to `auxRunningTasks`.
        -   Renamed `aux.finishedTasks` to `auxFinishedTasks`.
        -   Renamed `aux.task.output` to `auxTaskOutput`.
        -   Renamed `aux.task.error` to `auxTaskError`.
        -   Renamed `aux.task.time` to `auxTaskTime`.
        -   Renamed `aux.task.shell` to `auxTaskShell`.
        -   Renamed `aux.task.backup` to `auxTaskBackup`.
        -   Renamed `aux.task.backup.type` to `auxTaskBackupType`.
        -   Renamed `aux.task.backup.url` to `auxTaskBackupUrl`.
        -   Renamed `aux.context` to `auxContext`.
        -   Renamed `aux.context.color` to `auxContextColor`.
        -   Renamed `aux.context.locked` to `auxContextLocked`.
        -   Renamed `aux.context.grid.scale` to `auxContextGridScale`.
        -   Renamed `aux.context.visualize` to `auxContextVisualize`.
        -   Renamed `aux.context.x` to `auxContextX`.
        -   Renamed `aux.context.y` to `auxContextY`.
        -   Renamed `aux.context.z` to `auxContextZ`.
        -   Renamed `aux.context.rotation.x` to `auxContextRotationX`.
        -   Renamed `aux.context.rotation.y` to `auxContextRotationY`.
        -   Renamed `aux.context.rotation.z` to `auxContextRotationZ`.
        -   Renamed `aux.context.surface.scale` to `auxContextSurfaceScale`.
        -   Renamed `aux.context.surface.size` to `auxContextSurfaceSize`.
        -   Renamed `aux.context.surface.minimized` to `auxContextSurfaceMinimized`.
        -   Renamed `aux.context.surface.defaultHeight` to `auxContextSurfaceDefaultHeight`.
        -   Renamed `aux.context.surface.movable` to `auxContextSurfaceMovable`.
        -   Renamed `aux.context.player.rotation.x` to `auxContextPlayerRotationX`.
        -   Renamed `aux.context.player.rotation.y` to `auxContextPlayerRotationY`.
        -   Renamed `aux.context.player.zoom` to `auxContextPlayerZoom`.
        -   Renamed `aux.context.devices.visible` to `auxContextDevicesVisible`.
        -   Renamed `aux.context.inventory.color` to `auxContextInventoryColor`.
        -   Renamed `aux.context.inventory.height` to `auxContextInventoryHeight`.
        -   Renamed `aux.context.inventory.pannable` to `auxContextInventoryPannable`.
        -   Renamed `aux.context.inventory.resizable` to `auxContextInventoryResizable`.
        -   Renamed `aux.context.inventory.rotatable` to `auxContextInventoryRotatable`.
        -   Renamed `aux.context.inventory.zoomable` to `auxContextInventoryZoomable`.
        -   Renamed `aux.context.inventory.visible` to `auxContextInventoryVisible`.
        -   Renamed `aux.context.pannable` to `auxContextPannable`.
        -   Renamed `aux.context.pannable.min.x` to `auxContextPannableMinX`.
        -   Renamed `aux.context.pannable.max.x` to `auxContextPannableMaxX`.
        -   Renamed `aux.context.pannable.min.y` to `auxContextPannableMinY`.
        -   Renamed `aux.context.pannable.max.y` to `auxContextPannableMaxY`.
        -   Renamed `aux.context.zoomable` to `auxContextZoomable`.
        -   Renamed `aux.context.zoomable.min` to `auxContextZoomableMin`.
        -   Renamed `aux.context.zoomable.max` to `auxContextZoomableMax`.
        -   Renamed `aux.context.rotatable` to `auxContextRotatable`.
        -   Renamed `stripe.publishableKey` to `stripePublishableKey`.
        -   Renamed `stripe.secretKey` to `stripeSecretKey`.
        -   Renamed `stripe.charges` to `stripeCharges`.
        -   Renamed `stripe.successfulCharges` to `stripeSuccessfulCharges`.
        -   Renamed `stripe.failedCharges` to `stripeFailedCharges`.
        -   Renamed `stripe.charge` to `stripeCharge`.
        -   Renamed `stripe.charge.receipt.url` to `stripeChargeReceiptUrl`.
        -   Renamed `stripe.charge.receipt.number` to `stripeChargeReceiptNumber`.
        -   Renamed `stripe.charge.description` to `stripeChargeDescription`.
        -   Renamed `stripe.outcome.networkStatus` to `stripeOutcomeNetworkStatus`.
        -   Renamed `stripe.outcome.reason` to `stripeOutcomeReason`.
        -   Renamed `stripe.outcome.riskLevel` to `stripeOutcomeRiskLevel`.
        -   Renamed `stripe.outcome.riskScore` to `stripeOutcomeRiskScore`.
        -   Renamed `stripe.outcome.rule` to `stripeOutcomeRule`.
        -   Renamed `stripe.outcome.sellerMessage` to `stripeOutcomeSellerMessage`.
        -   Renamed `stripe.outcome.type` to `stripeOutcomeType`.
        -   Renamed `stripe.errors` to `stripeErrors`.
        -   Renamed `stripe.error` to `stripeError`.
        -   Renamed `stripe.error.type` to `stripeErrorType`.
-   Improvements
    -   Added the `renameTagsFromDotCaseToCamelCase()` function to help with updating bots from the old tag style to the new tag style.
        -   Use this function on bots that were using the old tag naming style but you want to use the new style.
        -   Note that this only renames the tags already existing on the bot. It does not fix any code that might be stored in the bot.
        -   Usage: `renameTagsFromDotCaseToCamelCase(bot)`
    -   Added the `bot` variable to all functions and formulas.
        -   Replacement for `this`.
    -   Added the `getMod()` function to be able to get all the tags on a bot.
        -   Returns a mod containing all the tag values on the bot.
        -   The returned mod is always up to date with the bot's current values.
        -   Calling `mod.export()` on the returned mod will save the tag code to JSON.
            -   For example, if you have a formula `=123`, then `mod.export(getMod(bot))` will return JSON containing `tag: "=123"` instead of `tag: 123`.
    -   Added the `tags` variable to all functions and formulas.
        -   This is a quick shortcut for `let tags = getMod(bot)` at the beginning of a script/formula.
        -   The `tags` variable has some caveats when used in formulas. Namely that the formulas won't be automatically updated when another tag referenced from the formula is updated. (Use `getTag()` for full support)
        -   Supports autocomplete for all tags.

## V0.11.8

### Date: 12/3/2019

### Changes:

-   Improvements
    -   Added a new system for managing causal trees.
        -   This new system has improvements for performance and reliability.
        -   It also adds support for revision history. (The controls will be coming in a future update)
        -   Every new channel will use the new system while old channels will continue to use the old one.
        -   Everything should function exactly the same as before.
    -   Changed the .aux file format.
        -   The new format is based on the bots state and is easily human readable/writable.
        -   This is different from the old format where a list of atoms was stored.
        -   Downloading a channel will give you a .aux file with the new format.
        -   Uploading a channel supports both the old format and the new format.

## V0.11.7

### Date: 11/27/2019

### Changes:

-   Improvements
    -   Changed the functionality of the table view's filterying system to be inverted.
    -   Attempting to drag a bot onto a bot with `aux.stackable` set to false will now cause the dragged bot to pass through the other bot as if it was not there.
-   Bug Fixes
    -   Resolved issue of player inventory resizing showing a reset on each change.
    -   Tag values that are objects are displayed as JSON.Stringified text. ie `{ field: "myValue" }`
        -   Known Issue: Modifying these displayed strings will convert the tag value to a string
    -   When Moving the camera via `player.MoveTo()`, the pan distance is now set correctly so pan limits are absolute.

## V0.11.6

### Date: 11/6/2019

### Changes:

-   Improvements
    -   Added the `server.setupChannel(channel, botOrMod)` function.
        -   This sends a `setup_channel` action to the server which, if executed using `action.perform()`, will create a channel if it doesn't already exist and place a clone of the given bot or mod in it.
        -   Takes 2 parameters:
            -   `channel` - The channel that should be created.
            -   `botOrMod` - (Optional) The bot or mod that should be cloned and placed inside the new channel. `onCreate()` is triggered after the bot or mod is created so you can use that to script custom setup logic.
        -   As mentioned above, you have to receive the `device` action in `onAnyAction()` and do an `action.perform(that.action.event)` to allow channels to be setup via this function.

## V0.11.5

### Date: 10/31/2019

### Changes:

-   Improvements
    -   Added the `player.replaceDragBot(botOrMod)` function.
        -   When used inside of `onBotDrag()` or `onAnyBotDrag()`, it will set the bot/mod that the user is dragging.
        -   Use this to implement clone or cloneAsMod style functionality.
    -   Added the ability to create temporary bots using the `createTemp()` function.
        -   This function behaves exactly the same as `create()` but the created bot is temporary, which means it won't be shared and will be deleted upon refresh.
-   Changes
    -   Renamed `aux.movable` to `aux.draggable`.
        -   `aux.draggable` now only woks with `true` and `false` values.
        -   The `pickup` and `drag` options have been moved to a new tag `aux.draggable.mode`.
        -   The `clone` and `cloneMod` options have been removed.
            -   You will need to use the new `player.replaceDragBot()` API to replicate `clone` and `cloneMod` behavior.
    -   Removed the `aux.mergeable` tag.
        -   It has been replaced with the `aux.stackable` tag.
    -   Removed the `aux.mod` and `aux.mod.mergeTags` tags.
    -   Renamed the `local` bot to the `cookie` bot.
        -   This is supposed to help make it clear that the bot data is stored in the browser and will be cleared when the browser's data is cleared.
    -   Renamed the `aux.users` context to `aux-users`.
    -   Added the `aux.inventory.height` tag which controls the default height of the inventory on all contexts when set of the config bot.
        -   The `aux.context.inventory.height` tag has been updated to only work on the context bot.
    -   Removed names from the other player frustums.
    -   Removed `aux.whitelist`, `aux.blacklist`, and `aux.designers`.
-   Bug Fixes
    -   Fixed an issue that would cause duplicate users to be created all the time.
    -   Fixed an issue that prevented other users from being rendered.
    -   Fixed an issue that caused all users to use channel designer colors.

## V0.11.4

### Date: 10/29/2019

### Changes:

-   Bug Fixes
    -   Fixed an issue in production builds that pre-processed the QR Code scanner code with babel. As a result, async code in the QR Code scanner failed because the babel polyfill is not being used.

## V0.11.3

### Date: 10/28/2019

### Changes:

-   Improvements
    -   Improved the vendor JavaScript bundle size by removing unused code.
        -   Refactored `three-vrcontroller-module` to use the `three` package instead of `three-full` so we don't duplicate Three.js.
        -   Removed unused shims (PEP.js, `webrtc-adapter`).
        -   Refactored `lodash` imports to directly import the modules that are used.
            -   This helps with dead code eliminiation.
    -   Added the ability to save and load files.
        -   New functions:
            -   `server.saveFile(filename, data, options)`
                -   `filename` is a string and should start with `/drives/`.
                -   `data` is a string of the data to store.
                -   `options` is an object with the following properties:
                    -   `callbackShout` A shout that should happen on the server when the file is done saving.
                    -   `overwriteExistingFile` A boolean that indicates if existing files should be overwritten. (defaults to false)
            -   `server.loadFile(filename, options)`
                -   `filename` is a string and should start with `/drives/`.
                -   `options` is an object with the following properties:
                    -   `callbackShout` A shout that should happen on the server when the file is done loading.
        -   Note that the save file and load file tasks must be enabled via the `onAnyAction()` listener.
            -   You can enable it via using this code:
            ```javascript
            if (that.action.type === 'device') {
                if (
                    ['save_file', 'load_file'].indexOf(
                        that.action.event.type
                    ) >= 0
                ) {
                    action.perform(that.action.event);
                }
            }
            ```
        -   All files from USB drives are stored under the `/drives` directory and the USB drives themselves are numbered starting with 0.
            -   To load a file from USB drive #1, use `server.loadFile("/drives/0/myFile")`.
            -   To save a file to USB drive #2, use `server.saveFile("/drives/1/myFile", data)`.
    -   Removed several options from the side menu:
        -   Removed the channel name from the top of the menu.
        -   Removed the login status from the top of the menu.
        -   Removed the login/logout options from the menu.
            -   The "Logout" option will still be available if you are logged in as a non-guest.
            -   Once you are logged out, then the option will dissapear.
        -   Removed the "Add Channel" option from the menu in AUXPlayer.
-   Bug Fixes
    -   Fixed an issue that prevented the `removeTags()` function from working when given an array of bots.

## V0.11.2

### Date: 10/23/2019

### Changes:

-   Improvements
    -   Improved initial loading time by up to 70%.
    -   Added the ability to choose which camera is used for QR and Barcode scanning.
        -   The following functions have been improved:
            -   `player.openQRCodeScanner(camera)`
            -   `player.openBarcodeScanner(camera)`
        -   The `camera` parameter is optional and takes 2 values: `"front"` or `"rear"`.
    -   Add the `LOCAL_IP_ADDRESS` environment variable which controls the private IP Address that the directory client reports.
    -   Added the ability to serve files from an external folder.
        -   Makes it easy for us to map USB drives into the folder and have them be automatically served to AUX users.
-   Changes
    -   User bots no longer register their own context. Instead, a new bot has been created to host the `aux.users` context.
        -   Improves performance of AUXes with many user bots with the same username.
        -   Existing user bots are not affected. They will be deleted automatically if given enough time. Alternatively, you can delete them using `destroy(getBots("#aux._user"))`.
-   Bug Fixes
    -   Fixed an issue where bots would have the incorrect height because of conflicts in a caching mechanism.
    -   Audio will now trigger on ios devices and on the safari browser.

## V0.11.1

### Date: 10/21/2019

### Changes:

-   Improvements
    -   Added in `player.playSound()` function, will play a sound, given by the url path, once.
-   Bug Fixes
    -   Fixed issue where default panning tag locked the vertical movement in player.

## V0.11.0

### Date: 10/18/2019

### Changes:

-   Improvements
    -   Made the menu item count badge a lighter gray.
    -   Removed the item count badge from the menu.
    -   Removed the dropdown aspect of the menu.
-   Changes

    -   Made the menu item count badge a lighter gray.
    -   Removed the admin channel and admin-channel specific functionality.
        -   This means that there are no more user account bots or channel bots.
            -   You can login as anyone from any device without requiring additional authentication.
            -   You can access any channel. No need to create a channel first. (because there are no channel bots anymore)
            -   The connection counts are now stored in the config bot of the channel.
            -   Connection limits no longer work since they were set on the channel bot in the admin channel.
            -   Username whitelists and blacklists still work, but they rely on client-side script execution instead of server-side execution.
        -   It also means there is no admin role. For now, everyone has admin permissions.
        -   `action.perform()` now needs to be used to run actions on the server.
            -   You can send an action to the server using the `remote()` function.
            -   The server will receive the action in its `onAnyAction()` as `that.action.type === "device"`
            -   `onAnyAction()` has to detect remove events and execute the inner action via `action.perform(that.action.event)`.
        -   The following functions have been removed:
            -   `server.grantRole()`
            -   `server.revokeRole()`
        -   The following functions are not executed by default and require a custom `onAnyAction()` to handle them.
            -   `server.backupAsDownload()`
            -   `server.backupToGithub()`
            -   `server.shell()`
        -   `server.backupAsDownload()` has been updated to accept a "session selector" which determines which session the ZIP file should be sent to.
            -   ex. `server.backupAsDownload({ username: getTag(player.getBot(), "#aux._user") })`
        -   Removed the `aux._lastEditedBy` tag.
            -   This tag was automatically set to the ID of the user whenever a bot was edited.
            -   Currently, it is extra cruft that is not needed and could be easily implemented via `onAnyAction()`.
    -   Centered the menu above the player inventory.
    -   Increased menu text size.
    -   Added in new camera range tags: `aux.context.zoomable.min`, `aux.context.zoomable.max` `aux.context.pannable.min.x`, `aux.context.pannable.max.x`, `aux.context.pannable.min.y`, `aux.context.pannable.max.y`.

-   Bug Fixes
    -   Removed hidden inventory dragging hitboxes when inventory is set to non-visible.

## V0.10.10

### Date: 10/11/2019

### Changes:

-   Bug Fixes
    -   Fixed an issue where sometimes DependencyManager would be given a bot that was undefined which would crash the simulation.

## V0.10.9

### Date: 10/11/2019

### Changes:

-   Bug Fixes
    -   Fixed the ability to make other users admins.

## V0.10.8

### Date: 10/09/2019

### Changes:

-   Improvements
    -   Added a Content-Security-Policy to HTML Modals which prevents them from including scripts of any kind.
        -   This prevents malicious users from executing cross-channel scripting attacks.
        -   Scripts are still allowed in iframes loaded from external domains. (like youtube)
-   Bug Fixes
    -   Disabled the site-wide Content-Security-Policy.
        -   Many devices enforce Content-Security-Policy differently and so it is difficult to find an option which is secure and compatible.

## V0.10.7

### Date: 10/09/2019

### Changes:

-   Bug Fixes
    -   Added a workaround for an issue with Amazon Kindle tablets that caused the Content-Security-Policy to not work correctly.
        -   Downside is that security is less effective since now HTML modals can load whatever scripts they want. (XSS threat)
        -   As a result, this workaround is only applied to Kindle devices.

## V0.10.6

### Date: 10/08/2019

### Changes:

-   Bug Fixes
    -   Fixed labels.

## V0.10.5

### Date: 10/08/2019

### Changes:

-   Improvements
    -   Added the `player.showHtml(html)` function that shows a modal with the given HTML.
        -   Optimized for embedding YouTube videos but works with any arbitrary HTML.
        -   Embedding JavaScript is not supported.
-   Bug Fixes
    -   Fixed an issue that prevented tabs with the same URL from seeing each other's changes to the local bot.

## V0.10.4

### Date: 10/08/2019

### Changes:

-   Improvements
    -   Added `onAnyAction()` action tag to intercept and change actions before they are executed.
        -   `onAnyAction()` runs for every action, including when a bot is created, changed, or deleted.
        -   Every action is an object with a `type` property.
            -   The `type` property is a string that indicates what the action does.
            -   Here is a partial list of types:
                -   `add_bot`: A bot should be added (i.e. created).
                -   `remove_bot`: A bot should be removed (i.e. deleted).
                -   `update_bot`: A bot should be updated.
                -   `apply_state`: The given bot state should be applied. (i.e. a set of bots should be created/updated)
                -   `shout`: A shout should be executed.
                -   `show_toast`: A toast message should be shown on the device.
                -   `show_barcode`: A barcode should be shown.
                -   `tween_to`: The camera should be tweened to show a bot.
        -   `that` is an object with the following properties:
            -   `action`: The action that is going to be executed.
        -   Forking a channel clears the `onAnyAction()` on the config bot.
            -   This is so that you can recover from broken states and also gives the person who forked the AUX full control over the fork.
    -   Added two new script functions:
        -   `action.reject(action)`: Prevents the given action from being performed. Returns the rejection action.
        -   `action.perform(action)`: Adds the given action to the performance queue so it will be performed. This can be used to re-enable an action after it has been rejected (you can also reject the rejection action). Returns the action that will be performed.
    -   Added a `local` bot which is stored in the browser's local storage.
        -   The `local` bot is a bot that is unique to the device and channel.
        -   You can access the bot by querying for it: `getBot("#id", "local")`.
    -   Renamed `onShout()` to `onAnyListen()`.
    -   Added `onListen()` which is an alternative to `onAnyListen()` that is only called on the targeted bots.
    -   Added ability to set duration of toast, `plater.toast("message", durationNum)`.
    -   Made the background for the menu label gray.

## V0.10.3

### Date: 10/04/2019

### Changes:

-   Improvements
    -   Added tags to control panning, zooming, and rotating the main camera.
        -   `aux.context.pannable`: Controls whether the main camera is able to be panned.
        -   `aux.context.zoomable`: Controls whether the main camera is able to be zoomed.
        -   `aux.context.rotatable`: Controls whether the main camera is able to be rotated.
    -   Added `player.moveTo()` to instantly tween the camera to a bot.
        -   In the future, custom tween durations will be supported.
    -   Changed the low camera angle limit to 32 degrees from 10 degrees.
    -   `onCombineExit` action will now fire alongside the `onCombine` action.
    -   Newly created contexts will no longer be autoselected.
    -   Toast messages will now only remain on screen for 2 seconds.
    -   Added the ability to send webhooks from the server.
        -   You can also tell the server to send a webhook via `remote(webhook())`.
        -   This is useful for getting around CORS issues.
-   Bug Fixes
    -   Fixed `player.tweenTo()` to not change the zoom level when it is not specified.
    -   Tweens will now work better with the `onPlayerEnterContext` action.

## V0.10.2

### Date: 09/27/2019

### Changes:

-   Bug Fixes
    -   Resolved issues with context changing affecting base simulation identifier.
    -   Invoke a camera reset upon changing contexts via `player.goToContext()`.

## V0.10.1

### Date: 09/26/2019

### Changes:

-   Improvements
    -   Browser tab will now update to correct context when switched to with `player.goToContext()`.
-   Bug Fixes
    -   Resolved error in inventory setup causing runtime issues.

## V0.10.0

### Date: 09/25/2019

### Changes:

-   Improvements
    -   Added the ability to send and receive webhooks.
        -   Send webhooks using the following functions:
            -   `webhook(options)` - options is an object that takes the following properties:
                -   `method` - The HTTP Method that should be used for the request.
                -   `url` - The URL that the request should be made to.
                -   `responseShout` - (Optional) The shout that should happen when a response is received from the server.
                -   `headers` - (Optional) The HTTP headers that should be sent with the request.
                -   `data` - (Optional) The data that should be sent with the request.
            -   `webhook.post(url, data, options)` - Sends a HTTP Post request.
                -   `url` - The URL that the request should be made to.
                -   `data` - (Optional) The data that should be sent with the request.
                -   `options` - (Optional) An object that takes the following properties:
                    -   `responseShout` - (Optional) The shout that should happen when a response is received from the server.
                    -   `headers` - (Optional) The headers that should be sent with the request.
        -   Receive webhooks by registering a handler for the `onWebhook()` action and send requests to `https://auxplayer.com/{context}/{channel}/whatever-you-want`.
            -   `onWebhook()` is shouted to the channel that the request was made to and `that` is an object with the following properties:
                -   `method` - The HTTP Method that the request was made with.
                -   `url` - The URL that the request was made to.
                -   `data` - The JSON data that the request included.
                -   `headers` - The HTTP headers that were included with the request.
    -   Added the ability to spy on shouts and whispers via the `onShout()` event.
        -   `onShout()` is executed on every bot whenever a shout or whisper happens.
            -   It is useful for tracking what shouts are being made and modifying responses.
            -   Also useful for providing default behaviors.
            -   `that` is an object with the following properties:
                -   `name` is the name of the action being shouted.
                -   `that` is the argument which was provided for the shout.
                -   `targets` is an array of bots that the shout was sent to.
                -   `listeners` is an array of bots that ran a script for the shout.
                -   `responses` is an array of responses that were returned from the listeners.
    -   Added events to notify scripts when channels become available.
        -   The following events have been added:
            -   `onChannelSubscribed()` - happens the first time a channel is loaded. Sent to every channel that is currently loaded.
            -   `onChannelUnsubscribed()` - happens when a channel is unloaded. Sent to every channel that remains after the channel is unloaded.
            -   `onChannelStreaming()` - happens when a channel is connected and fully synced. Sent to every channel that is currently loaded.
            -   `onChannelStreamLost()` - happens when a channel is disconnected and may not be fully synced. Sent to every channel that is currently loaded.
            -   For all events, `that` is an object with the following properties:
                -   `channel` - The channel that the event is for.
        -   The following events have been removed:
            -   `onConnected()`
            -   `onDisconnected()`
    -   Added in tags to change the state of the inventory's camera controls:
        -   `aux.context.inventory.pannable` enables and disables the inventory's ability to pan, off by default.
        -   `aux.context.inventory.resizable` enables and disables the inventory's drag to resize functionality, on by default.
        -   `aux.context.inventory.rotatable` enables and disables the inventory's ability to rotate, on by default.
        -   `aux.context.inventory.zoomable` enables and disables the inventory's ability to zoom, on by default.
-   Bug Fixes
    -   Resolved issue with the near cliiping plane for the sheet's minifile image.
    -   Resolved issues with the create empty bot button not functioning sometimes on mobile.

## V0.9.40

### Date: 09/20/2019

### Changes:

-   Improvements
    -   Reworked the login functionality to use popups instead of dedicated pages.
        -   The login page has been split into two popups:
            -   The login popup (account selector).
            -   The authorization popup (QR Scanner).
        -   The login popup has the following functions:
            -   It can be opened by the "Login/Logout" button in the menu.
            -   It will display a list of accounts that can be used to login.
            -   If no accounts are available, then a username box will be shown.
            -   If accounts are available, a new account can be added by clicking the "+" button at the bottom of the list.
            -   At any time, the user can close the popup to keep their current login.
            -   They can also select the "Continue as Guest" option to login as a guest.
        -   The authorization popup has the following functions:
            -   It is opened automatically when the user needs to scan an account code.
            -   It contains the QR Code scanner to scan the account code.
            -   It also contains an input box to manually enter the code.
            -   Closing the popup automatically logs the user in as a guest.
    -   Made the account QR Code blue.
    -   Added the ability to click the account QR Code to copy it to the clipboard.
-   Bug Fixes
    -   Fixed a couple communication issues between the server and client during login.
        -   One such issue could potentially leave the client in state where future changes would not be synced to the server.

## V0.9.39

### Date: 09/19/2019

### Changes:

-   Improvements
    -   Added support for accepting payments via Stripe.
        -   To get started with Stripe, first register for an account on [their website](https://dashboard.stripe.com/register).
        -   Second, copy your publishable key from the stripe dashboard and add it to the channel's config file in the `stripe.publishableKey` tag.
        -   Third, make a new channel. This will be the "processing" channel which will contain all the information actually needed to charge users for payments. And contain the code to actually complete a charge.
            -   In this channel, add your Stripe secret key to the config file in the `stripe.secretKey` tag.
        -   At this point, you are all setup to accept payments. Use the following functions:
            -   `player.checkout(options)`: Starts the checkout process for the user. Accepts an object with the following properties:
                -   `productId`: The ID of the product that is being purchased. This is a value that you make up to distinguish different products from each other so you know what to charge.
                -   `title`: The title message that should appear in the checkout box.
                -   `description`: The description message that should appear in the checkout box.
                -   `processingChannel`: The channel that payment processing should happen on. This is the channel you made from step 3.
                -   `requestBillingAddress`: Whether to request billing address information with the purchase.
                -   `paymentRequest`: Optional values for the "payment request" that gives users the option to use Apple Pay or their saved credit card information to checkout. It's an object that takes the following properties:
                    -   `country`: The two-letter country code of your Stripe account.
                    -   `currency`: The three letter currency code. For example, "usd" is for United States Dollars.
                    -   `total`: The label and amount for the total. An object that has the following properties:
                        -   `label`: The label that should be shown for the total.
                        -   `amount`: The amount that should be charged in the currency's smallest unit. (cents, etc.)
            -   `server.finishCheckout(options)`: Finishes the checkout process by actually charging the user for the product. Takes an object with the following properties:
                -   `token`: The token that was produced from the `onCheckout()` call in the processing channel.
                -   `amount`: The amount that should be charged in the currency's smallest unit.
                -   `currency`: The three character currency code.
                -   `description`: The description that should be included in the receipt.
                -   `extra`: Extra data that should be sent to the `onPaymentSuccessful()` or `onPaymentFailed()` actions.
        -   Additionally, the following actions have been added:
            -   `onCheckout()`: This action is called on both the normal channel and the processing channel when the user submits a payment option to pay for the product/service. `that` is an object with the following properties:
                -   `token`: The Stripe token that was created to represent the payment details. In the processing channel, this token can be passed to `server.finishCheckout()` to complete the payment process.
                -   `productId`: The ID of the product that is being purchased. This is useful to determine which product is being bought and which price to charge.
                -   `user`: (Processing channel only) Info about the user that is currently purchasing the item. It is an object containing the following properties:
                    -   `username`: The username of the user. (Shared for every tab & device that the user is logged into)
                    -   `device`: The device ID of the user. (Shared for every tab on a single device that the user is logged into)
                    -   `session`: The session ID of the user. (Unique to a single tab)
            -   `onPaymentSuccessful()`: This action is called on the processing channel when payment has been accepted after `server.finishCheckout()` has completed. `that` is an object with the following properties:
                -   `bot`: The bot that was created for the order.
                -   `charge`: The info about the charge that the Stripe API returned. (Direct result from [`/api/charges/create`](https://stripe.com/docs/api/charges/create))
                -   `extra`: The extra info that was included in the `server.finishCheckout()` call.
            -   `onPaymentFailed()`: This action is called on the processing channel when payment has failed after `server.finishCheckout()` was called. `that` is an object with the following properties:
                -   `bot`: The bot that was created for the error.
                -   `error`: The error object.
                -   `extra`: The extra info that was included in the `server.finishCheckout()` call.
    -   Added the ability to send commands directly to users from the server via the `remote(command, target)` function.
        -   For example, calling `remote(player.toast("hi!"), { username: 'test' })` will send a toast message with "hi!" to all sessions that the user "test" has open.
        -   This is useful for giving the user feedback after finishing the checkout process.
        -   Currently, only player commands like `player.toast()` or `player.goToURL()` work. Shouts and whispers are not supported yet.

## V0.9.38

### Date: 09/16/2019

### Changes:

-   Improvements
    -   Added the ability for the directory client to automatically connect to an AUX Proxy.
        -   Can be controlled by using the `PROXY_TUNNEL` environment variable which should be set to the WebSocket URL that the client should try to tunnel to.
        -   Also needs to have the `UPSTREAM_DIRECTORY` environment variable set to the URL of the directory that the client should register with and get its tokens from.
        -   The `casualsimulation/aux-proxy` docker image is a tunnel server that can handle automatically accepting and managing tunnels for directory clients.
        -   For example, you can get a basic tunnel system going by setting up the `casualsimulation/aux-proxy` docker image at a URL like `proxy.auxplayer.com` and setting the `PROXY_TUNNEL` environment variable for the `casualsimulation/aux` image to `wss://proxy.auxplayer.com`.
            -   When the client grabs a token from the configured `UPSTREAM_DIRECTORY`, it will then try to connect to `wss://proxy.auxplayer.com` to establish a tunnel for the `external-{key}` subdomain.
            -   Once the tunnel is established, any traffic directed at `external-{key}.auxplayer.com` which is routed to the same server that hosts `proxy.auxplayer.com` will be forwarded onto the tunnel client which will then server the AUX experience.
            -   In effect, this lets a AUXPlayer experience hosted from an internal network be accessible from outside the network via using a reverse tunnel server. (This lets us get around NAT without things like UPNP)
-   Bug Fixes
    -   Copying the workspace will now copy the context bot as well.
    -   Removing a bot via code it should no longer set the selection to a mod.

## V0.9.37

### Date: 9/13/2019

### Changes:

-   Improvements
    -   Added an AUX Proxy web service that can temporarilly authorize a proxy connection for a local AUX.
    -   Added a package that provides the ability to create tunnels via websockets.

## V0.9.36

### Date: 9/13/2019

### Changes:

-   Bug Fixes
    -   Fixed an issue with dragging files on a non-default grid scale in AUXPlayer.

## V0.9.35

### Date: 9/11/2019

### Changes:

-   Improvements
    -   Changing the player inventory's height via the height slider will now set the inventory items to be correctly bottom aligned.
-   Bug Fixes
    -   Resolved issues with dragging bots and minimized contexts onto the background in builder.
    -   Resolved issues with sizing differences of the player inventory between pc and mobile platforms.
    -   Fixed the directory client to send the correct IP Address.
    -   Fixed the directory service to handle errors when sending webhooks.

## V0.9.34

### Date: 9/10/2019

### Changes:

-   Improvements
    -   Added the ability to set which IP Addresses should be trusted as reverse proxies.
        -   Setting this value will allow the server to determine the actual IP Address of visiting users and which protocol they are actually using to load data.
        -   Can be controlled with the `PROXY_IP_RANGE` environment variable.
            -   Supports a single IP Address, or a CIDR IP Address range.

## V0.9.33

### Date: 9/10/2019

### Changes:

-   Improvements
    -   Added a service which can send information to the configured directory at periodic intervals.
        -   By default, the information gets sent on startup and every 5 minutes afterwards.
            -   `key`: The SHA-256 hash of the hostname plus the loopback interface's MAC address.
            -   `password`: The password that was generated on the device to authenticate to the directory.
            -   `publicName`: The hostname of the device.
            -   `privateIpAddress`: The IPv4 Address of the first non-loopback interface sorted by interface name. This is supposed to be the LAN IP that the device has.
        -   The directory that the client reports to (the upstream) can be configured using the `UPSTREAM_DIRECTORY` environment variable. If it is not set, then the client is disabled in production.

## V0.9.32

### Date: 9/10/2019

### Changes:

-   Improvements
    -   Changed and condensed the action tags: `onDropInContext()`, `onAnyDropInContext()`, `onDropInInventory()`, `onAnyDropInInventory()`, `onDragOutOfContext()`, `onAnyDragOutOfContext()`, `onDragOutOfInventory()` and `onAnyDragOutOfInventory()` to `onBotDrop()`, `onAnyBotDrop()`, `onBotDrag()`, `onAnyBotDrag()`.
    -   Setup new 1x7 player inventory layout, works with dynamic changes to width, currently not working with dynamic changes to height.
    -   Changed range of `aux.context.inventory.height` from 0 to 1 to instead be 1 to 10 defining the default number of rows to view in the inventory on page load.
    -   Added an API for the AUX Directory.
        -   Stores a list of AUXes and their IP addresses to make it easy to discover AUXPlayers that share the same public IP address with you.
        -   Controllable with the `DIRECTORY_TOKEN_SECRET` and `DIRECTORY_WEBHOOK` environment variables.
        -   If the `DIRECTORY_TOKEN_SECRET` environmenv variable is not specified, then the directory API will not be enabled.
        -   Make sure to use a long secure random value for the `DIRECTORY_TOKEN_SECRET`.
        -   The `DIRECTORY_WEBHOOK` variable specifies the URL that updated entry information should be POSTed to.
            -   The message contains a JSON object with the following data:
                -   `key`: The key/hash that the uniquely identifies the AUX that was updated.
                -   `externalIpAddress`: The external (public facing) IP Address that the AUX is using.
                -   `internalIpAddress`: The internal (non-public facing) IP Address that the AUX is using.
        -   The following API Endpoints have been added:
            -   `GET /api/directory`
                -   Gets a list of AUXPlayers that share the same public IP Address as you.
                -   Each entry in the list contains the name of the AUXPlayer and the URL that it can be accessed at.
            -   `PUT /api/directory`
                -   Creates / Updates the entry for an AUXPlayer.
                -   The request must contain the following values as a JSON object:
                    -   `key`: The unique key identifying the AUXPlayer. Recommended to use a hash of the MAC address and hostname.
                    -   `privateIpAddress`: The local network IP Address that has been assigned to the AUXPlayer.
                    -   `publicName`: The name that can be shown to other users publicly.
                    -   `password`: The password that is required to update the record. If this is the first request for the `key` then the password will be saved such that the record can only be updated in the future when given the same password.
-   Bug Fixes
    -   Unbound `aux.context.player.rotation.x` and `aux.context.player.rotation.y` from one another to let the user only need to fill in one of the fields for player's initial rotation to work.

## V0.9.31

### Date: 9/05/2019

### Changes:

-   Improvements
    -   Added in a `mod.subtract` function to removed certain tags defined by a mod.
    -   Added the ending grid position to the drag and drop context actions.
    -   Added the new `createdBy()` function that get the filter of bots that have been created by another bot.
    -   Set the drag and drop actions to return more consistant variables.
    -   Removed the hamburger menu icon and the menu text from the player's menu.
    -   Player's menu will now open then items are added to it from an empty state.
    -   Removed unneeded function from the project: `getBotsInContext`, `getBotsInStack`, `getFilessAtPosition`, `getNeighboringBots`.
-   Bug Fixes
    -   Set the bot in the drag and drop actions to no longer return multiple bots.
    -   Cleaned up missed text artifact on the loading popup in player.
    -   Setting the initial zoom of the player in the context without setting anything for the rotation will no longer rotate the initial player.
    -   Resolved issue with wall height not getting set correctly when the context the bot is on is moved vertically.
    -   Fix issue with the bot returned from a drag and drop action.
    -   Sheet will now remain open when deleting a bot.
    -   Fixed `onCombine()` actions to pass the other bot as `that.bot`.

## V0.9.30

### Date: 08/28/2019

### Changes:

-   Improvements
    -   Split the player inventory's resizing bar into two and placed them at the top corners of the inventory.
    -   Halved the inventory's gap spacing when on moble for a larger inventory.
    -   Improved the label textbox to resize to fix bot that have a high width value.
    -   The drop action tags: `onDropInContext()`, `onAnyDropInContext()`, `onDropInInventory()` and `onAnyDropInInventory()` now return the previous context the bots were in before the drop.
    -   Allow the context to set the player's default zoom with the tag `aux.context.player.zoom` and its rotation with the tags `aux.context.player.rotation.x` and `aux.context.player.rotation.y`.
    -   Changed the loading popup to have improved readability and removed wanted information from the player's loading popup.
    -   Added the ability to show and scan barcodes.
        -   Barcodes can be shown via the `player.showBarcode(code, format)` function.
            -   The `format` parameter accepts the following options:
                -   [`code128`](https://en.wikipedia.org/wiki/Code_128) (Code 128) (default)
                -   [EAN](https://en.wikipedia.org/wiki/International_Article_Number)
                    -   `ean13` (EAN-13)
                    -   `ean8` (EAN-8)
                    -   `upc` (UPC-A)
                -   [`itf14`](https://en.wikipedia.org/wiki/ITF-14) (ITF-14)
                -   [`msi`](https://en.wikipedia.org/wiki/MSI_Barcode) (MSI)
                -   [`pharmacode`](https://en.wikipedia.org/wiki/Pharmacode) (Pharmacode)
                -   [`codabar`](https://en.wikipedia.org/wiki/Codabar) (Codabar)
        -   The barcode scanner can be opened via the `player.openBarcodeScanner()` function.
            -   The following barcode types can be scanned:
                -   Code 128
                -   Code 39
                -   Code 93
                -   EAN-13
                -   EAN-8
                -   UPC-A
                -   UPC-C
                -   Codeabar
            -   When a barcode is scanned the `onBarcodeScanned()` event will be sent containing the barcode that was detected.
            -   Also supports `onBarcodeScannerOpened()` and `onBarcodeScannerClosed()`.
    -   Added menus back to AUXPlayer.
    -   Added `byMod()` as an additional way to query bots.
        -   Convienent way to query bots by multiple tags at once.
        -   Usage:
            -   `getBots(byMod({ "aux.color": "red", "aux.scale": 2 }))` gets all the bots with `aux.color` set to `"red"` and `aux.scale` set to `2`.
            -   `getBots(byMod({ "aux.color": null, "aux.label": "Hi!" }))` gets all the bots without an `aux.color` but with `aux.label` set to `"Hi!"`.
-   Bug Fixes
    -   Resolved issue with new contexts adding an incorrect tag to the sheet.
    -   Changed the dynamic aspect ratio to a stable one for the inventory scaling.

## V0.9.29

### Date: 08/23/2019

### Changes:

-   Improvements
    -   Changed `hasFileInInventory()` function to `hasBotInInventory()`.
    -   Changed `onMerge()` action tag to `onMod()`.
    -   Changed `aux._editingFile` hidden tag to `aux._editingBot`.
    -   Gave the player inventory an offset from the bottom of the window so that it is floating.
    -   Deselecting one of 2 bots in multiselection mode will return the the sheet to single selection mode.
    -   Removed the direct aux view for now.
    -   Added new feature in sheet where clicking on a bot's tag will select all bots with that tag.
    -   Added a code editor.
        -   Loads only on desktop/laptop.
        -   For the best experience, use with the full size sheet.
        -   Features:
            -   Syntax highlighting for action tags and formulas.
                -   Normal tags don't get syntax highlighting.
            -   Syntax checking.
            -   Autocomplete for tags.
                -   Triggered by typing `#` or by pressing `Ctrl+Space`.
            -   Autocomplete for formula/action API functions.
                -   Triggered by typing or by pressing `Ctrl+Space`.
            -   Find references to API functions across actions/formulas.
                -   Trigger by putting the cursor on the tag and press `Shift+F12`.
            -   Find references to tags across actions/formulas.
                -   Trigger by putting the cursor on the tag and press `Shift+F12`.
            -   Auto formatting
                -   Trigger by typing `Alt+Shift+F`.
            -   Find & Replace
                -   Open the find tool by pressing `Ctrl+F`.
                -   Go to replace mode by toggling the arrow on the left side of the find tool.
        -   Other notes
            -   It is not currently possible to remove formulas using the code editor. Instead, you have to use the small tag input in the table to completely remove formulas.
    -   Changed menu button text of: `Channel doesn't exist. Do you want to create it?` to `Channel doesn't exist. Click here to create it.` for better user direction.
-   Bug Fixes
    -   Resolved issue of the `getBot()` function not working in the search bar.
    -   Allow the use of a channelID made up entirely of numbers.
    -   Resolved issue of `setTag()` not working with multiple files when fed a false or null value to set.
    -   Deleting a bot when in multiselection mode will no longer close the sheet.
    -   The `onPointerExit()` function will now execute before an `onPointerEnter()` function when hovering over multiple bots.
    -   Fixed issue in the `RemoveTags()` function where providing a string with a `.` in its tag section failed to remove the correct tags.
    -   The tag `aux.context` can now be set to a value type of boolean or number.
    -   Increased the timeout time on the `Create Channel` toast message to give it more processing time so it works more consistently.
    -   Fixed inconsistency between actual action tag `onAnyDropInContext` and what was appearing in the tag dropdown `onDropAnyInContext` to read correctly, and other similar cases of this.
    -   Changed the tag `aux.context.inventory.height` to work in the context bot's tag list.

## V0.9.28

### Date: 08/16/2019

### Changes:

-   Improvements
    -   Added the `onPointerUp()` action tag to fire on button release.
-   Bug Fixes
    -   Resolved issue where creating a new tag on one bot, deselecting all bots and attempting to add that same tag to a different bot resulted in a warning.
    -   Resolved issue stopping VR from functioning on Occulus Quest.

## V0.9.27

### Date: 08/14/2019

### Changes:

-   Improvements
    -   Added the context to the `that` of the `onAnyBotClicked()` action tag.
    -   Added the context to the `that` of the `onKeyDown()` and `onKeyUp` action tags.
    -   Removed the trashcan area that appears when dragging a bot.
    -   Added the bot and context to the `that` of the `onPointer` action tags.
    -   Improved the functionality of `getBots()` and `getBot()` by adding the ability to search by multiple parameters.
        -   [Github Issue](https://github.com/casual-simulation/aux/issues/8)
        -   The following functions have been added:
            -   `byTag(tag, value)`: Filters for bots that have the given tag and value.
            -   `inContext(context)`: Filters for bots that are in the given context.
            -   `inStack(bot, context)`: Filters for bots that are in the same stack as the given bot in the given context.
            -   `atPosition(context, x, y)`: Filters for bots that are at the given position in the given context.
            -   `neighboring(bot, context, direction)`: Filters for bots that are neighboring the given bot in the given context in the given direction.
            -   `either(filter1, filter2)`: Filters for bots that match either of the given filters.
            -   `not(filter)`: Filters for bots that do not match the given filter.
        -   As a result, it is now possible to use `getBots()` like this:
            -   `getBots(byTag("abc", 123), byTag("name", "test"))`
            -   `getBots(not(inContext("hello")))`
            -   `getBots(inContext("hello"), not(inStack(this, "hello")))`
            -   `getBots(atPosition("test", 1, 2))`
            -   `getBots(either(byTag("abc", true), byTag("def", true)))`
        -   You can still use the old syntax like `getBot("name", "bob")`.
    -   Improved the server to update a tag indicating whether a user is active or not.
        -   The tag is `aux.user.active` and is on every player bot.
        -   The user frustums have been updated to use this value for detecting if a player is active or not.
    -   Removed the depreciated tags: `aux.context.surface.grid`, `aux.context.surface.defaultHeight`, `aux.input`, `aux.input.target`, and `aux.input.placeholder`.
    -   Made the text editor in sheet go all way to the bottom of the screen when the sheet is toggled to fullscreen mode.
    -   Removed the `event()` function from action scripts.
-   Bug Fixes
    -   Destroying a bot will no longer keep a mod of the bot in the selection.
    -   Modballs will no longer appear as the file rendered when searching for bots.
    -   Added the missing `onPointerDown()` tag to the tag dropdown list.
    -   Fixed an issue that would cause the browser to be refreshed while in the process of Forking an AUX.
    -   The `player.currentChannel()` function will now work in builder.
    -   Fixed actions to be able to support using comments at the end of scripts.
    -   When clicking off of a search for config it will no longer show a mod being selected briefly.

## V0.9.26

### Date: 08/09/2019

### Changes:

-   Improvements
    -   Changed the "Subscribe to Channel" text to "Add Channel" in AUXPlayer.
    -   Changed the "powered by CasualOS" tagline to "CasualOS ☑️".
    -   Added the ability to copy/paste bots directly onto surfaces.
    -   Control clicking a bot and attempting to drag it will now result in cloning the bot.
    -   Removed the outline bars on the player inventory.
    -   Dragging files in AUXPlayer now pulls the selected bot out of the stack.
    -   Updating the `aux.scale.z` or `{context}.z` values on bots now updates the other bots in the same stack.
    -   Improved the sheet to show the filter buttons for every tag namespace.
    -   Added the ability to undo destroying a bot from the sheet.
    -   Changed the "channel does not exist" message to include a better call to action.
    -   Zooming and rotation from a `player.tweenTo()` call can now be canceled by user input.
-   Bug Fixes
    -   The zoom value and orbital values of the `player.tweenTo()` function have been clamped to their set limits to avoid issues.
    -   The inconsistancy of zoom number input between perspective and orthographic cameras with the `tweenTo` function has been fixed.
    -   Fixed the create channel button to refresh the page so that the channel is properly loaded.

## V0.9.25

### Date: 08/08/2019

### Changes:

-   Bug Fixes
    -   Fixed a spelling error in the hamburger menu.
    -   Fixed an issue that would cause recursive formulas to lock-up the channel.

## V0.9.24

### Date: 08/08/2019

### Changes:

-   Improvements
    -   Changed `onPlayerContextEnter()` to `onPlayerEnterContext()`.
    -   Added `player.currentChannel()` for users to query the channel id in player.
-   Bug Fixes
    -   Dragging a mod should no longer show a change in the scale.
    -   Fixed an issue that would show the wrong username if logging in as a guest.
    -   Fixed the "Fork Channel" button to create the new channel.
    -   Changed the "Fork Channel" and "Clear Channel" buttons to only allow admins to run them.
    -   Fixed an issue that would cause the tag input boxes to not accept typing an `=` sign as the first character.
    -   Fixed the `Destroyed {bot ID}` messages to not show when the bot doesn't actually get destroyed.
    -   Getting the mod of a recently changed file will no longer be missing tags.
    -   Fixed isse with new tag input remaining open when verifying a tag vai the enter key.
    -   Fixed issue where `aux.stackable` being false stopped mods from being applied to the bot, mods can now be applied.

## V0.9.23

### Date: 08/06/2019

### Changes:

-   Improvements
    -   Changed `Clear Mod` to `Reset` in the sheet.
    -   Allow the clicking on a bot in the sheet in single selection mode to deselect the bot.
    -   Changed `onCombine()` action tag to `onCombine(#tag:"value")` and set the autofill to not auto add this tag to the sheet.
    -   Added the `aux.context.devices.visible` to allow the hiding of user bots in the player.
-   Bug Fixes
    -   Dragging a bot with no bot selected will no longer select a mod of the dragged bot.

## V0.9.22

### Date: 08/06/2019

### Changes:

-   Improvements
    -   Changed `{context}.index` to `{context}.sortOrder`.
    -   Added another variable to `onClick()` action tag to return a context.
    -   Added another variable to `onCombineEnter()` and `onCombineExit()` action tags to return a context.
    -   Added `onAnyPlayerContextEnter` to trigger on every bot when a player joins a context and changed `onPlayerContextEnter` to trigger on the player bot that joins a context.

## V0.9.21

### Date: 08/05/2019

### Changes:

-   Improvements
    -   Improved the `server.shell()` command to output a bot to the `aux.finishedTasks` channel with the results of the command.
    -   Added the ability to backup channels to Github using Gists.
        -   You can trigger a backup by running `server.backupToGithub(token)` as an admin from the admin channel.
        -   The `token` parameter should be replaced with a string containing a [personal access token](https://help.github.com/en/articles/creating-a-personal-access-token-for-the-command-line) from the account you want the backup to upload to.
        -   During upload a bot will be added to the `aux.runningTasks` context with a progress bar indicating the status of the operation.
        -   When the task is completed the bot will be moved to the `aux.finishedTasks` context and will contain tags indicating the result of the operation.
        -   After finishing the bot will contain a link to the uploaded data.
    -   Added the ability to backup channels as a zip file.
        -   Triggered by running `server.backupAsDownload()` as an admin from the admin channel.
        -   Similar to the Github backup but the zip file is downloaded to your device.
    -   `setTag` function will now accept an array of bots as it's first paramater.
    -   Removed the white circle background from the player's menu button.
    -   Changed `Fork/Upload/Download AUX` to `Fork/Upload/Download Channel`.
    -   Updated connection message.
    -   Allow the deselection of files by clicking on the bot in the sheet during multiselection.
    -   Greatly improved the performance of dragging stacks of bots in AUXPlayer.
    -   Added the `onCombineEnter()` and `onCombineExit()` action tags to fire on all bots being interacted with during a drag operation with combine action tags involved.
-   Bug Fixes
    -   Removed mouse pointer change on player inventory side bars.
    -   Made the multiselect button ui consistant colors.
    -   Made the multiselect button hide itself in multiselect mode.
    -   `aux.label` will now accept numbers as a tag value.
    -   Further restrict the add tag setup to stop unwanted warning popups.
    -   Fixed to let admin users be designers even if the designers list says otherwise.

## V0.9.20

### Date: 07/31/2019

### Changes:

-   Improvements
    -   Increased the Socket.io ping interval and timeout values to better support sending large causal trees.
    -   Updated `aux.inventory.height` to `aux.context.inventory.height`.
    -   Removed the raise and lower option in the context dropdwon menu.
    -   Changed player menu's `Add Channel` to `Subscribe to Channel`.
    -   Set mobile and desktop's default player inventory height to be consistent.
    -   Added a basic console that can be used to view logs from scripts and formulas.
        -   The console can be opened via the `player.openDevConsole()` script function.
    -   Changed the toggle size button's image.
    -   Moved multiselection button to the top right, added new icon for the button.
    -   Added bot image to top of sheet.
    -   Removed deslection button, the minus icon, from the sheets.
    -   Changed destroy bot button text to the trash can icon.
    -   Allow the user to drag bots from the bot image at the top of the sheet section.
-   Bug Fixes
    -   Improved centering of loading popup's `powered by CasualOS` text.
    -   Fixed an issue that would cause `player.currentContext()` to not update until after the `onPlayerContextEnter()` event was fired.
    -   Fixed some issues with the login flow for AUXPlayer.

## V0.9.19

### Date: 07/29/2019

### Changes:

-   Improvements
    -   Added the ability for shouts and whispers to return values.
        -   `shout()` returns a list of results from every bot that ran a script for the shout ordered by bot ID.
        -   `whisper()` returns a list of results from every bot that ran a script for the whisper ordered by the input bot array.
        -   To return a value from a shout/whisper handler, use `return` statements. For example, to return `10` from a shout you would simply write `return 10`.
    -   Changed the tag suggestion list to only show when there are tags that match the input.
    -   Changed the create surface popup's header text to read: `Create Context from Selection`.
    -   Added show surface checkbox to the create context popup.
    -   Removed the text on the sheet's bottom left add tag button.
    -   Added the phrase `powered by CasualOS` to bthe hamburger menu and loading popup.
    -   Removed `Unselect All` from the sheets.
-   Bug Fixes
    -   Fixed an issue that would let users load the admin channel because no file specified session limits for it.
    -   Fixed an issue that would cause formulas which contained indexer expressions to fail.
    -   Fixed the server to not overwrite broke Causal Trees.
    -   Stopped incorrect empty tag warning when attempting to add in a new tag.
    -   Fixed there not being a visible right bar on the player inventory.
    -   Fixed dependency tracking for formulas which get bots by ID. (like `getBots("id")`)

## V0.9.18

### Date: 07/25/2019

### Changes:

-   Bug Fixes
    -   Reverted a change that had the potential to corrupt a tree upon load.

## V0.9.17

### Date: 07/25/2019

### Changes:

-   Improvements
    -   Added the ability to execute remote events on the server.
        -   This lets us do all sorts of administrative tasks while keeping things secure.
        -   These events are sent via scripts.
        -   Depending on the action, it may only be possible to execute them in the correct channel. For example, executing admin tasks is only allowed in the admin channel to help prevent things like clickjacking.
        -   The following functions are supported:
            -   Admin channel only
                -   `server.grantRole(username, role)`: Grants the given role to the user account with the given username if the current player is an admin.
                -   `server.revokeRole(username, role)`: Revokes the given role from the user account with the given username if the current player is an admin.
                -   `server.shell(script)`: Runs the given shell script on the server if the current player is an admin.
    -   Improved the login system to dynamically update based on changes to the admin channel.
        -   This lets us do things like lock user accounts or tokens and have the system automatically handle it.
        -   It even supports formulas!
        -   The login system uses the following tags on bots in the admin channel:
            -   `aux.account.username`: This tag indicates that the bot is a "user account" bot for the given username.
            -   `aux.account.roles`: This tag indicates which roles an account should be granted.
            -   `aux.account.locked`: This tag indicates whether the account is locked and that logging in using it should not be allowed.
            -   `aux.token`: This tag indicates that the bot is a "token" which can be used to login to a user account.
            -   `aux.token.username`: This tag indicates the username of the user account that the token is for.
            -   `aux.token.locked`: This tag indicates whether the token is locked and therefore cannot be used to login to the account.
    -   Improved the login system to automatically give guests the `guest` role.
        -   This allows blocking guests via the `aux.blacklist.roles` tag on the channel config file.
    -   Improved the channel system to only allow loading a channel if it has been created via a bot in the admin channel.
        -   This lets admins control which channels are accessible.
        -   The admin channel is always accessible, but only to admins. This is a safety measure to prevent people from locking themselves out.
        -   To make a channel accessible, load the admin channel and create a bot with `aux.channel` set to the channel you want and `aux.channels` set to `true`.
        -   Alternatively, load the channel you want and click the `Create Channel` toast that pops up. (only works if you're an admin)
    -   Added the ability to view and control how many sessions are allowed.
        -   Allows setting a max sessions allowed value for channels and the entire server.
        -   Per-Channel settings go on the channel file in the admin channel.
            -   The `aux.channel.connectedSessions` tag indicates how many sessions are active for the channel.
            -   The `aux.channel.maxSessionsAllowed` tag specifies how many sessions are allowed for the channel. Admins are not affected by this setting. If this value is not set then there is no limit.
        -   Global settings go on the `config` file in the admin channel.
            -   The `aux.connectedSessions` tag indicates how many sessions are active for the server.
            -   The `aux.maxSessionsAllowed` tag specifies how many sessions are allowed for the entire server. Admins are not affected by this setting. If this value is not set then there is no limit.
    -   Added the ability to query the status information from the server.
        -   Requests to `/api/{channelId}/status` will return a JSON object containing the current number of active connections for the channel.
        -   Requests to `/api/status` will return a JSON object containing the current number of active connections for the server.
    -   Changed `aux.inventory.color` tag to `aux.context.inventory.color`, and allowed the editing of the invenroty color to be done in the context bot's tags.
    -   Added an `aux.context.inventory.visible` tag to toggle the player inventory on and off, it will default to visible.
    -   Reduced width of player inventory and added a left alligned line to it's left side.
    -   Gave the player inventory the ability to be set by a user set inventory context tag.
    -   Added a width maximum to the player inventory.
    -   Added in the `onAnyBotClicked()` function to fire an event when any bot in the scene has been clicked.
-   Bug Fixes
    -   The player's background context color can now be set via fomula.
    -   Fixed scripts to remove deleted files from queries like `getBots()` or `getBot()`.
    -   Fixed the login screen to hide the loading progress when the user needs to scan the token from their other device.
    -   Improved the JavaScript sandbox to prevent common infinite loops.
        -   Loops in JavaScript code now have an energy cost of 1 per iteration.
        -   By default, each formula/action has an energy of `100,000`.
        -   Shouts get their own energy value set at `100,000`. (for now - so it's still possible to get around the energy limit by shouting back and forth)
        -   Exceeding the energy limit causes the formula/action to be terminated so that the application doesn't get locked up.
    -   Corrected misspelled tag name in the tag dropdown list.
    -   Fixed positioning issue with setting `aux.label.anchor` via an interaction.

## V0.9.16

### Date: 07/22/2019

### Changes:

-   Improvements

    -   Added ability to use the enter key on the new tag dropdown to autofill the tag.
    -   The webpage's tab name will now display the channel's ID in designer and the Context name and ID in Player.

-   Bug Fixes
    -   Added another Wall3D optimization with a geometry disposal.
    -   Added a null check to stop an error when trying to drag specifically removed bots.
    -   A mod object will no longer change it's mesh scale while being dragged.
    -   Fixed an issue that would happen if a file was updated and deleted in the same script.

## V0.9.15

### Date: 07/18/2019

### Changes:

-   Improvements
    -   Selecting a tag from the tag suggestions list will now automatically add the tag on click.
    -   Added a plus sign to the `Make mod from selection` butotn's icon.
-   Bug Fixes
    -   Improved Wall3D performance, should no longer take up most memory allocation.
    -   Clicking on a bot will no longer have the mereg ball appear for a second in the file count.

## V0.9.14

### Date: 07/17/2019

### Changes:

-   Improvements
    -   Added a login system
        -   Users are first-come first-serve.
            -   Upon login your device will generate a token that is used to authenticate the device for that user account.
                -   Because this token is unique and secret you must use the new "Login with Another Device" feature in the side menu.
                -   This will show a QR code that can be scanned after trying to login with the same username.
            -   Users can be granted roles via their bot in the `admin` channel.
                -   These roles can be used to allow or deny access to channels.
                -   Users that have the `admin` role are allowed access to every channel. (and bypass the blacklist and whitelist)
        -   The server now decides if a user is able to load an aux.
            -   This means that the server checks `aux.blacklist` and `aux.whitelist` before sending the data.
            -   The following tags have been added to check whether a user is allowed access based on their roles.
                -   `aux.whitelist.roles`: Specifies the list of roles that users must have all of in order to access the channel.
                -   `aux.blacklist.roles`: Specifies the list of roles that users must not have any of in order to access the channel.
            -   By default, the `admin` channel is set to allow only users with the `admin` role.
    -   The login screen now remembers which users you have logged in with previously.
        -   Because tokens are saved on the device it is important to save users and only remove them if explicitly requested by the user.
    -   The `aux.line.style` tag's wall settting will now dynamically scale with bot height and bot stacking.
    -   The inventory viewport now no longer accepts panning input, it will now only zoom and rotate.
    -   Added in an `aux.line.style` tag that changes the design of the `aux.line.to` line.
    -   Added in a resize sheets button to set sheet's to full page width at all times.
    -   Added in an `aux.line.width` tag that changes the width of the `aux.line.to` but only the wall style for now.
    -   Resize the sheets button is now on the far left of the sheets buttons.
    -   Added a new `Make mod from selection` button to the sheet's buttons.
    -   Clicking off of the sheets will now always revert the selected item to an empty bot.
    -   Clicking the `enter` key on a selected tag will automatically open up the `new tag` input section.
    -   Clicking the `escape` key when the `new tag` input section is up will close the input section.
    -   The `new tag` input section will now be left alligned in the sheets.
    -   The tag section buttons will now appear below the bot content in the sheets.
    -   Moved the sheet's `Toggle Size` button to the right side of the sheet.
-   Bug Fixes
    -   Fixed `create()` to dissallow overriding `aux.creator` when a creator is specified.
    -   The center button will no longer effect the rotation in channel designer's viewport.
    -   'Enable AR' button no longer shows up in iOS Chrome which is currently unsupported.
    -   Fixed AR rendering for both AUX Designer and AUX Player.
    -   Fixed the login page to redirect to Channel Designer if the user refreshes the page while on the login screen.
    -   Fixed an issue that would cause `player.currentContext()` to be undefined if it was accessed inside `onConnected()`.
    -   Fixed the link to the `aux-debug` page in Channel Designer.
    -   Fixed an issue where formulas which had circular dependencies would cause other tags referencing the circular tag to not update.
    -   Fixed the parsing logic for filter tags to support curly quotes. (a.k.a. "Smart Quotes" that the iOS keyboard makes)
    -   Adding a new tag to a bot will now automatically focus the new tag whereas before it would not focus it.
    -   Fixed the file table to not interrupt the user's typing when tag value updates are processed.
-   Security Fixes
    -   Updated the `lodash` NPM package to `4.17.14` to mitigate [CVE-2018-16487](https://nvd.nist.gov/vuln/detail/CVE-2018-16487).

## V0.9.13

### Date: 07/10/2019

### Changes:

-   Improvements
    -   Reordered the context menu list to new specifications.
    -   Renamed several items in the context menu list: `Open Context` to `Go to Context` and `Select Context Bot` to `Edit Bot`.
-   Bug Fixes
    -   The `aux.context.locked` will now be properly initially set via the create context popup's tick box.

## V0.9.12

### Date: 07/09/2019

### Changes:

-   Improvements
    -   Added a rotation option to `player.tweenTo`, users can now define an `x` and `y` rotation to define which way the camera views the bot.
    -   New context popup opens with`aux.context.locked` set to false and the text has been change to `Lock Context`.
    -   Changed `aux.mod.tags` to `aux.mod.mergeTags`.
    -   Renamed `aux.movable="mod"` to `aux.movable="cloneMod"`.
    -   `isDiff` function no longer checks for `aux.mod.mergeTags` when determining weather a bot is a diff or not.
    -   Added the `aux.listening` tag to disable, a bot will accept shouts or whispers if this tage is set to true but ignore them it `aux.listening` is set to false.
    -   Removed the `context_` prefix of the default generated name of new contexts.
-   Bug Fixes
    -   The cube that appears on empty bot will now be properly sized.
    -   The center inventory button will now appear when intended.
    -   Fixed typo on the `Requesting site ID` text.
    -   First entered letter on a new bot's label not appearing had been resolved.
    -   The function `onCombine` should not trigger when dragging on a stack of bots but a warning message explaining this has been added it this is attempted.
    -   Dragging the inventory top to change its size will no longer cause the Google Chrome mobile app to refresh the page.
    -   Added in a tween override when user attempts input during a tween that will stop the tween immediately.

## V0.9.11

### Date: 07/01/2019

### Changes:

-   Improvements
    -   Added two new functions that can be used to open URLs.
        -   `player.goToURL(url)`: Redirects the user to the given URL in the same tab/window.
        -   `player.openURL(url)`: Opens the given URL in a new tab/window.
-   Bug Fixes
    -   Fix actions that edit files which get destroyed to not error and cause the rest of the action to fail.

## V0.9.10

### Date: 06/29/2019

### Changes:

-   Bug Fixes
    -   Make the sandboxed iframe fix check if the OS is iOS in addition to checking for Safari. This detects Chrome iOS and therefore applies the workaround.

## V0.9.9

### Date: 06/28/2019

### Changes:

-   Bug Fixes
    -   Make our minifier output ASCII so that Safari can load the web worker from a blob. (which apparently requires ASCII)

## V0.9.8

### Date: 06/28/2019

### Changes:

-   Improvements
    -   Can now click on and drag multiple files at a time, one for each VR controller.
-   Bug Fixes
    -   Fixed loading on Firefox browsers.
        -   Added special case for Firefox browsers to ignore the use of browser crypto since it seems to cause errors despite it being supported.
    -   Always render VR controllers, even if they are not in view of the camera.
        -   This makes sure that you can still see controller pointer lines and cursors even if you are holding the controller out of view.
    -   Fixed loading on Safari by allowing the sandboxed iframe to do more than it should be able to.
        -   Related Bug: https://bugs.webkit.org/show_bug.cgi?id=170075

## V0.9.7

### Date: 06/28/2019

### Changes:

-   Bug Fixes
    -   Inventory camera updates properly again in AUXPlayer.
    -   Added some basic regex URL validation to `aux.iframe` tag.

## V0.9.6

### Date: 06/28/2019

### Changes:

-   **Breaking Changes**
    -   Removed `@` and `#` expressions.
        -   This means that `@id` and `#id` will no longer work.
        -   Instead, use `getBots("#id")` and `getBotTagValues("#id")`.
-   Improvements
    -   The inventory now begins with a top down view.
    -   The center viewport button will now set the rotation to be top down.
    -   Inventory now begins with an increased zoom value.
    -   Manually control when we submit the frame to the VRDisplay
        -   This allows us to be able to do multiple rendering passes on the WebGL canvas and have them all appear in VR correctly.
        -   Before this fix, any elements that were rendered onto the WebGL canvas after the first pass were absent from VR. This was because the `THREE.WebGLRenderer` prematurely submitted the frame to the `VRDisplay`. This was a problem because it appears that the WebVR API ignores subsequent calls to the `VRDisplay.submitFrame` function until the current frame has passed.
    -   Added the `hasTag` function to allow users to check if the file has a specific tag on it.
    -   Moved formula calculations to a background thread.
        -   This helps get a more consistent framerate by running formulas in the background while the scene is rendering.
        -   As a result, the `window` global variable will not be available formulas.
            -   This means formulas like `window.alert()` or `window.location` or `window.navigator.vibrate()` will not work anymore.
            -   This also means that channels are more secure since you should no longer be able to write a formula that directly modifies bots in another channel. (no crossing the streams)
        -   The new system works by tracking dependencies between formulas.
            -   It looks for calls to `getTag()`, `getBot()`, `getBots()` and `getBotTagValues()` to track dependencies.
            -   It is fairly limited and does not yet support using variables for tag names. So `getTag(this, myVar)` won't work. But `getTag(this, "#tag")` will work.
            -   There are probably bugs.
        -   Additional improvements include showing the error message produced from a formula.
            -   If the formula throws an error then it will show up instead of the formula text.
            -   The UI has not been updated so you cannot scroll to read the full error message.
    -   Improved line performance.
    -   Improved label positioning to be more consistent.
    -   Improved users to share inventories, menus, and simulations when they are logged in with the same username.
    -   Old inactive users will now be deleted automatically to keep the data model clear of unused users.
        -   This only affects bots that have the `aux._user` tag set.
    -   Improved our usage of Vue.js to prevent it from crawling the entire game tree to setup property listeners.
        -   This reduces rendering overhead significantly.
    -   Changed the size of the inventory's dragging bar.
-   Bug Fixes
    -   Fixed rendering warning that was caused by `aux.line.to` if the line was too short.
    -   The context will now no longer allow for bot placement if it is not being visualized.
    -   The bot's label should now always appear on page reload.
    -   The bot sheet should now no longer have an incorrect layout upon adding a new bot.
    -   The config ID in sheets will now read as `config` and not `confi`.
    -   Switching contexts in AUXPlayer will now add the old context to the browser history so you can use the back and forward buttons to go back and forth.

## V0.9.5

### Date: 6/19/2019

### Changes:

-   Improvements
    -   `onGridClick()` is now supported in VR.
    -   Changed `mergeBall` tag to `mod`.
    -   Changed `tags` staring tag to `mod`.
    -   Changed `Clear Tags` to `Clear Mod`.
    -   Stop users from adding a blank or only whitespace tag.
    -   Changed `tags.remove()` back to `removeTags()`.
-   Bug Fixes
    -   All camera tweens will now snap to their final (and literal) target destination at the end of the tween.
    -   Bots will get destroyed when dragged over the trashcan in AUX Builder even if it is still on a context surface.
    -   `aux.context.rotation` tags are now being used in AUX Builder to apply rotation to contexts.
    -   Tags starting with `_user` and all other appropriate hidden tags will now correctly sort into the hidden tags section in sheets.
    -   Clearing an empty mod with an added tag on it now clears the added tag.
    -   `aux.label.size.mode` set to `auto` now sizes properly with the orthographic camera.
    -   The inventory in player will now no longer reset it's scale upon resizing the inventory.

## V0.9.4

### Date: 06/18/2019

### Changes:

-   Improvements
    -   Label rendering is now longer overdrawn on the main scene.
        -   This fixes issues with rendering labels in VR.
-   Bug Fixes
    -   Labels are now rendered in both the left and right eye in VR.
    -   Fixed flickering labels due to z-fighting with the geometry it was anchored to

## V0.9.3

### Date: 06/18/2019

### Changes:

-   Improvements
    -   Changed labels to read "Bot" instead of "File".

## V0.9.2

### Date: 06/18/2019

### Changes:

-   **Breaking Changes**
    -   We changed how tags are used in formulas. Now, instead of using the dot (`.`) operator to access a tag in a file, you must use the new `getTag(file, tag)` and `setTag(file, tag)` functions.
        -   For example, instead of:
            -   `this.aux.color = "red"`
        -   You would use:
            -   `setTag(this, "#aux.color", "red")`
        -   Likewise for getting tags:
            -   `alert(this.aux.color)`
        -   You should now use:
            -   `alert(getTag(this, "#aux.color"))`
-   Improvements
    -   Added several functions indended to replace the @ and # expression syntax.
        -   `getBot(tag, value)`, Gets the first file with the given tag and value.
        -   `getBots(tag, value (optional))`, Gets all files with the given tag and optional value. This replaces the `@tag(value)` syntax.
        -   `getBotTagValues(tag)`, Gets all the values of the given tag. This replaces the `#tag` syntax.
        -   `getTag(file, tag)`, Gets the value stored in the given tag from the given file. This replaces using dots (`.`) to access tags.
        -   `setTag(file, tag, value)` Sets the value stored in the given tag in the given file. This replaces using dots (`.`) to set tag values.
    -   Renamed several functions to use the "bots" terminology instead of "files".
        -   `getFilesInContext() -> getBotsInContext()`
        -   `getFilesInStack() -> getBotsInStack()`
        -   `getNeighboringFiles() -> getNeighboringBots()`
        -   `player.getFile() -> player.getBot()`

## V0.9.1

### Date: 06/13/2019

### Changes:

-   Improvements
    -   VR mode is reimplemented.
        -   On a VR device, you can enter VR mode by clicking on `Enter VR` in the menu.
        -   VR controllers can be used to click on files as well as drag them around in both AUX Player and AUX Builder.
        -   `onPointerEnter()` and `onPointerExit()` work for VR controllers in AUX Player.
    -   AR mode is back to its previous working state (along with inventory!)
    -   Changed the function tag `player.isBuilder()` to `player.isDesigner()`.
    -   Clicking on the same file as the selected file will now open the sheet if it has been closed.
    -   Added a `Select Context File` seciton in the workspace dropdown. This will select the file responsible for the workspace and open up it's sheet.
    -   Added ability to drag to change the height of the inventory viewport in the player.
    -   Added a new `aux.inventory.height` tag that when applied to the config file will set a default height of the player's inventory.
-   Bug Fixes
    -   Clicking on the same file as the selected file will no longer deselect the file in single selection mode.
    -   Fixed accidental double render when running in AUX Builder.

## V0.8.11

### Date: 06/07/2019

### Changes:

-   Improvements
    -   Removed unused top grid spaces of empty an empty file.
    -   The tag autocomplete is now in alphabetical order.
    -   The id tag value is now centered in the sheets.
    -   The `Clear Diff` section of the sheets has been renamed `Clear Tags`.
    -   The tooltip for the surface button has been changed from `create surface from selection` to `create surface` in mergeBall mode.
-   Bug Fixes
    -   Changed the resulting `diff-` id of file to `merge` when adding tag to empty file.
    -   Changed header of the create worspace popup from `Create Surface from Selection` to `Create Surface` when opened on a merge file.

## V0.8.10

### Date: 06/07/2019

### Changes:

-   Improvements
    -   Change `diff` key word to `merge` or `mergeBall`.
        -   EX: The tag function `aux.diff` has been changed to `aux.mergeBall` and `aux.diffTags` has been changed to `aux.mergeBall.tags` and the `diff` id tag value has been changed to `merge`.

## V0.8.9

### Date: 06/06/2019

### Changes:

-   Improvements
    -   Changed `diff.save` and `diff.load` to `diff.export` and `diff.import` respectfully.
    -   Changed function `saveDiff` to automatically include the `loadDiff` function within it to clean up the resulting output.
    -   `diff.save` will now return a cleaner JSON than it was before.
-   Bug Fixes
    -   Duplicate tags will now not show up in a closed tag section's tag count.
    -   Stopped additon of extra whitespace on left side of screen when multi selecting too many files.

## V0.8.8

### Date: 06/05/2019

### Changes:

-   Improvements
    -   Improved how diffs are created from files so that they don't contain any tags which are for contexts.
        -   This means that moving a file will only give you a diff of tags that are not related to a context.
        -   Examples are `aux.color`, `aux.label`, etc.
        -   As a result, applying the diff to a file won't cause it to be moved.
    -   The hidden tag section has been changed from `aux._` to `hidden`.
    -   The action and hidden tag sections will now appear when only one tag meets the criteria for the section.
    -   The add tag auto complete will now check for a match of the start if the string and not a substring.
    -   The add tag autocomplete will hide the `aux._` tags until `aux._` is input.
    -   When clicking the background in multi-file selection mode, it will deselect the files and keep a diff of the last selected.
    -   Improved file diffs to keep the existing diff selected after merging it into a file.
    -   Added tag `aux.inventory.color` to global file that allows the user to set the inventory background color in player.
-   Bug Fixes
    -   Fixed an issue that would cause file diffs to apply their context positions to other files.
    -   Clicking the `minus` button of the final file in sheets will now switch to diff without the `minus` or `unselect all` buttons that don't do anything.

## V0.8.7

### Date: 06/05/2019

### Changes:

-   Improvements
    -   Added the ability to show hidden tags by toglging hidden tag section instead of the hidden tags button which has been removed.
    -   Edited hexagon button to be filled and have a larger plus icon to improve uniformity.
-   Bug Fixes
    -   Tag `#` section will no longer remain if there are no tags fitting the criteria.

## V0.8.6

### Date: 06/05/2019

### Changes:

-   Improvements
    -   Added the ability to automatically convert curly quotes (`U+2018`, `U+2019`, `U+201C`, `U+201D`) into normal quotes (`U+0008`, `U+0003`).
-   Bug Fixes
    -   Fixed an issue where tag diffs would appear like normal files.
    -   Fixed an issue that prevented users from moving the camera when tapping/clicking on a worksurface.

## V0.8.5

### Date: 06/04/2019

### Changes:

-   Bug Fixes
    -   Fixed an issue that caused diffs to not be draggable from the mini file in the upper right hand corner of the screen.
    -   Fixed some conflicts between the default panel opening logic and the new dragging logic on mobile.
    -   Fixed an issue that prevented users from dragging file IDs out from the file panel on mobile.

## V0.8.4

### Date: 06/04/2019

### Changes:

-   Improvements
    -   Made AUX Builder remove any context-related tags when cloning/duplicating a file.
        -   This prevents diff files from magically appearing in other contexts when dragging them.
        -   It is accomplished by deleting any tag that is hidden (starts with an underscore) or is related to a context made by an `aux.context` tag in another file.
    -   Added `diff.save()` and `diff.load()` AUX Script functions.
        -   `diff.save(diffToSave)`: Takes the given diff and returns JSON that can be stored in a tag.
        -   `diff.load(diffToLoad)`: Renamed from `diff.create()`, `diff.load()` is now able to take some JSON and returns a diff that can be applied to a file using `applyDiff()`.
    -   Numbers in tags can now start with a decimal instead of having to start with a digit.
        -   For example, `.0123` is now allowed and equals `0.0123`.
    -   Added the ability to customize user colors via the following tags:
        -   `aux.color`: Setting this tag on a user's file will cause that user to be the given color.
        -   `aux.scene.user.player.color`: Setting this tag on the globals file will cause all users in AUX Player to appear as the given color.
        -   `aux.scene.user.builder.color`: Setting this tag on the globals file will cause all users in AUX Builder to appear with the given color.
    -   Made AUX Player users default to a yellow color instead of blue.
    -   Renamed the `globals` file to `config`.
    -   Renamed the following tags/actions:
        -   `aux.context.surface.{x,y,z}` -> `aux.context.{x,y,z}`
        -   `aux.context.surface.rotation.{x,y,z}` -> `aux.context.rotation.{x,y,z}`
        -   `aux._creator` -> `aux.creator`
        -   `aux.builders` -> `aux.designers`
        -   `onSave()` -> `onSaveInput()`
        -   `onClose()` -> `onCloseInput()`
    -   Changed the `"Switch to Player"` button text to be `"Open Context in New Tab"`.
    -   Changed the title of AUX Builder to `"Channel Designer"`.
    -   Improved the file table to automatically focus the first input for newly added tags.
    -   Added an `onDiff()` event that is triggered on the file that a diff was applied to.
        -   The `that` parameter is an object with the following properties:
            -   `diffs`: The array of diffs that were applied to the file.
-   Bug Fixes
    -   Fixed the color picker input to not error when the edited tag doesn't have a value.
    -   Fixed the color picker basic input subtype to have the correct width so that the colors line up properly.
    -   Fixed an issue with showing an input box during the `onSaveInput()` or `onCloseInput()` callback from another input.
    -   Added in ability to drag file or diff out of file selection dropdown button.
    -   The sheet section will now hide itself when dragging a file from it and reopen itself when the drag is completed.
    -   Changed `Create Workspace` button tooltip to `Create Surface from Selection`.
    -   Removed the `Destroy File` and `Clear Diff` buttons from an empty diff sheet.
    -   Removed the `Destroy File` and replaced it with the `Clear Diff` button on a non-empty diff sheet.
    -   Fixed `player.tweenTo()` from affecting the inventory camera if the target file doesnt exist in it.

## V0.8.3

### Date: 06/03/2019

### Changes:

-   Improvements
    -   Replaced `aux.context.surface` with `aux.context.visualize`
        -   This allows specifying how a context should be visualized in AUX Builder.
        -   The previous option only allowed specifying whether a context is visualized, not how.
        -   There are currently 3 possible options:
            -   `false`: Means that the context will not be visible in AUX Builder. (default)
            -   `true`: Means that the context will be visible in AUX Builder but won't have a surface.
            -   `surface`: Means that the context will be visible with a surface in AUX Builder.

## V0.8.2

### Date: 05/31/2019

### Changes:

-   Improvements
    -   Added `onGridClick()`
        -   Triggered when the user clicks on an empty grid space in AUX Player.
        -   Runs on every simulaiton.
        -   The `that` parameter is an object with the following properties:
            -   `context`: The context that the click happened inside of. If the click occurred in the main viewport then this will equal `player.currentContext()`. If the click happened inside the inventory then it will equal `player.getInventoryContext()`.
            -   `position`: The grid position that was clicked. Contains `x` and `y` properties.
    -   Added the `aux.builders` tag which allows setting a whitelist for AUX Builder.
        -   `aux.whitelist` and `aux.blacklist` still exist and can be used to whitelist/blacklist users across both AUX Builder and AUX Player.
        -   If `aux.builders` is present then only users in the builder list can access AUX Builder.
        -   If `aux.builders` is not present then AUX Builder falls back to checking the whitelist and blacklist.
    -   Added support for `aux.movable=diff`.
        -   This mode acts like `clone` but the cloned file is a diff.
        -   You can control the tags that are applied from the diff by setting the `aux.movable.diffTags` tag.
    -   Added `player.isBuilder()` function for AUX Script.
        -   Determines if the current player is able to load AUX Builder without being denied. For all intents and purposes, this means that their name is in the `aux.builders` list or that there is no `aux.builders` list in the globals file.
    -   Added `player.showInputForTag(file, tag, options)` function for AUX Script.
        -   Shows an input dialog for the given file and tag using the given options.
        -   Options are not required, but when specified the following values can be used:
            -   `type`: The type of input dialog to show.
                -   Supported options are `text` and `color`.
                -   If not specified it will default to `text`.
            -   `subtype`: The specific version of the input type to use.
                -   Supported options are `basic`, `advanced`, and `swatch` for the `color` type.
                -   If not specified it will default to `basic`.
            -   `title`: The text that will be shown as the title of the input box.
            -   `foregroundColor`: The color of the text in the input box.
            -   `backgroundColor`: The color of the background of the input box.
            -   `placeholder`: The placeholder text to use for the input box value.
    -   Added autofill feature to the add tag input box for improved tag adding.
    -   Center camera button is only shown when at a specified distance from the world center.
    -   Placed camera type toggle back inside the menu for both AUX Builder and AUX Player.
    -   Changed hexagon image to include a plus sign to make is match with other 'add item' buttons.
    -   Added ability to remove files from a search, will convert any remaining files into a multiselected format.
    -   Removed bottom left diff brush from builder. Diffs need to be dragged from their file ID in the sheets menu now.
    -   Changed the default placholder in the search bar from `search`, `[empty]`, and `[diff-]` to just be `search / run`.
    -   Edited the `RemoveTags()` function to allow it to use Regular Expressions to search for the tag sections to remove.

## V0.8.1

### Date: 05/29/2019

### Changes:

-   Improvements

    -   Added in the `RemoveTags(files, tagSection)` function to remove any tag on the given files that fall into the specified tag section. So triggering a `RemoveTags(this, "position")` will remove all tags such as `position.x` and `position.random.words` on this file.
    -   Added the `aux.destroyable` tag that prevents files from being destroyed when set to `false`.
    -   Made the globals file not destroyable by default.
    -   Reimplemented ability to click File ID in the sheet to focus the camera on it.
    -   Added the `aux.editable` tag that can be used to prevent editing a file in the file sheet.
    -   Added events for `onKeyDown()` and `onKeyUp()`.
        -   These are triggered whenever a key is pressed or released.
        -   The `that` parameter is an object containing the following fields:
            -   `keys` The list of keys that were pressed/released at the same time.
        -   See https://developer.mozilla.org/en-US/docs/Web/API/KeyboardEvent/key/Key_Values for a list of possible key values.
    -   Added new formula functions:
        -   `getFilesInStack(file, context)` gets the list of files that are in the same position as the given file.
        -   `getNeighboringFiles(file, context, direction)` gets the list of files that are next to the given file in the given direction.
            -   Possible directions: `left`, `right`, `front`, `back`.
            -   If a direction is not specified, then the function returns an object containing every possible direction and the corresponding list of files.
        -   `player.importAUX(url)` loads an .aux file from the given URL and imports it into the current channel.
    -   Improved the `whisper()` function to support giving it an array of files to whisper to.
    -   Set an empty diff file as the selected file if no other files are selected, this will allow new files to be dragged out drom this diff's id as a new file.
        -   Selection count is set to 0 in this instance as not files are meant to be shown as selected.
    -   Added a "Create Worksurface" button to the file sheet.
        -   This will create a new worksurface and place all the selected files on it.
        -   The worksurface will use the given context name and can be locked from access in AUX Player.
        -   The new worksurface file will automatically be selected.
        -   The system will find an empty spot to place the new worksurface.
    -   Added camera center and camera type buttons to lower right corner of AUX Builder and AUX Player.
        -   Inventory in AUX Player also has a camera center button.
        -   Camera center will tween the camera back to looking at the world origin (0,0,0).
        -   Camera type will toggle between perspective and orthographic cameras. The toggle button that used to do this has been removed from the main menus.

-   Bug Fixes
    -   Fixed `tweenTo` function not working after changing the camera type.
    -   Fixed the file sheet to not have a double scroll bar when the tags list becomes longer than the max height of the sheet.
    -   Fixed an issue that would add a file to the "null" context when dragging it out by it's ID.

## V0.8.0

### Date: 05/25/2019

### Changes:

-   Improvements
    -   Replaced 2D slot-based inventory with a full 3D inventory context view on the lower portion of the screen.
        -   You can drag files seamlessly in and out of the inventory and current player context.
        -   Inventory has seperate camera control from the player context.
        -   Inventory is now unlimited in capacity as it is just another 3d context to place files in and take with you.
    -   Added a tag section check for multiple action tags, will now compress them into the `actions()` section.
    -   Add a docker-compose file for arm32 devices.
    -   Add the ability to execute a formula and get file events out of it.
    -   Add a play button to the search bar that executes the script.
-   Bug Fixes
    -   Fixed ability to click on files with `aux.shape` set to `sprite`.
    -   Hide the context menu on mobile when clicking the background with it open.
    -   Refactored progress bars to be more performant.
    -   Progress bars no longer interfere with input.
    -   Allow queries to return values that are not null or empty strings.
    -   Remove context menu on mobile when clicking on background.
    -   Make users that are in AUX Player appear blue.

## V0.7.8

### Date: 05/23/2019

### Changes:

-   Bug Fixes
    -   Made adding a tag put the new tag in the correct position in the sheet so it doesn't jump when you edit it.
    -   Fixed the ability to see other players.

## V0.7.7

### Date: 05/23/2019

### Changes:

-   Improvements
    -   The show hidden tag button and new tag button have swapped places.
    -   The sheets section will automatically appear when the search bar is changed.
    -   New create new file button art has been implemented.
    -   Several tags have changed:
        -   `aux.context.movable` -> `aux.context.surface.movable`
        -   `aux.context.x` -> `aux.context.surface.x`
        -   `aux.context.y` -> `aux.context.surface.y`
        -   `aux.context.z` -> `aux.context.surface.z`
        -   `aux.context.grid` -> `aux.context.surface.grid`
        -   `aux.context.scale` -> `aux.context.surface.scale`
        -   `aux.context.minimized` -> `aux.context.surface.minimized`
    -   Added `aux.context.surface` as a way to determine if a surface should show up in AUX Builder.
        -   Defaults to `false`.
    -   Changed how contexts are configured:
        -   You can now configure a context by setting `aux.context` to the context.
        -   Previously, this was done by creating a special tag `{context}.config`.
    -   Added `aux.context.locked` as a way to determine if a context should be able to be loaded in AUX Player.
        -   Defaults to `true` for contexts that do not have a file that sets `aux.context` for it.
        -   Defaults to `false` for contexts that have a file that sets `aux.context` for it and do not have a `aux.context.locked` tag.
    -   Changed how the globals file is created:
        -   It no longer has a label.
        -   It is now movable by default. (but you have to put it in a context first)
        -   It now defines the "global" context instead of a random context.
        -   It is not in the "global" context by default. (so there's just a surface with no files)
-   Bug Fixes
    -   The tags in sheets will now be sorted aplhabetically on show/hide tag sections.

## V0.7.6

### Date: 05/21/2019

### Changes:

-   Improvements
    -   Tag compression now happens when there are at least 2 similar starting sections.
    -   Tag sections now begin with or are replaced by `#`.
    -   Tag sections now truncate if they are over 16 characters.
    -   Tag sections now begin all turned on when opening the sheets.
    -   Tag sections now account for hidden tags and only show a tag section button if the amount of visible hidden tags is greater than 2.
    -   Made the channel ID parsing logic follow the same rules we use for the URLs.
    -   Added a toast message that will be shown whenever a file is deleted via the file table or the trash can.
-   Bug Fixes
    -   Fixed the `isBuilder` and `isPlayer` helper variables.

## V0.7.5

### Date: 05/21/2019

### Changes:

-   Improvements
    -   Tag compression to the table for tags with 3 or more similar starting sections(The series of characters before the first period in the tag).
    -   Made switching contexts in AUX Player via `player.goToContext()` fast by not triggering a page reload.
    -   Forced each channel in AUX Player to display the same context as the primary context.
    -   Added in ability to drag a block out of the sheet's ID value.
    -   Added the `diff.create(file, ...tags)` function.
        -   This creates a diff that takes the specified tags from the given file.
        -   Tags can be strings or regex.
        -   The result can be used in `applyDiff()` or in `create()`.
        -   Example:
            -   `diff.create(this, /aux\..+/, 'fun')`
            -   Creates a new diff that copies all the `aux.*` and `fun` tags.
    -   Added the `player.currentContext()` function.
        -   This returns the context that is currently loaded into AUX Player.
    -   Added the `onPlayerContextEnter()` event.
        -   This is triggered whenever AUX Player loads or changes a context.
        -   The `that` variable is an object containing the following properties:
            -   `context` - the context that was loaded.
    -   Added convenience functions for accessing the first and last elements on an array.
        -   `array.first()` will get the first element.
        -   `array.last()` will get the last element.
-   Changes
    -   Changed the @ and # formula expressions to always return a list of values.
        -   The values will always be sorted by the ID of the file that it came from.
            -   For @ expressions this means that the files will be sorted by ID.
            -   For # expressions this means that the values will be sorted by which file they came from.
        -   Because of this change, users should now use the `.first()` function to get the first file returned from a query.
-   Bug Fixes
    -   Fixed the wording when adding and removing channels.

## V0.7.4

### Date: 05/20/2019

### Changes:

-   Improvements
    -   Added the `NODE_PORT` environment variable to determine which port to use for HTTP in production.
-   Bug Fixes
    -   Fixed SocketManager to build the connection url correctly.

## V0.7.3

### Date: 05/20/2019

### Changes:

-   Bug Fixes
    -   Updated sharp to v0.22.1

## V0.7.2

### Date: 05/20/2019

### Changes:

-   Bug Fixes
    -   Fixed an issue where the server would return the wrong HTML page for AUX Player.

## V0.7.1

### Date: 05/20/2019

### Changes:

-   Bug Fixes
    -   Fixed an issue with running AUX on a .local domain that required HTTPs.

## V0.7.0

### Date: 05/20/2019

### Changes:

-   Improvements
    -   Search bar will now always remain across the top of builder.
    -   Made the `aux.context.grid` tag not use objects for hex heights.
    -   Made `auxplayer.com/channel` load AUX Builder and `auxplayer.com/channel/context` load AUX Player.
    -   Added `onConnected()` and `onDisconnected()` events to notify scripts when the user becomes connected for disconnected from the server.
    -   Added `player.isConnected()` to help formulas easily determine if the player is currently connected.
        -   Works by checking the `aux.connected` tag on the user's file.
-   Bug Fixes
    -   Allow for the expansion and shrinking of hexes after they have been raised or lowered.
    -   Clicking on the diff bursh in builder will now make the sheets appear correctly.
    -   Selecting the file ID in builder will now no longer change the zoom that sent the camera too far away.
    -   Upon shrinking the hex grid, hexes will now remain if a file is on top of it.
    -   Clicking on a non centeral hex did not show correct raise and lower options, now it does.
    -   Fixed an issue that would cause a formula to error if evaluating an array which referenced a non-existant tag.
        -   In the test scenario, this made it appear as if some blocks were able to be moved through and other blocks were not.
        -   In reality, the filter was breaking before it was able to evaluate the correct block.
        -   This is why re-creating a file sometimes worked - because the new file might have a lower file ID which would cause it to be evaluated before the broken file was checked.
    -   Fixed an issue that would cause the formula recursion counter to trigger in non-recursive scenarios.

## V0.6.5

### Date: 05/10/2019

-   Improvements
    -   Added `aux.iframe` tag that allows you to embed HTML pages inside an AUX.
        -   Related iframe tags:
            -   `aux.iframe`: URL of the page to embed
            -   `aux.iframe.x`: X local position
            -   `aux.iframe.y`: Y local position
            -   `aux.iframe.z`: Z local position
            -   `aux.iframe.size.x`: Width of the iframe plane geometry
            -   `aux.iframe.size.y`: Height of the iframe plane geometry
            -   `aux.iframe.rotation.x`: X local rotation
            -   `aux.iframe.rotation.y`: Y local rotation
            -   `aux.iframe.rotation.z`: Z local rotation
            -   `aux.iframe.element.width`: The pixel width of the iframe DOM element
            -   `aux.iframe.scale`: The uniform scale of the iframe plane geometry

## V0.6.4

### Date: 05/09/2019

### Changes:

-   Changes
    -   Made cloned files **not** use the creation hierarchy so that deleting the original file causes all child files to be deleted.
-   Bug Fixes
    -   Fixed the "Destroy file" button in the file sheet to allow destroying files while searching.

## V0.6.3

### Date: 05/09/2019

### Changes:

-   Improvements
    -   Made cloned files use the creation hierarchy so that deleting the original file causes all child files to be deleted.
-   Bug Fixes
    -   Fixed an issue that caused clonable files to not be cloned in AUX Player.

## V0.6.2

### Date: 05/09/2019

### Changes:

-   Improvements
    -   Allow users to determine which side of the file they have clicked on by using `that.face` variable on an `onClick` tag.
    -   Removed `aux.pickupable` and replaced it with special values for `aux.movable`.
        -   Setting `aux.movable` to `true` means it can be moved anywhere.
        -   Setting `aux.movable` to `false` means it cannot be moved.
        -   Setting `aux.movable` to `clone` means that dragging it will create a clone that can be placed anywhere.
        -   Setting `aux.movable` to `pickup` means it can be moved into any other context but not moved within the context it is currently in (only applies to AUX Player).
        -   Setting `aux.movable` to `drag` means it can be moved anywhere within the context it is currently in but not moved to another context. (only applies to AUX Player).
    -   Added the ability to destroy files from the file sheet.
    -   Added the ability to display a QR Code from formula actions.
        -   Use `showQRCode(data)` and `hideQRCode()` from formula actions.
    -   Added the ability to create a new empty file from the file sheet.
        -   Doing so will automatically select the new file and kick the user into multi-select mode.
    -   Added the ability to whitelist or blacklist users by using `aux.whitelist` and `aux.blacklist`.
        -   For example, setting `aux.whitelist` to `Kal` will ensure that only users named `Kal` can access the session.
        -   Similarly, setting `aux.blacklist` to `Kal` will ensure that users named `Kal` cannot access the session.
        -   In the case of a name being listed in both, the whitelist wins.
-   Bug Fixes
    -   Fixed an issue where long tapping on a file would register as a click on mobile.
    -   Dragging a minimized workspace will no longer change its z value for depth, only its x and y.

## V0.6.1

### Date: 05/07/2019

### Changes:

-   Bug Fixes
    -   Fixed the Copy/Paste shortcuts to make `Cmd+C` and `Cmd+V` work on Mac.

## V0.6.0

### Date: 05/07/2019

### Changes:

-   Improvements

    -   Added an `aux.progressBar` tag that generates a progressbar above the file, this tag can be set to any value form 0 to 1.
        -   This new tag also has additionally: `aux.progressBar.color` and `aux.progressBar.backgroundColor` to color the progressbar's components.
        -   This tag also has: `aux.progressBar.anchor` to set the facing direction of the progress bar relative to the file.
    -   Added `aux.pickupable` to control whether files can be placed into the inventory in the player or not, will be true (able to be put in inventory) by default.
        -   If `aux.pickupable` is true but `aux.movable` is false, the file can still be dragged into the inventory without moving the file position. It can also be dragged out of the inventory by setting the file position only until is is placed, then not allowing position changes again as `aux.movable` is still false.
    -   Added the ability to load additional channels into an AUX Player channel.
        -   Channels can be loaded from any reachable instance of AUX Server. (auxplayer.com, a boobox, etc.)
        -   To add a channel to your AUX Player, simply open the hamburger menu and click "Add Channel".
            -   Enter in the ID of the channel you want to load.
            -   There are several options:
                -   A URL (`https://auxplayer.com/channel/context`)
                -   A remote context ID (`auxplayer.com/channel/context`)
                -   A local context ID (`channel/context`)
                -   A local channel ID (`channel`)
        -   To remove a channel, open the hamburger menu and click on the one you want to remove.
        -   Channels can also be loaded by putting them in the query string of the URL.
            -   This is done by adding a parameter named `channels` set to the ID of the channel that you want to load.
            -   For example, `channels=abc/test` will load the `abc/test` channel.
            -   As a result, the URL ends up looking something like this `https://auxplayer.com/channel/context?channels=abc/test&channels=other/channel`.
            -   Note that you can only add channels this way. You must go to the hamburger menu to remove a channel.
                -   Sharing URLs will cause all the channels you have loaded to show up for someone else but it won't remove any channels they already have loaded.
        -   Added several new formula functions:
            -   `superShout(event, arg)` performs a shout that goes to every loaded channel. This is the only way for channels to communicate with each other.
            -   `player.loadChannel(id)` loads the channel with the given ID.
            -   `player.unloadChannel(id)` unloads the channel with the given ID.
        -   Additionally, the following events are always sent to every channel:
            -   `onQRCodeScannerOpened()`
            -   `onQRCodeScannerClosed()`
            -   `onQRCodeScanned()`
            -   `onTapCode()`
        -   How it works
            -   Channels are loaded by creating files in the user's "simulation context".
                -   You can get the user's simulation context by using `player.getFile().aux._userSimulationsContext`.
            -   AUX Player looks for these files and checks if they have a `aux.channel` tag.
                -   For files that do, then the `aux.channel` tag value is used as a channel ID and then AUX Player loads it for each file.
                -   Files that don't are ignored.
            -   Note that because we have multiple channels loaded there are multiple user files and global files.
                -   This is fine because channels cannot lookup files that other channels have.
                -   Because of this, a user also has multiple simulation contexts.
                -   This works out though, because we merge all the simulation contexts and remove duplicate channels.
                -   When `player.unloadChannel(id)` is called, we only remove simulation files that are in the channel that the script is running in.
                -   As a result, if another channel has called `player.loadChannel(id)` with the same ID the channel will remain loaded because at least one channel has requested that it be loaded.
    -   Added in a tween for the zoom that fires once a file has been focused on, it will tween to file position then zoom to the set zoom value.
    -   Added `whisper(file, event, argument)` formula function that sends shouts to a single file.
    -   Added a `aux.version` tag to the globals file which will be used to help determine when breaking changes in the AUX file format occur.
    -   Added the ability to copy and paste file selections in AUX Builder.
        -   Pressing `Ctrl+C` or `Cmd+C` will cause the currently selected files to be copied to the user's clipboard.
        -   Pressing `Ctrl+V` or `Cmd+V` will cause the currently selected files to be pasted into the world where the user's cursor is.
        -   Does not interfere with normal copy/paste operations like copying/pasting in input boxes.
        -   If a worksurface is included in the user's selection the new worksurface will be duplicated from it.
            -   This allows you to do things like copy the context color.
            -   Any files that are being copied from the old worksurface to the new one will also maintain their positions.
    -   Added the ability to copy worksurfaces AUX Builder using the new `"Copy"` option in the context menu.
        -   Using the `Ctrl+V` keybinding after copying the worksurface will paste a duplicate worksurface with duplicates of all the files that were on the surface.
    -   Added the ability to drag `.aux` files into AUX Builder.
        -   This will upload them just like the upload option in the hamburger menu.
    -   Added `player.hasFileInInventory(file)` formula function that determines if the given file or list of files are in the current player's inventory.
        -   As a part of this change, it is now possible to use the other user-related functions in formulas.
    -   Moved the `handlePointerEnter` and `handlePointerExit` function logic to only work in `PlayerInteractionManager`.
    -   Added the `handlePointerDown` to `PlayerInteractionManager` so down events in general can be collected on the player.
    -   Clicking on the `Raise` and `Lower` options on the workspace dropdown will now effect the entrire workspace if it has been expanded.

## V0.5.4

### Date: 04/29/2019

### Changes:

-   Improvements
    -   Changed AUX Player's default background color to match the dark background color that AUX Builder uses.
    -   Changed the globals file to look like a normal file when created and be labeled as "Global".
    -   Updated all the formula functions to use the new naming scheme.
    -   Added the ability to drag worksurfaces when they are minimized.
        -   Setting `aux.context.movable` to `false` will prevent this behavior.
    -   Selecting an item in the inventory no longer shows a selection indicator.
-   Bug Fixes
    -   The inventory placeholders should now always appear square.
    -   Dragging an item out of the inventory will now always remove the image of that item in the inventory.

## V0.5.3

### Date: 04/26/2019

### Changes:

-   Bug Fixes
    -   Fixed an issue that would cause data loss on the server.
        -   The issue was caused by not cleaning up some resources completely.
        -   Because some services were left running, they would allow a session to run indefinitely while the server was running but were not saving any new data to the database.
        -   As a result, any changes that happened after the "cleanup" would be lost after a server restart.

## V0.5.2

### Date: 04/26/2019

### Changes:

-   Improvements
    -   Set builder's default background color to dark gray. Player remains the light blue.
    -   Changed the `onDragAny/onDropAny` actions to be `onAnyDrag/onAnyDrop`.
    -   `formula-lib.ts` has changed `isPlayerInContext` export to `player.isInContext`.
    -   `formula-lib.ts` has changed `makeDiff` export to `diff`.
    -   Made the mini file dots much smaller.
    -   Added the ability to show and hide a QR Code Scanner using the `openQRCodeScanner()` and `closeQRCodeScanner()` functions.
        -   Upon scanning a QR Code the `onQRCodeScanned()` event is triggered with the `that` variable bound to the scanned QR code.
        -   The `onQRCodeScannerOpened()` event is triggered whenever the QR Code Scanner is opened.
        -   The `onQRCodeScannerClosed()` event is triggered whenever the QR Code Scanner is closed.
    -   Moved the file sheet to the right side of the screen.
-   Bug Fixes
    -   Fixed an issue with trying to load a WebP version of the "add tag" icon in Safari.
        -   Safari doesn't support WebP - so we instead have to load it as a PNG.
    -   Fixed the proxy to return the original content type of images to Safari.
        -   Because Safari doesn't support WebP we can't automatically optimize the images.

## V0.5.1

### Date: 04/25/2019

### Changes:

-   Improvements
    -   Automatically log in the user as a guest if they attempt to got to as context without being logged in.
-   Bug Fixes
    -   Stopped a new Guest's username from saying `guest_###` upon logging into a new guest account for the first time.
    -   Fixed highlighting issues when dragging files around.
    -   Totally removed the AUX Player toolbar so that it doesn't get in the way of input events. (Was previously just transparent)
    -   Fixed an issue with files not responding to height changes on a hex when the config file wasn't in the same context.

## V0.5.0

### Date: 04/25/2019

### Changes:

-   Improvements
    -   Restricted onCombine feature to only fire in aux-player and restrict it from happening on aux-builder.
    -   Removed the `clone()` function.
    -   Improved the `create()` function to be able to accept lists of diffs/files.
        -   This allows you to quickly create every combination of a set of diffs.
        -   For example, `create(this, [ { hello: true }, { hello: false } ])` will create two files. One with `#hello: true` and one with `#hello: false`.
        -   More complicated scenarios can be created as well:
            -   `create(this, [ { row: 1 }, { row: 2 } ], [ { column: 1 }, { column: 2 } ])` will create four files for every possible combination between `row: 1|2` and `column: 1|2`.
            -   `create(this, { 'aux.color': 'red' }, [ makeDiff.addToContext('context_1'), makeDiff.addToContext('context_2') ])` will create two files that are both red but are on different contexts.
            -   `create(this, @aux.color('red'), { 'aux.color': 'green' })` will find every file that is red, duplicate them, and set the new files' colors to green.
    -   Improved how we position files to prevent two files from appearing at the same index.
        -   Creating new files at the same position will now automatically stack them.
        -   Stacking is determined first by the index and second by the file ID.
    -   Added a zoom property to the `tweenPlayerTo` function to set a consistent zoom on file focus.
    -   Moved the worksurface context menu options to files mode.
    -   Moved the channel name to the hamburger menu and added the QR Code to the menu as well.
    -   Worksurface improvements
        -   Removed the header in AUX Player so that only the hamburger menu is shown.
        -   Removed the option to enter into worksurfaces mode.
            -   If users are already in worksurfaces mode then they can still exit.
        -   Removed the ability to snap or drag worksurfaces.
        -   Removed the ability to change the worksurface color.
    -   Removed the change background color context menu.
    -   Made the globals file generate as a worksurface.
    -   File Sheet/Search improvements
        -   Removed the edit icon and replaced it with a search icon at the top right of the top bar.
        -   Added the ability to save a `.aux` file from the current selection/search.
        -   Moved the "+tag" button to the left side of the panel and added an icon for it.
        -   Added another "Add Tag" button to the bottom of the tags list.
        -   Added the ability to show the list of selected file IDs in the search bar.
-   Bug Fixes
    -   Stopped sheet closing bug from taking multiple clicks to reopen.

## V0.4.15

### Date: 04/22/2019

### Changes:

-   Improvements

    -   Added a basic proxy to the server so that external web requests can be cached for offline use.
        -   Only works when the app is served over HTTPS.
        -   Uses service workers to redirect external requests to the server which can then download and cache the resources.
            -   Shouldn't be a security/privacy issue because all cookies and headers are stripped from the client requests.
            -   As a result this prevents users from adding resources which require the use of cookies for authorization.
            -   A nice side-effect is that it also helps prevent advertisers/publishers from tracking users that are using AUX. (Cookie tracking and Browser Fingerprinting are prevented)
        -   Currently, only the following image types are cached:
            -   `PNG`
            -   `JPG`
            -   `GIF`
            -   `WEBP`
            -   `BMP`
            -   `TIFF`
            -   `ICO`
        -   Upon caching an image, we also optimize it to WEBP format to reduce file size while preserving quality.
    -   Added `onPointerEnter()` and `onPointerExit()` events that are triggered on files that the user's cursor hovers.
    -   Added a pre-commit task to automatically format files.
    -   Formatted all of the source files. (TS, JS, Vue, JSON, HTML, CSS)
    -   Added an option to the dropdown in aux-builder to jump to aux-player for the current context
    -   `formula-lib.ts` has added a `isPlayerInContext` function to determine if path is in the expected context in aux-player.
    -   `formula-lib.ts` has changed `tweenTo` function to `tweenPlayerTo` for better clarity on the function's use.

## V0.4.14

### Date: 04/19/2019

### Changes:

-   Improvements
    -   Users that join as a guest will now have a cleaner visible name of `Guest`.
    -   Removed the builder checkbox on the new workspace popup to make the feature cleaner.
    -   Added the ability to zoom to a file by tapping/clicking its ID in the file sheet.
    -   Added a couple script functions:
        -   `tweenTo(file or id)` causes the current user's camera to tween to the given file. (just like how the sheet does it)
        -   `toast(message)` causes a toast message to pop up with the given message. It will automatically go away after some time.

## V0.4.13

### Date: 04/18/2019

### Changes:

-   Improvements
    -   Can load external images by setting `aux.image` to an image url.
        -   **NOTE:** The remote server must be CORS enabled in order to allow retrieval of the image.
    -   Added `sprite` as an option for `aux.shape`.
        -   This is a camera facing quad that is great for displaying transparent images.
    -   Added several events:
        -   `onCreate()` is called on the file that was created after being created.
        -   `onDestroy()` is called on the file just before it is destroyed.
        -   `onDropInContext()` is called on all the files that a user just dragged onto a context. (`that` is the context name)
        -   `onDragOutOfContext()` is called on all the files that a user just dragged out of a context. (`that` is the context name)
        -   `onDropAnyInContext()` is called on all files when any file is dragged onto a context. (`that` is an object that contains the `context` and `files`)
        -   `onDragAnyOutOfContext()` is called on all files when any file is dragged out of a context. (`that` is an object that contains the `context` and `files`)
        -   `onDropInInventory()` is called on the file that a user just dragged into their inventory.
        -   `onDragOutOfInventory()` is called on the file that a user just dragged out of their inventory.
        -   `onDropAnyInInventory()` is called on all files when any file is dragged into the user's inventory. (`that` is the list of files)
        -   `onDragAnyOutOfInventory()` is called on all files when any file is dragged out of the user's inventory. (`that` is the list of files)
        -   `onTapCode()` is called on every file whenever a 4 digit tap code has been entered. (`that` is the code)
            -   It is recommended to use an `if` statement to filter the tap code.
            -   This way you won't get events for tap code `1111` all the time due to the user tapping the screen.
        -   All of the drag/drop events are triggered once the user is done dragging. (not during their drag)
    -   Added checkboxes the new workspace modal to allow users to set whether it should show up in builder, player, or both.

## V0.4.12

### Date: 04/17/2019

### Changes:

-   **Breaking Changes**
    -   Changed worksurfaces and player config files to use `{context}.config` instead of `aux.builder.context` and `aux.player.context`.
        -   This also allows people to specify formulas on a per-context basis.
        -   We call these new tags "config tags".
        -   For example, you can show the `hello` context in both AUX Builder and AUX Player by setting the `hello.config` tag to `true`.
        -   Because of this change, existing worksurfaces no longer work. To regain your worksurfaces, do a search for `@aux.builder.context` and then create a config tag for the worksurfaces that are found.
    -   Changed worksurface config values to use `aux.context.{value}` instead of `aux.builder.context.{value}`.
        -   Removing `builder` from the name makes it easier to understand that the tags are describing the contexts that the file is configuring.
    -   Renamed `aux._parent` to `aux._creator`.
    -   Moved functions that create file diffs to their own namespace.
        -   `xyzDiff()` is now `makeDiff.xyz()`
        -   so `addToContextDiff()` is now `makeDiff.addToContext()`
-   Bug Fixes
    -   Fixed an issue that would prevent some files from showing up in Aux Builder due to being created with incorrect data.
    -   Fixed the ability to shrink worksurfaces.
-   Improvements
    -   Added the ability to pass arguments in `shout()`.
        -   For example, you can pass the number 11 to everything that has a `handleMessage()` tag using `shout("handleMessage", 11)`.
    -   Added `isBuilder` and `isPlayer` variables to formulas.
        -   This allows formulas to tell whether they are being run in AUX Builder or AUX Player.
        -   Using these variables in combination with config tags allows specifying whether a context should show up in AUX Builder or AUX Player.
        -   For example, the `hello` context will only show up in AUX Builder when the `hello.config` tag is set to `=isBuilder`.
    -   Added the ability to pass an array of files to `clone()` and `destroy()`.
    -   Changed the generated context ID format from `aux._context_{uuid}` to `context_{short-uuid}`.
    -   Added `aux.mergeable` so control whether diffs can be merged into other files.
    -   Added `md-dialog-prompt` to `GameView` to allow users to set custom contexts for new workspaces.
    -   Removed the `_destroyed` tag. Setting it now does nothing.
    -   Aux Player now uses `aux.context.color` value as the scene's background color.
        -   If `aux.context.color` has no value or is undefined, then it will fall back to `aux.scene.color`.
    -   Made diff toolbar in AUX Builder transparent and Inventory toolbar in AUX Player mostly transparent (slots are still lightly visible.)
    -   Added a trash can that shows up when dragging a file.
        -   Dragging files onto this trash can causes the file to be deleted.
        -   Dragging a diff onto the trash can causes the diff to be cleared.
    -   Added support for `aux.label.anchor` to allow positioning of the label.
        -   Supported values are:
            -   top (default)
            -   left
            -   right
            -   front
            -   back
            -   floating (word bubble)

## V0.4.11

### Date: 04/12/2019

### Changes:

-   Improvements
    -   Updated mesh materials and scene lighting to provide a cleaner look and more accurate color representation.
    -   Dragging files off of worksurfaces no longer deletes them but simply removes them from the context.
    -   Functions:
        -   The `clone()` and `copy()` functions have been changed to accept the first parameter as the creator. This means instead of `clone(this)` you would do `clone(null, this)`. Because of this change, `cloneFrom()` and `copyFrom()` are redundant and have been removed.
        -   The `clone()` and `copy()` functions now return the file that was created.
        -   New Functions:
            -   `addToContextDiff(context, x (optional), y (optional), index (optional))` returns an object that can be used with `create()`, `clone()`, or `applyDiff()` to create or add a file to the given context.
            -   `removeFromContextDiff(context)` returns an object that can be used with `create()`, `clone()`, or `applyDiff()` to remove a file from the given context.
            -   `addToContext(file, context)` adds the given file to the given context.
            -   `removeFromContext(file, context)` removes the given file from the given context.
            -   `setPositionDiff(context, x (optional), y (optional), index (optional))` returns a diff that sets the position of a file in the given context.
            -   `addToMenuDiff()` returns a diff that adds a file to the user's menu.
            -   `removeFromMenuDiff()` returns a diff that removes a file from the user's menu.
        -   Other changes
            -   `create()`, `clone()`, and `createMenuItem()` all support using files as diffs.

## V0.4.10

### Date: 04/11/2019

### Changes:

-   Bug Fixes
    -   Fixed an issue that prevented shouts from adding menu items to the user's menu.
    -   Fixed an issue that caused all users to have hexes.

## V0.4.9

### Date: 04/11/2019

### Changes:

-   Bug Fixes
    -   Fixed a build error.
-   Other improvements
    -   Fudging orthographic camera user context position based on its zoom level. This is not a perfect implementation but does provide a better sense of “where” ortho are when using zoom.

## V0.4.8

### Date: 04/11/2019

### Changes:

-   Bug Fixes
    -   Fixed some broken tests.

## V0.4.7

### Date: 04/11/2019

### Changes:

-   Bug fixes
    -   Typing `=` into a cell should no longer cause issues.
-   Improvements
    -   Menus
        -   Files can now be added to the user's menu.
        -   The items will only show up in AUX Player.
        -   Several functions have been added to help with adding and creating menu items:
            -   `createMenuItem(category, label, actionScript, data (optional))` will create a new file and add it to the current user's menu.
            -   `destroyMenuItem(category)` will destroy any files in the current user's menu with the given category.
            -   `destroyAllMenuItems()` will destroy all files in the current user's menu.
            -   `addToMenu(file)` will add the given file to the current user's menu.
            -   `removeFromMenu(file)` will remove the given file from the current user's menu.
        -   In addition, the following tags control various properties on menu items.
            -   `aux.label` controls the text on the menu item.
            -   `aux.label.color` controls the text color of the menu item.
            -   `aux.color` controls the background color of the menu item.
            -   `onClick()` is called when the menu item is clicked.
            -   `aux.input` turns the menu item into an input that allows modification of the given tag name.
                -   Clicking on the menu item will show a dialog with an input box.
            -   `aux.input.target` indicates the file that the input tag should be set on.
                -   for example, setting `aux.input.target` to `=@name("joe")` will cause the input to change the tag on the file that has the `name` tag set to `joe`.
            -   `aux.input.placeholder` sets the placeholder text to use for the input box.
            -   `onSave()` is called after the user chooses to save their changes.
            -   `onClose()` is called after the dialog has been closed, regardless of whether the changes were saved or not.

## V0.4.6

### Date: 04/11/2019

### Changes:

-   Improvements

    -   Camera is now orthographic by default for both AUX Builder and AUX Player.
        -   There is a toggle button in the menu for builder and player that lets you toggle a perspective camera on/off.

## V0.4.5

### Date: 04/10/2019

### Changes:

-   Bug Fixes
    -   Fixed scrolling in the file panel.

## V0.4.4

### Date: 04/10/2019

### Changes:

-   Improvements:
    -   Diffballs
        -   The recent files list is now a "brush" that takes properties from the last file or tag that was modified.
        -   This means that you can now drag out a file on top of another file to paint the brush's tags onto another file.
        -   The effect is that you can copy and paste tags onto other files.
    -   File Selection
        -   The file panel now only shows the number of selected files when in multi-select mode.
        -   When in single select mode the "Unselect All" button is now a "Multi Select" button to transition to multi select mode.
        -   Hiding or showing the file panel no longer changes the file selection mode.
        -   Selecting the file brush at the bottom of the screen now opens the file panel to show the tags on the brush.
        -   When the brush is selected, the "Muti Select" button becomes a "Clear Diff" button which resets the brush to an empty file.

## V0.4.3

### Date: 04/09/2019

### Changes:

-   Improvements:

    -   Loading screen will show error if one occurs during load.
    -   Can close loading screen if error occurs by pressing the `DISMISS` button.

## V0.4.2

### Date: 04/09/2019

### Changes:

-   Added loading screen to Aux Builder and Aux Player.

## V0.4.1

### Date: 4/05/2019

### Changes:

-   Improvements
    -   File Selection
        -   There are now two file selection modes:
        -   Single select
            -   Users in single select mode are able to click files to automatically show the sheet for the selected file.
            -   Clicking in empty space will clear the selection.
            -   Holding control and selecting another file will add the clicked file to the user's selection and switch to multi-select mode.
            -   Closing the sheet or clicking "Unselect All" will cause the user's selection to be cleared.
        -   Multi select
            -   Works like the old way.
            -   Opening the sheet causes multi-select mode to be enabled.
            -   Alternatively, selecting a file while holding the control key will also cause multi-select mode to be enabled.
            -   While in multi select mode the sheet can be closed just like normal.
            -   Clicking "Unselect All" will cause the selection to be cleared and will switch back to single select mode.
    -   File Sheet
        -   Search
            -   The file sheet now includes a search icon that can be used to show a search bar.
            -   The search bar allows the user to type in formulas and see the results in realtime.
            -   Any files returned from the search are editable in the table.
            -   Other results (like numbers) are shown in a list.
            -   Using the `Ctrl+F` (`Cmd` is difficult to intercept) keyboard shortcut will open the sheet and automatically focus the search bar.
            -   Pressing `Enter` or the green checkmark next to the search bar will finish the search and automatically select any files returned from the search.

## V0.4.0

### Date: 4/04/2019

### Changes:

-   Bug Fixes:
    -   Fixed an issue with having multiple tabs open that caused the tabs to send events as each other.
        -   This was previously fixed but was re-broken as part of a bit of rework around storing atoms.
        -   The issue is that storage is shared between tabs so we need to make sure we're storing the data separately per tab.
        -   So the signatures were valid because they were sharing the same keys.
        -   Maybe something like a copy-on-write mechanism or splitting trees based on the site IDs could fix this in a way that preserves offline capabilities.
        -   Upon reload we would check local storage for currently used site IDs and pick one of the local site IDs that is not in use.
    -   Fixed an issue with scaling and user positions. The user positions were not being scaled to match the context that they were in.
    -   Made the server clear and re-create trees that get corrupted after a reload.
        -   This is a dangerous operation, we'll need to spend some dev time coming up with an acceptible solution to corrupted trees so that data doesn't get lost.
        -   Basically the issue is that we currently don't have a way to communicate these issues to users and make informed decisions on it.
        -   Also because of the issue with multiple tabs, we're always trying to load the tree from the server so we can't have the client send its state to recover.
        -   So, in the meantime, this is potentially an acceptible tradeoff to prevent people from getting locked out of simulations.
-   Other improvements

    -   Redirects
        -   Added the ability to redirect to `https://auxplayer.com` when accessing a context in a simulation.
        -   Added the ability to redirect to `https://auxbuilder.com` when accessing a simulation without a context.
    -   Dynamic client configuration
        -   The client now requests a configuration from the server on startup.
        -   This lets us handle some configuration tasks for the client at runtime from the server.
        -   Will be useful for managing URLs and other functionality for deployments to Raspberry PIs.
    -   Multi-line Editor
        -   Added the ability to show a multi-line text editor for tag values.
        -   This makes editing things like actions and formulas much easier.
    -   File Sheet Axis
        -   Improved the File Sheet to use CSS Grids instead of table elements.
        -   This gives us the capability to dynamically switch between row and column modes.
        -   Also gives us more control over sizing of elements and responsiveness.
    -   Inventory bar adjusts to mobile screen resolutions.
    -   Users are now represented as a semi-transparent square cone mesh.
    -   Scripting Improvements
        -   Added the ability to set tag values on files that are returned from `@` queries.
            -   For example, `@name('bob').name = 'joe'` changes the name of `bob` to `joe`.
            -   Caveats:
                -   Setting individual array values is not supported.
                -   So doing `this.colors[1] = 'blue'` would not change the second element of the `colors` tag to `blue`.
        -   Added the `aux._parent` tag that contains the ID of the file that a file is childed to.
        -   When `destroy(file)` is called all files that have `aux._parent` matching `file.id` will also be destroyed. This happens recursively.
        -   Added a new function `cloneFrom(file, ...newData)`.
            -   Similar to `clone(file, ...newData)` but sets `aux._parent` on the new file to `file.id`.
            -   The new file will have tags copied from `file` and the given list of objects.
        -   Added a new function `createFrom(file, data)`.
            -   Similar to `create(data)` but sets `aux._parent` on the new file to `file.id`.
            -   The new file will have tags from the given `data` parameter.

## V0.3.26

### Date: 4/01/2019

### Changes:

-   Bug Fixes
    -   Fixed worksurfaces to update when their `aux.builder.context` tag is updated.
-   Other improvements
    -   Improved the server to cleanup trees from memory that aren't in active memory.

## V0.3.25

### Date: 4/01/2019

### Changes:

-   Bug Fixes
    -   Fixed HTML Element targets not being captured as intended when using touch.
        -   This fixes inventory dragging for mobile.
    -   Fixed the ability to use indexer expressions in filters after @ or # queries.
        -   `=@nums()[0]` gets the first file with the `nums` tag on it.
    -   Fixed the ability to call functions in filters after @ or # queries.
        -   `=#nums().map(num => num + 10)` now works and produces a list of numbers where each number has 10 added to it.
    -   Fixed the ability to upload AUX files.
    -   Improved garbage collection so that it avoids expensive operations when there is nothing to remove.
    -   Fixed offline mode to work offline(!).
-   Other improvements
    -   Formulas now support using dots after @ or # queries. For example `=@name('bob').name` now works.
    -   Debug Page
    -   The debug page for AUX Builder has been moved to be after the simulation ID. So to access the debug page for `test` you would go to `https://auxbuilder.com/test/aux-debug`.
    -   The debug page now has a search bar that allows entering a formula to search through the file state.
    -   Added the ability for the debug page to search through destroyed files.
    -   Atom signatures are now only checked when adding individual atoms. This greatly improves loading performance.
    -   Refactored some of the logic around propagating file updates so that they can be more performant in the future.
    -   Destroying files by dragging them off of a worksurface or using the `destroy()` function in an action now uses the causal tree instead of setting the `_destroyed` tag to `true`. (Allows better garbage collection in the future)
    -   Improved first load performance by reducing the amount of work the browser needs to do to store a tree in IndexedDB.
    -   Improved performance for inserting atoms into the weave.

## V0.3.24

### Date: 3/28/2019

### Changes:

-   Features:
    -   Can drag files to and from user's inventory in AUX Player.
    -   Added support for cryptograhpically signing and verifiying events.
    -   Renamed `scale.x`, `scale.y`, and `scale.z` to `aux.scale.x`, `aux.scale.y`, and `aux.scale.z`.
    -   Added the ability to use `aux.scale` to uniformly scale the file.
-   Bug Fixes
    -   Use context.z position has an offset from the calculated display z position in Aux Builder.
        -   Making context.z act as an offset allows context.z value of 0 to place the file on the “ground” regardless of tile height in Aux Builder and always place the file on the ground in Aux Builder.
        -   No more file clipping issues due to grid planes being at different heights between Aux Builder and Aux Player.
    -   Don't clear out tags that end with `.x`, `.y`, or `.z` when dragging new files from the recent files list.
    -   Fixed an issue with trees that could cause sibling atoms to be ignored or ordered improperly.
-   Other Improvements
    -   Builder context file now defaults to flat, clear, and not movable.

## V0.3.23

### Date: 3/26/2019

### Changes:

-   Features
    -   Can drag and combine files in AUX Player.
-   Buf Fixes

    -   Can snap hexes together again as long as there is no file on it (currently this includes the builder context file as well).
    -   Fixed an issue that allowed files representing worksurfaces to be dragged even if `aux.movable` was set to `false`.
    -   Fixed an issue that allowed files to be stacked on top of invisible files that were representing users.

## V0.3.22

### Date: 3/26/2019

### Changes:

-   Bug Fixes
    -   Fixed an issue where atoms could be placed in the wrong spot.
    -   Fixed an issue with importing atoms where the tree could become invalid.
-   Other Improvements
    -   Added some core functionality for the infinite mathematical grid in AUX Player.

## V0.3.21

### Date: 3/24/2019

### Changes:

-   Bug Fixes
    -   Fixed an issue where the server would start handing out old site IDs after a restart.
    -   Added the ability to reject events that become corrupted while in transit.

## V0.3.20

### Date: 3/23/2019

### Changes:

-   Bug Fixes
    -   Fixed another scenario where duplicate atoms could be added to a weave.

## V0.3.19

### Date: 3/23/2019

### Changes:

-   Bug Fixes
    -   Fixed Weaves to prevent duplicate atoms from being added in specific scenarios.
        -   This would cause peers to reject changes from each other.
        -   If the issue happened on the server then every client would reject data from the server until the server was restarted.
        -   The restart would cause the server to reload the atoms from the database, eliminating any duplicates.
    -   Fixed signing out and signing back in on AUX Player to put the user back in the context they were previously in.
    -   Fixed an issue that caused users to be invisible the first time they signed into an AUX Player context.

## V0.3.18

### Date: 3/23/2019

### Changes:

-   Bug Fixes
    -   Fixed so that users can actually log out.
    -   Fixed AR mode in AUX Player.
-   Other Improvements
    -   Added a progress spinner to the login pages.
    -   Added lerping to the user meshes so the position updates look more natural.

## V0.3.17

### Date: 3/22/2019

### Changes:

-   Bug Fixes
    -   Fixed so that updates are only sent every 1/2 second instead of up to every frame.

## V0.3.16

### Date: 3/22/2019

### Changes:

-   Bug Fixes
    -   Fixed an issue that would cause two browser tabs to go to war over which was the real tab for that user.
    -   Fixed an issue that would cause two browser tabs to potentially become inconsistent with each other because they were sharing the same site ID.
-   Other Changes
    -   Added a couple extra logs to MongoDBTreeStore.
    -   Added additional safegards against invalid events.

## V0.3.15

### Date: 3/22/2019

### Changes:

-   Bug Fixes
    -   Fixed an issue that prevented users from creating new simulations.
    -   Fixed an issue that caused duplicate files to be created in the game view.
    -   Fixed issues with logging in as the same user from different devices.
    -   Fixed an issue that would cause newly created trees to have garbage collection disabled.
-   Other Improvements
    -   Improved word bubble performance.
    -   Improved performance when loading large causal trees.
    -   Added additional validations when importing trees to prevent errors down the road.
    -   Improved the server to add a root atom if loading a tree that has no atoms.

## V0.3.14

### Date: 3/22/2019

### Changes:

-   Bug Fixes
    -   Fixed CausalTreeServer to save imported atoms.
    -   Fixed CausalTreeServer to not re-store atoms each time it loads the tree from the database.
    -   Make CausalTree export version 3 trees.
    -   Make CausalTree collect garbage after importing.
-   Other Changes
    -   Enable some debug logs.

## V0.3.13

### Date: 3/21/2019

### Changes:

-   Bug Fixes
    -   Reduced memory usage of worksurfaces. This makes it easier to create large worksurfaces.
    -   Fixed not being able to drag the camera around when tapping/clicking on a worksurface while in files mode.
    -   Added indexes to MongoDB collections so that queries won't be so slow.

## V0.3.12

### Date: 3/21/2019

### Changes:

-   Bug Fixes
    -   Fixed issues with slowdowns caused by continually re-saving the entire history.
    -   Fixed several performance issues related to labels and word bubbles.
    -   Changed the branding to AUX Builder from File Simulator.
    -   Fixed several issues with files and contexts in AUX Player.
        -   Files marked as `_destroyed` now no longer display.
        -   Fixed a loading order issue that would occur when a file was its own context.
        -   Fixed an issue that would cause the player to ignore the file removed event for the context file.
    -   Fixed Word Bubbles so that they scale with labels when `aux.label.size.mode` is set to `auto`.
-   AUX Player Improvements
    -   Users now show up inside contexts in both AUX Builder and AUX Player.
    -   The `_lastActiveTime` tag is now per-context. (i.e. `context_a._lastActiveTime`)
-   AUX Builder Improvements
    -   Added the ability to fork simulations.
-   Other Improvements
    -   Added the ability to transparently upgrade our storage formats.
        -   Works for both MongoDB and IndexedDB.
    -   Made the server respond to the local IP Addresses by default in Development mode.
        -   This makes it easier to do development with a mobile device.
        -   Use `npm run watch:player` to have it serve the AUX Player by default. Otherwise it will serve the AUX Builder.
    -   Improved formula query expresions to support tags with dots in them.
        -   Before you would have to wrap the tag in a string.
        -   Now you can simply do `@aux.label` or `#aux.label` as long as each part is a valid [JS identifier](https://developer.mozilla.org/en-US/docs/Glossary/Identifier).

## V0.3.11

### Date: 3/19/2019

### Changes:

-   Bug Fixes
    -   Fixed dragging worksurfaces while in files mode.
    -   Fixed an issue in Aux Player that caused a file to still be visible even if it was destroyed.
    -   Fixed a login issue that would cause the user to get stuck in a redirect loop.
    -   Fixed shouts.
    -   Fixed AUX File upload to overwrite existing state instead of trying to merge the two trees.
        -   This allows us to keep better consistency across multiple devices.
    -   Fixed user labels.
-   Formula Improvements
    -   Improved formulas allow using normal dot syntax for tags with dots in them.
        -   This means you can now do `this.aux.color` instead of `this['aux.color']`
        -   As a result of this change, primitive values (number, string, boolean) are converted to objects.
        -   So to do equality comparisions you must use the `==` operator instead of either `!` or `===`.
        -   Numerical operators and other comparision operators still work fine.
        -   You can alternatively use the `valueOf()` function to convert the object back into a primitive value.
    -   Added the ability to change a file value simply by changing it.
        -   This means instead of doing `copy(this, { "aux.color": "red" })` you can now do `this.aux.color = "red"`.
        -   Additionally, we no longer destroy files by default.
        -   This means that the destroy/recreate pattern is basically deprecated. This pattern worked in simple scenarios, but for more complex scenarios it could easily cause race conditions where duplicate files are created because users clicked the same file at the same time.
-   Other Improvements
    -   Improved the `goToContext()` formula function to be able to accept a single parameter that indicates the context to go to.
        -   The function will infer the current simulation ID from the URL.

## V0.3.10

### Date: 3/18/2019

### Changes:

-   Fixed aux upload.

## V0.3.9

### Date: 3/18/2019

### Changes:

-   Fixed Aux Player file added event ordering.
-   Reworked actions function to take an arbitrary number of files.
-   Added ability to have tag filters that match everything.
-   Added `shout` formula function.
    ```
    shout(eventName)
    ```
-   Added `goToContext` formula function.
    ```
    goToContext(simulationId, contextId)
    ```
-   Calling `onClick` action on file that gets clicked by the user in Aux Player.
-   Fixed Aux Player showing destroyed files.

## V0.3.8

### Date: 3/18/2019

### Changes:

-   Changed configurations to allow auxplayer.com and auxbuilder.com

## V0.3.7

### Date: 3/17/2019

### Changes:

-   Added InventoryContext to hold onto user’s inventory data much in the same way Context3D does (WIP). Ported over some MiniFile stuff from Aux Projector to get inventory display framework up (WIP).
-   Renamed pointOnGrid to pointOnWorkspaceGrid for clarification.

## V0.3.6

### Date: 3/15/2019

### Changes:

-   Changed to using Causal Trees for history.
    -   **This is a breaking change**
    -   This gives us the ability to support offline mode and keep action history.
    -   Because of how the system is designed, every merge conflict can be resolved in a reasonable manner.
    -   This is a new storage format, so data needs to be migrated.
    -   This is also fairly new, so it may have some weird bugs.
-   Removed file types.
    -   **This is a breaking change**
    -   This allows any file to visualize any grouping of files. (e.g. look like a worksurface)
    -   As a result, the only difference between a file and a worksurface is what tags the file has.
    -   This means that new worksurfaces will have a file on them by default. This file is the data for the worksurface.
    -   To create a workspace:
        -   Make a file that has `builder.context` set to any value.
        -   This value is the context that the file is visualizing.
        -   _To make other files show up in this context you simply create a tag with the same name as the context as set its value to `true`._
        -   **Note that when you create a worksurface in worksurface mode we do this for you automatically.**
    -   A couple tags were changed:
        -   `_position`
            -   Split into 3 different tags. (x, y, z)
            -   To change the position of a file you use `{context}.x`, `{context}.y`, and `{context}.z` as the tag names.
        -   `_workspace`
            -   Now to place a file on a workspace you set the `{context}` tag to `true`
        -   All existing tags have been moved to the `aux` namespace.
            -   This affects `color`, `scale`, `stroke`, `line`, `label`, `movable`, and `stackable`.
            -   They have been changed to `aux.color`, `aux.scale`, `aux.stroke`, `aux.line`, `aux.label`, `aux.movable`, and `aux.stackable`.
        -   `_hidden`
            -   This option has been removed in favor of setting the `aux.color` tag to `transparent` or `clear`.
            -   To remove the lines you simply need to set the `stroke.color` tag to `transparent`/`clear`.
    -   Several new tags were added:
        -   `builder.context`
            -   Setting this to a value will cause the file to visualize the context that was specified.
            -   This means appearing like a worksurface and showing any files that have the related `{context}` tag set to `true`.
        -   `builder.context.x`, `builder.context.y`, `builder.context.z`,
            -   These tags specify the X, Y, and Z positions that the center of the worksurface is placed at.
        -   `builder.context.scale`
            -   This tag specifies the scale of the worksurface. (how big it is)
        -   `builder.context.grid.scale`
            -   This tag specifies the scale of the grid relative to the worksurface. (how big the grid squares are)
        -   `builder.context.defaultHeight`
            -   This tag specifies how tall the hexes on the worksurface are by default.
        -   `builder.context.size`
            -   This tag specifies how many hexes from the center the worksurface contains.
        -   `builder.context.minimized`
            -   This tag specifies whether the worksurface is minimized.
        -   `builder.context.color`
            -   This tag specifies the color that the worksurface is.

## V0.3.5

### Date: 2/26/2019

### Changes:

-   Fixed AR mode.
-   Restoring original background color when exiting AR mode.

## V0.3.4

### Date: 2/25/2019

### Changes:

-   Added stub for AUX Player.
-   Added subdomains for File Simulator (projector.filesimulator.com) and AUX Player (player.filesimulator.com).
-   Lots of file reorganization.
    -   `aux-projector` and `aux-player` are now togethor underneath `aux-web` along with any other common/shared files.
-   Fixed combining.

## V0.3.3

### Date: 2/21/2019

### Changes:

-   Implemented a word bubble to help make file labels more readable.

## V0.3.2

## Data: 2/21/2019

### Changes:

-   Nothing, just trying to get npm flow setup.

## V0.3.1

### Date: 2/20/2019

### Changes:

-   Added the ability to delete files by dragging them off a workspace.
-   Fixed the `destroy()` function in action scripts.

## V0.3.0

### Date: 2/14/2019

### Changes:

-   Added a recursion check to the formula evaluation code to prevent infinite loops from locking up the system.

## V0.2.30

### Date: 2/13/2019

### Changes:

-   Added Aux Debug page that can be reached by prepending `/aux-debug/` to your simulation id in the url.
    -   This page presents the AUX data in its raw JSON form and is updated live when changes arrive from the server.
    -   If you wanted to see the raw data for a simulation called `RyanIsSoCool` you would go to: `filesimulator.com/aux-debug/RyanIsSoCool`.
-   Add the ability to drag a stack of files
    -   For some reason the stack doesn't always move at the same time.
    -   It's some weird issue with not updating them fast enough or something.
-   Debounce updates to the recents list so that we're not forcing re-renders of the mini files all the time
-   Fix so that dragging new files doesn't cause a ton to get created
-   Cause formulas to be run when evaluating filters
    -   This also fixes the issue of numbers and true/false values not matching filters
-   Allow combining files that were just dragged from the file queue
-   Hide files without workspaces

    -   Also log out the file ID when this happens.

## V0.2.29

### Date: 2/13/2019

### Changes:

-   Fixed workspace mesh not updating properly.
-   Remove workspace if size is 0.
    -   Only allow shrinking of a workspace to 0 if there are no files on the workspace.
-   Implemented cleanup of a file's arrows/lines when it is destroyed.

## V0.2.28

### Date: 2/12/2019

### Changes:

-   Make the recent files list use 3D renders of the actual files.
-   Fixed issues with the lines not updating when worksurfaces minimize.
-   Disabled shadows.

## V0.2.27

### Date: 2/11/2019

### Changes:

-   Fix the weirdest bug that was caused by an internal error in Vue.js.
    -   It would do something to stop the touch events from being emitted.
    -   I'm not sure how it did that. Maybe changing focus or something.

## V0.2.26

### Date: 2/11/2019

### Changes:

-   Fixed touch scrolling.
-   Fixed an issue that would prevent immovable files from being dragged off of the recent files list.
-   Fixed an issue that allowed players to place files on minimized worksurfaces.
-   Fixed an issue that allowed minimized worksurfaces to snap together.
-   Made the recents list have 3 files at most.
-   Made files in the recents list not duplicate as long as their normal values are the same.
-   Made selecting a file in the recents list move the selected file to the front.
-   Made the first file in the list larger than the others.
-   Made dragging a file from the recents list not move the dragged file to the front of the list.

## V0.2.25

### Date: 2/11/2019

### Changes:

-   Added the first version of the file toolbar.
    -   This is a list of the user's recently edited files.
    -   Users can select a file from the toolbar to tap and place.
    -   They can also click and drag files out into the world.
-   Made minimized hexes 1/3 the scale of normal hexes.
-   Added the ability to minimize hexes while in file mode.
-   Moved extra buttons like the AR mode to the app sidebar.
-   Made the login email box into a name box.
-   Fixed destroyed blocks not dissapearing.
-   Made the tag input field use a placeholder instead of filling with actual text.
-   Fixed some input issues.

## V0.2.24

### Date: 2/8/2019

### Changes:

-   Scaled down color picker, removed scrolling, and made it slightly wider to accommodate mobile screens.
-   It is now possible to close the Color Picker by tapping on empty space (it will no longer open immediately when tapping of of it).
-   Allow camera dragging when performing click operation on file that is incompatible with the current user mode.
-   Prevent the user from changing the background color when in AR mode.
-   Added the ability to see other people and what they are looking at.
-   Added the ability to minimize worksurfaces.
    -   While minimized they can still be dragged around but changing the size and height is not allowed.
    -   The color can still be changed though.
-   Fixed an issue where everyone would try to initialize the globals file with the default color and get a merge conflict if it was different.

## V0.2.23

### Date: 2/7/2019

### Changes:

-   Made the info box default to closed.
-   Added initial version of WebXR support.
    -   Note that this is Mozilla's old crotchety WebXR and not the official standardized version.
    -   As such, it only works in Mozilla's WebXR Viewer app thing.
    -   Hopefully it doesn't break WebVR support.
-   Changed color picker to swatches style.
-   Can only change scene background color while in workspaces mode.
-   Changed `stroke.linewidth` to be `stroke.width`.

## V0.2.22

### Date: 2/7/2019

### Changes:

-   Color Picker component is now more generic. It invokes a callback function every time the color value changes that you can use to get the color value.
-   Made the QR code larger.
-   Change the scene’s background color by clicking on it and using the color picker.
-   Make basically all the text gray (title bar text, mode switch, add buttons, and the hamburger).
-   Changed color picker type to Compact style.

## V0.2.21

### Date: 2/7/2019

### Changes:

-   Changed the top bar and other buttons to have a white background.
-   Changed the red badge on the pencil to be a neutral gray.
-   Changed the actions icon.
-   Added a grid that is visible in hex edit mode.

## V0.2.20

### Date: 2/7/2019

### Changes:

-   Added color picker component.
-   Can change workspace color using color picker from the context menu.
-   Inverted touch input vertical rotation.
-   Clamping vertical rotation so that you can’t rotate underneath the ground plane.

## V0.2.19

### Date: 2/6/2019

### Changes:

-   Added `stroke.linewidth` to control how thick the stroke lines are.
-   Removed the Skybox.
-   Added the ability to change the vertical tilt of the camera by using two fingers and panning up and down.
-   Reworked the files panel to be easier to use.
    -   Added "+action" button for creating actions.
    -   Moved the "+tag" and "+action" buttons above the file table.
    -   Moved the "Clear selection" button to the header row on the file table.
    -   It still needs some of the scrolling features like not scrolling the header while scrolling the body of the table but for the most part it's done.
    -   Also needs the auto-zoom feature for users. After looking at possible implementations I've discovered that it should be easier to do this when the "seeing other people" update arrives.

## V0.2.18

### Date: 2/5/2019

### Changes:

-   Button polling is now implemented in `InputVR` for vr controllers: `getButtonDown`, `getButtonHeld`, `getButtonUp`.
-   Replaced `GameView.workspacePlane` with mathematical plane for workspace dragging.
    -   This fixes not being able to drag workspaces after we disabled the ground plane mesh.
-   Forcing touch input when being used on a VR capable device in non-VR mode. This fixes traditional browser input on devices like the Oculus Go.

## V0.2.17

### Date: 2/5/2019

### Changes:

-   Moved VR controller code to `InputVR` class.
-   Forcefully disconnecting the controller when exiting VR, this fixes bug with GamePad API when returning to VR mode.
-   Disabled visibility of scene’s ground plane.
-   `ControllerMesh` is now a special `Object3D` that is added to the root controller `Object3D` node.

## V0.2.16

### Date: 2/5/2019

### Changes:

-   Controller is represented as a red pointer arrow. It doesnt not currently allow you to interact yet.
-   Disabling shadows when in VR. Shadows are a significant performance cost in its current state, disabling them gives us 20-30+ fps boost in VR.
-   VR button is now hidden when WebVR is not detected.

## V0.2.15

### Date: 2/5/2019

#### Changes:

-   Changed the default cube color to be white.
-   Changed the default cube outline color to gray instead of invisible.
-   Fixed an issue with action filters where some values weren't able to be matched to a filter.
    -   This happened for some tag values that would be parsed from strings into their semantic equivalents.
    -   For example, `"true"` would get converted to `true` and `"123.456"` would get converted to `123.456`.
    -   This conversion was being ignored for filter values, so they would never match in these scenarios.
-   Fixed an issue with action scripts where copying a file would not copy its formulas.
-   Improved the `copy()` function used in action scripts to be able accept any number of arguments.
    -   This allows cascading scenarios like `copy(this, that, @name("joe"), @name("bob"))`.

## V0.2.14

### Date: 2/4/2019

#### Changes:

-   Added `scale.x`, `scale.y`, and `scale.z` tags to allow changing the scale of the cubes.
    -   `x` and `y` are width and thickness. `z` is height.
-   Dragging worksurfaces now no longer snaps to the center but stays relative to the cursor position.
-   Added `label.size` and `label.size.mode` tags.
    -   `label.size` sets the size of the label. Setting it to 1 means the default size and setting it to 2 means twice the default size.
    -   Setting `label.size.mode` to `"auto"` causes the label to appear a constant size no matter where the user's camera is in the scene.
-   Changed the renderer settings to render the 3D scene at the full device resolution.
    -   This will likely increase the accuracy of rendering results but may also cause performance to drop due to rendering a lot more pixels.
    -   Was previously using the browser-default pixel ratio.
-   Added beta support for Web VR devices.
-   Fixed an issue where worksurfaces that did not have default heights and were merged into other worksurfaces would cause those tiles to incorrectly appear with a height of `0`.
    -   The worksurfaces that did not have default heights were from old versions that did not allow changing heights.
-   Added the number of selected cubes to the info box toggle

## V0.2.13

### Date: 2/1/2019

#### Changes:

-   Camera now handles going from two touch -> one touch without jumping around.
-   Removed time instance in `Time.ts`.
-   Input and Time are both updated manually through `GameView`, we need less `requestAnimationFrame` calls when possible.
-   Fixed bug in `Input` that would cause touches to overwrite old ones on browsers that reuse `TouchEvent` identifiers.
-   Remaining `TouchData` finger indexes get normalized when touches are removed.
    -   i.e. if there are two touches and touch 0 gets removed, then touch 1 becomes touch 0.

## V0.2.12

### Date: 2/1/2019

#### Changes:

-   Added `#stroke.color` which sets an outline on the cube.
-   Added the ability to download `.aux` files.
-   Added the ability to upload `.aux` files into the current session.
-   Changed the URLs to not use `#`. (breaking change!)
-   Changed the home screen to be the root path (`/`) so sessions are now just `filesimulator.com/mysession`. (breaking change!)
-   Changed the login screen to be at `/login`. (So `login` is not a valid session ID anymore) (breaking change!)
-   Fixed an issue where destroyed objects were being returned in action script queries.
-   Fixed an issue that allowed files to be combined with themselves. (Sorry Jeremy!)
-   Fixed an issue where offline users would always overwrite file `_index` values if the index was at `0.`
-   Minor changes:
    -   Add a "continue as guest" button.
    -   Replace "File Simulator" with the session code unless they are in the default session.
    -   Disable auto-capitalization and autocorrect on the input fields.
    -   Change the "Add worksurface" and "Add file" buttons to just be a "+" icon.
    -   Change the mode switch to use icons instead of text for the label.
    -   Make the mode switch always appear white.
    -   Remove color integration from FileValue.
    -   Change "Nuke the site" to something a little more friendly.
    -   Change "+ New Tag" to "+tag".
    -   Change the deselect file button to a grey color.
    -   Change the info box header to "Selected Files".
    -   Change the info icon to a pencil icon.

## V0.2.11

### Date: 1/31/2019

#### Changes:

-   Changed the "X" used to deselect files into a "-" sign.
-   Added the ability to show a QR code linking to the session the current user is in.

## V0.2.10

### Date: 1/31/2019

#### Changes:

-   Added two different modes to help control what the user is interacting with
    -   The "Files" mode allows dragging files and making new files.
    -   The "Worksurfaces" mode allows dragging worksurfaces, making new worksurfaces, and interacting via clicking on them.
-   Re-added the ability to combine files
    -   Dragging a file onto another file will combine them if possible.
    -   If no filters match then the files will stack.

## V0.2.9

### Date: 1/31/2019

#### Changes:

-   Camera zooming with trackpad pinching is now supported.
-   Input now handles `WheelEvent` from the browser.
    -   `getWheelMoved()` - Returns true when wheel movemented detected.
    -   `getWheelData()` - Return wheel event data for the current frame.

## V0.2.8

### Date: 1/31/2019

#### Changes:

-   Disabled double-tap to zoom functionality that is added by iOS and Android by default.
-   Fixed an issue where files would all appear in the same spot upon first load of a session.
-   Added the Session ID to the top header.
-   After logging in, the user will now be redirected back to the session they first tried accessing.
-   Fixed some typos.

## V0.2.7

### Date: 1/30/2019

#### Changes:

-   Added `line.to` and `line.color` tags. `line.to` creates an arrow that points from the source file to the target file. An array of files is also supported.
-   Added formula support for `label`, `label.color`.
-   Added some functions to `FileCalculations` to help with handling of short file ids:
    -   `getShortId` - Return the short id for the file.
    -   `fileFromShortId` - Find file that matches the short id.
    -   `filesFromShortIds` - Find files that match the short ids.
-   Disabled depth buffer writing for the new SDF rendered font.
-   Running `updateMatrixWorld` function for `FileMesh` when its position is updated.
    -   This allows child objects to have accurate world positioning the moment its parent is moved instead of waiting for ThreeJS to run the next render update frame.

## V0.2.6

### Date: 1/28/2019

#### Changes:

-   Improved the game window to resize the renderer and camera automatically
-   Improved how the files window scales for small devices
-   Move the toolbar into a floating action button
-   Closing the info box now shows an icon in its place that can be used to reopen it
-   Selecting/changing files no longer re-opens the info box
-   Tags that the user adds to the info box are no longer automatically hidden

## V0.2.5

### Date: 1/28/2019

#### Changes:

-   Rotation with touch input now spins in the correct direction.
-   3D text rendering is now done with SDF (Signed Distance Field). This gives us a much cleaner and crisper text representation.
-   Added `label.color` tag that allows you to change the color of the label text.

## V0.2.4

### Date: 1/28/2019

In this version we improved workspaces and made other minor quality of life improvements.

#### Changes:

-   Added the ability to change hex heights
-   Added the ability to stack cubes on top of each other
-   Added the ability to drag single hex tiles onto other workspaces
-   Added a `list()` formula function that is able to calculate which files are stacked on top of each other.
-   Made the square grid tiles visible only if they are over a related hex tile
-   Made hexes have a short height by default
-   Made hexes larger by default
-   Made cubes always attach to a workspace
-   Made only the grid that a cube is being dragged onto visible

##V0.2.1
###Date: 1/22/2019
In this version we added support for multiple simultaneous sessions. When logging in users can optionally provide a “Session ID” that will put them into that session. Alternatively, they can type the Session ID into the URL and go there directly. Sharing URLs to share your session is also supported.

#### Changes:

-   Multi-Session Support
    -   Users enter in a Session ID to go to a sandbox all their own.
    -   They can also share the URL with other people to be put directly into that session.
-   Hexes no longer have bevels.
-   In Formulas, hashtag expressions which have only a single result now return that result directly instead of in an array.
    -   For example, If there was only one file with a #sum set to “10” and there was a formula “=#sum”
        -   In v0.2.0 the formula would equal “[10]”
        -   In v0.2.1 the formula would equal “10”

## V0.2.0

### Date: 1/16/2019

In this version we added support for offline mode and made general improvements to the user interface.

#### Changes:

-   Added offline mode
    -   After loading the app over HTTPS, the user will be able to go completely offline (airplane mode) and still be able to access everything. This means:
        -   The app should load
        -   The user should be able to create new files and workspaces
        -   They should be able to edit tags and perform actions.
    -   When new app versions are available, the user will be prompted to refresh the page to use the new version.
        When the user goes back online the app will attempt to sync with the server. If successful, then everyone else will be able to see their changes because they have been synced.
    -   If syncing is not successful, then this is because of one or more merge conflicts between the user’s version and the server’s version.
        -   Merge conflicts happen when two users edit the same tag to different values.
        -   The computer doesn’t know which is the most valid so it has to ask the user.
    -   When merge conflicts happen a notification will pop up and prompt the user to fix them.
        -   This prompt will also be in the side bar underneath the hamburger menu.
    -   Until the user fixes the merge conflicts any changes they make will not be synced to the server.
    -   When the user fixes the merge conflicts, their state is synced to the server and everyone is able to see it.
    -   The sidebar will show the current online/offline synced/not synced status. Right clicking it will give the option to force the app into offline mode for testing and vice versa.
-   Added a nuke button
    -   This button allows the user to delete everything in the website.
    -   This is only for testing so don’t expect it to work in all cases. In particular, don’t expect it to work super well when there are multiple people on the site at a time.
-   Removed test buttons from the sidebar
-   Changed the version number to be based on the latest annotated git tag. This will let us have full control over the version numbers while making them a lot more human readable. Upon hover it will also show the git commit hash that the build was made from.<|MERGE_RESOLUTION|>--- conflicted
+++ resolved
@@ -2,11 +2,7 @@
 
 ## V3.1.9
 
-<<<<<<< HEAD
-#### Date: 10/28/2022
-=======
 #### Date: 10/31/2022
->>>>>>> c107aafb
 
 ### :boom: Breaking Changes
 
