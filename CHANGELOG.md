--- conflicted
+++ resolved
@@ -2,11 +2,7 @@
 
 ## V3.1.29
 
-<<<<<<< HEAD
-#### Date: 5/11/2023
-=======
 #### Date: 5/18/2023
->>>>>>> 10cf256f
 
 ### :rocket: Improvements
 
