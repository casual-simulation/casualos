# CasualOS Changelog

## V3.2.7

<<<<<<< HEAD
#### Date: 11/6/2023
=======
#### Date: 11/7/2023
>>>>>>> 9509a884

### :boom: Breaking Changes

-   The `SessionSelector` parameter for `remote(action, selector?)` has changed.
    -   Before, `session`, `username`, and `device` were valid properties.
    -   Now they are `sessionId`, `userId`, and `connectionId`.
-   The following obsolete functions have been removed:
    -   `os.checkout()`
    -   `os.finishCheckout()`
    -   `os.instances()`
    -   `os.instStatuses()`
    -   `server.setupServer()`
    -   `os.setupInst()`
    -   `server.backupToGithub()`
    -   `server.backupAsDownload()`
    -   `server.finishCheckout()`
    -   `server.markHistory()`
    -   `server.browseHistory()`
    -   `server.restoreHistoryMark()`
    -   `server.restoreHistoryMarkToServer()`
    -   `server.restoreHistoryMarkToInst()`
    -   `server.serverStatuses()`
    -   `server.servers()`
    -   `server.stories()`
    -   `server.loadFile()`
    -   `server.saveFile()`
    -   `crypto.createCertificate()`
    -   `crypto.signTag()`
    -   `crypto.verifyTag()`
    -   `crypto.revokeCertificate()`
    -   All the `server.rpioXYZ` functions.
    -   All the `server.serialXYZ` functions.
    -   All the `adminSpace` functions.
-   `SHARED_PARTITIONS_VERSION` is now always `v2`.
-   Removed all the `causal-tree` packages.
    -   They are no longer needed since YJS does such a good job.
-   Merged all the websocket and data synchronization code into `aux-common`, `aux-records`, and `aux-server`.
-   Changed `SERVER_CONFIG.subscriptions.subscriptions.defaultSubscription` to be used to indicate that the subscription should be automatically given to users who do not have an active subscription.

### :rocket: Improvements

-   Improved `os.listUserStudios()` to include the subscription tier of each studio.
-   Added `light` form.
    -   Added `pointLight`, `ambientLight`, `directionalLight`, `spotLight`, and `hemisphereLight` subtypes.
    -   Added `formLightIntensity` tag.
    -   Added `formLightTarget` tag.
    -   Added `formLightDistance` tag.
    -   Added `formLightAngle` tag.
    -   Added `formLightPenumbra` tag.
    -   Added `formLightDecay` tag.
    -   Added `formLightGroundColor` tag.
-   Added menu items `password` subtype.
-   Added the `os.requestAuthBotInBackground()` function.
    -   Works just like `os.requestAuthBot()` except that the user will not be prompted to login.
    -   Returns the user's auth bot if they are signed in.
    -   Returns `null` if the user is not signed in.

### :bug: Bug Fixes

-   Fixed an issue where setting cube bots with scale 0 did not receive pointer events
-   Fixed an issue where labels were broken when setting labelPosition and labelAlignment to left or right

## V3.2.6

#### Date: 9/1/2023

### :rocket: Improvements

-   Updated to support Node.js 18.x.
-   Improved the build process to inject the `SERVER_CONFIG` environment variable into the resulting JS bundle instead of requiring the CloudFormation inject it into the Lambda functions itself.

## V3.2.5

#### Date: 8/28/2023

### :rocket: Improvements

-   Added the `os.listUserStudios()` function.
    -   Gets the list of studios that the current user has access to.
-   Disabled the ability to create studios when subscriptions are not supported.

### :bug: Bug Fixes

-   Fixed an issue where setting `portalBackgroundAddress` to a `null` value and then back to its original value would not restore the background image.

## V3.2.4

#### Date: 8/22/2023

### :rocket: Improvements

-   Added `formDepthWrite` tag.
-   Added `formDepthTest` tag.
-   Added the ability to use `Ctrl+B` to automatically focus the last visisted tag.
-   Added a "Done" button to the `os.showInput()` modal.
-   Added the ability to create Studios.
    -   Studios are a way to manage records under a different subscription than a personal account.
    -   Studios have their own subscriptions and can have multiple members.
    -   Members can have two roles: `admin` and `member`.
        -   `admin` members can manage the Studio subscription and can add/remove members and create records.
        -   `member` members can read/write data in records, but cannot manage permissions in records.
    -   Like users, studios have an automatically created record that matches their ID.

### :rocket: Bug Fixes

-   Fixed an issue where bots in the miniGridPortal were somehow pointable by controllers while in AR/VR.

## V3.2.3

#### Date: 7/31/2023

### :bug: Bug Fixes

-   Fixed an issue where incorrect subscription features would be shown after a user subscribed.

## V3.2.2

#### Date: 7/31/2023

### :rocket: Improvements

-   Added the `ai.chat()` and `ai.generateSkybox()` functions as an easy way to interface with [OpenAI's Chat API](https://platform.openai.com/docs/guides/gpt/chat-completions-api) and [Blockade Lab's API](https://api-documentation.blockadelabs.com/api).
    -   When configured on the server, users will have the ability to interface with an OpenAI GPT model without having to manage or store their own OpenAI API Key.
    -   They will also be able to interface with Blockade Lab's API without having to manage their own API key.
    -   `ai.chat()` accepts two parameters:
        -   `message` - This is the message (string or object) or list of messages (objects) that the AI model should respond to.
        -   `options` - Is optional and are the options that should be used for the operation.
        -   Returns a promise that resolves when the AI has responded to the message(s). The resolved value will be a string if `message` was a string. Otherwise, it will be an object.
        -   See the documentation for more info.
    -   `ai.generateSkybox()` accepts three parameters:
        -   `prompt` - This is the prompt that tells the AI what the generated skybox should look like.
        -   `negativePrompt` - Is optional and tells the AI what the generated skybox should not look like.
        -   `options` - Is optional and are the options that should be used for the operation.
        -   Returns a promise that resolves when the AI has generated the skybox. The resolved value will be a string containing the URL that the generated image is stored at.
        -   See the documentation for more info.
    -   (DevOps Only) To configure AI Chat features, use the following `SERVER_CONFIG` properties:
        -   `openai` - This should be an object with the following properties:
            -   `apiKey` - The OpenAI API Key that should be used for requests.
            -   `maxTokens` - The maximum number of tokens that can be used in a request. If omitted, then there is no limit.
        -   `blockadeLabs` - This should be an object with the following properties:
            -   `apiKey` - The Blockade Labs API Key that should be used for requests.
        -   `ai` - This should be an object with the following properties:
            -   `chat` - Optional. If omitted, then AI Chat features will be disabled. It should be an object with the following properties:
                -   `provider` - Set this to `"openai"`. This tells the server to use OpenAI for `ai.chat()`.
                -   `defaultModel` - Set this to the model that should be used by default. For OpenAI, see this [list of supported models](https://platform.openai.com/docs/models/model-endpoint-compatibility).
                -   `allowedModels` - The array of model names that are allowed to be used by `ai.chat()`.
                -   `allowedSubscriptionTiers` - The array of subscription tiers that enable `ai.chat()` for a user. If a user is not subscribed to one of the listed tiers, then they will not be allowed to use `ai.chat()`. Set this to `true` to allow all users (even ones that are not subscribed).
            -   `generateSkybox` - Optional. If omitted, then AI Skybox features will be disabled. It should be an object with the following properties:
                -   `provider` - Set this to `"blockadeLabs"`. This tells the server to use Blockade Labs for `ai.generateSkybox()`.
                -   `allowedSubscriptionTiers` - The array of subscription tiers that enable `ai.generateSkybox()` for a user. If a user is not subscribed to one of the listed tiers, then they will not be allowed to use `ai.generateSkybox()`. Set this to `true` to allow all users (even ones that are not subscribed).
-   Added the `bytes.toBase64Url(data, mimeType?)` and `bytes.fromBase64Url(url)` functions.
    -   These functions are useful working with [Data URLs](https://developer.mozilla.org/en-US/docs/web/http/basics_of_http/data_urls) from binary data or a Base 64 string.
    -   `bytes.toBase64Url(data, mimeType?)` - Creates a Data URL using the given binary data or Base 64 string, and includes the given MIME Type in the output.
        -   `data` - Is a `Uint8Array` or `string` and is the data that should be included in the URL.
        -   `mimeType` - Is optional, and is the MIME Type that the data represents.
    -   `bytes.fromBase64Url(url)` - Creates a `Blob` from the given data URL. The resulting blob will have a `type` matching the MIME Type stored in the Data URL, and binary data equal to the decoded base 64.
        -   `url` - The string representing the data URL.

## V3.2.1

#### Date: 7/26/2023

### :rocket: Improvements

-   Added a "repeated error limit" for individual tags that prevents `@onError` from being called if a tag emits a large number errors.
-   Added the `os.openPhotoCamera()`, `os.closePhotoCamera()`, and `os.capturePhoto()` functions.
    -   When called, they open/close the photo camera modal that makes it easy for the user to take photos.
    -   The `@onPhotoCaptured` shout is sent for every photo that the user captures.
    -   See the documentation for more info.
-   Added a basic admin panel to the auth site.
    -   This lets you see the records you own and browse the information contained in them.
    -   It is very limited, but right now it is useful for very basic administration.
    -   It can list data items, files, events, policies, and roles.

### :bug: Bug Fixes

-   Fixed an issue where setting a portal to `null` in `@onPortalChanged` would cause an infinite loop.

## V3.2.0

#### Date: 7/17/2023

### :rocket: Improvements

-   Improved the API reference documentation to be generated from documentation comments in the source code.
-   Added personal records.
    -   Personal records are records that have the same name as your `authBot` ID (User ID).
    -   By default, they are only able to be accessed by your user.
    -   Additionally, they do not require the creation of a record key to use. It will be automatically created for you once you go to use it.

## V3.1.36

#### Date: 7/7/2023

### :rocket: Improvements

-   Added `os.getPublicFile()` and `os.getPrivateFile()` functions as a way to tell CasualOS whether the file is expected to be public or private.
    -   Using `os.getPrivateFile()` is quicker than using `os.getFile()` for private files, but it is slower than using `os.getFile()` for public files.
    -   `os.getFile()` is optimized for retrieving public files, but will fallback to trying to retrieve private files if the first fails.
    -   `os.getPublicFile()` is optimized for retrieving public files and will fail if the file is not public.

### :bug: Bug Fixes

-   Fixed an issue where it was not possible to retrieve private data and file records using `os.getData()` and `os.getFile()`.
-   Fixed an issue where it was impossible to manage an existing subscription.

## V3.1.35

#### Date: 6/30/2023

### :rocket: Improvements

-   Merged the serverless and server backends.
    -   This means that we now ship one docker image for both the aux server and auth server instead of two.
    -   The aux server still runs on port 3000, while the auth server runs on port 3002 (by default).
    -   The auth serverless backend has also been merged with the serverless apiary backends, so only one AWS CloudFormation deployment is needed to have a fully functioning deployment.
-   Added the `skybox` form.

### :bug: Bug Fixes

-   Fixed an issue where roles could not be granted because of a database configuration issue.
-   Fixed an issue where auth sessions could not be renewed because of a database configuration issue.

## V3.1.34

#### Date: 6/19/2023

### :bug: Bug Fixes

-   Fixed an issue where some records could not be retrieved due to the database returning the data in an unexpected format.

## V3.1.33

#### Date: 6/19/2023

### :rocket: Improvements

-   Removed unused DynamoDB tables from the backend.

## V3.1.32

#### Date: 6/17/2023

### :rocket: Improvements

-   Improved the backend to use a SQL Database instead of DynamoDB tables.
    -   This will make development quicker and easier in the future in addition to being more cost effective.

## V3.1.31

#### Date: 5/26/2023

### :rocket: Improvements

-   Added the `os.getCurrentInstUpdate()` function.
    -   Returns a promise that resolves an inst update that represents the current local shared state of the inst.
    -   This function is useful for whenever you want a snapshot of the current `shared` space state and want to be able to restore it to an inst after it is wiped.
-   Added the `os.mergeInstUpdates(updates)` function.
    -   This function merges the given list of inst updates into a single update.
    -   Mostly useful for consolidation and maintenence of updates.

## V3.1.30

#### Date: 5/25/2023

### :rocket: Improvements

-   Added the `meetPortalLanguage` tag.
    -   Sets the language that is displayed in the meetPortal interface by default.
    -   If omitted, then the user-configured language will be used. (English if never changed)
    -   Must be set on the `meetPortalBot` before the meetPortal is loaded in order to take effect.
-   Added support for displaying a list of options using `os.showInput()`.

    -   To display a list, use the `list` type.
    -   The supported list subtypes are:
        -   `select` - Displays a dropdown list that the user can select from.
        -   `multiSelect` - Displays a dropdown list of checkboxes that the user can check.
        -   `checkbox` - Displays a list of checkboxes.
        -   `radio` - Displays a list of radio buttons.
    -   When using the `list` type, you should pass in an array of items that have the following structure:

        ```typescript
        let item: {
            /**
             * The label that should be displayed for the item.
             */
            label: string;

            /**
             * The value that is associated with the item.
             */
            value: any;
        };
        ```

### :bug: Bug Fixes

-   Fixed an issue where using the sheetPortal to delete a bot that had circular `creator` tag references would freeze CasualOS.
-   Fixed an issue where `#` symbols at the start of a tag value would be hidden in the multiline code editor.

## V3.1.29

#### Date: 5/23/2023

### :rocket: Improvements

-   Added the `@onSpaceMaxSizeReached` shout.
    -   This is a shout that is sent when a space has reached its maximum persistent storage size.
    -   `that` is an object with the following properties:
        -   `space` - The space that reached is maximum storage size. Generally, this is `shared`.
        -   `maxSizeInBytes` - The maximum allowed size for the space in bytes.
        -   `neededSizeInBytes` - The number of bytes that would be needed to store the data that was placed in the space.
    -   Note that this only applies to persistent storage. That is, if you create a bot in the `shared` space and receive this shout, then it is possible that the bot was not persistently stored and shared, but it is still available by scripts until the browser tab is refreshed or the PC is restarted.
    -   Generally, if you receive this shout, then it is a good idea to backup your inst.
-   Added configurable support for IP-based rate limiting.
    -   Applies to websockets as well as the API.
    -   Requires a Redis connection and is configurable by the following environment variables:
        -   `RATE_LIMIT_MAX` - The maximum number of requests that can be recieved from an IP address over the window.
        -   `RATE_LIMIT_WINDOW_MS` - The size of the window for requests represented in miliseconds.
    -   If any of the above environment variables are not specified, then rate limiting will be disabled.
-   Added API support for policies and roles.
    -   In the future, additional functions will be added to CasualOS to make accessing these new capabilities easier.
-   Added `formOpacity` tag, which allows bots to be semi-transparent.
    -   A `formOpacity` value of `1` means that the bot's mesh materials are effectively in their default opacity and transparency state.
    -   A `formOpacity` value `< 1` means that the bot's mesh materials become transparent and that the `formOpacity` value is used to modify each material's default opacity level.
    -   A `formOpacity` value of `0` would effectively make the bot invisible.
-   Added several functions to help manage policies and roles:
    -   `os.grantRecordMarkerPermission()`
    -   `os.revokeRecordMarkerPermission()`
    -   `os.grantInstAdminPermission()`
    -   `os.grantUserRole()`
    -   `os.grantInstRole()`
    -   `os.revokeUserRole()`
    -   `os.revokeInstRole()`
    -   See the documentation for more information.
-   Added the `@onSpaceRateLimitExceeded` shout which occurs when a space rejects a tag change or event because a rate limit was exceeded.

### :bug: Bug Fixes

-   Fixed an issue where `os.getMediaPermission` would leave tracks in a MediaStream running. Some browsers/devices release these automatically, while others would leave the tracks running and cause issues with other systems that utilize audio and video hardware like augmented reality.
-   Fixed an issue where `data:` URLs would not work in the `formAddress` tag without a workaround.
-   Fixed an issue where it was impossible to create record keys on deployments that did not have a subscription configuration.
-   Fixed an issue where the bounding objects of a transformed bot did not update if its `transformer` moved.
    -   This fixes a reported bug with `lineTo` to updating correctly while using the `transformer` tag. [Issue #276](https://github.com/casual-simulation/casualos/issues/276)
-   Fixed an issue where the `color` tag would not apply to all materials in a gltf model.
-   Fixed an issue where gltf models with multiple materials and textures would not be properly disposed.
-   Fixed an issue where `os.beginAudioRecording` would fail to provide audio chunks in stream mode if the mimeType was anything other than `audio/x-raw`.
-   Fixed some potential issues with the `tempShared` and `remoteTempShared` spaces.
-   Fixed an issue creating a bot with a `null` tag value would cause the null value to become visible after a refresh.
-   Fixed an issue where a player disconnect event may not be sent if the server failed to message the disconnected player before it processed the disconnection.

## V3.1.28

#### Date: 3/22/2023

### :rocket: Improvements

-   Improved the mapPortal to be able to correctly show large bots which are placed past the horizion but should still be visible because they peak above the horizion.

### :bug: Bug Fixes

-   Fixed an issue where moving the camera using the `cameraPositionOffset` tag while in point of view mode and while one of the mouse buttons is held down would result in the camera moving in a circle instead of where the `cameraPositionOffset` specified.

## V3.1.27

#### Date: 3/16/2023

### :bug: Bug Fixes

-   Fixed an issue where billboarded bots could break the mapPortal.
-   Fixed an issue where quickly tapping on the screen in the mapPortal could cause user controls to stop working.
-   Fixed an issue where large bots were visible through the Earth in the mapPortal and miniMapPortal.

## V3.1.26

#### Date: 3/14/2023

### :rocket: Improvements

-   Added additional configuration options for the Records system.
    -   It is now possible to indicate whether a subscription is purchasable. Setting this to `false` will prevent it from showing to users who haven't purchased a subscription.
    -   It is also now possible to povide additional configuration options for Stripe Checkout sessions and Stripe Customer Portal management sessions.
-   Improved the login system to evaluate email/sms rules on the server. As a result, existing users are no longer subject to the email/sms rules. This makes the rules effective for blocking specific emails/sms from signing up, but they won't interfere with already existing users.

## V3.1.25

#### Date: 3/10/2023

### :rocket: Improvements

-   Added the ability to configure Records system deployments to support Beta Program Subscriptions through Stripe.
    -   If configured, then users can subscribe to the Beta Program through their account portal.
    -   Once subscribed, they can store their OpenAI API Key in their account profile.
    -   This additional information will then be included in the `authBot` (returned from `os.requestAuthBot()`) as a couple tags:
        -   `hasActiveSubscription` - Whether the user has a currently active beta program subscription.
        -   `openAiKey` - The API Key that the user has saved in their account.
    -   If not configured, then every user will have access to all of the Beta Program features.
    -   Of course, since CausalOS is Open Source, anyone is free to take the source code and make their own deployments with all Beta Features enabled by default.

## V3.1.24

#### Date: 2/23/2023

### :bug: Bug Fixes

-   Fixed an issue where the auth system prevent useres from logging in if their User ID was in an old format.

## V3.1.23

#### Date: 2/23/2023

### :rocket: Improvements

-   Improved the records system to authenticate and authorize requests much more quickly than before.
    -   In order to take advantage of the improvements, you may need to request a new record key.
-   Updated the multi-line code editor to color-code parenthesis, curly braces, and square brackets so it is easier to tell which pairs go together.

### :bug: Bug Fixes

-   Fixed an issue where the multi-line editor could get stuck in an infinite loop while trying to resize itself to fit on the screen.
-   Fixed an issue where tag masks would return the serialized version of a value instead of the computed version of the value.
    -   Tag masks are designed to work a little differently from regular tags since it is much more common for tag mask values to be set programmatically instead of entered by hand.
    -   This means that tag masks are designed to preserve the saved type as much as possible, unless it is clear that the value should be converted to a native type.
    -   As a result, only marked values are converted from their string value into a native value.
    -   For example, the string `"123"` will remain `"123"`, but the string `"🔢123"` will be converted to the number `123`. The same goes for other values like `"true"` and `"false"`.
    -   Possible marks are:
        -   Numbers: `🔢`
        -   Mods: `🧬`
        -   Dates: `📅`
        -   Vectors: `➡️`
        -   Rotations: `🔁`
-   Fixed an issue where JSX syntax highlighting would fail if the script contained a return statement.
-   Fixed an issue where empty `{}` expressions in JSX would cause compilation to fail.
-   Fixed an issue where using `animateTag()` with a custom start time wouldn't work.
-   Fixed an issue where autocomplete would not work on instances with a large number of listeners.

## V3.1.22

#### Date: 2/15/2023

### :rocket: Improvements

-   Added a log to help debug an initialization issue.

### :bug: Bug Fixes

-   Fixed an issue where custom apps may sometimes ignore JSX updates when using app hooks.

## V3.1.21

#### Date: 1/30/2023

### :rocket: Improvements

-   Improved the ab-1 bootstrapper to support Version 2 AUX Files.

### :bug: Bug Fixes

-   Fixed an issue with `os.downloadBotsAsInitializationUpdate()` and `os.createInitializationUpdate()` where they could not download bots that contained script syntax errors.

## V3.1.20

#### Date: 1/19/2023

### :rocket: Improvements

-   Added the ability to specify a `type` to `os.addDropGrid()` and `os.addBotDropGrid()`.
    -   Possible types are `sphere` and `grid`. (Defaults to `grid`)
    -   When combined with `portalBot`, you can use this to place bots in a sphere portal.
    -   Alternatively, it can be used to place bots on the surface of a sphere (without rotation for now).

### :bug: Bug Fixes

-   Fixed an issue where the gridPortal would error if a bot had `labelPosition` set to `floating` but had no `label`.
-   Fixed an issue where it was possible for CasualOS to ignore udpates to a newly created bot.

## V3.1.19

#### Date: 1/17/2023

### :rocket: Improvements

-   Improved the diff multi-line code editor to support `codeButton` form bots.
-   Improved `os.focusOn()` to be able to navigate to systemPortal tags when the diff pane is open in the systemPortal.
-   Added the `debug.onScriptActionEnqueued(handler)`, `debug.onAfterScriptUpdatedTag(handler)`, `debug.onAfterScriptUpdatedTagMask(handler)`, `debug.onBeforeUserAction(handler)`, `debug.performUserAction(...actions)`, and `debug.getCallStack()` functions for debuggers.
    -   See the documentation for more information and examples.
-   Added the `os.showConfirm(options)` function.
    -   When called, it displays a confirmation dialog that gives the user the ability to indicate whether they want something confirmed or canceled.
    -   Returns a promise that resolves with `true` if the user clicked the "Confirm" button and `false` if they closed the dialog or clicked the "Cancel" button.
    -   `options` should be an object with the following properties:
        -   `title` - The title that should be shown on the dialog.
        -   `content` - The descriptive content that should be shown in the dialog.
        -   `confirmText` - The text that should be shown for the "Confirm" button. (Optional)
        -   `cancelText` - The text that should be shown for the "Cancel" button. (Optional)
-   Improved the systemPortal to always focus and select the search box when using `Ctrl+Shift+F`/`Cmd+Shift+F`.
    -   It will also grab the currently selected text and auto-fill that into the search box.
-   Improved the systemPortal to preserve the last selected location in a tag when using `os.focusOn()` without line/index information or when using the quick access panel (`Ctrl+P`).
-   Improved the systemPortal to be able to show the quick access panel (`Ctrl+P`) even if the multi-line editor is not focused.
-   Added the `os.downloadBotsAsInitialzationUpdate(bots, filename)` function.
    -   When called, it downloads the given array of bots as a `.aux` or `.pdf` file stored in the Version 2 AUX File Format.
    -   The [Version 2 AUX Format](https://github.com/casual-simulation/casualos/blob/9910658524e4a37f40c72f824ef5770693005394/src/aux-common/bots/StoredAux.ts#L12) is similar to the [Version 1 AUX Format](https://github.com/casual-simulation/casualos/blob/9910658524e4a37f40c72f824ef5770693005394/src/aux-common/bots/StoredAux.ts#L7), except instead of storing the bot data as a snapshot, it stores bot data as a conflict-free update. This means that the Version 2 format is more suited towards scenarios where multiple different machines want to load the aux file at the same time (like when initializing shared instances), or when you want to share changes to an inst offline.
    -   Note that the Version 2 AUX Format is not a replacement for the Version 1 AUX Format. They are both in active use and each is slightly more optimal for different use-cases.
-   Added a button to the "Scan QR Code" dialog that allows changing the current camera.
-   Added the `spherePortal` form.
    -   The `spherePortal` form functions like the `portal` form except that it displays bots in the portal on the surface of an invisible sphere and treats the dimension X and Y tags as latitude and longitude coordinates.

### :bug: Bug Fixes

-   Fixed an issue where `os.applyUpdatesToInst()` would not sync updates to the server.
-   Fixed an issue where strings that can be converted to primitive values search box would not appear if `systemPortalSearch` was set via a script.
-   Fixed an issue where it was impossible to use `os.importAUX()` with URLs that didn't end with ".aux".

## V3.1.18

#### Date: 12/28/2022

### :bug: Bug Fixes

-   Fixed an issue where the systemPortal would not correctly open tags that were clicked by the user.

## V3.1.17

#### Date: 12/28/2022

### :rocket: Improvements

-   Improved `os.focusOn()` to support specifying a rotation in the map portals.
-   Improved custom apps to have better performance when working with apps that utilize a large number of HTML elements.
-   Added the `codeHint` form for bots.
    -   Useful for highlighting some code or inserting inline markers.
    -   This form functions similarly to `cursor`.
    -   Differences are that `strokeColor` is supported for setting a border on the highlighted code, `label` is supported for inserting inline markers, and `@onClick` is supported for clicking the label of a hint.
-   Added the `codeToolsPortal` portal.
    -   When set to a dimension on the `configBot`, it will display bots that are in that dimension and have `label` tags in the toolbar of the multi-line editor.
    -   This is useful for writing little gadgets that are intended to assist with coding.
-   Improved the systemPortal to support bots from attached debuggers.
-   Added the ability to use `Ctrl+P`/`Cmd+P` while the the multi-line code editor is focused to show a quick access menu that lets you quickly search for and jump to different tags.
-   Added the ability to use `Ctrl+Shift+F`/`Cmd+Shift+F` in the system portal to quickly jump to the "Search" panel.
-   Improved `expiriment.beginRecording(options)` to be able to record audio from both the microphone and screen.
-   Added the ability to add the `casualos-no-cors-cache=true` query param to `formAddress` tag values to prevent CasualOS from adding the `cors-cache=` query param to requests that it makes.
    -   This may be needed in some scenarios where you don't need CORS to always function properly with `formAddress` tags, but you do need to prevent the `cors-cache` query param from being included in the address URL.
    -   Note that the `casualos-no-cors-cache=true` param will also be removed from the URL, so it doesn't affect the request either.

### :bug: Bug Fixes

-   Fixed an issue where calling `debug.listCommonPauseTriggers()` on an async listener didn't work.

## V3.1.16

#### Date: 12/13/2022

### :rocket: Improvements

-   Added the `os.listBuiltinTags()` function.
-   Improved `codeButton` form bots to be able to be displayed in the multi-line editor's context menu when their `#true` tag is set to `true`.

### :bug: Bug Fixes

-   Fixed an issue where `os.showHtml()` would use a dark background when the dark theme was enabled.
-   Fixed an issue where calling `os.getData()` with null values would cause the server to crash.

## V3.1.15

#### Date: 12/12/2022

### :bug: Bug Fixes

-   Fixed an issue where custom apps would incorrectly display white text on a white background by default when using the dark theme.
-   Fixed an issue where it was impossible to edit tags using the single-line editors in the systemPortal.

## V3.1.14

#### Date: 12/12/2022

### :rocket: Improvements

-   Added dark mode to CasualOS!
    -   It is controlled by the new `theme` tag on the configBot.
    -   Possible values are:
        -   `auto` - Use the system dark mode setting. (Default)
        -   `light` - Use the light theme.
        -   `dark` - Use the dark theme.
-   Added the `@onMeetRecordingLinkAvailable` shout.
    -   It is triggered when recording is enabled in the meetPortal and contains the link that the recording will be available at.
    -   `that` is an object with the following properties:
        -   `link` - The link that the recording is available at.
        -   `timeToLive` - The number of seconds that the link will be available for.
-   Added the `os.attachDebugger(debug, options?)` and `os.detachDebugger(debug)` functions.
    -   These functions are useful for attaching the bots in a debugger to the CasualOS frontend as if it was a separate inst.
    -   Additionally, debuggers can be attached using a tag name mapper that can remap tag names so the frontend sees a different set of tags than what are actually on the debugger bots.
        -   This is useful for testing. For example, you can create a debugger that contains a copy of all the bots in the inst but instead of being displayed in the `home` dimension would be displayed in the `testHome` dimension because of the tag name mapper.
    -   See the documentation for more information.

### :bug: Bug Fixes

-   Fixed an issue where the grids on the wrist portals would become really large when the user enters VR for the second time during a session.

## V3.1.13

#### Date: 12/5/2022

### :bug: Bug Fixes

-   Fixed an issue where Chrome would appear to randomly add and remove scrollbars when the tag/meet portals were open.

## V3.1.12

#### Date: 12/2/2022

### :bug: Bug Fixes

-   Fixed an issue where it was not possible to tilt the mapPortal camera due to an incorrect default configuration.
-   Fixed an issue where it was not possible to handle errors that occurred during calls to `os.getPublicRecordKey()`.

## V3.1.11

#### Date: 11/28/2022

### :rocket: Improvements

-   Improved the map portals (mapPortal and miniMapPortal) to support the `portalZoomableMin` and `portalZoomableMax` tags.
-   Enabled the multiline code editor to always be shown regardless of if the device is a mobile device or not.
-   Added the `analytics.recordEvent(name, metadata?)` function.
-   Added the `@onKeyRepeat` shout that is fired when a key is held down and "auto repeated".
-   Added support for some simple HTMLElement functions.
    -   HTMLElement objects support the following functions:
        -   `focus()`
        -   `click()`
        -   `blur()`
    -   HTMLInputElement objects support the following functions:
        -   `select()`
        -   `setRangeText()`
        -   `setSelectionRange()`
        -   `showPicker()`
        -   `stepDown()`
        -   `stepUp()`
    -   HTMLFormElement objects support the following functions:
        -   `reset()`
        -   `submit()`
    -   HTMLMediaElement objects support the following functions:
        -   `fastSeek()`
        -   `load()`
        -   `pause()`
        -   `play()`
    -   HTMLVideoElement objects support the following functions:
        -   `requestPictureInPicture()`
-   Added support for the `document.getElementById()` function for custom apps.

### :bug: Bug Fixes

-   Fixed an issue where `Vector2`, `Vector3`, `Rotation`, and `DateTime` values would cause the shared space to emit an error if they were stored in a tag on a new bot while it was being processed by the space.
-   Fixed an issue where it was not possible to tap on codeButton bots on mobile devices.
-   Fixed `@onKeyDown` to only be emitted once when a key is starting to be held down and not continually while a key is held down.

## V3.1.10

#### Date: 11/8/2022

### :rocket: Improvements

-   Added the `systemPortalPane` tag to allow CasualOS to remember which pane the user is viewing in the systemPortal.
    -   This also fixes issues with being unable to select the search pane.
    -   Additionally, CasualOS will now remember the systemPortal search and pane state across browser reloads.
-   Updated the terms of service with consistent wording and with a section about using OLX Services.

### :bug: Bug Fixes

-   Fixed an issue where `Vector2`, `Vector3`, `Rotation`, and `DateTime` values would cause the shared space to emit an error if they were stored in a tag on a new bot while it was being processed by the space.

## V3.1.9

#### Date: 11/4/2022

### :boom: Breaking Changes

-   `os.createDebugger()` now returns a promise that needs to be awaited instead of simply returning a debugger.
-   `setTimeout()` and `setInterval()` now throw an error if called without a handler function.

### :rocket: Improvements

-   Added the ability to pause scripts that are executed inside debuggers.
    -   The `os.createDebugger()` API now supports an additional option parameter `pausable`, which when set to `true` will cause the debugger to execute every script inside a JavaScript interpreter.
    -   The following functions have also been added to the debugger API:
        -   `onPause(handler)` - Registers a handler function that will be called when the debugger pauses due to hitting a pause trigger (i.e. breakpoint).
        -   `setPauseTrigger(bot, tag, options)` - Registers a pause trigger in a bot and tag that the debugger will pause at if it comes across the trigger while executing code. Returns an object that represents the pause trigger.
        -   `removePauseTrigger(trigger)` - Removes the given pause trigger from the debugger.
        -   `enablePauseTrigger(trigger)` - Enables the given pause trigger.
        -   `disablePauseTrigger(trigger)` - Disables the given pause trigger.
        -   `listPauseTriggers()` - Lists the pause triggers that have been set on the debugger.
        -   `listCommonPauseTriggers(bot, tag)` - Lists common locations that pause triggers can be placed at for the given bot and tag.
        -   `resume(pause)` - Tells the debugger to resume execution of the scripts.
    -   See the documentation for more complete information and examples.
    -   Additionally, check out the [debugger-example](https://ab1.bot/?ab=debugger-example) appBundle.
-   Improved `os.focusOn(bot, options)` to support focusing tags in the systemPortal, sheetPortal, and tagPortal.
    -   `options` now supports the following properties:
        -   `tag` - The tag that should be focused. If specified, then the multi-line editor will be opened in a portal (the systemPortal by default) with the bot and tag focused.
        -   `space` - The space of the tag that should be focused. (Optional)
        -   `lineNumber` - The line number that should be focused. (Optional)
        -   `columnNumber` - The column number that should be focused. (Optional)
        -   `startIndex` - The index of the first character that should be auto-selected. (Optional)
        -   `endIndex` - The index of the last character that should be auto-selected. (Optional)
        -   `portal` - The portal that should be opened. Supports `system`, `sheet`, and `tag` for the systemPortal, sheetPortal, and tagPortal respectively.
-   Added the ability to specify a custom frame buffer scale factor for AR and VR sessions.
    -   `os.enableAR()` and `os.enableVR()` now can take an options object with the following property:
        -   `frameBufferScaleFactor` is the number of rendered pixels for each output pixel. As a result, numbers less than 1 increase rendering performance by rendering fewer pixels than are displayed and numbers greater than 1 decrease rendering performance by rendering more pixels than are displayed. Defaults to 1.
-   Improved `animateTag()` to use `0` as a default when `toValue` is a number, no `fromValue` is specified, and there is no current tag value (or the current tag value is not a number).
-   Improved the search panel in the systemPortal to include and highlight tag names that match the search query.
-   Added the ability to show the sheetPortal in the systemPortal.
    -   A new option has been added to the systemPortal to represent the sheetPortal.
    -   Selecting this option will open the sheetPortal to the current gridPortal dimension, or give the user the option to specify a dimension if no gridPortal is open.
    -   Clicking on the sheetPortal button again will give the ability to set the sheetPortal dimension manually.

### :bug: Bug Fixes

-   Fixed an issue where updating Vector, Rotation, or DateTime tag values on newly created bots could cause trouble with synchronizing data.
-   Fixed an issue where switching between mouse and touch input methods was not possible.
-   Fixed an issue that caused dragging bots on the Meta Quest 2 in non-immersive mode to not work.
-   Fixed touch controls to correctly rotate the camera.

## V3.1.8

#### Date: 10/27/2022

### :rocket: Improvements

-   Added the `meetPortalDisablePrivateMessages` tag to the `meetPortalBot` to allow hiding the option to send a new private message to another participant in the meet portal.

## V3.1.7

#### Date: 10/24/2022

### :bug: Bug Fixes

-   Fixed an issue where destroying a GLTF mesh and re-creating it could cause some textures to not load correctly.
-   Fixed an issue where updates to a newly created bot would be forgotten in some scenarios.

## V3.1.6

#### Date: 10/5/2022

### :bug: Bug Fixes

-   Fixed an issue where creating too many GLTF mesh forms could crash Chrome-based web browser tabs.
-   Fixed an issue where creating a bot with a DateTime, Vector2, Vector3, or Rotation tag would crash the system.

## V3.1.5

#### Date: 10/4/2022

### :bug: Bug Fixes

-   Fixed an issue where the login UI would be hidden behind the sheet and system portals if trying to login while one of them is open.

## V3.1.4

#### Date: 10/3/2022

### :rocket: Improvements

-   Enabled the "More" section in the Jitsi meet portal settings window.

### :bug: Bug Fixes

-   Fixed an issue where using `os.focusOn()` with `rotation` set to `{ x: 0, y: 0 }` could trigger floating point rounding errors and cause the camera rotation to be temporarily incorrect.
-   Fixed an issue where `@onRoomTrackUnsubsribed` listeners would not be triggered for local video and audio tracks when leaving a room.

## V3.1.3

#### Date: 9/27/2022

### :bug: Bug Fixes

-   Fixed an issue where `@onMeetExited` could be triggered multiple times when closing the meet portal.
-   Fixed an issue where rejecting and then re-performing a tag edit would cause the multiline editor to show the edit twice.
-   Fixed an issue where the multiline editor would incorrectly edit shared bots that had not been updated. This resulted in the tag edits being incorrectly added to the end of the tag value instead of where they were supposed to be.
-   Fixed an issue where meshes that were set on a bot and then quickly removed could be incorrectly displayed.
-   Fixed an issue where the documentation link from the multiline editor wouldn't auto-scroll to the correct tag.
-   Fixed an issue where using `deleteTagText()` and `insertTagText()` would cause the runtime to get confused during tag sync and incorrectly apply an edit multiple times.
-   Fixed an issue where `deleteTagMaskText()` and `insertTagMaskText()` did not work.

## V3.1.2

#### Date: 9/9/2022

### :rocket: Improvements

-   Improved `os.registerTagPrefix(prefix, options?)` to accept a `name` property in the `options` object that will be used as a hint for the user.
-   Added support for Vector and Rotation values for many tags. The following tags have been added as alternatives to using multiple tags to contain 3D information:
    -   `cameraPosition` replaces `cameraPositionX`, `cameraPositionY`, and `cameraPositionZ`.
    -   `cameraRotation` replaces `cameraRotationX`, `cameraRotationY`, and `cameraRotationZ`.
    -   `cameraFocus` replaces `cameraFocusX`, `cameraFocusY`, and `cameraFocusZ`.
    -   `cameraPositionOffset` replaces `cameraPositionOffsetX`, `cameraPositionOffsetY`, and `cameraPositionOffsetZ`.
    -   `cameraRotationOffset` replaces `cameraRotationOffsetX`, `cameraRotationOffsetY`, and `cameraRotationOffsetZ`.
    -   `deviceRotation` replaces `deviceRotationX`, `deviceRotationY`, and `deviceRotationZ`.
    -   `portalPannableMin` replaces `portalPannableMinX` and `portalPannableMinY`.
    -   `portalPannableMax` replaces `portalPannableMaxX` and `portalPannableMaxY`.
    -   `pointerPixel` replaces `pointerPixelX` and `pointerPixelY`.
    -   `mousePointerPosition` replaces `mousePointerPositionX`, `mousePointerPositionY`, and `mousePointerPositionZ`.
    -   `mousePointerRotation` replaces `mousePointerRotationX`, `mousePointerRotationY`, and `mousePointerRotationZ`.
    -   `leftPointerPosition` replaces `leftPointerPositionX`, `leftPointerPositionY`, and `leftPointerPositionZ`.
    -   `leftPointerRotation` replaces `leftPointerRotationX`, `leftPointerRotationY`, and `leftPointerRotationZ`.
    -   `rightPointerPosition` replaces `rightPointerPositionX`, `rightPointerPositionY`, and `rightPointerPositionZ`.
    -   `rightPointerRotation` replaces `rightPointerRotationX`, `rightPointerRotationY`, and `rightPointerRotationZ`.
    -   `cursorHotspot` replaces `cursorHotspotX` and `cursorHotspotY`.
    -   `portalCursorHotspot` replaces `portalCursorHotspotX` and `portalCursorHotspotY`.
-   Added the `os.requestWakeLock()`, `os.disableWakeLock()`, and `os.getWakeLockConfiguration()` functions.
    -   `os.requestWakeLock()` asks the user for the ability to keep the screen awake, and if they accept will enable a wake lock that will keep the screen on. Returns a promise that resolves once the wake lock has been granted.
    -   `os.disableWakeLock()` disables the wake lock and allows the computer to sleep. Returns a promise that resolves once the wake lock has been disabled.
    -   `os.getWakeLockConfiguration()` gets the current wake lock status. Returns a promise that resolves with the wake lock information.
-   Improved `math.intersectPlane()` to accept two additional optional parameters which represent the normal and origin of the plane that the ray should be intersected with.
    -   The new function definition is `math.intersectPlane(origin, direction, planeNormal?, planeDirection)`.
        -   `planeNormal` is optional and is the normal vector that the plane should use. It defaults to `➡️0,0,1`.
        -   `planeDirection` is optional and is the 3D position that the center of the plane should travel through. It defaults to `➡️0,0,0`.

### :bug: Bug Fixes

-   Fixed an issue where keys reported in `onKeyUp` and `onKeyDown` could be specified in the incorrect order.

## V3.1.1

#### Date: 9/6/2022

### :rocket: Improvements

-   Added the `codeButton` form.
    -   When the bot is placed in a tag dimension (dimension of the form `{botID}.{tag}`) and its form is set to `codeButton`, then it will appear in the multi-line code editor for that tag as a clickable text element.
    -   As such, in order for the button to appear, the bot also needs a `label` tag.
    -   The button can be positioned by line number by using the `[dimension]Start` tag, and the `[dimension]End` tag can be used to specify the priority that the button should have compared to other buttons on the same line (higher numbers means lower priority).
    -   When clicked, the button will receive an `@onClick` whisper.
-   Added the `formRenderOrder` tag.
    -   This tag sets the render order that should be used for a bot in the grid portals.
    -   Setting this property to a value other than 0 overrides the automatically calculated render order which is based on the distance of each bot to the portal camera.
    -   It is not recommended to use this tag unless you are dealing with transparency issues caused by overlapping PNG images.

## V3.1.0

#### Date: 9/2/2022

### :rocket: Improvements

-   Added the `os.createInitializationUpdate(bots)` and `os.applyUpdatesToInst(update)` functions.
    -   `os.createInitializationUpdate(bots)` creates updates that can be used to ensure that an inst is initialized with a specific set of bots. This function is useful for encoding initialization logic that should only be performed in an inst once.
        -   `bots` - The list of bots that should be included in the update.
    -   `os.applyUpdatesToInst(updates)` applies the given list of updates to the current inst.
        -   `updates` - The list of updates that should be applied to the inst.
-   Improved custom apps to support SVG elements.

### :bug: Bug Fixes

-   Fixed an issue where billboarded bots would display incorrectly when they were parented under a rotated dimension or transformer.

## V3.0.21

#### Date: 8/31/2022

### :bug: Bug Fixes

-   Fixed an issue where deleting a GLTF would cause the gridPortal to stop working.

## V3.0.20

#### Date: 8/30/2022

### :rocket: Improvements

-   Added the ability to use your fingers to click bots in VR/AR.
    -   Any device that supports the WebXR Hand input module should work.
    -   Tested with the Oculus Quest 2.
-   Added the `keyboard` form.
    -   This creates a virtual keyboard that the user can interact with.
    -   Clicking keys on the keyboard sends a `@onKeyClick` whisper to the bot.
-   Improved the system portal diff tab to set the `editingBot`, `editingTag`, and `editingTagSpace` tags on the configBot.
-   Added the `os.startFormAnimation(bot, animationName, options?)`, `os.stopFormAnimation(bot, options?)`, `os.listFormAnimations(botOrAddress)`, and `os.bufferFormAddressGLTF(address)` functions.
    -   `os.startFormAnimation(bot, animationName, options?)` is used to trigger an animation on the given bot. Returns a promise that resolves when the animation has started. It accepts the following parameters:
        -   `bot` - The bot or list of bots that the animation should be triggered on.
        -   `animationName` - The name or index of the animation that should be started.
        -   `options` - The additional parameters that should be used for the animation. Optional. It should be an object with the following properties:
            -   `startTime` - The time that the animation should start playing. It should be the number of miliseconds since the Unix Epoch.
            -   `initialTime` - The time within the animation clip that the animation should start at in miliseconds.
            -   `timeScale` - The rate at which the animation plays.
            -   `loop` - Options for looping. It should be an object with the following properties:
                -   `mode` - How the animation should loop. It should be either `repeat` or `pingPong`.
                -   `count` - The number of times that the animation should loop.
            -   `clampWhenFinished` - Whether the final animation values should be preserved when the animation finishes.
            -   `crossFadeDuration` - The number of miliseconds that the animation should take to cross fade from the previous animation.
            -   `fadeDuration` - The number of miliseconds that the animation should take to fade in.
            -   `animationAddress` - The address that the animations should be loaded from.
    -   `os.stopFormAnimation(bot, options?)` is used to stop animations on the given bot. Returns a promise that resolves when the animation has stopped. It accepts the following parameters:
        -   `bot` - The bot or list of bots that animations should be stopped on.
        -   `options` - The options that should be used to stop the animations. Optional. It should be an object with the following properties:
            -   `stopTime` - The time that the animation should stop playing. It should be the number of miliseconds since the Unix Epoch.
            -   `fadeDuration` - The number of miliseconds that the animation should take to fade out.
    -   `os.listFormAnimations(botOrAddress)` is used to retrieve the list of animations that are available on a form. Returns a promise that resolves with the animation list. It accepts the following parameters:
        -   `botOrAddress` - The bot or address that the animation list should be retrieved for.
    -   `os.bufferFormAddressGLTF(address)` is used to pre-cache the given address as a GLTF mesh for future use. Returns a promise that resolves when the address has been buffered. It accepts the following parameters:
        -   `address` - The address that should be loaded.
-   Added several listeners that can be used to observe animation changes on bots.
    -   Currently, they are only sent for animations that are started via `os.startFormAnimation()`. Animations that are triggered via the `#formAnimation` tag or `experiment.localFormAnimation()` are not supported.
    -   `@onFormAnimationStarted` and `@onAnyFormAnimationStarted` are sent when an animation has been started.
    -   `@onFormAnimationStopped` and `@onAnyFormAnimationStopped` are sent when an animation has been manually stopped.
    -   `@onFormAnimationFinished` and `@onAnyFormAnimationFinished` are sent when an animation finishes playing.
    -   `@onFormAnimationLooped` and `@onAnyFormAnimationLooped` are sent when an animation restarts per the looping rules that were given in the options object.
-   Added support for the `scrollTop` and `offsetHeight` properties for `<section>` elements.
-   Added the `@onDocumentAvailable` listener.
    -   `@onDocumentAvailable` is a shout that is sent once `globalThis.document` is first available for scripts to use.
    -   Because of this feature, scripts can now interact with custom apps via `globalThis.document` instead of `os.registerApp()` and `os.compileApp()`.
    -   This feature still uses a separate document instances for `os.registerApp()`, so changes to `globalThis.document` will not conflict with any other custom apps.
-   Added the [Preact render()](https://preactjs.com/guide/v10/api-reference#render) function to `os.appHooks`.
-   Improved tooltips to always render entirely on screen. This can help in scenarios where the tooltip should be shown close to the edge of the screen.

### :bug: Bug Fixes

-   Fixed an issue where `cursor` bots would not update in the multiline editor unless no bots changed for 75ms.
-   Fixed an issue where `cursor` bots would be duplicated if the user closed the portal that contained the multiline editor and then opened it again.
-   Fixed an issue where images that were loaded via custom apps would later fail to load as a `formAddress`.
-   Fixed an issue where floating labels did not work on bots that were transformed by another bot.
-   Fixed an issue where tooltips that had multiple words would always word wrap. Now, they will only word wrap if wider than 200px.

## V3.0.19

#### Date: 8/11/2022

### :bug: Bug Fixes

-   Fixed an issue that would allow browsers to cache certain HTML files when they should not.
-   Fixed an issue where subjectless keys would not work with the new auth system.
-   Fixed an issue where the background for floating labels would not match the label if the bot was rotated.

## V3.0.18

#### Date: 8/9/2022

### :boom: Breaking Changes

-   Changed uploads to PDF files to upload the binary data of the PDF instead of automatically converting it to UTF-8.
    -   This affects both `os.showUploadFiles()` and `@onFileUpload`.

### :rocket: Improvements

-   Switched PublicOS from [Magic.link](https://magic.link) to a custom auth implementation that gives us more flexibility around how we manage user accounts.
    -   This is purely an implementation detail, and should not affect any PublicOS/CasualOS features.
-   Added the ability to see active PublicOS authentication sessions, when they were granted, and what IP Address they were granted to.
-   Improved Custom HTML Apps to copy the following properties from specific element types when an event (like `onLoad`) happens:
    -   `<img>` - The following properties are copied:
        -   `width`
        -   `height`
        -   `naturalWidth`
        -   `naturalHeight`
        -   `currentSrc`
    -   `<video>` - The following properties are copied:
        -   `videoWidth`
        -   `videoHeight`
        -   `duration`
        -   `currentSrc`
-   Moved the "Exit to Grid Portal" button in the system portal from the lower right corner to the lower left corner.
-   Improved the systemPortal to support global search by exact matches for `#id` and `#space`.
-   Improved the systemPortal to support comparing systems of bots against each other.
    -   This works by comparing two separate system tags. The first tag is `#system` (or whatever is specified by `#systemPortalTag` on the config bot) and the second tag is specified by the `#systemPortalDiff` on the config bot.
    -   For example, if the `#systemPortal` is set to `custom` and the `#systemPortalDiff` tag is set to `system2`, then bots that contain `custom` in their `#system` tag will be compared against bots that match using their `#system2` tag.
    -   The result is useful for creating visualizations of change for system bots.
    -   See the documentation for more information.
    -   Also check out the example: https://ab1.bot/?ab=diffPortalExample
-   Added the `os.appHooks` property that contains [hook functions](https://preactjs.com/guide/v10/hooks).
    -   Hook functions make managing custom app states easier and less tedious.

### :bug: Bug Fixes

-   Fixed an issue where entering an invalid value into an input box in a custom app would cause the input box to be automatically cleared.
-   Fixed an issue where the base color on GLTF models would be overridden with white if no color tag was specified.
-   Fixed an issue where self-closing JSX elements that contained attributes would not be compiled correctly.
-   Fixed an issue where the meetPortal could fail to start if the meet portal properties were changed before it finished loading external scripts.
-   Fixed how progress bars position themselves to better match how labels position themselves.
-   Fixed an issue where custom app elements did not support CSS Style properties that started with a hyphen (`-`).

## V3.0.17

#### Date: 7/18/2022

### :bug: Bug Fixes

-   Fixed an issue where calling `os.focusOn()` for the mapPortal before the portal has finished loading would cause the camera to focus on an incorrect location.
-   Fixed an issue where labels would fail to show up on billboarded bots that are directly below or above the portal camera.
-   Fixed an issue where hex bot forms were positioned incorrectly.

## V3.0.16

#### Date: 7/6/2022

### :rocket: Improvements

-   Added the `uv` property to `@onClick`, `@onAnyBotClicked`, `@onDrag`, and `@onAnyBotDrag` shouts.
    -   This property contains the [UV Coordinates](https://stackoverflow.com/questions/3314219/how-do-u-v-coordinates-work) of the texture on the clicked bot that the user clicked.
    -   UV coordinates are a 2D vector representing the X and Y location on the texture (i.e. `formAddress`) on the bot that was clicked.
    -   UV coordinates are mapped as follows:
        -   Bottom left of the texture is: `(0, 0)`
        -   Bottom right is: `(1, 0)`
        -   Top left is: `(0, 1)`
        -   Top right is: `(1, 1)`
-   Added the `os.raycast(portal, origin, direction)` and `os.raycastFromCamera(portal, viewportPosition)` functions.
    -   These functions are useful for finding what bots a particular ray would hit. For example, you could query what bots are under a particular spot of the screen with `os.raycastFromCamera()`.
    -   Currently, the `grid`, `miniGrid`, `map` and `miniMap` portals are supported.
    -   See the documentation for more information and examples.
-   Added the `os.calculateRayFromCamera(portal, viewportPosition)` function.
    -   This function is useful for finding the 3D path (ray) that travels through a particular screen position of the specified portal's camera.
    -   Currently, the `grid`, `miniGrid`, `map` and `miniMap` portals are supported.
    -   See the documentation for more information and examples.
-   Improved `os.getPublicRecordKey()` to return an `errorReason` for failed requests.

### :bug: Bug Fixes

-   Fixed `lineStyle = wall` to support the coordinate system changes from v3.0.11.

## V3.0.15

#### Date: 6/21/2022

### :rocket: Improvements

-   Improved the login system to record user's email/phone number so that we can migrate off of [magic.link](https://magic.link/) in the future.

## V3.0.14

#### Date: 6/20/2022

### :rocket: Improvements

-   Changed the `circle` bot form ignore lighting changes based on its orientation.
-   Added the `formAddressAspectRatio` tag to allow adjusting how `formAddress` images/videos are displayed on `cube`, `circle`, and `sprite` bot forms.
    -   The aspect ratio should be the width of the image divided by the height of the image.
    -   Negative aspect ratios can also be used to mirror the image horizontally.
-   Added the ability to create and join custom multimedia chat rooms.
    -   Key features:
        -   The ability to join multiple chat rooms at once.
        -   The ability to display camera/screen feeds on 3D bots.
        -   Notification of when remote users join/leave.
        -   Notification of when users are speaking.
        -   The ability to control the quality that video tracks stream at.
    -   The following functions have been added:
        -   `os.joinRoom(roomName, options?)`
        -   `os.leaveRoom(roomName, options?)`
        -   `os.getRoomOptions(roomName)`
        -   `os.setRoomOptions(roomName, options)`
        -   `os.getRoomTrackOptions(roomName, trackAddress)`
        -   `os.setRoomTrackOptions(roomName, trackAddress, options)`
        -   `os.getRoomRemoteOptions(roomName, remoteId)`
    -   The following listeners have been added:
        -   `@onRoomJoined` - Sent whenever a room has been joined via `os.joinRoom()`
        -   `@onRoomLeave` - Sent whenever a room has been exited via `os.leaveRoom()`
        -   `@onRoomStreaming` - Sent whenever the local user has been connected or reconnected to a room.
        -   `@onRoomStreamLost` - Sent whenever the local user has been disconnected from a room.
        -   `@onRoomTrackSubscribed` - Sent whenever an audio/video track has been discovered inside a room.
        -   `@onRoomTrackUnsubscribed` - Sent whenever an audio/video track has been removed from a room.
        -   `@onRoomRemoteJoined` - Sent whenever a remote user has joined a room.
        -   `@onRoomRemoteLeave` - Sent whenever a remote user has left a room.
        -   `@onRoomSpeakersChanged` - Sent whenever the list of speaking users has changed in a room.
        -   `@onRoomOptionsChanged` - Sent whenever the local room options have been changed.
    -   See the documentation for more detailed information.
    -   Also check out the `rooms-example` appBundle for an example.
-   Added the `os.listInstUpdates()` and `os.getInstStateFromUpdates(updates)` functions.
    -   These functions are useful for tracking the history of an instance and debugging potential data loss problems.
    -   `os.listInstUpdates()` gets the list of updates that have occurred in the current instance.
    -   `os.getInstStateFromUpdates()` gets the bot state that is produced by the given list of updates.

### :bug: Bug Fixes

-   Fixed an issue where HTML updates could cause CasualOS to skip `@onAnyAction` calls for bot updates.
-   Fixed an issue where point-of-view mode would start the camera at the wrong rotation.
-   Fixed an issue where billboarded bots would rotate to match the roll of the camera in VR/AR.
-   Fixed an issue where using `os.tip()` with long words could cause the words to overflow the tooltip background.
-   Fixed an issue where removing a tag from the sheetPortal could cause the tag below it to become the dimension set in the sheetPortal.

## V3.0.13

#### Date: 6/3/2022

### :rocket: Improvements

-   Added the `math.degreesToRadians(degrees)` and `math.radiansToDegrees(radians)` functions.

### :bug: Bug Fixes

-   Fixed an issue where the `cameraRotationX`, `cameraRotationY`, and `cameraRotationZ` tags were using a Y-up coordinate system instead of the CasualOS Z-up coordinate system.

## V3.0.12

#### Date: 5/31/2022

### :bug: Bug Fixes

-   Fixed an issue where snapping bots to bot faces was not supported in the miniMapPortal.
-   Fixed an issue where snapping bots to faces of bots that have a non-1 `scaleZ` would work incorrectly.

## V3.0.11

#### Date: 5/27/2022

### :boom: Breaking Changes

-   CasualOS now consistently uses a right-handed coordinate system.
    -   In previous versions, CasualOS inconsistently handled rotations which led to some parts obeying the right-hand rule and other parts obeying the left-hand rule for rotations.
    -   One of the consequences of this is that rotations around the Y axis are now counter-clockwise instead of clockwise.
        -   Note that from the default camera perspective, this is switched. Rotations now appear clockwise instead of counter-clockwise.
    -   To keep the previous behavior, simply negate the Y axis for rotations. (e.g. if the rotation was `tags.homeRotationY = 1.3`, now it should be `tags.homeRotationY = -1.3`)
    -   This change affects `[dimension]RotationY`, `cameraRotationOffsetY`, and `os.addDropGrid()`.

### :rocket: Improvements

-   Added the ability to represent positions and rotations with the `➡️` and `🔁` emojis.
    -   In scripts, these values get parsed into `Vector2`, `Vector3`, and `Rotation` objects.
    -   Vectors support the following formats:
        -   `➡️1,2` represents a 2D position/direction (`Vector2`) that contains `X = 1` and `Y = 2`.
        -   `➡️1,2,3` represents a 3D position/direction (`Vector3`) that contains `X = 1`, `Y = 2`, and `Z = 3`.
        -   Additionally, vectors can be created using `new Vector2(1, 2)` and `new Vector3(1, 2, 3)`.
    -   Rotations support the following formats:
        -   `🔁0,0,0,1` represents a 3D rotation (`Rotation`) that contains `X = 0`, `Y = 0`, `Z = 0`, and `W = 1`.
        -   Additionally, rotations can be created using the `Rotation` class constructor. It supports the following forms:
            -   Create a rotation that does nothing:
                ```typescript
                const rotation = new Rotation();
                ```
            -   Create a rotation from an axis and angle:
                ```typescript
                const rotation = new Rotation({
                    axis: new Vector3(0, 0, 1),
                    angle: Math.PI / 2,
                }); // 90 degree rotation about the Z axis
                ```
            -   Create a rotation from two directions:
                ```typescript
                const rotation = new Rotation({
                    from: new Vector3(1, 0, 0),
                    to: new Vector3(0, 1, 0),
                }); // Rotation that transforms points from (1, 0, 0) to (0, 1, 0)
                ```
            -   Create a rotation from multiple rotations:
                ```typescript
                const rotation = new Rotation({
                    sequence: [
                        new Rotation({
                            axis: new Vector3(0, 1, 0),
                            angle: Math.PI / 2,
                        }), // 90 degree rotation around Y axis
                        new Rotation({
                            axis: new Vector3(1, 0, 0),
                            angle: Math.PI / 4,
                        }), // 45 degree rotation around X axis
                    ],
                });
                ```
            -   Create a rotation from a Quaternion:
                ```typescript
                const rotation = new Rotation({
                    quaternion: {
                        x: 0,
                        y: 0.7071067811865475,
                        z: 0,
                        w: 0.7071067811865476,
                    },
                }); // 90 degree rotation about the Y axis
                ```
        -   Check the documentation on Vectors and Rotations for more information.
-   Added the `[dimension]Position` and `[dimension]Rotation` tags to support using vectors and rotation objects for bot positioning.
-   Improved the `getBotPosition()` function to support the `[dimension]Position` tag and return a `Vector3` object.
-   Added the `getBotRotation(bot, dimension)` function that retrieves the position of the given bot in the given dimension and returns a `Rotation` object.
    -   `bot` is the bot whose rotation should be retrieved.
    -   `dimension` is the dimension that the bot's rotation should be retrieved for.
-   Improved the `animateTag()`, `os.getCameraPosition()` `os.getCameraRotation()`, `os.getFocusPoint()`, `os.getPointerPosition()`, `os.getPointerDirection()`, `math.getForwardDirection()`, `math.intersectPlane()`, `math.getAnchorPointOffset()`, `math.addVectors()`, `math.subtractVectors()`, `math.negateVector()`, `math.normalizeVector()`, `math.vectorLength()`, and `math.scaleVector()` functions to support `Vector2`, `Vector3`, and `Rotation` objects.
-   Added the "Select Background" and removed the "Share Video" buttons from the meetPortal.
-   Added initial documentation for ab-1.

### :bug: Bug Fixes

-   Fixed an issue where `os.showUploadFiles()` would return previously uploaded files.
-   Fixed an issue where tag text edits (i.e. `insertTagText()`) would not be properly communicated to the rest of CasualOS when they occurred after tag updates (i.e. `setTag()`).

## V3.0.10

#### Date: 5/6/2022

### :rocket: Improvements

-   Improved the Records API to be able to return errors to allowed HTTP origins.
-   Improved `os.meetCommand()` to return a promise.
-   Added the ability to specify an options object with `os.recordData(key, address, data, options)` that can specify update and delete policies for the data.

    -   These policies can be useful to restrict the set of users that can manipulate the recorded data.
    -   `options` is an object with the following properties:

        ```typescript
        let options: {
            /**
             * The HTTP Endpoint that should be queried.
             */
            endpoint?: string;

            /**
             * The policy that should be used for updating the record.
             * - true indicates that the value can be updated by anyone.
             * - An array of strings indicates the list of user IDs that are allowed to update the data.
             */
            updatePolicy?: true | string[];

            /**
             * The policy that should be used for deleting the record.
             * - true indicates that the value can be erased by anyone.
             * - An array of strings indicates the list of user IDs that are allowed to delete the data.
             * Note that even if a delete policy is used, the owner of the record can still erase any data in the record.
             */
            deletePolicy?: true | string[];
        };
        ```

-   Added the `os.tip(message, pixelX?, pixelY?, duration?)` and `os.hideTips(tipIDs?)` functions to make showing tooltips easy.
    -   `os.tip(message, pixelX?, pixelY?, duration?)` can be used to show a tooltip and takes the following parameters:
        -   `message` is the message that should be shown.
        -   `pixelX` is optional and is the horizontal pixel position on the screen that the message should be shown at.
            If omitted, then the tooltip will be shown at the current mouse position or the last touch position.
            Additionally, omitting the position will cause the tooltip to only be shown when the mouse is near it.
            Moving the mouse away from the tooltip in this mode will cause the tooltip to be automatically hidden.
        -   `pixelY` is optional and is the vertical pixel position on the screen that the message should be shown at.
            If omitted, then the tooltip will be shown at the current mouse position or the last touch position.
            Additionally, omitting the position will cause the tooltip to only be shown when the mouse is near it.
            Moving the mouse away from the tooltip in this mode will cause the tooltip to be automatically hidden.
        -   `duration` is optional and is the number of seconds that the toast should be visible for.
        -   Returns a promise that resolves with the ID of the newly created tooltip.
    -   `os.hideTips(tipIDs?)` can be used to hide a tooltip and takes the following parameters:
        -   `tipIDs` is optional and is the ID or array of IDs of tooltips that should be hidden. If omitted, then all tooltips will be hidden.
        -   Returns a promise that resolves when the action has been completed.
-   Improved the menuPortal to use 60% of the screen width on large screens when the screen is taller than it is wide.
-   Improved the systemPortal to support `system` tag values that are set to non-string values such as booleans and integers.
-   Added WebXR hand tracking support.
    -   Tested and verified on Meta Quest 2 headset.
    -   Wrist portals have custom offsets for hands to try and minimize the blocking of hands during interaction.
    -   Air tap interaction only currently. Air taps are when you tap your index finger and thumb together to perform a "tap/click" on what the pointer ray is targeting.

### :bug: Bug Fixes

-   Fixed an issue where CasualOS would attempt to download records from the wrong origin if using a custom `endpoint` parameter.

## V3.0.9

#### Date: 4/27/2022

### :rocket: Improvements

-   Added the `crypto.hash(algorithm, format, ...data)` and `crypto.hmac(algorithm, format, key, ...data)` functions.
    -   These functions make it easy to generalize which hash algorithm to use and also support outputting the result in several different formats.
    -   Supported algorithms for `crypto.hash()` are: `sha256`, `sha512`, and `sha1`.
    -   Supported algorithms for `crypto.hmac()` are: `hmac-sha256`, `hmac-sha512`, and `hmac-sha1`.
    -   Supported formats for both are: `hex`, `base64`, and `raw`.
    -   See the documentation for more information.
-   Added the `bytes.toBase64String(bytes)`, `bytes.fromBase64String(base64)`, `bytes.toHexString(bytes)`, and `bytes.fromHexString(hex)` functions.
    -   These functions make it easy to convert to and from Base64 and Hexadecimal encoded strings to [Uint8Array](https://developer.mozilla.org/en-US/docs/Web/JavaScript/Reference/Global_Objects/Uint8Array) byte arrays.
    -   See the documentation for more information.

### :bug: Bug Fixes

-   Fixed a permissions issue that prevented the creation of subjectless keys.

## V3.0.8

#### Date: 4/26/2022

### :rocket: Improvements

-   Added the ability to view participants and breakout rooms in the meetPortal.

## V3.0.7

#### Date: 4/26/2022

### :bug: Bug Fixes

-   Fixed an issue where bot labels would not render.

## V3.0.6

#### Date: 4/26/2022

### :bug: Bug Fixes

-   Fixed an issue where bots would not render because their shader code was broken.

## V3.0.5

#### Date: 4/26/2022

### :rocket: Improvements

-   Added the ability to specify which auth site records should be loaded/retrieved from.
    -   This is useful for saving or getting records from another CasualOS instance.
    -   The following functions have been updated to support an optional `endpoint` parameter:
        -   `os.recordData(key, address, data, endpoint?)`
        -   `os.getData(recordName, address, endpoint?)`
        -   `os.listData(recordName, startingAddress?, endpoint?)`
        -   `os.eraseData(key, address, endpoint?)`
        -   `os.recordManualApprovalData(key, address, data, endpoint?)`
        -   `os.getManualApprovalData(recordName, address, endpoint?)`
        -   `os.listManualApprovalData(recordName, startingAddress?, endpoint?)`
        -   `os.eraseManualApprovalData(key, address, endpoint?)`
        -   `os.recordFile(key, data, options?, endpoint?)`
        -   `os.eraseFile(key, url, endpoint?)`
        -   `os.recordEvent(key, eventName, endpoint?)`
        -   `os.countEvents(recordName, eventName, endpoint?)`
-   Improved the sheetPortal and and multi-line editor to support editing tags that contain object values.
-   Updated the Terms of Service, Acceptable Use Policy, and Privacy Policy to make it clearer which websites they apply to.
-   Improved how lines are rendered to use an implementation built into three.js.
    -   This makes bot strokes that are scaled appear correct.
    -   This change also makes lines and strokes appear the same size on screen no matter the zoom level of the camera. This can make it easier to identify bots when zoomed out a lot.
-   Added the ability to allow/deny login with phone numbers based on regex rules defined in a DynamoDB table.
-   Added the `os.getSubjectlessPublicRecordKey(recordName)` function to make it possible to create a record key that allow publishing record data without being logged in.
    -   All record keys are now split into two categories: subjectfull keys and subjectless keys.
    -   subjectfull keys require login in order to publish data are are the default type of key.
    -   subjectless keys do not require login in order to publish data.
    -   When publishing data with a subjectless key, all users are treated as anonymous. In effect, this makes the owner of the record fully responsible for the content that they publish.
-   Added the `os.meetFunction(functionName, ...args)` function to allow querying the current meet portal meeting state.
    -   `functionName` is the name of the function that should be triggered from the [Jitsi Meet API](https://jitsi.github.io/handbook/docs/dev-guide/dev-guide-iframe/#functions).
    -   `args` is the list of arguments that should be provided to the function.
    -   Returns a promise that resolves with the result of the function call.
-   Added the `@onMeetEntered` and `@onMeetExited` shouts which are triggered whenever the current user starts/stops participating in a meet.
    -   Unlike `@onMeetLoaded`, `@onMeetEntered` is only triggered after the user clicks the "Join" button from the meeting waiting room.
    -   See the documentation for more detailed information.
-   Added the `meetPortalJWT` tag to the meetPortalBot to allow using JSON Web Tokens for authenticating moderators in meetings.
    -   See the Jitsi FAQ for more information on how to setup a moderator for a meeting: https://developer.8x8.com/jaas/docs/faq#how-can-i-set-a-user-as-moderator-for-a-meeting
-   Added the `botPortal` tag that when set to a bot ID on the `configBot` will show the JSON data for that bot.
    -   Additionally, the `botPortalAnchorPoint` and `botPortalStyle` tags can be set on the `botPortalBot` similarly to how `meetPortalAnchorPoint` can be set on the `meetPortalBot`.
-   Added the `systemTagName` tag that, when set on the config bot, specifies the tag that should be used when finding bots to include in the systemPortal.
    -   For example, setting `systemTagName` to `"test"` will cause the systemPortal to search for bots that have a `test` tag instead of a `system` tag.

### :bug: Bug Fixes

-   Fixed an issue where accessing certain properties on `globalThis` would cause an error to occur.
-   Fixed an issue where it was not possible to change the current meetPortal while it was already open.
-   Fixed an issue where using `os.replaceDragBot()` with bots that contained an array in its tags would cause an error.
-   Fixed an issue where videos in `formAddress` would not automatically play on Chrome web browsers.

## V3.0.4

#### Date: 3/31/2022

### :rocket: Improvements

-   Added the ability to force AUX to intepret values as strings by prefixing the tag value with the 📝 emoji.
    -   This can be useful for when you want to ensure that a tag value is interpreted a string.
    -   For example, the string `"01"` will be interpreted as the number `1` by default but `"📝01"` will preserve the leading 0.
-   Added the ability to force a tag to interpret values as numbers by prefixing the tag value with the 🔢 emoji.
    -   This can be useful when you want to ensure that a tag is interpreted as a number.
-   Added support for scientific notation in numbers.
    -   `1.23e3` will now be interpreted as `1230`.
-   Improved `os.focusOn()` to support positions that include a Z coordinate.
    -   This allows moving the camera focus point to any position in 3D space.
    -   The Z coordinate defaults to 0 if not specified.
-   Added the `menuItemShowSubmitWhenEmpty` tag to allow showing the submit button on input menu items even if the input box does not have any value.
-   Added the `os.addDropGrid(...grids)` and `os.addBotDropGrid(botId, ...grids)` functions to make it easy to snap bots to a custom grid.
    -   These functions are useful if you want to snap bots to a grid with a custom position or rotation.
    -   Additionally, they can be used to move bots in a grid that is attached to a portal bot.
    -   See the documentation for detailed usage information.

### :bug: Bug Fixes

-   Fixed an issue where `infinity` and `-infinity` would always be calculated as `NaN` instead of their corresponding numerical values.
-   Fixed an issue where passing `null`/`undefined`/`NaN`/`Infinity` as the `x` or `y` coordinate to `os.focusOn()` would break the gridPortal.
-   Fixed an issue where error stack traces would sometimes contain incorrect line numbers.
-   Fixed an issue where the systemPortal recent tags list could error if a bot without a system tag was edited.
-   Fixed an issue where the runtime would crash if `animateTag()` was given a null bot.
-   Fixed an issue where dragging a bot with a controller in free space would position the bot incorrectly if the bot was loaded by a portal form bot.
-   Fixed an issue where bots that were inside a bot portal that was inside a wrist portal would have an incorrect scale. ([#254](https://github.com/casual-simulation/casualos/issues/254))

## V3.0.3

#### Date: 3/22/2022

### :rocket: Improvements

-   Added the `os.getAverageFrameRate()` function.
    -   This function is useful for calculating the number of times that the 3D views have updated in the last second.
    -   Returns a promise that resolves with the current frame rate value.
-   `AUX_PLAYER_MODE`: The player mode that this instance should indicate to scripts.
    -   `"player"` indicates that the inst is supposed to be for playing AUXes while `"builder"` indicates that the inst is used for building AUXes.
    -   Defaults to `"builder"`.
    -   This value is exposed via the object returned from `os.version()`.
        -   See the documentation on `os.version()` for more information.
-   Added a button that offers to redirect to a static instance after a 25 second loading timeout.
    -   The redirect will send the user to `static.{common_host}` so `casualos.com` will redirect to `static.casualos.com` and `stable.casualos.com` will redirect to `static.casualos.com`.

## V3.0.2

#### Date: 3/16/2022

### :boom: Breaking Changes

-   Removed the following functions:
    -   `server.exportGpio()`
    -   `server.unexportGpio()`
    -   `server.getGpio()`
    -   `server.setGpio()`

### :rocket: Improvements

-   Improved performance for lower end devices by making CasualOS more efficient when automatically updating bots with user input.
-   Added the ability to login with a phone number instead of an email address.
    -   This feature is enabled by the `ENABLE_SMS_AUTHENTICATION` environment variable during builds.
-   Added the ability to automatically synchronize device clocks and expose the synchronized information to scripts.
    -   The following properties have been added:
        -   `os.localTime` - The local clock time in miliseconds since the Unix Epoch.
        -   `os.agreedUponTime` - The synchronized clock time in miliseconds since the Unix Epoch.
        -   `os.instLatency` - The average latency between this device and the inst in miliseconds. Smaller values are generally better.
        -   `os.instTimeOffset` - The delta between the local time and agreed upon time in miliseconds.
        -   `os.instTimeOffsetSpread` - The uncertainty of the accuracy of the `os.instTimeOffset` value. Measured in miliseconds. Smaller values indicate that `os.agreedUponTime` is more accurate, larger values indicate that `os.agreedUponTime` is less accurate.
        -   `os.deadReckoningTime` - The synchronized clock time that includes an additional 50ms offset to try to ensure that all devices are synchronized once the time ocurrs.
-   Improved `animateTag()` to support custom easing functions and a custom start time.
    -   The `easing` property in the options object that is passed to `animateTag()` now supports custom functions for custom easing behaviors. The function should accept one parameter which is a number between 0 and 1 that represents the progress of the animation and it should return a number which is the value that should be multiplied against the target tag. See the documentation of `animateTag()` for an example.
    -   The `startTime` property is now supported in the options object that is passed to `animateTag()`. It should be the number of miliseconds since the Unix Epoch that the animation should start at. For example, `os.localTime + 1000` will cause the animation to start in 1 second.

### :bug: Bug Fixes

-   Fixed an issue where `bot.vars` would get cleared after the scripts that created it finished their initial execution.
-   Fixed an issue where `labelColor` did not work on menu bots that had `form` set to `input`.
-   Fixed an issue where `labelColor` would not work unless the menu bot had a `label`.
    -   This is useful for menu bots that only use icons.

## V3.0.1

#### Date: 2/17/2022

### :rocket: Improvements

-   Added the `math.setRandomSeed(seed)` and `math.getSeededRandomNumberGenerator(seed?)` functions.

    -   `math.setRandomSeed(seed)` specifies the random seed that should be used for `math.random()` and `math.randomInt()`.
        -   `seed` is the number or string that should be used as the random number generator seed. If set to null, then the seed value will be cleared.
    -   `math.getSeededRandomNumberGenerator(seed?)` creates a new object that contains its own `random()` and `randomInt()` functions that use the specified seed.

        -   `seed` is the number of string that should be used the random number generator seed. If omitted, then an unpredictable seed will be chosen automatically.
        -   It returns an object with the following structure:

            ```typescript
            let result: {
                /**
                 * The seed that was used to create this random number generator.
                 */
                seed: number | string;

                /**
                 * Generates a random real number between the given minimum and maximum values.
                 */
                random(min?: number, max?: number): number;

                /**
                 * Generates a random integer between the given minimum and maximum values.
                 */
                randomInt(min: number, max: number): number;
            };
            ```

-   Added the ability to store dates in tags by prefixing them with `📅`.
    -   Dates must be formatted similarly to [ISO 8601](https://en.wikipedia.org/wiki/ISO_8601):
        -   `2012-02-06` (year-month-day in UTC-0 time zone)
        -   `2015-08-16T08:45:00` (year-month-day + hour:minute:second in UTC-0 time zone)
        -   `2015-08-16T08:45:00 America/New_York` (year-month-day + hour:minute:second in specified time zone)
        -   `2015-08-16T08:45:00 local` (year-month-day + hour:minute:second + in local time zone)
    -   In scripts, date tags are automatically parsed and converted to DateTime objects.
        -   DateTime objects are easy-to-use representations of date and time with respect to a specific time zone.
        -   They work better than the built-in [Date](https://developer.mozilla.org/en-US/docs/Web/JavaScript/Reference/Global_Objects/Date) class because DateTime supports time zones whereas Date does not.
        -   You can learn more about them by checking out the [documentation](https://docs.casualos.com/docs/actions#datetime).
-   Added the `getDateTime(value)` function to make parsing strings into DateTime objects easy.
    -   Parses the given value and returns a new DateTime that represents the date that was contained in the value.
    -   Returns null if the value could not be parsed.
-   Added the `circle` bot form.

## V3.0.0

#### Date: 2/10/2022

### :rocket: Improvements

-   Added the `os.openImageClassifier(options)` and `os.closeImageClassifier()` functions.
    -   These functions are useful for applying Machine Learning inside CasualOS to detect categories of things via the camera feed.
    -   Currently, the image classifier is only able to consume models generated with [Teachable Machine](https://teachablemachine.withgoogle.com/).
        1.  To create a model, go to [https://teachablemachine.withgoogle.com/](https://teachablemachine.withgoogle.com/) and click "Get Started".
        2.  Create an "Image Project" and choose "Standard image model".
        3.  Add or record photos in each class.
        4.  Click "Train".
        5.  Once training is done you can get a model URL by clicking "Export Model".
        6.  Under "Tensorflow.js", choose "Upload (shareable link)" and click "Upload". You can also optionally save the project to Google Drive.
        7.  Once uploaded, copy the shareable link.
        8.  Create a bot with an `@onClick` tag and put the following code in it (replacing `MY_MODEL_URL` with the shareable link):
            ```typescript
            await os.openImageClassifier({
                modelUrl: 'MY_MODEL_URL',
            });
            ```
    -   `options` is an object with the following properties:
        -   `modelUrl` - The sharable link that was generated from Teachable Machine.
        -   `modelJsonUrl` - Is optional and can be used in advanced scenarios where you want to control where the model is stored.
        -   `modelMetadataUrl` - Is optional and can be used in advanced scenarios where you want to control where the model is stored.
        -   `cameraType` - Is optional and is the type of camera that should be preferred. Can be "front" or "rear".
-   Created the `oai-1` appBundle.

    -   This appBundle is currently a simple ab that can query the [OpenAI GPT-3 API](https://beta.openai.com/overview) via a shout.
    -   The ab has the following features:

        -   A single manager bot in the `oai-1` dimension and systemPortal as `oai-1.manager`.
        -   `@generateTextResponse` is a listener that asks GPT-3 to respond to a given text prompt.

            -   It takes the following parameters:
                -   `apiKey` - The API key that should be used to access the API. You can get an API key at [https://beta.openai.com/overview](https://beta.openai.com/overview).
                -   `prompt` - The text that the AI should respond to. An example is "Write a tagline for an ice cream shop.". Also see this guide: [https://beta.openai.com/docs/guides/completion](https://beta.openai.com/docs/guides/completion).
                -   `engine` - The engine that should be used to process the prompt. Defaults to `"text-davinci-001"` if not specified. You can find a list of engines is available here: [https://beta.openai.com/docs/engines](https://beta.openai.com/docs/engines).
                -   `options` - An object that contains additional options for the request. You can find the documentation for these options here: [https://beta.openai.com/docs/api-reference/completions/create](https://beta.openai.com/docs/api-reference/completions/create).
            -   It returns a promise that contains a list of generated choices.
            -   Example:

                ```typescript
                let oai = getBot('system', 'oai-1.manager');
                const response = await oai.generateTextResponse({
                    apiKey: 'myAPIKey',
                    prompt: 'Write a tagline for an ice cream shop.',
                });

                if (response.choices.length > 0) {
                    os.toast('Best choice: ' + response.choices[0]);
                } else {
                    os.toast('No choices.');
                }
                ```

### :bug: Bug Fixes

-   Fixed an issue with `os.listData()` where it was impossible to list data items unless a starting address was provided.

## V2.0.36

#### Date: 2/4/2022

### :rocket: Improvements

-   Added global search to the systemPortal.
    -   Useful for finding a word or phrase in the tags of all the bots in an inst.
    -   For example, you can find all the places where a shout occurrs by typing "shout" into the search box.
    -   Can be accessed by using `Ctrl+Shift+F` while the systemPortal is open or by selecting the eyeglass icon on the left side of the screen.
-   Added the ability to use a video camera feed as the portal background.
    -   You can enable this feature by setting `portalBackgroundAddress` to `casualos://camera-feed`.
    -   It also supports specifying the rear or front facing cameras with `casualos://camera-feed/rear` and `casualos://camera-feed/front`.

### :bug: Bug Fixes

-   Fixed an issue with custom apps where HTML changes would stop propagating if an element was added to its own parent.
    -   This could happen via using the HTML document API like:
        ```typescript
        // in @onSetupApp
        const parent = that.document.createElement('div');
        const child = that.document.createElement('span');
        parent.appendChild(child);
        parent.appendChild(child); // This would cause the issue
        ```
    -   Alternatively, it could happen when using `os.compileApp()`.
        -   For efficiency, `os.compileApp()` uses a change detection algorithm to limit the number of HTML elements it needs to create.
        -   In some cases, it saw that it could reuse an HTML element by moving it and this happened to trigger the bug in the system that records these changes.

## V2.0.35

#### Date: 2/2/2022

### :rocket: Improvements

-   Added the `os.getMediaPermission(options)` function to request permission for device audio/video streams.
    -   Generally permissions are asked for the moment they are needed but this can be cumbersome in situations such as immersive ar/vr experiences as the user must jump back to the browser in order to grant them.

### :bug: Bug Fixes

-   Fixed jittery camera rendering issues when entering XR for the first time in a session.
-   Fixed three.js holding onto stale XRSession after exiting XR.
    -   This was the root cause of the Hololens losing the ability to render the scene background after exiting XR.

## V2.0.34

#### Date: 1/31/2022

### :rocket: Improvements

-   Improved the systemPortal to show all tags that are on the bot when the pinned tags section is closed.
    -   This makes it easier to manage when adding new tags while the pinned tags section is closed.

### :bug: Bug Fixes

-   Fixed an issue with `os.recordEvent()` where trying to save events in DynamoDB would fail.

## V2.0.33

#### Date: 1/31/2022

### :rocket: Improvements

-   Added the `os.listData(recordNameOrKey, startingAddress?)` function to make it easy to list data items in a record.
    -   `recordNameOrKey` is the name of the record. Can also be a record key.
    -   `startingAddress` is optional and is the address after which items will be included in the returned list. For example, the starting address `b` will cause addresses `c` and `d` to be included but not `a` or `b`.
-   Added the `os.recordEvent(recordKey, eventName)` and `os.countEvents(recordNameOrKey, eventName)` functions. These functions are useful for building simple analytics into your app bundles.
    -   `os.recordEvent(recordKey, eventName)` can be used to document that the given event occurred.
        -   `recordKey` is the key that should be used to access the record.
        -   `eventName` is the name of the event.
    -   `os.countEvents(recordNameOrKey, eventName)` can be used to get the number of times that the given event has ocurred.
        -   `recordNameOrKey` is the name of the record that the event count should be retrieved from. Can also be a record key.
        -   `eventName` is the name of the event.

## V2.0.32

#### Date: 1/26/2022

### :rocket: Improvements

-   Added the `os.arSupported()` and `os.vrSupported()` functions to query device support for AR and VR respectively. Both of these are promises and must be awaited.

    ```typescript
    const arSupported = await os.arSupported();
    if (arSupported) {
        //...
    }

    const vrSupported = await os.vrSupported();
    if (vrSupported) {
        //...
    }
    ```

-   Added shouts for entering and exiting AR and VR:
    -   `@onEnterAR` - Called when AR has been enabled.
    -   `@onExitAR` - Called when AR has been disabled.
    -   `@onEnterVR` - Called when VR has been enabled.
    -   `@onExitVR` - Called when VR has been disabled.
-   Expanded `meetPortal` scripting:
    -   Added shouts for loading and leaving the meet portal:
        -   `@onMeetLoaded` - Called when the user has finished loading the meet portal.
        -   `@onMeetLeave` - Called when the user leaves the meet portal.
    -   Added the `os.meetCommand(command, ...args)` function that sends commands directly to the Jitsi Meet API. Supported commands can be found in the [Jitsi Meet Handbook](https://jitsi.github.io/handbook/docs/dev-guide/dev-guide-iframe#commands).
    -   Added the following meet portal configuration tags. These must be set on the `meetPortalBot`:
        -   `meetPortalPrejoinEnabled` - Whether the meet portal should have the prejoin screen enabled.
            -   The prejoin screen is where the user can setup their display name, microphone, camera, and other settings, before actually joining the meet.
        -   `meetPortalStartWithVideoMuted` - Whether the meet portal should start with video muted.
        -   `meetPortalStartWithAudioMuted` - Whether the meet portal should start with audio muted.
        -   `meetPortalRequireDisplayName` - Whether the meet portal should require the user define a display name.

## V2.0.31

#### Date: 1/20/2022

### :rocket: Improvements

-   Added the `os.eraseData(recordKey, address)` function to allow deleting data records.
    -   `recordKey` is the key that should be used to access the record.
    -   `address` is the address of the data inside the record that should be deleted.
-   Added the `os.eraseFile(recordKey, urlOrRecordFileResult)` function to allow deleting file records.
    -   `recordKey` is the key that should be used to access the record.
    -   `urlOrRecordFileResult` is the URL that the file is stored at. It can also be the result of a `os.recordFile()` call.
-   Added the `os.recordManualApprovalData(recordKey, address, data)`, `os.getManualApprovalData(recordName, address)`, and `os.eraseManualApprovalData(recordKey, address)` functions.
    -   These work the same as `os.recordData()`, `os.getData()`, and `os.eraseData()` except that they read & write data records that require the user to confirm that they want to read/write the data.
    -   One thing to note is that manual approval data records use a different pool of addresses than normal data records.
        This means that data which is stored using `os.recordManualApprovalData()` cannot be retrieved using `os.getData()` (i.e. you must use `os.getManualApprovalData()`).

### :bug: Bug Fixes

-   Fixed an issue where trying to save a bot using `os.recordData()` or `os.recordFile()` would produce an error.

## V2.0.30

#### Date: 1/14/2022

### :wrench: Plumbing Changes

-   Replaced socket.io with native WebSockets.
    -   The possible options for `CAUSAL_REPO_CONNECTION_PROTOCOL` are now `websocket` and `apiary-aws`.
    -   Since the introduction of `apiary-aws`, we've used native WebSockets for more connections. As such, it should be safe to use native WebSockets in place of socket.io.
    -   This means we have fewer depenencies to keep up with and fewer potential bugs.
    -   Additionally it means that we save a little bit on our output code bundle size.

### :bug: Bug Fixes

-   Fixed an issue where deleting all the text from a menu item would show the `menuItemText` tag value instead of the (empty) `menuItemText` tag mask value.
    -   This change causes CasualOS to use `false` for the `menuItemText` `tempLocal` tag mask when a normal tag value is present for `menuItemText`. If the bot has no tag value for `menuItemText`, then `null` is used.
-   Fixed an issue where CasualOS could sometimes miss events during initialization.
    -   This bug most likely affected portals that are configurable by a config bot (e.g. gridPortal) but could have also affected other parts of the CasualOS system.
    -   This bug also was very rare. We only saw it once in our testing.
-   Fixed an issue with custom apps where calling `os.registerApp()` multiple times would cause the app to be destroyed and re-created.
    -   This caused issues with retaining focus and made the user experience generally poor.
-   Fixed an issue with custom apps where a the value attribute could not be overridden on input elements.
    -   Now it is possible to specify what the value should be and it will be properly synced.

## V2.0.29

#### Date: 1/10/2022

### :rocket: Improvements

-   Added the ability to use videos for `formAddress` and `portalBackgroundAddress` URLs.
-   Improved CasualOS to support logging into ab1.link directly from CasualOS.
    -   Previously you would have to login to ab1.link via a new tab.
    -   The new experience is seamless and much less confusing.

### :bug: Bug Fixes

-   Fixed an issue where DRACO compressed GLTF models could not be loaded if the decoder program had already been cached by the web browser.

## V2.0.28

#### Date: 1/5/2022

### :boom: Breaking Changes

-   Changed the auth and records features to default to disabled unless the the `AUTH_ORIGIN` and `RECORDS_ORIGIN` environment variables are specified during build.

### :rocket: Improvements

-   Added the `links` global variable to the code editor autocomplete list.
-   Added the `masks` global variable to the code editor autocomplete list.
-   Improved `os.showUploadFiles()` to include the `mimeType` of the files that were uploaded.
    -   This makes it easier to upload files with `os.recordFile()`.
-   Added the `os.beginAudioRecording(options?)` and `os.endAudioRecording()` functions.
    -   They replace the `experiment.beginAudioRecording()` and `experiment.endAudioRecording()` functions.
    -   Additionally, they now trigger the following listeners:
        -   `@onBeginAudioRecording` - Called when recording starts.
        -   `@onEndAudioRecording` - Called when recording ends.
        -   `@onAudioChunk` - Called when a piece of audio is available if streaming is enabled via the options.
    -   `options` is an object and supports the following properties:
        -   `stream` - Whether to stream audio samples using `@onAudioChunk`.
        -   `mimeType` - The MIME type that should be used to stream audio.
        -   `sampleRate` - The number of audio samples that should be taken per second (Hz). Only supported on raw audio types (`audio/x-raw`).
    -   See the documentation for more information and examples.

### Bug Fixes

-   Fixed an issue where the "remove tag" (X) buttons on empty tags in the sheet portal were always hidden.

## V2.0.27

#### Date: 1/4/2022

### :bug: Bug Fixes

-   Fixed another issue where file records could not be uploaded due more issues with signature calculations.

## V2.0.26

#### Date: 1/4/2022

### :bug: Bug Fixes

-   Fixed another issue where file records could not be uploaded due to various permissions issues.

## V2.0.25

#### Date: 1/4/2022

### :bug: Bug Fixes

-   Fixed an issue where file records could not be uploaded due to not including a security token in a request.

## V2.0.24

#### Date: 1/4/2022

### :bug: Bug Fixes

-   Fixed an issue where file records could not be uploaded due to a permissions issue.

## V2.0.23

#### Date: 1/4/2022

### :bug: Bug Fixes

-   Fixed an issue where file records could not be uploaded due to an issue with signature calculation.

## V2.0.22

#### Date: 1/3/2022

### :boom: Breaking Changes

-   Removed the following functions:
    -   `os.publishRecord()`
    -   `os.getRecords()`
    -   `os.destroyRecord()`
    -   `byAuthID()`
    -   `withAuthToken()`
    -   `byAddress()`
    -   `byPrefix()`

### :rocket: Improvements

-   Implemented the next version of records.
    -   This version replaces the old API (`os.publishRecord()`) and introduces a new paradigm.
    -   The first major change is that records now represent multiple pieces of data.
    -   `os.getPublicRecordKey(recordName)` has been added as a way to retrieve a key that can be used to write data and files to a public record.
    -   `os.recordData(recordKey, address, data)` can be used to store a piece of data at an address inside a record. This data can later be retrieved with `os.getData(recordKeyOrName, address)`.
    -   `os.getData(recordKeyOrName, address)` can be used to retrieve data that was stored in a record.
    -   `os.recordFile(recordKey, data, options?)` can be used to store a file inside a record. Files can be any size and can be accessed via `webhook()` or `os.getFile(url)`.
    -   `os.getFile(urlOrRecordFileResult)` can be used to easily retrieve a file.
    -   `os.isRecordKey(value)` is useful for determining if a value represents a record key.
    -   See the documentation for more information.
-   Updated Material Icons to the latest publicly available version.

## V2.0.21

#### Date: 12/6/2021

### :rocket: Improvements

-   Added [Simple Analytics](https://simpleanalytics.com/) to help us better understand how many people are using CasualOS.
-   Added the `os.convertGeolocationToWhat3Words(location)` function.

    -   Useful for getting a 3 word address for a latitude & longitude location.
    -   Returns a promise that resolves with the string containing the 3 words.
    -   `location` is an object with the following structure:

        -   ```typescript
            let location: {
                /**
                 * The latitude of the location.
                 */
                latitude: number;

                /**
                 * The longitude of the location.
                 */
                longitude: number;

                /**
                 * The language that the resulting 3 word address should be returned in.
                 * Defaults to "en".
                 * See https://developer.what3words.com/public-api/docs#available-languages
                 * for a list of available languages.
                 */
                language?: string;
            };
            ```

## V2.0.20

#### Date: 12/2/2021

### :bug: Bug Fixes

-   Fixed an issue where removing a bot without a stroke from a dimension would cause CasualOS to stop responding.

## V2.0.19

#### Date: 12/1/2021

### :boom: Breaking Changes

-   `lineStyle` now defaults to `line` instead of `arrow`.

### :rocket: Improvements

-   Updated the CasualOS Terms of Service.
-   Improved `lineTo` and `strokeColor` to use lines that support custom widths.
-   Added the `links` variable as a shortcut for `thisBot.links`.
-   Added `bot.vars` and `os.vars` as an easy way to store and lookup variables by name.
    -   `os.vars` works exactly the same as `globalThis`.
    -   `bot.vars` allows you to store special values in a bot that cannot be stored in either `bot.tags` or `bot.masks`.
-   Added the ability to whisper to a bot by using `bot.listener()` instead of `whisper(bot, "listener")`.
    -   e.g.
        ```typescript
        let result = thisBot.myScript(argument);
        ```
        is equivalent to
        ```typescript
        let [result] = whisper(thisBot, 'myScript', argument);
        ```
-   Added the ability to shout to bots by using `shout.listener()` instead of `shout("listener")`.
    -   e.g.
        ```typescript
        let results = shout.myScript(argument);
        ```
        is equivalent to
        ```typescript
        let results = shout('myScript', argument);
        ```

## V2.0.18

#### Date: 11/30/2021

### :rocket: Improvements

-   Added bot links.
    -   Bot links are special tag values that represent a link from the tag to another bot.
    -   Similarly to listen tags, you can create a bot link by setting a tag to `🔗{botID}`.
    -   The 🔗 emoji tells CasualOS that the tag represents a link to another bot.
    -   Links work by referencing Bot IDs and CasualOS now provides additional functions to help with understanding bot links.
        For example, not only do the `#lineTo`, `#creator` and `#transformer` tags support bot links, but you can find the list of tags that reference other bots by using the new `getBotLinks(bot)` function.
    -   Bot links also support linking to multiple other bots by adding commas in between Bot IDs.
    -   The `bot.link` property has been added as a way to quickly get a link to the bot.
    -   The `bot.links` property has been added for scripts to interface with bot links.
        -   This property represents the tags that are bot links.
        -   You can easily link to a bot by setting
            ```typescript
            bot.links.tag = botToLinkTo;
            ```
        -   You can also get the bot(s) that are linked by using
            ```typescript
            // Gets a single bot if only one bot is linked in the tag.
            // Gets an array if multiple bots are linked.
            let linkedBot = bot.links.tag;
            ```
    -   Additionally, the `byTag()` bot filter has been updated to support searching for bots by link.
        -   For example if the `#myLink` tag is used to link bots,
            you can find all the bots that link to this bot using `#myLink` by using `byTag()` like this:
            ```typescript
            let botsThatLinkToThisBot = getBots(
                byTag('myLink', '🔗' + thisBot.id)
            );
            ```
        -   This change also means that it is now possible to have multiple creators for a bot by using bot links in the `#creator` tag.
-   Added some minor visual improvements to the systemPortal.
-   Improved menu bots to show their `formAddress` icon when the bot has no label.
-   Added the `os.getExecutingDebugger()` function.
    -   Gets the debugger that this script is currently running inside. Returns null if not running inside a debugger.
-   Added the `getFormattedJSON(data)` function.
    -   Works like `getJSON(data)` except the returned JSON is nicely formatted instead of compressed.
-   Added the `getSnapshot(bots)` function.
    -   Snapshots are like mods except they represent multiple bots and include the ID, space, tags, and tag masks of each bot.
    -   They are useful for debugging and easily saving a bunch of bots at once.
-   Added the `diffSnapshots(first, second)` function.
    -   Useful for calculating the delta between two snapshots.
-   Added the `applyDiffToSnapshot(snapshot, diff)` funciton/
    -   Useful for calculating a new snapshot from a snapshot and a delta.
    -   Works kinda like the opposite of `diffSnapshots(first, second)`.
-   Added the `getLink(...bots)` function.
    -   Creates a value that represents a link to the given bots. You can then save this value to a tag to save the link.
-   Added the `getBotLinks(bot)` function.
    -   Useful for discovering what links a bot has stored.
    -   See the documentation for more detailed info.
-   Added the `updateBotLinks(bot, idMap)` function.
    -   Useful for updating bot links to reference new bots.
    -   See the documentation for more detailed info.
-   Improved the `editingBot` tag to use bot links instead of just storing the bot ID.
-   Added the `pixelRatio` and `defaultPixelRatio` tags to the configBot.
    -   `defaultPixelRatio` is the [pixel ratio](https://developer.mozilla.org/en-US/docs/Web/API/Window/devicePixelRatio) that is used by CasualOS for rendering 3D portals by default.
    -   `pixelRatio` can be set on the configBot to control the size of the internal render buffers. Higher values make the output image appear smoother but will also cause CasualOS to run slower.
-   Improved `web.hook()` and related functions to accept the `retryCount`, `retryStatusCodes`, and `retryAfterMs` options.
    -   `retryCount` is the number of times the request should be re-sent if it fails. Defaults to 0.
    -   `retryStatusCodes` is the array of error status codes that should cause the request to be retried. Defaults to:
        -   408 - Request Timeout
        -   429 - Too Many Requests
        -   500 - Internal Server Error
        -   502 - Bad Gateway
        -   503 - Service Unavailable
        -   504 - Gateway Timeout
        -   0 - Network Failure / CORS
    -   `retryAfterMs` is the number of miliseconds to wait between retried requests. Defaults to 3000.

### :bug: Bug Fixes

-   Fixed an issue where deleting a tag in the multiline editor would cause the tag to remain in the data.
-   Fixed an issue where autocomplete for tags did not work in the systemPortal.
-   Fixed some display issues in the systemPortal.
-   Fixed an issue where using loops after JSX elements might cause the script to fail to compile.

## V2.0.17

#### Date: 11/12/2021

### :bug: Bug Fixes

-   Fixed an issue where built-in portal bots were not being updated by CasualOS.
    -   This also fixes an issue where camera position and rotation offsets didn't work.

## V2.0.16

#### Date: 11/11/2021

### :boom: Breaking Changes

-   Removed Custom Executables.
    -   This means the following functions are no longer available:
        -   `os.registerExecutable()`
        -   `os.buildExecutable()`
    -   If you have use for this type of functionality, we recommend that you look into [Custom Apps](https://docs.casualos.com/docs/actions/#app-actions).
        They are easier to use and allow you to use more built-in CasualOS functionality than Custom Executables.

### :rocket: Improvements

-   Added the `systemPortal`.
    -   The systemPortal is a new way to organize and edit a set of bots and their scripts.
    -   The systemPortal works by displaying bots that have a `#system` tag.
    -   When `#systemPortal` on the `configBot` is set to `true`, all bots that have a `#system` tag will be displayed in the system portal.
    -   When `#systemPortal` is set to a string, then only bots where their `#system` tag contains the value in `#systemPortal` will be shown.
    -   It also contains some other useful features not found in the sheetPortal like a list of recently edited tags and a search box that lets you easily change the `#systemPortal` tag value.
    -   See the glossary page on the `systemPortal` for more info.

### :bug: Bug Fixes

-   Fixed an issue where the forward/back browser buttons would not delete tags from the config bot if the related query parameter was deleted.

## V2.0.15

#### Date: 11/1/2021

### :rocket: Improvements

-   Added the `miniMapPortal`.
    -   This is a mini version of the `mapPortal` that works kinda like the `miniGridPortal`.
-   Added a introductory page to the documentation that links to the "Pillars of Casual Simulation" video tutorials.
-   Added a "Getting Started" page that contains some written documentation on the basics of CasualOS.
    -   Thanks to Shane Thornton ([@shane-cpu](https://github.com/shane-cpu)) for contributing this!
-   Added a glossary page to the documentation.
    -   This page is incomplete but contains basic descriptions for common terms like "bot", "tag", "portal", "inst", etc.
    -   There is also a feature where other parts of the documentation can link to the glossary and get Wikipedia-style tooltips for the terms.

### :bug: Bug Fixes

-   Fixed an issue where the server failed to retrieve permanent records when when `.getMoreRecords()` was called.

## V2.0.14

#### Date: 10/29/2021

### :rocket: Improvements

-   Improved the `local` space to delete the oldest inst when localStorage is full.
-   Added the `pointerPixelX` and `pointerPixelY` tags to the gridPortalBot to track the mouse pointer position on the screen.
-   Improved the records system to be able to store records larger than 300KB in size.
    -   Records larger than 300KB will be placed in an S3 bucket.
    -   Records stored in S3 will now have a `dataURL` instead of `data` that points to where the record can be downloaded from.

### :bug: Bug Fixes

-   Fixed an issue where the built-in portal bots would cause all scripts to be recompiled.
-   Fixed an issue where functions that retrieve data from portal bots (like `os.getFocusPoint()`) would always return null data.
-   Fixed an issue where the `.getMoreRecords()` function did not work.

## V2.0.13

#### Date: 10/19/2021

### :rocket: Improvements

-   Added several features to make testing asynchronous scripts easier.
    -   Debuggers now automatically convert asynchronous scripts to synchronous scripts by default.
        -   This makes testing easier because your test code no longer needs to be aware of if a script runs asynchronously in order to observe errors or results.
        -   You can override this default behavior by setting `allowAsynchronousScripts` to `true` in the options object that is passed to `os.createDebugger()`.
    -   Some functions are now "maskable".
        -   Maskable functions are useful for testing and debugging because they let you modify how a function works simply by using `function.mask().returns()` instead of `function()`.
            -   For example, the `web.get()` function sends an actual web request based on the options that you give it. When testing we don't want to send a real web request (since that takes time and can fail), so instead we can mask it with the following code:
            ```typescript
            web.get.mask('https://example.com').returns({
                status: 200,
                data: 'hello world!',
            });
            ```
            Then, the next time we call `web.get()` with `https://example.com` it will return the value we have set:
            ```typescript
            console.log(web.get('https://example.com));
            ```
        -   Maskable functions currently only work when scripts are running inside a debugger with `allowAsychronousScripts` set to `false`.
        -   Here is a list of maskable functions (more are coming):
            -   `web.get()`
            -   `web.post()`
            -   `web.hook()`
            -   `webhook()`
            -   `webhook.post()`
            -   `os.showInput()`
            -   `os.getRecords()`
            -   `os.publishRecord()`
            -   `os.destroyRecord()`
            -   `os.requestPermanentAuthToken()`
    -   Properties added to `globalThis` are now separated per-debugger.
        -   This means that you can set `globalThis.myVariable = 123;` and it won't affect debuggers.
        -   It also means that testing with global variables are easier because you don't have to set and reset them before each test anymore.
    -   Debuggers now automatically setup `tempLocal` bots for built-in portals.
        -   This means that the portal bots like `gridPortalBot`, `mapPortalBot`, etc. are available in debuggers.
    -   Debuggers now automatically setup a `configBot`.
        -   You can override this configBot by using the `configBot` property in the options object that is passed to `os.createDebugger()`.
-   Updated the sidebar on the documentation site to be easier to use.
-   Updated the auth site branding.
-   Added well-formatted pages for the terms of service, privacy policy, and acceptable use policy to the auth website.

### :bug: Bug Fixes

-   Fixed an issue where floating labels on billboarded bots did not work.

## V2.0.12

#### Date: 10/8/2021

### :rocket: Improvements

-   Added the `os.createDebugger(options?)` function.
    -   `os.createDebugger()` can be used to create a separate sandbox area where bots can be tested without causing external effects.
    -   This is useful for automated testing scenarios where you want to validate how a script works (e.g. that a toast is shown) without actually performing the script results (i.e. actually showing the toast).
    -   Works by returning an object that contains a separate set of actions (like `create()` and `getBots()`) that can be used like normal.
        For example:
        ```typescript
        const debug = os.createDebugger();
        const debugBot = debug.create({ home: true, color: 'red' });
        ```
        Creates a bot that is contained in the debugger. Therefore, scripts on the `debugBot` will only affect bots that were created in the debugger.
    -   See the documentation for more information.
-   Added the `assert(condition, message?)` and `assertEqual(received, expected)` functions.
    -   These functions check that the given condition is true or that the values are equal to each other and throw an error if they are not.
    -   They can be useful for automated testing.
    -   See the documentation for examples.

### :bug: Bug Fixes

-   Fixed an issue where setting `meetPortalAnchorPoint` to `left` or `right` would not shift the `gridPortal` to the remaining space.

## V2.0.11

#### Date: 10/1/2021

### :boom: Breaking Changes

-   Renamed `server` to `inst`.
    -   This means that you should now `configBot.tags.inst` instead of `configBot.tags.server`.
    -   It also means that you now should go to `https://casualos.com?inst=my-aux` instead of `https://casualos.com?server=my-aux`.
    -   CasualOS will automatically replace `server` with `inst` on the first load so old links will continue to work.
-   Renamed `pagePortal` to `gridPortal`
    -   CasualOS will automatically replace `pagePortal` with `gridPortal` on first load (so old links will continue to work) but any scripts that change `pagePortal` will need to be updated to change `gridPortal`.
    -   `pagePortal` on the `configBot` should now be `gridPortal`.
    -   `pagePortalBot` is now `gridPortalBot`.
    -   Some functions now should reference the bot portal instead of the page portal:
        -   `os.getCameraPosition('page')` -> `os.getCameraPosition('grid')`
        -   `os.getCameraRotation('page')` -> `os.getCameraRotation('grid')`
        -   `os.getFocusPoint('page')` -> `os.getFocusPoint('grid')`
        -   `os.getPortalDimension('page')` -> `os.getPortalDimension('grid')`
    -   `@onPortalChanged` now uses `gridPortal` for `that.portal`.
-   Renamed `miniPortal` to `miniGridPortal`
    -   `miniPortal` on the `configBot` should now be `miniGridPortal`.
    -   `miniPortalBot` should now be `miniGridPortalBot`.
    -   Some functions now should reference the bot portal instead of the page portal:
        -   `os.getCameraPosition('mini')` -> `os.getCameraPosition('miniGrid')`
        -   `os.getCameraRotation('mini')` -> `os.getCameraRotation('miniGrid')`
        -   `os.getFocusPoint('mini')` -> `os.getFocusPoint('miniGrid')`
        -   `os.getPortalDimension('mini')` -> `os.getPortalDimension('miniGrid')`
    -   `@onPortalChanged` now uses `miniGridPortal` for `that.portal`.
-   Renamed some functions:
    -   `os.downloadServer()` -> `os.downloadInst()`
    -   `os.loadServer()` -> `os.loadInst()`
    -   `os.unloadServer()` -> `os.unloadInst()`
    -   `os.getCurrentServer()` -> `os.getCurrentInst()`
    -   `server.remotes()` -> `os.remotes()`
    -   `server.serverRemoteCount()` -> `os.remoteCount()`
    -   `server.servers()` -> `os.instances()`
    -   `server.serverStatuses()` -> `os.instStatuses()`
    -   `server.restoreHistoryMarkToServer()` -> `server.restoreHistoryMarkToInst()`.
    -   Note that some functions have moved to the `os` namespace from the `server` namespace. This is because most `server` functions do not work on CasualOS.com and are only designed to work with a server-based system (which CasualOS.com is not). To clarify this, functions that work all the time are now in the `os` namespace while the others are in the `server` namespace.
-   Renamed several listen tags:
    -   `@onServerJoined` -> `@onInstJoined`
    -   `@onServerLeave` -> `@onInstLeave`
    -   `@onServerStreaming` -> `@onInstStreaming`
    -   `@onServerStreamLost` -> `@onInstStreamLost`
    -   `@onServerAction` -> `@onAnyAction`

### :rocket: Improvements

-   Updated the Privacy Policy, Terms of Service, and Acceptable Use Policy.
-   Changed the meetPortal to use a custom Jitsi deployment.
-   Improved `os.enablePointOfView(center?)` to take an additional argument that determines whether to use the device IMU to control the camera rotation while in POV mode.
    -   The new function signature is `os.enablePointOfView(center?, imu?)`.
    -   e.g. `os.enablePointOfView(undefined, true)` will enable using the IMU for controlling the camera rotation.

### :bug: Bug Fixes

-   Fixed an issue where zooming on menu bots would trigger the browser-provided zoom functionality.
-   Fixed an issue where copying an array from one tag to another tag caused CasualOS to break.
-   Fixed an issue where editing a script via the sheet portal cells would temporarily break the code editor.

## V2.0.10

#### Date: 9/21/2021

### :rocket: Improvements

-   Improved the runtime to track changes to arrays without having to make a copy of the array or save it back to the tag.
-   Improved `os.getRecords(...filters)` to use `authBot.id` if `byAuthID()` is not specified.
-   Added `labelOpacity` tag.
-   Added `menuItemLabelStyle` tag.
-   Added the ability to use the `auto` value in the `scaleY` tag for menu bots. This automatically scales the menu bot height based on the amount of text in the label.
-   Added the ability to rotate around an object multiple times with `os.focusOn()` by setting `normalized` to `false` in the `rotation` property.
    -   By default, rotations passed to `os.focusOn()` are normalized to between 0 and `2π`.
    -   Setting `normalized` to `false` will skip this process and allow rotations larger than `2π` which in turn means the camera will rotate past `2π`.

## V2.0.9

#### Date: 9/7/2021

### :rocket: Improvements

-   Added the `os.requestPermanentAuthToken()` and `os.destroyRecord(record)` functions.
    -   `os.requestPermanentAuthToken()` is used to get auth tokens that can publish records to a app bundle from anywhere - including from other app bundles.
    -   `os.destroyRecord(record)` destroys the given record and makes it inaccessable via `os.getRecords()`. You must be logged in to destroy records and you can only destroy records that have been created by your user account and app bundle.
    -   See the documentation for more info.

### :bug: Bug Fixes

-   Fixed an issue where retrieving records from a temporary space can fail when the query matches no records.
-   Fixed an issue where CasualOS could permanently stall while loading.

## V2.0.8

#### Date: 9/7/2021

### :rocket: Improvements

-   Created https://casualos.me
    -   casualos.me is a companion service for CasualOS that provides the ability to sign in with an account and save permanent records of data.
-   Added the `os.requestAuthBot()` function.
    -   Requests that the user sign in and creates the `authBot` global variable to represent whether the user is signed in.
    -   Only works if an App Bundle (AB) was auto loaded using the `autoLoad` query parameter.
    -   Returns a promise that resolves when the user is signed in.
    -   See the "Auth Bot Tags" section in the documentation for more info.
-   Added the `os.publishRecord(recordDescription)` function to be able to save arbitrary JSON data.
    -   Records are arbitrary pieces of data that can saved and retrieved from special record-enabled spaces.
        -   The possible spaces are:
            -   `tempRestricted` - (Default) Records are temporary (they are deleted at the end of the day) and they are only retrievable by the user and appBundle that created them.
            -   `tempGlobal` - Records are temporary and they are they are retrievable by everyone.
            -   `permanentRestricted` - Records are permanent and they are only retrievable by the user and appBundle that created them.
            -   `permanentGlobal` - Records are permanent and they are retrievable by everyone.
    -   Unlike bots, records are only accessible by searching for them using the `os.getRecords()` function.
    -   Requires that the user has signed in with `os.requestAuthBot()`.
    -   `recordDescription` is an object with the following properties:
        -   `space` - The space that the record should be published to.
        -   `record` - The data that should be included in the record.
        -   `address` - (Optional) The address that the record should be published at. This can be omitted if a `prefix` is specified instead.
        -   `prefix` - (Optional) The prefix that the record should be published at. If used instead of `address`, CasualOS will calculate the `address` by concatenating the given prefix and ID like this: `"{prefix}{id}"`.
        -   `id` - (Optional) The ID that the record should be published at. If used with `prefix`, then CasualOS will combine the given `id` with the given `prefix` to calculate the `address`. If omitted, then CasualOS will generate a UUID to be used with the `prefix`.
        -   `authToken` - (Optional) The auth token that should be used to publish the record. This is useful for allowing other users to be able to publish records to an app bundle on your account. If omitted, then the `authToken` tag from the `authBot` will be used.
    -   Returns a promise that resolves when the record has been published.
    -   See the documentation for some examples.
-   Added the `os.getRecords(...filters)` function to be able to find and retrieve records.
    -   Works similarly to `getBots()` except that the list of possible filters is different and more limited.
    -   Possible filters are:
        -   `byAuthID(id)` - Searches for records that were published by the given auth ID. This filter is required for all `os.getRecords()` queries.
        -   `inSpace(space)` - Searches for records that were published to the given space. If omitted, only `tempRestricted` records will be searched.
        -   `byAddress(address)` - Searches for the record with the given address. Useful for finding a specific record.
        -   `byPrefix(prefix)` - Searches for records whose address starts with the given prefix. Useful for finding a list of records.
        -   `byID(id)` - Searches for records whose address equals `{prefix}{id}`. Works similarly to `byAddress()` except that you must also use `byPrefix()`. Useful for finding a specific record.
    -   Returns a promise that resolves with an object that contains a partial list of records.
        -   Using this object, you can see the total number of records that the query matched and get the next part of the list using the `getMoreRecords()` function.
        -   The object has the following structure:
            -   `records` - The list of records that were retrieved. This list may contain all the records that were found or it might only contain some of the records that were found. You can retrieve all of the records by looping and calling `getMoreRecords()` until it returns an object with `hasMoreRecords` set to `false`.
            -   `totalCount` - The total number of records that the query found.
            -   `hasMoreRecords` - Whether there are more records that can be retrieved for the query.
            -   `getMoreRecords()` - A function that can be called to get the next set of records for the query. Like `os.getRecords()`, this function returns a promise with an object that has the structure described above.
    -   See the documentation for some examples.
-   Added the `byID(id)` bot filter.
    -   This function can be used either as a bot filter with `getBots()` or as a record filter with `os.getRecords()`.
    -   As its name suggests, it can be used to find a bot with the given ID.

### :bug: Bug Fixes

-   Fixed an issue where using a `formAnimationAddress` prevented `formAnimation` from working correctly on first load.
-   Fixed an issue where `os.focusOn()` would not work on mobile devices.

## V2.0.7

#### Date: 8/16/2021

### :bug: Bug Fixes

-   Fixed an issue where remote whispers could cause CasualOS to think it was loaded before it actually was.
    -   This would in turn cause CasualOS to think that ab-1 was not installed and led to ab-1 getting duplicated which could then cause the auxCode to be loaded again.

## V2.0.6

#### Date: 8/11/2021

### :rocket: Improvements

-   Added the `formAnimationAddress` tag to allow specifying a separate GLTF/GLB URL that should be used for animations.
    -   This allows dynamically loading animations instead of requiring that all animations be built into the `formAddress` GLTF mesh.

### :bug: Bug Fixes

-   Fixed an issue where setting the `mapPortal` tag on the `configBot` to `null` would not close the map portal.
-   Fixed an issue where the camera would rotate somewhat randomly when facing straight down using touch controls.

## V2.0.5

#### Date: 7/27/2021

### :rocket: Bug Fixes

-   Fixed an issue where async scripts did not support JSX syntax highlighting.

## V2.0.4

#### Date: 7/27/2021

### :rocket: Improvements

-   Added the ability to download a PDF with embedded bot data by specifying a filename with a `.pdf` extension to `os.downloadBots()`.
-   Added the `os.parseBotsFromData(data)` function.
    -   This function can parse a list of bot mods from JSON or from the contents of a PDF that was created with `os.downloadBots()`.
    -   It returns a list of bot mods (i.e. mods that have the structure of bots) which can in turn be passed to `create()` to add them to the server.
-   Added the `os.unregisterApp(appID)` function to allow removing apps after they have been registered.
-   Added the ability to use [JSX](https://reactjs.org/docs/introducing-jsx.html) for Apps instead of the `html` string helper.
    -   JSX allows you to use a HTML-like language directly inside listeners. This provides some nice benefits including proper syntax highlighting and error messages.
    -   For example:
        ```javascript
        let result = <h1>Hello, World!</h1>;
        ```
    -   Due to convienience this will probably become the preferred way to write HTML for apps, however the `html` string helper will still be available.

## V2.0.3

#### Date: 7/19/2021

### :boom: Breaking Changes

-   "Custom Portals" are now called "Executables"
    -   This is because portals should deal almost exclusively with bots and heavily interface with CasualOS.
    -   "Custom Portals" (as they were called) made this difficult and are better explained as a way to create arbitrary web programs (i.e. executables).
    -   The new "Apps" (`os.registerApp()` and `os.compileApp()`) features make it easier to create custom portals since they can leverage bots and listen tags directly.
-   Renamed `portal.open()` to `os.registerExecutable()`.
-   Renamed `portal.buildBundle()` to `os.buildExecutable()`.
-   Renamed `portal.registerPrefix()` to `os.registerTagPrefix()`.
-   Changed the menuPortal to always be anchored to the bottom of the screen instead of to the miniPortal.

### :rocket: Improvements

-   Added the `os.registerApp(name, bot)` and `os.compileApp(name, content)` functions.
    -   `os.registerApp()` takes an app name and a bot and sets up a space for adding content to the CasualOS frontend.
    -   Calling `os.registerApp()` will also make the given bot available globally as `{name}Bot`.
    -   `os.registerApp()` returns a promise that resolves when the app has been setup and can accept content. Additionally, `onAppSetup` will be whispered to the bot that was specified for the app.
    -   `os.compileApp()` is used to provide content to an app. You can call this as many times as you want and the app will only update when you call `os.compileApp()` for it.
    -   See the docs for more information.
-   Added the `html` string helper.
    -   This can be used to produce HTML from a string for `os.compileApp()` by placing it before a string that uses backtick characters (`` ` ``).
    -   e.g.
        ```javascript
        let result = html`<h1>Hello, World!</h1>`;
        ```
    -   See the docs for more information.
-   Added the `watchBot(bot, callback)` and `watchPortal(portal, callback)` helper functions.
    -   `watchBot()` can be used to watch a given bot (or list of bots) for changes and triggers the given callback function when the bot(s) change.
    -   `watchPortal()` can be used to watch the given portal for changes and triggers the given callback function when the portal changes.
        -   Specifically, `watchPortal()` tracks when the portal is changed (by watching the portal tag on the `configBot`), when bots are added, removed, or updated in the portal, and when the portal bot changes.
-   Improved the bot dragging logic to support using `os.replaceDragBot(null)` to stop dragging a bot.

### :bug: Bug Fixes

-   Fixed an issue where dragging a bot whose position was animated in tempLocal space would produce no visible effect.
-   Fixed an issue where GLB models compressed with a newer version of Draco could not be loaded.
    -   You may have to refresh the browser tab 1 extra time after getting the update for this change to take effect. This is because the Draco library is cached by the web browser and updates to the library are checked in the background while the old version is being used.
-   Fixed an issue where bots in the mapPortal that had LOD listeners would not function correctly unless they had a label.

## V2.0.2

#### Date: 7/6/2021

### :rocket: Improvements

-   Improved the miniPortal to support the `portalCameraZoom`, `portalCameraRotationX` and `portalCameraRotationY` tags.
-   Added the `priorityShout()` function to make it easy to run a set of shouts until a bot returns a value.
-   Added the ability to control the foreground and background colors of the chat bar via the `foregroundColor` and `backgroundColor` options in `os.showChat()`.
-   Added the `date` type for `os.showInput()` to make entering days easier.

### :bug: Bug Fixes

-   Fixed an issue where camera position offsets would continuously be applied to the camera.
-   Fixed an issue where the menu would be positioned incorrectly if the meet portal was anchored to the top of the screen.
-   Fixed an issue where clicking on the grid with a controller in XR would crash CasualOS.
-   Fixed an issue where the transformer tag did not work correctly for bots in the mapPortal.
-   Fixed an issue where dragging an object that gets destroyed in an onPointerDown would freeze the UI.

## V2.0.1

#### Date: 6/9/2021

### :rocket: Improvements

-   Changed the default mapPortal basemap to `dark-gray`.
-   Changed the mapPortal to default to viewing Veterans Memorial Park in Grand Rapids.
    -   This makes it easier to start using AB-1 once the map portal is loaded.

### :bug: Bug Fixes

-   Fixed an issue where calling `os.focusOn()` with a position and no portal would default to the map portal.
-   Fixed an issue where calling `os.focusOn()` for the map portal before it was finished loading would error.

## V2.0.0

#### Date: 6/7/2021

### :bug: Improvements

-   Added the `mapPortal`.
    -   The map portal provides a 3D representation of the entire Earth and allows placing bots anywhere on it.
    -   Bots that are in the map portal use Longitude and Latitude for their X and Y coordinates.
    -   The map can additionally be customized by setting the `mapPortalBasemap` tag on the `mapPortalBot`. See the documentation for more information.
    -   Based upon [ArcGIS](https://www.arcgis.com/index.html).

### :bug: Bug Fixes

-   Fixed an issue where trying to focus on a position in the miniPortal would not work.

## V1.5.24

#### Date: 5/24/2021

### :rocket: Improvements

-   Improved the miniPortal to enable resizing it by dragging the top of the miniPortal instead of just at the corners.
-   Added the `math.normalizeVector()` and `math.vectorLength()` functions.

### :bug: Bug Fixes

-   Fixed an issue where events in some asynchronous scripts would be incorrectly reordered and potentially cause logic issues.

## V1.5.23

#### Date: 5/22/2021

### :boom: Breaking Changes

-   Renamed the `inventoryPortal` to `miniPortal`.
    -   The following were also renamed:
        -   `#inventoryPortalHeight` -> `#miniPortalHeight`
        -   `#inventoryPortalResizable` -> `#miniPortalResizable`
        -   `os.getInventoryPortalDimension()` -> `os.getMiniPortalDimension()`
        -   `os.hasBotInInventory()` -> `os.hasBotInMiniPortal()`
        -   `os.getPortalDimension("inventory")` -> `os.getPortalDimension("mini")`
        -   `os.getCameraPosition("inventory")` -> `os.getCameraPosition("mini")`
        -   `os.getCameraRotation("inventory")` -> `os.getCameraRotation("mini")`
        -   `os.getFocusPoint("inventory")` -> `os.getFocusPoint("mini")`
-   The `miniPortalHeight` tag was changed from being a number between 1 and 10 that represented the number of bots that should fit in the portal. Now it is a number between 0 and 1 that represents the percentage of the screen height it should take. Note that when `#miniPortalWidth` is less than 1 the height of the portal will be more like 80% of the screen height when set to 1. This is because of the mandatory spacing from the bottom of the screen to be somewhat consistent with the spacing on the sides.

### :rocket: Improvements

-   Added the `#miniPortalWidth` tag.
    -   Possible values are between 0 and 1.
    -   Represents the percentage of the screen width that the mini portal should take.
    -   When set to 1, the mini portal will appear docked and there will be no spacing between the bottom of the screen and the mini portal.

### :bug: Bug Fixes

-   Fixed a bunch of issues with zooming, rotating, and resizing the mini portal.

## V1.5.22

#### Date: 5/20/2021

### :rocket: Improvements

-   Added the `os.enableCustomDragging()` function to disable the default dragging behavior for the current drag operation.
    -   This is useful for custom dragging behavior that is associated with a bot like scaling the bot or rotating it.

### :bug: Bug Fixes

-   Fixed an issue where `os.focusOn()` would not work with bots in the inventory portal.

## V1.5.21

#### Date: 5/18/2021

### :rocket: Improvements

-   Improved `os.focusOn()` to support focusing on menu bots that have `#form` set to `input`.
-   Added the ability to snap dragged to a specific axis.

    -   These are special snap target objects that have the following form:

    ```typescript
    let snapAxis: {
        /**
         * The direction that the axis travels along.
         */
        direction: { x: number; y: number; z: number };

        /**
         * The center point that the axis travels through.
         */
        origin: { x: number; y: number; z: number };

        /**
         * The distance that the bot should be from any point along the
         * axis in order to snap to it.
         */
        distance: number;
    };
    ```

### :bug: Bug Fixes

-   Fixed an issue where the "tag has already been added" dialog displayed behind the sheet portal.

## V1.5.20

#### Date: 5/17/2021

### :bug: Bug Fixes

-   Fixed an issue where `@onInputTyping` was incorrectly shouted instead of whispered.

## V1.5.19

#### Date: 5/13/2021

### :rocket: Improvements

-   Added the `labelPaddingX` and `labelPaddingY` tags to allow controlling the padding along the width and height of labels separately.
-   Added the ability to use a URL for the `cursor` and `portalCursor` tags.
-   Added the `cursorHotspotX`, `cursorHotspotY`, `portalCursorHotspotX`, and `portalCursorHotspotY` tags to allow specifying the location that clicks should happen at in the custom cursor image. For example, a cursor that is a circle would have the hotspot in the middle but the default cursor has the hotspot at the top left.

## V1.5.18

#### Date: 5/11/2021

### :rocket: Improvements

-   Added the `AB1_BOOTSTRAP_URL` environment variable to control the URL that ab-1 gets loaded from.

## V1.5.17

#### Date: 5/10/2021

### :rocket: Improvements

-   Added the `cursor` and `portalCursor` tags.
    -   The `cursor` tag specifies the mouse cursor that should be shown when the bot is being hovered.
    -   The `portalCursor` tag specifies the mouse cursor that should be used by default for the page portal.
    -   See the documentation for a list of possible options.
-   Added the `labelPadding` tag to control how much space is between the edge of the bot and edge of the label.

## V1.5.16

#### Date: 5/7/2021

### :bug: Bug Fixes

-   Fixed an issue where it was no longer possible to cancel `setInterval()` with `clearTimeout()` and cancel `setTimeout()` with `clearInterval()`.
    -   They are not meant to be used together but because of an artifact of web browsers it needs to be supported.

## V1.5.15

#### Date: 5/7/2021

### :bug: Bug Fixes

-   Fixed an issue where it was impossible to clear intervals/timeouts from a bot other than the one it was created from.

## V1.5.14

#### Date: 5/7/2021

### :rocket: Improvements

-   Added the ability to clear bot timers using `clearInterval()` and `clearTimeout()`.
    -   `clearInterval(timerId)` is useful for clearing intervals created by `setInterval()`.
    -   `clearTimeout(timerId)` is useful for clearing timeouts created by `setTimeout()`

## V1.5.13

#### Date: 5/3/2021

### :bug: Bug Fixes

-   Fixed an issue where the meet portal could stay open if the portal was cleared before it was fully loaded.

## V1.5.12

#### Date: 5/2/2021

### :bug: Bug Fixes

-   Fixed an issue where `@onSubmit` was shouted to every bot instead of whispered to the bot that the input was submitted on.

## V1.5.11

#### Date: 4/27/2021

### :rocket: Improvements

-   Overhauled the `shared`, `tempShared`, and `remoteTempShared` spaces to use a faster and more efficient storage mechanism.
    -   There is now a new configuration environment variable `SHARED_PARTITIONS_VERSION` which controls whether the new spaces are used. Use `v1` to indicate that the old causal repo based system should be used and use `v2` to indicate that the new system should be used.
-   Added the `math.areClose(first, second)` function to determine if two numbers are within 2 decimal places of each other.
    -   For example, `math.areClose(1, 1.001)` will return true.
-   Improved the `atPosition()` and `inStack()` bot filters to use `math.areClose()` internally when comparing bot positions.
-   Improved handling of errors so they have correct line and column numbers in their stack traces.
    -   Currently, this only functions correctly on Chrome-based browsers (Chrome, Edge, Opera, etc.). Part of this is due to differences between how web browsers generate stack traces and part is due to what browsers support for dynamically generated functions.

### :bug: Bug Fixes

-   Fixed an issue with labels where an error could occur if the label text was updated while it was being rendered.
-   Fixed an issue where `clearAnimations()` would error if given a null bot.
-   Fixed an issue where autocomplete would not work correctly for properties on top level variables.

## V1.5.10

#### Date: 4/8/2021

### :boom: Breaking Changes

-   Renamed `onStreamData` to `onSerialData`.
-   Serial functions now require a "friendly" name to keep track of each device: `serialConnect`, `serialStream`, `serialOpen`, `serialUpdate`, `serialWrite`, `serialRead`, `serialClose`, `serialFlush`,`serialDrain`, `serialPause`, `serialResume`
-   `serialStream` now requires a bot id to send the stream to that bot.

### :rocket: Improvements

-   Improved the IDE Portal to support showing all tags by setting the `idePortal` tag on the config bot to `true`.
-   Added a search tab to the IDE Portal which makes it easy to search within tags that are loaded in the IDE Portal.
    -   It can be focused from the idePortal by using the `Ctrl+Shift+F` hotkey.
-   Added the `sheetPortalAddedTags` tag for the `sheetPortalBot` which specifies additional tags that should always be shown in the sheet portal.
-   Added support for auxcli v2.0.0 to retain current functionality.
-   Added support for multiple serial connections simultaneously.

### :bug: Bug Fixes

-   Fixed an issue where the `url` tag would not be created on initial load unless the URL was updated.

## V1.5.9

#### Date: 4/7/2021

### :rocket: Improvements

-   Added the ability to jump to a tag while in the IDE Portal using `Ctrl+P`.

### :bug: Bug Fixes

-   Fixed an issue where the `imuPortal` would return values that were incorrect for usage on the camera.
    -   Now, the `imuPortal` sets the `deviceRotationX`, `deviceRotationY`, `deviceRotationZ` and `deviceRotationW` values which is the rotation of the device represented as a quaternion.
    -   The `pagePortal` also now supports setting `cameraRotationOffsetW` to indicate that the offset should be applied as a quaternion.
    -   Try the `imuExample01` auxCode for an example.
-   Fixed an issue where CasualOS would fail to load on browsers that do not support speech synthesis.
-   Fixed an issue where bot updates that were executed via `action.perform()` would be treated like they were being performed by the user themselves.
    -   In particular, this issue affected text edits which were originally created by the multiline text editor but were then replayed via `action.perform()`.
    -   The effect of this bug would be that while the data was updated correctly, the multiline text editor would ignore the new data because it assumed it already had the changes.

## V1.5.8

#### Date: 4/5/2021

### :rocket: Improvements

-   Added the ability to see the full text of script errors by using the "Show Error" button in the multiline editor.

### :bug: Bug Fixes

-   Fixed an issue where the `imuPortal` would only open when set to a string value. Now it also supports `true` and non 0 numerical values.

## V1.5.7

#### Date: 4/2/2021

### :rocket: Improvements

-   Improved `imuPortal` to support Safari on iOS.
-   Added the `crypto.isEncrypted(cyphertext)`, `crypto.asymmetric.isEncrypted(cyphertext)`, and `crypto.asymmetric.isKeypair(keypair)` functions.
    -   These can help in determining if a string is supposed to be a asymmetric keypair or if it has been encrypted with symmetric or asymmetric encryption.

### :bug: Bug Fixes

-   Fixed an issue where the configBot would appear to be in the `shared` space but was actually in the `tempLocal` space.

## V1.5.6

#### Date: 4/1/2021

### :rocket: Improvements

-   Added the "bots" snap target for `os.addDropSnap()` and `os.addBotDropSnap()`.
    -   This will cause the dragged bot to snap to other bots.
-   Added the `experiment.speakText(text, options?)` and `experiment.getVoices()` functions.
    -   See the documentation for more information.
-   Added the `os.getGeolocation()` function.
    -   Returns a promise that resolves with the geolocation of the device.
-   Added the `imuPortal` to be able to stream IMU data into CasualOS.
    -   When defined on the config bot, the `imuPortalBot` will be updated with IMU data from the device.
    -   The following tags are used:
        -   `imuSupported` - Whether reading from the IMU is supported. This will be shortly after the `imuPortal` is defined.
        -   `deviceRotationX`, `deviceRotationY`, `deviceRotationZ` - The X, Y, and Z values that represent the orientation of the device.
-   Added the `portalCameraType` tag to allow switching between `perspective` and `orthographic` projections.
    -   Camera projections act similarly to real world camera lenses except that they avoid certain limitations like focal lengths.
    -   `orthographic` - This projection preserves parallel lines from the 3D scene in the output 2D image. As a result, same-sized objects appear the same size on the screen, regardless of how far away they are from the camera.
    -   `perspective` - This projection makes same-sized objects appear larger or smaller based on how far away they are from the camera. Closer objects appear larger and vice versa.
-   Added the `os.enablePointOfView(center?)` and `os.disablePointOfView()` functions.
    -   These are similar to `os.enableVR()` or `os.enableAR()` and can be used to give the player a "ground level" perspective in the page portal.
    -   `os.enablePointOfView(center?)` - Enables POV mode by moving the camera to the given position, setting the camera type to `perspective`, and changing the controls so that it is only possible to rotate the camera.
    -   `os.disablePointOfView()` - Disables POV mode by resetting the camera, camera type, and controls.

### :bug: Bug Fixes

-   Fixed an issue where tag edits would appear duplicated when running CasualOS in the non-collaborative mode.

## V1.5.5

#### Date: 3/25/2021

### :rocket: Improvements

-   Changed CasualOS to not show the `server` URL parameter when loaded in non-collaborative mode.
-   CasualOS will now throw an error when trying to save a bot to a tag during creation.

## V1.5.4

#### Date: 3/25/2021

### :rocket: Improvements

-   Improved `os.download()` to add the correct file extension if one is omitted from the given filename.
-   Added the 📖 emoji has a builtin tag prefix.
    -   This is a useful default prefix for custom portals.
-   Added the ability to load CasualOS in a non-collaborative mode.
    -   This will make the shared spaces (`shared`, `tempShared`, and `remoteTempShared`) act like they are `tempLocal` spaces.
    -   As a result, CasualOS needs no persistent network connection to run an experience when loaded in this mode.
-   Added the `os.isCollaborative()` function to get whether CasualOS was loaded in a collaborative mode or non-collaborative mode.

### :bug: Bug Fixes

-   Fixed the "Docs" link when linking to a listen tag.

## V1.5.3

#### Date: 3/23/2021

### :boom: Breaking Changes

-   Removed bot stacking.
    -   Bots will no longer automatically stack on each other based on position. Instead, they need to be stacked manually.
    -   The `{dimension}SortOrder` tags still exist and are used by the menu portal to order bots.
-   Drag events are now sent for bots that are not draggable.
    -   This means you can set `#draggable` to false and still get a `@onDrag` or `@onAnyBotDrag` event for it.
    -   This change makes it easier to write your own custom dragging logic because it prevents the bot(s) from being automatically moved but still sends the correct events.
    -   If you don't want drag events sent to a bot, you can make it not pointable or you can use your own custom logic on `@onDrag`/`@onDrop`.
-   The `#draggableMode` and `#positioningMode` tags have been removed.
    -   `#draggableMode` can be emulated by setting `#draggable` to false and adding custom `@onDrag` events to limit which dimensions the bot can be moved to.
    -   `#positioningMode` has been replaced with the `os.addDropSnap()` and `os.addBotDropSnap()` functions.

### :rocket: Improvements

-   Added the `@onAnyBotDropEnter` and `@onAnyBotDropExit` shouts.
-   Added the `@onAnyBotPointerDown` and `@onAnyBotPointerUp` shouts.
-   Added the `os.addDropSnap(...targets)` and `os.addBotDropSnap(bot, ...targets)` functions.
    -   These can be used to customize the behavior of a drag operation.
    -   Each function accepts one or more "targets" which are positions that the bot can be dropped at. There are 4 possible values:
        -   `"ground"` - The bot will snap to the ground as it is being dragged. (Default when not in VR)
        -   `"grid"` - The bot will snap to individual grid tiles as it is being dragged.
        -   `"face"` - The bot will snap to the face of other bots as it is being dragged.
        -   A snap point object. The bot will snap to the point when the mouse is within a specified distance. It should be an object with the following properties:
            -   `position` - An object with `x`, `y`, and `z` values representing the world position of the snap point.
            -   `distance` - The distance that the pointer ray should be from the position in order to trigger snapping to the position.
    -   The `os.addBotDropSnap(bot, ...targets)` function accepts a bot as its first parameter which limits the specified snap targets to when the given bot is being dropped on.
-   Added the `experiment.beginRecording(options?)` and `experiment.endRecording()` functions.
    -   These can be used to record both audio and video at the same time.
    -   See the documentation for more details.

### :bug: Bug Fixes

-   Fixed an issue where dragging a parent bot onto a child bot would cause the bot to rapidly snap back and forth.
-   Fixed an issue where negative sort orders could not be used on menu bots.

## V1.5.2

#### Date: 3/18/2021

### :bug: Bug Fixes

-   Fixed an issue where `os.focusOn()` would not function when using positions because inventory and page portals would fight over control of the animation operation.

## V1.5.1

#### Date: 3/17/2021

### :rocket: Improvements

-   Improved `os.focusOn()` to be canceled by `os.goToDimension()` and future calls to `os.focusOn()`.
    -   Additionally, calling `os.focusOn(null)` will cancel the current focus operation without queuing another one.

## V1.5.0

#### Date: 3/17/2021

### :boom: Breaking Changes

-   Changed the `#portalCameraRotationX` and `#portalCameraRotationY` tags to use radians instead of degrees.

### :rocket: Improvements

-   Added the `cameraZoom` and `cameraZoomOffset` tags.
-   Added the `os.focusOn(botOrPosition, options?)` function.
    -   Works similarly to `os.tweenTo()` and `os.moveTo()` except that it takes an options object instead of a bunch of parameters.
    -   Notable improvements includes that it can accept a position instead of a bot, it supports different easing types, and it will return a promise which completes when the camera movement is finished.
    -   Additionally the rotation values are in radians instead of degrees.
-   `os.focusOn()` and `os.tweenTo()` now use quadratic easing by default.
    -   Additionally `os.focusOn()` supports specifying the easing type just like `animateTag()`.
-   `os.tweenTo()` and `os.moveTo()` are now deprecated and should no longer be used. They will be removed in a future release of CasualOS.
    -   To encourage migration, they have been removed from the documentation and autocomplete.
-   Added the `experiment.beginAudioRecording()` and `experiment.endAudioRecording()` functions to experiment with audio recording.
    -   See the documentation for more information.

### :bug: Bug Fixes

-   Fixed an issue where camera offsets would not be taken into account when calculating the camera focus point.
    -   This fixes issues with the focus point becoming more and more wrong as offsets are applied to the camera.
    -   However, any calculations which try to calculate a camera position offset from the focus point must now subtract the current offset from the focus point to get the correct result. The example auxCode (`cameraMovementExample`) has been updated to reflect this change (version 2 and later).

## V1.4.11

#### Date: 3/12/2021

### :rocket: Improvements

-   Added the `math.scaleVector(vector, scale)` function to make multiplying vectors by scalar values easy.

### :bug: Bug Fixes

-   Fixed an issue where the `@onServerJoined` event could be sent before all data was loaded.
    -   This could happen if one player was changing data while another player was joining the server.
-   Fixed an issue where custom portals would not open if the portal tags were not defined when the portal is opened.
-   Fixed an issue where custom portals would always have default styling for their first load.

## V1.4.10

#### Date: 3/9/2021

### :rocket: Improvements

-   Improved `animateTag()` to support animating multiple tags at once by accepting an object for the `fromValue` and `toValue` options properties.
    -   Instead of calling `animateTag(bot, tag, options)`, omit the `tag` argument and call `animateTag(bot, options)`. This will indicate that you want to animate multiple tags at once over the same duration.
    -   The animations that get triggered are grouped together, so cancelling one will cancel them all.
-   Improved `clearAnimations()` to support accepting a list of tags to cancel.
-   Added several 3D math functions:
    -   `getBotPosition(bot, dimension)` - Gets the 3D position of a bot in the given dimension.
    -   `math.addVectors(...vectors)` - Adds the given vectors together and returns the result.
    -   `math.subtractVectors(...vectors)` - Subtracts the given vectors and returns the result.
    -   `math.negateVector(vector)` - Mathematically negates the given vector and returns the result.
-   Added the `os.getFocusPoint(portal?)` function to get the focus point that the camera is looking at.
    -   This value is the same as the one highlighted by the `#portalShowFocusPoint` tag.
    -   It is also backed up by `cameraFocusX`, `cameraFocusY`, `cameraFocusZ` tags on the portal bot.

## V1.4.9

#### Date: 3/3/2021

### :rocket: Improvements

-   Changed the color of the progress spinner and progress bar on the loading dialog to gray.

### :bug: Bug Fixes

-   Fixed an issue where hover events could be sent for bots when the mouse was not directly over the game view.
-   Fixed a couple issues where keyboard events were propagating outside the sheet and IDE portals.
-   Fixed an issue where local variables in the top scope would not be included in the code editor autocomplete box.

## V1.4.8

#### Date: 3/3/2021

### :boom: Breaking Changes

-   `onRemoteData` now uses `that.remoteId` instead of `that.playerId`.
-   Renamed the `portalPlayerZoom`, `portalPlayerRotationX` and `portalPlayerRotationY` tags to `portalCameraZoom` and `portalCameraRotationX` and `portalCameraRotationY`.
-   Renamed the `player` and `otherPlayers` spaces to `tempShared` and `remoteTempShared`.

### :rocket: Improvements

-   Added the `@onError` listen tag.
    -   It is a shout and is triggered when an unhandled error occurs in a listen tag.
-   Improved CasualOS to now include the Bot ID and tag name in internal console logs for unhandled errors.
-   Added perferred alternatives for the following functions and listen tags:
    -   `server.serverPlayerCount()` is now `server.serverRemoteCount()`.
    -   `server.totalPlayerCount()` is now `server.totalRemoteCount()`.
    -   `server.stories()` is now `server.servers()`.
    -   `server.players()` is now `server.remotes()`.
    -   `sleep()` is now `os.sleep()`
    -   `onServerSubscribed` is now `onServerJoined`.
    -   `onServerUnsubscribed` is now `onServerLeave`.
    -   `onPlayerPortalChanged` is now `onPortalChanged`.
    -   `onRemotePlayerSubscribed` is now `onRemoteJoined`
    -   `onRemotePlayerUnsubscribed` is now `onRemoteLeave`.
    -   Additionally, the `that.playerId` has been changed to `that.remoteId` in the new listen tags.
    -   Note that the original tags and functions remain the same but will be removed at some point in the future.
-   Added the `web.get()`, `web.post()`, and `web.hook()` functions as future replacements for the `webhook()` and `webhook.post()` functions.

### :bug: Bug Fixes

-   Fixed an issue where portal bots may not be defined before `@onServerSubscribed` is triggered.
-   Fixed an issue where the `white-space` CSS property could not be used on menu bots.

## V1.4.7

#### Date: 2/26/2021

### :boom: Breaking Changes

-   Renamed all the `player` functions to `os`.
    -   Instead of `player.toast()` you should now do `os.toast()`.
-   Removed the `configBot` and `configTag` variables.
-   Removed the portal config bot tags and replaced them with variables.
    -   e.g. `pagePortalConfigBot` can now be accessed with the `pagePortalBot` variable.
    -   You can now set the page portal color by doing `pagePortalBot.tags.portalColor = "green"`.
    -   By default a `tempLocal` bot will be created for each builtin portal.
    -   You can also provide your own bot by calling `portal.open(portalName, bot)`.
-   Changed the `portal.open()` function to take a bot as a parameter.
    -   It should now be called like `portal.open(name, bot, tag?, options?)`.
    -   After callilng this, the given bot will be available globally at `{name}Bot`.
    -   For example `portal.open("myPortal", bot, "main")` will make `bot` available as `myPortalBot`.
-   Removed `player.getBot()` and replaced it with `configBot`.
-   Renamed the `creator` variable to `creatorBot`.
-   Added the `thisBot` variable as a preferred alternative to `this` and `bot`.
-   Moved the page and inventory camera tags to their portal config bots from the player bot.
    -   e.g. `pageCameraPositionX` used to be on the player bot (now the config bot) but is now on the page portal bot.
-   Changed the behavior of the `transformer` tag to use the page and inventory portal bots instead of the config bot (previously the player bot).
-   Renamed the `pageCameraPosition{X,Y,Z}` and `inventoryCameraPosition{X,Y,Z}` tags to `cameraPosition{X,Y,Z}`.
-   Renamed the `pageCameraRotation{X,Y,Z}` and `inventoryCameraRotation{X,Y,Z}` tags to `cameraRotation{X,Y,Z}`.
-   Renamed the `pagePixelHeight` and `pagePixelWidth` tags to `pixelHeight` and `pixelWidth`.

### :bug: Bug Fixes

-   Fixed an issue where variables from other listen tags would appear as autocomplete options.

## V1.4.6

#### Date: 2/23/2021

### :bug: Bug Fixes

-   Fixed an issue where the circle wipe element would not cover modals like `player.showHtml()` or `player.showInput()`.
-   Fixed an issue where calling `player.showInput()` in sequence would show the first input but not the second input.

## V1.4.5

#### Date: 2/23/2021

### :rocket: Improvements

-   Changed the ab-1 bootstrap URL to `https://bootstrap.casualos.com/ab1.aux`.
-   Updated to three.js r125.
    -   This fixes WebXR for Chrome 88 and later.
-   Added the ability to disable hover states on menu item buttons using the `menuItemHoverMode` tag. It has three possible options:
    -   `auto` - The bot will appear hoverable based on if it has a `@onClick` tag. (Default)
    -   `hover` - The bot will appear hoverable.
    -   `none` - The bot will not appear hoverable.
    -   None of these options affect the existing functionality of any listen tags on menu bots.
-   Added an initial version of the `idePortal` (IDE portal).
    -   The IDE portal makes it easier to jump between tags to edit them in the multiline tag editor.
    -   Setting the `idePortal` tag to a prefix (like 📖) will load every tag that starts with the prefix into the IDE portal and let you jump between them as if they are files in a text editor.
    -   Currently it is pretty limited, but can be very useful for custom portals.

### :bug: Bug Fixes

-   Fixed an issue where it was not possible to enter numbers in menu bot input boxes.

## V1.4.4

#### Date: 2/18/2021

### :rocket: Improvements

-   Added additional crypto functions to support asymmetric encryption and decryption.
    -   `crypto.asymmetric.keypair(secret)` - Creates a keypair that can be used for asymmetric encryption and decryption.
    -   `crypto.asymmetric.encrypt(keypair, data)` - Encrypts some data using the given keypair.
    -   `crypto.asymmetric.decrypt(keypair, secret, data)` - Decrypts some data using the given keypair and secret.
    -   Check the documentation for more info.
-   Added a better error message when trying to save a bot to a tag value.
-   Added the `dimension` bot form as a preferred alias to `portal`.

## V1.4.3

#### Date: 2/17/2021

### :rocket: Improvements

-   Added the ability to interface with CasualOS from inside a custom portal.
    -   CasualOS-related functionality is available by importing functions and objects from the `casualos` module.
    -   Among the available functionality is `onBotsDiscovered`, `onBotsRemoved`, `onBotsUpdated`, `createBot()`, `destroyBot()`, and `updateBot()`.
    -   Additionally autocomplete is available for the available features.

### :bug: Bug Fixes

-   Fixed an issue where webhook errors could not be caught on Safari based browsers.

## V1.4.2

#### Date: 2/11/2021

### :rocket: Improvements

-   Added the ability to zoom by scrolling.
    -   Previously this was possible by holding the Ctrl button down.
-   Added the `#portalCameraControls` tag to allow disabling moving the camera.
    -   Can be set on the portal config bot for the page and inventory portals.
    -   Supported values are:
        -   `player` - Allows the player to move the camera around like normal. (Default)
        -   `false` - Disables camera movement in the portal.

### :bug: Bug Fixes

-   Fixed an issue where the inventory portal color could not be set when the page portal is using an image for the background.

## V1.4.1

#### Date: 2/10/2021

### :rocket: Improvements

-   Added the `player.openCircleWipe()` and `player.closeCircleWipe()` functions.
    -   These are useful for hiding the page portal while transitioning between scenes.
    -   See the documentation for usage information.
-   Added "cube", "helix", and "egg" as additional options for the `#formAddress` tag on menu bots.
-   Added the `input` form for menu bots.
    -   Setting `#form` to "input" on a bot that is in the menu portal will give it an input box that can be typed in.
    -   Typing in the box will send `@onInputTyping` whispers to the bot. And submitting the data by hitting enter or the send button will send a `@onSubmit` whisper to the bot.
    -   Additionally, the text in the input will be stored in the `tempLocal` `#menuItemText` tag.
-   Adjusted the chat bar to be inset in the page portal to give it the feel of being part of the page portal.
-   Added the `#menuPortalStyle` tag to allow customizing the menu portal with CSS.
    -   This works similarly to `#menuItemStyle` except that it applies to the entire menu portal instead of just one item.
    -   Set it on the `#menuPortalConfigBot`.
-   Added the `#portalBackgroundAddress` tag to allow specifying a custom image for the page portal background.
    -   Does not work in VR.

## V1.4.0

#### Date: 2/8/2021

### :rocket: Improvements

-   Added an initial implementation of custom portals.
    -   Custom portals are a way to write scripts that can interact directly with the web browser. This gives you the ability to do anything that is possible from inside a web browser.
    -   The following functions are now available:
        -   `portal.open(portalID, tag, options?)`
        -   `portal.registerPrefix(prefix)`
        -   `portal.buildBundle(tag)`
        -   See the documentation for usage information.
-   Added the `player.download(data, filename, mimeType?)` function.
    -   Useful for downloading arbitrary data in any format you want.
    -   See the documentation for more information.

### :bug: Bug Fixes

-   Fixed an issue that broke bots in the `player` space when a `tempLocal` tag mask was put on them.
-   Fixed an issue that prevented tag masks from being placed on new bots.

## V1.3.14

#### Date: 1/25/2021

### :rocket: Improvements

-   Updated the Terms of Service and Privacy Policy documents.

### :bug: Bug Fixes

-   Fixed an issue where animations would not run while in VR/AR.

## V1.3.13

#### Date: 1/18/2021

### :rocket: Improvements

-   Added the `player.showUploadFiles()` function.
    -   Shows a dialog that can be used to upload arbitrary files.
    -   Returns a promise that resolves with the list of files that were uploaded.
    -   See the documentation for more info.
-   Added the `portal` form.
    -   Displays an entire dimension in place of the bot form.
    -   When set, `#formAddress` will be used as the dimension that should be loaded.

### :bug: Bug Fixes

-   Fixed an issue where bot labels would flicker when scaling the bot.
-   Fixed an issue where tag masks would be incorrectly recorded by the UI as being removed in some cases.
-   Fixed an issue where lines would render incorrectly on the first frame they were setup on.

## V1.3.12

#### Date: 1/13/2021

### :rocket: Improvements

-   Added the Terms of Service and Privacy Policy documents.
    -   The Terms of Service are available at `/terms` (or at `/terms-of-service.txt`).
    -   The Privacy Policy is available at `/privacy-policy` (or at `/privacy-policy.txt`).
-   Added the ability to keep track of the number of `setTimeout()` and `setInterval()` timers that are currently active via the `numberOfActiveTimers` property returned from `perf.getStats()`.
-   Added the `animateTag(bot, tag, options)` and `clearAnimations(bot, tag?)` functions.
    -   `animateTag(bot, tag, options)` - Iteratively changes a tag mask value over time based on the options you provide.
        -   `bot` is the bot or list of bots that should be animated.
        -   `tag` is the tag that should be animated.
        -   `options` is an object that specifies how the tag should be animated. It has the following properties:
            -   `fromValue` - The starting value for the animation.
            -   `toValue` - The ending value.
            -   `duration` - The number of seconds that it should take for the tag to go from the starting value to the ending value.
            -   `easing` - The options for easing the animation.
            -   `tagMaskSpace` - The space that the tag should be changed in. If set to `false` then the tag on the bot will be directly edited.
    -   `clearAnimations(bot, tag?)` - Cancels animations on a bot.
        -   `bot` - The bot or list of bots that should have their animations canceled.
        -   `tag` - Is optional and is the tag that the animations should be canceled for.

### :bug: Bug Fixes

-   Fixed issues with `#labelFontSize = auto` when `#labelPosition != front` or when the bot is rotated.
-   Fixed an issue where non-ASCII characters were being corrupted on download.

## V1.3.11

#### Date: 1/5/2021

### :rocket: Improvements

-   Greatly improved the default layouting behaviour of labels.
    -   Added the `#labelFontSize` tag to control the sizing of the characters in a label. Unlike `#labelSize`, changing this value will cause the label to layout again which will affect word wrapping. Possible values are:
        -   `auto` - Specifies that the system should try to find a font size that fits the text onto the bot. (default)
        -   Any Number - Specifies a specific font size. (1 is previous default)
    -   Added the `#labelWordWrapMode` tag to control the word wrapping behavior of labels. Possible values are:
        -   `breakCharacters` - Specifies that the system should insert line breaks inside words if needed.
        -   `breakWords` - Specifies that the system should insert line breaks between words if needed.
        -   `none` - Specifies that the system should not insert line breaks.
-   Added the ability to control the color of the placeholder text in the chat bar.
    -   Use the `placeholderColor` option when calling `player.showChat()`.

### :bug: Bug Fixes

-   Fixed an issue where atoms that were received before their cause would be discarded.

## V1.3.10

#### Date: 12/29/2020

### :rocket: Improvements

-   Added a button to the Multiline tag editor to make it easy to turn a tag into a Mod tag.

### :bug: Bug Fixes

-   Fixed an issue where script compilation errors would not be handled correctly and would prevent those changes from being communicated to the multiline code editor.

## V1.3.9

#### Date: 12/28/2020

### :boom: Breaking Changes

-   Formulas have been removed and replaced with Mod tags.
    -   Mod tags are tags that start with the DNA Emoji (🧬) and contain JSON data.
    -   Because Mod tags are JSON data, they do not support programmatic computations.
    -   We are making this change because while formulas are powerful, inprecise use of them can result in large slowdowns which is a bad user experience.
    -   The tag data must be valid JSON, so that means using double-quotes `"` for strings and wrapping property names in double-quotes.
        -   Before:
            ```
            =({ color: 'blue', number: 99, toggle: true })
            ```
            After:
            ```
            🧬{ "color": "blue", "number": 99, "toggle": true }
            ```
        -   Before:
            ```
            =([ 1 + 2 ])
            ```
            After:
            ```
            🧬3
            ```
-   Array-like values in tags are now considered strings.
    -   Previously a value like `[1, 2, 3]` was parsed into an array automatically.
    -   This was a little used feature and caused issues for people who simply wanted to store JSON data in a tag.
    -   Now, a value like `[1, 2, 3]` will no longer be parsed and so will appear as the string: `"[1, 2, 3]"`.
    -   If you want CasualOS to parse a tag value as an array, you can use the Mod tags mentioned above.
-   Removed the `error` space.
    -   Also removed the related functions:
        -   `server.destroyErrors()`
        -   `server.loadErrors()`

### :rocket: Improvements

-   Updated Material Icons to v4.0.0.
-   Added `perf.getStats()` as a way to get some statistics on the performance of the server.
-   Various performance improvements:
    -   `getBot('id', id)` is now works in `O(1)` time.
    -   The `tempLocal` and `local` spaces now handle new and deleted bots in a much more performant manner.
-   Fixed an issue where deleted bots in the `shared` space would be treated like they were not deleted on initial load.

### :bug: Bug Fixes

-   Fixed autofocusing newly created tags in the sheetPortal.

## V1.3.8

#### Date: 12/17/2020

### :bug: Bug Fixes

-   Fixed an issue where selecting a color from a `player.showInput()` modal would not save the selected color.

## V1.3.7

#### Date: 12/17/2020

### :boom: Breaking Changes

-   "story" has been renamed to "server". Below is the list of tags, actions and listeners that have been changed:
    -   `#story` -> `#server`.
    -   `server.setupStory()` -> `server.setupServer()`
    -   `server.restoreHistoryMarkToStory()` -> `server.restoreHistoryMarkToServer()`
    -   `server.storyStatuses()` -> `server.serverStatuses()`
    -   `server.storyPlayerCount()` -> `server.serverPlayerCount()`
    -   `player.downloadStory()` -> `player.downloadServer()`
    -   `player.loadStory()` -> `player.loadServer()`
    -   `player.unloadStory()` -> `player.unloadServer()`
    -   `player.getCurrentStory()` -> `player.getCurrentServer()`
    -   `@onStoryAction` -> `@onServerAction`
    -   `@onStoryStreaming` -> `@onServerStreaming`
    -   `@onStoryStreamLost` -> `@onServerStreamLost`
    -   `@onStorySubscribed` -> `@onServerSubscribed`
    -   `@onStoryUnsubscribed` -> `@onServerUnsubscribed`

## V1.3.6

#### Date: 12/17/2020

### :rocket: Improvements

-   Added the ability to show a password input by using the `secret` type with `player.showInput()`.

### :bug: Bug Fixes

-   Fixed an issue where some bots would not be added to the page portal when created in a big batch.
-   Fixed an issue where the `player.showInput()` dialog would appear fullscreen on mobile devices and prevent people from exiting it.
-   Fixed an issue where `@onChatTyping` would be triggered twice for each keystroke.

## V1.3.5

#### Date: 12/15/2020

### :rocket: Improvements

-   Changed `create()` to prevent creating bots that have no tags.
    -   If a bot would be created with zero tags then an error will be thrown.
-   Added a favicon.

### :bug: Bug Fixes

-   Changed the maximum WebSocket message size to 32KB from 128KB.
    -   This will help ensure that we keep below the [AWS API Gateway maximum frame size of 32 KB](https://docs.aws.amazon.com/apigateway/latest/developerguide/limits.html).
-   Fixed an issue where bots that only had a tag mask would not show up in the sheetPortal.

## V1.3.4

#### Date: 12/10/2020

### :rocket: Improvements

-   Added the `EXECUTE_LOADED_STORIES` environment variable to allow reducing server load due to story scripts.
    -   Defaults to `true`.
    -   Setting to `false` will disable all server-side story features except for webhooks and data portals.
        -   This means that some capabilities like `server.setupStory()` will not work when `EXECUTE_LOADED_STORIES` is false.
-   Added gzip compression for HTML, CSS, and JavaScript returned from the server.
-   Improved how some heavy assets are precached so that they can be loaded quickly.
-   Made the browser tab title use the story ID by default.

### :bug: Bug Fixes

-   Fixed an issue where some `.png` files would not load because they were bundled incorrectly.

## V1.3.3

#### Date: 12/10/2020

### :rocket: Improvements

-   Added support for the `apiary-aws` causal repo protocol.
    -   This enables the CasualOS frontend to communicate with instances of the [CasualOS Apiary AWS](https://github.com/casual-simulation/casual-apiary-aws) project.
    -   Use the `CAUSAL_REPO_CONNECTION_PROTOCOL` and `CAUSAL_REPO_CONNECTION_URL` environment variables to control which protocol and URL the frontend should connect to. See the [README in `aux-server`](./src/aux-server/README.md) for more info.
    -   Note that only the following features are supported for AWS Apiaries:
        -   `server.setupStory()`
        -   `server.totalPlayerCount()`
        -   `server.storyPlayerCount()`
        -   `server.players()`
    -   Webhooks are different when the story is hosted on an Apiary.
        -   They require at least one device to have the story loaded for webhooks to function correctly.
        -   They need to be sent to the Apiary host directly. Generally, this is not the same thing as `auxplayer.com` or `casualos.com` so you may need to ask the Apiary manager for it.
-   Added better support for static builds.
    -   Use the `PROXY_CORS_REQUESTS` environment variable during builds to disable support for proxying HTTP requests through the server.
    -   Use `npm run tar:client` after a build to produce a `./temp/output-client.tar.gz` containing all the client code and assets. This can be deployed to S3 or a CDN for static hosting.
    -   Use `npm run package:config` to produce a `./temp/config.json` which can be used for the `/api/config` request that the client makes at startup. Utilizes the environment variables from [the README in `aux-server`](./src/aux-server/README.md) to build the config.

### :bug: Bug Fixes

-   Fixed an issue where it was not possible to change the color of GLTF meshes that did not have a mesh in the GLTF scene root.
-   Fixed an issue where bots created by the ab1 installer would not receive the `@onStorySubscribed` shout.

## V1.3.2

#### Date: 11/17/2020

### :rocket: Improvements

-   Updated the ab-1 bootstrapper to point to AWS S3 for quick loading.

## V1.3.1

#### Date: 11/16/2020

### :rocket: Improvements

-   Added the ability to use the `color` tag on GLTF meshes to apply a color tint to the mesh.

### :bug: Bug Fixes

-   Fixed an issue that prevented deleting the first character of a script/formula in the multi-line editor.
-   Fixed an issue where tag edits on bots in the tempLocal and local spaces would be applied to the multi-line editor twice.

## V1.3.0

#### Date: 11/11/2020

### :rocket: Improvements

-   Added multi-user text editing.
    -   Work on shared bots when editing a tag value with the multi-line editor.
-   Added the cursor bot form.
    -   Used to add a cursor indicator to the multi-line editor.
    -   Works by setting the `form` tag to "cursor" and placing the bot in the corresponding tag portal dimension.
        -   For example, to put a cursor in the multi-line editor for the `test` tag on a bot you would set `{targetBot.id}.test` to true.
    -   Supported tags are:
        -   `color` - Specifies the color of the cursor.
        -   `label` - Specifies a label that should appear on the cursor when the mouse is hovering over it.
        -   `labelColor` - Specifies the color of the text in the cursor label.
        -   `{dimension}Start` - Specifies the index at which the cursor selection starts (Mirrors `cursorStartIndex` from the player bot).
        -   `{dimension}End` - Specifies the index at which the cursor selection ends (Mirrors `cursorEndIndex` from the player bot).
-   Added the `pageTitle`, `cursorStartIndex`, and `cursorEndIndex` tags to the player bot.
    -   `pageTitle` is used to set the title of the current browser tab.
    -   `cursorStartIndex` contains the starting index of the player's text selection inside the multi-line editor.
    -   `cursorEndIndex` contains the ending index of the player's text selection inside the multi-line editor.
    -   Note that when `cursorStartIndex` is larger than `cursorEndIndex` it means that the player has selected text from the right to the left. This is important because text will always be inserted at `cursorEndIndex`.
-   Added the `insertTagText()`, `deleteTagText()`, `insertTagMaskText()`, and `deleteTagMaskText()` functions to allow scripts to work with multi-user text editing.
    -   `insertTagText(bot, tag, index, text)` inserts the given text at the index into the given tag on the given bot.
    -   `insertTagMaskText(bot, tag, index, text, space?)` inserts the given text at the index into the tag and bot. Optionally accepts the space of the tag mask.
    -   `deleteTagText(bot, tag, index, deleteCount)` deletes the given number of characters at the index from the tag and bot.
    -   `deleteTagMaskText(bot, tag, index, deleteCount, space?)` deletes the given number of characters at the index from the tag and bot. Optionally accepts the space of the tag mask.
-   Added the ability to use the `transformer` tag on the player bot to parent the player to a bot.
-   Added the ability to edit tag masks in the tag portal by setting the `tagPortalSpace` tag on the player bot.

## V1.2.21

#### Date: 11/5/2020

### :rocket: Improvements

-   Updated the MongoDB driver to v3.6.2 and added the `MONGO_USE_UNIFIED_TOPOLOGY` environment variable to control whether the driver uses the new unified topology layer.

## V1.2.20

#### Date: 10/27/2020

### :rocket: Improvements

-   Added support for `@onPointerEnter`, `@onPointerExit`, `@onAnyBotPointerEnter` and `@onAnyBotPointerExit` for bots in the menu portal.

### :bug: Bug Fixes

-   Fixed the multiline code editor to not clip tooltips and the autocomplete box.
-   Fixed the menu portal to not break on Hololens (Servo-based browsers) when a progress bar is placed on a menu item.

## V1.2.19

#### Date: 10/22/2020

### :rocket: Improvements

-   Added the `egg` form for bots.
    -   Displays the bot as an egg like how ab-1 appears as an egg before being activated.
-   Added the `hex` form for bots.
    -   Displays the bot as a hexagon.
-   Added the `pagePixelWidth` and `pagePixelHeight` tags to the player bot.
    -   These indicate the size of the image rendered to the page portal in pixels.

### :bug: Bug Fixes

-   Fixed Draco compression support.

## V1.2.18

#### Date: 10/20/2020

### :bug: Bug Fixes

-   Fixed the code editor.

## V1.2.17

#### Date: 10/20/2020

### :rocket: Improvements

-   Improved bots in the menu portal to support additional tags.
    -   Added the ability to change the height of menu items by using `scale` and `scaleY`.
    -   Added the ability to set an icon for a menu item by using the `formAddress` tag.
    -   Added the ability to set arbitrary CSS styles on a menu bot by using the `menuItemStyle` tag.
        -   This lets you use margins and borders to indicate grouping.
    -   Added the ability to show a pie-chart progress bar on a menu item by using the `progressBar` tags.
    -   Added the ability to use `@onPointerUp` and `@onPointerDown` for menu.

## V1.2.16

#### Date: 10/16/2020

### :rocket: Improvements

-   Added the `transformer` tag.
    -   When set to a bot ID, the bot will inherit the position, rotation, and scale of the specified bot inside the page portal.
    -   This produces a "parenting" effect that is common in most 3D graphics engines.

## V1.2.15

#### Date: 10/12/2020

### :rocket: Improvements

-   Added the `experiment.getAnchorPointPosition()` and `math.getAnchorPointOffset()` functions.
    -   These are useful for determining where a bot would be placed if it had a particular anchor point.
    -   See the [docs](https://docs.casualsimulation.com/docs/actions) for more info.

## V1.2.14

#### Date: 10/7/2020

### :bug: Bug Fixes

-   Fixed an issue where calling `server.setupStory()` twice with the same story name would cause the story to be setup twice.
-   Fixed an issue where bots would be incorrectly removed from the menu portal if they existed in both the old and new dimensions.
-   Greatly reduced the number of scenarios where formulas would be recalculated after any change.

## V1.2.13

#### Date: 9/24/2020

### :boom: Breaking Changes

-   Renamed the `_editingBot` tag to `editingBot`.

### :rocket: Improvements

-   sheetPortal Improvements
    -   Added the `@onSheetTagClick` listener which is triggered when a tag name is clicked.
    -   Added the `@onSheetBotIDClick` listener which is triggered when a Bot ID is clicked.
    -   Added the `@onSheetBotClick` listener which is triggered when a bot visualization is clicked in the sheet.
    -   Added the `sheetPortalShowButton` config bot tag to control whether the button in the bottom right corner of the sheet is shown.
    -   Added the `sheetPortalButtonIcon` config bot tag to control the icon on the button in the bottom right corner of the sheet.
    -   Added the `sheetPortalButtonHint` config bot tag to control the tooltip on the button in the bottom right corner of the sheet.
    -   Added the `sheetPortalAllowedTags` config bot tag to control which tags are allowed to be shown and edited in the sheet portal.
    -   Swapped the position of the new bot and new tag buttons in the sheet.
    -   Added the `editingTag` tag which contains the tag that the player is currently editing.

### :bug: Bug Fixes

-   Fixed an issue where cells in the sheet portal would not cover the entire cell area.
-   Fixed an issue where `clearTagMasks()` would error if given a bot that had no tag masks.

## V1.2.12

#### Date: 9/22/2020

### :rocket: Improvements

-   Added the `helix` form.
    -   Displays a DNA strand mesh whose color can be customized.
-   Added tag masks.
    -   Tag masks are special tags that can live in a separate space from their bot.
    -   This makes it possible to create a temporary tag on a shared bot.
    -   Tag masks do not replace tags. Instead, they exist in addition to normal tags and can be used to temporarily hide a normal tag value.
    -   Like bots, tag masks live in a space. This means that a bot can have multiple masks for a particular tag. Currently the supported spaces are:
        -   `tempLocal`
        -   `local`
        -   `player`/`otherPlayers`
        -   `shared`
    -   New scripting features:
        -   All bots now have a `masks` property which works like `tags` except that it creates tag masks in the `tempLocal` space.
        -   All scripts also have a `masks` property which is a shortcut for `bot.masks`.
        -   `setTagMask(bot, tag, value, space?)` is a new function that is able to set the value of a tag mask on the given bot and in the given space. See the documentation for more info.
        -   `clearTagMasks(bot, space?)` is a new function that is able to clear all the tag masks in the given space from a given bot. See the documentation for more info.
    -   Example use cases:
        -   Local click/hover states.
        -   Animations.
        -   Storing decrypted data.

### :100: Other Changes

-   Pinned the Deno version to `v1.4` so that we can decide when to adopt future Deno updates.

### :bug: Bug Fixes

-   Fixed an issue where `server.setupStory()` would load a simulation and never dispose it.
-   Fixed an issue where wrist portals were not being anchored properly.
-   Fixed an issue where pressing enter to make a new tag would put a new line in the current tag value.

## V1.2.11

#### Date: 9/9/2020

### :bug: Bug Fixes

-   Fixed an issue where zooming was broken when the page portal is not anchored to the top left of the screen.

## V1.2.10

#### Date: 9/8/2020

### :bug: Bug Fixes

-   Fixed an issue with the multiline editor getting cut off inside the tag portal.

## V1.2.9

#### Date: 9/8/2020

### :rocket: Improvements

-   Changed the page portal to resize around the tag portal instead of being hidden behind it.

## V1.2.8

#### Date: 9/8/2020

### :boom: Breaking Changes

-   Changed `experiment.localPositionTween()` and `experiment.localRotationTween()` to take different arguments and return a promise.
    -   the 4th parameter is now an options object instead of the easing options.
    -   This options object is able to accept easing and duration values.
    -   Additionally the functions now return promises.
    -   See the docs for examples.

### :bug: Bug Fixes

-   Fixed an issue where `experiment.localPositionTween()` and `experiment.localRotationTween()` may not execute if triggered during `@onCreate()`.

## V1.2.7

#### Date: 9/4/2020

### :boom: Breaking Changes

-   Changed `@onListen` to only be sent to bots which have a listener for the shout/whisper.
    -   Previously `@onListen` would be sent to all bots that were targeted by the shout/whisper.
-   Changed `shout()` and `whisper()` to cost 1 energy point.
    -   This helps prevent infinite loops.
    -   The energy point is only deducted if a bot has a listener for the event.

### :bug: Bug Fixes

-   Fixed an issue where `onBotAdded`, `onAnyBotsAdded`, `onAnyBotsRemoved`, `onBotChanged`, and `onAnyBotsChanged` would reset the energy counter.

## V1.2.6

#### Date: 9/4/2020

### :bug: Bug Fixes

-   Fixed an issue where whispering to a bot that is null or undefined would end up sending a shout to all bots.

## V1.2.5

#### Date: 8/31/2020

### :rocket: Improvements

-   Added the `pageCameraPositionOffset[X,Y,Z]`, `inventoryCameraPositionOffset[X,Y,Z]`, `pageCameraRotationOffset[X,Y,Z]`, and `inventoryCameraRotationOffset[X,Y,Z]` tags.
    -   These can be used to move the camera apart from the player's input.
    -   The position offset tags are especially useful for warping the player around in VR.
-   Added the ability to use the dynamic `import()` keyword to import arbitrary JavaScript modules.
    -   Useful with https://www.skypack.dev/ to import modules from [NPM](https://www.npmjs.com/).
-   Added the ability to use `player.replaceDragBot()` even when not dragging.
-   Improved the camera zoom functionality to zoom the camera towards and away from the mouse.
-   Added the `experiment.localPositionTween()` and `experiment.localRotationTween()` functions.
    -   Locally animates a bot's position/rotation using the given easing type.
    -   During the animation, changes to the bot position will be ignored.
    -   Once the animation is done, changes to the bot will reset the position/rotation to the value that is currently stored.
    -   Check out the docs for detailed usage information and examples.

### :bug: Bug Fixes

-   Fixed the dataPortal to always return raw tag values unless they are formulas.
    -   Issue with returning incorrect JSON data was caused by the built-in CasualOS array parsing.
    -   This fixes it by skipping any parsing of the data.
-   Fixed an issue where keyboard states would not be reset when the player removed focus from the story.
-   Fixed an issue where `server.setupStory()` would crash the deno process due to incorrectly handling deserialized data.

## V1.2.4

#### Date: 8/26/2020

### :rocket: Improvements

-   Added the `tagPortalShowButton` tag to control whether a button should be shown in the tag portal.
    -   The button is placed at the lower right hand side of the tag portal.
    -   Clicking the button will trigger a `@onClick` on the tag portal config bot.
    -   Two additional tags can be used to customize the button:
        -   `tagPortalButtonIcon` is the icon that is shown on the button and can be set to any [Material Icon](https://material.io/resources/icons/?style=baseline).
        -   `tagPortalButtonHint` is the text that should be shown in the tooltip for the button.
-   Added the `frustum` form.
-   Improved `player.showInput()` to automatically save and close when a color is selected from the color picker.
    -   Applies to the `basic` and `swatch` subtypes but not `advanced`.
-   Improved the multiline editor to have a "Docs" button that links to the documentation for the current tag.
-   Improved the tag portal to support using `@` and `#` symbols at the beginning of the tag.
    -   Implemented for consistency with functions like `getBot()`, `getTag()`, etc.
-   Added the `@onAnyBotPointerEnter` and `@onAnyBotPointerExit` listen tags.
    -   These are shouts that happen whenever a `@onPointerEnter` or `@onPointerExit` whisper occurs.
-   Added the `player.getPointerDirection()`, `math.getForwardDirection()` and `math.intersectPlane()` functions.
    -   These are useful for calculating where a pointer is pointing.
-   Added the ability to store uncommitted atoms in MongoDB.
    -   Can be configred with the `STAGE_TYPE` environment variable. Can be set to either `redis` or `mongodb`. Currently defaults to `redis` until a migration path is implemented.
-   Added a bunch of extra GPIO-related functions.
    -   `server.rpioReadpad()`
    -   `server.rpioWritepad()`
    -   `server.rpioPud()`
    -   `server.rpioPoll()`
    -   `server.rpioI2CBegin()`
    -   `server.rpioI2CSetSlaveAddress()`
    -   `server.rpioI2CSetBaudRate()`
    -   `server.rpioI2CSetClockDivider()`
    -   `server.rpioI2CRead()`
    -   `server.rpioI2CWrite()`
    -   `server.rpioI2CEnd()`
    -   `server.rpioPWMSetClockDivider()`
    -   `server.rpioPWMSetRange()`
    -   `server.rpioPWMSetData()`
    -   `server.rpioSPIBegin()`
    -   `server.rpioSPIChipSelect()`
    -   `server.rpioSPISetCSPolarity()`
    -   `server.rpioSPISetClockDivider()`
    -   `server.rpioSPISetDataMode()`
    -   `server.rpioSPITransfer()`
    -   `server.rpioSPIWrite()`,
    -   `server.rpioSPIEnd()`

### :bug: Bug Fixes

-   Fixed to safely allow editing multiline scripts in the sheet cells.
-   Fixed an issue with the tag portal where it would not respond to changes with the `tagPortal` tag if it was already set.
-   Fixed an issue with the Deno sandbox where it wouldn't load due to missing dependencies.
-   Fixed an issue where 3D content would not occlude iframe forms.
    -   Only fixed for non-Safari web browsers.

## V1.2.3

#### Date: 8/20/2020

### :rocket: Improvements

-   Added the tag portal.
    -   The tag portal is similar to the sheet portal but it shows only the multiline editor for the specified bot ID and tag.
    -   Set the `tagPortal` tag on the player bot to a string with a Bot ID and a tag name separated by a period (`.`).
-   Improved `player.playSound(url)` to return a promise that resolves with a sound ID.
    -   This sound ID can be used with `player.cancelSound(soundID)` to stop the sound from playing.
-   Added the `player.bufferSound(url)` and `player.cancelSound(soundID)` functions.
    -   `player.bufferSound(url)` can be used to pre-load a sound so that there will be no delay when using `player.playSound()`.
        -   Returns a promise that resolves once the sound has been loaded.
    -   `player.cancelSound(soundID)` can be used to stop a sound that is already playing.
        -   Returns a promise that resolves once the sound has been canceled.

### :bug: Bug Fixes

-   Fixed an issue where actions that were created in an async script would not be dispatched until the script finished.

## V1.2.2

#### Date: 8/14/2020

### :boom: Breaking Changes

-   Changed `crypto.encrypt()` and `crypto.decrypt()` to return the result directly instead of returning a promise.

### :rocket: Improvements

-   Added the `crypto.createCertificate()`, `crypto.signTag()`, and `crypto.verifyTag()`, `crypto.revokeCertificate()` functions to help with creating certificate chains and signing and validating tag data. Check the docs for detailed usage information.
-   Added an indicator to the multi-line editor that is shown when a tag value is verified.
-   Added the ability to force all scripts to be verified in order to be executed using the `forceSignedScripts` query parameter.
    -   When the query param is set to `true`, all scripts must have a valid signature in order to be executed.
    -   This allows running in a trusted execution environment - thereby preventing unauthorized scripts from running.
-   Replaced builder with ab-1.
    -   ab-1 is a new version of builder which is designed to be easy to extend and improve.
-   Added the `adminSpace.setPassword(oldPassword, newPassword)` function.
    -   Allows changing the password that is used to unlock admin space.
    -   The first parameter is the old password that was used to unlock the space.
    -   The second parameter is the new password that should be used to unlock the space.
-   Added several functions to allow using the GPIO pins on Rasberry Pi.
    -   Currently, all of these functions are experimental and only work on Raspberry Pi.
    -   See the documentation for more information.
    -   `server.exportGpio(pin, mode)`
    -   `server.unexportGpio(pin, mode)`
    -   `server.setGpio(pin, value)`
    -   `server.getGpio(pin)`
    -   `server.rpioInit(options)`
    -   `server.rpioExit()`
    -   `server.rpioOpen(pin, mode, options)`
    -   `server.rpioMode(pin, mode, options)`
    -   `server.rpioRead(pin)`
    -   `server.rpioReadSequence(pin, length)`
    -   `server.rpioWrite(pin, value)`
    -   `server.rpioWriteSequence(pin, buffer)`
    -   `server.rpioClose(pin, options)`

### :bug: Bug Fixes

-   Fixed an issue where using `player.showInput()` with an existing value would not prefill the text box with the existing value.
-   Fixed a performance issue where formulas which were recalculated after every change had a factorial (!) performance cost.
    -   Was caused by two things:
        1.  Some formulas don't have enough information to determine what tags they are dependent on. In these cases, we callback to using an "all" dependency which means that the formula will be recalculated whenever any tag changes.
        2.  These "all" dependencies were included when searching for nested dependencies which meant that we were resolving every "all" dependency for every other "all" dependency. This gives us the effect of searching every possible combination of dependencies instead of only the ones we need, which has a factorial cost.

## V1.2.1

#### Date: 8/4/2020

### :rocket: Improvements

-   Added a server sandbox based on [Deno](https://deno.land/).
    -   Security feature to prevent scripts that are running on the server from harming the underlying system or other stories.
    -   It additionally prevents scripts from accessing random Node.js modules by using `require("module")`.
    -   Finally, it prevents a script from denying service to other stories because the sandbox is run inside a separate process.
-   Improved the sheet portal to display scripts with a monospace font in the sheet cells.
-   Improved the documentation to clarify some things and also mension that bots can be made transparent with the "clear" color.
-   Improved the multi-line text editor to support syntax highlighting for HTML, CSS, and JSON based on whether the tag ends with `.html`, `.css` or `.json`.

### :bug: Bug Fixes

-   Fixed the `lineTo` tag to support arrays of bots and arrays of bot IDs in addition to individual bots and bot IDs.
-   Fixed an issue where deleting a tempLocal bot that was updated in the same script would crash the runtime.
-   Fixed an issue with the `player.showInput()` modal where Android devices using the Google GBoard keyboard wouldn't send input correctly.
-   Fixed an issue where a `@onPlayerPortalChanged` event would be incorrectly triggered after reconnecting to the server.
-   Fixed an issue where the iframe form on iOS 14 Beta 3 would cause the entire scene to disappear.
-   Fixed an issue where loading an image could fail if `formAddress` tag was changed while the image was downloading.
-   Fixed an issue where submitting HTML forms from inside an iframe form was not allowed.

## V1.2.0

### Date: 7/17/2020

### Changes:

-   :rocket: Improvements

    -   Added the `MONGO_USE_NEW_URL_PARSER` environment variable parameter to control whether CasualOS uses the new MongoDB URL Parser. (Defaults to false)
    -   Added a popup to notify the user that data might be lost if they attempt to close the tab while not connected to the server.
    -   Added the following cryptographic functions:
        -   `crypto.sha256(data)`
            -   Calculates the [SHA-256](https://en.wikipedia.org/wiki/SHA-2) hash of the given data.
            -   `data` is the data to calculate the hash of.
            -   Supports strings, numbers, booleans, objects, arrays, and bots.
        -   `crypto.sha512(data)`
            -   Calculates the [SHA-512](https://en.wikipedia.org/wiki/SHA-2) hash of the given data.
            -   `data` is the data to calculate the hash of.
            -   Supports strings, numbers, booleans, objects, arrays, and bots.
        -   `crypto.hmacSha256(key, data)`
            -   Calculates the [HMAC](https://en.wikipedia.org/wiki/HMAC) [SHA-256](https://en.wikipedia.org/wiki/SHA-2) hash of the given data.
            -   `key` is the password that should be used for the message authentication code.
            -   `data` is the data to calculate the HMAC of.
            -   Supports strings, numbers, booleans, objects, arrays, and bots.
        -   `crypto.encrypt(password, data)`
            -   Encrypts the given data with the given password and returns the result as a promise.
            -   `password` is the password to use for encrypting the data.
            -   `data` is the data that should be encrypted.
        -   `crypto.decrypt(password, data)`
            -   Decrypts the given data with the given password and returns the result as a promise.
            -   Only works if the given data is the output of `crypto.encrypt()`.
            -   `password` is the password that was used to encrypt the data.
            -   `data` is the data that should be decrypted.

-   :bug: Bug Fixes
    -   Fixed a race condition where concurrently updating a tag in a script and triggering a dependency update on that same tag could cause the runtime to crash.

## V1.1.18

### Date: 7/10/2020

### Changes:

-   :rocket: Improvements

    -   Improved the `player.run()` function to return a promise that can be awaited to get the result of the script (or wait until the script has been executed).
    -   Improved the `server.loadErrors()` function to return a promise that can be awaited to get the list of bots that were loaded.
    -   Improved the `server.destroyErrors()` function to return a promise that resolves once the error bots are destroyed.
    -   Improved the `server.loadFile()` function to return a promise that resolves once the file is loaded.
    -   Improved the `server.saveFile()` function to return a promise that resolves once the file is saved.
    -   Improved the `server.setupStory()` function to return a promise that resolves once the story is setup.
    -   Improved the `server.browseHistory()` function to return a promise that resolves once the history is loaded.
    -   Improved the `server.markHistory()` function to return a promise that resolves once the history is saved.
    -   Improved the `server.restoreHistoryMark()` function to return a promise that resolves once the history is restored.
    -   Improved the `server.restoreHistoryMarkToStory()` function to return a promise that resolves once the history is restored.
    -   Added the `@onBotAdded` and `@onAnyBotsAdded` listen tags.
        -   These are triggered whenever a bot is added to the local story.
        -   Note that this is different from `@onCreate` because you will be notified whenever a bot is added to the state even if it has already been created.
        -   An example of this are bots in the `otherPlayers` space. You cannot create bots in this space but you will be notified via `@onBotAdded` and `@onAnyBotsAdded`.
        -   `@onBotAdded` is triggered on the bot that was added. There is no `that`.
        -   `@onAnyBotsAdded` is triggered on every bot whenever one or more bots are added.
            -   `that` is an object with the following properties:
                -   `bots` - The array of bots that were added.
    -   Added the `@onAnyBotsRemoved` listen tags.
        -   These are triggered whenever a a bot is removed from the local story.
        -   Note that this is different from `@onDestroy` because you will be notified whenever a bot is removed from the state even if it has not been explicitly destroyed.
        -   An example of this are bots in the `otherPlayers` space. When another player disconnects no `@onDestroy` is fired but you will get a `@onAnyBotsRemoved`.
        -   `@onAnyBotsRemoved` is triggered on every bot whenever one or more bots are removed.
            -   `that` is an object with the following properties:
                -   `botIDs` - The array of bot IDs that were removed.
    -   Added the `@onBotChanged` and `@onAnyBotsChanged` listen tags.
        -   These are triggered whenever a bot is changed in the local story.
        -   Note that you will be notified whenever a bot is changed in the state even if it was changed by another player.
        -   An example of this are bots in the `otherPlayers` space. You cannot update bots in this space but you will be notified via `@onBotChanged` and `@onAnyBotsChanged`.
        -   `@onBotChanged` is triggered on the bot that was changed.
            -   `that` is an object with the following properties:
                -   `tags` - The list of tags that were changed on the bot.
        -   `@onAnyBotsAdded` is triggered on every bot whenever one or more bots are added.
            -   `that` is an array containing objects with the following properties:
                -   `bot` - The bot that was updated.
                -   `tags` - The tags that were changed on the bot.
    -   Added several tags to the player bot:
        -   These tags are updated by CasualOS and can be used to query the current state of the input system.
        -   Camera Tags
            -   These tags contain the position and rotation of the player's camera.
            -   You can use this to communicate where the player is to other players.
            -   `pageCameraPositionX`
            -   `pageCameraPositionY`
            -   `pageCameraPositionZ`
            -   `inventoryCameraPositionX`
            -   `inventoryCameraPositionY`
            -   `inventoryCameraPositionZ`
            -   `pageCameraRotationX`
            -   `pageCameraRotationY`
            -   `pageCameraRotationZ`
            -   `inventoryCameraRotationX`
            -   `inventoryCameraRotationY`
            -   `inventoryCameraRotationZ`
        -   Pointer Tags
            -   These tags contain the position and rotation of the player's pointers.
            -   You can use this to tell where the VR controllers are or where the mouse is pointing.
            -   `mousePointerPositionX`
            -   `mousePointerPositionY`
            -   `mousePointerPositionZ`
            -   `mousePointerRotationX`
            -   `mousePointerRotationY`
            -   `mousePointerRotationZ`
            -   `mousePointerPortal`
            -   `rightPointerPositionX`
            -   `rightPointerPositionY`
            -   `rightPointerPositionZ`
            -   `rightPointerRotationX`
            -   `rightPointerRotationY`
            -   `rightPointerRotationZ`
            -   `rightPointerPortal`
            -   `leftPointerPositionX`
            -   `leftPointerPositionY`
            -   `leftPointerPositionZ`
            -   `leftPointerRotationX`
            -   `leftPointerRotationY`
            -   `leftPointerRotationZ`
            -   `leftPointerPortal`
        -   Button Tags
            -   These tags contain the state of the different buttons.
            -   Possible values are:
                -   `null` - Button is not pressed.
                -   `down` - Button was just pressed.
                -   `held` - Button is being held down.
            -   `mousePointer_left`
            -   `mousePointer_right`
            -   `mousePointer_middle`
            -   `leftPointer_primary`
            -   `leftPointer_squeeze`
            -   `rightPointer_primary`
            -   `rightPointer_squeeze`
            -   `keyboard_[key]`
                -   Replace `[key]` with the key that you want the state of.
                -   For example use `keyboard_a` to get the state of the `a` key.
    -   Added the `player.getCameraPosition(portal?)` function.
        -   `portal` is optional and is the portal (`page` or `inventory`) that the camera position should be retrieved for.
        -   Returns an object with the following properties:
            -   `x`
            -   `y`
            -   `z`
    -   Added the `player.getCameraRotation(portal?)` function.
        -   `portal` is optional and is the portal (`page` or `inventory`) that the camera rotation should be retrieved for.
        -   Returns an object with the following properties:
            -   `x`
            -   `y`
            -   `z`
    -   Added the `player.getPointerPosition(pointer?)` function.
        -   `pointer` is optional and is the pointer (`mouse`, `left` or `right`) that the position should be retrieved for.
        -   Returns an object with the following properties:
            -   `x`
            -   `y`
            -   `z`
    -   Added the `player.getPointerRotation(pointer?)` function.
        -   `pointer` is optional and is the pointer (`mouse`, `left` or `right`) that the rotation should be retrieved for.
        -   Returns an object with the following properties:
            -   `x`
            -   `y`
            -   `z`
    -   Added the `player.getInputState(controller, button)` function.
        -   `controller` is the controller (`mousePointer`, `leftPointer`, `rightPointer`, `keyboard` or `touch`) that the button state should be retrieved from.
        -   `button` is the name of the button that should be retrieved.
        -   Returns a string containing the state of the button or `null` if the button is not pressed.
            -   `"down"` means that the button just started to be pressed.
            -   `"held"` means that the button is being held down.
            -   `null` means that the button is not pressed.
    -   Added the `player.getInputList()` function.
        -   Returns a list of available inputs that can be used by the `player.getInputState()` function.

-   :bug: Bug Fixes
    -   Fixed an issue where toasting recursive objects could break CasualOS.
        -   Fixed by storing a map of previously converted objects to avoid reconverting them infinitely.
        -   Also improved to gracefully handle objects that are nested too deeply.
    -   Fixed an issue with the show input modal where it incorrectly errored sometimes.

## V1.1.17

### Date: 7/3/2020

### Changes:

-   :bug: Bug Fixes
    -   Fixed an issue where the web browser service worker would incorrectly intercept requests for data portals.

## V1.1.16

### Date: 7/2/2020

### Changes:

-   :rocket: Improvements
    -   Added the ability to respond to webhooks by returning data from `@onWebhook`.
        -   If the returned value is a string, then it will be used for the response.
        -   If the returned value is an object, then it should have the following properties:
            -   `data` - The value that should be used as the body of the response.
            -   `headers` - An object that contains the HTTP headers that should be set on the response. (Optional)
            -   `status` - The numerical status code that should be set on the response. (Optional) If omitted, status code 200 will be used.
    -   Added the `dataPortal`.
        -   This is a special portal that only works on web requests and must be specified in the URL.
        -   Setting it to a Bot ID will return the JSON of the bot with the given ID.
        -   Setting it to a tag will return all the values corresponding to the given tag.
        -   Using a tag with a common extension (like `.html`) will tag the data as the corresponding content type so that normal software know how to interpret the data.

## V1.1.15

### Date: 7/2/2020

### Changes:

-   :rocket: Improvements

    -   Added player space to the server.
        -   This lets you send remote whispers to the `server` player.
    -   Added the `server.storyStatuses()` function.
        -   Returns a promise that resolves with a list of stories and the last time each story was updated.
    -   Added the `@onRemotePlayerSubscribed` and `@onRemotePlayerUnsubscribed` listen tags.
        -   They are triggered on _every_ other player when a player joins or leaves the story.
        -   Additionally, they are triggered whenever connection to the other players is lost.
        -   `that` is an object with the following properties:
            -   `playerId` - The ID of the player that joined/left the story.
    -   Added the `uuid()` function.
        -   This function generates and returns a random [UUID](https://en.wikipedia.org/wiki/Universally_unique_identifier).
        -   Useful for creating unique identifiers.

-   Bug Fixes
    -   Fixed an issue where remote shouts would be sent to yourself twice.
    -   Fixed an issue where labels would not always follow the `labelAlignment` tag when the text in the label was small enough to fit within the bot.

## V1.1.14

### Date: 6/29/2020

### Changes:

-   :rocket: Improvements

    -   Improved how the meet portal, page portal, and sheet portal work together to make space for each other.
    -   Added the `left` and `right` options for `meetPortalAnchorPoint`.
    -   Changed the `top` and `bottom` options for `meetPortalAnchorPoint` to occupy half of the screen.
    -   Added the `server.players()` function to get the list of player IDs that are connected to the current story.
        -   Returns a promise that resolves with the list of player IDs.
    -   Added the `remoteWhisper(players, name, arg)` function to make sending messages to other players easy.
        -   Takes the following arguments:
            -   `players` is the player ID or list of player IDs that should receive the shout.
            -   `name` is the name of the message.
            -   `arg` is the data that should be included.
        -   This will trigger a `@onRemoteWhisper` shout on all the specified players.
    -   Added the `remoteShout(name, arg)` function to make sending messages to all players easy.
        -   Takes the following arguments:
            -   `name` is the name of the message.
            -   `arg` is the data that should be included.
    -   Added the `@onRemoteWhisper` listen tag that is shouted when a `remoteWhisper()` or `remoteShout()` is sent to the local player.
        -   `that` is an object with the following properties:
            -   `name` - The name of the shout that was sent.
            -   `that` - The data which was sent.
            -   `playerId` - The ID of the player that sent the shout.

-   Bug Fixes
    -   Fixed an issue that prevented using `lineStyle` in place of `auxLineStyle`.

## V1.1.13

### Date: 6/25/2020

### Changes:

-   :rocket: Improvements

    -   Added the `meetPortal`.
        -   This is a special portal that, instead of loading bots, loads a [Jitsi Meet](https://meet.jit.si/) meeting with the given room code.
        -   All rooms are publicly accessible (but not searchable), so longer room codes will be more private.
        -   You can use the `meetPortalConfigBot` option to reference the bot that should be used to configure the meet portal.
        -   The following options are available:
            -   `meetPortalVisible` - Whether the meet portal should be visible. This allows you to be joined to a meet while keeping your screen on the page portal. (Defaults to true)
            -   `meetPortalAnchorPoint` - The anchor point that the meet portal should use. Possible options are:
                -   `fullscreen` - The meet portal should take the entire screen. (Default)
                -   `top` - The meet portal should take the top of the screen.
                -   `topRight` - The meet portal should take the top-right corner of the screen.
                -   `topLeft` - The meet portal should take the top-left corner of the screen.
                -   `bottom` - The meet portal should take the bottom of the screen.
                -   `bottomRight` - The meet portal should take the bottom-right corner of the screen.
                -   `bottomLeft` - The meet portal should take the bottom-left corner of the screen.
                -   `[top, right, bottom, left]` - The meet portal should use the given values for the CSS top, right, bottom, and left properties respectively.
            -   `meetPortalStyle` - The CSS style that should be applied to the meet portal container.
                -   Should be a JavaScript object.
                -   Each property on the object will map directly to a CSS property.
                -   Useful for moving the meet portal to arbitrary positions.

-   :bug: Bug Fixes

    -   Fixed an issue where the Hololens 2 would not be able to enter AR/VR because a controller's (hand) position would sometimes be null.
    -   Fixed an issue where loading without a story would create a new random story but then immediately unload it.
    -   Fixed an issue where local bots from other stories would be loaded if the current story name happened to be a prefix of the other story name.
    -   Fixed the input modal background.
    -   Fixed the TypeScript definitions for the `player.showInput()` function.

## V1.1.12

### Date: 6/18/2020

### Changes:

-   :bug: Bug Fixes

    -   Fixed an issue where Servo-based browsers would run into a race condition during initialization.

## V1.1.11

### Date: 6/18/2020

### Changes:

-   :rocket: Improvements
    -   Added a reflog and sitelog for stories so that it is possible to track the history of a story branch and which sites have connected to it.
        -   This will make it easier for us to recover from data loss issues in the future since we'll be able to lookup data like the last commit that a branch pointed at or which atoms were added to a branch.
-   :bug: Bug Fixes

    -   Fixed an issue where all bots would appear to be in the `shared` space even though they were not.
    -   Fixed issues with loading on Servo-based browsers.
        -   The issues were mostly related to Servo having not implemented IndexedDB yet.
    -   Fixed an issue where some temporary branches would show up in `server.stories()`.

## V1.1.10

### Date: 6/16/2020

### Changes:

-   :bug: Bug Fixes

    -   Fixed an issue where an incorrectly formatted event would crash the server.
    -   Fixed an issue where the server would incorrectly store atoms added to a temporary branch.

## V1.1.9

### Date: 6/16/2020

### Changes:

-   :rocket: Improvements
    -   Added the `player` and `otherPlayers` spaces.
        -   These spaces are special and interact with each other.
        -   Both the `player` space and `otherPlayers` space are shared but the lifetime of the bots is temporary. In this sense, the bots act like temporary shared bots.
        -   However, bots created in the `player` space will show up in the `otherPlayers` space to other players and vice versa.
        -   This means you can share temporary bots with other players by using the `player` space and see the temporary bots shared by other players by inspecting the `otherPlayers` space.
        -   Important Notes:
            -   The `player` space only contains bots that you create while `otherPlayers` contains bots that other players have created.
            -   You can create, edit, and destroy bots in the `player` space, but not in the `otherPlayers` space.
            -   When you close your session (exit the browser or close the tab), all of your `player` bots will be automatically destroyed. This will also automatically remove them from any `otherPlayers` spaces that they may be in.
-   :bug: Bug Fixes

    -   Fixed an issue where using a single minus sign in a tag would be interpreted as a number.
    -   Fixed an issue where some tags would not be included in the JSON output of a bot.

## V1.1.8

### Date: 6/12/2020

### Changes:

-   :rocket: Improvements

    -   Changed what words the story name auto-generation will use.

## V1.1.7

### Date: 6/11/2020

### Changes:

-   :rocket: Improvements

    -   Added the ability to auto-generate a story name when loading CasualOS without a story.

-   :bug: Bug Fixes
    -   Fixed an issue where objects that have an `id` property that is not a string would break the sheet.

## V1.1.6

### Date: 6/11/2020

### Changes:

-   :boom: Breaking Changes

    -   Renamed all the history tags to not have the `aux` prefix.

-   :rocket: Improvements

    -   Added the `server.storyPlayerCount()` function.
        -   Returns a promise that resolves with the number of players currently connected to the current story.
        -   Optionally accepts a parameter which indicates the story to check.
    -   Added the `server.totalPlayerCount()` function.
        -   Returns a promise that resolves with the total number of players connected to the server.
    -   Added the `server.stories()` function.
        -   Returns a promise that resolves with the list of stories that are on the server.

-   :bug: Bug Fixes
    -   Removed the globals bot tags from the documentation since they no longer exist.

## V1.1.5

### Date: 6/9/2020

### Changes:

-   :boom: Breaking Changes

    -   The following tags have been renamed:
        -   Renamed all the tags so that they no longer have the `aux` prefix. However, any tag not listed below should continue to work with the `aux` prefix without any changes.
        -   Renamed `auxUniverse` to `story`.
        -   Renamed `auxCreator` to `creator`.
            -   Note that the `creator` variable in scripts remains the same.
        -   Renamed `auxConfigBot` to `configBot`.
            -   Note that the `config` variable in scripts remains the same.
        -   Renamed `auxGLTFVersion` to `gltfVersion`.
        -   Renamed `auxPagePortal` to `pagePortal`.
        -   Renamed `auxSheetPortal` to `sheetPortal`.
        -   Renamed `auxInventoryPortal` to `inventoryPortal`.
        -   Renamed `auxMenuPortal` to `menuPortal`.
        -   Renamed `auxLeftWristPortal` to `leftWristPortal`.
        -   Renamed `auxRightWristPortal` to `rightWristPortal`.
        -   Renamed `auxPagePortalConfigBot` to `pagePortalConfigBot`.
        -   Renamed `auxSheetPortalConfigBot` to `sheetPortalConfigBot`.
        -   Renamed `auxInventoryPortalConfigBot` to `inventoryPortalConfigBot`.
        -   Renamed `auxMenuPortalConfigBot` to `menuPortalConfigBot`.
        -   Renamed `auxLeftWristPortalConfigBot` to `leftWristPortalConfigBot`.
        -   Renamed `auxRightWristPortalConfigBot` to `rightWristPortalConfigBot`.
        -   Renamed `_auxEditingBot` to `_editingBot`.
    -   Renamed "universe" to "story". The following tags and functions have been affected:
        -   `auxUniverse` -> `story`
        -   `onUniverseAction` -> `onStoryAction`
        -   `onUniverseStreaming` -> `onStoryStreaming`
            -   The `universe` property has been renamed to `story`
        -   `onUniverseStreamLost` -> `onStoryStreamLost`
            -   The `universe` property has been renamed to `story`
        -   `onUniverseSubscribed` -> `onStorySubscribed`
            -   The `universe` property has been renamed to `story`
        -   `onUniverseUnsubscribed` -> `onStoryUnsubscribed`
            -   The `universe` property has been renamed to `story`
        -   `player.downloadUniverse()` -> `player.downloadStory()`
        -   `player.loadUniverse()` -> `player.loadStory()`
            -   The action type has been renamed from `load_universe` to `load_story`.
        -   `player.unloadUniverse()` -> `player.unloadStory()`
            -   The action type has been renamed from `unload_universe` to `unload_story`.
        -   `player.getCurrentUniverse()` -> `player.getCurrentStory()`
        -   `player.checkout()`
            -   The `processingUniverse` property has been renamed to `processingStory`.
        -   `player.showJoinCode()`
            -   The `universe` property on the `show_join_code` action has been renamed to `story`
        -   `server.restoreHistoryMark()`
            -   The `universe` property on the `restore_history_mark` action has been renamed to `story`.
        -   `server.restoryHistoryMarkToUniverse()` -> `server.restoreHistoryMarkToStory()`
        -   `server.setupUniverse()` -> `server.setupStory()`
            -   The action type has been renamed from `setup_universe` to `setup_story`.

-   :rocket: Improvements

    -   Improved MongoDB to store all atoms for a commit inside the same document. This should improve loading performance since MongoDB will only need to make 1 lookup per universe instead of 1 lookup per atom per universe.
    -   Added admin space.
        -   Admin space is a space that is shared between all universes on the same auxPlayer.
        -   It is locked by default, which means that bots that are in it cannot be created, updated, or destroyed.
        -   You can unlock admin space by using the `adminSpace.unlock(password)` function.
            -   It returns a Promise that resolves once the space is unlocked. If the space was unable to be unlocked, then the promise will reject with an error.
            -   `password` is the password that should be used to unlock the admin space. If incorrect, admin space will remain locked.
    -   Removed the CasualOS tagline from the loading popup.
    -   Improved the `webhook()` and `webhook.post()` functions to return promises.
        -   The promise can be awaited and resolves with the an an object with the following properties:
            -   `data` - The data returned from the webhook. If the returned data was JSON, then this will be an object. Otherwise, it will be a string.
            -   `status` - The numerical HTTP status code that was returned.
            -   `statusText` - The name of the HTTP status code that was returned.
            -   `headers` - The HTTP headers that were included in the response.
    -   Improved the `neighboring()` function to allow omitting the `direction` parameter.
        -   When omitted, all supported directions will be included.
        -   Currently, the supported directions are `front`, `right`, `back`, and `left`.
        -   If an unsupported direction is given, then no bots will be included.
    -   Updated the Documentation website to the [latest version of Docusaurus](https://github.com/facebook/docusaurus/releases/tag/v2.0.0-alpha.56).
    -   Added the `renameTag(bot, originalTag, newTag)` function which makes it easy to rename a tag on a bot or list of bots.
        -   `bot` is the bot or list of bots that should have the tag renamed.
        -   `originalTag` is the name of the tag that should be renamed.
        -   `newTag` is the new name that the tag should have.

-   :bug: Bug Fixes
    -   Fixed an issue where destroying an already destroyed bot would incorrectly destroy an unrelated bot.
    -   Fixed an issue where using `player.run()` to execute an invalid script would cause other actions to fail.
    -   Added some extra spacing to labels to help prevent Z-fighting.
    -   Fixed toasting bots by converting them to copiable values. This will also allow toasting unconventional arguments like function and error objects.
    -   Fixed an issue where the menu would stop repositioning after the inventory portal had been hidden.
    -   Fixed an issue where tapping on the screen while in AR would crash the session.
    -   Fixed an issue where labels would be positioned incorrectly if `#anchorPoint` was set to something other than `bottom`.

## V1.1.4

### Date: 5/18/2020

### Changes:

-   :bug: Bug Fixes
    -   Fixed an issue where Builder could not be created/updated due to being unable to load .aux files with a version field.

## V1.1.3

### Date: 5/18/2020

### Changes:

-   :bug: Bug Fixes
    -   Fixed inconsistent menu item names in Builder.

## V1.1.2

### Date: 5/18/2020

### Changes:

-   :rocket: Improvements

    -   Added the `#auxLabelFontAddress` tag to allow specifying a custom font for a label.
        -   Supports any URL and also the following values:
            -   `roboto` - Specifies that the Roboto font should be used. (default)
            -   `noto-sans-kr` - Specifies that the Noto Sans KR font should be used. This is a Korean-specific font.
        -   Supports [WOFF](https://en.wikipedia.org/wiki/Web_Open_Font_Format) and [OTF](https://en.wikipedia.org/wiki/OpenType) files.
    -   Sheet Changes
        -   Removed the tag filters.
        -   Moved the "Close Sheet" button to be a floating button that is at the lower right corner of the sheet.
        -   Changed the "Close Sheet" button icon and changed the tooltip text to "Page Portal".
        -   Made the `#id` tag not clickable.
    -   Builder Changes
        -   Renamed the "Sheet" and "Sheet New Tab" menu items to "Sheet Portal" and "Sheet Portal New Tab".
        -   Made the chat bar not automatically show when opening a menu.

-   :bug: Bug Fixes
    -   Fixed an issue where updating a bot would not update its raw tags.

## V1.1.1

### Date: 5/7/2020

### Changes:

-   :rocket: Improvements

    -   Added the `#auxPortalDisableCanvasTransparency` tag to allow choosing between transparency for iframes and more correct 3D rendering.

        -   Set this to `true` on the page portal config bot to disable transparency on the canvas element. This will make all 3D models that use alpha textures work better with alpha cutoff.
        -   Note that setting to `true` will make all iframe forms unusable.
        -   Defaults to `false`.

    -   Added the ability to store universe data in CassandraDB.

        -   Note that support for CassandraDB is experimental and probably won't be supported in the future.
        -   If the required environment variables are not specified, then Cassandra support will be disabled.
        -   Use the following environment variables to enable Cassandra support:
            -   `CASSANDRA_AWS_REGION` - This is the AWS region that the Amazon Keyspaces instance is hosted in.
            -   `CASSANDRA_CONTACT_POINTS` - This is the comma-separated list of hostnames that the Cassandra client to connect to on first load. (Required if `CASSANDRA_AWS_REGION` is not specified)
            -   `CASSANDRA_LOCAL_DATACENTER` - This is the name of the data center that the AUX Server is booting up in. (Required if `CASSANDRA_AWS_REGION` is not specified)
            -   `CASSANDRA_KEYSPACE` - This is the name of the keyspace that should be used by the client. (Required for Cassandra)
            -   `CASSANDRA_CREATE_KEYSPACE` - This is a `true`/`false` value indicating whether the client should create the keyspace if it doesn't exist. (Optional)
            -   `CASSANDRA_CERTIFICATE_AUTHORITY` - This is the path to the public key file (PEM format) that should be used. Only required if connecting to a Cassandra server which uses a self-signed certificate.

-   :bug: Bug Fixes
    -   Fixed an issue where loading a GLTF would error if the bot was destroyed while the GLTF was loading.

## V1.1.0

### Date: 4/27/2020

### Changes:

-   :rocket: Improvements

    -   Added the `autoSelect` property to the options in `player.showInput()` and `player.showInputForTags()`.
        -   When set to true, the text in the input box will be automatically selected when the box is displayed.
    -   Made the VR pointer line draw all the way to the bot or grid that it is pointing at.
    -   Changed the layout of sizing of the history bots so that they are easy to distinguish from each other and the labels fit on the bot.
    -   Added the `#auxScaleMode` tag to control how a custom mesh is scaled to fit inside a bot. It supports the following options:
        -   `fit` - The mesh is scaled to fit inside the bot's unit cube. (default)
        -   `absolute` - The mesh uses whatever scale it originally had.

-   :bug: Bug Fixes
    -   Fixed LODs in VR.
        -   There were two issues:
            -   The first was that we were using the incorrect camera for LOD calculations.
            -   The second was that Three.js's Sphere implementation incorrectly calculated the sphere size for perspective cameras.
    -   Fixed some issues with the `destroy()` function where it improperly handled non-bot objects.
    -   Fixed an issue with builder where extra tags would be added to new blank bots.
    -   Fixed an issue with menu bots where they would not send `@onAnyBotClicked` shouts.

## V1.0.27

### Date: 4/22/2020

### Changes:

-   :rocket: Improvements

    -   Added the `player.share(options)` function.
        -   This will trigger the device's social share capabilities to share the given URL or text.
        -   Note that this only works on Android and iOS phones and only works in response to some user action like a click.
        -   `options` is an object with at least one of the following properties:
            -   `url` - The URL to share. (optional)
            -   `text` - The text to share. (optional)
            -   `title` - The title of the document that is being shared. (optional)
    -   Added the `auxLabelAlignment` tag.
        -   Note that this value affects menu bots as well.
        -   Possible values are:
            -   `center` - Aligns the text in the center of the label. (default)
            -   `left` - Aligns the text to the left of the label.
            -   `right` - Aligns the text to the right of the label.
    -   Improved the `auxPointable` tag to affect whether iframes are interactable.

-   :bug: Bug Fixes

    -   Fixed an issue with the iframe form where non square scales would not resize the clickable area of the iframe.

## V1.0.26

### Date: 4/21/2020

### Changes:

-   :boom: Breaking Changes

    -   Changed how universes from other auxPlayers are specified.
        -   This affects the `player.loadUniverse()` function and the `BotManager` API.
        -   Previously, you could load a universe from a different auxPlayer by using a universe ID like:
            -   `otherAuxPlayer.com/*/universeToLoad`
        -   Now, you can load a universe by simply using its full URL. Like this:
            -   `https://otherAuxPlayer.com?auxUniverse=universeToLoad`
        -   Note that this does not affect loading universes from the same auxPlayer. If you pass a universe ID that is not a URL then it will load that particular universe from same auxPlayer.
            -   e.g. `player.loadUniverse("myUniverse")`

*   :rocket: Improvements

    -   Improved the `player.showInputForTag()` modal.
        -   Removed the "Save" and "Cancel" buttons. The tag will be saved automatically.
        -   Hid the modal title when none is provided in the options.
        -   Made the text box in the modal auto-focus.
        -   Made the show/hide animations happen quicker.
    -   Added the `player.showInput(value, options)` function.
        -   Shows an input modal but without requiring a bot and a tag.
        -   Returns a [Promise](https://web.dev/promises/) that resolves with the final value when the input modal is closed.
        -   The function accepts two arguments:
            -   `value` is a string containing the value that should
            -   `options` is an object that takes the same properties that the options for `player.showInputForTag()` takes.
    -   Added the ability to use the [`await` keyword](https://developer.mozilla.org/en-US/docs/Web/JavaScript/Reference/Operators/await) in scripts.
        -   `await` tells the system to wait for a promise to finish before continuing.
        -   This makes it easier to write scripts which deal with tasks that take a while to complete.
    -   Improved Builder to support opening a single bot in a new tab and changed its hover label from "menu" to "|||".

-   :bug: Bug Fixes

    -   Fixed an issue where it was impossible to load an AUX over HTTPS from a UI that was loaded over HTTP.

## V1.0.25

### Date: 4/15/2020

### Changes:

-   :boom: Breaking Changes

    -   Renamed the `billboardZ` auxOrientationMode option to `billboardTop`.

-   :rocket: Improvements

    -   Added the `server.loadErrors(bot, tag)` function to make loading error bots from the error space easy.
        -   `bot` is the bot or bot ID that the errors should be loaded for.
        -   `tag` is the tag that the errors should be loaded for.
    -   Added the `server.destroyErrors()` function to clear all the errors in the universe.
    -   Added the `billboardFront` auxOrientationMode option to billboard the front of a bot instead of its top.
    -   Added the ability to set `auxFormAnimation` to an array.
        -   When set, the list of animations will play in sequence.
        -   The last animation will loop forever until changed.
    -   Added the `experiment.localFormAnimation(bot, animation)` function to play an animation locally.
        -   It will interrupt and restore whichever animation is already playing on the bot.

-   :bug: Bug Fixes

    -   Fixed an issue where tags that were added via the sheet would not be recognized by the `getMod()` function.

## V1.0.24

### Date: 4/14/2020

### Changes:

-   :rocket: Improvements

    -   Added a button on the sheet code editor to show errors that the script has run into.
        -   It is very basic at the moment. There are no line/column numbers, no timestamps, and no way to clear the errors.
        -   Errors are automatically pulled from error space and queried based on the following tags:
            -   `auxError` must be `true`
            -   `auxErrorBot` must be the ID of the bot whose script is in the editor.
            -   `auxErrorTag` must be the name of the tag that is being edited.
        -   The following tags are displayed for each error:
            -   `auxErrorName` is the name of the error that occurred.
            -   `auxErrorMessage` is the message that the error contained.

-   :bug: Bug Fixes

    -   Fixed the color encoding of sprites to use sRGB instead of linear.
    -   Fixed an issue where atoms would be sorted improperly because their causes were improperly treated as different.

## V1.0.23

### Date: 4/12/2020

### Changes:

-   :rocket: Improvements

    -   Improved the handling of `setTimeout()` and `setInterval()` to support creating, updating, and deleting bots while in a callback.

-   :bug: Bug Fixes

    -   Fixed an issue that prevented events produced while in a task from being dispatched.

## V1.0.22

### Date: 4/11/2020

### Changes:

-   :boom: Breaking Changes

    -   The `player.inSheet()` function has been changed to return whether the player bot has a dimension in their `auxSheetPortal`.
        -   Previously, it was used to determine if the player was inside auxBuilder (which no longer exists).
    -   Removed assignment formulas.
        -   Assignment formulas were a special kind of formula where the tag value would be replaced with the result of the formula.
        -   They were removed due to lack of use in addition to other means of achieving the same result being available.
    -   Semantics of `@onUniverseAction` have changed.
        -   Previously, `@onUniverseAction` was run before any particular action was executed but the actions that were dispatched from `@onUniverseAction` were run after the evaluated actions. This led to a scenario in which a `@onUniverseAction` call could overwrite values that were updated by an action that had not been checked yet.
        -   Now, all actions dispatched by `@onUniverseAction` are executed before the action that is being evaluated. This makes the behavior of the data produced by `@onUniverseAction` mirror the runtime behavior of `@onUniverseAction`.

-   :rocket: Features

    -   Added a new runtime for scripts and formulas.
        -   This new runtime is much faster than the previous system and lets us provide features that were not possible before.
        -   _Should_ work exactly the same as the previous system. (There might be a couple of tricky-to-reproduce bugs)
        -   Now supports `setTimeout()` and `setInterval()`.
            -   This lets you write your own custom game loop if you want.
            -   Note that the script energy will only be restored if a user action triggers a shout.
        -   Paves the way for future functionality (not guarenteed):
            -   Change notifications (`@onBotChanged`, `@onBotTagChanged()`, etc.)
            -   Asynchronous functions instead of `responseShout`. (e.g. `const response = await webhook.post("https://example.com", data)`)
    -   Added the `error` space.
        -   The `error` space contains bots that represent errors that have occurred scripts in a universe.
        -   Unlike other spaces, the `error` space does not load all of its bots into the universe automatically.
        -   Instead, they have to be requested via a search query. These queries filter bots by tag/value pairs.
        -   Currently, `error` space is only used for storing errors and there is no way to load bots from the space.
        -   In the future, we will add the ability to load errors via scripts as well as display them in the sheet.
    -   Changed the renderer to output colors in the sRGB color space instead of linear.

-   :bug: Bug Fixes

    -   Fixed an issue where a shout argument might be recognized as a bot even though it isn't.
    -   Fixed an issue where a shout argument with a custom prototype would be overridden.
    -   Fixed a bug in three.js's LegacyGLTFLoader where it was using an old API.

## V1.0.21

### Date: 3/30/2020

### Changes:

-   :bug: Bug Fixes

    -   Fixed an issue where the proxy system would interfere with requests that specified custom HTTP headers.

## V1.0.20

### Date: 3/20/2020

### Changes:

-   :rocket: Improvements

    -   Added the `#auxPointable` tag to determine whether a bot can interact with pointers.
        -   Defaults to `true`.
        -   When `false`, the bot won't be clickable or hoverable and will not receive drop events.
        -   Depending on the `#auxPositioningMode` it is still possible to stack bots on top of it though.
    -   Added the `@onFocusEnter`, `@onFocusExit`, `@onAnyFocusEnter` and `@onAnyFocusExit` listen tags.
        -   These are triggered when a bot is directly in the center of the screen.
        -   Uses the `#auxFocusable` tag to determine whether a bot is focusable.
        -   `that` is an object with the following properties:
            -   `dimension` - The dimension that the the bot was (un)focused in.
            -   `bot` - The bot that was (un)focused.
    -   Added the `nothing` aux form.
        -   Does exactly what it seems. A bot with the `nothing` form has no shape and is unable to be clicked, hovered, or focused.
        -   Labels still work though which makes it convienent for adding extra labels around the dimension.
    -   Added the `#auxPortalShowFocusPoint` tag.
        -   Shows a small sphere in the portal where the portal camera will orbit around.

-   :bug: Bug Fixes

    -   Fixed an issue where LODs would flicker upon changing the bot form by ensuring consistent sizing for the related bounding boxes.
    -   Fixed an issue with panning that would cause the camera orbiting position to be moved off the ground.

## V1.0.19

### Date: 3/19/2020

### Changes:

-   :rocket: Improvements

    -   Added the ability to modify tags directly on bots in `that`/`data` values in listeners.
        -   Allows doing `that.bot.tags.abc = 123` instead of `setTag(that.bot, "abc", 123)`.
    -   Added the `@onGridUp` and `@onGridDown` listeners.
        -   `that` is an object with the following properties:
            -   `dimension` - The dimension that the grid was clicked in.
            -   `position` - The X and Y position that was clicked.
    -   Changed the Level-Of-Detail calculations to use the apparent size of a bot instead of its on-screen size.
        -   Apparent size is the size the bot would appear if it was fully on screen.
        -   Under the new system, the LOD of a that is on screen bot will only change due to zooming the camera. Bots that are fully off screen will always have the minimum LOD.
    -   Added the `@onFileUpload` listener.
        -   `that` is an object with the following properties:
            -   `file` is an object with the following properties:
                -   `name` - The name of the file.
                -   `size` - The size of the file in bytes.
                -   `data` - The data contained in the file.
        -   See the documentation for more information.
    -   Improved the `player.importAux()` function to support importing directly from JSON.
        -   If given a URL, then `player.importAux()` will behave the same as before (download and import).
        -   If given JSON, then `player.importAux()` will simply import it directly.

-   :bug: Bug Fixes
    -   Fixed an issue where the camera matrix was being used before it was updated.

## V1.0.18

### Date: 3/18/2020

### Changes:

-   :rocket: Improvements

    -   Added LOD triggers based on virtual distance.
        -   `@onMaxLODEnter`, `@onMinLODEnter`, `@onMaxLODExit`, `@onMinLODExit` are new listeners that are called when the Max and Min Level-Of-Detail states are entered and exited. There are also "any" versions of these listeners.
            -   `that` is an object with the following properties:
                -   `bot` - The bot that entered/exited the LOD.
                -   `dimension` - The dimension that the LOD was entered/exited in.
        -   The `#auxMaxLODThreshold` and `#auxMinLODThreshold` tags can be used to control when the LODs are entered/exited.
            -   They are numbers between 0 and 1 representing the percentage of the screen that the bot needs to occupy.
            -   The Max LOD is entered when the bot occupies a larger percentage of the screen than the max threshold value.
            -   The Min LOD is entered when the bot occupies a smaller percentage of the screen than the min threshold value.
        -   Only active on bots that specify a listener or threshold value for LODs.

-   :robot: Builder Improvements

    -   Changed the labeling and ordering of several menu items in the menus.
    -   Removed tips from the chat bar.
    -   Removed the "Apply Hover Mod" and "Apply Click Mod" menu items.
    -   Changed Builder to not move when clicking the grid to clear the menu.
    -   Added a "Clear Universe" option to the Builder Egg. Selecting this will create a history mark and then delete every bot in the universe. (it will even delete bots that are marked as not destroyable)

-   :bug: Bug Fixes

    -   Fixed an issue with hovering billboarded bots where their rotation would sometimes be reset which would cause the hover exit and enter events to be continually triggered.
    -   Fixed an issue where creating a history mark would clear changes that were made during the history mark creation.

## V1.0.17

### Date: 3/17/2020

### Changes:

-   :boom: Breaking Changes

    -   Renamed and removed several `auxAnchorPoint` values.
        -   Renamed `centerFront` to `front`.
        -   Renamed `centerBack` to `back`.
        -   Removed `bottomFront`, `bottomBack`, `topFront`, and `topBack`.

-   :rocket: Improvements

    -   Added the ability to specify an array of 3 numbers as the `#auxAnchorPoint` to use a custom offset.

-   :bug: Bug Fixes
    -   Fixed `billboardZ` to rotate with the Y axis of the bot facing upwards.

## V1.0.16

### Date: 3/16/2020

### Changes:

-   :boom: Breaking Changes

    -   Both sprites and iframes now face upwards by default.
    -   `#auxAnchorPoint` has been changed to move the bot form inside of its virtual spacing box.
        -   Previously, both the virtual box and the bot form was moved to try and preserve the absolute positioning of the bot form when changing anchor points.
        -   Now, only the bot form is moved to ensure the correctness of the resulting scale and rotation calculations.
    -   `#auxOrientationMode`
        -   Renamed the `billboardX` option to `billboardZ`.
    -   Changed iframes forms to not support strokes.

-   :rocket: Improvements

    -   Added the following options for `#auxAnchorPoint`
        -   `centerFront` - Positions the bot form such that the center of the form's front face is at the center of the virtual bot.
        -   `centerBack` - Positions the bot form such that the center of the form's back face is at the center of the virtual bot.
        -   `bottomFront` - Positions the bot form such that the bottom of the form's front face is at the center of the virtual bot.
        -   `bottomBack` - Positions the bot form such that the bottom of the form's back face is at the center of the virtual bot.
        -   `top` - Positions the bot form such that the top of the form is at the center of the virtual bot.
        -   `topFront` - Positions the bot form such that the top of the form's front face is at the center of the virtual bot.
        -   `topBack` - Positions the bot form such that the top of the form's back face is at the center of the virtual bot.

-   :bug: Bug Fixes
    -   Fixed issues with scale and rotation when `#auxAnchorPoint` is set to `center`.
    -   Fixed sprite billboarding issues when looking straight down at them.
    -   Fixed an issue where the wrong Z position tag of a bot was used for calculating how bots stack.
    -   Fixed an issue where the bot stroke was being considered for collision detection. This caused bots with strokes to have a much larger hit box than they should have had.

## V1.0.15

### Date: 3/13/2020

### Changes:

-   :boom: Breaking Changes

    -   Replaced all of the experimental iframe tags with the `iframe` `#auxForm`.
        -   `auxIframe`
        -   `auxIframeX`
        -   `auxIframeY`
        -   `auxIframeZ`
        -   `auxIframeSizeX`
        -   `auxIframeSizeY`
        -   `auxIframeRotationX`
        -   `auxIframeRotationY`
        -   `auxIframeRotationZ`
        -   `auxIframeElementWidth`
        -   `auxIframeScale`
    -   Sprites no longer automatically rotate to face the player. You instead have to set `#auxOrientationMode` to `billboard`.

-   :rocket: Improvements

    -   Improved `@onPlayerPortalChanged` to support `auxLeftWristPortal` and `auxRightWristPortal`.
    -   Moved the left and right wrist portals to the top of the wrist instead of the bottom.
    -   Added the `iframe` option for `#auxForm`.
        -   `iframe` has two subtypes:
            -   `html` - This `#auxFormSubtype` displays the HTML in `#auxFormAddress` in the iframe. (Default)
            -   `src` - This `#auxFormSubtype` displays the URL in `#auxFormAddress` in the iframe.
        -   In order to enable interactivity with the loaded website, the bot will only be draggable at the very bottom of the panel.
    -   Added the `#auxAnchorPoint` and `#auxOrientationMode` tags.
        -   Works on all bot forms.
        -   `#auxAnchorPoint` determines the point that the bot scales and rotates around.
            -   Possible values are:
                -   `bottom` - The bot rotates and scales around its bottom point. (Default)
                -   `center` - The bot rotates and scales around its center point.
        -   `#auxOrientationMode` determines how the bot rotates.
            -   Possible values are:
                -   `absolute` - Rotation is taken from the dimension rotation values. (Default)
                -   `billboard` - The bot rotates automatically to face the player.
                -   `billboardX` - The bot rotates left and right automatically to face the player.
                -   `billboardZ` - The bot rotates up and down automatically to face the player.
    -   Improved drag and drop interactions to calculate intersections with other bots instead of just using grid positioning.
        -   This makes it easier drop a bot onto another specific bot.
        -   Can be controlled with the `#auxPortalPointerCollisionMode` tag on a portal config.
            -   Possible values are:
                -   `world` - The mouse pointer collides with other bots in the world when being dragged. (Default)
                -   `grid` - The mouse pointer ignores other bots in the world when being dragged.
    -   Added the ability to animate meshes.
        -   By default the first animation will play if available.
        -   You can control which animation is played using the `#auxFormAnimation` tag.
            -   Set to a string to play an animation by name. (Case sensitive)
            -   Set to a number to play an animation by index.
            -   Set to `false` to stop animating.

-   :robot: Builder Improvements

    -   Added a "Scan" menu item to the builder menu that opens the QR Code scanner to let you import an AUX or mod.
        -   Scanning a URL that ends with `.aux` will try to download the file at the URL and import it as an AUX file.
        -   Scanning some JSON will put Builder into clone mode with the JSON as a mod.
    -   Added a hover state to Builder that changes its label to "menu".
    -   Changed the label of the Builder Egg to "ab-1 config".

-   :book: Documentation

    -   Added documentation for the wrist portals and their related config bot tags.

-   :bug: Bug Fixes
    -   Fixed `player.downloadUniverse()` to only include bots from the shared space.
    -   Fixed an issue where sprites were not clickable or draggable in VR.

## V1.0.14

### Date: 3/6/2020

### Changes:

-   :rocket: Features

    -   Added wrist portals for WebXR
        -   `#auxLeftWristPortal` is attached to the left controller and `#auxRightWristPortal` is attached to the right controller.
        -   You can configure these portals using the `#auxLeftWristPortalConfigBot` and `#auxRightWristPortalConfigBot` tags.
        -   The portals are hidden until you look at them. They are placed underneath your wrist like a wristwatch.
        -   The following tags are available for configuration:
            -   `#auxPortalGridScale` - Changes the size of the grid for the portal. (Defaults to `0.025` for wrist portals)
            -   `#auxWristPortalHeight` - The height of the portal in grid elements. (Defaults to `6`)
            -   `#auxWristPortalWidth` - The width of the portal in grid elements. (Defaults to `6`)
        -   There are a couple of known issues with wrist portals:
            -   3D Text is sometimes improperly aligned.
            -   Lines/Arrows/Walls also have alignment issues.

-   :bug: Bug Fixes
    -   Fixed an issue that caused the inventory to not appear if it was changed multiple times during the same frame.
    -   Fixed an issue that caused the `#auxPortalGridScale` tag to function improperly.

## V1.0.13

### Date: 3/2/2020

### Changes:

-   :bug: Bug Fixes
    -   Fixed an issue that caused all the input to not work.

## V1.0.12

### Date: 3/2/2020

### Changes:

-   :bug: Bug Fixes
    -   Fixed an issue with loading skinned meshes.
    -   Fixed an issue that prevented VR from working when sprites were in the scene.
    -   Fixed an issue where an error in one script would cause other scripts to be skipped.
    -   Fixed an issue where invisible bots are excluded from the colliders list.

## V1.0.11

### Date: 2/27/2020

### Changes:

-   :bug: Bug Fixes
    -   Fixed a configuration value that enabled the 3D debug mode by default.

## V1.0.10

### Date: 2/27/2020

### Changes:

#### :rocket: Improvements

-   Added Basic WebXR Support

    -   This replaces the original WebVR and WebXR support.
    -   Supports both the Oculus Quest and Chrome 80+ on Android.
    -   Supports all pointer events (click, drag, hover).
    -   The `player.device()` function returns whether AR/VR are supported.
    -   The `player.enableAR()` and `player.enableVR()` functions are used to jump into AR/VR.
    -   The world is placed on the ground (if supported by the device) and bots are 1 meter cubed by default.
    -   When using a controller, dragging a bot with `#auxPositioningMode` set to `absolute` will move it in free space.

-   :bug: Bug Fixes
    -   Fixed several issues with using numbers for the `auxUniverse` and `auxPagePortal` query parameters.
    -   Fixed an issue that would cause a service worker to fail to update because an external resource could not be fetched.
    -   Fixed an issue that would cause a stack overflow error when too many uncommitted atoms are loaded.

## V1.0.9

### Date: 2/21/2020

### Changes:

#### :rocket: Improvements

-   The "Create Empty Bot" button is now hidden when opening the sheet for a single bot.

#### :robot: Builder Improvements

-   Re-labeled the "Copy" menu item to "Copy to Clipboard".
-   Re-labeled the "Make Clone" menu item to "Clone".

#### :bug: Bug Fixes

-   Fixed an issue with `getBots(tag, value)` that caused falsy values (like `0` or `false`) to return all bots with the given tag.
-   Fixed an issue where the progress bar's position would only be updated if the progress bar value changed.

## V1.0.8

### Date: 2/20/2020

### Changes:

#### :rocket: Improvements

-   Added the `@onPaste` listener which is triggered when some text is pasted into an AUX.
    -   `that` is an object with the following properties:
        -   `text` - the text that was pasted.

#### :robot: Builder Improvements

-   Changed all the menu items to use normal labels instead of the chat commands.
-   Added a menu item to open a bot directly in the sheet.
-   Added a menu item to copy a bot to the clipboard.
-   Pasting a bot/mod when builder is in the dimension will now put builder into clone mode with the copied bot/mod.
-   Moving builder when builder is in clone mode will now also move the clone.
-   Cloning a bot with a custom scale will now make builder large enough to cover the entire bot.
-   Builder will now automatically hide when the sheet is opened.

## V1.0.7

### Date: 2/19/2020

### Changes:

#### :bug: Bug Fixes

-   Fixed an issue where the hint text for a function was being clipped.
-   Fixed an issue with uploading .aux files that were downloaded from a previous version.
-   Fixed an issue with downloading .aux files in the wrong format.

## V1.0.6

### Date: 2/19/2020

### Changes:

#### :boom: Breaking Changes

-   Renamed `auxLabelAnchor` to `auxLabelPosition`.
-   Renamed `auxProgressBarAnchor` to `auxProgressBarPosition`.
-   Removed the `config` bot.
-   Moved the `#stripePublishableKey` and `#stripeSecretKey` tags from the config bot to the `player.checkout()` and `server.finishCheckout()` function options.
-   `@onUniverseAction` is now a shout.
-   Removed [poly.google.com](https://poly.google.com) support.
    -   To load meshes from poly.google.com, you must make the API requests manually.
    -   See https://casualos.com/home/google-poly-example for an example.

#### :rocket: Improvements

-   Added the `config`, `configTag`, and `tagName` variables.
    -   These variables are useful for creating values and scripts that are shared across multiple bots.
    -   The `config` variable is a shortcut for `getBot("#id", tags.auxConfigBot)`.
    -   The `tagName` variable is the name of the tag that the script is running in.
    -   The `configTag` variable is a shortcut for `config.tags[tagName]`.
-   Made the player menu full width on mobile devices.
-   Improved the sheet portal to load all bots when set to `true`, `id`, or `space`.

#### :bug: Bug Fixes

-   Made bots be hidden while their images are loading.
-   Improved the image loading logic to cache requests for the same URL.

## V1.0.5

### Date: 2/14/2020

### Changes:

#### :book: Documentation

-   Added docs for the `polyApiKey`, `stripePublishableKey`, and `stripeSecretKey` tags.
-   Added a "Player Bot Tags" section with a description of what the player tags do.

#### Other Changes

-   Added support for the webkit-specific versions of the [`requestFullscreen()`](https://developer.mozilla.org/en-US/docs/Web/API/Element/requestFullscreen) function.
    -   This may enable support for fullscreen on iPad, but it also may do nothing.

## V1.0.4

### Date: 2/13/2020

### Changes:

#### :rocket: Features

-   Added the `player.requestFullscreenMode()` and `player.exitFullscreenMode()` functions.
    -   These functions allow jumping in and out of fullscreen, thereby hiding the browser UI controls.
-   Added the `apple-mobile-web-app-*` meta tags to support jumping into fullscreen mode when launching from a bookmark on the iOS home screen.
-   Added the ability to load GLTF and [poly.google.com](https://poly.google.com) meshes.
    -   To load a GLTF model from a URL:
        -   Set `#auxForm` to `mesh`.
        -   Set `#auxFormSubtype` to `gltf`.
        -   Set `#auxFormAddress` to the URL.
    -   To load a model from [poly.google.com](https://poly.google.com):
        -   Set `#auxForm` to `mesh`.
        -   Set `#auxFormSubtype` to `poly`.
        -   Set `#auxFormAddress` to the ID of the model.
-   Added the `face` property to the `@onDrag` and `@onAnyBotDrag` listen arguments.
    -   This is the same value that you would get in an `@onClick`.

#### :robot: Builder Improvements

-   Improved builder to draw a line to the selected bot.

#### :bug: Bug Fixes

-   Fixed positioning of `#auxLabelAnchor` and `#auxProgressBarAnchor` when the values were set to `left` or `right`.

## V1.0.3

### Date: 2/11/2020

### Changes:

#### :robot: Builder Improvements

-   Making a clone of a bot now puts builder into palette mode.
-   Dragging a bot into builder no longer changes builder's color to white.
-   Added the `.help` command to show a list of available commands.
-   Added the `.sleep` command to the helper builder menu.
-   Added the "Go to Builder Dimension` menu action.
-   Added a "Show Join Code" menu item to show a QR Code to quickly join.
-   Waking builder will automatically summon it to the current dimension.
-   Clicking in an empty space when builder is awake will summon him to the clicked space.
-   Made the main builder flat.
-   Builder is now enabled by default in new universes.
-   Added the "Restore Mark" menu item to restore history to the selected history mark.
-   Simplified a bunch of examples.

#### :rocket: Other Features

-   Added the `player.showJoinCode()` function to quickly show a QR Code to join a universe.
-   Made the chat bar auto-focus when it is first shown.

#### :bug: Bug Fixes

-   Fixed an issue that would cause the URL portal tag sync to break, this in turn also caused `@onPlayerPortalChanged` events to not be sent.
    -   This is also the issue that caused the inventory portal colors to not update.
-   Fixed an issue that would cause the tag autocomplete list to stop showing tags when an invalid tag was entered.

## V1.0.2

### Date: 2/10/2020

### Changes:

#### :bug: Bug Fixes

-   Fixed an issue where dragging normal bots was broken.

## V1.0.1

### Date: 2/10/2020

### Changes:

#### :bug: Bug Fixes

-   Fixed an issue with mouse input where dragging the mouse off the browser window would cause the dragging action to persist even when the mouse button is released.
-   Fixed an issue where sometimes a touch handler would be called twice due to event propagation. This would cause other touch events to be lost which would leave the input system in an unrecoverable state.
-   Fixed an issue where sometimes `player.replaceDragBot()` would not work for the entire session.

## V1.0.0

### Date: 2/7/2020

### Changes:

#### :robot: Builder Improvements

-   Renamed the `.summon` command to `.`.
-   Renamed the `.new builder` command to `.clone builder`
-   The Builder menu will now close automatically in the following scenarios:
    -   Any bot is clicked
    -   The grid is clicked
    -   A menu item is selected
    -   A chat command is sent
-   The Builder's cursor is now perfectly flat and is the same color as the Builder.
-   Renamed the default Builder to `ab-1`
-   Dragging a bot into Builder will cause Builder to expand to contain the bot and make Builder produce additional copies of the bot when dragged.
-   Added the `.list commands` command to show a HTML popup with a list of available commands.
-   Added the ability to change the color of the Builder.
-   Updated how hints are displayed in the chat bar.
-   Renamed several labels.

#### :rocket: Other Improvements

-   Moved the "Exit Sheet" button from the bottom of the sheet the top of the sheet. (next to the "Create Bot" button)
-   Added the ability to click a bot in the sheet to hide the sheet and warp to the clicked bot.
-   Added a notification that pops up when a bot ID is copied from the sheet.

#### :bug: Bug Fixes

-   Fixed an issue where destroying a bot during a shout would error if the destroyed bot also had a listener for the same shout.

## V0.11.27

### Date: 2/6/2020

### Changes:

#### :rocket: Features

-   Added an initial version of Builder.
    -   Builder is a bot that helps you build things in aux.
    -   Builder lives in the `auxBuilder` dimension and can be woken up by clicking it.
    -   Builder currently has the following chat commands:
        -   `.. [name]` - Wakes Builder with the given name. If the name is omitted, then the `b001` Builder will be woken.
        -   `.sleep` - Puts Builder to sleep.
        -   `.sheet [dimension]` - Opens the sheet to the given dimension. If the dimension is omitted, then the sheet will be opened for the current dimension.
        -   `.new bot` - Creates a new bot in the current dimension.
        -   `.download` - Downloads the entire universe.
        -   `.upload` - Shows the upload dialog.
        -   `.goto {dimension}` - Redirects the page portal to the given dimension.
        -   `.new universe {universeName}` - Creates a new universe with the given name and opens it in a new tab.
        -   `.show history` - Loads the history and goes to the `auxHistory` dimension.
        -   `.mark history` - Creates a new history mark for the current state.
        -   `.show docs` - Opens the documentation website in a new tab.
        -   `.summon` - Summons the Builder helper into the current dimension.
        -   `.new builder {name}` - Creates a clone of the current builder with the given name.
    -   Builder has a helper bot which will follow you around the universe.
        -   If you enter an empty dimension, the helper bot will automatically appear.
        -   If you enter a dimension that has a bot, you need to summon it using the `.summon` command.
        -   You can click on helper to show a menu of possible options.
        -   Dragging helper will give you a cursor that lets you teleport helper around or select other bots.
        -   Dragging another bot onto helper will turn helper into a pallete so when you drag helper it will make a clone of the other bot.
            -   Clicking helper will return it to normal.
-   Added hotkeys to show/hide the chat bar.
    -   Use the `~` key to show the char bar.
    -   Use the `3342` finger tap code on mobile to show the chat bar.
    -   Use a `5` finger tap on mobile to hide the chat bar.

#### :bug: Bug Fixes

-   Fixed an issue where creating a bot inside a shout would prevent the new bot from being modified by future shouts.
-   Fixed an issue where creating and then updating a bot that was not in the shared space would cause all the updates to be incorrectly routed to the shared space and dropped.

## V0.11.26

### Date: 2/4/2020

### Changes:

#### :book: Documentation

-   Added documentation for the following actions:
    -   `player.getCurrentUniverse()`
    -   `player.getCurrentDimension()`
    -   `player.getInventoryDimension()`
    -   `player.getMenuDimension()`
    -   `player.goToURL()`
    -   `player.openURL()`
    -   `player.getBot()`
    -   `player.playSound()`
    -   `player.showHtml()`
    -   `player.hideHtml()`
    -   `player.tweenTo()`
    -   `player.moveTo()`
    -   `player.openQRCodeScanner()`
    -   `player.closeQRCodeScanner()`
    -   `player.showQRCode()`
    -   `player.hideQRCode()`
    -   `player.openBarcodeScanner()`
    -   `player.closeBarcodeScanner()`
    -   `player.showBarcode()`
    -   `player.hideBarcode()`
    -   `player.loadUniverse()`
    -   `player.unloadUniverse()`
    -   `player.importAUX()`
    -   `player.hasBotInInventory()`
    -   `player.showInputForTag()`
    -   `player.checkout()`
    -   `player.openDevConsole()`
    -   `server.finishCheckout()`
    -   `server.loadFile()`
    -   `server.saveFile()`
    -   `server.shell()`
    -   `server.backupToGithub()`
    -   `server.backupAsDownload()`
    -   `superShout()`
    -   `action.perform()`
    -   `action.reject()`
    -   `getBotTagValues()`
    -   `remote()`
    -   `webhook()`
    -   `webhook.post()`
    -   `byMod()`
    -   `neighboring()`
    -   `either()`
    -   `not()`
    -   `removeTags()`
    -   `subtractMods()`
    -   `getTag()`
    -   `setTag()`
    -   `math.sum()`
    -   `math.avg()`
    -   `math.abs()`
    -   `math.sqrt()`
    -   `math.stdDev()`
    -   `math.randomInt()`
    -   `math.random()`
-   Removed the following functions:
    -   `renameTagsFromDotCaseToCamelCase()`
    -   `server.sayHello()`
    -   `server.echo()`

#### :bug: Bug Fixes

-   Fixed an issue that prevented `changeState()` from working on bots which were provided from a `that`/`data` argument.

## V0.11.25

### Date: 1/31/2020

### Changes:

#### :boom: **Breaking Changes**

-   Replaced the `@onPlayerEnterDimension` listener with `@onPlayerPortalChanged`.
    -   `@onPlayerPortalChanged` is called whenever any portal changes whereas `@onPlayerEnterDimension` was only called for `auxPagePortal`.
    -   Additionally, this fixes some of the issues that `@onPlayerEnterDimension` ran into.
-   Changed the Webhook URLs to the new URL scheme.
    -   Instead of `https://auxplayer.com/{dimension}/{universe}` you should use `https://auxplayer.com/webhook?auxUniverse={universe}`

#### :rocket: Features

-   Added the ability to click a Bot ID in the sheet to copy it.

#### :bug: Bug Fixes

-   Fixed an issue that prevented the portals from reverting to default values if the config bot for the portal was cleared.

## V0.11.24

### Date: 1/31/2020

### Changes:

#### :boom: **Breaking Changes**

-   Renamed the following tags:
    -   `_auxUserDimension` -> `auxPagePortal`
    -   `_auxUserInventoryDimension` -> `auxInventoryPortal`
    -   `_auxUserMenuDimension` -> `auxMenuPortal`
    -   `_auxUserUniverse` -> `auxUniverse`
    -   `auxDimensionColor` -> `auxPortalColor`
    -   `auxDimensionLocked` -> `auxPortalLocked`
    -   `auxDimensionRotatable` -> `auxPortalRotatable`
    -   `auxDimensionPannable` -> `auxPortalPannable`
    -   `auxDimensionPannableMaxX` -> `auxPortalPannableMaxX`
    -   `auxDimensionPannableMaxY` -> `auxPortalPannableMaxY`
    -   `auxDimensionPannableMinX` -> `auxPortalPannableMinX`
    -   `auxDimensionPannableMinY` -> `auxPortalPannableMinY`
    -   `auxDimensionZoomable` -> `auxPortalZoomable`
    -   `auxDimensionZoomableMax` -> `auxPortalZoomableMax`
    -   `auxDimensionZoomableMin` -> `auxPortalZoomableMin`
    -   `auxDimensionPlayerZoom` -> `auxPortalPlayerZoom`
    -   `auxDimensionPlayerRotationX` -> `auxPortalPlayerRotationX`
    -   `auxDimensionPlayerRotationY` -> `auxPortalPlayerRotationY`
    -   `auxDimensionGridScale` -> `auxPortalGridScale`
    -   `auxDimensionSurfaceScale` -> `auxPortalSurfaceScale`
    -   `auxDimensionInventoryHeight` -> `auxInventoryPortalHeight`
    -   `auxDimensionInventoryResizable` -> `auxInventoryPortalResizable`
    -   Removed all the inventory-specific dimension config tags in favor of the normal ones.
        -   e.g. `auxDimensionInventoryColor` is now just `auxPortalColor`
-   Removed the following tags:
    -   `aux._lastActiveTime`
    -   `_auxSelection`
    -   `aux.connected`
    -   `_auxUser`
    -   `auxUserUniversesDimension`
    -   `auxDimensionConfig`
-   Removed the following function:
    -   `player.isConnected()`
-   The `player.isInDimension()` function has been updated to check whether the page portal is showing the given dimension.
-   Dimensions can no longer be configured using the `auxDimensionConfig` tag.
    -   Instead of configuring dimensions, you must configure portals.
    -   Use the new `aux{type}PortalConfigBot` (like `auxPagePortalConfigBot`) tags to specify the bot that should configure the portal.
    -   The you can find a list of the possible tags under the "Portal Config Tags" header in the documentation.
-   Channel Designer is no more.
    -   In addition, the URL scheme has changed. Instead of `auxplayer.com/*{dimension}/{universe}` to get the sheet, you now have to specify the portals via URL query parameters. (e.g. `auxplayer.com?auxUniverse={universe}&auxSheetPortal={dimension}`)
    -   The possible portal values are:
        -   `auxSheetPortal` - Loads the sheet with the given dimension.
        -   `auxPagePortal` - Loads the normal 3D view with the given dimension.
        -   `auxMenuPortal` - Loads the menu with the given dimension.
        -   `auxInventoryPortal` - Loads the inventory with the given dimension.
    -   As a shortcut, you can go to `casualos.com/{dimension}/{universe}` and it will redirect you to `auxplayer.com?auxUniverse={universe}&auxPagePortal={dimension}` or `auxplayer.com?auxUniverse={universe}&auxSheetPortal={dimension}` depending on if you include the `*` for the dimension.

#### :rocket: Features

-   Added the `player.getPortalDimension(portal)` function.
    -   `portal` is a string with the name of the portal. Can be one of the following options:
        -   `page` - Gets the `auxPagePortal` tag.
        -   `inventory` - Gets the `auxInventoryPortal` tag.
        -   `menu` - Gets the `auxMenuPortal` tag.
        -   `sheet` - Gets the `auxSheetPortal` tag.
        -   `universes` - Gets the `auxUniversesPortal` tag.
        -   You can also give it a tag that ends with `"Portal"` to get that tag directly. (e.g. `auxPagePortal` will return `auxPagePortal`)
-   Added the `player.getDimensionalDepth(dimension)` function.
    -   `dimension` is the dimension that should be searched for.
    -   Returns the distance between the player bot and the given dimension.
        -   A return value of `0` means that the player bot is in the given dimension.
        -   A return value of `1` means that the player bot is viewing the given dimension through a portal.
        -   A return value of `-1` means that the player bot cannot access the given dimension at this moment.
-   Added the ability to show the sheet in auxPlayer by setting the `auxSheetPortal` tag on the player bot.

#### :bug: Bug Fixes

-   Fixed an issue where the inventory camera would be placed at an impossible location if the inventory was hidden during startup.
-   Fixed an issue with the inventory where setting `auxInventoryPortal` to null or `undefined` would not hide it.
-   Fixed an issue where setting a dimension tag to a number would place the bot in the dimension.
-   Fixed an issue where tag autocomplete results would become duplicated after closing and reopening the sheet.

## V0.11.23

### Date: 1/23/2020

### Changes:

#### :boom: **Breaking Changes**

-   Renamed the `player.inDesigner()` function to `player.inSheet()`.
-   Changed the `player.showChat(placeholder)` function to set the placeholder of the chat bar instead of the prefill.
-   Removed the ability to trigger a listener by clicking the play button in the code editor.
-   Removed the side menu from auxPlayer.
-   Removed [sharp](https://github.com/lovell/sharp) to allow us to make ARM builds on macOS.

#### :rocket: Features

-   Added the ability to specify an options object when calling `player.showChat(options)`.
    -   `options` is an object with the following properties:
        -   `placeholder` - The placeholder. Will override the existing placeholder. (optional)
        -   `prefill` - The prefill. Will only be set if there is no text already in the chat bar. (optional)
-   Added the ability to click the `id` tag in the sheet to load all the bots.
-   Added the ability to use the browser back button in the sheet.
-   Added the version number to the loading popup.
-   Added the `player.version()` function which gets information about the current version number.
    -   Returns an object with the following properties:
        -   `hash` - The Git hash that the build was made from.
        -   `version` - The Git tag that the build was made from.
        -   `major` - The major number of the build.
        -   `minor` - The minor number of the build.
        -   `patch` - The patch number of the build.
-   Improved the chat bar to remove focus from the input box when the "Send Message" button is clicked/tapped.
    -   This should cause the on-screen keyboard to automatically close.
-   Improved the menu positioning so that it will appear at the bottom of the screen when the inventory is hidden.
-   Added the ability to resize the code editor window.
-   Added the `player.device()` function which gets information about the current device.
    -   Returns an object with the following properties:
        -   `supportsAR` - Whether AR is supported.
        -   `supportsVR` - Whether VR is supported.
-   Added the `player.enableAR()` and `player.disableAR()` functions.
-   Added the `player.enableVR()` and `player.disableVR()` functions.

#### :bug: Bug Fixes

-   Fixed an issue where hidden tags would not get a button to toggle their visiblity in the sheet.
-   Fixed an issue where the `space` tag in the sheet would sometimes show an incorrect value.
-   Fixed an issue where sometimes AUX would crash when multiple tabs were open due to a race condition.
-   Fixed an issue where bots from the history space would not be findable in scripts.

## V0.11.22

### Date: 1/16/2020

### Changes:

-   **Breaking Changes**
    -   Changed player bots to use the `tempLocal` space.
        -   This means that refreshing the page won't pollute the universe with a ton of extra bots.
    -   `player.loadUniverse()` will now create bots in the `tempLocal` space.
        -   Previously they were created in the `shared` space.
-   Improvements
    -   Added the ability to create, load, and restore version marks.
        -   The `player.markHistory(options)` function creates a history mark for the current version.
            -   `options` is an object with the following properties:
                -   `message` - The message that the new mark should have.
        -   The `player.browseHistory()` function loads the `history` space with all the marks that the universe has.
        -   The `player.restoreHistoryMark(mark)` function restores the state in the given mark to the universe.
            -   `mark` - The bot or bot ID of the mark that should be restored.
        -   The `player.restoreHistoryMarkToUniverse(mark, universe)` function restores the state in the given mark to the given universe.
            -   `mark` - The bot or bot ID of the mark that should be restored.
            -   `universe` - The universe that the mark should be restored to.
    -   Changed the CORS settings to allow access from any origin.

## V0.11.21

### Date: 1/14/2020

### Changes:

-   **Breaking Changes**
    -   Renamed the `player.showUploadUniverse()` function to `player.showUploadAuxFile()`.
-   Improvements
    -   Added the `@onAnyCreate` shout listener.
        -   `that` is an object with the following properties:
            -   `bot` - The bot that was created.

## V0.11.20

### Date: 1/13/2020

### Changes:

-   **Breaking Changes**
    -   Renamed context to dimension.
        -   All the `auxContext*` tags have been renamed to `auxDimension*`.
        -   Listeners like `@onDrop`, `@onModDrop`, `@onClick`, etc. now have a `dimension` property in the `data` argument instead of `context`.
        -   The `@onPlayerEnterContext` listener has been renamed to `@onPlayerEnterDimension`.
        -   The `_auxUserContext`, `_auxUserMenuContext`, `_auxUserInventoryContext`, and `_auxUserChannelsContext` have been renamed to use dimension instead of context.
    -   Renamed channel to universe.
        -   All the `auxChannel*` tags have been renamed to `auxUniverse*`.
        -   The `_auxUserChannelsContext` tag has been renamed to `_auxUserUniversesDimension`.
        -   The `_auxUserChannel` tag has been renamed to `_auxUserUniverse`.
        -   The `player.setupChannel()` function has been renamed to `player.setupUniverse()`.
        -   The `player.loadChannel()` and `player.unloadChannel()` functions have been renamed to `player.loadUniverse()` and `player.unloadUniverse()`.
        -   The `player.getCurrentChannel()` function has been renamed to `player.getCurrentUniverse()`.
        -   The `setup_channel` action type has been renamed to `setup_universe`.
        -   The `@onChannel*` listen tags have been renamed to `@onUniverse*`.
            -   Also the `channel` property in the `data` argument has been renamed to `universe`.
    -   Renamed the `auxDimensionRotation` (`auxContextRotation`) tags to `auxDimensionOrientation`.
    -   You no longer need to define a dimension bot (context bot) in order to view a dimension in auxPlayer.
        -   You can still configure a dimension using the `auxDimensionConfig` tag (renamed from `auxContext`).
    -   Channel Designer is no more!
        -   It has been replaced with the "sheet dimension" (bot table).
        -   You can show _any_ dimension in the sheet by putting a `*` in front of the dimension name in the URL.
            -   e.g. `https://auxplayer.com/*home/example` if you wanted to view the `home` dimension in the sheet from the `example` universe.
            -   Going to just `*` will show all bots in the universe in the sheet. (which is very slow at the moment)
        -   You can also jump directly into auxPlayer by using the "Open dimension in auxPlayer" button that is next to the tag filters.
    -   Removed the `player.isDesigner()` function.
    -   Renamed `auxShape` to `auxForm`.
    -   Renamed `auxImage` to `auxFormAddress`.
-   Improvements
    -   Added the `player.showChat()` and `player.hideChat()` functions.
        -   These show/hide the chat bar in auxPlayer.
        -   Typing in the chat bar will trigger a `@onChatUpdated` shout with the text in the chat bar.
        -   Pressing Enter or clicking the send button on the chat bar will trigger a `@onChatEnter` shout with the text in the chat bar.
    -   Added the `@onChat` shout listener.
        -   Triggered when the user sends a message using the chat bar.
        -   `that` is an object with the following properties:
            -   `message` - The message that was sent.
    -   Added the `@onChatTyping` shout listener.
        -   Triggered when the user edits the text in the chat bar.
        -   `that` is an object with the following properties:
            -   `message` - The message that is in the chat bar after the user edited it.
    -   Added the `player.run(script)` function.
        -   `script` is the script text that should be executed.
        -   Works by sending a `run_script` action. This allows `@onUniverseAction()` listener to intercept and prevent scripts.
    -   Added the ability to click a tag in the bot table to teleport to that dimension.
    -   Added a play button to the right side of the code editor to run scripts for quick debugging.
    -   Added the `player.downloadBots(bots, filename)` function.
        -   The first parameter is an array of bots that should be downloaded.
        -   The second parameter is the name of the file that is downloaded.
    -   Added the `player.showUploadUniverse()` function.
        -   Shows a dialog that lets the user upload `.aux` files.
-   Other Changes
    -   Changed the "AUX Player" and "Channel Designer" tab titles to "auxPlayer".
    -   Removed the colored dots from tag labels in the bot table.
-   Bug Fixes
    -   `auxIframe` now supports URLs with `*` characters in them.
    -   Fixed an issue with the menu dimension that would cause items to remain even though a different dimension should be visible.

## V0.11.19

### Date: 12/31/2019

### Changes:

-   Bug Fixes
    -   Fixed an issue where the "Create Empty Bot" button in the bot table was hidden when a mod was selected.

## V0.11.18

### Date: 12/30/2019

### Changes:

-   Improvements
    -   Showing hidden tags in the bot table will now also show the `shared` tag.
    -   Removed the multi-select button from the bot table.
    -   Removed the create context button from the bot table.
    -   Removed the clear search button from the bot table.
    -   Removed the "create mod from selection" button from the bot table.
    -   Added the ability to click/tap on a bot preview in the bot table to select a mod of it.
    -   Added the ability to drag a bot preview in the bot table to drag a mod of it.
    -   Hid the ID tag when a mod is selected.
    -   Hid all other buttons when a mod is selected in the bot table.

## V0.11.17

### Date: 12/20/2019

### Changes:

-   **Breaking Changes**
    -   Changed `@onDrop`, `@onDropEnter`, and `@onDropExit` to use the same parameters.
        -   `that` is an object with the following properties:
            -   `dragBot` - The bot that is being dragged.
            -   `to` - an object with the following properties:
                -   `context` - The context the bot is being dragged into.
                -   `x` - The X grid position the bot is being dragged to.
                -   `y` - The Y grid position the bot is being dragged to.
                -   `bot` - The bot that the `dragBot` is being dragged onto.
            -   `from` - an object with the following properties:
                -   `context` The context the bot is being dragged from.
                -   `x` - The X grid position the bot is being dragged from.
                -   `y` - The Y grid position the bot is being dragged from.
-   Improvements
    -   `create()` will now automatically set the `auxCreator` tag to `null` if it references a bot that is in a different space from the created bot.
    -   Also `create()` will not set the `auxCreator` tag to `null` if it references a non-existent bot.
    -   Added the `changeState(bot, stateName, groupName)` function to help with building state machines.
        -   Sets the `[groupName]` tag to `[stateName]` on `bot` and sends "on enter" and "on exit" whispers to the bot that was updated.
        -   `groupName` defaults to `"state"` if not specified.
        -   If the state has changed, then a `@[groupName][previousStateName]OnExit()` and `@[groupName][stateName]OnEnter()` whispers are sent to the updated bot.
            -   `that` is a object with the following properties:
                -   `from` - The previous state name.
                -   `to` - The next state name.
        -   Example: Running `changeState(bot, "Running")` will set the `state` tag to `"Running"` and will send a `@stateRunningOnEnter()` whisper to the bot.

## V0.11.16

### Date: 12/19/2019

### Changes:

-   **Breaking Changes**
    -   Renamed `onBotDrag` and `onBotDrop` to `onDrag` and `onDrop` respectively.
    -   Renamed `onMod` to `onModDrop`.
    -   Removed `onCombine`, `onCombineEnter`, and `onCombineExit`.
    -   Dropping a mod in an empty space will no longer create a new bot.
    -   Setting `auxPositioningMode` to `absolute` will no longer prevent mods.
    -   Changed `applyMod()` and `subtractMods()` to not send `onMod()` events.
    -   Renamed the `diffs` property on the `onModDrop` argument to `mod`.
-   Improvements
    -   Added `onModDropEnter` and `onModDropExit` listeners for when a mod is dragged onto or off of a bot.
        -   The bot that the mod will be applied to recieves the `onModDropEnter` and `onModDropExit` events.
    -   If a custom `onModDrop` listener is provided, then the mod will not be applied. It is up to the `onModDrop` listener to apply the mod via `applyMod(this, that.mod)`.
    -   Added `onDropEnter` and `onDropExit` listeners for when a bot is dragged onto or off of another bot.
        -   Both the bot that is being dragged and the bot that they are on top of will recieve the `onDropEnter` and `onDropExit` events.
        -   Note that `onDropEnter` and `onDropExit` events will fire even if one of the bots is not stackable.
        -   They have the following parameters:
            -   `draggedBot` - the bot that is being dragged.
            -   `otherBot` - the bot that the dragged bot is on top of.
            -   `context` - the context that this is happening in.
    -   Improved `onDrop` to be sent to both the dragged bot and the bot that it is dropped on top of.
        -   The event will fire on the other bot even if it has `auxPositioningMode` set to `absolute`.
    -   Added the `player.setClipboard()` function that is able to set the user's clipboard to the given text.
        -   ex. `player.setClipboard("abc")` will set the user's clipboard to "abc".
        -   On Chrome and Firefox, the text will be copied directly to the user's clipboard.
        -   On Safari and all iOS browsers, a popup will be triggered with a copy button allowing the user to copy the text to their clipboard.
    -   Tags that contain listeners will now display with a @ symbol in front of the tag name.
    -   Tags that contain formulas will now display with a = sign after the tag name.
    -   Removed the @ symbol from the first line in the code editor when editing a script.
    -   Added the ability to use an @ symbol while creating a new tag to prefill the editor with an @.
    -   Added the ability to use @ symbols in tags in `getTag()`, `setTag()`, `getBot()`, `getBots()`, `byTag()`, `shout()`, and `whisper()`.
    -   Added tag filters for listener tags and formula tags to the bot table.
    -   Added the ability to detect the `tags` variable in scripts as a reference to tags.
        -   This is useful for knowing when to update a formula.
        -   Also works with the `raw` variable.
        -   Limitations:
            -   Does not detect references via the `bot` or `this` variables. (e.g. `bot.tags.abc`)
            -   Does not detect references via other bots. (e.g. `otherBot.tags.abc`)
            -   Does not detect references if a function is called on the tag. (e.g. `tags.name.toString()`)
        -   If you need to work around the limitations, use the `getTag()` function.

## V0.11.15

### Date: 12/17/2019

### Changes:

-   Bug Fixes
    -   Fixed an issue where `player.replaceDragBot()` actions were not getting processed because some data was improperly formatted.
    -   Resolved issue with inventory not remaining in place on resizing.

## V0.11.14

### Date: 12/16/2019

### Changes:

-   **Breaking Changes**

    -   Removed `auxStackable` and replaced it with `auxPositioningMode`.
        -   `auxPositioningMode` has two possible values:
            -   `stack` - Indicates that the bot will stack on top of other bots (default)
            -   `absolute` - Indicates that the bot will ignore other bots when positioning.
    -   Removed the `createTemp()` function.
        -   It has been replaced with the `{ space: "value" }` mod.
        -   e.g. Instead of `createTemp()` you should use `create({ space: "tempLocal" })`.
    -   Removed the `cookie` bot. It has been replaced with the `local` space.
    -   Removed the following functions:
        -   `addToContextMod()`
        -   `removeFromContextMod()`
        -   `addToMenuMod()`
        -   `removeFromMenuMod()`
        -   `setPositionMod()`
        -   `from()`
            -   You can use a mod declaration with the new `getID()` function to achieve the same functionality:
            -   `{ auxCreator: getID(bot) }`
    -   Renamed the `createdBy()` filter function to `byCreator()`.

-   Improvements
    -   Added the `space` tag which indicates where a bot will be stored.
        -   The following spaces are currently available:
            -   `shared` - This space is shared among multiple users and is persistent. This is the default space for bots if not specified.
            -   `tempLocal` - This space is not shared and is cleared every time the browser refreshes.
            -   `local` - This space is kept on your device and is persistent.
        -   When creating a bot, you can set the space that it will be stored in using a `{ space: "value" }` mod.
            -   e.g. `create({ space: "local" })` will create a new bot in the `local` space.
            -   Creating a bot from another bot will inherit spaces. So cloning a `tempLocal` bot will produce another `tempLocal` bot. You can of course override this using a mod.
        -   You can search for bots in a specific space using the `bySpace()` filter function.
            -   e.g. `getBots(bySpace("local"))` will get all the bots in the `local` space.
            -   It is simply an alternative way to do `getBots(byTag("space", value))`.
    -   Added the following functions:
        -   `getID(bot)` gets the ID of a bot. If given a string, then that will be returned instead.
        -   `getJSON(data)` gets a JSON string for the given data.
-   Bug Fixes
    -   Resolved issue of orientation inverting then attepting to resize the inventory once the viewport has beeen panned.

## V0.11.13

### Date: 12/13/2019

### Changes:

-   Bug Fixes
    -   Fixed an issue where having duplicate bot atoms could cause the bot values to be locked because it would chose the wrong bot to update.

## V0.11.12

### Date: 12/12/2019

### Changes:

-   Bug Fixes
    -   Fixed an issue where script bots were not being converted back into normal bots correctly.

## V0.11.11

### Date: 12/12/2019

### Changes:

-   **Breaking Changes**

    -   Changed `create()` and `createTemp()` to automatically set `auxCreator` to the current `this` bot.
        -   `create()` no longer takes a bot/bot ID as the first parameter. Instead, you need to use the `from()` function to set the creator ID.
        -   e.g. `create(from(bot))`.
    -   Renamed all listen tags to not use the `()` at the end.
        -   Every tag is now the same. This means that `()` to the end of a tag does nothing special.
        -   i.e. There is no difference between a "normal" tag and a "listen" tag.
        -   Instead, tags can listen by prefixing their script with a `@` symbol.
        -   e.g. `player.toast("Hi!")` becomes `@player.toast("Hi!")`.
    -   Renamed `mod()` to `applyMod()`.
    -   Renamed `mod.addToMenu()` to `addToMenuMod()`.
    -   Renamed `mod.removeFromMenu()` to `removeFromMenuMod()`.
    -   Renamed `mod.addToContext()` to `addToContextMod()`.
    -   Renamed `mod.removeFromContext()` to `removeFromContextMod()`.
    -   Renamed `mod.setPosition()` to `setPositionMod()`.
    -   Renamed `mod.subtract()` to `subtractMods()`.
    -   Renamed `mod.import()` to `getMod()`.
    -   Removed `mod.export()`.

-   Improvements
    -   Added a `creator` variable to scripts and formulas which gets the bot that created the `this` bot.
        -   `creator` is null if the current bot has no creator.
    -   Added a `raw` variable to scripts and formulas which gets direct access to the `this` bot's tag values.
        -   This is similar to the `tags` variable but does not do any pre-processing on the tag value. This means you will get formula scripts back instead of the calculated formula values.
    -   Improved the `tags` variable to handle setting tag values on it.
        -   This lets you write scripts like `tags.name = "joe"` or `bot.tags.myContext = true`.
        -   Also works with the `raw` variable.
    -   Improved bots returned from `getBots()` and `getBot()` to support setting tag values on their `tags` property.
        -   This lets you write things like `myBot.tags.name = "bob"`.
        -   Should also work with bots in the `that` variable.
    -   Added a `data` variable which equals `that`.
    -   Added the `player.hideHtml()` function which hides the HTML modal.
    -   Added in inventory tags to limit panning movements on the inventory context: `auxContextInventoryPannableMinX`, `auxContextInventoryPannableMaxX`, `auxContextInventoryPannableMinY`, `auxContextInventoryPannableMaxY`.
    -   Reformatted new selection id logic by removing the `._` character from its return.

## V0.11.10

### Date: 12/9/2019

### Changes:

-   Bug Fixes
    -   Resolved issue of hidden tags showing up when no filter has been selected on the table.

## V0.11.9

### Date: 12/6/2019

### Changes:

-   **Breaking Changes**
    -   `removeTags()` now checks if a tag starts with the given search value.
        -   Previously it would check if the search value matched the first part of a tag up do the dot (`.`).
        -   Now, it will remove all tags that start with the given search value.
        -   e.g. `removeTags(bot, "hello")` will remove `hello`, `helloAbc`, and `helloX`.
    -   The bot table tag blacklist has been updated to support camel cased tags.
    -   Renamed several functions:
        -   Renamed `onAnyAction()` to `onChannelAction()`.
        -   Renamed `player.currentChannel()` to `player.getCurrentChannel()`.
        -   Renamed `player.currentContext()` to `player.getCurrentContext()`.
        -   Renamed `mod.apply()` to `mod()`.
            -   All the other `mod.` functions remain the same.
            -   ex. `mod.export()` still works.
    -   Renamed all of the built-in tags to use `camelCase` instead of `dot.case`.
        -   Renamed all the scene tags to channel tags.
            -   `aux.scene.color` is now `auxChannelColor`
            -   `aux.scene.user.player.color` is now `auxChannelUserPlayerColor`
            -   `aux.scene.user.builder.color` is now `auxChannelUserBuilderColor`
        -   Renamed `aux.inventory.height` to `auxInventoryHeight`.
        -   Renamed `aux.channel` to `auxChannel`.
        -   Renamed `aux.connectedSessions` to `auxConnectedSessions`.
        -   Renamed `aux.color` to `auxColor`.
        -   Renamed `aux.creator` to `auxCreator`.
        -   Renamed `aux.draggable` to `auxDraggable`.
        -   Renamed `aux.draggable.mode` to `auxDraggableMode`.
        -   Renamed `aux.stackable` to `auxStackable`.
        -   Renamed `aux.destroyable` to `auxDestroyable`.
        -   Renamed `aux.editable` to `auxEditable`.
        -   Renamed `aux.stroke.color` to `auxStrokeColor`.
        -   Renamed `aux.stroke.width` to `auxStrokeWidth`.
        -   Renamed `aux.line.to` to `auxLineTo`.
        -   Renamed `aux.line.width` to `auxLineWidth`.
        -   Renamed `aux.line.style` to `auxLineStyle`.
        -   Renamed `aux.line.color` to `auxLineColor`.
        -   Renamed `aux.label` to `auxLabel`.
        -   Renamed `aux.label.color` to `auxLabelColor`.
        -   Renamed `aux.label.size` to `auxLabelSize`.
        -   Renamed `aux.label.size.mode` to `auxLabelSizeMode`.
        -   Renamed `aux.label.anchor` to `auxLabelAnchor`.
        -   Renamed `aux.listening` to `auxListening`.
        -   Renamed `aux.shape` to `auxShape`.
        -   Renamed `aux.scale` to `auxScale`.
        -   Renamed `aux.scale.x` to `auxScaleX`.
        -   Renamed `aux.scale.y` to `auxScaleY`.
        -   Renamed `aux.scale.z` to `auxScaleZ`.
        -   Renamed `aux.image` to `auxImage`.
        -   Renamed `aux.iframe` to `auxIframe`.
        -   Renamed `aux.iframe.x` to `auxIframeX`.
        -   Renamed `aux.iframe.y` to `auxIframeY`.
        -   Renamed `aux.iframe.z` to `auxIframeZ`.
        -   Renamed `aux.iframe.size.x` to `auxIframeSizeX`.
        -   Renamed `aux.iframe.size.y` to `auxIframeSizeY`.
        -   Renamed `aux.iframe.rotation.x` to `auxIframeRotationX`.
        -   Renamed `aux.iframe.rotation.y` to `auxIframeRotationY`.
        -   Renamed `aux.iframe.rotation.z` to `auxIframeRotationZ`.
        -   Renamed `aux.iframe.element.width` to `auxIframeElementWidth`.
        -   Renamed `aux.iframe.scale` to `auxIframeScale`.
        -   Renamed `aux.progressBar` to `auxProgressBar`.
        -   Renamed `aux.progressBar.color` to `auxProgressBarColor`.
        -   Renamed `aux.progressBar.backgroundColor` to `auxProgressBarBackgroundColor`.
        -   Renamed `aux.progressBar.anchor` to `auxProgressBarAnchor`.
        -   Renamed `aux._selection` to `_auxSelection`.
        -   Renamed `aux._user` to `_auxUser`.
        -   Renamed `aux.user.active` to `auxUserActive`.
        -   Renamed `aux.version` to `auxVersion`.
        -   Renamed `aux._userChannel` to `_auxUserChannel`.
        -   Renamed `aux._userContext` to `_auxUserContext`.
        -   Renamed `aux._userInventoryContext` to `_auxUserInventoryContext`.
        -   Renamed `aux._userMenuContext` to `_auxUserMenuContext`.
        -   Renamed `aux._userSimulationsContext` to `_auxUserChannelsContext`.
        -   Renamed `aux._editingBot` to `_auxEditingBot`.
        -   Renamed `aux._selectionMode` to `_auxSelectionMode`.
        -   Renamed `aux.runningTasks` to `auxRunningTasks`.
        -   Renamed `aux.finishedTasks` to `auxFinishedTasks`.
        -   Renamed `aux.task.output` to `auxTaskOutput`.
        -   Renamed `aux.task.error` to `auxTaskError`.
        -   Renamed `aux.task.time` to `auxTaskTime`.
        -   Renamed `aux.task.shell` to `auxTaskShell`.
        -   Renamed `aux.task.backup` to `auxTaskBackup`.
        -   Renamed `aux.task.backup.type` to `auxTaskBackupType`.
        -   Renamed `aux.task.backup.url` to `auxTaskBackupUrl`.
        -   Renamed `aux.context` to `auxContext`.
        -   Renamed `aux.context.color` to `auxContextColor`.
        -   Renamed `aux.context.locked` to `auxContextLocked`.
        -   Renamed `aux.context.grid.scale` to `auxContextGridScale`.
        -   Renamed `aux.context.visualize` to `auxContextVisualize`.
        -   Renamed `aux.context.x` to `auxContextX`.
        -   Renamed `aux.context.y` to `auxContextY`.
        -   Renamed `aux.context.z` to `auxContextZ`.
        -   Renamed `aux.context.rotation.x` to `auxContextRotationX`.
        -   Renamed `aux.context.rotation.y` to `auxContextRotationY`.
        -   Renamed `aux.context.rotation.z` to `auxContextRotationZ`.
        -   Renamed `aux.context.surface.scale` to `auxContextSurfaceScale`.
        -   Renamed `aux.context.surface.size` to `auxContextSurfaceSize`.
        -   Renamed `aux.context.surface.minimized` to `auxContextSurfaceMinimized`.
        -   Renamed `aux.context.surface.defaultHeight` to `auxContextSurfaceDefaultHeight`.
        -   Renamed `aux.context.surface.movable` to `auxContextSurfaceMovable`.
        -   Renamed `aux.context.player.rotation.x` to `auxContextPlayerRotationX`.
        -   Renamed `aux.context.player.rotation.y` to `auxContextPlayerRotationY`.
        -   Renamed `aux.context.player.zoom` to `auxContextPlayerZoom`.
        -   Renamed `aux.context.devices.visible` to `auxContextDevicesVisible`.
        -   Renamed `aux.context.inventory.color` to `auxContextInventoryColor`.
        -   Renamed `aux.context.inventory.height` to `auxContextInventoryHeight`.
        -   Renamed `aux.context.inventory.pannable` to `auxContextInventoryPannable`.
        -   Renamed `aux.context.inventory.resizable` to `auxContextInventoryResizable`.
        -   Renamed `aux.context.inventory.rotatable` to `auxContextInventoryRotatable`.
        -   Renamed `aux.context.inventory.zoomable` to `auxContextInventoryZoomable`.
        -   Renamed `aux.context.inventory.visible` to `auxContextInventoryVisible`.
        -   Renamed `aux.context.pannable` to `auxContextPannable`.
        -   Renamed `aux.context.pannable.min.x` to `auxContextPannableMinX`.
        -   Renamed `aux.context.pannable.max.x` to `auxContextPannableMaxX`.
        -   Renamed `aux.context.pannable.min.y` to `auxContextPannableMinY`.
        -   Renamed `aux.context.pannable.max.y` to `auxContextPannableMaxY`.
        -   Renamed `aux.context.zoomable` to `auxContextZoomable`.
        -   Renamed `aux.context.zoomable.min` to `auxContextZoomableMin`.
        -   Renamed `aux.context.zoomable.max` to `auxContextZoomableMax`.
        -   Renamed `aux.context.rotatable` to `auxContextRotatable`.
        -   Renamed `stripe.publishableKey` to `stripePublishableKey`.
        -   Renamed `stripe.secretKey` to `stripeSecretKey`.
        -   Renamed `stripe.charges` to `stripeCharges`.
        -   Renamed `stripe.successfulCharges` to `stripeSuccessfulCharges`.
        -   Renamed `stripe.failedCharges` to `stripeFailedCharges`.
        -   Renamed `stripe.charge` to `stripeCharge`.
        -   Renamed `stripe.charge.receipt.url` to `stripeChargeReceiptUrl`.
        -   Renamed `stripe.charge.receipt.number` to `stripeChargeReceiptNumber`.
        -   Renamed `stripe.charge.description` to `stripeChargeDescription`.
        -   Renamed `stripe.outcome.networkStatus` to `stripeOutcomeNetworkStatus`.
        -   Renamed `stripe.outcome.reason` to `stripeOutcomeReason`.
        -   Renamed `stripe.outcome.riskLevel` to `stripeOutcomeRiskLevel`.
        -   Renamed `stripe.outcome.riskScore` to `stripeOutcomeRiskScore`.
        -   Renamed `stripe.outcome.rule` to `stripeOutcomeRule`.
        -   Renamed `stripe.outcome.sellerMessage` to `stripeOutcomeSellerMessage`.
        -   Renamed `stripe.outcome.type` to `stripeOutcomeType`.
        -   Renamed `stripe.errors` to `stripeErrors`.
        -   Renamed `stripe.error` to `stripeError`.
        -   Renamed `stripe.error.type` to `stripeErrorType`.
-   Improvements
    -   Added the `renameTagsFromDotCaseToCamelCase()` function to help with updating bots from the old tag style to the new tag style.
        -   Use this function on bots that were using the old tag naming style but you want to use the new style.
        -   Note that this only renames the tags already existing on the bot. It does not fix any code that might be stored in the bot.
        -   Usage: `renameTagsFromDotCaseToCamelCase(bot)`
    -   Added the `bot` variable to all functions and formulas.
        -   Replacement for `this`.
    -   Added the `getMod()` function to be able to get all the tags on a bot.
        -   Returns a mod containing all the tag values on the bot.
        -   The returned mod is always up to date with the bot's current values.
        -   Calling `mod.export()` on the returned mod will save the tag code to JSON.
            -   For example, if you have a formula `=123`, then `mod.export(getMod(bot))` will return JSON containing `tag: "=123"` instead of `tag: 123`.
    -   Added the `tags` variable to all functions and formulas.
        -   This is a quick shortcut for `let tags = getMod(bot)` at the beginning of a script/formula.
        -   The `tags` variable has some caveats when used in formulas. Namely that the formulas won't be automatically updated when another tag referenced from the formula is updated. (Use `getTag()` for full support)
        -   Supports autocomplete for all tags.

## V0.11.8

### Date: 12/3/2019

### Changes:

-   Improvements
    -   Added a new system for managing causal trees.
        -   This new system has improvements for performance and reliability.
        -   It also adds support for revision history. (The controls will be coming in a future update)
        -   Every new channel will use the new system while old channels will continue to use the old one.
        -   Everything should function exactly the same as before.
    -   Changed the .aux file format.
        -   The new format is based on the bots state and is easily human readable/writable.
        -   This is different from the old format where a list of atoms was stored.
        -   Downloading a channel will give you a .aux file with the new format.
        -   Uploading a channel supports both the old format and the new format.

## V0.11.7

### Date: 11/27/2019

### Changes:

-   Improvements
    -   Changed the functionality of the table view's filterying system to be inverted.
    -   Attempting to drag a bot onto a bot with `aux.stackable` set to false will now cause the dragged bot to pass through the other bot as if it was not there.
-   Bug Fixes
    -   Resolved issue of player inventory resizing showing a reset on each change.
    -   Tag values that are objects are displayed as JSON.Stringified text. ie `{ field: "myValue" }`
        -   Known Issue: Modifying these displayed strings will convert the tag value to a string
    -   When Moving the camera via `player.MoveTo()`, the pan distance is now set correctly so pan limits are absolute.

## V0.11.6

### Date: 11/6/2019

### Changes:

-   Improvements
    -   Added the `server.setupChannel(channel, botOrMod)` function.
        -   This sends a `setup_channel` action to the server which, if executed using `action.perform()`, will create a channel if it doesn't already exist and place a clone of the given bot or mod in it.
        -   Takes 2 parameters:
            -   `channel` - The channel that should be created.
            -   `botOrMod` - (Optional) The bot or mod that should be cloned and placed inside the new channel. `onCreate()` is triggered after the bot or mod is created so you can use that to script custom setup logic.
        -   As mentioned above, you have to receive the `device` action in `onAnyAction()` and do an `action.perform(that.action.event)` to allow channels to be setup via this function.

## V0.11.5

### Date: 10/31/2019

### Changes:

-   Improvements
    -   Added the `player.replaceDragBot(botOrMod)` function.
        -   When used inside of `onBotDrag()` or `onAnyBotDrag()`, it will set the bot/mod that the user is dragging.
        -   Use this to implement clone or cloneAsMod style functionality.
    -   Added the ability to create temporary bots using the `createTemp()` function.
        -   This function behaves exactly the same as `create()` but the created bot is temporary, which means it won't be shared and will be deleted upon refresh.
-   Changes
    -   Renamed `aux.movable` to `aux.draggable`.
        -   `aux.draggable` now only woks with `true` and `false` values.
        -   The `pickup` and `drag` options have been moved to a new tag `aux.draggable.mode`.
        -   The `clone` and `cloneMod` options have been removed.
            -   You will need to use the new `player.replaceDragBot()` API to replicate `clone` and `cloneMod` behavior.
    -   Removed the `aux.mergeable` tag.
        -   It has been replaced with the `aux.stackable` tag.
    -   Removed the `aux.mod` and `aux.mod.mergeTags` tags.
    -   Renamed the `local` bot to the `cookie` bot.
        -   This is supposed to help make it clear that the bot data is stored in the browser and will be cleared when the browser's data is cleared.
    -   Renamed the `aux.users` context to `aux-users`.
    -   Added the `aux.inventory.height` tag which controls the default height of the inventory on all contexts when set of the config bot.
        -   The `aux.context.inventory.height` tag has been updated to only work on the context bot.
    -   Removed names from the other player frustums.
    -   Removed `aux.whitelist`, `aux.blacklist`, and `aux.designers`.
-   Bug Fixes
    -   Fixed an issue that would cause duplicate users to be created all the time.
    -   Fixed an issue that prevented other users from being rendered.
    -   Fixed an issue that caused all users to use channel designer colors.

## V0.11.4

### Date: 10/29/2019

### Changes:

-   Bug Fixes
    -   Fixed an issue in production builds that pre-processed the QR Code scanner code with babel. As a result, async code in the QR Code scanner failed because the babel polyfill is not being used.

## V0.11.3

### Date: 10/28/2019

### Changes:

-   Improvements
    -   Improved the vendor JavaScript bundle size by removing unused code.
        -   Refactored `three-vrcontroller-module` to use the `three` package instead of `three-full` so we don't duplicate Three.js.
        -   Removed unused shims (PEP.js, `webrtc-adapter`).
        -   Refactored `lodash` imports to directly import the modules that are used.
            -   This helps with dead code eliminiation.
    -   Added the ability to save and load files.
        -   New functions:
            -   `server.saveFile(filename, data, options)`
                -   `filename` is a string and should start with `/drives/`.
                -   `data` is a string of the data to store.
                -   `options` is an object with the following properties:
                    -   `callbackShout` A shout that should happen on the server when the file is done saving.
                    -   `overwriteExistingFile` A boolean that indicates if existing files should be overwritten. (defaults to false)
            -   `server.loadFile(filename, options)`
                -   `filename` is a string and should start with `/drives/`.
                -   `options` is an object with the following properties:
                    -   `callbackShout` A shout that should happen on the server when the file is done loading.
        -   Note that the save file and load file tasks must be enabled via the `onAnyAction()` listener.
            -   You can enable it via using this code:
            ```javascript
            if (that.action.type === 'device') {
                if (
                    ['save_file', 'load_file'].indexOf(
                        that.action.event.type
                    ) >= 0
                ) {
                    action.perform(that.action.event);
                }
            }
            ```
        -   All files from USB drives are stored under the `/drives` directory and the USB drives themselves are numbered starting with 0.
            -   To load a file from USB drive #1, use `server.loadFile("/drives/0/myFile")`.
            -   To save a file to USB drive #2, use `server.saveFile("/drives/1/myFile", data)`.
    -   Removed several options from the side menu:
        -   Removed the channel name from the top of the menu.
        -   Removed the login status from the top of the menu.
        -   Removed the login/logout options from the menu.
            -   The "Logout" option will still be available if you are logged in as a non-guest.
            -   Once you are logged out, then the option will dissapear.
        -   Removed the "Add Channel" option from the menu in AUXPlayer.
-   Bug Fixes
    -   Fixed an issue that prevented the `removeTags()` function from working when given an array of bots.

## V0.11.2

### Date: 10/23/2019

### Changes:

-   Improvements
    -   Improved initial loading time by up to 70%.
    -   Added the ability to choose which camera is used for QR and Barcode scanning.
        -   The following functions have been improved:
            -   `player.openQRCodeScanner(camera)`
            -   `player.openBarcodeScanner(camera)`
        -   The `camera` parameter is optional and takes 2 values: `"front"` or `"rear"`.
    -   Add the `LOCAL_IP_ADDRESS` environment variable which controls the private IP Address that the directory client reports.
    -   Added the ability to serve files from an external folder.
        -   Makes it easy for us to map USB drives into the folder and have them be automatically served to AUX users.
-   Changes
    -   User bots no longer register their own context. Instead, a new bot has been created to host the `aux.users` context.
        -   Improves performance of AUXes with many user bots with the same username.
        -   Existing user bots are not affected. They will be deleted automatically if given enough time. Alternatively, you can delete them using `destroy(getBots("#aux._user"))`.
-   Bug Fixes
    -   Fixed an issue where bots would have the incorrect height because of conflicts in a caching mechanism.
    -   Audio will now trigger on ios devices and on the safari browser.

## V0.11.1

### Date: 10/21/2019

### Changes:

-   Improvements
    -   Added in `player.playSound()` function, will play a sound, given by the url path, once.
-   Bug Fixes
    -   Fixed issue where default panning tag locked the vertical movement in player.

## V0.11.0

### Date: 10/18/2019

### Changes:

-   Improvements
    -   Made the menu item count badge a lighter gray.
    -   Removed the item count badge from the menu.
    -   Removed the dropdown aspect of the menu.
-   Changes

    -   Made the menu item count badge a lighter gray.
    -   Removed the admin channel and admin-channel specific functionality.
        -   This means that there are no more user account bots or channel bots.
            -   You can login as anyone from any device without requiring additional authentication.
            -   You can access any channel. No need to create a channel first. (because there are no channel bots anymore)
            -   The connection counts are now stored in the config bot of the channel.
            -   Connection limits no longer work since they were set on the channel bot in the admin channel.
            -   Username whitelists and blacklists still work, but they rely on client-side script execution instead of server-side execution.
        -   It also means there is no admin role. For now, everyone has admin permissions.
        -   `action.perform()` now needs to be used to run actions on the server.
            -   You can send an action to the server using the `remote()` function.
            -   The server will receive the action in its `onAnyAction()` as `that.action.type === "device"`
            -   `onAnyAction()` has to detect remove events and execute the inner action via `action.perform(that.action.event)`.
        -   The following functions have been removed:
            -   `server.grantRole()`
            -   `server.revokeRole()`
        -   The following functions are not executed by default and require a custom `onAnyAction()` to handle them.
            -   `server.backupAsDownload()`
            -   `server.backupToGithub()`
            -   `server.shell()`
        -   `server.backupAsDownload()` has been updated to accept a "session selector" which determines which session the ZIP file should be sent to.
            -   ex. `server.backupAsDownload({ username: getTag(player.getBot(), "#aux._user") })`
        -   Removed the `aux._lastEditedBy` tag.
            -   This tag was automatically set to the ID of the user whenever a bot was edited.
            -   Currently, it is extra cruft that is not needed and could be easily implemented via `onAnyAction()`.
    -   Centered the menu above the player inventory.
    -   Increased menu text size.
    -   Added in new camera range tags: `aux.context.zoomable.min`, `aux.context.zoomable.max` `aux.context.pannable.min.x`, `aux.context.pannable.max.x`, `aux.context.pannable.min.y`, `aux.context.pannable.max.y`.

-   Bug Fixes
    -   Removed hidden inventory dragging hitboxes when inventory is set to non-visible.

## V0.10.10

### Date: 10/11/2019

### Changes:

-   Bug Fixes
    -   Fixed an issue where sometimes DependencyManager would be given a bot that was undefined which would crash the simulation.

## V0.10.9

### Date: 10/11/2019

### Changes:

-   Bug Fixes
    -   Fixed the ability to make other users admins.

## V0.10.8

### Date: 10/09/2019

### Changes:

-   Improvements
    -   Added a Content-Security-Policy to HTML Modals which prevents them from including scripts of any kind.
        -   This prevents malicious users from executing cross-channel scripting attacks.
        -   Scripts are still allowed in iframes loaded from external domains. (like youtube)
-   Bug Fixes
    -   Disabled the site-wide Content-Security-Policy.
        -   Many devices enforce Content-Security-Policy differently and so it is difficult to find an option which is secure and compatible.

## V0.10.7

### Date: 10/09/2019

### Changes:

-   Bug Fixes
    -   Added a workaround for an issue with Amazon Kindle tablets that caused the Content-Security-Policy to not work correctly.
        -   Downside is that security is less effective since now HTML modals can load whatever scripts they want. (XSS threat)
        -   As a result, this workaround is only applied to Kindle devices.

## V0.10.6

### Date: 10/08/2019

### Changes:

-   Bug Fixes
    -   Fixed labels.

## V0.10.5

### Date: 10/08/2019

### Changes:

-   Improvements
    -   Added the `player.showHtml(html)` function that shows a modal with the given HTML.
        -   Optimized for embedding YouTube videos but works with any arbitrary HTML.
        -   Embedding JavaScript is not supported.
-   Bug Fixes
    -   Fixed an issue that prevented tabs with the same URL from seeing each other's changes to the local bot.

## V0.10.4

### Date: 10/08/2019

### Changes:

-   Improvements
    -   Added `onAnyAction()` action tag to intercept and change actions before they are executed.
        -   `onAnyAction()` runs for every action, including when a bot is created, changed, or deleted.
        -   Every action is an object with a `type` property.
            -   The `type` property is a string that indicates what the action does.
            -   Here is a partial list of types:
                -   `add_bot`: A bot should be added (i.e. created).
                -   `remove_bot`: A bot should be removed (i.e. deleted).
                -   `update_bot`: A bot should be updated.
                -   `apply_state`: The given bot state should be applied. (i.e. a set of bots should be created/updated)
                -   `shout`: A shout should be executed.
                -   `show_toast`: A toast message should be shown on the device.
                -   `show_barcode`: A barcode should be shown.
                -   `tween_to`: The camera should be tweened to show a bot.
        -   `that` is an object with the following properties:
            -   `action`: The action that is going to be executed.
        -   Forking a channel clears the `onAnyAction()` on the config bot.
            -   This is so that you can recover from broken states and also gives the person who forked the AUX full control over the fork.
    -   Added two new script functions:
        -   `action.reject(action)`: Prevents the given action from being performed. Returns the rejection action.
        -   `action.perform(action)`: Adds the given action to the performance queue so it will be performed. This can be used to re-enable an action after it has been rejected (you can also reject the rejection action). Returns the action that will be performed.
    -   Added a `local` bot which is stored in the browser's local storage.
        -   The `local` bot is a bot that is unique to the device and channel.
        -   You can access the bot by querying for it: `getBot("#id", "local")`.
    -   Renamed `onShout()` to `onAnyListen()`.
    -   Added `onListen()` which is an alternative to `onAnyListen()` that is only called on the targeted bots.
    -   Added ability to set duration of toast, `plater.toast("message", durationNum)`.
    -   Made the background for the menu label gray.

## V0.10.3

### Date: 10/04/2019

### Changes:

-   Improvements
    -   Added tags to control panning, zooming, and rotating the main camera.
        -   `aux.context.pannable`: Controls whether the main camera is able to be panned.
        -   `aux.context.zoomable`: Controls whether the main camera is able to be zoomed.
        -   `aux.context.rotatable`: Controls whether the main camera is able to be rotated.
    -   Added `player.moveTo()` to instantly tween the camera to a bot.
        -   In the future, custom tween durations will be supported.
    -   Changed the low camera angle limit to 32 degrees from 10 degrees.
    -   `onCombineExit` action will now fire alongside the `onCombine` action.
    -   Newly created contexts will no longer be autoselected.
    -   Toast messages will now only remain on screen for 2 seconds.
    -   Added the ability to send webhooks from the server.
        -   You can also tell the server to send a webhook via `remote(webhook())`.
        -   This is useful for getting around CORS issues.
-   Bug Fixes
    -   Fixed `player.tweenTo()` to not change the zoom level when it is not specified.
    -   Tweens will now work better with the `onPlayerEnterContext` action.

## V0.10.2

### Date: 09/27/2019

### Changes:

-   Bug Fixes
    -   Resolved issues with context changing affecting base simulation identifier.
    -   Invoke a camera reset upon changing contexts via `player.goToContext()`.

## V0.10.1

### Date: 09/26/2019

### Changes:

-   Improvements
    -   Browser tab will now update to correct context when switched to with `player.goToContext()`.
-   Bug Fixes
    -   Resolved error in inventory setup causing runtime issues.

## V0.10.0

### Date: 09/25/2019

### Changes:

-   Improvements
    -   Added the ability to send and receive webhooks.
        -   Send webhooks using the following functions:
            -   `webhook(options)` - options is an object that takes the following properties:
                -   `method` - The HTTP Method that should be used for the request.
                -   `url` - The URL that the request should be made to.
                -   `responseShout` - (Optional) The shout that should happen when a response is received from the server.
                -   `headers` - (Optional) The HTTP headers that should be sent with the request.
                -   `data` - (Optional) The data that should be sent with the request.
            -   `webhook.post(url, data, options)` - Sends a HTTP Post request.
                -   `url` - The URL that the request should be made to.
                -   `data` - (Optional) The data that should be sent with the request.
                -   `options` - (Optional) An object that takes the following properties:
                    -   `responseShout` - (Optional) The shout that should happen when a response is received from the server.
                    -   `headers` - (Optional) The headers that should be sent with the request.
        -   Receive webhooks by registering a handler for the `onWebhook()` action and send requests to `https://auxplayer.com/{context}/{channel}/whatever-you-want`.
            -   `onWebhook()` is shouted to the channel that the request was made to and `that` is an object with the following properties:
                -   `method` - The HTTP Method that the request was made with.
                -   `url` - The URL that the request was made to.
                -   `data` - The JSON data that the request included.
                -   `headers` - The HTTP headers that were included with the request.
    -   Added the ability to spy on shouts and whispers via the `onShout()` event.
        -   `onShout()` is executed on every bot whenever a shout or whisper happens.
            -   It is useful for tracking what shouts are being made and modifying responses.
            -   Also useful for providing default behaviors.
            -   `that` is an object with the following properties:
                -   `name` is the name of the action being shouted.
                -   `that` is the argument which was provided for the shout.
                -   `targets` is an array of bots that the shout was sent to.
                -   `listeners` is an array of bots that ran a script for the shout.
                -   `responses` is an array of responses that were returned from the listeners.
    -   Added events to notify scripts when channels become available.
        -   The following events have been added:
            -   `onChannelSubscribed()` - happens the first time a channel is loaded. Sent to every channel that is currently loaded.
            -   `onChannelUnsubscribed()` - happens when a channel is unloaded. Sent to every channel that remains after the channel is unloaded.
            -   `onChannelStreaming()` - happens when a channel is connected and fully synced. Sent to every channel that is currently loaded.
            -   `onChannelStreamLost()` - happens when a channel is disconnected and may not be fully synced. Sent to every channel that is currently loaded.
            -   For all events, `that` is an object with the following properties:
                -   `channel` - The channel that the event is for.
        -   The following events have been removed:
            -   `onConnected()`
            -   `onDisconnected()`
    -   Added in tags to change the state of the inventory's camera controls:
        -   `aux.context.inventory.pannable` enables and disables the inventory's ability to pan, off by default.
        -   `aux.context.inventory.resizable` enables and disables the inventory's drag to resize functionality, on by default.
        -   `aux.context.inventory.rotatable` enables and disables the inventory's ability to rotate, on by default.
        -   `aux.context.inventory.zoomable` enables and disables the inventory's ability to zoom, on by default.
-   Bug Fixes
    -   Resolved issue with the near cliiping plane for the sheet's minifile image.
    -   Resolved issues with the create empty bot button not functioning sometimes on mobile.

## V0.9.40

### Date: 09/20/2019

### Changes:

-   Improvements
    -   Reworked the login functionality to use popups instead of dedicated pages.
        -   The login page has been split into two popups:
            -   The login popup (account selector).
            -   The authorization popup (QR Scanner).
        -   The login popup has the following functions:
            -   It can be opened by the "Login/Logout" button in the menu.
            -   It will display a list of accounts that can be used to login.
            -   If no accounts are available, then a username box will be shown.
            -   If accounts are available, a new account can be added by clicking the "+" button at the bottom of the list.
            -   At any time, the user can close the popup to keep their current login.
            -   They can also select the "Continue as Guest" option to login as a guest.
        -   The authorization popup has the following functions:
            -   It is opened automatically when the user needs to scan an account code.
            -   It contains the QR Code scanner to scan the account code.
            -   It also contains an input box to manually enter the code.
            -   Closing the popup automatically logs the user in as a guest.
    -   Made the account QR Code blue.
    -   Added the ability to click the account QR Code to copy it to the clipboard.
-   Bug Fixes
    -   Fixed a couple communication issues between the server and client during login.
        -   One such issue could potentially leave the client in state where future changes would not be synced to the server.

## V0.9.39

### Date: 09/19/2019

### Changes:

-   Improvements
    -   Added support for accepting payments via Stripe.
        -   To get started with Stripe, first register for an account on [their website](https://dashboard.stripe.com/register).
        -   Second, copy your publishable key from the stripe dashboard and add it to the channel's config file in the `stripe.publishableKey` tag.
        -   Third, make a new channel. This will be the "processing" channel which will contain all the information actually needed to charge users for payments. And contain the code to actually complete a charge.
            -   In this channel, add your Stripe secret key to the config file in the `stripe.secretKey` tag.
        -   At this point, you are all setup to accept payments. Use the following functions:
            -   `player.checkout(options)`: Starts the checkout process for the user. Accepts an object with the following properties:
                -   `productId`: The ID of the product that is being purchased. This is a value that you make up to distinguish different products from each other so you know what to charge.
                -   `title`: The title message that should appear in the checkout box.
                -   `description`: The description message that should appear in the checkout box.
                -   `processingChannel`: The channel that payment processing should happen on. This is the channel you made from step 3.
                -   `requestBillingAddress`: Whether to request billing address information with the purchase.
                -   `paymentRequest`: Optional values for the "payment request" that gives users the option to use Apple Pay or their saved credit card information to checkout. It's an object that takes the following properties:
                    -   `country`: The two-letter country code of your Stripe account.
                    -   `currency`: The three letter currency code. For example, "usd" is for United States Dollars.
                    -   `total`: The label and amount for the total. An object that has the following properties:
                        -   `label`: The label that should be shown for the total.
                        -   `amount`: The amount that should be charged in the currency's smallest unit. (cents, etc.)
            -   `server.finishCheckout(options)`: Finishes the checkout process by actually charging the user for the product. Takes an object with the following properties:
                -   `token`: The token that was produced from the `onCheckout()` call in the processing channel.
                -   `amount`: The amount that should be charged in the currency's smallest unit.
                -   `currency`: The three character currency code.
                -   `description`: The description that should be included in the receipt.
                -   `extra`: Extra data that should be sent to the `onPaymentSuccessful()` or `onPaymentFailed()` actions.
        -   Additionally, the following actions have been added:
            -   `onCheckout()`: This action is called on both the normal channel and the processing channel when the user submits a payment option to pay for the product/service. `that` is an object with the following properties:
                -   `token`: The Stripe token that was created to represent the payment details. In the processing channel, this token can be passed to `server.finishCheckout()` to complete the payment process.
                -   `productId`: The ID of the product that is being purchased. This is useful to determine which product is being bought and which price to charge.
                -   `user`: (Processing channel only) Info about the user that is currently purchasing the item. It is an object containing the following properties:
                    -   `username`: The username of the user. (Shared for every tab & device that the user is logged into)
                    -   `device`: The device ID of the user. (Shared for every tab on a single device that the user is logged into)
                    -   `session`: The session ID of the user. (Unique to a single tab)
            -   `onPaymentSuccessful()`: This action is called on the processing channel when payment has been accepted after `server.finishCheckout()` has completed. `that` is an object with the following properties:
                -   `bot`: The bot that was created for the order.
                -   `charge`: The info about the charge that the Stripe API returned. (Direct result from [`/api/charges/create`](https://stripe.com/docs/api/charges/create))
                -   `extra`: The extra info that was included in the `server.finishCheckout()` call.
            -   `onPaymentFailed()`: This action is called on the processing channel when payment has failed after `server.finishCheckout()` was called. `that` is an object with the following properties:
                -   `bot`: The bot that was created for the error.
                -   `error`: The error object.
                -   `extra`: The extra info that was included in the `server.finishCheckout()` call.
    -   Added the ability to send commands directly to users from the server via the `remote(command, target)` function.
        -   For example, calling `remote(player.toast("hi!"), { username: 'test' })` will send a toast message with "hi!" to all sessions that the user "test" has open.
        -   This is useful for giving the user feedback after finishing the checkout process.
        -   Currently, only player commands like `player.toast()` or `player.goToURL()` work. Shouts and whispers are not supported yet.

## V0.9.38

### Date: 09/16/2019

### Changes:

-   Improvements
    -   Added the ability for the directory client to automatically connect to an AUX Proxy.
        -   Can be controlled by using the `PROXY_TUNNEL` environment variable which should be set to the WebSocket URL that the client should try to tunnel to.
        -   Also needs to have the `UPSTREAM_DIRECTORY` environment variable set to the URL of the directory that the client should register with and get its tokens from.
        -   The `casualsimulation/aux-proxy` docker image is a tunnel server that can handle automatically accepting and managing tunnels for directory clients.
        -   For example, you can get a basic tunnel system going by setting up the `casualsimulation/aux-proxy` docker image at a URL like `proxy.auxplayer.com` and setting the `PROXY_TUNNEL` environment variable for the `casualsimulation/aux` image to `wss://proxy.auxplayer.com`.
            -   When the client grabs a token from the configured `UPSTREAM_DIRECTORY`, it will then try to connect to `wss://proxy.auxplayer.com` to establish a tunnel for the `external-{key}` subdomain.
            -   Once the tunnel is established, any traffic directed at `external-{key}.auxplayer.com` which is routed to the same server that hosts `proxy.auxplayer.com` will be forwarded onto the tunnel client which will then server the AUX experience.
            -   In effect, this lets a AUXPlayer experience hosted from an internal network be accessible from outside the network via using a reverse tunnel server. (This lets us get around NAT without things like UPNP)
-   Bug Fixes
    -   Copying the workspace will now copy the context bot as well.
    -   Removing a bot via code it should no longer set the selection to a mod.

## V0.9.37

### Date: 9/13/2019

### Changes:

-   Improvements
    -   Added an AUX Proxy web service that can temporarilly authorize a proxy connection for a local AUX.
    -   Added a package that provides the ability to create tunnels via websockets.

## V0.9.36

### Date: 9/13/2019

### Changes:

-   Bug Fixes
    -   Fixed an issue with dragging files on a non-default grid scale in AUXPlayer.

## V0.9.35

### Date: 9/11/2019

### Changes:

-   Improvements
    -   Changing the player inventory's height via the height slider will now set the inventory items to be correctly bottom aligned.
-   Bug Fixes
    -   Resolved issues with dragging bots and minimized contexts onto the background in builder.
    -   Resolved issues with sizing differences of the player inventory between pc and mobile platforms.
    -   Fixed the directory client to send the correct IP Address.
    -   Fixed the directory service to handle errors when sending webhooks.

## V0.9.34

### Date: 9/10/2019

### Changes:

-   Improvements
    -   Added the ability to set which IP Addresses should be trusted as reverse proxies.
        -   Setting this value will allow the server to determine the actual IP Address of visiting users and which protocol they are actually using to load data.
        -   Can be controlled with the `PROXY_IP_RANGE` environment variable.
            -   Supports a single IP Address, or a CIDR IP Address range.

## V0.9.33

### Date: 9/10/2019

### Changes:

-   Improvements
    -   Added a service which can send information to the configured directory at periodic intervals.
        -   By default, the information gets sent on startup and every 5 minutes afterwards.
            -   `key`: The SHA-256 hash of the hostname plus the loopback interface's MAC address.
            -   `password`: The password that was generated on the device to authenticate to the directory.
            -   `publicName`: The hostname of the device.
            -   `privateIpAddress`: The IPv4 Address of the first non-loopback interface sorted by interface name. This is supposed to be the LAN IP that the device has.
        -   The directory that the client reports to (the upstream) can be configured using the `UPSTREAM_DIRECTORY` environment variable. If it is not set, then the client is disabled in production.

## V0.9.32

### Date: 9/10/2019

### Changes:

-   Improvements
    -   Changed and condensed the action tags: `onDropInContext()`, `onAnyDropInContext()`, `onDropInInventory()`, `onAnyDropInInventory()`, `onDragOutOfContext()`, `onAnyDragOutOfContext()`, `onDragOutOfInventory()` and `onAnyDragOutOfInventory()` to `onBotDrop()`, `onAnyBotDrop()`, `onBotDrag()`, `onAnyBotDrag()`.
    -   Setup new 1x7 player inventory layout, works with dynamic changes to width, currently not working with dynamic changes to height.
    -   Changed range of `aux.context.inventory.height` from 0 to 1 to instead be 1 to 10 defining the default number of rows to view in the inventory on page load.
    -   Added an API for the AUX Directory.
        -   Stores a list of AUXes and their IP addresses to make it easy to discover AUXPlayers that share the same public IP address with you.
        -   Controllable with the `DIRECTORY_TOKEN_SECRET` and `DIRECTORY_WEBHOOK` environment variables.
        -   If the `DIRECTORY_TOKEN_SECRET` environmenv variable is not specified, then the directory API will not be enabled.
        -   Make sure to use a long secure random value for the `DIRECTORY_TOKEN_SECRET`.
        -   The `DIRECTORY_WEBHOOK` variable specifies the URL that updated entry information should be POSTed to.
            -   The message contains a JSON object with the following data:
                -   `key`: The key/hash that the uniquely identifies the AUX that was updated.
                -   `externalIpAddress`: The external (public facing) IP Address that the AUX is using.
                -   `internalIpAddress`: The internal (non-public facing) IP Address that the AUX is using.
        -   The following API Endpoints have been added:
            -   `GET /api/directory`
                -   Gets a list of AUXPlayers that share the same public IP Address as you.
                -   Each entry in the list contains the name of the AUXPlayer and the URL that it can be accessed at.
            -   `PUT /api/directory`
                -   Creates / Updates the entry for an AUXPlayer.
                -   The request must contain the following values as a JSON object:
                    -   `key`: The unique key identifying the AUXPlayer. Recommended to use a hash of the MAC address and hostname.
                    -   `privateIpAddress`: The local network IP Address that has been assigned to the AUXPlayer.
                    -   `publicName`: The name that can be shown to other users publicly.
                    -   `password`: The password that is required to update the record. If this is the first request for the `key` then the password will be saved such that the record can only be updated in the future when given the same password.
-   Bug Fixes
    -   Unbound `aux.context.player.rotation.x` and `aux.context.player.rotation.y` from one another to let the user only need to fill in one of the fields for player's initial rotation to work.

## V0.9.31

### Date: 9/05/2019

### Changes:

-   Improvements
    -   Added in a `mod.subtract` function to removed certain tags defined by a mod.
    -   Added the ending grid position to the drag and drop context actions.
    -   Added the new `createdBy()` function that get the filter of bots that have been created by another bot.
    -   Set the drag and drop actions to return more consistant variables.
    -   Removed the hamburger menu icon and the menu text from the player's menu.
    -   Player's menu will now open then items are added to it from an empty state.
    -   Removed unneeded function from the project: `getBotsInContext`, `getBotsInStack`, `getFilessAtPosition`, `getNeighboringBots`.
-   Bug Fixes
    -   Set the bot in the drag and drop actions to no longer return multiple bots.
    -   Cleaned up missed text artifact on the loading popup in player.
    -   Setting the initial zoom of the player in the context without setting anything for the rotation will no longer rotate the initial player.
    -   Resolved issue with wall height not getting set correctly when the context the bot is on is moved vertically.
    -   Fix issue with the bot returned from a drag and drop action.
    -   Sheet will now remain open when deleting a bot.
    -   Fixed `onCombine()` actions to pass the other bot as `that.bot`.

## V0.9.30

### Date: 08/28/2019

### Changes:

-   Improvements
    -   Split the player inventory's resizing bar into two and placed them at the top corners of the inventory.
    -   Halved the inventory's gap spacing when on moble for a larger inventory.
    -   Improved the label textbox to resize to fix bot that have a high width value.
    -   The drop action tags: `onDropInContext()`, `onAnyDropInContext()`, `onDropInInventory()` and `onAnyDropInInventory()` now return the previous context the bots were in before the drop.
    -   Allow the context to set the player's default zoom with the tag `aux.context.player.zoom` and its rotation with the tags `aux.context.player.rotation.x` and `aux.context.player.rotation.y`.
    -   Changed the loading popup to have improved readability and removed wanted information from the player's loading popup.
    -   Added the ability to show and scan barcodes.
        -   Barcodes can be shown via the `player.showBarcode(code, format)` function.
            -   The `format` parameter accepts the following options:
                -   [`code128`](https://en.wikipedia.org/wiki/Code_128) (Code 128) (default)
                -   [EAN](https://en.wikipedia.org/wiki/International_Article_Number)
                    -   `ean13` (EAN-13)
                    -   `ean8` (EAN-8)
                    -   `upc` (UPC-A)
                -   [`itf14`](https://en.wikipedia.org/wiki/ITF-14) (ITF-14)
                -   [`msi`](https://en.wikipedia.org/wiki/MSI_Barcode) (MSI)
                -   [`pharmacode`](https://en.wikipedia.org/wiki/Pharmacode) (Pharmacode)
                -   [`codabar`](https://en.wikipedia.org/wiki/Codabar) (Codabar)
        -   The barcode scanner can be opened via the `player.openBarcodeScanner()` function.
            -   The following barcode types can be scanned:
                -   Code 128
                -   Code 39
                -   Code 93
                -   EAN-13
                -   EAN-8
                -   UPC-A
                -   UPC-C
                -   Codeabar
            -   When a barcode is scanned the `onBarcodeScanned()` event will be sent containing the barcode that was detected.
            -   Also supports `onBarcodeScannerOpened()` and `onBarcodeScannerClosed()`.
    -   Added menus back to AUXPlayer.
    -   Added `byMod()` as an additional way to query bots.
        -   Convienent way to query bots by multiple tags at once.
        -   Usage:
            -   `getBots(byMod({ "aux.color": "red", "aux.scale": 2 }))` gets all the bots with `aux.color` set to `"red"` and `aux.scale` set to `2`.
            -   `getBots(byMod({ "aux.color": null, "aux.label": "Hi!" }))` gets all the bots without an `aux.color` but with `aux.label` set to `"Hi!"`.
-   Bug Fixes
    -   Resolved issue with new contexts adding an incorrect tag to the sheet.
    -   Changed the dynamic aspect ratio to a stable one for the inventory scaling.

## V0.9.29

### Date: 08/23/2019

### Changes:

-   Improvements
    -   Changed `hasFileInInventory()` function to `hasBotInInventory()`.
    -   Changed `onMerge()` action tag to `onMod()`.
    -   Changed `aux._editingFile` hidden tag to `aux._editingBot`.
    -   Gave the player inventory an offset from the bottom of the window so that it is floating.
    -   Deselecting one of 2 bots in multiselection mode will return the the sheet to single selection mode.
    -   Removed the direct aux view for now.
    -   Added new feature in sheet where clicking on a bot's tag will select all bots with that tag.
    -   Added a code editor.
        -   Loads only on desktop/laptop.
        -   For the best experience, use with the full size sheet.
        -   Features:
            -   Syntax highlighting for action tags and formulas.
                -   Normal tags don't get syntax highlighting.
            -   Syntax checking.
            -   Autocomplete for tags.
                -   Triggered by typing `#` or by pressing `Ctrl+Space`.
            -   Autocomplete for formula/action API functions.
                -   Triggered by typing or by pressing `Ctrl+Space`.
            -   Find references to API functions across actions/formulas.
                -   Trigger by putting the cursor on the tag and press `Shift+F12`.
            -   Find references to tags across actions/formulas.
                -   Trigger by putting the cursor on the tag and press `Shift+F12`.
            -   Auto formatting
                -   Trigger by typing `Alt+Shift+F`.
            -   Find & Replace
                -   Open the find tool by pressing `Ctrl+F`.
                -   Go to replace mode by toggling the arrow on the left side of the find tool.
        -   Other notes
            -   It is not currently possible to remove formulas using the code editor. Instead, you have to use the small tag input in the table to completely remove formulas.
    -   Changed menu button text of: `Channel doesn't exist. Do you want to create it?` to `Channel doesn't exist. Click here to create it.` for better user direction.
-   Bug Fixes
    -   Resolved issue of the `getBot()` function not working in the search bar.
    -   Allow the use of a channelID made up entirely of numbers.
    -   Resolved issue of `setTag()` not working with multiple files when fed a false or null value to set.
    -   Deleting a bot when in multiselection mode will no longer close the sheet.
    -   The `onPointerExit()` function will now execute before an `onPointerEnter()` function when hovering over multiple bots.
    -   Fixed issue in the `RemoveTags()` function where providing a string with a `.` in its tag section failed to remove the correct tags.
    -   The tag `aux.context` can now be set to a value type of boolean or number.
    -   Increased the timeout time on the `Create Channel` toast message to give it more processing time so it works more consistently.
    -   Fixed inconsistency between actual action tag `onAnyDropInContext` and what was appearing in the tag dropdown `onDropAnyInContext` to read correctly, and other similar cases of this.
    -   Changed the tag `aux.context.inventory.height` to work in the context bot's tag list.

## V0.9.28

### Date: 08/16/2019

### Changes:

-   Improvements
    -   Added the `onPointerUp()` action tag to fire on button release.
-   Bug Fixes
    -   Resolved issue where creating a new tag on one bot, deselecting all bots and attempting to add that same tag to a different bot resulted in a warning.
    -   Resolved issue stopping VR from functioning on Occulus Quest.

## V0.9.27

### Date: 08/14/2019

### Changes:

-   Improvements
    -   Added the context to the `that` of the `onAnyBotClicked()` action tag.
    -   Added the context to the `that` of the `onKeyDown()` and `onKeyUp` action tags.
    -   Removed the trashcan area that appears when dragging a bot.
    -   Added the bot and context to the `that` of the `onPointer` action tags.
    -   Improved the functionality of `getBots()` and `getBot()` by adding the ability to search by multiple parameters.
        -   [Github Issue](https://github.com/casual-simulation/aux/issues/8)
        -   The following functions have been added:
            -   `byTag(tag, value)`: Filters for bots that have the given tag and value.
            -   `inContext(context)`: Filters for bots that are in the given context.
            -   `inStack(bot, context)`: Filters for bots that are in the same stack as the given bot in the given context.
            -   `atPosition(context, x, y)`: Filters for bots that are at the given position in the given context.
            -   `neighboring(bot, context, direction)`: Filters for bots that are neighboring the given bot in the given context in the given direction.
            -   `either(filter1, filter2)`: Filters for bots that match either of the given filters.
            -   `not(filter)`: Filters for bots that do not match the given filter.
        -   As a result, it is now possible to use `getBots()` like this:
            -   `getBots(byTag("abc", 123), byTag("name", "test"))`
            -   `getBots(not(inContext("hello")))`
            -   `getBots(inContext("hello"), not(inStack(this, "hello")))`
            -   `getBots(atPosition("test", 1, 2))`
            -   `getBots(either(byTag("abc", true), byTag("def", true)))`
        -   You can still use the old syntax like `getBot("name", "bob")`.
    -   Improved the server to update a tag indicating whether a user is active or not.
        -   The tag is `aux.user.active` and is on every player bot.
        -   The user frustums have been updated to use this value for detecting if a player is active or not.
    -   Removed the depreciated tags: `aux.context.surface.grid`, `aux.context.surface.defaultHeight`, `aux.input`, `aux.input.target`, and `aux.input.placeholder`.
    -   Made the text editor in sheet go all way to the bottom of the screen when the sheet is toggled to fullscreen mode.
    -   Removed the `event()` function from action scripts.
-   Bug Fixes
    -   Destroying a bot will no longer keep a mod of the bot in the selection.
    -   Modballs will no longer appear as the file rendered when searching for bots.
    -   Added the missing `onPointerDown()` tag to the tag dropdown list.
    -   Fixed an issue that would cause the browser to be refreshed while in the process of Forking an AUX.
    -   The `player.currentChannel()` function will now work in builder.
    -   Fixed actions to be able to support using comments at the end of scripts.
    -   When clicking off of a search for config it will no longer show a mod being selected briefly.

## V0.9.26

### Date: 08/09/2019

### Changes:

-   Improvements
    -   Changed the "Subscribe to Channel" text to "Add Channel" in AUXPlayer.
    -   Changed the "powered by CasualOS" tagline to "CasualOS ☑️".
    -   Added the ability to copy/paste bots directly onto surfaces.
    -   Control clicking a bot and attempting to drag it will now result in cloning the bot.
    -   Removed the outline bars on the player inventory.
    -   Dragging files in AUXPlayer now pulls the selected bot out of the stack.
    -   Updating the `aux.scale.z` or `{context}.z` values on bots now updates the other bots in the same stack.
    -   Improved the sheet to show the filter buttons for every tag namespace.
    -   Added the ability to undo destroying a bot from the sheet.
    -   Changed the "channel does not exist" message to include a better call to action.
    -   Zooming and rotation from a `player.tweenTo()` call can now be canceled by user input.
-   Bug Fixes
    -   The zoom value and orbital values of the `player.tweenTo()` function have been clamped to their set limits to avoid issues.
    -   The inconsistancy of zoom number input between perspective and orthographic cameras with the `tweenTo` function has been fixed.
    -   Fixed the create channel button to refresh the page so that the channel is properly loaded.

## V0.9.25

### Date: 08/08/2019

### Changes:

-   Bug Fixes
    -   Fixed a spelling error in the hamburger menu.
    -   Fixed an issue that would cause recursive formulas to lock-up the channel.

## V0.9.24

### Date: 08/08/2019

### Changes:

-   Improvements
    -   Changed `onPlayerContextEnter()` to `onPlayerEnterContext()`.
    -   Added `player.currentChannel()` for users to query the channel id in player.
-   Bug Fixes
    -   Dragging a mod should no longer show a change in the scale.
    -   Fixed an issue that would show the wrong username if logging in as a guest.
    -   Fixed the "Fork Channel" button to create the new channel.
    -   Changed the "Fork Channel" and "Clear Channel" buttons to only allow admins to run them.
    -   Fixed an issue that would cause the tag input boxes to not accept typing an `=` sign as the first character.
    -   Fixed the `Destroyed {bot ID}` messages to not show when the bot doesn't actually get destroyed.
    -   Getting the mod of a recently changed file will no longer be missing tags.
    -   Fixed isse with new tag input remaining open when verifying a tag vai the enter key.
    -   Fixed issue where `aux.stackable` being false stopped mods from being applied to the bot, mods can now be applied.

## V0.9.23

### Date: 08/06/2019

### Changes:

-   Improvements
    -   Changed `Clear Mod` to `Reset` in the sheet.
    -   Allow the clicking on a bot in the sheet in single selection mode to deselect the bot.
    -   Changed `onCombine()` action tag to `onCombine(#tag:"value")` and set the autofill to not auto add this tag to the sheet.
    -   Added the `aux.context.devices.visible` to allow the hiding of user bots in the player.
-   Bug Fixes
    -   Dragging a bot with no bot selected will no longer select a mod of the dragged bot.

## V0.9.22

### Date: 08/06/2019

### Changes:

-   Improvements
    -   Changed `{context}.index` to `{context}.sortOrder`.
    -   Added another variable to `onClick()` action tag to return a context.
    -   Added another variable to `onCombineEnter()` and `onCombineExit()` action tags to return a context.
    -   Added `onAnyPlayerContextEnter` to trigger on every bot when a player joins a context and changed `onPlayerContextEnter` to trigger on the player bot that joins a context.

## V0.9.21

### Date: 08/05/2019

### Changes:

-   Improvements
    -   Improved the `server.shell()` command to output a bot to the `aux.finishedTasks` channel with the results of the command.
    -   Added the ability to backup channels to Github using Gists.
        -   You can trigger a backup by running `server.backupToGithub(token)` as an admin from the admin channel.
        -   The `token` parameter should be replaced with a string containing a [personal access token](https://help.github.com/en/articles/creating-a-personal-access-token-for-the-command-line) from the account you want the backup to upload to.
        -   During upload a bot will be added to the `aux.runningTasks` context with a progress bar indicating the status of the operation.
        -   When the task is completed the bot will be moved to the `aux.finishedTasks` context and will contain tags indicating the result of the operation.
        -   After finishing the bot will contain a link to the uploaded data.
    -   Added the ability to backup channels as a zip file.
        -   Triggered by running `server.backupAsDownload()` as an admin from the admin channel.
        -   Similar to the Github backup but the zip file is downloaded to your device.
    -   `setTag` function will now accept an array of bots as it's first paramater.
    -   Removed the white circle background from the player's menu button.
    -   Changed `Fork/Upload/Download AUX` to `Fork/Upload/Download Channel`.
    -   Updated connection message.
    -   Allow the deselection of files by clicking on the bot in the sheet during multiselection.
    -   Greatly improved the performance of dragging stacks of bots in AUXPlayer.
    -   Added the `onCombineEnter()` and `onCombineExit()` action tags to fire on all bots being interacted with during a drag operation with combine action tags involved.
-   Bug Fixes
    -   Removed mouse pointer change on player inventory side bars.
    -   Made the multiselect button ui consistant colors.
    -   Made the multiselect button hide itself in multiselect mode.
    -   `aux.label` will now accept numbers as a tag value.
    -   Further restrict the add tag setup to stop unwanted warning popups.
    -   Fixed to let admin users be designers even if the designers list says otherwise.

## V0.9.20

### Date: 07/31/2019

### Changes:

-   Improvements
    -   Increased the Socket.io ping interval and timeout values to better support sending large causal trees.
    -   Updated `aux.inventory.height` to `aux.context.inventory.height`.
    -   Removed the raise and lower option in the context dropdwon menu.
    -   Changed player menu's `Add Channel` to `Subscribe to Channel`.
    -   Set mobile and desktop's default player inventory height to be consistent.
    -   Added a basic console that can be used to view logs from scripts and formulas.
        -   The console can be opened via the `player.openDevConsole()` script function.
    -   Changed the toggle size button's image.
    -   Moved multiselection button to the top right, added new icon for the button.
    -   Added bot image to top of sheet.
    -   Removed deslection button, the minus icon, from the sheets.
    -   Changed destroy bot button text to the trash can icon.
    -   Allow the user to drag bots from the bot image at the top of the sheet section.
-   Bug Fixes
    -   Improved centering of loading popup's `powered by CasualOS` text.
    -   Fixed an issue that would cause `player.currentContext()` to not update until after the `onPlayerContextEnter()` event was fired.
    -   Fixed some issues with the login flow for AUXPlayer.

## V0.9.19

### Date: 07/29/2019

### Changes:

-   Improvements
    -   Added the ability for shouts and whispers to return values.
        -   `shout()` returns a list of results from every bot that ran a script for the shout ordered by bot ID.
        -   `whisper()` returns a list of results from every bot that ran a script for the whisper ordered by the input bot array.
        -   To return a value from a shout/whisper handler, use `return` statements. For example, to return `10` from a shout you would simply write `return 10`.
    -   Changed the tag suggestion list to only show when there are tags that match the input.
    -   Changed the create surface popup's header text to read: `Create Context from Selection`.
    -   Added show surface checkbox to the create context popup.
    -   Removed the text on the sheet's bottom left add tag button.
    -   Added the phrase `powered by CasualOS` to bthe hamburger menu and loading popup.
    -   Removed `Unselect All` from the sheets.
-   Bug Fixes
    -   Fixed an issue that would let users load the admin channel because no file specified session limits for it.
    -   Fixed an issue that would cause formulas which contained indexer expressions to fail.
    -   Fixed the server to not overwrite broke Causal Trees.
    -   Stopped incorrect empty tag warning when attempting to add in a new tag.
    -   Fixed there not being a visible right bar on the player inventory.
    -   Fixed dependency tracking for formulas which get bots by ID. (like `getBots("id")`)

## V0.9.18

### Date: 07/25/2019

### Changes:

-   Bug Fixes
    -   Reverted a change that had the potential to corrupt a tree upon load.

## V0.9.17

### Date: 07/25/2019

### Changes:

-   Improvements
    -   Added the ability to execute remote events on the server.
        -   This lets us do all sorts of administrative tasks while keeping things secure.
        -   These events are sent via scripts.
        -   Depending on the action, it may only be possible to execute them in the correct channel. For example, executing admin tasks is only allowed in the admin channel to help prevent things like clickjacking.
        -   The following functions are supported:
            -   Admin channel only
                -   `server.grantRole(username, role)`: Grants the given role to the user account with the given username if the current player is an admin.
                -   `server.revokeRole(username, role)`: Revokes the given role from the user account with the given username if the current player is an admin.
                -   `server.shell(script)`: Runs the given shell script on the server if the current player is an admin.
    -   Improved the login system to dynamically update based on changes to the admin channel.
        -   This lets us do things like lock user accounts or tokens and have the system automatically handle it.
        -   It even supports formulas!
        -   The login system uses the following tags on bots in the admin channel:
            -   `aux.account.username`: This tag indicates that the bot is a "user account" bot for the given username.
            -   `aux.account.roles`: This tag indicates which roles an account should be granted.
            -   `aux.account.locked`: This tag indicates whether the account is locked and that logging in using it should not be allowed.
            -   `aux.token`: This tag indicates that the bot is a "token" which can be used to login to a user account.
            -   `aux.token.username`: This tag indicates the username of the user account that the token is for.
            -   `aux.token.locked`: This tag indicates whether the token is locked and therefore cannot be used to login to the account.
    -   Improved the login system to automatically give guests the `guest` role.
        -   This allows blocking guests via the `aux.blacklist.roles` tag on the channel config file.
    -   Improved the channel system to only allow loading a channel if it has been created via a bot in the admin channel.
        -   This lets admins control which channels are accessible.
        -   The admin channel is always accessible, but only to admins. This is a safety measure to prevent people from locking themselves out.
        -   To make a channel accessible, load the admin channel and create a bot with `aux.channel` set to the channel you want and `aux.channels` set to `true`.
        -   Alternatively, load the channel you want and click the `Create Channel` toast that pops up. (only works if you're an admin)
    -   Added the ability to view and control how many sessions are allowed.
        -   Allows setting a max sessions allowed value for channels and the entire server.
        -   Per-Channel settings go on the channel file in the admin channel.
            -   The `aux.channel.connectedSessions` tag indicates how many sessions are active for the channel.
            -   The `aux.channel.maxSessionsAllowed` tag specifies how many sessions are allowed for the channel. Admins are not affected by this setting. If this value is not set then there is no limit.
        -   Global settings go on the `config` file in the admin channel.
            -   The `aux.connectedSessions` tag indicates how many sessions are active for the server.
            -   The `aux.maxSessionsAllowed` tag specifies how many sessions are allowed for the entire server. Admins are not affected by this setting. If this value is not set then there is no limit.
    -   Added the ability to query the status information from the server.
        -   Requests to `/api/{channelId}/status` will return a JSON object containing the current number of active connections for the channel.
        -   Requests to `/api/status` will return a JSON object containing the current number of active connections for the server.
    -   Changed `aux.inventory.color` tag to `aux.context.inventory.color`, and allowed the editing of the invenroty color to be done in the context bot's tags.
    -   Added an `aux.context.inventory.visible` tag to toggle the player inventory on and off, it will default to visible.
    -   Reduced width of player inventory and added a left alligned line to it's left side.
    -   Gave the player inventory the ability to be set by a user set inventory context tag.
    -   Added a width maximum to the player inventory.
    -   Added in the `onAnyBotClicked()` function to fire an event when any bot in the scene has been clicked.
-   Bug Fixes
    -   The player's background context color can now be set via fomula.
    -   Fixed scripts to remove deleted files from queries like `getBots()` or `getBot()`.
    -   Fixed the login screen to hide the loading progress when the user needs to scan the token from their other device.
    -   Improved the JavaScript sandbox to prevent common infinite loops.
        -   Loops in JavaScript code now have an energy cost of 1 per iteration.
        -   By default, each formula/action has an energy of `100,000`.
        -   Shouts get their own energy value set at `100,000`. (for now - so it's still possible to get around the energy limit by shouting back and forth)
        -   Exceeding the energy limit causes the formula/action to be terminated so that the application doesn't get locked up.
    -   Corrected misspelled tag name in the tag dropdown list.
    -   Fixed positioning issue with setting `aux.label.anchor` via an interaction.

## V0.9.16

### Date: 07/22/2019

### Changes:

-   Improvements

    -   Added ability to use the enter key on the new tag dropdown to autofill the tag.
    -   The webpage's tab name will now display the channel's ID in designer and the Context name and ID in Player.

-   Bug Fixes
    -   Added another Wall3D optimization with a geometry disposal.
    -   Added a null check to stop an error when trying to drag specifically removed bots.
    -   A mod object will no longer change it's mesh scale while being dragged.
    -   Fixed an issue that would happen if a file was updated and deleted in the same script.

## V0.9.15

### Date: 07/18/2019

### Changes:

-   Improvements
    -   Selecting a tag from the tag suggestions list will now automatically add the tag on click.
    -   Added a plus sign to the `Make mod from selection` butotn's icon.
-   Bug Fixes
    -   Improved Wall3D performance, should no longer take up most memory allocation.
    -   Clicking on a bot will no longer have the mereg ball appear for a second in the file count.

## V0.9.14

### Date: 07/17/2019

### Changes:

-   Improvements
    -   Added a login system
        -   Users are first-come first-serve.
            -   Upon login your device will generate a token that is used to authenticate the device for that user account.
                -   Because this token is unique and secret you must use the new "Login with Another Device" feature in the side menu.
                -   This will show a QR code that can be scanned after trying to login with the same username.
            -   Users can be granted roles via their bot in the `admin` channel.
                -   These roles can be used to allow or deny access to channels.
                -   Users that have the `admin` role are allowed access to every channel. (and bypass the blacklist and whitelist)
        -   The server now decides if a user is able to load an aux.
            -   This means that the server checks `aux.blacklist` and `aux.whitelist` before sending the data.
            -   The following tags have been added to check whether a user is allowed access based on their roles.
                -   `aux.whitelist.roles`: Specifies the list of roles that users must have all of in order to access the channel.
                -   `aux.blacklist.roles`: Specifies the list of roles that users must not have any of in order to access the channel.
            -   By default, the `admin` channel is set to allow only users with the `admin` role.
    -   The login screen now remembers which users you have logged in with previously.
        -   Because tokens are saved on the device it is important to save users and only remove them if explicitly requested by the user.
    -   The `aux.line.style` tag's wall settting will now dynamically scale with bot height and bot stacking.
    -   The inventory viewport now no longer accepts panning input, it will now only zoom and rotate.
    -   Added in an `aux.line.style` tag that changes the design of the `aux.line.to` line.
    -   Added in a resize sheets button to set sheet's to full page width at all times.
    -   Added in an `aux.line.width` tag that changes the width of the `aux.line.to` but only the wall style for now.
    -   Resize the sheets button is now on the far left of the sheets buttons.
    -   Added a new `Make mod from selection` button to the sheet's buttons.
    -   Clicking off of the sheets will now always revert the selected item to an empty bot.
    -   Clicking the `enter` key on a selected tag will automatically open up the `new tag` input section.
    -   Clicking the `escape` key when the `new tag` input section is up will close the input section.
    -   The `new tag` input section will now be left alligned in the sheets.
    -   The tag section buttons will now appear below the bot content in the sheets.
    -   Moved the sheet's `Toggle Size` button to the right side of the sheet.
-   Bug Fixes
    -   Fixed `create()` to dissallow overriding `aux.creator` when a creator is specified.
    -   The center button will no longer effect the rotation in channel designer's viewport.
    -   'Enable AR' button no longer shows up in iOS Chrome which is currently unsupported.
    -   Fixed AR rendering for both AUX Designer and AUX Player.
    -   Fixed the login page to redirect to Channel Designer if the user refreshes the page while on the login screen.
    -   Fixed an issue that would cause `player.currentContext()` to be undefined if it was accessed inside `onConnected()`.
    -   Fixed the link to the `aux-debug` page in Channel Designer.
    -   Fixed an issue where formulas which had circular dependencies would cause other tags referencing the circular tag to not update.
    -   Fixed the parsing logic for filter tags to support curly quotes. (a.k.a. "Smart Quotes" that the iOS keyboard makes)
    -   Adding a new tag to a bot will now automatically focus the new tag whereas before it would not focus it.
    -   Fixed the file table to not interrupt the user's typing when tag value updates are processed.
-   Security Fixes
    -   Updated the `lodash` NPM package to `4.17.14` to mitigate [CVE-2018-16487](https://nvd.nist.gov/vuln/detail/CVE-2018-16487).

## V0.9.13

### Date: 07/10/2019

### Changes:

-   Improvements
    -   Reordered the context menu list to new specifications.
    -   Renamed several items in the context menu list: `Open Context` to `Go to Context` and `Select Context Bot` to `Edit Bot`.
-   Bug Fixes
    -   The `aux.context.locked` will now be properly initially set via the create context popup's tick box.

## V0.9.12

### Date: 07/09/2019

### Changes:

-   Improvements
    -   Added a rotation option to `player.tweenTo`, users can now define an `x` and `y` rotation to define which way the camera views the bot.
    -   New context popup opens with`aux.context.locked` set to false and the text has been change to `Lock Context`.
    -   Changed `aux.mod.tags` to `aux.mod.mergeTags`.
    -   Renamed `aux.movable="mod"` to `aux.movable="cloneMod"`.
    -   `isDiff` function no longer checks for `aux.mod.mergeTags` when determining weather a bot is a diff or not.
    -   Added the `aux.listening` tag to disable, a bot will accept shouts or whispers if this tage is set to true but ignore them it `aux.listening` is set to false.
    -   Removed the `context_` prefix of the default generated name of new contexts.
-   Bug Fixes
    -   The cube that appears on empty bot will now be properly sized.
    -   The center inventory button will now appear when intended.
    -   Fixed typo on the `Requesting site ID` text.
    -   First entered letter on a new bot's label not appearing had been resolved.
    -   The function `onCombine` should not trigger when dragging on a stack of bots but a warning message explaining this has been added it this is attempted.
    -   Dragging the inventory top to change its size will no longer cause the Google Chrome mobile app to refresh the page.
    -   Added in a tween override when user attempts input during a tween that will stop the tween immediately.

## V0.9.11

### Date: 07/01/2019

### Changes:

-   Improvements
    -   Added two new functions that can be used to open URLs.
        -   `player.goToURL(url)`: Redirects the user to the given URL in the same tab/window.
        -   `player.openURL(url)`: Opens the given URL in a new tab/window.
-   Bug Fixes
    -   Fix actions that edit files which get destroyed to not error and cause the rest of the action to fail.

## V0.9.10

### Date: 06/29/2019

### Changes:

-   Bug Fixes
    -   Make the sandboxed iframe fix check if the OS is iOS in addition to checking for Safari. This detects Chrome iOS and therefore applies the workaround.

## V0.9.9

### Date: 06/28/2019

### Changes:

-   Bug Fixes
    -   Make our minifier output ASCII so that Safari can load the web worker from a blob. (which apparently requires ASCII)

## V0.9.8

### Date: 06/28/2019

### Changes:

-   Improvements
    -   Can now click on and drag multiple files at a time, one for each VR controller.
-   Bug Fixes
    -   Fixed loading on Firefox browsers.
        -   Added special case for Firefox browsers to ignore the use of browser crypto since it seems to cause errors despite it being supported.
    -   Always render VR controllers, even if they are not in view of the camera.
        -   This makes sure that you can still see controller pointer lines and cursors even if you are holding the controller out of view.
    -   Fixed loading on Safari by allowing the sandboxed iframe to do more than it should be able to.
        -   Related Bug: https://bugs.webkit.org/show_bug.cgi?id=170075

## V0.9.7

### Date: 06/28/2019

### Changes:

-   Bug Fixes
    -   Inventory camera updates properly again in AUXPlayer.
    -   Added some basic regex URL validation to `aux.iframe` tag.

## V0.9.6

### Date: 06/28/2019

### Changes:

-   **Breaking Changes**
    -   Removed `@` and `#` expressions.
        -   This means that `@id` and `#id` will no longer work.
        -   Instead, use `getBots("#id")` and `getBotTagValues("#id")`.
-   Improvements
    -   The inventory now begins with a top down view.
    -   The center viewport button will now set the rotation to be top down.
    -   Inventory now begins with an increased zoom value.
    -   Manually control when we submit the frame to the VRDisplay
        -   This allows us to be able to do multiple rendering passes on the WebGL canvas and have them all appear in VR correctly.
        -   Before this fix, any elements that were rendered onto the WebGL canvas after the first pass were absent from VR. This was because the `THREE.WebGLRenderer` prematurely submitted the frame to the `VRDisplay`. This was a problem because it appears that the WebVR API ignores subsequent calls to the `VRDisplay.submitFrame` function until the current frame has passed.
    -   Added the `hasTag` function to allow users to check if the file has a specific tag on it.
    -   Moved formula calculations to a background thread.
        -   This helps get a more consistent framerate by running formulas in the background while the scene is rendering.
        -   As a result, the `window` global variable will not be available formulas.
            -   This means formulas like `window.alert()` or `window.location` or `window.navigator.vibrate()` will not work anymore.
            -   This also means that channels are more secure since you should no longer be able to write a formula that directly modifies bots in another channel. (no crossing the streams)
        -   The new system works by tracking dependencies between formulas.
            -   It looks for calls to `getTag()`, `getBot()`, `getBots()` and `getBotTagValues()` to track dependencies.
            -   It is fairly limited and does not yet support using variables for tag names. So `getTag(this, myVar)` won't work. But `getTag(this, "#tag")` will work.
            -   There are probably bugs.
        -   Additional improvements include showing the error message produced from a formula.
            -   If the formula throws an error then it will show up instead of the formula text.
            -   The UI has not been updated so you cannot scroll to read the full error message.
    -   Improved line performance.
    -   Improved label positioning to be more consistent.
    -   Improved users to share inventories, menus, and simulations when they are logged in with the same username.
    -   Old inactive users will now be deleted automatically to keep the data model clear of unused users.
        -   This only affects bots that have the `aux._user` tag set.
    -   Improved our usage of Vue.js to prevent it from crawling the entire game tree to setup property listeners.
        -   This reduces rendering overhead significantly.
    -   Changed the size of the inventory's dragging bar.
-   Bug Fixes
    -   Fixed rendering warning that was caused by `aux.line.to` if the line was too short.
    -   The context will now no longer allow for bot placement if it is not being visualized.
    -   The bot's label should now always appear on page reload.
    -   The bot sheet should now no longer have an incorrect layout upon adding a new bot.
    -   The config ID in sheets will now read as `config` and not `confi`.
    -   Switching contexts in AUXPlayer will now add the old context to the browser history so you can use the back and forward buttons to go back and forth.

## V0.9.5

### Date: 6/19/2019

### Changes:

-   Improvements
    -   `onGridClick()` is now supported in VR.
    -   Changed `mergeBall` tag to `mod`.
    -   Changed `tags` staring tag to `mod`.
    -   Changed `Clear Tags` to `Clear Mod`.
    -   Stop users from adding a blank or only whitespace tag.
    -   Changed `tags.remove()` back to `removeTags()`.
-   Bug Fixes
    -   All camera tweens will now snap to their final (and literal) target destination at the end of the tween.
    -   Bots will get destroyed when dragged over the trashcan in AUX Builder even if it is still on a context surface.
    -   `aux.context.rotation` tags are now being used in AUX Builder to apply rotation to contexts.
    -   Tags starting with `_user` and all other appropriate hidden tags will now correctly sort into the hidden tags section in sheets.
    -   Clearing an empty mod with an added tag on it now clears the added tag.
    -   `aux.label.size.mode` set to `auto` now sizes properly with the orthographic camera.
    -   The inventory in player will now no longer reset it's scale upon resizing the inventory.

## V0.9.4

### Date: 06/18/2019

### Changes:

-   Improvements
    -   Label rendering is now longer overdrawn on the main scene.
        -   This fixes issues with rendering labels in VR.
-   Bug Fixes
    -   Labels are now rendered in both the left and right eye in VR.
    -   Fixed flickering labels due to z-fighting with the geometry it was anchored to

## V0.9.3

### Date: 06/18/2019

### Changes:

-   Improvements
    -   Changed labels to read "Bot" instead of "File".

## V0.9.2

### Date: 06/18/2019

### Changes:

-   **Breaking Changes**
    -   We changed how tags are used in formulas. Now, instead of using the dot (`.`) operator to access a tag in a file, you must use the new `getTag(file, tag)` and `setTag(file, tag)` functions.
        -   For example, instead of:
            -   `this.aux.color = "red"`
        -   You would use:
            -   `setTag(this, "#aux.color", "red")`
        -   Likewise for getting tags:
            -   `alert(this.aux.color)`
        -   You should now use:
            -   `alert(getTag(this, "#aux.color"))`
-   Improvements
    -   Added several functions indended to replace the @ and # expression syntax.
        -   `getBot(tag, value)`, Gets the first file with the given tag and value.
        -   `getBots(tag, value (optional))`, Gets all files with the given tag and optional value. This replaces the `@tag(value)` syntax.
        -   `getBotTagValues(tag)`, Gets all the values of the given tag. This replaces the `#tag` syntax.
        -   `getTag(file, tag)`, Gets the value stored in the given tag from the given file. This replaces using dots (`.`) to access tags.
        -   `setTag(file, tag, value)` Sets the value stored in the given tag in the given file. This replaces using dots (`.`) to set tag values.
    -   Renamed several functions to use the "bots" terminology instead of "files".
        -   `getFilesInContext() -> getBotsInContext()`
        -   `getFilesInStack() -> getBotsInStack()`
        -   `getNeighboringFiles() -> getNeighboringBots()`
        -   `player.getFile() -> player.getBot()`

## V0.9.1

### Date: 06/13/2019

### Changes:

-   Improvements
    -   VR mode is reimplemented.
        -   On a VR device, you can enter VR mode by clicking on `Enter VR` in the menu.
        -   VR controllers can be used to click on files as well as drag them around in both AUX Player and AUX Builder.
        -   `onPointerEnter()` and `onPointerExit()` work for VR controllers in AUX Player.
    -   AR mode is back to its previous working state (along with inventory!)
    -   Changed the function tag `player.isBuilder()` to `player.isDesigner()`.
    -   Clicking on the same file as the selected file will now open the sheet if it has been closed.
    -   Added a `Select Context File` seciton in the workspace dropdown. This will select the file responsible for the workspace and open up it's sheet.
    -   Added ability to drag to change the height of the inventory viewport in the player.
    -   Added a new `aux.inventory.height` tag that when applied to the config file will set a default height of the player's inventory.
-   Bug Fixes
    -   Clicking on the same file as the selected file will no longer deselect the file in single selection mode.
    -   Fixed accidental double render when running in AUX Builder.

## V0.8.11

### Date: 06/07/2019

### Changes:

-   Improvements
    -   Removed unused top grid spaces of empty an empty file.
    -   The tag autocomplete is now in alphabetical order.
    -   The id tag value is now centered in the sheets.
    -   The `Clear Diff` section of the sheets has been renamed `Clear Tags`.
    -   The tooltip for the surface button has been changed from `create surface from selection` to `create surface` in mergeBall mode.
-   Bug Fixes
    -   Changed the resulting `diff-` id of file to `merge` when adding tag to empty file.
    -   Changed header of the create worspace popup from `Create Surface from Selection` to `Create Surface` when opened on a merge file.

## V0.8.10

### Date: 06/07/2019

### Changes:

-   Improvements
    -   Change `diff` key word to `merge` or `mergeBall`.
        -   EX: The tag function `aux.diff` has been changed to `aux.mergeBall` and `aux.diffTags` has been changed to `aux.mergeBall.tags` and the `diff` id tag value has been changed to `merge`.

## V0.8.9

### Date: 06/06/2019

### Changes:

-   Improvements
    -   Changed `diff.save` and `diff.load` to `diff.export` and `diff.import` respectfully.
    -   Changed function `saveDiff` to automatically include the `loadDiff` function within it to clean up the resulting output.
    -   `diff.save` will now return a cleaner JSON than it was before.
-   Bug Fixes
    -   Duplicate tags will now not show up in a closed tag section's tag count.
    -   Stopped additon of extra whitespace on left side of screen when multi selecting too many files.

## V0.8.8

### Date: 06/05/2019

### Changes:

-   Improvements
    -   Improved how diffs are created from files so that they don't contain any tags which are for contexts.
        -   This means that moving a file will only give you a diff of tags that are not related to a context.
        -   Examples are `aux.color`, `aux.label`, etc.
        -   As a result, applying the diff to a file won't cause it to be moved.
    -   The hidden tag section has been changed from `aux._` to `hidden`.
    -   The action and hidden tag sections will now appear when only one tag meets the criteria for the section.
    -   The add tag auto complete will now check for a match of the start if the string and not a substring.
    -   The add tag autocomplete will hide the `aux._` tags until `aux._` is input.
    -   When clicking the background in multi-file selection mode, it will deselect the files and keep a diff of the last selected.
    -   Improved file diffs to keep the existing diff selected after merging it into a file.
    -   Added tag `aux.inventory.color` to global file that allows the user to set the inventory background color in player.
-   Bug Fixes
    -   Fixed an issue that would cause file diffs to apply their context positions to other files.
    -   Clicking the `minus` button of the final file in sheets will now switch to diff without the `minus` or `unselect all` buttons that don't do anything.

## V0.8.7

### Date: 06/05/2019

### Changes:

-   Improvements
    -   Added the ability to show hidden tags by toglging hidden tag section instead of the hidden tags button which has been removed.
    -   Edited hexagon button to be filled and have a larger plus icon to improve uniformity.
-   Bug Fixes
    -   Tag `#` section will no longer remain if there are no tags fitting the criteria.

## V0.8.6

### Date: 06/05/2019

### Changes:

-   Improvements
    -   Added the ability to automatically convert curly quotes (`U+2018`, `U+2019`, `U+201C`, `U+201D`) into normal quotes (`U+0008`, `U+0003`).
-   Bug Fixes
    -   Fixed an issue where tag diffs would appear like normal files.
    -   Fixed an issue that prevented users from moving the camera when tapping/clicking on a worksurface.

## V0.8.5

### Date: 06/04/2019

### Changes:

-   Bug Fixes
    -   Fixed an issue that caused diffs to not be draggable from the mini file in the upper right hand corner of the screen.
    -   Fixed some conflicts between the default panel opening logic and the new dragging logic on mobile.
    -   Fixed an issue that prevented users from dragging file IDs out from the file panel on mobile.

## V0.8.4

### Date: 06/04/2019

### Changes:

-   Improvements
    -   Made AUX Builder remove any context-related tags when cloning/duplicating a file.
        -   This prevents diff files from magically appearing in other contexts when dragging them.
        -   It is accomplished by deleting any tag that is hidden (starts with an underscore) or is related to a context made by an `aux.context` tag in another file.
    -   Added `diff.save()` and `diff.load()` AUX Script functions.
        -   `diff.save(diffToSave)`: Takes the given diff and returns JSON that can be stored in a tag.
        -   `diff.load(diffToLoad)`: Renamed from `diff.create()`, `diff.load()` is now able to take some JSON and returns a diff that can be applied to a file using `applyDiff()`.
    -   Numbers in tags can now start with a decimal instead of having to start with a digit.
        -   For example, `.0123` is now allowed and equals `0.0123`.
    -   Added the ability to customize user colors via the following tags:
        -   `aux.color`: Setting this tag on a user's file will cause that user to be the given color.
        -   `aux.scene.user.player.color`: Setting this tag on the globals file will cause all users in AUX Player to appear as the given color.
        -   `aux.scene.user.builder.color`: Setting this tag on the globals file will cause all users in AUX Builder to appear with the given color.
    -   Made AUX Player users default to a yellow color instead of blue.
    -   Renamed the `globals` file to `config`.
    -   Renamed the following tags/actions:
        -   `aux.context.surface.{x,y,z}` -> `aux.context.{x,y,z}`
        -   `aux.context.surface.rotation.{x,y,z}` -> `aux.context.rotation.{x,y,z}`
        -   `aux._creator` -> `aux.creator`
        -   `aux.builders` -> `aux.designers`
        -   `onSave()` -> `onSaveInput()`
        -   `onClose()` -> `onCloseInput()`
    -   Changed the `"Switch to Player"` button text to be `"Open Context in New Tab"`.
    -   Changed the title of AUX Builder to `"Channel Designer"`.
    -   Improved the file table to automatically focus the first input for newly added tags.
    -   Added an `onDiff()` event that is triggered on the file that a diff was applied to.
        -   The `that` parameter is an object with the following properties:
            -   `diffs`: The array of diffs that were applied to the file.
-   Bug Fixes
    -   Fixed the color picker input to not error when the edited tag doesn't have a value.
    -   Fixed the color picker basic input subtype to have the correct width so that the colors line up properly.
    -   Fixed an issue with showing an input box during the `onSaveInput()` or `onCloseInput()` callback from another input.
    -   Added in ability to drag file or diff out of file selection dropdown button.
    -   The sheet section will now hide itself when dragging a file from it and reopen itself when the drag is completed.
    -   Changed `Create Workspace` button tooltip to `Create Surface from Selection`.
    -   Removed the `Destroy File` and `Clear Diff` buttons from an empty diff sheet.
    -   Removed the `Destroy File` and replaced it with the `Clear Diff` button on a non-empty diff sheet.
    -   Fixed `player.tweenTo()` from affecting the inventory camera if the target file doesnt exist in it.

## V0.8.3

### Date: 06/03/2019

### Changes:

-   Improvements
    -   Replaced `aux.context.surface` with `aux.context.visualize`
        -   This allows specifying how a context should be visualized in AUX Builder.
        -   The previous option only allowed specifying whether a context is visualized, not how.
        -   There are currently 3 possible options:
            -   `false`: Means that the context will not be visible in AUX Builder. (default)
            -   `true`: Means that the context will be visible in AUX Builder but won't have a surface.
            -   `surface`: Means that the context will be visible with a surface in AUX Builder.

## V0.8.2

### Date: 05/31/2019

### Changes:

-   Improvements
    -   Added `onGridClick()`
        -   Triggered when the user clicks on an empty grid space in AUX Player.
        -   Runs on every simulaiton.
        -   The `that` parameter is an object with the following properties:
            -   `context`: The context that the click happened inside of. If the click occurred in the main viewport then this will equal `player.currentContext()`. If the click happened inside the inventory then it will equal `player.getInventoryContext()`.
            -   `position`: The grid position that was clicked. Contains `x` and `y` properties.
    -   Added the `aux.builders` tag which allows setting a whitelist for AUX Builder.
        -   `aux.whitelist` and `aux.blacklist` still exist and can be used to whitelist/blacklist users across both AUX Builder and AUX Player.
        -   If `aux.builders` is present then only users in the builder list can access AUX Builder.
        -   If `aux.builders` is not present then AUX Builder falls back to checking the whitelist and blacklist.
    -   Added support for `aux.movable=diff`.
        -   This mode acts like `clone` but the cloned file is a diff.
        -   You can control the tags that are applied from the diff by setting the `aux.movable.diffTags` tag.
    -   Added `player.isBuilder()` function for AUX Script.
        -   Determines if the current player is able to load AUX Builder without being denied. For all intents and purposes, this means that their name is in the `aux.builders` list or that there is no `aux.builders` list in the globals file.
    -   Added `player.showInputForTag(file, tag, options)` function for AUX Script.
        -   Shows an input dialog for the given file and tag using the given options.
        -   Options are not required, but when specified the following values can be used:
            -   `type`: The type of input dialog to show.
                -   Supported options are `text` and `color`.
                -   If not specified it will default to `text`.
            -   `subtype`: The specific version of the input type to use.
                -   Supported options are `basic`, `advanced`, and `swatch` for the `color` type.
                -   If not specified it will default to `basic`.
            -   `title`: The text that will be shown as the title of the input box.
            -   `foregroundColor`: The color of the text in the input box.
            -   `backgroundColor`: The color of the background of the input box.
            -   `placeholder`: The placeholder text to use for the input box value.
    -   Added autofill feature to the add tag input box for improved tag adding.
    -   Center camera button is only shown when at a specified distance from the world center.
    -   Placed camera type toggle back inside the menu for both AUX Builder and AUX Player.
    -   Changed hexagon image to include a plus sign to make is match with other 'add item' buttons.
    -   Added ability to remove files from a search, will convert any remaining files into a multiselected format.
    -   Removed bottom left diff brush from builder. Diffs need to be dragged from their file ID in the sheets menu now.
    -   Changed the default placholder in the search bar from `search`, `[empty]`, and `[diff-]` to just be `search / run`.
    -   Edited the `RemoveTags()` function to allow it to use Regular Expressions to search for the tag sections to remove.

## V0.8.1

### Date: 05/29/2019

### Changes:

-   Improvements

    -   Added in the `RemoveTags(files, tagSection)` function to remove any tag on the given files that fall into the specified tag section. So triggering a `RemoveTags(this, "position")` will remove all tags such as `position.x` and `position.random.words` on this file.
    -   Added the `aux.destroyable` tag that prevents files from being destroyed when set to `false`.
    -   Made the globals file not destroyable by default.
    -   Reimplemented ability to click File ID in the sheet to focus the camera on it.
    -   Added the `aux.editable` tag that can be used to prevent editing a file in the file sheet.
    -   Added events for `onKeyDown()` and `onKeyUp()`.
        -   These are triggered whenever a key is pressed or released.
        -   The `that` parameter is an object containing the following fields:
            -   `keys` The list of keys that were pressed/released at the same time.
        -   See https://developer.mozilla.org/en-US/docs/Web/API/KeyboardEvent/key/Key_Values for a list of possible key values.
    -   Added new formula functions:
        -   `getFilesInStack(file, context)` gets the list of files that are in the same position as the given file.
        -   `getNeighboringFiles(file, context, direction)` gets the list of files that are next to the given file in the given direction.
            -   Possible directions: `left`, `right`, `front`, `back`.
            -   If a direction is not specified, then the function returns an object containing every possible direction and the corresponding list of files.
        -   `player.importAUX(url)` loads an .aux file from the given URL and imports it into the current channel.
    -   Improved the `whisper()` function to support giving it an array of files to whisper to.
    -   Set an empty diff file as the selected file if no other files are selected, this will allow new files to be dragged out drom this diff's id as a new file.
        -   Selection count is set to 0 in this instance as not files are meant to be shown as selected.
    -   Added a "Create Worksurface" button to the file sheet.
        -   This will create a new worksurface and place all the selected files on it.
        -   The worksurface will use the given context name and can be locked from access in AUX Player.
        -   The new worksurface file will automatically be selected.
        -   The system will find an empty spot to place the new worksurface.
    -   Added camera center and camera type buttons to lower right corner of AUX Builder and AUX Player.
        -   Inventory in AUX Player also has a camera center button.
        -   Camera center will tween the camera back to looking at the world origin (0,0,0).
        -   Camera type will toggle between perspective and orthographic cameras. The toggle button that used to do this has been removed from the main menus.

-   Bug Fixes
    -   Fixed `tweenTo` function not working after changing the camera type.
    -   Fixed the file sheet to not have a double scroll bar when the tags list becomes longer than the max height of the sheet.
    -   Fixed an issue that would add a file to the "null" context when dragging it out by it's ID.

## V0.8.0

### Date: 05/25/2019

### Changes:

-   Improvements
    -   Replaced 2D slot-based inventory with a full 3D inventory context view on the lower portion of the screen.
        -   You can drag files seamlessly in and out of the inventory and current player context.
        -   Inventory has seperate camera control from the player context.
        -   Inventory is now unlimited in capacity as it is just another 3d context to place files in and take with you.
    -   Added a tag section check for multiple action tags, will now compress them into the `actions()` section.
    -   Add a docker-compose file for arm32 devices.
    -   Add the ability to execute a formula and get file events out of it.
    -   Add a play button to the search bar that executes the script.
-   Bug Fixes
    -   Fixed ability to click on files with `aux.shape` set to `sprite`.
    -   Hide the context menu on mobile when clicking the background with it open.
    -   Refactored progress bars to be more performant.
    -   Progress bars no longer interfere with input.
    -   Allow queries to return values that are not null or empty strings.
    -   Remove context menu on mobile when clicking on background.
    -   Make users that are in AUX Player appear blue.

## V0.7.8

### Date: 05/23/2019

### Changes:

-   Bug Fixes
    -   Made adding a tag put the new tag in the correct position in the sheet so it doesn't jump when you edit it.
    -   Fixed the ability to see other players.

## V0.7.7

### Date: 05/23/2019

### Changes:

-   Improvements
    -   The show hidden tag button and new tag button have swapped places.
    -   The sheets section will automatically appear when the search bar is changed.
    -   New create new file button art has been implemented.
    -   Several tags have changed:
        -   `aux.context.movable` -> `aux.context.surface.movable`
        -   `aux.context.x` -> `aux.context.surface.x`
        -   `aux.context.y` -> `aux.context.surface.y`
        -   `aux.context.z` -> `aux.context.surface.z`
        -   `aux.context.grid` -> `aux.context.surface.grid`
        -   `aux.context.scale` -> `aux.context.surface.scale`
        -   `aux.context.minimized` -> `aux.context.surface.minimized`
    -   Added `aux.context.surface` as a way to determine if a surface should show up in AUX Builder.
        -   Defaults to `false`.
    -   Changed how contexts are configured:
        -   You can now configure a context by setting `aux.context` to the context.
        -   Previously, this was done by creating a special tag `{context}.config`.
    -   Added `aux.context.locked` as a way to determine if a context should be able to be loaded in AUX Player.
        -   Defaults to `true` for contexts that do not have a file that sets `aux.context` for it.
        -   Defaults to `false` for contexts that have a file that sets `aux.context` for it and do not have a `aux.context.locked` tag.
    -   Changed how the globals file is created:
        -   It no longer has a label.
        -   It is now movable by default. (but you have to put it in a context first)
        -   It now defines the "global" context instead of a random context.
        -   It is not in the "global" context by default. (so there's just a surface with no files)
-   Bug Fixes
    -   The tags in sheets will now be sorted aplhabetically on show/hide tag sections.

## V0.7.6

### Date: 05/21/2019

### Changes:

-   Improvements
    -   Tag compression now happens when there are at least 2 similar starting sections.
    -   Tag sections now begin with or are replaced by `#`.
    -   Tag sections now truncate if they are over 16 characters.
    -   Tag sections now begin all turned on when opening the sheets.
    -   Tag sections now account for hidden tags and only show a tag section button if the amount of visible hidden tags is greater than 2.
    -   Made the channel ID parsing logic follow the same rules we use for the URLs.
    -   Added a toast message that will be shown whenever a file is deleted via the file table or the trash can.
-   Bug Fixes
    -   Fixed the `isBuilder` and `isPlayer` helper variables.

## V0.7.5

### Date: 05/21/2019

### Changes:

-   Improvements
    -   Tag compression to the table for tags with 3 or more similar starting sections(The series of characters before the first period in the tag).
    -   Made switching contexts in AUX Player via `player.goToContext()` fast by not triggering a page reload.
    -   Forced each channel in AUX Player to display the same context as the primary context.
    -   Added in ability to drag a block out of the sheet's ID value.
    -   Added the `diff.create(file, ...tags)` function.
        -   This creates a diff that takes the specified tags from the given file.
        -   Tags can be strings or regex.
        -   The result can be used in `applyDiff()` or in `create()`.
        -   Example:
            -   `diff.create(this, /aux\..+/, 'fun')`
            -   Creates a new diff that copies all the `aux.*` and `fun` tags.
    -   Added the `player.currentContext()` function.
        -   This returns the context that is currently loaded into AUX Player.
    -   Added the `onPlayerContextEnter()` event.
        -   This is triggered whenever AUX Player loads or changes a context.
        -   The `that` variable is an object containing the following properties:
            -   `context` - the context that was loaded.
    -   Added convenience functions for accessing the first and last elements on an array.
        -   `array.first()` will get the first element.
        -   `array.last()` will get the last element.
-   Changes
    -   Changed the @ and # formula expressions to always return a list of values.
        -   The values will always be sorted by the ID of the file that it came from.
            -   For @ expressions this means that the files will be sorted by ID.
            -   For # expressions this means that the values will be sorted by which file they came from.
        -   Because of this change, users should now use the `.first()` function to get the first file returned from a query.
-   Bug Fixes
    -   Fixed the wording when adding and removing channels.

## V0.7.4

### Date: 05/20/2019

### Changes:

-   Improvements
    -   Added the `NODE_PORT` environment variable to determine which port to use for HTTP in production.
-   Bug Fixes
    -   Fixed SocketManager to build the connection url correctly.

## V0.7.3

### Date: 05/20/2019

### Changes:

-   Bug Fixes
    -   Updated sharp to v0.22.1

## V0.7.2

### Date: 05/20/2019

### Changes:

-   Bug Fixes
    -   Fixed an issue where the server would return the wrong HTML page for AUX Player.

## V0.7.1

### Date: 05/20/2019

### Changes:

-   Bug Fixes
    -   Fixed an issue with running AUX on a .local domain that required HTTPs.

## V0.7.0

### Date: 05/20/2019

### Changes:

-   Improvements
    -   Search bar will now always remain across the top of builder.
    -   Made the `aux.context.grid` tag not use objects for hex heights.
    -   Made `auxplayer.com/channel` load AUX Builder and `auxplayer.com/channel/context` load AUX Player.
    -   Added `onConnected()` and `onDisconnected()` events to notify scripts when the user becomes connected for disconnected from the server.
    -   Added `player.isConnected()` to help formulas easily determine if the player is currently connected.
        -   Works by checking the `aux.connected` tag on the user's file.
-   Bug Fixes
    -   Allow for the expansion and shrinking of hexes after they have been raised or lowered.
    -   Clicking on the diff bursh in builder will now make the sheets appear correctly.
    -   Selecting the file ID in builder will now no longer change the zoom that sent the camera too far away.
    -   Upon shrinking the hex grid, hexes will now remain if a file is on top of it.
    -   Clicking on a non centeral hex did not show correct raise and lower options, now it does.
    -   Fixed an issue that would cause a formula to error if evaluating an array which referenced a non-existant tag.
        -   In the test scenario, this made it appear as if some blocks were able to be moved through and other blocks were not.
        -   In reality, the filter was breaking before it was able to evaluate the correct block.
        -   This is why re-creating a file sometimes worked - because the new file might have a lower file ID which would cause it to be evaluated before the broken file was checked.
    -   Fixed an issue that would cause the formula recursion counter to trigger in non-recursive scenarios.

## V0.6.5

### Date: 05/10/2019

-   Improvements
    -   Added `aux.iframe` tag that allows you to embed HTML pages inside an AUX.
        -   Related iframe tags:
            -   `aux.iframe`: URL of the page to embed
            -   `aux.iframe.x`: X local position
            -   `aux.iframe.y`: Y local position
            -   `aux.iframe.z`: Z local position
            -   `aux.iframe.size.x`: Width of the iframe plane geometry
            -   `aux.iframe.size.y`: Height of the iframe plane geometry
            -   `aux.iframe.rotation.x`: X local rotation
            -   `aux.iframe.rotation.y`: Y local rotation
            -   `aux.iframe.rotation.z`: Z local rotation
            -   `aux.iframe.element.width`: The pixel width of the iframe DOM element
            -   `aux.iframe.scale`: The uniform scale of the iframe plane geometry

## V0.6.4

### Date: 05/09/2019

### Changes:

-   Changes
    -   Made cloned files **not** use the creation hierarchy so that deleting the original file causes all child files to be deleted.
-   Bug Fixes
    -   Fixed the "Destroy file" button in the file sheet to allow destroying files while searching.

## V0.6.3

### Date: 05/09/2019

### Changes:

-   Improvements
    -   Made cloned files use the creation hierarchy so that deleting the original file causes all child files to be deleted.
-   Bug Fixes
    -   Fixed an issue that caused clonable files to not be cloned in AUX Player.

## V0.6.2

### Date: 05/09/2019

### Changes:

-   Improvements
    -   Allow users to determine which side of the file they have clicked on by using `that.face` variable on an `onClick` tag.
    -   Removed `aux.pickupable` and replaced it with special values for `aux.movable`.
        -   Setting `aux.movable` to `true` means it can be moved anywhere.
        -   Setting `aux.movable` to `false` means it cannot be moved.
        -   Setting `aux.movable` to `clone` means that dragging it will create a clone that can be placed anywhere.
        -   Setting `aux.movable` to `pickup` means it can be moved into any other context but not moved within the context it is currently in (only applies to AUX Player).
        -   Setting `aux.movable` to `drag` means it can be moved anywhere within the context it is currently in but not moved to another context. (only applies to AUX Player).
    -   Added the ability to destroy files from the file sheet.
    -   Added the ability to display a QR Code from formula actions.
        -   Use `showQRCode(data)` and `hideQRCode()` from formula actions.
    -   Added the ability to create a new empty file from the file sheet.
        -   Doing so will automatically select the new file and kick the user into multi-select mode.
    -   Added the ability to whitelist or blacklist users by using `aux.whitelist` and `aux.blacklist`.
        -   For example, setting `aux.whitelist` to `Kal` will ensure that only users named `Kal` can access the session.
        -   Similarly, setting `aux.blacklist` to `Kal` will ensure that users named `Kal` cannot access the session.
        -   In the case of a name being listed in both, the whitelist wins.
-   Bug Fixes
    -   Fixed an issue where long tapping on a file would register as a click on mobile.
    -   Dragging a minimized workspace will no longer change its z value for depth, only its x and y.

## V0.6.1

### Date: 05/07/2019

### Changes:

-   Bug Fixes
    -   Fixed the Copy/Paste shortcuts to make `Cmd+C` and `Cmd+V` work on Mac.

## V0.6.0

### Date: 05/07/2019

### Changes:

-   Improvements

    -   Added an `aux.progressBar` tag that generates a progressbar above the file, this tag can be set to any value form 0 to 1.
        -   This new tag also has additionally: `aux.progressBar.color` and `aux.progressBar.backgroundColor` to color the progressbar's components.
        -   This tag also has: `aux.progressBar.anchor` to set the facing direction of the progress bar relative to the file.
    -   Added `aux.pickupable` to control whether files can be placed into the inventory in the player or not, will be true (able to be put in inventory) by default.
        -   If `aux.pickupable` is true but `aux.movable` is false, the file can still be dragged into the inventory without moving the file position. It can also be dragged out of the inventory by setting the file position only until is is placed, then not allowing position changes again as `aux.movable` is still false.
    -   Added the ability to load additional channels into an AUX Player channel.
        -   Channels can be loaded from any reachable instance of AUX Server. (auxplayer.com, a boobox, etc.)
        -   To add a channel to your AUX Player, simply open the hamburger menu and click "Add Channel".
            -   Enter in the ID of the channel you want to load.
            -   There are several options:
                -   A URL (`https://auxplayer.com/channel/context`)
                -   A remote context ID (`auxplayer.com/channel/context`)
                -   A local context ID (`channel/context`)
                -   A local channel ID (`channel`)
        -   To remove a channel, open the hamburger menu and click on the one you want to remove.
        -   Channels can also be loaded by putting them in the query string of the URL.
            -   This is done by adding a parameter named `channels` set to the ID of the channel that you want to load.
            -   For example, `channels=abc/test` will load the `abc/test` channel.
            -   As a result, the URL ends up looking something like this `https://auxplayer.com/channel/context?channels=abc/test&channels=other/channel`.
            -   Note that you can only add channels this way. You must go to the hamburger menu to remove a channel.
                -   Sharing URLs will cause all the channels you have loaded to show up for someone else but it won't remove any channels they already have loaded.
        -   Added several new formula functions:
            -   `superShout(event, arg)` performs a shout that goes to every loaded channel. This is the only way for channels to communicate with each other.
            -   `player.loadChannel(id)` loads the channel with the given ID.
            -   `player.unloadChannel(id)` unloads the channel with the given ID.
        -   Additionally, the following events are always sent to every channel:
            -   `onQRCodeScannerOpened()`
            -   `onQRCodeScannerClosed()`
            -   `onQRCodeScanned()`
            -   `onTapCode()`
        -   How it works
            -   Channels are loaded by creating files in the user's "simulation context".
                -   You can get the user's simulation context by using `player.getFile().aux._userSimulationsContext`.
            -   AUX Player looks for these files and checks if they have a `aux.channel` tag.
                -   For files that do, then the `aux.channel` tag value is used as a channel ID and then AUX Player loads it for each file.
                -   Files that don't are ignored.
            -   Note that because we have multiple channels loaded there are multiple user files and global files.
                -   This is fine because channels cannot lookup files that other channels have.
                -   Because of this, a user also has multiple simulation contexts.
                -   This works out though, because we merge all the simulation contexts and remove duplicate channels.
                -   When `player.unloadChannel(id)` is called, we only remove simulation files that are in the channel that the script is running in.
                -   As a result, if another channel has called `player.loadChannel(id)` with the same ID the channel will remain loaded because at least one channel has requested that it be loaded.
    -   Added in a tween for the zoom that fires once a file has been focused on, it will tween to file position then zoom to the set zoom value.
    -   Added `whisper(file, event, argument)` formula function that sends shouts to a single file.
    -   Added a `aux.version` tag to the globals file which will be used to help determine when breaking changes in the AUX file format occur.
    -   Added the ability to copy and paste file selections in AUX Builder.
        -   Pressing `Ctrl+C` or `Cmd+C` will cause the currently selected files to be copied to the user's clipboard.
        -   Pressing `Ctrl+V` or `Cmd+V` will cause the currently selected files to be pasted into the world where the user's cursor is.
        -   Does not interfere with normal copy/paste operations like copying/pasting in input boxes.
        -   If a worksurface is included in the user's selection the new worksurface will be duplicated from it.
            -   This allows you to do things like copy the context color.
            -   Any files that are being copied from the old worksurface to the new one will also maintain their positions.
    -   Added the ability to copy worksurfaces AUX Builder using the new `"Copy"` option in the context menu.
        -   Using the `Ctrl+V` keybinding after copying the worksurface will paste a duplicate worksurface with duplicates of all the files that were on the surface.
    -   Added the ability to drag `.aux` files into AUX Builder.
        -   This will upload them just like the upload option in the hamburger menu.
    -   Added `player.hasFileInInventory(file)` formula function that determines if the given file or list of files are in the current player's inventory.
        -   As a part of this change, it is now possible to use the other user-related functions in formulas.
    -   Moved the `handlePointerEnter` and `handlePointerExit` function logic to only work in `PlayerInteractionManager`.
    -   Added the `handlePointerDown` to `PlayerInteractionManager` so down events in general can be collected on the player.
    -   Clicking on the `Raise` and `Lower` options on the workspace dropdown will now effect the entrire workspace if it has been expanded.

## V0.5.4

### Date: 04/29/2019

### Changes:

-   Improvements
    -   Changed AUX Player's default background color to match the dark background color that AUX Builder uses.
    -   Changed the globals file to look like a normal file when created and be labeled as "Global".
    -   Updated all the formula functions to use the new naming scheme.
    -   Added the ability to drag worksurfaces when they are minimized.
        -   Setting `aux.context.movable` to `false` will prevent this behavior.
    -   Selecting an item in the inventory no longer shows a selection indicator.
-   Bug Fixes
    -   The inventory placeholders should now always appear square.
    -   Dragging an item out of the inventory will now always remove the image of that item in the inventory.

## V0.5.3

### Date: 04/26/2019

### Changes:

-   Bug Fixes
    -   Fixed an issue that would cause data loss on the server.
        -   The issue was caused by not cleaning up some resources completely.
        -   Because some services were left running, they would allow a session to run indefinitely while the server was running but were not saving any new data to the database.
        -   As a result, any changes that happened after the "cleanup" would be lost after a server restart.

## V0.5.2

### Date: 04/26/2019

### Changes:

-   Improvements
    -   Set builder's default background color to dark gray. Player remains the light blue.
    -   Changed the `onDragAny/onDropAny` actions to be `onAnyDrag/onAnyDrop`.
    -   `formula-lib.ts` has changed `isPlayerInContext` export to `player.isInContext`.
    -   `formula-lib.ts` has changed `makeDiff` export to `diff`.
    -   Made the mini file dots much smaller.
    -   Added the ability to show and hide a QR Code Scanner using the `openQRCodeScanner()` and `closeQRCodeScanner()` functions.
        -   Upon scanning a QR Code the `onQRCodeScanned()` event is triggered with the `that` variable bound to the scanned QR code.
        -   The `onQRCodeScannerOpened()` event is triggered whenever the QR Code Scanner is opened.
        -   The `onQRCodeScannerClosed()` event is triggered whenever the QR Code Scanner is closed.
    -   Moved the file sheet to the right side of the screen.
-   Bug Fixes
    -   Fixed an issue with trying to load a WebP version of the "add tag" icon in Safari.
        -   Safari doesn't support WebP - so we instead have to load it as a PNG.
    -   Fixed the proxy to return the original content type of images to Safari.
        -   Because Safari doesn't support WebP we can't automatically optimize the images.

## V0.5.1

### Date: 04/25/2019

### Changes:

-   Improvements
    -   Automatically log in the user as a guest if they attempt to got to as context without being logged in.
-   Bug Fixes
    -   Stopped a new Guest's username from saying `guest_###` upon logging into a new guest account for the first time.
    -   Fixed highlighting issues when dragging files around.
    -   Totally removed the AUX Player toolbar so that it doesn't get in the way of input events. (Was previously just transparent)
    -   Fixed an issue with files not responding to height changes on a hex when the config file wasn't in the same context.

## V0.5.0

### Date: 04/25/2019

### Changes:

-   Improvements
    -   Restricted onCombine feature to only fire in aux-player and restrict it from happening on aux-builder.
    -   Removed the `clone()` function.
    -   Improved the `create()` function to be able to accept lists of diffs/files.
        -   This allows you to quickly create every combination of a set of diffs.
        -   For example, `create(this, [ { hello: true }, { hello: false } ])` will create two files. One with `#hello: true` and one with `#hello: false`.
        -   More complicated scenarios can be created as well:
            -   `create(this, [ { row: 1 }, { row: 2 } ], [ { column: 1 }, { column: 2 } ])` will create four files for every possible combination between `row: 1|2` and `column: 1|2`.
            -   `create(this, { 'aux.color': 'red' }, [ makeDiff.addToContext('context_1'), makeDiff.addToContext('context_2') ])` will create two files that are both red but are on different contexts.
            -   `create(this, @aux.color('red'), { 'aux.color': 'green' })` will find every file that is red, duplicate them, and set the new files' colors to green.
    -   Improved how we position files to prevent two files from appearing at the same index.
        -   Creating new files at the same position will now automatically stack them.
        -   Stacking is determined first by the index and second by the file ID.
    -   Added a zoom property to the `tweenPlayerTo` function to set a consistent zoom on file focus.
    -   Moved the worksurface context menu options to files mode.
    -   Moved the channel name to the hamburger menu and added the QR Code to the menu as well.
    -   Worksurface improvements
        -   Removed the header in AUX Player so that only the hamburger menu is shown.
        -   Removed the option to enter into worksurfaces mode.
            -   If users are already in worksurfaces mode then they can still exit.
        -   Removed the ability to snap or drag worksurfaces.
        -   Removed the ability to change the worksurface color.
    -   Removed the change background color context menu.
    -   Made the globals file generate as a worksurface.
    -   File Sheet/Search improvements
        -   Removed the edit icon and replaced it with a search icon at the top right of the top bar.
        -   Added the ability to save a `.aux` file from the current selection/search.
        -   Moved the "+tag" button to the left side of the panel and added an icon for it.
        -   Added another "Add Tag" button to the bottom of the tags list.
        -   Added the ability to show the list of selected file IDs in the search bar.
-   Bug Fixes
    -   Stopped sheet closing bug from taking multiple clicks to reopen.

## V0.4.15

### Date: 04/22/2019

### Changes:

-   Improvements

    -   Added a basic proxy to the server so that external web requests can be cached for offline use.
        -   Only works when the app is served over HTTPS.
        -   Uses service workers to redirect external requests to the server which can then download and cache the resources.
            -   Shouldn't be a security/privacy issue because all cookies and headers are stripped from the client requests.
            -   As a result this prevents users from adding resources which require the use of cookies for authorization.
            -   A nice side-effect is that it also helps prevent advertisers/publishers from tracking users that are using AUX. (Cookie tracking and Browser Fingerprinting are prevented)
        -   Currently, only the following image types are cached:
            -   `PNG`
            -   `JPG`
            -   `GIF`
            -   `WEBP`
            -   `BMP`
            -   `TIFF`
            -   `ICO`
        -   Upon caching an image, we also optimize it to WEBP format to reduce file size while preserving quality.
    -   Added `onPointerEnter()` and `onPointerExit()` events that are triggered on files that the user's cursor hovers.
    -   Added a pre-commit task to automatically format files.
    -   Formatted all of the source files. (TS, JS, Vue, JSON, HTML, CSS)
    -   Added an option to the dropdown in aux-builder to jump to aux-player for the current context
    -   `formula-lib.ts` has added a `isPlayerInContext` function to determine if path is in the expected context in aux-player.
    -   `formula-lib.ts` has changed `tweenTo` function to `tweenPlayerTo` for better clarity on the function's use.

## V0.4.14

### Date: 04/19/2019

### Changes:

-   Improvements
    -   Users that join as a guest will now have a cleaner visible name of `Guest`.
    -   Removed the builder checkbox on the new workspace popup to make the feature cleaner.
    -   Added the ability to zoom to a file by tapping/clicking its ID in the file sheet.
    -   Added a couple script functions:
        -   `tweenTo(file or id)` causes the current user's camera to tween to the given file. (just like how the sheet does it)
        -   `toast(message)` causes a toast message to pop up with the given message. It will automatically go away after some time.

## V0.4.13

### Date: 04/18/2019

### Changes:

-   Improvements
    -   Can load external images by setting `aux.image` to an image url.
        -   **NOTE:** The remote server must be CORS enabled in order to allow retrieval of the image.
    -   Added `sprite` as an option for `aux.shape`.
        -   This is a camera facing quad that is great for displaying transparent images.
    -   Added several events:
        -   `onCreate()` is called on the file that was created after being created.
        -   `onDestroy()` is called on the file just before it is destroyed.
        -   `onDropInContext()` is called on all the files that a user just dragged onto a context. (`that` is the context name)
        -   `onDragOutOfContext()` is called on all the files that a user just dragged out of a context. (`that` is the context name)
        -   `onDropAnyInContext()` is called on all files when any file is dragged onto a context. (`that` is an object that contains the `context` and `files`)
        -   `onDragAnyOutOfContext()` is called on all files when any file is dragged out of a context. (`that` is an object that contains the `context` and `files`)
        -   `onDropInInventory()` is called on the file that a user just dragged into their inventory.
        -   `onDragOutOfInventory()` is called on the file that a user just dragged out of their inventory.
        -   `onDropAnyInInventory()` is called on all files when any file is dragged into the user's inventory. (`that` is the list of files)
        -   `onDragAnyOutOfInventory()` is called on all files when any file is dragged out of the user's inventory. (`that` is the list of files)
        -   `onTapCode()` is called on every file whenever a 4 digit tap code has been entered. (`that` is the code)
            -   It is recommended to use an `if` statement to filter the tap code.
            -   This way you won't get events for tap code `1111` all the time due to the user tapping the screen.
        -   All of the drag/drop events are triggered once the user is done dragging. (not during their drag)
    -   Added checkboxes the new workspace modal to allow users to set whether it should show up in builder, player, or both.

## V0.4.12

### Date: 04/17/2019

### Changes:

-   **Breaking Changes**
    -   Changed worksurfaces and player config files to use `{context}.config` instead of `aux.builder.context` and `aux.player.context`.
        -   This also allows people to specify formulas on a per-context basis.
        -   We call these new tags "config tags".
        -   For example, you can show the `hello` context in both AUX Builder and AUX Player by setting the `hello.config` tag to `true`.
        -   Because of this change, existing worksurfaces no longer work. To regain your worksurfaces, do a search for `@aux.builder.context` and then create a config tag for the worksurfaces that are found.
    -   Changed worksurface config values to use `aux.context.{value}` instead of `aux.builder.context.{value}`.
        -   Removing `builder` from the name makes it easier to understand that the tags are describing the contexts that the file is configuring.
    -   Renamed `aux._parent` to `aux._creator`.
    -   Moved functions that create file diffs to their own namespace.
        -   `xyzDiff()` is now `makeDiff.xyz()`
        -   so `addToContextDiff()` is now `makeDiff.addToContext()`
-   Bug Fixes
    -   Fixed an issue that would prevent some files from showing up in Aux Builder due to being created with incorrect data.
    -   Fixed the ability to shrink worksurfaces.
-   Improvements
    -   Added the ability to pass arguments in `shout()`.
        -   For example, you can pass the number 11 to everything that has a `handleMessage()` tag using `shout("handleMessage", 11)`.
    -   Added `isBuilder` and `isPlayer` variables to formulas.
        -   This allows formulas to tell whether they are being run in AUX Builder or AUX Player.
        -   Using these variables in combination with config tags allows specifying whether a context should show up in AUX Builder or AUX Player.
        -   For example, the `hello` context will only show up in AUX Builder when the `hello.config` tag is set to `=isBuilder`.
    -   Added the ability to pass an array of files to `clone()` and `destroy()`.
    -   Changed the generated context ID format from `aux._context_{uuid}` to `context_{short-uuid}`.
    -   Added `aux.mergeable` so control whether diffs can be merged into other files.
    -   Added `md-dialog-prompt` to `GameView` to allow users to set custom contexts for new workspaces.
    -   Removed the `_destroyed` tag. Setting it now does nothing.
    -   Aux Player now uses `aux.context.color` value as the scene's background color.
        -   If `aux.context.color` has no value or is undefined, then it will fall back to `aux.scene.color`.
    -   Made diff toolbar in AUX Builder transparent and Inventory toolbar in AUX Player mostly transparent (slots are still lightly visible.)
    -   Added a trash can that shows up when dragging a file.
        -   Dragging files onto this trash can causes the file to be deleted.
        -   Dragging a diff onto the trash can causes the diff to be cleared.
    -   Added support for `aux.label.anchor` to allow positioning of the label.
        -   Supported values are:
            -   top (default)
            -   left
            -   right
            -   front
            -   back
            -   floating (word bubble)

## V0.4.11

### Date: 04/12/2019

### Changes:

-   Improvements
    -   Updated mesh materials and scene lighting to provide a cleaner look and more accurate color representation.
    -   Dragging files off of worksurfaces no longer deletes them but simply removes them from the context.
    -   Functions:
        -   The `clone()` and `copy()` functions have been changed to accept the first parameter as the creator. This means instead of `clone(this)` you would do `clone(null, this)`. Because of this change, `cloneFrom()` and `copyFrom()` are redundant and have been removed.
        -   The `clone()` and `copy()` functions now return the file that was created.
        -   New Functions:
            -   `addToContextDiff(context, x (optional), y (optional), index (optional))` returns an object that can be used with `create()`, `clone()`, or `applyDiff()` to create or add a file to the given context.
            -   `removeFromContextDiff(context)` returns an object that can be used with `create()`, `clone()`, or `applyDiff()` to remove a file from the given context.
            -   `addToContext(file, context)` adds the given file to the given context.
            -   `removeFromContext(file, context)` removes the given file from the given context.
            -   `setPositionDiff(context, x (optional), y (optional), index (optional))` returns a diff that sets the position of a file in the given context.
            -   `addToMenuDiff()` returns a diff that adds a file to the user's menu.
            -   `removeFromMenuDiff()` returns a diff that removes a file from the user's menu.
        -   Other changes
            -   `create()`, `clone()`, and `createMenuItem()` all support using files as diffs.

## V0.4.10

### Date: 04/11/2019

### Changes:

-   Bug Fixes
    -   Fixed an issue that prevented shouts from adding menu items to the user's menu.
    -   Fixed an issue that caused all users to have hexes.

## V0.4.9

### Date: 04/11/2019

### Changes:

-   Bug Fixes
    -   Fixed a build error.
-   Other improvements
    -   Fudging orthographic camera user context position based on its zoom level. This is not a perfect implementation but does provide a better sense of “where” ortho are when using zoom.

## V0.4.8

### Date: 04/11/2019

### Changes:

-   Bug Fixes
    -   Fixed some broken tests.

## V0.4.7

### Date: 04/11/2019

### Changes:

-   Bug fixes
    -   Typing `=` into a cell should no longer cause issues.
-   Improvements
    -   Menus
        -   Files can now be added to the user's menu.
        -   The items will only show up in AUX Player.
        -   Several functions have been added to help with adding and creating menu items:
            -   `createMenuItem(category, label, actionScript, data (optional))` will create a new file and add it to the current user's menu.
            -   `destroyMenuItem(category)` will destroy any files in the current user's menu with the given category.
            -   `destroyAllMenuItems()` will destroy all files in the current user's menu.
            -   `addToMenu(file)` will add the given file to the current user's menu.
            -   `removeFromMenu(file)` will remove the given file from the current user's menu.
        -   In addition, the following tags control various properties on menu items.
            -   `aux.label` controls the text on the menu item.
            -   `aux.label.color` controls the text color of the menu item.
            -   `aux.color` controls the background color of the menu item.
            -   `onClick()` is called when the menu item is clicked.
            -   `aux.input` turns the menu item into an input that allows modification of the given tag name.
                -   Clicking on the menu item will show a dialog with an input box.
            -   `aux.input.target` indicates the file that the input tag should be set on.
                -   for example, setting `aux.input.target` to `=@name("joe")` will cause the input to change the tag on the file that has the `name` tag set to `joe`.
            -   `aux.input.placeholder` sets the placeholder text to use for the input box.
            -   `onSave()` is called after the user chooses to save their changes.
            -   `onClose()` is called after the dialog has been closed, regardless of whether the changes were saved or not.

## V0.4.6

### Date: 04/11/2019

### Changes:

-   Improvements

    -   Camera is now orthographic by default for both AUX Builder and AUX Player.
        -   There is a toggle button in the menu for builder and player that lets you toggle a perspective camera on/off.

## V0.4.5

### Date: 04/10/2019

### Changes:

-   Bug Fixes
    -   Fixed scrolling in the file panel.

## V0.4.4

### Date: 04/10/2019

### Changes:

-   Improvements:
    -   Diffballs
        -   The recent files list is now a "brush" that takes properties from the last file or tag that was modified.
        -   This means that you can now drag out a file on top of another file to paint the brush's tags onto another file.
        -   The effect is that you can copy and paste tags onto other files.
    -   File Selection
        -   The file panel now only shows the number of selected files when in multi-select mode.
        -   When in single select mode the "Unselect All" button is now a "Multi Select" button to transition to multi select mode.
        -   Hiding or showing the file panel no longer changes the file selection mode.
        -   Selecting the file brush at the bottom of the screen now opens the file panel to show the tags on the brush.
        -   When the brush is selected, the "Muti Select" button becomes a "Clear Diff" button which resets the brush to an empty file.

## V0.4.3

### Date: 04/09/2019

### Changes:

-   Improvements:

    -   Loading screen will show error if one occurs during load.
    -   Can close loading screen if error occurs by pressing the `DISMISS` button.

## V0.4.2

### Date: 04/09/2019

### Changes:

-   Added loading screen to Aux Builder and Aux Player.

## V0.4.1

### Date: 4/05/2019

### Changes:

-   Improvements
    -   File Selection
        -   There are now two file selection modes:
        -   Single select
            -   Users in single select mode are able to click files to automatically show the sheet for the selected file.
            -   Clicking in empty space will clear the selection.
            -   Holding control and selecting another file will add the clicked file to the user's selection and switch to multi-select mode.
            -   Closing the sheet or clicking "Unselect All" will cause the user's selection to be cleared.
        -   Multi select
            -   Works like the old way.
            -   Opening the sheet causes multi-select mode to be enabled.
            -   Alternatively, selecting a file while holding the control key will also cause multi-select mode to be enabled.
            -   While in multi select mode the sheet can be closed just like normal.
            -   Clicking "Unselect All" will cause the selection to be cleared and will switch back to single select mode.
    -   File Sheet
        -   Search
            -   The file sheet now includes a search icon that can be used to show a search bar.
            -   The search bar allows the user to type in formulas and see the results in realtime.
            -   Any files returned from the search are editable in the table.
            -   Other results (like numbers) are shown in a list.
            -   Using the `Ctrl+F` (`Cmd` is difficult to intercept) keyboard shortcut will open the sheet and automatically focus the search bar.
            -   Pressing `Enter` or the green checkmark next to the search bar will finish the search and automatically select any files returned from the search.

## V0.4.0

### Date: 4/04/2019

### Changes:

-   Bug Fixes:
    -   Fixed an issue with having multiple tabs open that caused the tabs to send events as each other.
        -   This was previously fixed but was re-broken as part of a bit of rework around storing atoms.
        -   The issue is that storage is shared between tabs so we need to make sure we're storing the data separately per tab.
        -   So the signatures were valid because they were sharing the same keys.
        -   Maybe something like a copy-on-write mechanism or splitting trees based on the site IDs could fix this in a way that preserves offline capabilities.
        -   Upon reload we would check local storage for currently used site IDs and pick one of the local site IDs that is not in use.
    -   Fixed an issue with scaling and user positions. The user positions were not being scaled to match the context that they were in.
    -   Made the server clear and re-create trees that get corrupted after a reload.
        -   This is a dangerous operation, we'll need to spend some dev time coming up with an acceptible solution to corrupted trees so that data doesn't get lost.
        -   Basically the issue is that we currently don't have a way to communicate these issues to users and make informed decisions on it.
        -   Also because of the issue with multiple tabs, we're always trying to load the tree from the server so we can't have the client send its state to recover.
        -   So, in the meantime, this is potentially an acceptible tradeoff to prevent people from getting locked out of simulations.
-   Other improvements

    -   Redirects
        -   Added the ability to redirect to `https://auxplayer.com` when accessing a context in a simulation.
        -   Added the ability to redirect to `https://auxbuilder.com` when accessing a simulation without a context.
    -   Dynamic client configuration
        -   The client now requests a configuration from the server on startup.
        -   This lets us handle some configuration tasks for the client at runtime from the server.
        -   Will be useful for managing URLs and other functionality for deployments to Raspberry PIs.
    -   Multi-line Editor
        -   Added the ability to show a multi-line text editor for tag values.
        -   This makes editing things like actions and formulas much easier.
    -   File Sheet Axis
        -   Improved the File Sheet to use CSS Grids instead of table elements.
        -   This gives us the capability to dynamically switch between row and column modes.
        -   Also gives us more control over sizing of elements and responsiveness.
    -   Inventory bar adjusts to mobile screen resolutions.
    -   Users are now represented as a semi-transparent square cone mesh.
    -   Scripting Improvements
        -   Added the ability to set tag values on files that are returned from `@` queries.
            -   For example, `@name('bob').name = 'joe'` changes the name of `bob` to `joe`.
            -   Caveats:
                -   Setting individual array values is not supported.
                -   So doing `this.colors[1] = 'blue'` would not change the second element of the `colors` tag to `blue`.
        -   Added the `aux._parent` tag that contains the ID of the file that a file is childed to.
        -   When `destroy(file)` is called all files that have `aux._parent` matching `file.id` will also be destroyed. This happens recursively.
        -   Added a new function `cloneFrom(file, ...newData)`.
            -   Similar to `clone(file, ...newData)` but sets `aux._parent` on the new file to `file.id`.
            -   The new file will have tags copied from `file` and the given list of objects.
        -   Added a new function `createFrom(file, data)`.
            -   Similar to `create(data)` but sets `aux._parent` on the new file to `file.id`.
            -   The new file will have tags from the given `data` parameter.

## V0.3.26

### Date: 4/01/2019

### Changes:

-   Bug Fixes
    -   Fixed worksurfaces to update when their `aux.builder.context` tag is updated.
-   Other improvements
    -   Improved the server to cleanup trees from memory that aren't in active memory.

## V0.3.25

### Date: 4/01/2019

### Changes:

-   Bug Fixes
    -   Fixed HTML Element targets not being captured as intended when using touch.
        -   This fixes inventory dragging for mobile.
    -   Fixed the ability to use indexer expressions in filters after @ or # queries.
        -   `=@nums()[0]` gets the first file with the `nums` tag on it.
    -   Fixed the ability to call functions in filters after @ or # queries.
        -   `=#nums().map(num => num + 10)` now works and produces a list of numbers where each number has 10 added to it.
    -   Fixed the ability to upload AUX files.
    -   Improved garbage collection so that it avoids expensive operations when there is nothing to remove.
    -   Fixed offline mode to work offline(!).
-   Other improvements
    -   Formulas now support using dots after @ or # queries. For example `=@name('bob').name` now works.
    -   Debug Page
    -   The debug page for AUX Builder has been moved to be after the simulation ID. So to access the debug page for `test` you would go to `https://auxbuilder.com/test/aux-debug`.
    -   The debug page now has a search bar that allows entering a formula to search through the file state.
    -   Added the ability for the debug page to search through destroyed files.
    -   Atom signatures are now only checked when adding individual atoms. This greatly improves loading performance.
    -   Refactored some of the logic around propagating file updates so that they can be more performant in the future.
    -   Destroying files by dragging them off of a worksurface or using the `destroy()` function in an action now uses the causal tree instead of setting the `_destroyed` tag to `true`. (Allows better garbage collection in the future)
    -   Improved first load performance by reducing the amount of work the browser needs to do to store a tree in IndexedDB.
    -   Improved performance for inserting atoms into the weave.

## V0.3.24

### Date: 3/28/2019

### Changes:

-   Features:
    -   Can drag files to and from user's inventory in AUX Player.
    -   Added support for cryptograhpically signing and verifiying events.
    -   Renamed `scale.x`, `scale.y`, and `scale.z` to `aux.scale.x`, `aux.scale.y`, and `aux.scale.z`.
    -   Added the ability to use `aux.scale` to uniformly scale the file.
-   Bug Fixes
    -   Use context.z position has an offset from the calculated display z position in Aux Builder.
        -   Making context.z act as an offset allows context.z value of 0 to place the file on the “ground” regardless of tile height in Aux Builder and always place the file on the ground in Aux Builder.
        -   No more file clipping issues due to grid planes being at different heights between Aux Builder and Aux Player.
    -   Don't clear out tags that end with `.x`, `.y`, or `.z` when dragging new files from the recent files list.
    -   Fixed an issue with trees that could cause sibling atoms to be ignored or ordered improperly.
-   Other Improvements
    -   Builder context file now defaults to flat, clear, and not movable.

## V0.3.23

### Date: 3/26/2019

### Changes:

-   Features
    -   Can drag and combine files in AUX Player.
-   Buf Fixes

    -   Can snap hexes together again as long as there is no file on it (currently this includes the builder context file as well).
    -   Fixed an issue that allowed files representing worksurfaces to be dragged even if `aux.movable` was set to `false`.
    -   Fixed an issue that allowed files to be stacked on top of invisible files that were representing users.

## V0.3.22

### Date: 3/26/2019

### Changes:

-   Bug Fixes
    -   Fixed an issue where atoms could be placed in the wrong spot.
    -   Fixed an issue with importing atoms where the tree could become invalid.
-   Other Improvements
    -   Added some core functionality for the infinite mathematical grid in AUX Player.

## V0.3.21

### Date: 3/24/2019

### Changes:

-   Bug Fixes
    -   Fixed an issue where the server would start handing out old site IDs after a restart.
    -   Added the ability to reject events that become corrupted while in transit.

## V0.3.20

### Date: 3/23/2019

### Changes:

-   Bug Fixes
    -   Fixed another scenario where duplicate atoms could be added to a weave.

## V0.3.19

### Date: 3/23/2019

### Changes:

-   Bug Fixes
    -   Fixed Weaves to prevent duplicate atoms from being added in specific scenarios.
        -   This would cause peers to reject changes from each other.
        -   If the issue happened on the server then every client would reject data from the server until the server was restarted.
        -   The restart would cause the server to reload the atoms from the database, eliminating any duplicates.
    -   Fixed signing out and signing back in on AUX Player to put the user back in the context they were previously in.
    -   Fixed an issue that caused users to be invisible the first time they signed into an AUX Player context.

## V0.3.18

### Date: 3/23/2019

### Changes:

-   Bug Fixes
    -   Fixed so that users can actually log out.
    -   Fixed AR mode in AUX Player.
-   Other Improvements
    -   Added a progress spinner to the login pages.
    -   Added lerping to the user meshes so the position updates look more natural.

## V0.3.17

### Date: 3/22/2019

### Changes:

-   Bug Fixes
    -   Fixed so that updates are only sent every 1/2 second instead of up to every frame.

## V0.3.16

### Date: 3/22/2019

### Changes:

-   Bug Fixes
    -   Fixed an issue that would cause two browser tabs to go to war over which was the real tab for that user.
    -   Fixed an issue that would cause two browser tabs to potentially become inconsistent with each other because they were sharing the same site ID.
-   Other Changes
    -   Added a couple extra logs to MongoDBTreeStore.
    -   Added additional safegards against invalid events.

## V0.3.15

### Date: 3/22/2019

### Changes:

-   Bug Fixes
    -   Fixed an issue that prevented users from creating new simulations.
    -   Fixed an issue that caused duplicate files to be created in the game view.
    -   Fixed issues with logging in as the same user from different devices.
    -   Fixed an issue that would cause newly created trees to have garbage collection disabled.
-   Other Improvements
    -   Improved word bubble performance.
    -   Improved performance when loading large causal trees.
    -   Added additional validations when importing trees to prevent errors down the road.
    -   Improved the server to add a root atom if loading a tree that has no atoms.

## V0.3.14

### Date: 3/22/2019

### Changes:

-   Bug Fixes
    -   Fixed CausalTreeServer to save imported atoms.
    -   Fixed CausalTreeServer to not re-store atoms each time it loads the tree from the database.
    -   Make CausalTree export version 3 trees.
    -   Make CausalTree collect garbage after importing.
-   Other Changes
    -   Enable some debug logs.

## V0.3.13

### Date: 3/21/2019

### Changes:

-   Bug Fixes
    -   Reduced memory usage of worksurfaces. This makes it easier to create large worksurfaces.
    -   Fixed not being able to drag the camera around when tapping/clicking on a worksurface while in files mode.
    -   Added indexes to MongoDB collections so that queries won't be so slow.

## V0.3.12

### Date: 3/21/2019

### Changes:

-   Bug Fixes
    -   Fixed issues with slowdowns caused by continually re-saving the entire history.
    -   Fixed several performance issues related to labels and word bubbles.
    -   Changed the branding to AUX Builder from File Simulator.
    -   Fixed several issues with files and contexts in AUX Player.
        -   Files marked as `_destroyed` now no longer display.
        -   Fixed a loading order issue that would occur when a file was its own context.
        -   Fixed an issue that would cause the player to ignore the file removed event for the context file.
    -   Fixed Word Bubbles so that they scale with labels when `aux.label.size.mode` is set to `auto`.
-   AUX Player Improvements
    -   Users now show up inside contexts in both AUX Builder and AUX Player.
    -   The `_lastActiveTime` tag is now per-context. (i.e. `context_a._lastActiveTime`)
-   AUX Builder Improvements
    -   Added the ability to fork simulations.
-   Other Improvements
    -   Added the ability to transparently upgrade our storage formats.
        -   Works for both MongoDB and IndexedDB.
    -   Made the server respond to the local IP Addresses by default in Development mode.
        -   This makes it easier to do development with a mobile device.
        -   Use `npm run watch:player` to have it serve the AUX Player by default. Otherwise it will serve the AUX Builder.
    -   Improved formula query expresions to support tags with dots in them.
        -   Before you would have to wrap the tag in a string.
        -   Now you can simply do `@aux.label` or `#aux.label` as long as each part is a valid [JS identifier](https://developer.mozilla.org/en-US/docs/Glossary/Identifier).

## V0.3.11

### Date: 3/19/2019

### Changes:

-   Bug Fixes
    -   Fixed dragging worksurfaces while in files mode.
    -   Fixed an issue in Aux Player that caused a file to still be visible even if it was destroyed.
    -   Fixed a login issue that would cause the user to get stuck in a redirect loop.
    -   Fixed shouts.
    -   Fixed AUX File upload to overwrite existing state instead of trying to merge the two trees.
        -   This allows us to keep better consistency across multiple devices.
    -   Fixed user labels.
-   Formula Improvements
    -   Improved formulas allow using normal dot syntax for tags with dots in them.
        -   This means you can now do `this.aux.color` instead of `this['aux.color']`
        -   As a result of this change, primitive values (number, string, boolean) are converted to objects.
        -   So to do equality comparisions you must use the `==` operator instead of either `!` or `===`.
        -   Numerical operators and other comparision operators still work fine.
        -   You can alternatively use the `valueOf()` function to convert the object back into a primitive value.
    -   Added the ability to change a file value simply by changing it.
        -   This means instead of doing `copy(this, { "aux.color": "red" })` you can now do `this.aux.color = "red"`.
        -   Additionally, we no longer destroy files by default.
        -   This means that the destroy/recreate pattern is basically deprecated. This pattern worked in simple scenarios, but for more complex scenarios it could easily cause race conditions where duplicate files are created because users clicked the same file at the same time.
-   Other Improvements
    -   Improved the `goToContext()` formula function to be able to accept a single parameter that indicates the context to go to.
        -   The function will infer the current simulation ID from the URL.

## V0.3.10

### Date: 3/18/2019

### Changes:

-   Fixed aux upload.

## V0.3.9

### Date: 3/18/2019

### Changes:

-   Fixed Aux Player file added event ordering.
-   Reworked actions function to take an arbitrary number of files.
-   Added ability to have tag filters that match everything.
-   Added `shout` formula function.
    ```
    shout(eventName)
    ```
-   Added `goToContext` formula function.
    ```
    goToContext(simulationId, contextId)
    ```
-   Calling `onClick` action on file that gets clicked by the user in Aux Player.
-   Fixed Aux Player showing destroyed files.

## V0.3.8

### Date: 3/18/2019

### Changes:

-   Changed configurations to allow auxplayer.com and auxbuilder.com

## V0.3.7

### Date: 3/17/2019

### Changes:

-   Added InventoryContext to hold onto user’s inventory data much in the same way Context3D does (WIP). Ported over some MiniFile stuff from Aux Projector to get inventory display framework up (WIP).
-   Renamed pointOnGrid to pointOnWorkspaceGrid for clarification.

## V0.3.6

### Date: 3/15/2019

### Changes:

-   Changed to using Causal Trees for history.
    -   **This is a breaking change**
    -   This gives us the ability to support offline mode and keep action history.
    -   Because of how the system is designed, every merge conflict can be resolved in a reasonable manner.
    -   This is a new storage format, so data needs to be migrated.
    -   This is also fairly new, so it may have some weird bugs.
-   Removed file types.
    -   **This is a breaking change**
    -   This allows any file to visualize any grouping of files. (e.g. look like a worksurface)
    -   As a result, the only difference between a file and a worksurface is what tags the file has.
    -   This means that new worksurfaces will have a file on them by default. This file is the data for the worksurface.
    -   To create a workspace:
        -   Make a file that has `builder.context` set to any value.
        -   This value is the context that the file is visualizing.
        -   _To make other files show up in this context you simply create a tag with the same name as the context as set its value to `true`._
        -   **Note that when you create a worksurface in worksurface mode we do this for you automatically.**
    -   A couple tags were changed:
        -   `_position`
            -   Split into 3 different tags. (x, y, z)
            -   To change the position of a file you use `{context}.x`, `{context}.y`, and `{context}.z` as the tag names.
        -   `_workspace`
            -   Now to place a file on a workspace you set the `{context}` tag to `true`
        -   All existing tags have been moved to the `aux` namespace.
            -   This affects `color`, `scale`, `stroke`, `line`, `label`, `movable`, and `stackable`.
            -   They have been changed to `aux.color`, `aux.scale`, `aux.stroke`, `aux.line`, `aux.label`, `aux.movable`, and `aux.stackable`.
        -   `_hidden`
            -   This option has been removed in favor of setting the `aux.color` tag to `transparent` or `clear`.
            -   To remove the lines you simply need to set the `stroke.color` tag to `transparent`/`clear`.
    -   Several new tags were added:
        -   `builder.context`
            -   Setting this to a value will cause the file to visualize the context that was specified.
            -   This means appearing like a worksurface and showing any files that have the related `{context}` tag set to `true`.
        -   `builder.context.x`, `builder.context.y`, `builder.context.z`,
            -   These tags specify the X, Y, and Z positions that the center of the worksurface is placed at.
        -   `builder.context.scale`
            -   This tag specifies the scale of the worksurface. (how big it is)
        -   `builder.context.grid.scale`
            -   This tag specifies the scale of the grid relative to the worksurface. (how big the grid squares are)
        -   `builder.context.defaultHeight`
            -   This tag specifies how tall the hexes on the worksurface are by default.
        -   `builder.context.size`
            -   This tag specifies how many hexes from the center the worksurface contains.
        -   `builder.context.minimized`
            -   This tag specifies whether the worksurface is minimized.
        -   `builder.context.color`
            -   This tag specifies the color that the worksurface is.

## V0.3.5

### Date: 2/26/2019

### Changes:

-   Fixed AR mode.
-   Restoring original background color when exiting AR mode.

## V0.3.4

### Date: 2/25/2019

### Changes:

-   Added stub for AUX Player.
-   Added subdomains for File Simulator (projector.filesimulator.com) and AUX Player (player.filesimulator.com).
-   Lots of file reorganization.
    -   `aux-projector` and `aux-player` are now togethor underneath `aux-web` along with any other common/shared files.
-   Fixed combining.

## V0.3.3

### Date: 2/21/2019

### Changes:

-   Implemented a word bubble to help make file labels more readable.

## V0.3.2

## Data: 2/21/2019

### Changes:

-   Nothing, just trying to get npm flow setup.

## V0.3.1

### Date: 2/20/2019

### Changes:

-   Added the ability to delete files by dragging them off a workspace.
-   Fixed the `destroy()` function in action scripts.

## V0.3.0

### Date: 2/14/2019

### Changes:

-   Added a recursion check to the formula evaluation code to prevent infinite loops from locking up the system.

## V0.2.30

### Date: 2/13/2019

### Changes:

-   Added Aux Debug page that can be reached by prepending `/aux-debug/` to your simulation id in the url.
    -   This page presents the AUX data in its raw JSON form and is updated live when changes arrive from the server.
    -   If you wanted to see the raw data for a simulation called `RyanIsSoCool` you would go to: `filesimulator.com/aux-debug/RyanIsSoCool`.
-   Add the ability to drag a stack of files
    -   For some reason the stack doesn't always move at the same time.
    -   It's some weird issue with not updating them fast enough or something.
-   Debounce updates to the recents list so that we're not forcing re-renders of the mini files all the time
-   Fix so that dragging new files doesn't cause a ton to get created
-   Cause formulas to be run when evaluating filters
    -   This also fixes the issue of numbers and true/false values not matching filters
-   Allow combining files that were just dragged from the file queue
-   Hide files without workspaces

    -   Also log out the file ID when this happens.

## V0.2.29

### Date: 2/13/2019

### Changes:

-   Fixed workspace mesh not updating properly.
-   Remove workspace if size is 0.
    -   Only allow shrinking of a workspace to 0 if there are no files on the workspace.
-   Implemented cleanup of a file's arrows/lines when it is destroyed.

## V0.2.28

### Date: 2/12/2019

### Changes:

-   Make the recent files list use 3D renders of the actual files.
-   Fixed issues with the lines not updating when worksurfaces minimize.
-   Disabled shadows.

## V0.2.27

### Date: 2/11/2019

### Changes:

-   Fix the weirdest bug that was caused by an internal error in Vue.js.
    -   It would do something to stop the touch events from being emitted.
    -   I'm not sure how it did that. Maybe changing focus or something.

## V0.2.26

### Date: 2/11/2019

### Changes:

-   Fixed touch scrolling.
-   Fixed an issue that would prevent immovable files from being dragged off of the recent files list.
-   Fixed an issue that allowed players to place files on minimized worksurfaces.
-   Fixed an issue that allowed minimized worksurfaces to snap together.
-   Made the recents list have 3 files at most.
-   Made files in the recents list not duplicate as long as their normal values are the same.
-   Made selecting a file in the recents list move the selected file to the front.
-   Made the first file in the list larger than the others.
-   Made dragging a file from the recents list not move the dragged file to the front of the list.

## V0.2.25

### Date: 2/11/2019

### Changes:

-   Added the first version of the file toolbar.
    -   This is a list of the user's recently edited files.
    -   Users can select a file from the toolbar to tap and place.
    -   They can also click and drag files out into the world.
-   Made minimized hexes 1/3 the scale of normal hexes.
-   Added the ability to minimize hexes while in file mode.
-   Moved extra buttons like the AR mode to the app sidebar.
-   Made the login email box into a name box.
-   Fixed destroyed blocks not dissapearing.
-   Made the tag input field use a placeholder instead of filling with actual text.
-   Fixed some input issues.

## V0.2.24

### Date: 2/8/2019

### Changes:

-   Scaled down color picker, removed scrolling, and made it slightly wider to accommodate mobile screens.
-   It is now possible to close the Color Picker by tapping on empty space (it will no longer open immediately when tapping of of it).
-   Allow camera dragging when performing click operation on file that is incompatible with the current user mode.
-   Prevent the user from changing the background color when in AR mode.
-   Added the ability to see other people and what they are looking at.
-   Added the ability to minimize worksurfaces.
    -   While minimized they can still be dragged around but changing the size and height is not allowed.
    -   The color can still be changed though.
-   Fixed an issue where everyone would try to initialize the globals file with the default color and get a merge conflict if it was different.

## V0.2.23

### Date: 2/7/2019

### Changes:

-   Made the info box default to closed.
-   Added initial version of WebXR support.
    -   Note that this is Mozilla's old crotchety WebXR and not the official standardized version.
    -   As such, it only works in Mozilla's WebXR Viewer app thing.
    -   Hopefully it doesn't break WebVR support.
-   Changed color picker to swatches style.
-   Can only change scene background color while in workspaces mode.
-   Changed `stroke.linewidth` to be `stroke.width`.

## V0.2.22

### Date: 2/7/2019

### Changes:

-   Color Picker component is now more generic. It invokes a callback function every time the color value changes that you can use to get the color value.
-   Made the QR code larger.
-   Change the scene’s background color by clicking on it and using the color picker.
-   Make basically all the text gray (title bar text, mode switch, add buttons, and the hamburger).
-   Changed color picker type to Compact style.

## V0.2.21

### Date: 2/7/2019

### Changes:

-   Changed the top bar and other buttons to have a white background.
-   Changed the red badge on the pencil to be a neutral gray.
-   Changed the actions icon.
-   Added a grid that is visible in hex edit mode.

## V0.2.20

### Date: 2/7/2019

### Changes:

-   Added color picker component.
-   Can change workspace color using color picker from the context menu.
-   Inverted touch input vertical rotation.
-   Clamping vertical rotation so that you can’t rotate underneath the ground plane.

## V0.2.19

### Date: 2/6/2019

### Changes:

-   Added `stroke.linewidth` to control how thick the stroke lines are.
-   Removed the Skybox.
-   Added the ability to change the vertical tilt of the camera by using two fingers and panning up and down.
-   Reworked the files panel to be easier to use.
    -   Added "+action" button for creating actions.
    -   Moved the "+tag" and "+action" buttons above the file table.
    -   Moved the "Clear selection" button to the header row on the file table.
    -   It still needs some of the scrolling features like not scrolling the header while scrolling the body of the table but for the most part it's done.
    -   Also needs the auto-zoom feature for users. After looking at possible implementations I've discovered that it should be easier to do this when the "seeing other people" update arrives.

## V0.2.18

### Date: 2/5/2019

### Changes:

-   Button polling is now implemented in `InputVR` for vr controllers: `getButtonDown`, `getButtonHeld`, `getButtonUp`.
-   Replaced `GameView.workspacePlane` with mathematical plane for workspace dragging.
    -   This fixes not being able to drag workspaces after we disabled the ground plane mesh.
-   Forcing touch input when being used on a VR capable device in non-VR mode. This fixes traditional browser input on devices like the Oculus Go.

## V0.2.17

### Date: 2/5/2019

### Changes:

-   Moved VR controller code to `InputVR` class.
-   Forcefully disconnecting the controller when exiting VR, this fixes bug with GamePad API when returning to VR mode.
-   Disabled visibility of scene’s ground plane.
-   `ControllerMesh` is now a special `Object3D` that is added to the root controller `Object3D` node.

## V0.2.16

### Date: 2/5/2019

### Changes:

-   Controller is represented as a red pointer arrow. It doesnt not currently allow you to interact yet.
-   Disabling shadows when in VR. Shadows are a significant performance cost in its current state, disabling them gives us 20-30+ fps boost in VR.
-   VR button is now hidden when WebVR is not detected.

## V0.2.15

### Date: 2/5/2019

#### Changes:

-   Changed the default cube color to be white.
-   Changed the default cube outline color to gray instead of invisible.
-   Fixed an issue with action filters where some values weren't able to be matched to a filter.
    -   This happened for some tag values that would be parsed from strings into their semantic equivalents.
    -   For example, `"true"` would get converted to `true` and `"123.456"` would get converted to `123.456`.
    -   This conversion was being ignored for filter values, so they would never match in these scenarios.
-   Fixed an issue with action scripts where copying a file would not copy its formulas.
-   Improved the `copy()` function used in action scripts to be able accept any number of arguments.
    -   This allows cascading scenarios like `copy(this, that, @name("joe"), @name("bob"))`.

## V0.2.14

### Date: 2/4/2019

#### Changes:

-   Added `scale.x`, `scale.y`, and `scale.z` tags to allow changing the scale of the cubes.
    -   `x` and `y` are width and thickness. `z` is height.
-   Dragging worksurfaces now no longer snaps to the center but stays relative to the cursor position.
-   Added `label.size` and `label.size.mode` tags.
    -   `label.size` sets the size of the label. Setting it to 1 means the default size and setting it to 2 means twice the default size.
    -   Setting `label.size.mode` to `"auto"` causes the label to appear a constant size no matter where the user's camera is in the scene.
-   Changed the renderer settings to render the 3D scene at the full device resolution.
    -   This will likely increase the accuracy of rendering results but may also cause performance to drop due to rendering a lot more pixels.
    -   Was previously using the browser-default pixel ratio.
-   Added beta support for Web VR devices.
-   Fixed an issue where worksurfaces that did not have default heights and were merged into other worksurfaces would cause those tiles to incorrectly appear with a height of `0`.
    -   The worksurfaces that did not have default heights were from old versions that did not allow changing heights.
-   Added the number of selected cubes to the info box toggle

## V0.2.13

### Date: 2/1/2019

#### Changes:

-   Camera now handles going from two touch -> one touch without jumping around.
-   Removed time instance in `Time.ts`.
-   Input and Time are both updated manually through `GameView`, we need less `requestAnimationFrame` calls when possible.
-   Fixed bug in `Input` that would cause touches to overwrite old ones on browsers that reuse `TouchEvent` identifiers.
-   Remaining `TouchData` finger indexes get normalized when touches are removed.
    -   i.e. if there are two touches and touch 0 gets removed, then touch 1 becomes touch 0.

## V0.2.12

### Date: 2/1/2019

#### Changes:

-   Added `#stroke.color` which sets an outline on the cube.
-   Added the ability to download `.aux` files.
-   Added the ability to upload `.aux` files into the current session.
-   Changed the URLs to not use `#`. (breaking change!)
-   Changed the home screen to be the root path (`/`) so sessions are now just `filesimulator.com/mysession`. (breaking change!)
-   Changed the login screen to be at `/login`. (So `login` is not a valid session ID anymore) (breaking change!)
-   Fixed an issue where destroyed objects were being returned in action script queries.
-   Fixed an issue that allowed files to be combined with themselves. (Sorry Jeremy!)
-   Fixed an issue where offline users would always overwrite file `_index` values if the index was at `0.`
-   Minor changes:
    -   Add a "continue as guest" button.
    -   Replace "File Simulator" with the session code unless they are in the default session.
    -   Disable auto-capitalization and autocorrect on the input fields.
    -   Change the "Add worksurface" and "Add file" buttons to just be a "+" icon.
    -   Change the mode switch to use icons instead of text for the label.
    -   Make the mode switch always appear white.
    -   Remove color integration from FileValue.
    -   Change "Nuke the site" to something a little more friendly.
    -   Change "+ New Tag" to "+tag".
    -   Change the deselect file button to a grey color.
    -   Change the info box header to "Selected Files".
    -   Change the info icon to a pencil icon.

## V0.2.11

### Date: 1/31/2019

#### Changes:

-   Changed the "X" used to deselect files into a "-" sign.
-   Added the ability to show a QR code linking to the session the current user is in.

## V0.2.10

### Date: 1/31/2019

#### Changes:

-   Added two different modes to help control what the user is interacting with
    -   The "Files" mode allows dragging files and making new files.
    -   The "Worksurfaces" mode allows dragging worksurfaces, making new worksurfaces, and interacting via clicking on them.
-   Re-added the ability to combine files
    -   Dragging a file onto another file will combine them if possible.
    -   If no filters match then the files will stack.

## V0.2.9

### Date: 1/31/2019

#### Changes:

-   Camera zooming with trackpad pinching is now supported.
-   Input now handles `WheelEvent` from the browser.
    -   `getWheelMoved()` - Returns true when wheel movemented detected.
    -   `getWheelData()` - Return wheel event data for the current frame.

## V0.2.8

### Date: 1/31/2019

#### Changes:

-   Disabled double-tap to zoom functionality that is added by iOS and Android by default.
-   Fixed an issue where files would all appear in the same spot upon first load of a session.
-   Added the Session ID to the top header.
-   After logging in, the user will now be redirected back to the session they first tried accessing.
-   Fixed some typos.

## V0.2.7

### Date: 1/30/2019

#### Changes:

-   Added `line.to` and `line.color` tags. `line.to` creates an arrow that points from the source file to the target file. An array of files is also supported.
-   Added formula support for `label`, `label.color`.
-   Added some functions to `FileCalculations` to help with handling of short file ids:
    -   `getShortId` - Return the short id for the file.
    -   `fileFromShortId` - Find file that matches the short id.
    -   `filesFromShortIds` - Find files that match the short ids.
-   Disabled depth buffer writing for the new SDF rendered font.
-   Running `updateMatrixWorld` function for `FileMesh` when its position is updated.
    -   This allows child objects to have accurate world positioning the moment its parent is moved instead of waiting for ThreeJS to run the next render update frame.

## V0.2.6

### Date: 1/28/2019

#### Changes:

-   Improved the game window to resize the renderer and camera automatically
-   Improved how the files window scales for small devices
-   Move the toolbar into a floating action button
-   Closing the info box now shows an icon in its place that can be used to reopen it
-   Selecting/changing files no longer re-opens the info box
-   Tags that the user adds to the info box are no longer automatically hidden

## V0.2.5

### Date: 1/28/2019

#### Changes:

-   Rotation with touch input now spins in the correct direction.
-   3D text rendering is now done with SDF (Signed Distance Field). This gives us a much cleaner and crisper text representation.
-   Added `label.color` tag that allows you to change the color of the label text.

## V0.2.4

### Date: 1/28/2019

In this version we improved workspaces and made other minor quality of life improvements.

#### Changes:

-   Added the ability to change hex heights
-   Added the ability to stack cubes on top of each other
-   Added the ability to drag single hex tiles onto other workspaces
-   Added a `list()` formula function that is able to calculate which files are stacked on top of each other.
-   Made the square grid tiles visible only if they are over a related hex tile
-   Made hexes have a short height by default
-   Made hexes larger by default
-   Made cubes always attach to a workspace
-   Made only the grid that a cube is being dragged onto visible

##V0.2.1
###Date: 1/22/2019
In this version we added support for multiple simultaneous sessions. When logging in users can optionally provide a “Session ID” that will put them into that session. Alternatively, they can type the Session ID into the URL and go there directly. Sharing URLs to share your session is also supported.

#### Changes:

-   Multi-Session Support
    -   Users enter in a Session ID to go to a sandbox all their own.
    -   They can also share the URL with other people to be put directly into that session.
-   Hexes no longer have bevels.
-   In Formulas, hashtag expressions which have only a single result now return that result directly instead of in an array.
    -   For example, If there was only one file with a #sum set to “10” and there was a formula “=#sum”
        -   In v0.2.0 the formula would equal “[10]”
        -   In v0.2.1 the formula would equal “10”

## V0.2.0

### Date: 1/16/2019

In this version we added support for offline mode and made general improvements to the user interface.

#### Changes:

-   Added offline mode
    -   After loading the app over HTTPS, the user will be able to go completely offline (airplane mode) and still be able to access everything. This means:
        -   The app should load
        -   The user should be able to create new files and workspaces
        -   They should be able to edit tags and perform actions.
    -   When new app versions are available, the user will be prompted to refresh the page to use the new version.
        When the user goes back online the app will attempt to sync with the server. If successful, then everyone else will be able to see their changes because they have been synced.
    -   If syncing is not successful, then this is because of one or more merge conflicts between the user’s version and the server’s version.
        -   Merge conflicts happen when two users edit the same tag to different values.
        -   The computer doesn’t know which is the most valid so it has to ask the user.
    -   When merge conflicts happen a notification will pop up and prompt the user to fix them.
        -   This prompt will also be in the side bar underneath the hamburger menu.
    -   Until the user fixes the merge conflicts any changes they make will not be synced to the server.
    -   When the user fixes the merge conflicts, their state is synced to the server and everyone is able to see it.
    -   The sidebar will show the current online/offline synced/not synced status. Right clicking it will give the option to force the app into offline mode for testing and vice versa.
-   Added a nuke button
    -   This button allows the user to delete everything in the website.
    -   This is only for testing so don’t expect it to work in all cases. In particular, don’t expect it to work super well when there are multiple people on the site at a time.
-   Removed test buttons from the sidebar
-   Changed the version number to be based on the latest annotated git tag. This will let us have full control over the version numbers while making them a lot more human readable. Upon hover it will also show the git commit hash that the build was made from.<|MERGE_RESOLUTION|>--- conflicted
+++ resolved
@@ -2,11 +2,7 @@
 
 ## V3.2.7
 
-<<<<<<< HEAD
-#### Date: 11/6/2023
-=======
 #### Date: 11/7/2023
->>>>>>> 9509a884
 
 ### :boom: Breaking Changes
 
