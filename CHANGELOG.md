--- conflicted
+++ resolved
@@ -37,11 +37,7 @@
 
 ## V1.4.7
 
-<<<<<<< HEAD
-#### Date: 2/25/2021
-=======
 #### Date: 2/26/2021
->>>>>>> 667aee6c
 
 ### :boom: Breaking Changes
 
