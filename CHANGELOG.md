# CasualOS Changelog

## V2.0.2

#### Date: 6/25/2021

### :rocket: Improvements

-   Improved the miniPortal to support the `portalCameraZoom`, `portalCameraRotationX` and `portalCameraRotationY` tags.
-   Added the `priorityShout()` function to make it easy to run a set of shouts until a bot returns a value.
-   Added the ability to control the foreground and background colors of the chat bar via the `foregroundColor` and `backgroundColor` options in `os.showChat()`.

### :bug: Bug Fixes

-   Fixed an issue where camera position offsets would continuously be applied to the camera.
-   Fixed an issue where the menu would be positioned incorrectly if the meet portal was anchored to the top of the screen.
-   Fixed an issue where clicking on the grid with a controller in XR would crash CasualOS.
-   Fixed an issue where the transformer tag did not work correctly for bots in the mapPortal.

## V2.0.1

#### Date: 6/9/2021

### :rocket: Improvements

-   Changed the default mapPortal basemap to `dark-gray`.
-   Changed the mapPortal to default to viewing Veterans Memorial Park in Grand Rapids.
    -   This makes it easier to start using AB-1 once the map portal is loaded.

### :bug: Bug Fixes

-   Fixed an issue where calling `os.focusOn()` with a position and no portal would default to the map portal.
-   Fixed an issue where calling `os.focusOn()` for the map portal before it was finished loading would error.

## V2.0.0

#### Date: 6/7/2021

### :bug: Improvements

-   Added the `mapPortal`.
    -   The map portal provides a 3D representation of the entire Earth and allows placing bots anywhere on it.
    -   Bots that are in the map portal use Longitude and Latitude for their X and Y coordinates.
    -   The map can additionally be customized by setting the `mapPortalBasemap` tag on the `mapPortalBot`. See the documentation for more information.
    -   Based upon [ArcGIS](https://www.arcgis.com/index.html).

### :bug: Bug Fixes

-   Fixed an issue where trying to focus on a position in the miniPortal would not work.

## V1.5.24

#### Date: 5/24/2021

### :rocket: Improvements

-   Improved the miniPortal to enable resizing it by dragging the top of the miniPortal instead of just at the corners.
-   Added the `math.normalizeVector()` and `math.vectorLength()` functions.

### :bug: Bug Fixes

-   Fixed an issue where events in some asynchronous scripts would be incorrectly reordered and potentially cause logic issues.

## V1.5.23

#### Date: 5/22/2021

### :boom: Breaking Changes

-   Renamed the `inventoryPortal` to `miniPortal`.
    -   The following were also renamed:
        -   `#inventoryPortalHeight` -> `#miniPortalHeight`
        -   `#inventoryPortalResizable` -> `#miniPortalResizable`
        -   `os.getInventoryPortalDimension()` -> `os.getMiniPortalDimension()`
        -   `os.hasBotInInventory()` -> `os.hasBotInMiniPortal()`
        -   `os.getPortalDimension("inventory")` -> `os.getPortalDimension("mini")`
        -   `os.getCameraPosition("inventory")` -> `os.getCameraPosition("mini")`
        -   `os.getCameraRotation("inventory")` -> `os.getCameraRotation("mini")`
        -   `os.getFocusPoint("inventory")` -> `os.getFocusPoint("mini")`
-   The `miniPortalHeight` tag was changed from being a number between 1 and 10 that represented the number of bots that should fit in the portal. Now it is a number between 0 and 1 that represents the percentage of the screen height it should take. Note that when `#miniPortalWidth` is less than 1 the height of the portal will be more like 80% of the screen height when set to 1. This is because of the mandatory spacing from the bottom of the screen to be somewhat consistent with the spacing on the sides.

### :rocket: Improvements

-   Added the `#miniPortalWidth` tag.
    -   Possible values are between 0 and 1.
    -   Represents the percentage of the screen width that the mini portal should take.
    -   When set to 1, the mini portal will appear docked and there will be no spacing between the bottom of the screen and the mini portal.

### :bug: Bug Fixes

-   Fixed a bunch of issues with zooming, rotating, and resizing the mini portal.

## V1.5.22

#### Date: 5/20/2021

### :rocket: Improvements

-   Added the `os.enableCustomDragging()` function to disable the default dragging behavior for the current drag operation.
    -   This is useful for custom dragging behavior that is associated with a bot like scaling the bot or rotating it.

### :bug: Bug Fixes

-   Fixed an issue where `os.focusOn()` would not work with bots in the inventory portal.

## V1.5.21

#### Date: 5/18/2021

### :rocket: Improvements

-   Improved `os.focusOn()` to support focusing on menu bots that have `#form` set to `input`.
-   Added the ability to snap dragged to a specific axis.

    -   These are special snap target objects that have the following form:

    ```typescript
    let snapAxis: {
        /**
         * The direction that the axis travels along.
         */
        direction: { x: number; y: number; z: number };

        /**
         * The center point that the axis travels through.
         */
        origin: { x: number; y: number; z: number };

        /**
         * The distance that the bot should be from any point along the
         * axis in order to snap to it.
         */
        distance: number;
    };
    ```

### :bug: Bug Fixes

-   Fixed an issue where the "tag has already been added" dialog displayed behind the sheet portal.

## V1.5.20

#### Date: 5/17/2021

### :bug: Bug Fixes

-   Fixed an issue where `@onInputTyping` was incorrectly shouted instead of whispered.

## V1.5.19

#### Date: 5/13/2021

### :rocket: Improvements

-   Added the `labelPaddingX` and `labelPaddingY` tags to allow controlling the padding along the width and height of labels separately.
-   Added the ability to use a URL for the `cursor` and `portalCursor` tags.
-   Added the `cursorHotspotX`, `cursorHotspotY`, `portalCursorHotspotX`, and `portalCursorHotspotY` tags to allow specifying the location that clicks should happen at in the custom cursor image. For example, a cursor that is a circle would have the hotspot in the middle but the default cursor has the hotspot at the top left.

## V1.5.18

#### Date: 5/11/2021

### :rocket: Improvements

-   Added the `AB1_BOOTSTRAP_URL` environment variable to control the URL that ab-1 gets loaded from.

## V1.5.17

#### Date: 5/10/2021

### :rocket: Improvements

-   Added the `cursor` and `portalCursor` tags.
    -   The `cursor` tag specifies the mouse cursor that should be shown when the bot is being hovered.
    -   The `portalCursor` tag specifies the mouse cursor that should be used by default for the page portal.
    -   See the documentation for a list of possible options.
-   Added the `labelPadding` tag to control how much space is between the edge of the bot and edge of the label.

## V1.5.16

#### Date: 5/7/2021

### :bug: Bug Fixes

-   Fixed an issue where it was no longer possible to cancel `setInterval()` with `clearTimeout()` and cancel `setTimeout()` with `clearInterval()`.
    -   They are not meant to be used together but because of an artifact of web browsers it needs to be supported.

## V1.5.15

#### Date: 5/7/2021

### :bug: Bug Fixes

-   Fixed an issue where it was impossible to clear intervals/timeouts from a bot other than the one it was created from.

## V1.5.14

#### Date: 5/7/2021

### :rocket: Improvements

-   Added the ability to clear bot timers using `clearInterval()` and `clearTimeout()`.
    -   `clearInterval(timerId)` is useful for clearing intervals created by `setInterval()`.
    -   `clearTimeout(timerId)` is useful for clearing timeouts created by `setTimeout()`

## V1.5.13

#### Date: 5/3/2021

### :bug: Bug Fixes

-   Fixed an issue where the meet portal could stay open if the portal was cleared before it was fully loaded.

## V1.5.12

#### Date: 5/2/2021

### :bug: Bug Fixes

-   Fixed an issue where `@onSubmit` was shouted to every bot instead of whispered to the bot that the input was submitted on.

## V1.5.11

<<<<<<< HEAD
#### Date: 4/26/2021
=======
#### Date: 4/27/2021
>>>>>>> 184369e3

### :rocket: Improvements

-   Overhauled the `shared`, `tempShared`, and `remoteTempShared` spaces to use a faster and more efficient storage mechanism.
    -   There is now a new configuration environment variable `SHARED_PARTITIONS_VERSION` which controls whether the new spaces are used. Use `v1` to indicate that the old causal repo based system should be used and use `v2` to indicate that the new system should be used.
-   Added the `math.areClose(first, second)` function to determine if two numbers are within 2 decimal places of each other.
    -   For example, `math.areClose(1, 1.001)` will return true.
-   Improved the `atPosition()` and `inStack()` bot filters to use `math.areClose()` internally when comparing bot positions.
-   Improved handling of errors so they have correct line and column numbers in their stack traces.
    -   Currently, this only functions correctly on Chrome-based browsers (Chrome, Edge, Opera, etc.). Part of this is due to differences between how web browsers generate stack traces and part is due to what browsers support for dynamically generated functions.

### :bug: Bug Fixes

-   Fixed an issue with labels where an error could occur if the label text was updated while it was being rendered.
-   Fixed an issue where `clearAnimations()` would error if given a null bot.
-   Fixed an issue where autocomplete would not work correctly for properties on top level variables.

## V1.5.10

#### Date: 4/8/2021

### :boom: Breaking Changes

-   Renamed `onStreamData` to `onSerialData`.
-   Serial functions now require a "friendly" name to keep track of each device: `serialConnect`, `serialStream`, `serialOpen`, `serialUpdate`, `serialWrite`, `serialRead`, `serialClose`, `serialFlush`,`serialDrain`, `serialPause`, `serialResume`
-   `serialStream` now requires a bot id to send the stream to that bot.

### :rocket: Improvements

-   Improved the IDE Portal to support showing all tags by setting the `idePortal` tag on the config bot to `true`.
-   Added a search tab to the IDE Portal which makes it easy to search within tags that are loaded in the IDE Portal.
    -   It can be focused from the idePortal by using the `Ctrl+Shift+F` hotkey.
-   Added the `sheetPortalAddedTags` tag for the `sheetPortalBot` which specifies additional tags that should always be shown in the sheet portal.
-   Added support for auxcli v2.0.0 to retain current functionality.
-   Added support for multiple serial connections simultaneously.

### :bug: Bug Fixes

-   Fixed an issue where the `url` tag would not be created on initial load unless the URL was updated.

## V1.5.9

#### Date: 4/7/2021

### :rocket: Improvements

-   Added the ability to jump to a tag while in the IDE Portal using `Ctrl+P`.

### :bug: Bug Fixes

-   Fixed an issue where the `imuPortal` would return values that were incorrect for usage on the camera.
    -   Now, the `imuPortal` sets the `deviceRotationX`, `deviceRotationY`, `deviceRotationZ` and `deviceRotationW` values which is the rotation of the device represented as a quaternion.
    -   The `pagePortal` also now supports setting `cameraRotationOffsetW` to indicate that the offset should be applied as a quaternion.
    -   Try the `imuExample01` auxCode for an example.
-   Fixed an issue where CasualOS would fail to load on browsers that do not support speech synthesis.
-   Fixed an issue where bot updates that were executed via `action.perform()` would be treated like they were being performed by the user themselves.
    -   In particular, this issue affected text edits which were originally created by the multiline text editor but were then replayed via `action.perform()`.
    -   The effect of this bug would be that while the data was updated correctly, the multiline text editor would ignore the new data because it assumed it already had the changes.

## V1.5.8

#### Date: 4/5/2021

### :rocket: Improvements

-   Added the ability to see the full text of script errors by using the "Show Error" button in the multiline editor.

### :bug: Bug Fixes

-   Fixed an issue where the `imuPortal` would only open when set to a string value. Now it also supports `true` and non 0 numerical values.

## V1.5.7

#### Date: 4/2/2021

### :rocket: Improvements

-   Improved `imuPortal` to support Safari on iOS.
-   Added the `crypto.isEncrypted(cyphertext)`, `crypto.asymmetric.isEncrypted(cyphertext)`, and `crypto.asymmetric.isKeypair(keypair)` functions.
    -   These can help in determining if a string is supposed to be a asymmetric keypair or if it has been encrypted with symmetric or asymmetric encryption.

### :bug: Bug Fixes

-   Fixed an issue where the configBot would appear to be in the `shared` space but was actually in the `tempLocal` space.

## V1.5.6

#### Date: 4/1/2021

### :rocket: Improvements

-   Added the "bots" snap target for `os.addDropSnap()` and `os.addBotDropSnap()`.
    -   This will cause the dragged bot to snap to other bots.
-   Added the `experiment.speakText(text, options?)` and `experiment.getVoices()` functions.
    -   See the documentation for more information.
-   Added the `os.getGeolocation()` function.
    -   Returns a promise that resolves with the geolocation of the device.
-   Added the `imuPortal` to be able to stream IMU data into CasualOS.
    -   When defined on the config bot, the `imuPortalBot` will be updated with IMU data from the device.
    -   The following tags are used:
        -   `imuSupported` - Whether reading from the IMU is supported. This will be shortly after the `imuPortal` is defined.
        -   `deviceRotationX`, `deviceRotationY`, `deviceRotationZ` - The X, Y, and Z values that represent the orientation of the device.
-   Added the `portalCameraType` tag to allow switching between `perspective` and `orthographic` projections.
    -   Camera projections act similarly to real world camera lenses except that they avoid certain limitations like focal lengths.
    -   `orthographic` - This projection preserves parallel lines from the 3D scene in the output 2D image. As a result, same-sized objects appear the same size on the screen, regardless of how far away they are from the camera.
    -   `perspective` - This projection makes same-sized objects appear larger or smaller based on how far away they are from the camera. Closer objects appear larger and vice versa.
-   Added the `os.enablePointOfView(center?)` and `os.disablePointOfView()` functions.
    -   These are similar to `os.enableVR()` or `os.enableAR()` and can be used to give the player a "ground level" perspective in the page portal.
    -   `os.enablePointOfView(center?)` - Enables POV mode by moving the camera to the given position, setting the camera type to `perspective`, and changing the controls so that it is only possible to rotate the camera.
    -   `os.disablePointOfView()` - Disables POV mode by resetting the camera, camera type, and controls.

### :bug: Bug Fixes

-   Fixed an issue where tag edits would appear duplicated when running CasualOS in the non-collaborative mode.

## V1.5.5

#### Date: 3/25/2021

### :rocket: Improvements

-   Changed CasualOS to not show the `server` URL parameter when loaded in non-collaborative mode.
-   CasualOS will now throw an error when trying to save a bot to a tag during creation.

## V1.5.4

#### Date: 3/25/2021

### :rocket: Improvements

-   Improved `os.download()` to add the correct file extension if one is omitted from the given filename.
-   Added the 📖 emoji has a builtin tag prefix.
    -   This is a useful default prefix for custom portals.
-   Added the ability to load CasualOS in a non-collaborative mode.
    -   This will make the shared spaces (`shared`, `tempShared`, and `remoteTempShared`) act like they are `tempLocal` spaces.
    -   As a result, CasualOS needs no persistent network connection to run an experience when loaded in this mode.
-   Added the `os.isCollaborative()` function to get whether CasualOS was loaded in a collaborative mode or non-collaborative mode.

### :bug: Bug Fixes

-   Fixed the "Docs" link when linking to a listen tag.

## V1.5.3

#### Date: 3/23/2021

### :boom: Breaking Changes

-   Removed bot stacking.
    -   Bots will no longer automatically stack on each other based on position. Instead, they need to be stacked manually.
    -   The `{dimension}SortOrder` tags still exist and are used by the menu portal to order bots.
-   Drag events are now sent for bots that are not draggable.
    -   This means you can set `#draggable` to false and still get a `@onDrag` or `@onAnyBotDrag` event for it.
    -   This change makes it easier to write your own custom dragging logic because it prevents the bot(s) from being automatically moved but still sends the correct events.
    -   If you don't want drag events sent to a bot, you can make it not pointable or you can use your own custom logic on `@onDrag`/`@onDrop`.
-   The `#draggableMode` and `#positioningMode` tags have been removed.
    -   `#draggableMode` can be emulated by setting `#draggable` to false and adding custom `@onDrag` events to limit which dimensions the bot can be moved to.
    -   `#positioningMode` has been replaced with the `os.addDropSnap()` and `os.addBotDropSnap()` functions.

### :rocket: Improvements

-   Added the `@onAnyBotDropEnter` and `@onAnyBotDropExit` shouts.
-   Added the `@onAnyBotPointerDown` and `@onAnyBotPointerUp` shouts.
-   Added the `os.addDropSnap(...targets)` and `os.addBotDropSnap(bot, ...targets)` functions.
    -   These can be used to customize the behavior of a drag operation.
    -   Each function accepts one or more "targets" which are positions that the bot can be dropped at. There are 4 possible values:
        -   `"ground"` - The bot will snap to the ground as it is being dragged. (Default when not in VR)
        -   `"grid"` - The bot will snap to individual grid tiles as it is being dragged.
        -   `"face"` - The bot will snap to the face of other bots as it is being dragged.
        -   A snap point object. The bot will snap to the point when the mouse is within a specified distance. It should be an object with the following properties:
            -   `position` - An object with `x`, `y`, and `z` values representing the world position of the snap point.
            -   `distance` - The distance that the pointer ray should be from the position in order to trigger snapping to the position.
    -   The `os.addBotDropSnap(bot, ...targets)` function accepts a bot as its first parameter which limits the specified snap targets to when the given bot is being dropped on.
-   Added the `experiment.beginRecording(options?)` and `experiment.endRecording()` functions.
    -   These can be used to record both audio and video at the same time.
    -   See the documentation for more details.

### :bug: Bug Fixes

-   Fixed an issue where dragging a parent bot onto a child bot would cause the bot to rapidly snap back and forth.
-   Fixed an issue where negative sort orders could not be used on menu bots.

## V1.5.2

#### Date: 3/18/2021

### :bug: Bug Fixes

-   Fixed an issue where `os.focusOn()` would not function when using positions because inventory and page portals would fight over control of the animation operation.

## V1.5.1

#### Date: 3/17/2021

### :rocket: Improvements

-   Improved `os.focusOn()` to be canceled by `os.goToDimension()` and future calls to `os.focusOn()`.
    -   Additionally, calling `os.focusOn(null)` will cancel the current focus operation without queuing another one.

## V1.5.0

#### Date: 3/17/2021

### :boom: Breaking Changes

-   Changed the `#portalCameraRotationX` and `#portalCameraRotationY` tags to use radians instead of degrees.

### :rocket: Improvements

-   Added the `cameraZoom` and `cameraZoomOffset` tags.
-   Added the `os.focusOn(botOrPosition, options?)` function.
    -   Works similarly to `os.tweenTo()` and `os.moveTo()` except that it takes an options object instead of a bunch of parameters.
    -   Notable improvements includes that it can accept a position instead of a bot, it supports different easing types, and it will return a promise which completes when the camera movement is finished.
    -   Additionally the rotation values are in radians instead of degrees.
-   `os.focusOn()` and `os.tweenTo()` now use quadratic easing by default.
    -   Additionally `os.focusOn()` supports specifying the easing type just like `animateTag()`.
-   `os.tweenTo()` and `os.moveTo()` are now deprecated and should no longer be used. They will be removed in a future release of CasualOS.
    -   To encourage migration, they have been removed from the documentation and autocomplete.
-   Added the `experiment.beginAudioRecording()` and `experiment.endAudioRecording()` functions to experiment with audio recording.
    -   See the documentation for more information.

### :bug: Bug Fixes

-   Fixed an issue where camera offsets would not be taken into account when calculating the camera focus point.
    -   This fixes issues with the focus point becoming more and more wrong as offsets are applied to the camera.
    -   However, any calculations which try to calculate a camera position offset from the focus point must now subtract the current offset from the focus point to get the correct result. The example auxCode (`cameraMovementExample`) has been updated to reflect this change (version 2 and later).

## V1.4.11

#### Date: 3/12/2021

### :rocket: Improvements

-   Added the `math.scaleVector(vector, scale)` function to make multiplying vectors by scalar values easy.

### :bug: Bug Fixes

-   Fixed an issue where the `@onServerJoined` event could be sent before all data was loaded.
    -   This could happen if one player was changing data while another player was joining the server.
-   Fixed an issue where custom portals would not open if the portal tags were not defined when the portal is opened.
-   Fixed an issue where custom portals would always have default styling for their first load.

## V1.4.10

#### Date: 3/9/2021

### :rocket: Improvements

-   Improved `animateTag()` to support animating multiple tags at once by accepting an object for the `fromValue` and `toValue` options properties.
    -   Instead of calling `animateTag(bot, tag, options)`, omit the `tag` argument and call `animateTag(bot, options)`. This will indicate that you want to animate multiple tags at once over the same duration.
    -   The animations that get triggered are grouped together, so cancelling one will cancel them all.
-   Improved `clearAnimations()` to support accepting a list of tags to cancel.
-   Added several 3D math functions:
    -   `getBotPosition(bot, dimension)` - Gets the 3D position of a bot in the given dimension.
    -   `math.addVectors(...vectors)` - Adds the given vectors together and returns the result.
    -   `math.subtractVectors(...vectors)` - Subtracts the given vectors and returns the result.
    -   `math.negateVector(vector)` - Mathematically negates the given vector and returns the result.
-   Added the `os.getFocusPoint(portal?)` function to get the focus point that the camera is looking at.
    -   This value is the same as the one highlighted by the `#portalShowFocusPoint` tag.
    -   It is also backed up by `cameraFocusX`, `cameraFocusY`, `cameraFocusZ` tags on the portal bot.

## V1.4.9

#### Date: 3/3/2021

### :rocket: Improvements

-   Changed the color of the progress spinner and progress bar on the loading dialog to gray.

### :bug: Bug Fixes

-   Fixed an issue where hover events could be sent for bots when the mouse was not directly over the game view.
-   Fixed a couple issues where keyboard events were propagating outside the sheet and IDE portals.
-   Fixed an issue where local variables in the top scope would not be included in the code editor autocomplete box.

## V1.4.8

#### Date: 3/3/2021

### :boom: Breaking Changes

-   `onRemoteData` now uses `that.remoteId` instead of `that.playerId`.
-   Renamed the `portalPlayerZoom`, `portalPlayerRotationX` and `portalPlayerRotationY` tags to `portalCameraZoom` and `portalCameraRotationX` and `portalCameraRotationY`.
-   Renamed the `player` and `otherPlayers` spaces to `tempShared` and `remoteTempShared`.

### :rocket: Improvements

-   Added the `@onError` listen tag.
    -   It is a shout and is triggered when an unhandled error occurs in a listen tag.
-   Improved CasualOS to now include the Bot ID and tag name in internal console logs for unhandled errors.
-   Added perferred alternatives for the following functions and listen tags:
    -   `server.serverPlayerCount()` is now `server.serverRemoteCount()`.
    -   `server.totalPlayerCount()` is now `server.totalRemoteCount()`.
    -   `server.stories()` is now `server.servers()`.
    -   `server.players()` is now `server.remotes()`.
    -   `sleep()` is now `os.sleep()`
    -   `onServerSubscribed` is now `onServerJoined`.
    -   `onServerUnsubscribed` is now `onServerLeave`.
    -   `onPlayerPortalChanged` is now `onPortalChanged`.
    -   `onRemotePlayerSubscribed` is now `onRemoteJoined`
    -   `onRemotePlayerUnsubscribed` is now `onRemoteLeave`.
    -   Additionally, the `that.playerId` has been changed to `that.remoteId` in the new listen tags.
    -   Note that the original tags and functions remain the same but will be removed at some point in the future.
-   Added the `web.get()`, `web.post()`, and `web.hook()` functions as future replacements for the `webhook()` and `webhook.post()` functions.

### :bug: Bug Fixes

-   Fixed an issue where portal bots may not be defined before `@onServerSubscribed` is triggered.
-   Fixed an issue where the `white-space` CSS property could not be used on menu bots.

## V1.4.7

#### Date: 2/26/2021

### :boom: Breaking Changes

-   Renamed all the `player` functions to `os`.
    -   Instead of `player.toast()` you should now do `os.toast()`.
-   Removed the `configBot` and `configTag` variables.
-   Removed the portal config bot tags and replaced them with variables.
    -   e.g. `pagePortalConfigBot` can now be accessed with the `pagePortalBot` variable.
    -   You can now set the page portal color by doing `pagePortalBot.tags.portalColor = "green"`.
    -   By default a `tempLocal` bot will be created for each builtin portal.
    -   You can also provide your own bot by calling `portal.open(portalName, bot)`.
-   Changed the `portal.open()` function to take a bot as a parameter.
    -   It should now be called like `portal.open(name, bot, tag?, options?)`.
    -   After callilng this, the given bot will be available globally at `{name}Bot`.
    -   For example `portal.open("myPortal", bot, "main")` will make `bot` available as `myPortalBot`.
-   Removed `player.getBot()` and replaced it with `configBot`.
-   Renamed the `creator` variable to `creatorBot`.
-   Added the `thisBot` variable as a preferred alternative to `this` and `bot`.
-   Moved the page and inventory camera tags to their portal config bots from the player bot.
    -   e.g. `pageCameraPositionX` used to be on the player bot (now the config bot) but is now on the page portal bot.
-   Changed the behavior of the `transformer` tag to use the page and inventory portal bots instead of the config bot (previously the player bot).
-   Renamed the `pageCameraPosition{X,Y,Z}` and `inventoryCameraPosition{X,Y,Z}` tags to `cameraPosition{X,Y,Z}`.
-   Renamed the `pageCameraRotation{X,Y,Z}` and `inventoryCameraRotation{X,Y,Z}` tags to `cameraRotation{X,Y,Z}`.
-   Renamed the `pagePixelHeight` and `pagePixelWidth` tags to `pixelHeight` and `pixelWidth`.

### :bug: Bug Fixes

-   Fixed an issue where variables from other listen tags would appear as autocomplete options.

## V1.4.6

#### Date: 2/23/2021

### :bug: Bug Fixes

-   Fixed an issue where the circle wipe element would not cover modals like `player.showHtml()` or `player.showInput()`.
-   Fixed an issue where calling `player.showInput()` in sequence would show the first input but not the second input.

## V1.4.5

#### Date: 2/23/2021

### :rocket: Improvements

-   Changed the ab-1 bootstrap URL to `https://bootstrap.casualos.com/ab1.aux`.
-   Updated to three.js r125.
    -   This fixes WebXR for Chrome 88 and later.
-   Added the ability to disable hover states on menu item buttons using the `menuItemHoverMode` tag. It has three possible options:
    -   `auto` - The bot will appear hoverable based on if it has a `@onClick` tag. (Default)
    -   `hover` - The bot will appear hoverable.
    -   `none` - The bot will not appear hoverable.
    -   None of these options affect the existing functionality of any listen tags on menu bots.
-   Added an initial version of the `idePortal` (IDE portal).
    -   The IDE portal makes it easier to jump between tags to edit them in the multiline tag editor.
    -   Setting the `idePortal` tag to a prefix (like 📖) will load every tag that starts with the prefix into the IDE portal and let you jump between them as if they are files in a text editor.
    -   Currently it is pretty limited, but can be very useful for custom portals.

### :bug: Bug Fixes

-   Fixed an issue where it was not possible to enter numbers in menu bot input boxes.

## V1.4.4

#### Date: 2/18/2021

### :rocket: Improvements

-   Added additional crypto functions to support asymmetric encryption and decryption.
    -   `crypto.asymmetric.keypair(secret)` - Creates a keypair that can be used for asymmetric encryption and decryption.
    -   `crypto.asymmetric.encrypt(keypair, data)` - Encrypts some data using the given keypair.
    -   `crypto.asymmetric.decrypt(keypair, secret, data)` - Decrypts some data using the given keypair and secret.
    -   Check the documentation for more info.
-   Added a better error message when trying to save a bot to a tag value.
-   Added the `dimension` bot form as a preferred alias to `portal`.

## V1.4.3

#### Date: 2/17/2021

### :rocket: Improvements

-   Added the ability to interface with CasualOS from inside a custom portal.
    -   CasualOS-related functionality is available by importing functions and objects from the `casualos` module.
    -   Among the available functionality is `onBotsDiscovered`, `onBotsRemoved`, `onBotsUpdated`, `createBot()`, `destroyBot()`, and `updateBot()`.
    -   Additionally autocomplete is available for the available features.

### :bug: Bug Fixes

-   Fixed an issue where webhook errors could not be caught on Safari based browsers.

## V1.4.2

#### Date: 2/11/2021

### :rocket: Improvements

-   Added the ability to zoom by scrolling.
    -   Previously this was possible by holding the Ctrl button down.
-   Added the `#portalCameraControls` tag to allow disabling moving the camera.
    -   Can be set on the portal config bot for the page and inventory portals.
    -   Supported values are:
        -   `player` - Allows the player to move the camera around like normal. (Default)
        -   `false` - Disables camera movement in the portal.

### :bug: Bug Fixes

-   Fixed an issue where the inventory portal color could not be set when the page portal is using an image for the background.

## V1.4.1

#### Date: 2/10/2021

### :rocket: Improvements

-   Added the `player.openCircleWipe()` and `player.closeCircleWipe()` functions.
    -   These are useful for hiding the page portal while transitioning between scenes.
    -   See the documentation for usage information.
-   Added "cube", "helix", and "egg" as additional options for the `#formAddress` tag on menu bots.
-   Added the `input` form for menu bots.
    -   Setting `#form` to "input" on a bot that is in the menu portal will give it an input box that can be typed in.
    -   Typing in the box will send `@onInputTyping` whispers to the bot. And submitting the data by hitting enter or the send button will send a `@onSubmit` whisper to the bot.
    -   Additionally, the text in the input will be stored in the `tempLocal` `#menuItemText` tag.
-   Adjusted the chat bar to be inset in the page portal to give it the feel of being part of the page portal.
-   Added the `#menuPortalStyle` tag to allow customizing the menu portal with CSS.
    -   This works similarly to `#menuItemStyle` except that it applies to the entire menu portal instead of just one item.
    -   Set it on the `#menuPortalConfigBot`.
-   Added the `#portalBackgroundAddress` tag to allow specifying a custom image for the page portal background.
    -   Does not work in VR.

## V1.4.0

#### Date: 2/8/2021

### :rocket: Improvements

-   Added an initial implementation of custom portals.
    -   Custom portals are a way to write scripts that can interact directly with the web browser. This gives you the ability to do anything that is possible from inside a web browser.
    -   The following functions are now available:
        -   `portal.open(portalID, tag, options?)`
        -   `portal.registerPrefix(prefix)`
        -   `portal.buildBundle(tag)`
        -   See the documentation for usage information.
-   Added the `player.download(data, filename, mimeType?)` function.
    -   Useful for downloading arbitrary data in any format you want.
    -   See the documentation for more information.

### :bug: Bug Fixes

-   Fixed an issue that broke bots in the `player` space when a `tempLocal` tag mask was put on them.
-   Fixed an issue that prevented tag masks from being placed on new bots.

## V1.3.14

#### Date: 1/25/2021

### :rocket: Improvements

-   Updated the Terms of Service and Privacy Policy documents.

### :bug: Bug Fixes

-   Fixed an issue where animations would not run while in VR/AR.

## V1.3.13

#### Date: 1/18/2021

### :rocket: Improvements

-   Added the `player.showUploadFiles()` function.
    -   Shows a dialog that can be used to upload arbitrary files.
    -   Returns a promise that resolves with the list of files that were uploaded.
    -   See the documentation for more info.
-   Added the `portal` form.
    -   Displays an entire dimension in place of the bot form.
    -   When set, `#formAddress` will be used as the dimension that should be loaded.

### :bug: Bug Fixes

-   Fixed an issue where bot labels would flicker when scaling the bot.
-   Fixed an issue where tag masks would be incorrectly recorded by the UI as being removed in some cases.
-   Fixed an issue where lines would render incorrectly on the first frame they were setup on.

## V1.3.12

#### Date: 1/13/2021

### :rocket: Improvements

-   Added the Terms of Service and Privacy Policy documents.
    -   The Terms of Service are available at `/terms` (or at `/terms-of-service.txt`).
    -   The Privacy Policy is available at `/privacy-policy` (or at `/privacy-policy.txt`).
-   Added the ability to keep track of the number of `setTimeout()` and `setInterval()` timers that are currently active via the `numberOfActiveTimers` property returned from `perf.getStats()`.
-   Added the `animateTag(bot, tag, options)` and `clearAnimations(bot, tag?)` functions.
    -   `animateTag(bot, tag, options)` - Iteratively changes a tag mask value over time based on the options you provide.
        -   `bot` is the bot or list of bots that should be animated.
        -   `tag` is the tag that should be animated.
        -   `options` is an object that specifies how the tag should be animated. It has the following properties:
            -   `fromValue` - The starting value for the animation.
            -   `toValue` - The ending value.
            -   `duration` - The number of seconds that it should take for the tag to go from the starting value to the ending value.
            -   `easing` - The options for easing the animation.
            -   `tagMaskSpace` - The space that the tag should be changed in. If set to `false` then the tag on the bot will be directly edited.
    -   `clearAnimations(bot, tag?)` - Cancels animations on a bot.
        -   `bot` - The bot or list of bots that should have their animations canceled.
        -   `tag` - Is optional and is the tag that the animations should be canceled for.

### :bug: Bug Fixes

-   Fixed issues with `#labelFontSize = auto` when `#labelPosition != front` or when the bot is rotated.
-   Fixed an issue where non-ASCII characters were being corrupted on download.

## V1.3.11

#### Date: 1/5/2021

### :rocket: Improvements

-   Greatly improved the default layouting behaviour of labels.
    -   Added the `#labelFontSize` tag to control the sizing of the characters in a label. Unlike `#labelSize`, changing this value will cause the label to layout again which will affect word wrapping. Possible values are:
        -   `auto` - Specifies that the system should try to find a font size that fits the text onto the bot. (default)
        -   Any Number - Specifies a specific font size. (1 is previous default)
    -   Added the `#labelWordWrapMode` tag to control the word wrapping behavior of labels. Possible values are:
        -   `breakCharacters` - Specifies that the system should insert line breaks inside words if needed.
        -   `breakWords` - Specifies that the system should insert line breaks between words if needed.
        -   `none` - Specifies that the system should not insert line breaks.
-   Added the ability to control the color of the placeholder text in the chat bar.
    -   Use the `placeholderColor` option when calling `player.showChat()`.

### :bug: Bug Fixes

-   Fixed an issue where atoms that were received before their cause would be discarded.

## V1.3.10

#### Date: 12/29/2020

### :rocket: Improvements

-   Added a button to the Multiline tag editor to make it easy to turn a tag into a Mod tag.

### :bug: Bug Fixes

-   Fixed an issue where script compilation errors would not be handled correctly and would prevent those changes from being communicated to the multiline code editor.

## V1.3.9

#### Date: 12/28/2020

### :boom: Breaking Changes

-   Formulas have been removed and replaced with Mod tags.
    -   Mod tags are tags that start with the DNA Emoji (🧬) and contain JSON data.
    -   Because Mod tags are JSON data, they do not support programmatic computations.
    -   We are making this change because while formulas are powerful, inprecise use of them can result in large slowdowns which is a bad user experience.
    -   The tag data must be valid JSON, so that means using double-quotes `"` for strings and wrapping property names in double-quotes.
        -   Before:
            ```
            =({ color: 'blue', number: 99, toggle: true })
            ```
            After:
            ```
            🧬{ "color": "blue", "number": 99, "toggle": true }
            ```
        -   Before:
            ```
            =([ 1 + 2 ])
            ```
            After:
            ```
            🧬3
            ```
-   Array-like values in tags are now considered strings.
    -   Previously a value like `[1, 2, 3]` was parsed into an array automatically.
    -   This was a little used feature and caused issues for people who simply wanted to store JSON data in a tag.
    -   Now, a value like `[1, 2, 3]` will no longer be parsed and so will appear as the string: `"[1, 2, 3]"`.
    -   If you want CasualOS to parse a tag value as an array, you can use the Mod tags mentioned above.
-   Removed the `error` space.
    -   Also removed the related functions:
        -   `server.destroyErrors()`
        -   `server.loadErrors()`

### :rocket: Improvements

-   Updated Material Icons to v4.0.0.
-   Added `perf.getStats()` as a way to get some statistics on the performance of the server.
-   Various performance improvements:
    -   `getBot('id', id)` is now works in `O(1)` time.
    -   The `tempLocal` and `local` spaces now handle new and deleted bots in a much more performant manner.
-   Fixed an issue where deleted bots in the `shared` space would be treated like they were not deleted on initial load.

### :bug: Bug Fixes

-   Fixed autofocusing newly created tags in the sheetPortal.

## V1.3.8

#### Date: 12/17/2020

### :bug: Bug Fixes

-   Fixed an issue where selecting a color from a `player.showInput()` modal would not save the selected color.

## V1.3.7

#### Date: 12/17/2020

### :boom: Breaking Changes

-   "story" has been renamed to "server". Below is the list of tags, actions and listeners that have been changed:
    -   `#story` -> `#server`.
    -   `server.setupStory()` -> `server.setupServer()`
    -   `server.restoreHistoryMarkToStory()` -> `server.restoreHistoryMarkToServer()`
    -   `server.storyStatuses()` -> `server.serverStatuses()`
    -   `server.storyPlayerCount()` -> `server.serverPlayerCount()`
    -   `player.downloadStory()` -> `player.downloadServer()`
    -   `player.loadStory()` -> `player.loadServer()`
    -   `player.unloadStory()` -> `player.unloadServer()`
    -   `player.getCurrentStory()` -> `player.getCurrentServer()`
    -   `@onStoryAction` -> `@onServerAction`
    -   `@onStoryStreaming` -> `@onServerStreaming`
    -   `@onStoryStreamLost` -> `@onServerStreamLost`
    -   `@onStorySubscribed` -> `@onServerSubscribed`
    -   `@onStoryUnsubscribed` -> `@onServerUnsubscribed`

## V1.3.6

#### Date: 12/17/2020

### :rocket: Improvements

-   Added the ability to show a password input by using the `secret` type with `player.showInput()`.

### :bug: Bug Fixes

-   Fixed an issue where some bots would not be added to the page portal when created in a big batch.
-   Fixed an issue where the `player.showInput()` dialog would appear fullscreen on mobile devices and prevent people from exiting it.
-   Fixed an issue where `@onChatTyping` would be triggered twice for each keystroke.

## V1.3.5

#### Date: 12/15/2020

### :rocket: Improvements

-   Changed `create()` to prevent creating bots that have no tags.
    -   If a bot would be created with zero tags then an error will be thrown.
-   Added a favicon.

### :bug: Bug Fixes

-   Changed the maximum WebSocket message size to 32KB from 128KB.
    -   This will help ensure that we keep below the [AWS API Gateway maximum frame size of 32 KB](https://docs.aws.amazon.com/apigateway/latest/developerguide/limits.html).
-   Fixed an issue where bots that only had a tag mask would not show up in the sheetPortal.

## V1.3.4

#### Date: 12/10/2020

### :rocket: Improvements

-   Added the `EXECUTE_LOADED_STORIES` environment variable to allow reducing server load due to story scripts.
    -   Defaults to `true`.
    -   Setting to `false` will disable all server-side story features except for webhooks and data portals.
        -   This means that some capabilities like `server.setupStory()` will not work when `EXECUTE_LOADED_STORIES` is false.
-   Added gzip compression for HTML, CSS, and JavaScript returned from the server.
-   Improved how some heavy assets are precached so that they can be loaded quickly.
-   Made the browser tab title use the story ID by default.

### :bug: Bug Fixes

-   Fixed an issue where some `.png` files would not load because they were bundled incorrectly.

## V1.3.3

#### Date: 12/10/2020

### :rocket: Improvements

-   Added support for the `apiary-aws` causal repo protocol.
    -   This enables the CasualOS frontend to communicate with instances of the [CasualOS Apiary AWS](https://github.com/casual-simulation/casual-apiary-aws) project.
    -   Use the `CAUSAL_REPO_CONNECTION_PROTOCOL` and `CAUSAL_REPO_CONNECTION_URL` environment variables to control which protocol and URL the frontend should connect to. See the [README in `aux-server`](./src/aux-server/README.md) for more info.
    -   Note that only the following features are supported for AWS Apiaries:
        -   `server.setupStory()`
        -   `server.totalPlayerCount()`
        -   `server.storyPlayerCount()`
        -   `server.players()`
    -   Webhooks are different when the story is hosted on an Apiary.
        -   They require at least one device to have the story loaded for webhooks to function correctly.
        -   They need to be sent to the Apiary host directly. Generally, this is not the same thing as `auxplayer.com` or `casualos.com` so you may need to ask the Apiary manager for it.
-   Added better support for static builds.
    -   Use the `PROXY_CORS_REQUESTS` environment variable during builds to disable support for proxying HTTP requests through the server.
    -   Use `npm run tar:client` after a build to produce a `./temp/output-client.tar.gz` containing all the client code and assets. This can be deployed to S3 or a CDN for static hosting.
    -   Use `npm run package:config` to produce a `./temp/config.json` which can be used for the `/api/config` request that the client makes at startup. Utilizes the environment variables from [the README in `aux-server`](./src/aux-server/README.md) to build the config.

### :bug: Bug Fixes

-   Fixed an issue where it was not possible to change the color of GLTF meshes that did not have a mesh in the GLTF scene root.
-   Fixed an issue where bots created by the ab1 installer would not receive the `@onStorySubscribed` shout.

## V1.3.2

#### Date: 11/17/2020

### :rocket: Improvements

-   Updated the ab-1 bootstrapper to point to AWS S3 for quick loading.

## V1.3.1

#### Date: 11/16/2020

### :rocket: Improvements

-   Added the ability to use the `color` tag on GLTF meshes to apply a color tint to the mesh.

### :bug: Bug Fixes

-   Fixed an issue that prevented deleting the first character of a script/formula in the multi-line editor.
-   Fixed an issue where tag edits on bots in the tempLocal and local spaces would be applied to the multi-line editor twice.

## V1.3.0

#### Date: 11/11/2020

### :rocket: Improvements

-   Added multi-user text editing.
    -   Work on shared bots when editing a tag value with the multi-line editor.
-   Added the cursor bot form.
    -   Used to add a cursor indicator to the multi-line editor.
    -   Works by setting the `form` tag to "cursor" and placing the bot in the corresponding tag portal dimension.
        -   For example, to put a cursor in the multi-line editor for the `test` tag on a bot you would set `{targetBot.id}.test` to true.
    -   Supported tags are:
        -   `color` - Specifies the color of the cursor.
        -   `label` - Specifies a label that should appear on the cursor when the mouse is hovering over it.
        -   `labelColor` - Specifies the color of the text in the cursor label.
        -   `{dimension}Start` - Specifies the index at which the cursor selection starts (Mirrors `cursorStartIndex` from the player bot).
        -   `{dimension}End` - Specifies the index at which the cursor selection ends (Mirrors `cursorEndIndex` from the player bot).
-   Added the `pageTitle`, `cursorStartIndex`, and `cursorEndIndex` tags to the player bot.
    -   `pageTitle` is used to set the title of the current browser tab.
    -   `cursorStartIndex` contains the starting index of the player's text selection inside the multi-line editor.
    -   `cursorEndIndex` contains the ending index of the player's text selection inside the multi-line editor.
    -   Note that when `cursorStartIndex` is larger than `cursorEndIndex` it means that the player has selected text from the right to the left. This is important because text will always be inserted at `cursorEndIndex`.
-   Added the `insertTagText()`, `deleteTagText()`, `insertTagMaskText()`, and `deleteTagMaskText()` functions to allow scripts to work with multi-user text editing.
    -   `insertTagText(bot, tag, index, text)` inserts the given text at the index into the given tag on the given bot.
    -   `insertTagMaskText(bot, tag, index, text, space?)` inserts the given text at the index into the tag and bot. Optionally accepts the space of the tag mask.
    -   `deleteTagText(bot, tag, index, deleteCount)` deletes the given number of characters at the index from the tag and bot.
    -   `deleteTagMaskText(bot, tag, index, deleteCount, space?)` deletes the given number of characters at the index from the tag and bot. Optionally accepts the space of the tag mask.
-   Added the ability to use the `transformer` tag on the player bot to parent the player to a bot.
-   Added the ability to edit tag masks in the tag portal by setting the `tagPortalSpace` tag on the player bot.

## V1.2.21

#### Date: 11/5/2020

### :rocket: Improvements

-   Updated the MongoDB driver to v3.6.2 and added the `MONGO_USE_UNIFIED_TOPOLOGY` environment variable to control whether the driver uses the new unified topology layer.

## V1.2.20

#### Date: 10/27/2020

### :rocket: Improvements

-   Added support for `@onPointerEnter`, `@onPointerExit`, `@onAnyBotPointerEnter` and `@onAnyBotPointerExit` for bots in the menu portal.

### :bug: Bug Fixes

-   Fixed the multiline code editor to not clip tooltips and the autocomplete box.
-   Fixed the menu portal to not break on Hololens (Servo-based browsers) when a progress bar is placed on a menu item.

## V1.2.19

#### Date: 10/22/2020

### :rocket: Improvements

-   Added the `egg` form for bots.
    -   Displays the bot as an egg like how ab-1 appears as an egg before being activated.
-   Added the `hex` form for bots.
    -   Displays the bot as a hexagon.
-   Added the `pagePixelWidth` and `pagePixelHeight` tags to the player bot.
    -   These indicate the size of the image rendered to the page portal in pixels.

### :bug: Bug Fixes

-   Fixed Draco compression support.

## V1.2.18

#### Date: 10/20/2020

### :bug: Bug Fixes

-   Fixed the code editor.

## V1.2.17

#### Date: 10/20/2020

### :rocket: Improvements

-   Improved bots in the menu portal to support additional tags.
    -   Added the ability to change the height of menu items by using `scale` and `scaleY`.
    -   Added the ability to set an icon for a menu item by using the `formAddress` tag.
    -   Added the ability to set arbitrary CSS styles on a menu bot by using the `menuItemStyle` tag.
        -   This lets you use margins and borders to indicate grouping.
    -   Added the ability to show a pie-chart progress bar on a menu item by using the `progressBar` tags.
    -   Added the ability to use `@onPointerUp` and `@onPointerDown` for menu.

## V1.2.16

#### Date: 10/16/2020

### :rocket: Improvements

-   Added the `transformer` tag.
    -   When set to a bot ID, the bot will inherit the position, rotation, and scale of the specified bot inside the page portal.
    -   This produces a "parenting" effect that is common in most 3D graphics engines.

## V1.2.15

#### Date: 10/12/2020

### :rocket: Improvements

-   Added the `experiment.getAnchorPointPosition()` and `math.getAnchorPointOffset()` functions.
    -   These are useful for determining where a bot would be placed if it had a particular anchor point.
    -   See the [docs](https://docs.casualsimulation.com/docs/actions) for more info.

## V1.2.14

#### Date: 10/7/2020

### :bug: Bug Fixes

-   Fixed an issue where calling `server.setupStory()` twice with the same story name would cause the story to be setup twice.
-   Fixed an issue where bots would be incorrectly removed from the menu portal if they existed in both the old and new dimensions.
-   Greatly reduced the number of scenarios where formulas would be recalculated after any change.

## V1.2.13

#### Date: 9/24/2020

### :boom: Breaking Changes

-   Renamed the `_editingBot` tag to `editingBot`.

### :rocket: Improvements

-   sheetPortal Improvements
    -   Added the `@onSheetTagClick` listener which is triggered when a tag name is clicked.
    -   Added the `@onSheetBotIDClick` listener which is triggered when a Bot ID is clicked.
    -   Added the `@onSheetBotClick` listener which is triggered when a bot visualization is clicked in the sheet.
    -   Added the `sheetPortalShowButton` config bot tag to control whether the button in the bottom right corner of the sheet is shown.
    -   Added the `sheetPortalButtonIcon` config bot tag to control the icon on the button in the bottom right corner of the sheet.
    -   Added the `sheetPortalButtonHint` config bot tag to control the tooltip on the button in the bottom right corner of the sheet.
    -   Added the `sheetPortalAllowedTags` config bot tag to control which tags are allowed to be shown and edited in the sheet portal.
    -   Swapped the position of the new bot and new tag buttons in the sheet.
    -   Added the `editingTag` tag which contains the tag that the player is currently editing.

### :bug: Bug Fixes

-   Fixed an issue where cells in the sheet portal would not cover the entire cell area.
-   Fixed an issue where `clearTagMasks()` would error if given a bot that had no tag masks.

## V1.2.12

#### Date: 9/22/2020

### :rocket: Improvements

-   Added the `helix` form.
    -   Displays a DNA strand mesh whose color can be customized.
-   Added tag masks.
    -   Tag masks are special tags that can live in a separate space from their bot.
    -   This makes it possible to create a temporary tag on a shared bot.
    -   Tag masks do not replace tags. Instead, they exist in addition to normal tags and can be used to temporarily hide a normal tag value.
    -   Like bots, tag masks live in a space. This means that a bot can have multiple masks for a particular tag. Currently the supported spaces are:
        -   `tempLocal`
        -   `local`
        -   `player`/`otherPlayers`
        -   `shared`
    -   New scripting features:
        -   All bots now have a `masks` property which works like `tags` except that it creates tag masks in the `tempLocal` space.
        -   All scripts also have a `masks` property which is a shortcut for `bot.masks`.
        -   `setTagMask(bot, tag, value, space?)` is a new function that is able to set the value of a tag mask on the given bot and in the given space. See the documentation for more info.
        -   `clearTagMasks(bot, space?)` is a new function that is able to clear all the tag masks in the given space from a given bot. See the documentation for more info.
    -   Example use cases:
        -   Local click/hover states.
        -   Animations.
        -   Storing decrypted data.

### :100: Other Changes

-   Pinned the Deno version to `v1.4` so that we can decide when to adopt future Deno updates.

### :bug: Bug Fixes

-   Fixed an issue where `server.setupStory()` would load a simulation and never dispose it.
-   Fixed an issue where wrist portals were not being anchored properly.
-   Fixed an issue where pressing enter to make a new tag would put a new line in the current tag value.

## V1.2.11

#### Date: 9/9/2020

### :bug: Bug Fixes

-   Fixed an issue where zooming was broken when the page portal is not anchored to the top left of the screen.

## V1.2.10

#### Date: 9/8/2020

### :bug: Bug Fixes

-   Fixed an issue with the multiline editor getting cut off inside the tag portal.

## V1.2.9

#### Date: 9/8/2020

### :rocket: Improvements

-   Changed the page portal to resize around the tag portal instead of being hidden behind it.

## V1.2.8

#### Date: 9/8/2020

### :boom: Breaking Changes

-   Changed `experiment.localPositionTween()` and `experiment.localRotationTween()` to take different arguments and return a promise.
    -   the 4th parameter is now an options object instead of the easing options.
    -   This options object is able to accept easing and duration values.
    -   Additionally the functions now return promises.
    -   See the docs for examples.

### :bug: Bug Fixes

-   Fixed an issue where `experiment.localPositionTween()` and `experiment.localRotationTween()` may not execute if triggered during `@onCreate()`.

## V1.2.7

#### Date: 9/4/2020

### :boom: Breaking Changes

-   Changed `@onListen` to only be sent to bots which have a listener for the shout/whisper.
    -   Previously `@onListen` would be sent to all bots that were targeted by the shout/whisper.
-   Changed `shout()` and `whisper()` to cost 1 energy point.
    -   This helps prevent infinite loops.
    -   The energy point is only deducted if a bot has a listener for the event.

### :bug: Bug Fixes

-   Fixed an issue where `onBotAdded`, `onAnyBotsAdded`, `onAnyBotsRemoved`, `onBotChanged`, and `onAnyBotsChanged` would reset the energy counter.

## V1.2.6

#### Date: 9/4/2020

### :bug: Bug Fixes

-   Fixed an issue where whispering to a bot that is null or undefined would end up sending a shout to all bots.

## V1.2.5

#### Date: 8/31/2020

### :rocket: Improvements

-   Added the `pageCameraPositionOffset[X,Y,Z]`, `inventoryCameraPositionOffset[X,Y,Z]`, `pageCameraRotationOffset[X,Y,Z]`, and `inventoryCameraRotationOffset[X,Y,Z]` tags.
    -   These can be used to move the camera apart from the player's input.
    -   The position offset tags are especially useful for warping the player around in VR.
-   Added the ability to use the dynamic `import()` keyword to import arbitrary JavaScript modules.
    -   Useful with https://www.skypack.dev/ to import modules from [NPM](https://www.npmjs.com/).
-   Added the ability to use `player.replaceDragBot()` even when not dragging.
-   Improved the camera zoom functionality to zoom the camera towards and away from the mouse.
-   Added the `experiment.localPositionTween()` and `experiment.localRotationTween()` functions.
    -   Locally animates a bot's position/rotation using the given easing type.
    -   During the animation, changes to the bot position will be ignored.
    -   Once the animation is done, changes to the bot will reset the position/rotation to the value that is currently stored.
    -   Check out the docs for detailed usage information and examples.

### :bug: Bug Fixes

-   Fixed the dataPortal to always return raw tag values unless they are formulas.
    -   Issue with returning incorrect JSON data was caused by the built-in CasualOS array parsing.
    -   This fixes it by skipping any parsing of the data.
-   Fixed an issue where keyboard states would not be reset when the player removed focus from the story.
-   Fixed an issue where `server.setupStory()` would crash the deno process due to incorrectly handling deserialized data.

## V1.2.4

#### Date: 8/26/2020

### :rocket: Improvements

-   Added the `tagPortalShowButton` tag to control whether a button should be shown in the tag portal.
    -   The button is placed at the lower right hand side of the tag portal.
    -   Clicking the button will trigger a `@onClick` on the tag portal config bot.
    -   Two additional tags can be used to customize the button:
        -   `tagPortalButtonIcon` is the icon that is shown on the button and can be set to any [Material Icon](https://material.io/resources/icons/?style=baseline).
        -   `tagPortalButtonHint` is the text that should be shown in the tooltip for the button.
-   Added the `frustum` form.
-   Improved `player.showInput()` to automatically save and close when a color is selected from the color picker.
    -   Applies to the `basic` and `swatch` subtypes but not `advanced`.
-   Improved the multiline editor to have a "Docs" button that links to the documentation for the current tag.
-   Improved the tag portal to support using `@` and `#` symbols at the beginning of the tag.
    -   Implemented for consistency with functions like `getBot()`, `getTag()`, etc.
-   Added the `@onAnyBotPointerEnter` and `@onAnyBotPointerExit` listen tags.
    -   These are shouts that happen whenever a `@onPointerEnter` or `@onPointerExit` whisper occurs.
-   Added the `player.getPointerDirection()`, `math.getForwardDirection()` and `math.intersectPlane()` functions.
    -   These are useful for calculating where a pointer is pointing.
-   Added the ability to store uncommitted atoms in MongoDB.
    -   Can be configred with the `STAGE_TYPE` environment variable. Can be set to either `redis` or `mongodb`. Currently defaults to `redis` until a migration path is implemented.
-   Added a bunch of extra GPIO-related functions.
    -   `server.rpioReadpad()`
    -   `server.rpioWritepad()`
    -   `server.rpioPud()`
    -   `server.rpioPoll()`
    -   `server.rpioI2CBegin()`
    -   `server.rpioI2CSetSlaveAddress()`
    -   `server.rpioI2CSetBaudRate()`
    -   `server.rpioI2CSetClockDivider()`
    -   `server.rpioI2CRead()`
    -   `server.rpioI2CWrite()`
    -   `server.rpioI2CEnd()`
    -   `server.rpioPWMSetClockDivider()`
    -   `server.rpioPWMSetRange()`
    -   `server.rpioPWMSetData()`
    -   `server.rpioSPIBegin()`
    -   `server.rpioSPIChipSelect()`
    -   `server.rpioSPISetCSPolarity()`
    -   `server.rpioSPISetClockDivider()`
    -   `server.rpioSPISetDataMode()`
    -   `server.rpioSPITransfer()`
    -   `server.rpioSPIWrite()`,
    -   `server.rpioSPIEnd()`

### :bug: Bug Fixes

-   Fixed to safely allow editing multiline scripts in the sheet cells.
-   Fixed an issue with the tag portal where it would not respond to changes with the `tagPortal` tag if it was already set.
-   Fixed an issue with the Deno sandbox where it wouldn't load due to missing dependencies.
-   Fixed an issue where 3D content would not occlude iframe forms.
    -   Only fixed for non-Safari web browsers.

## V1.2.3

#### Date: 8/20/2020

### :rocket: Improvements

-   Added the tag portal.
    -   The tag portal is similar to the sheet portal but it shows only the multiline editor for the specified bot ID and tag.
    -   Set the `tagPortal` tag on the player bot to a string with a Bot ID and a tag name separated by a period (`.`).
-   Improved `player.playSound(url)` to return a promise that resolves with a sound ID.
    -   This sound ID can be used with `player.cancelSound(soundID)` to stop the sound from playing.
-   Added the `player.bufferSound(url)` and `player.cancelSound(soundID)` functions.
    -   `player.bufferSound(url)` can be used to pre-load a sound so that there will be no delay when using `player.playSound()`.
        -   Returns a promise that resolves once the sound has been loaded.
    -   `player.cancelSound(soundID)` can be used to stop a sound that is already playing.
        -   Returns a promise that resolves once the sound has been canceled.

### :bug: Bug Fixes

-   Fixed an issue where actions that were created in an async script would not be dispatched until the script finished.

## V1.2.2

#### Date: 8/14/2020

### :boom: Breaking Changes

-   Changed `crypto.encrypt()` and `crypto.decrypt()` to return the result directly instead of returning a promise.

### :rocket: Improvements

-   Added the `crypto.createCertificate()`, `crypto.signTag()`, and `crypto.verifyTag()`, `crypto.revokeCertificate()` functions to help with creating certificate chains and signing and validating tag data. Check the docs for detailed usage information.
-   Added an indicator to the multi-line editor that is shown when a tag value is verified.
-   Added the ability to force all scripts to be verified in order to be executed using the `forceSignedScripts` query parameter.
    -   When the query param is set to `true`, all scripts must have a valid signature in order to be executed.
    -   This allows running in a trusted execution environment - thereby preventing unauthorized scripts from running.
-   Replaced builder with ab-1.
    -   ab-1 is a new version of builder which is designed to be easy to extend and improve.
-   Added the `adminSpace.setPassword(oldPassword, newPassword)` function.
    -   Allows changing the password that is used to unlock admin space.
    -   The first parameter is the old password that was used to unlock the space.
    -   The second parameter is the new password that should be used to unlock the space.
-   Added several functions to allow using the GPIO pins on Rasberry Pi.
    -   Currently, all of these functions are experimental and only work on Raspberry Pi.
    -   See the documentation for more information.
    -   `server.exportGpio(pin, mode)`
    -   `server.unexportGpio(pin, mode)`
    -   `server.setGpio(pin, value)`
    -   `server.getGpio(pin)`
    -   `server.rpioInit(options)`
    -   `server.rpioExit()`
    -   `server.rpioOpen(pin, mode, options)`
    -   `server.rpioMode(pin, mode, options)`
    -   `server.rpioRead(pin)`
    -   `server.rpioReadSequence(pin, length)`
    -   `server.rpioWrite(pin, value)`
    -   `server.rpioWriteSequence(pin, buffer)`
    -   `server.rpioClose(pin, options)`

### :bug: Bug Fixes

-   Fixed an issue where using `player.showInput()` with an existing value would not prefill the text box with the existing value.
-   Fixed a performance issue where formulas which were recalculated after every change had a factorial (!) performance cost.
    -   Was caused by two things:
        1.  Some formulas don't have enough information to determine what tags they are dependent on. In these cases, we callback to using an "all" dependency which means that the formula will be recalculated whenever any tag changes.
        2.  These "all" dependencies were included when searching for nested dependencies which meant that we were resolving every "all" dependency for every other "all" dependency. This gives us the effect of searching every possible combination of dependencies instead of only the ones we need, which has a factorial cost.

## V1.2.1

#### Date: 8/4/2020

### :rocket: Improvements

-   Added a server sandbox based on [Deno](https://deno.land/).
    -   Security feature to prevent scripts that are running on the server from harming the underlying system or other stories.
    -   It additionally prevents scripts from accessing random Node.js modules by using `require("module")`.
    -   Finally, it prevents a script from denying service to other stories because the sandbox is run inside a separate process.
-   Improved the sheet portal to display scripts with a monospace font in the sheet cells.
-   Improved the documentation to clarify some things and also mension that bots can be made transparent with the "clear" color.
-   Improved the multi-line text editor to support syntax highlighting for HTML, CSS, and JSON based on whether the tag ends with `.html`, `.css` or `.json`.

### :bug: Bug Fixes

-   Fixed the `lineTo` tag to support arrays of bots and arrays of bot IDs in addition to individual bots and bot IDs.
-   Fixed an issue where deleting a tempLocal bot that was updated in the same script would crash the runtime.
-   Fixed an issue with the `player.showInput()` modal where Android devices using the Google GBoard keyboard wouldn't send input correctly.
-   Fixed an issue where a `@onPlayerPortalChanged` event would be incorrectly triggered after reconnecting to the server.
-   Fixed an issue where the iframe form on iOS 14 Beta 3 would cause the entire scene to disappear.
-   Fixed an issue where loading an image could fail if `formAddress` tag was changed while the image was downloading.
-   Fixed an issue where submitting HTML forms from inside an iframe form was not allowed.

## V1.2.0

### Date: 7/17/2020

### Changes:

-   :rocket: Improvements

    -   Added the `MONGO_USE_NEW_URL_PARSER` environment variable parameter to control whether CasualOS uses the new MongoDB URL Parser. (Defaults to false)
    -   Added a popup to notify the user that data might be lost if they attempt to close the tab while not connected to the server.
    -   Added the following cryptographic functions:
        -   `crypto.sha256(data)`
            -   Calculates the [SHA-256](https://en.wikipedia.org/wiki/SHA-2) hash of the given data.
            -   `data` is the data to calculate the hash of.
            -   Supports strings, numbers, booleans, objects, arrays, and bots.
        -   `crypto.sha512(data)`
            -   Calculates the [SHA-512](https://en.wikipedia.org/wiki/SHA-2) hash of the given data.
            -   `data` is the data to calculate the hash of.
            -   Supports strings, numbers, booleans, objects, arrays, and bots.
        -   `crypto.hmacSha256(key, data)`
            -   Calculates the [HMAC](https://en.wikipedia.org/wiki/HMAC) [SHA-256](https://en.wikipedia.org/wiki/SHA-2) hash of the given data.
            -   `key` is the password that should be used for the message authentication code.
            -   `data` is the data to calculate the HMAC of.
            -   Supports strings, numbers, booleans, objects, arrays, and bots.
        -   `crypto.encrypt(password, data)`
            -   Encrypts the given data with the given password and returns the result as a promise.
            -   `password` is the password to use for encrypting the data.
            -   `data` is the data that should be encrypted.
        -   `crypto.decrypt(password, data)`
            -   Decrypts the given data with the given password and returns the result as a promise.
            -   Only works if the given data is the output of `crypto.encrypt()`.
            -   `password` is the password that was used to encrypt the data.
            -   `data` is the data that should be decrypted.

-   :bug: Bug Fixes
    -   Fixed a race condition where concurrently updating a tag in a script and triggering a dependency update on that same tag could cause the runtime to crash.

## V1.1.18

### Date: 7/10/2020

### Changes:

-   :rocket: Improvements

    -   Improved the `player.run()` function to return a promise that can be awaited to get the result of the script (or wait until the script has been executed).
    -   Improved the `server.loadErrors()` function to return a promise that can be awaited to get the list of bots that were loaded.
    -   Improved the `server.destroyErrors()` function to return a promise that resolves once the error bots are destroyed.
    -   Improved the `server.loadFile()` function to return a promise that resolves once the file is loaded.
    -   Improved the `server.saveFile()` function to return a promise that resolves once the file is saved.
    -   Improved the `server.setupStory()` function to return a promise that resolves once the story is setup.
    -   Improved the `server.browseHistory()` function to return a promise that resolves once the history is loaded.
    -   Improved the `server.markHistory()` function to return a promise that resolves once the history is saved.
    -   Improved the `server.restoreHistoryMark()` function to return a promise that resolves once the history is restored.
    -   Improved the `server.restoreHistoryMarkToStory()` function to return a promise that resolves once the history is restored.
    -   Added the `@onBotAdded` and `@onAnyBotsAdded` listen tags.
        -   These are triggered whenever a bot is added to the local story.
        -   Note that this is different from `@onCreate` because you will be notified whenever a bot is added to the state even if it has already been created.
        -   An example of this are bots in the `otherPlayers` space. You cannot create bots in this space but you will be notified via `@onBotAdded` and `@onAnyBotsAdded`.
        -   `@onBotAdded` is triggered on the bot that was added. There is no `that`.
        -   `@onAnyBotsAdded` is triggered on every bot whenever one or more bots are added.
            -   `that` is an object with the following properties:
                -   `bots` - The array of bots that were added.
    -   Added the `@onAnyBotsRemoved` listen tags.
        -   These are triggered whenever a a bot is removed from the local story.
        -   Note that this is different from `@onDestroy` because you will be notified whenever a bot is removed from the state even if it has not been explicitly destroyed.
        -   An example of this are bots in the `otherPlayers` space. When another player disconnects no `@onDestroy` is fired but you will get a `@onAnyBotsRemoved`.
        -   `@onAnyBotsRemoved` is triggered on every bot whenever one or more bots are removed.
            -   `that` is an object with the following properties:
                -   `botIDs` - The array of bot IDs that were removed.
    -   Added the `@onBotChanged` and `@onAnyBotsChanged` listen tags.
        -   These are triggered whenever a bot is changed in the local story.
        -   Note that you will be notified whenever a bot is changed in the state even if it was changed by another player.
        -   An example of this are bots in the `otherPlayers` space. You cannot update bots in this space but you will be notified via `@onBotChanged` and `@onAnyBotsChanged`.
        -   `@onBotChanged` is triggered on the bot that was changed.
            -   `that` is an object with the following properties:
                -   `tags` - The list of tags that were changed on the bot.
        -   `@onAnyBotsAdded` is triggered on every bot whenever one or more bots are added.
            -   `that` is an array containing objects with the following properties:
                -   `bot` - The bot that was updated.
                -   `tags` - The tags that were changed on the bot.
    -   Added several tags to the player bot:
        -   These tags are updated by CasualOS and can be used to query the current state of the input system.
        -   Camera Tags
            -   These tags contain the position and rotation of the player's camera.
            -   You can use this to communicate where the player is to other players.
            -   `pageCameraPositionX`
            -   `pageCameraPositionY`
            -   `pageCameraPositionZ`
            -   `inventoryCameraPositionX`
            -   `inventoryCameraPositionY`
            -   `inventoryCameraPositionZ`
            -   `pageCameraRotationX`
            -   `pageCameraRotationY`
            -   `pageCameraRotationZ`
            -   `inventoryCameraRotationX`
            -   `inventoryCameraRotationY`
            -   `inventoryCameraRotationZ`
        -   Pointer Tags
            -   These tags contain the position and rotation of the player's pointers.
            -   You can use this to tell where the VR controllers are or where the mouse is pointing.
            -   `mousePointerPositionX`
            -   `mousePointerPositionY`
            -   `mousePointerPositionZ`
            -   `mousePointerRotationX`
            -   `mousePointerRotationY`
            -   `mousePointerRotationZ`
            -   `mousePointerPortal`
            -   `rightPointerPositionX`
            -   `rightPointerPositionY`
            -   `rightPointerPositionZ`
            -   `rightPointerRotationX`
            -   `rightPointerRotationY`
            -   `rightPointerRotationZ`
            -   `rightPointerPortal`
            -   `leftPointerPositionX`
            -   `leftPointerPositionY`
            -   `leftPointerPositionZ`
            -   `leftPointerRotationX`
            -   `leftPointerRotationY`
            -   `leftPointerRotationZ`
            -   `leftPointerPortal`
        -   Button Tags
            -   These tags contain the state of the different buttons.
            -   Possible values are:
                -   `null` - Button is not pressed.
                -   `down` - Button was just pressed.
                -   `held` - Button is being held down.
            -   `mousePointer_left`
            -   `mousePointer_right`
            -   `mousePointer_middle`
            -   `leftPointer_primary`
            -   `leftPointer_squeeze`
            -   `rightPointer_primary`
            -   `rightPointer_squeeze`
            -   `keyboard_[key]`
                -   Replace `[key]` with the key that you want the state of.
                -   For example use `keyboard_a` to get the state of the `a` key.
    -   Added the `player.getCameraPosition(portal?)` function.
        -   `portal` is optional and is the portal (`page` or `inventory`) that the camera position should be retrieved for.
        -   Returns an object with the following properties:
            -   `x`
            -   `y`
            -   `z`
    -   Added the `player.getCameraRotation(portal?)` function.
        -   `portal` is optional and is the portal (`page` or `inventory`) that the camera rotation should be retrieved for.
        -   Returns an object with the following properties:
            -   `x`
            -   `y`
            -   `z`
    -   Added the `player.getPointerPosition(pointer?)` function.
        -   `pointer` is optional and is the pointer (`mouse`, `left` or `right`) that the position should be retrieved for.
        -   Returns an object with the following properties:
            -   `x`
            -   `y`
            -   `z`
    -   Added the `player.getPointerRotation(pointer?)` function.
        -   `pointer` is optional and is the pointer (`mouse`, `left` or `right`) that the rotation should be retrieved for.
        -   Returns an object with the following properties:
            -   `x`
            -   `y`
            -   `z`
    -   Added the `player.getInputState(controller, button)` function.
        -   `controller` is the controller (`mousePointer`, `leftPointer`, `rightPointer`, `keyboard` or `touch`) that the button state should be retrieved from.
        -   `button` is the name of the button that should be retrieved.
        -   Returns a string containing the state of the button or `null` if the button is not pressed.
            -   `"down"` means that the button just started to be pressed.
            -   `"held"` means that the button is being held down.
            -   `null` means that the button is not pressed.
    -   Added the `player.getInputList()` function.
        -   Returns a list of available inputs that can be used by the `player.getInputState()` function.

-   :bug: Bug Fixes
    -   Fixed an issue where toasting recursive objects could break CasualOS.
        -   Fixed by storing a map of previously converted objects to avoid reconverting them infinitely.
        -   Also improved to gracefully handle objects that are nested too deeply.
    -   Fixed an issue with the show input modal where it incorrectly errored sometimes.

## V1.1.17

### Date: 7/3/2020

### Changes:

-   :bug: Bug Fixes
    -   Fixed an issue where the web browser service worker would incorrectly intercept requests for data portals.

## V1.1.16

### Date: 7/2/2020

### Changes:

-   :rocket: Improvements
    -   Added the ability to respond to webhooks by returning data from `@onWebhook`.
        -   If the returned value is a string, then it will be used for the response.
        -   If the returned value is an object, then it should have the following properties:
            -   `data` - The value that should be used as the body of the response.
            -   `headers` - An object that contains the HTTP headers that should be set on the response. (Optional)
            -   `status` - The numerical status code that should be set on the response. (Optional) If omitted, status code 200 will be used.
    -   Added the `dataPortal`.
        -   This is a special portal that only works on web requests and must be specified in the URL.
        -   Setting it to a Bot ID will return the JSON of the bot with the given ID.
        -   Setting it to a tag will return all the values corresponding to the given tag.
        -   Using a tag with a common extension (like `.html`) will tag the data as the corresponding content type so that normal software know how to interpret the data.

## V1.1.15

### Date: 7/2/2020

### Changes:

-   :rocket: Improvements

    -   Added player space to the server.
        -   This lets you send remote whispers to the `server` player.
    -   Added the `server.storyStatuses()` function.
        -   Returns a promise that resolves with a list of stories and the last time each story was updated.
    -   Added the `@onRemotePlayerSubscribed` and `@onRemotePlayerUnsubscribed` listen tags.
        -   They are triggered on _every_ other player when a player joins or leaves the story.
        -   Additionally, they are triggered whenever connection to the other players is lost.
        -   `that` is an object with the following properties:
            -   `playerId` - The ID of the player that joined/left the story.
    -   Added the `uuid()` function.
        -   This function generates and returns a random [UUID](https://en.wikipedia.org/wiki/Universally_unique_identifier).
        -   Useful for creating unique identifiers.

-   Bug Fixes
    -   Fixed an issue where remote shouts would be sent to yourself twice.
    -   Fixed an issue where labels would not always follow the `labelAlignment` tag when the text in the label was small enough to fit within the bot.

## V1.1.14

### Date: 6/29/2020

### Changes:

-   :rocket: Improvements

    -   Improved how the meet portal, page portal, and sheet portal work together to make space for each other.
    -   Added the `left` and `right` options for `meetPortalAnchorPoint`.
    -   Changed the `top` and `bottom` options for `meetPortalAnchorPoint` to occupy half of the screen.
    -   Added the `server.players()` function to get the list of player IDs that are connected to the current story.
        -   Returns a promise that resolves with the list of player IDs.
    -   Added the `remoteWhisper(players, name, arg)` function to make sending messages to other players easy.
        -   Takes the following arguments:
            -   `players` is the player ID or list of player IDs that should receive the shout.
            -   `name` is the name of the message.
            -   `arg` is the data that should be included.
        -   This will trigger a `@onRemoteWhisper` shout on all the specified players.
    -   Added the `remoteShout(name, arg)` function to make sending messages to all players easy.
        -   Takes the following arguments:
            -   `name` is the name of the message.
            -   `arg` is the data that should be included.
    -   Added the `@onRemoteWhisper` listen tag that is shouted when a `remoteWhisper()` or `remoteShout()` is sent to the local player.
        -   `that` is an object with the following properties:
            -   `name` - The name of the shout that was sent.
            -   `that` - The data which was sent.
            -   `playerId` - The ID of the player that sent the shout.

-   Bug Fixes
    -   Fixed an issue that prevented using `lineStyle` in place of `auxLineStyle`.

## V1.1.13

### Date: 6/25/2020

### Changes:

-   :rocket: Improvements

    -   Added the `meetPortal`.
        -   This is a special portal that, instead of loading bots, loads a [Jitsi Meet](https://meet.jit.si/) meeting with the given room code.
        -   All rooms are publicly accessible (but not searchable), so longer room codes will be more private.
        -   You can use the `meetPortalConfigBot` option to reference the bot that should be used to configure the meet portal.
        -   The following options are available:
            -   `meetPortalVisible` - Whether the meet portal should be visible. This allows you to be joined to a meet while keeping your screen on the page portal. (Defaults to true)
            -   `meetPortalAnchorPoint` - The anchor point that the meet portal should use. Possible options are:
                -   `fullscreen` - The meet portal should take the entire screen. (Default)
                -   `top` - The meet portal should take the top of the screen.
                -   `topRight` - The meet portal should take the top-right corner of the screen.
                -   `topLeft` - The meet portal should take the top-left corner of the screen.
                -   `bottom` - The meet portal should take the bottom of the screen.
                -   `bottomRight` - The meet portal should take the bottom-right corner of the screen.
                -   `bottomLeft` - The meet portal should take the bottom-left corner of the screen.
                -   `[top, right, bottom, left]` - The meet portal should use the given values for the CSS top, right, bottom, and left properties respectively.
            -   `meetPortalStyle` - The CSS style that should be applied to the meet portal container.
                -   Should be a JavaScript object.
                -   Each property on the object will map directly to a CSS property.
                -   Useful for moving the meet portal to arbitrary positions.

-   :bug: Bug Fixes

    -   Fixed an issue where the Hololens 2 would not be able to enter AR/VR because a controller's (hand) position would sometimes be null.
    -   Fixed an issue where loading without a story would create a new random story but then immediately unload it.
    -   Fixed an issue where local bots from other stories would be loaded if the current story name happened to be a prefix of the other story name.
    -   Fixed the input modal background.
    -   Fixed the TypeScript definitions for the `player.showInput()` function.

## V1.1.12

### Date: 6/18/2020

### Changes:

-   :bug: Bug Fixes

    -   Fixed an issue where Servo-based browsers would run into a race condition during initialization.

## V1.1.11

### Date: 6/18/2020

### Changes:

-   :rocket: Improvements
    -   Added a reflog and sitelog for stories so that it is possible to track the history of a story branch and which sites have connected to it.
        -   This will make it easier for us to recover from data loss issues in the future since we'll be able to lookup data like the last commit that a branch pointed at or which atoms were added to a branch.
-   :bug: Bug Fixes

    -   Fixed an issue where all bots would appear to be in the `shared` space even though they were not.
    -   Fixed issues with loading on Servo-based browsers.
        -   The issues were mostly related to Servo having not implemented IndexedDB yet.
    -   Fixed an issue where some temporary branches would show up in `server.stories()`.

## V1.1.10

### Date: 6/16/2020

### Changes:

-   :bug: Bug Fixes

    -   Fixed an issue where an incorrectly formatted event would crash the server.
    -   Fixed an issue where the server would incorrectly store atoms added to a temporary branch.

## V1.1.9

### Date: 6/16/2020

### Changes:

-   :rocket: Improvements
    -   Added the `player` and `otherPlayers` spaces.
        -   These spaces are special and interact with each other.
        -   Both the `player` space and `otherPlayers` space are shared but the lifetime of the bots is temporary. In this sense, the bots act like temporary shared bots.
        -   However, bots created in the `player` space will show up in the `otherPlayers` space to other players and vice versa.
        -   This means you can share temporary bots with other players by using the `player` space and see the temporary bots shared by other players by inspecting the `otherPlayers` space.
        -   Important Notes:
            -   The `player` space only contains bots that you create while `otherPlayers` contains bots that other players have created.
            -   You can create, edit, and destroy bots in the `player` space, but not in the `otherPlayers` space.
            -   When you close your session (exit the browser or close the tab), all of your `player` bots will be automatically destroyed. This will also automatically remove them from any `otherPlayers` spaces that they may be in.
-   :bug: Bug Fixes

    -   Fixed an issue where using a single minus sign in a tag would be interpreted as a number.
    -   Fixed an issue where some tags would not be included in the JSON output of a bot.

## V1.1.8

### Date: 6/12/2020

### Changes:

-   :rocket: Improvements

    -   Changed what words the story name auto-generation will use.

## V1.1.7

### Date: 6/11/2020

### Changes:

-   :rocket: Improvements

    -   Added the ability to auto-generate a story name when loading CasualOS without a story.

-   :bug: Bug Fixes
    -   Fixed an issue where objects that have an `id` property that is not a string would break the sheet.

## V1.1.6

### Date: 6/11/2020

### Changes:

-   :boom: Breaking Changes

    -   Renamed all the history tags to not have the `aux` prefix.

-   :rocket: Improvements

    -   Added the `server.storyPlayerCount()` function.
        -   Returns a promise that resolves with the number of players currently connected to the current story.
        -   Optionally accepts a parameter which indicates the story to check.
    -   Added the `server.totalPlayerCount()` function.
        -   Returns a promise that resolves with the total number of players connected to the server.
    -   Added the `server.stories()` function.
        -   Returns a promise that resolves with the list of stories that are on the server.

-   :bug: Bug Fixes
    -   Removed the globals bot tags from the documentation since they no longer exist.

## V1.1.5

### Date: 6/9/2020

### Changes:

-   :boom: Breaking Changes

    -   The following tags have been renamed:
        -   Renamed all the tags so that they no longer have the `aux` prefix. However, any tag not listed below should continue to work with the `aux` prefix without any changes.
        -   Renamed `auxUniverse` to `story`.
        -   Renamed `auxCreator` to `creator`.
            -   Note that the `creator` variable in scripts remains the same.
        -   Renamed `auxConfigBot` to `configBot`.
            -   Note that the `config` variable in scripts remains the same.
        -   Renamed `auxGLTFVersion` to `gltfVersion`.
        -   Renamed `auxPagePortal` to `pagePortal`.
        -   Renamed `auxSheetPortal` to `sheetPortal`.
        -   Renamed `auxInventoryPortal` to `inventoryPortal`.
        -   Renamed `auxMenuPortal` to `menuPortal`.
        -   Renamed `auxLeftWristPortal` to `leftWristPortal`.
        -   Renamed `auxRightWristPortal` to `rightWristPortal`.
        -   Renamed `auxPagePortalConfigBot` to `pagePortalConfigBot`.
        -   Renamed `auxSheetPortalConfigBot` to `sheetPortalConfigBot`.
        -   Renamed `auxInventoryPortalConfigBot` to `inventoryPortalConfigBot`.
        -   Renamed `auxMenuPortalConfigBot` to `menuPortalConfigBot`.
        -   Renamed `auxLeftWristPortalConfigBot` to `leftWristPortalConfigBot`.
        -   Renamed `auxRightWristPortalConfigBot` to `rightWristPortalConfigBot`.
        -   Renamed `_auxEditingBot` to `_editingBot`.
    -   Renamed "universe" to "story". The following tags and functions have been affected:
        -   `auxUniverse` -> `story`
        -   `onUniverseAction` -> `onStoryAction`
        -   `onUniverseStreaming` -> `onStoryStreaming`
            -   The `universe` property has been renamed to `story`
        -   `onUniverseStreamLost` -> `onStoryStreamLost`
            -   The `universe` property has been renamed to `story`
        -   `onUniverseSubscribed` -> `onStorySubscribed`
            -   The `universe` property has been renamed to `story`
        -   `onUniverseUnsubscribed` -> `onStoryUnsubscribed`
            -   The `universe` property has been renamed to `story`
        -   `player.downloadUniverse()` -> `player.downloadStory()`
        -   `player.loadUniverse()` -> `player.loadStory()`
            -   The action type has been renamed from `load_universe` to `load_story`.
        -   `player.unloadUniverse()` -> `player.unloadStory()`
            -   The action type has been renamed from `unload_universe` to `unload_story`.
        -   `player.getCurrentUniverse()` -> `player.getCurrentStory()`
        -   `player.checkout()`
            -   The `processingUniverse` property has been renamed to `processingStory`.
        -   `player.showJoinCode()`
            -   The `universe` property on the `show_join_code` action has been renamed to `story`
        -   `server.restoreHistoryMark()`
            -   The `universe` property on the `restore_history_mark` action has been renamed to `story`.
        -   `server.restoryHistoryMarkToUniverse()` -> `server.restoreHistoryMarkToStory()`
        -   `server.setupUniverse()` -> `server.setupStory()`
            -   The action type has been renamed from `setup_universe` to `setup_story`.

-   :rocket: Improvements

    -   Improved MongoDB to store all atoms for a commit inside the same document. This should improve loading performance since MongoDB will only need to make 1 lookup per universe instead of 1 lookup per atom per universe.
    -   Added admin space.
        -   Admin space is a space that is shared between all universes on the same auxPlayer.
        -   It is locked by default, which means that bots that are in it cannot be created, updated, or destroyed.
        -   You can unlock admin space by using the `adminSpace.unlock(password)` function.
            -   It returns a Promise that resolves once the space is unlocked. If the space was unable to be unlocked, then the promise will reject with an error.
            -   `password` is the password that should be used to unlock the admin space. If incorrect, admin space will remain locked.
    -   Removed the CasualOS tagline from the loading popup.
    -   Improved the `webhook()` and `webhook.post()` functions to return promises.
        -   The promise can be awaited and resolves with the an an object with the following properties:
            -   `data` - The data returned from the webhook. If the returned data was JSON, then this will be an object. Otherwise, it will be a string.
            -   `status` - The numerical HTTP status code that was returned.
            -   `statusText` - The name of the HTTP status code that was returned.
            -   `headers` - The HTTP headers that were included in the response.
    -   Improved the `neighboring()` function to allow omitting the `direction` parameter.
        -   When omitted, all supported directions will be included.
        -   Currently, the supported directions are `front`, `right`, `back`, and `left`.
        -   If an unsupported direction is given, then no bots will be included.
    -   Updated the Documentation website to the [latest version of Docusaurus](https://github.com/facebook/docusaurus/releases/tag/v2.0.0-alpha.56).
    -   Added the `renameTag(bot, originalTag, newTag)` function which makes it easy to rename a tag on a bot or list of bots.
        -   `bot` is the bot or list of bots that should have the tag renamed.
        -   `originalTag` is the name of the tag that should be renamed.
        -   `newTag` is the new name that the tag should have.

-   :bug: Bug Fixes
    -   Fixed an issue where destroying an already destroyed bot would incorrectly destroy an unrelated bot.
    -   Fixed an issue where using `player.run()` to execute an invalid script would cause other actions to fail.
    -   Added some extra spacing to labels to help prevent Z-fighting.
    -   Fixed toasting bots by converting them to copiable values. This will also allow toasting unconventional arguments like function and error objects.
    -   Fixed an issue where the menu would stop repositioning after the inventory portal had been hidden.
    -   Fixed an issue where tapping on the screen while in AR would crash the session.
    -   Fixed an issue where labels would be positioned incorrectly if `#anchorPoint` was set to something other than `bottom`.

## V1.1.4

### Date: 5/18/2020

### Changes:

-   :bug: Bug Fixes
    -   Fixed an issue where Builder could not be created/updated due to being unable to load .aux files with a version field.

## V1.1.3

### Date: 5/18/2020

### Changes:

-   :bug: Bug Fixes
    -   Fixed inconsistent menu item names in Builder.

## V1.1.2

### Date: 5/18/2020

### Changes:

-   :rocket: Improvements

    -   Added the `#auxLabelFontAddress` tag to allow specifying a custom font for a label.
        -   Supports any URL and also the following values:
            -   `roboto` - Specifies that the Roboto font should be used. (default)
            -   `noto-sans-kr` - Specifies that the Noto Sans KR font should be used. This is a Korean-specific font.
        -   Supports [WOFF](https://en.wikipedia.org/wiki/Web_Open_Font_Format) and [OTF](https://en.wikipedia.org/wiki/OpenType) files.
    -   Sheet Changes
        -   Removed the tag filters.
        -   Moved the "Close Sheet" button to be a floating button that is at the lower right corner of the sheet.
        -   Changed the "Close Sheet" button icon and changed the tooltip text to "Page Portal".
        -   Made the `#id` tag not clickable.
    -   Builder Changes
        -   Renamed the "Sheet" and "Sheet New Tab" menu items to "Sheet Portal" and "Sheet Portal New Tab".
        -   Made the chat bar not automatically show when opening a menu.

-   :bug: Bug Fixes
    -   Fixed an issue where updating a bot would not update its raw tags.

## V1.1.1

### Date: 5/7/2020

### Changes:

-   :rocket: Improvements

    -   Added the `#auxPortalDisableCanvasTransparency` tag to allow choosing between transparency for iframes and more correct 3D rendering.

        -   Set this to `true` on the page portal config bot to disable transparency on the canvas element. This will make all 3D models that use alpha textures work better with alpha cutoff.
        -   Note that setting to `true` will make all iframe forms unusable.
        -   Defaults to `false`.

    -   Added the ability to store universe data in CassandraDB.

        -   Note that support for CassandraDB is experimental and probably won't be supported in the future.
        -   If the required environment variables are not specified, then Cassandra support will be disabled.
        -   Use the following environment variables to enable Cassandra support:
            -   `CASSANDRA_AWS_REGION` - This is the AWS region that the Amazon Keyspaces instance is hosted in.
            -   `CASSANDRA_CONTACT_POINTS` - This is the comma-separated list of hostnames that the Cassandra client to connect to on first load. (Required if `CASSANDRA_AWS_REGION` is not specified)
            -   `CASSANDRA_LOCAL_DATACENTER` - This is the name of the data center that the AUX Server is booting up in. (Required if `CASSANDRA_AWS_REGION` is not specified)
            -   `CASSANDRA_KEYSPACE` - This is the name of the keyspace that should be used by the client. (Required for Cassandra)
            -   `CASSANDRA_CREATE_KEYSPACE` - This is a `true`/`false` value indicating whether the client should create the keyspace if it doesn't exist. (Optional)
            -   `CASSANDRA_CERTIFICATE_AUTHORITY` - This is the path to the public key file (PEM format) that should be used. Only required if connecting to a Cassandra server which uses a self-signed certificate.

-   :bug: Bug Fixes
    -   Fixed an issue where loading a GLTF would error if the bot was destroyed while the GLTF was loading.

## V1.1.0

### Date: 4/27/2020

### Changes:

-   :rocket: Improvements

    -   Added the `autoSelect` property to the options in `player.showInput()` and `player.showInputForTags()`.
        -   When set to true, the text in the input box will be automatically selected when the box is displayed.
    -   Made the VR pointer line draw all the way to the bot or grid that it is pointing at.
    -   Changed the layout of sizing of the history bots so that they are easy to distinguish from each other and the labels fit on the bot.
    -   Added the `#auxScaleMode` tag to control how a custom mesh is scaled to fit inside a bot. It supports the following options:
        -   `fit` - The mesh is scaled to fit inside the bot's unit cube. (default)
        -   `absolute` - The mesh uses whatever scale it originally had.

-   :bug: Bug Fixes
    -   Fixed LODs in VR.
        -   There were two issues:
            -   The first was that we were using the incorrect camera for LOD calculations.
            -   The second was that Three.js's Sphere implementation incorrectly calculated the sphere size for perspective cameras.
    -   Fixed some issues with the `destroy()` function where it improperly handled non-bot objects.
    -   Fixed an issue with builder where extra tags would be added to new blank bots.
    -   Fixed an issue with menu bots where they would not send `@onAnyBotClicked` shouts.

## V1.0.27

### Date: 4/22/2020

### Changes:

-   :rocket: Improvements

    -   Added the `player.share(options)` function.
        -   This will trigger the device's social share capabilities to share the given URL or text.
        -   Note that this only works on Android and iOS phones and only works in response to some user action like a click.
        -   `options` is an object with at least one of the following properties:
            -   `url` - The URL to share. (optional)
            -   `text` - The text to share. (optional)
            -   `title` - The title of the document that is being shared. (optional)
    -   Added the `auxLabelAlignment` tag.
        -   Note that this value affects menu bots as well.
        -   Possible values are:
            -   `center` - Aligns the text in the center of the label. (default)
            -   `left` - Aligns the text to the left of the label.
            -   `right` - Aligns the text to the right of the label.
    -   Improved the `auxPointable` tag to affect whether iframes are interactable.

-   :bug: Bug Fixes

    -   Fixed an issue with the iframe form where non square scales would not resize the clickable area of the iframe.

## V1.0.26

### Date: 4/21/2020

### Changes:

-   :boom: Breaking Changes

    -   Changed how universes from other auxPlayers are specified.
        -   This affects the `player.loadUniverse()` function and the `BotManager` API.
        -   Previously, you could load a universe from a different auxPlayer by using a universe ID like:
            -   `otherAuxPlayer.com/*/universeToLoad`
        -   Now, you can load a universe by simply using its full URL. Like this:
            -   `https://otherAuxPlayer.com?auxUniverse=universeToLoad`
        -   Note that this does not affect loading universes from the same auxPlayer. If you pass a universe ID that is not a URL then it will load that particular universe from same auxPlayer.
            -   e.g. `player.loadUniverse("myUniverse")`

*   :rocket: Improvements

    -   Improved the `player.showInputForTag()` modal.
        -   Removed the "Save" and "Cancel" buttons. The tag will be saved automatically.
        -   Hid the modal title when none is provided in the options.
        -   Made the text box in the modal auto-focus.
        -   Made the show/hide animations happen quicker.
    -   Added the `player.showInput(value, options)` function.
        -   Shows an input modal but without requiring a bot and a tag.
        -   Returns a [Promise](https://web.dev/promises/) that resolves with the final value when the input modal is closed.
        -   The function accepts two arguments:
            -   `value` is a string containing the value that should
            -   `options` is an object that takes the same properties that the options for `player.showInputForTag()` takes.
    -   Added the ability to use the [`await` keyword](https://developer.mozilla.org/en-US/docs/Web/JavaScript/Reference/Operators/await) in scripts.
        -   `await` tells the system to wait for a promise to finish before continuing.
        -   This makes it easier to write scripts which deal with tasks that take a while to complete.
    -   Improved Builder to support opening a single bot in a new tab and changed its hover label from "menu" to "|||".

-   :bug: Bug Fixes

    -   Fixed an issue where it was impossible to load an AUX over HTTPS from a UI that was loaded over HTTP.

## V1.0.25

### Date: 4/15/2020

### Changes:

-   :boom: Breaking Changes

    -   Renamed the `billboardZ` auxOrientationMode option to `billboardTop`.

-   :rocket: Improvements

    -   Added the `server.loadErrors(bot, tag)` function to make loading error bots from the error space easy.
        -   `bot` is the bot or bot ID that the errors should be loaded for.
        -   `tag` is the tag that the errors should be loaded for.
    -   Added the `server.destroyErrors()` function to clear all the errors in the universe.
    -   Added the `billboardFront` auxOrientationMode option to billboard the front of a bot instead of its top.
    -   Added the ability to set `auxFormAnimation` to an array.
        -   When set, the list of animations will play in sequence.
        -   The last animation will loop forever until changed.
    -   Added the `experiment.localFormAnimation(bot, animation)` function to play an animation locally.
        -   It will interrupt and restore whichever animation is already playing on the bot.

-   :bug: Bug Fixes

    -   Fixed an issue where tags that were added via the sheet would not be recognized by the `getMod()` function.

## V1.0.24

### Date: 4/14/2020

### Changes:

-   :rocket: Improvements

    -   Added a button on the sheet code editor to show errors that the script has run into.
        -   It is very basic at the moment. There are no line/column numbers, no timestamps, and no way to clear the errors.
        -   Errors are automatically pulled from error space and queried based on the following tags:
            -   `auxError` must be `true`
            -   `auxErrorBot` must be the ID of the bot whose script is in the editor.
            -   `auxErrorTag` must be the name of the tag that is being edited.
        -   The following tags are displayed for each error:
            -   `auxErrorName` is the name of the error that occurred.
            -   `auxErrorMessage` is the message that the error contained.

-   :bug: Bug Fixes

    -   Fixed the color encoding of sprites to use sRGB instead of linear.
    -   Fixed an issue where atoms would be sorted improperly because their causes were improperly treated as different.

## V1.0.23

### Date: 4/12/2020

### Changes:

-   :rocket: Improvements

    -   Improved the handling of `setTimeout()` and `setInterval()` to support creating, updating, and deleting bots while in a callback.

-   :bug: Bug Fixes

    -   Fixed an issue that prevented events produced while in a task from being dispatched.

## V1.0.22

### Date: 4/11/2020

### Changes:

-   :boom: Breaking Changes

    -   The `player.inSheet()` function has been changed to return whether the player bot has a dimension in their `auxSheetPortal`.
        -   Previously, it was used to determine if the player was inside auxBuilder (which no longer exists).
    -   Removed assignment formulas.
        -   Assignment formulas were a special kind of formula where the tag value would be replaced with the result of the formula.
        -   They were removed due to lack of use in addition to other means of achieving the same result being available.
    -   Semantics of `@onUniverseAction` have changed.
        -   Previously, `@onUniverseAction` was run before any particular action was executed but the actions that were dispatched from `@onUniverseAction` were run after the evaluated actions. This led to a scenario in which a `@onUniverseAction` call could overwrite values that were updated by an action that had not been checked yet.
        -   Now, all actions dispatched by `@onUniverseAction` are executed before the action that is being evaluated. This makes the behavior of the data produced by `@onUniverseAction` mirror the runtime behavior of `@onUniverseAction`.

-   :rocket: Features

    -   Added a new runtime for scripts and formulas.
        -   This new runtime is much faster than the previous system and lets us provide features that were not possible before.
        -   _Should_ work exactly the same as the previous system. (There might be a couple of tricky-to-reproduce bugs)
        -   Now supports `setTimeout()` and `setInterval()`.
            -   This lets you write your own custom game loop if you want.
            -   Note that the script energy will only be restored if a user action triggers a shout.
        -   Paves the way for future functionality (not guarenteed):
            -   Change notifications (`@onBotChanged`, `@onBotTagChanged()`, etc.)
            -   Asynchronous functions instead of `responseShout`. (e.g. `const response = await webhook.post("https://example.com", data)`)
    -   Added the `error` space.
        -   The `error` space contains bots that represent errors that have occurred scripts in a universe.
        -   Unlike other spaces, the `error` space does not load all of its bots into the universe automatically.
        -   Instead, they have to be requested via a search query. These queries filter bots by tag/value pairs.
        -   Currently, `error` space is only used for storing errors and there is no way to load bots from the space.
        -   In the future, we will add the ability to load errors via scripts as well as display them in the sheet.
    -   Changed the renderer to output colors in the sRGB color space instead of linear.

-   :bug: Bug Fixes

    -   Fixed an issue where a shout argument might be recognized as a bot even though it isn't.
    -   Fixed an issue where a shout argument with a custom prototype would be overridden.
    -   Fixed a bug in three.js's LegacyGLTFLoader where it was using an old API.

## V1.0.21

### Date: 3/30/2020

### Changes:

-   :bug: Bug Fixes

    -   Fixed an issue where the proxy system would interfere with requests that specified custom HTTP headers.

## V1.0.20

### Date: 3/20/2020

### Changes:

-   :rocket: Improvements

    -   Added the `#auxPointable` tag to determine whether a bot can interact with pointers.
        -   Defaults to `true`.
        -   When `false`, the bot won't be clickable or hoverable and will not receive drop events.
        -   Depending on the `#auxPositioningMode` it is still possible to stack bots on top of it though.
    -   Added the `@onFocusEnter`, `@onFocusExit`, `@onAnyFocusEnter` and `@onAnyFocusExit` listen tags.
        -   These are triggered when a bot is directly in the center of the screen.
        -   Uses the `#auxFocusable` tag to determine whether a bot is focusable.
        -   `that` is an object with the following properties:
            -   `dimension` - The dimension that the the bot was (un)focused in.
            -   `bot` - The bot that was (un)focused.
    -   Added the `nothing` aux form.
        -   Does exactly what it seems. A bot with the `nothing` form has no shape and is unable to be clicked, hovered, or focused.
        -   Labels still work though which makes it convienent for adding extra labels around the dimension.
    -   Added the `#auxPortalShowFocusPoint` tag.
        -   Shows a small sphere in the portal where the portal camera will orbit around.

-   :bug: Bug Fixes

    -   Fixed an issue where LODs would flicker upon changing the bot form by ensuring consistent sizing for the related bounding boxes.
    -   Fixed an issue with panning that would cause the camera orbiting position to be moved off the ground.

## V1.0.19

### Date: 3/19/2020

### Changes:

-   :rocket: Improvements

    -   Added the ability to modify tags directly on bots in `that`/`data` values in listeners.
        -   Allows doing `that.bot.tags.abc = 123` instead of `setTag(that.bot, "abc", 123)`.
    -   Added the `@onGridUp` and `@onGridDown` listeners.
        -   `that` is an object with the following properties:
            -   `dimension` - The dimension that the grid was clicked in.
            -   `position` - The X and Y position that was clicked.
    -   Changed the Level-Of-Detail calculations to use the apparent size of a bot instead of its on-screen size.
        -   Apparent size is the size the bot would appear if it was fully on screen.
        -   Under the new system, the LOD of a that is on screen bot will only change due to zooming the camera. Bots that are fully off screen will always have the minimum LOD.
    -   Added the `@onFileUpload` listener.
        -   `that` is an object with the following properties:
            -   `file` is an object with the following properties:
                -   `name` - The name of the file.
                -   `size` - The size of the file in bytes.
                -   `data` - The data contained in the file.
        -   See the documentation for more information.
    -   Improved the `player.importAux()` function to support importing directly from JSON.
        -   If given a URL, then `player.importAux()` will behave the same as before (download and import).
        -   If given JSON, then `player.importAux()` will simply import it directly.

-   :bug: Bug Fixes
    -   Fixed an issue where the camera matrix was being used before it was updated.

## V1.0.18

### Date: 3/18/2020

### Changes:

-   :rocket: Improvements

    -   Added LOD triggers based on virtual distance.
        -   `@onMaxLODEnter`, `@onMinLODEnter`, `@onMaxLODExit`, `@onMinLODExit` are new listeners that are called when the Max and Min Level-Of-Detail states are entered and exited. There are also "any" versions of these listeners.
            -   `that` is an object with the following properties:
                -   `bot` - The bot that entered/exited the LOD.
                -   `dimension` - The dimension that the LOD was entered/exited in.
        -   The `#auxMaxLODThreshold` and `#auxMinLODThreshold` tags can be used to control when the LODs are entered/exited.
            -   They are numbers between 0 and 1 representing the percentage of the screen that the bot needs to occupy.
            -   The Max LOD is entered when the bot occupies a larger percentage of the screen than the max threshold value.
            -   The Min LOD is entered when the bot occupies a smaller percentage of the screen than the min threshold value.
        -   Only active on bots that specify a listener or threshold value for LODs.

-   :robot: Builder Improvements

    -   Changed the labeling and ordering of several menu items in the menus.
    -   Removed tips from the chat bar.
    -   Removed the "Apply Hover Mod" and "Apply Click Mod" menu items.
    -   Changed Builder to not move when clicking the grid to clear the menu.
    -   Added a "Clear Universe" option to the Builder Egg. Selecting this will create a history mark and then delete every bot in the universe. (it will even delete bots that are marked as not destroyable)

-   :bug: Bug Fixes

    -   Fixed an issue with hovering billboarded bots where their rotation would sometimes be reset which would cause the hover exit and enter events to be continually triggered.
    -   Fixed an issue where creating a history mark would clear changes that were made during the history mark creation.

## V1.0.17

### Date: 3/17/2020

### Changes:

-   :boom: Breaking Changes

    -   Renamed and removed several `auxAnchorPoint` values.
        -   Renamed `centerFront` to `front`.
        -   Renamed `centerBack` to `back`.
        -   Removed `bottomFront`, `bottomBack`, `topFront`, and `topBack`.

-   :rocket: Improvements

    -   Added the ability to specify an array of 3 numbers as the `#auxAnchorPoint` to use a custom offset.

-   :bug: Bug Fixes
    -   Fixed `billboardZ` to rotate with the Y axis of the bot facing upwards.

## V1.0.16

### Date: 3/16/2020

### Changes:

-   :boom: Breaking Changes

    -   Both sprites and iframes now face upwards by default.
    -   `#auxAnchorPoint` has been changed to move the bot form inside of its virtual spacing box.
        -   Previously, both the virtual box and the bot form was moved to try and preserve the absolute positioning of the bot form when changing anchor points.
        -   Now, only the bot form is moved to ensure the correctness of the resulting scale and rotation calculations.
    -   `#auxOrientationMode`
        -   Renamed the `billboardX` option to `billboardZ`.
    -   Changed iframes forms to not support strokes.

-   :rocket: Improvements

    -   Added the following options for `#auxAnchorPoint`
        -   `centerFront` - Positions the bot form such that the center of the form's front face is at the center of the virtual bot.
        -   `centerBack` - Positions the bot form such that the center of the form's back face is at the center of the virtual bot.
        -   `bottomFront` - Positions the bot form such that the bottom of the form's front face is at the center of the virtual bot.
        -   `bottomBack` - Positions the bot form such that the bottom of the form's back face is at the center of the virtual bot.
        -   `top` - Positions the bot form such that the top of the form is at the center of the virtual bot.
        -   `topFront` - Positions the bot form such that the top of the form's front face is at the center of the virtual bot.
        -   `topBack` - Positions the bot form such that the top of the form's back face is at the center of the virtual bot.

-   :bug: Bug Fixes
    -   Fixed issues with scale and rotation when `#auxAnchorPoint` is set to `center`.
    -   Fixed sprite billboarding issues when looking straight down at them.
    -   Fixed an issue where the wrong Z position tag of a bot was used for calculating how bots stack.
    -   Fixed an issue where the bot stroke was being considered for collision detection. This caused bots with strokes to have a much larger hit box than they should have had.

## V1.0.15

### Date: 3/13/2020

### Changes:

-   :boom: Breaking Changes

    -   Replaced all of the experimental iframe tags with the `iframe` `#auxForm`.
        -   `auxIframe`
        -   `auxIframeX`
        -   `auxIframeY`
        -   `auxIframeZ`
        -   `auxIframeSizeX`
        -   `auxIframeSizeY`
        -   `auxIframeRotationX`
        -   `auxIframeRotationY`
        -   `auxIframeRotationZ`
        -   `auxIframeElementWidth`
        -   `auxIframeScale`
    -   Sprites no longer automatically rotate to face the player. You instead have to set `#auxOrientationMode` to `billboard`.

-   :rocket: Improvements

    -   Improved `@onPlayerPortalChanged` to support `auxLeftWristPortal` and `auxRightWristPortal`.
    -   Moved the left and right wrist portals to the top of the wrist instead of the bottom.
    -   Added the `iframe` option for `#auxForm`.
        -   `iframe` has two subtypes:
            -   `html` - This `#auxFormSubtype` displays the HTML in `#auxFormAddress` in the iframe. (Default)
            -   `src` - This `#auxFormSubtype` displays the URL in `#auxFormAddress` in the iframe.
        -   In order to enable interactivity with the loaded website, the bot will only be draggable at the very bottom of the panel.
    -   Added the `#auxAnchorPoint` and `#auxOrientationMode` tags.
        -   Works on all bot forms.
        -   `#auxAnchorPoint` determines the point that the bot scales and rotates around.
            -   Possible values are:
                -   `bottom` - The bot rotates and scales around its bottom point. (Default)
                -   `center` - The bot rotates and scales around its center point.
        -   `#auxOrientationMode` determines how the bot rotates.
            -   Possible values are:
                -   `absolute` - Rotation is taken from the dimension rotation values. (Default)
                -   `billboard` - The bot rotates automatically to face the player.
                -   `billboardX` - The bot rotates left and right automatically to face the player.
                -   `billboardZ` - The bot rotates up and down automatically to face the player.
    -   Improved drag and drop interactions to calculate intersections with other bots instead of just using grid positioning.
        -   This makes it easier drop a bot onto another specific bot.
        -   Can be controlled with the `#auxPortalPointerCollisionMode` tag on a portal config.
            -   Possible values are:
                -   `world` - The mouse pointer collides with other bots in the world when being dragged. (Default)
                -   `grid` - The mouse pointer ignores other bots in the world when being dragged.
    -   Added the ability to animate meshes.
        -   By default the first animation will play if available.
        -   You can control which animation is played using the `#auxFormAnimation` tag.
            -   Set to a string to play an animation by name. (Case sensitive)
            -   Set to a number to play an animation by index.
            -   Set to `false` to stop animating.

-   :robot: Builder Improvements

    -   Added a "Scan" menu item to the builder menu that opens the QR Code scanner to let you import an AUX or mod.
        -   Scanning a URL that ends with `.aux` will try to download the file at the URL and import it as an AUX file.
        -   Scanning some JSON will put Builder into clone mode with the JSON as a mod.
    -   Added a hover state to Builder that changes its label to "menu".
    -   Changed the label of the Builder Egg to "ab-1 config".

-   :book: Documentation

    -   Added documentation for the wrist portals and their related config bot tags.

-   :bug: Bug Fixes
    -   Fixed `player.downloadUniverse()` to only include bots from the shared space.
    -   Fixed an issue where sprites were not clickable or draggable in VR.

## V1.0.14

### Date: 3/6/2020

### Changes:

-   :rocket: Features

    -   Added wrist portals for WebXR
        -   `#auxLeftWristPortal` is attached to the left controller and `#auxRightWristPortal` is attached to the right controller.
        -   You can configure these portals using the `#auxLeftWristPortalConfigBot` and `#auxRightWristPortalConfigBot` tags.
        -   The portals are hidden until you look at them. They are placed underneath your wrist like a wristwatch.
        -   The following tags are available for configuration:
            -   `#auxPortalGridScale` - Changes the size of the grid for the portal. (Defaults to `0.025` for wrist portals)
            -   `#auxWristPortalHeight` - The height of the portal in grid elements. (Defaults to `6`)
            -   `#auxWristPortalWidth` - The width of the portal in grid elements. (Defaults to `6`)
        -   There are a couple of known issues with wrist portals:
            -   3D Text is sometimes improperly aligned.
            -   Lines/Arrows/Walls also have alignment issues.

-   :bug: Bug Fixes
    -   Fixed an issue that caused the inventory to not appear if it was changed multiple times during the same frame.
    -   Fixed an issue that caused the `#auxPortalGridScale` tag to function improperly.

## V1.0.13

### Date: 3/2/2020

### Changes:

-   :bug: Bug Fixes
    -   Fixed an issue that caused all the input to not work.

## V1.0.12

### Date: 3/2/2020

### Changes:

-   :bug: Bug Fixes
    -   Fixed an issue with loading skinned meshes.
    -   Fixed an issue that prevented VR from working when sprites were in the scene.
    -   Fixed an issue where an error in one script would cause other scripts to be skipped.
    -   Fixed an issue where invisible bots are excluded from the colliders list.

## V1.0.11

### Date: 2/27/2020

### Changes:

-   :bug: Bug Fixes
    -   Fixed a configuration value that enabled the 3D debug mode by default.

## V1.0.10

### Date: 2/27/2020

### Changes:

#### :rocket: Improvements

-   Added Basic WebXR Support

    -   This replaces the original WebVR and WebXR support.
    -   Supports both the Oculus Quest and Chrome 80+ on Android.
    -   Supports all pointer events (click, drag, hover).
    -   The `player.device()` function returns whether AR/VR are supported.
    -   The `player.enableAR()` and `player.enableVR()` functions are used to jump into AR/VR.
    -   The world is placed on the ground (if supported by the device) and bots are 1 meter cubed by default.
    -   When using a controller, dragging a bot with `#auxPositioningMode` set to `absolute` will move it in free space.

-   :bug: Bug Fixes
    -   Fixed several issues with using numbers for the `auxUniverse` and `auxPagePortal` query parameters.
    -   Fixed an issue that would cause a service worker to fail to update because an external resource could not be fetched.
    -   Fixed an issue that would cause a stack overflow error when too many uncommitted atoms are loaded.

## V1.0.9

### Date: 2/21/2020

### Changes:

#### :rocket: Improvements

-   The "Create Empty Bot" button is now hidden when opening the sheet for a single bot.

#### :robot: Builder Improvements

-   Re-labeled the "Copy" menu item to "Copy to Clipboard".
-   Re-labeled the "Make Clone" menu item to "Clone".

#### :bug: Bug Fixes

-   Fixed an issue with `getBots(tag, value)` that caused falsy values (like `0` or `false`) to return all bots with the given tag.
-   Fixed an issue where the progress bar's position would only be updated if the progress bar value changed.

## V1.0.8

### Date: 2/20/2020

### Changes:

#### :rocket: Improvements

-   Added the `@onPaste` listener which is triggered when some text is pasted into an AUX.
    -   `that` is an object with the following properties:
        -   `text` - the text that was pasted.

#### :robot: Builder Improvements

-   Changed all the menu items to use normal labels instead of the chat commands.
-   Added a menu item to open a bot directly in the sheet.
-   Added a menu item to copy a bot to the clipboard.
-   Pasting a bot/mod when builder is in the dimension will now put builder into clone mode with the copied bot/mod.
-   Moving builder when builder is in clone mode will now also move the clone.
-   Cloning a bot with a custom scale will now make builder large enough to cover the entire bot.
-   Builder will now automatically hide when the sheet is opened.

## V1.0.7

### Date: 2/19/2020

### Changes:

#### :bug: Bug Fixes

-   Fixed an issue where the hint text for a function was being clipped.
-   Fixed an issue with uploading .aux files that were downloaded from a previous version.
-   Fixed an issue with downloading .aux files in the wrong format.

## V1.0.6

### Date: 2/19/2020

### Changes:

#### :boom: Breaking Changes

-   Renamed `auxLabelAnchor` to `auxLabelPosition`.
-   Renamed `auxProgressBarAnchor` to `auxProgressBarPosition`.
-   Removed the `config` bot.
-   Moved the `#stripePublishableKey` and `#stripeSecretKey` tags from the config bot to the `player.checkout()` and `server.finishCheckout()` function options.
-   `@onUniverseAction` is now a shout.
-   Removed [poly.google.com](https://poly.google.com) support.
    -   To load meshes from poly.google.com, you must make the API requests manually.
    -   See https://casualos.com/home/google-poly-example for an example.

#### :rocket: Improvements

-   Added the `config`, `configTag`, and `tagName` variables.
    -   These variables are useful for creating values and scripts that are shared across multiple bots.
    -   The `config` variable is a shortcut for `getBot("#id", tags.auxConfigBot)`.
    -   The `tagName` variable is the name of the tag that the script is running in.
    -   The `configTag` variable is a shortcut for `config.tags[tagName]`.
-   Made the player menu full width on mobile devices.
-   Improved the sheet portal to load all bots when set to `true`, `id`, or `space`.

#### :bug: Bug Fixes

-   Made bots be hidden while their images are loading.
-   Improved the image loading logic to cache requests for the same URL.

## V1.0.5

### Date: 2/14/2020

### Changes:

#### :book: Documentation

-   Added docs for the `polyApiKey`, `stripePublishableKey`, and `stripeSecretKey` tags.
-   Added a "Player Bot Tags" section with a description of what the player tags do.

#### Other Changes

-   Added support for the webkit-specific versions of the [`requestFullscreen()`](https://developer.mozilla.org/en-US/docs/Web/API/Element/requestFullscreen) function.
    -   This may enable support for fullscreen on iPad, but it also may do nothing.

## V1.0.4

### Date: 2/13/2020

### Changes:

#### :rocket: Features

-   Added the `player.requestFullscreenMode()` and `player.exitFullscreenMode()` functions.
    -   These functions allow jumping in and out of fullscreen, thereby hiding the browser UI controls.
-   Added the `apple-mobile-web-app-*` meta tags to support jumping into fullscreen mode when launching from a bookmark on the iOS home screen.
-   Added the ability to load GLTF and [poly.google.com](https://poly.google.com) meshes.
    -   To load a GLTF model from a URL:
        -   Set `#auxForm` to `mesh`.
        -   Set `#auxFormSubtype` to `gltf`.
        -   Set `#auxFormAddress` to the URL.
    -   To load a model from [poly.google.com](https://poly.google.com):
        -   Set `#auxForm` to `mesh`.
        -   Set `#auxFormSubtype` to `poly`.
        -   Set `#auxFormAddress` to the ID of the model.
-   Added the `face` property to the `@onDrag` and `@onAnyBotDrag` listen arguments.
    -   This is the same value that you would get in an `@onClick`.

#### :robot: Builder Improvements

-   Improved builder to draw a line to the selected bot.

#### :bug: Bug Fixes

-   Fixed positioning of `#auxLabelAnchor` and `#auxProgressBarAnchor` when the values were set to `left` or `right`.

## V1.0.3

### Date: 2/11/2020

### Changes:

#### :robot: Builder Improvements

-   Making a clone of a bot now puts builder into palette mode.
-   Dragging a bot into builder no longer changes builder's color to white.
-   Added the `.help` command to show a list of available commands.
-   Added the `.sleep` command to the helper builder menu.
-   Added the "Go to Builder Dimension` menu action.
-   Added a "Show Join Code" menu item to show a QR Code to quickly join.
-   Waking builder will automatically summon it to the current dimension.
-   Clicking in an empty space when builder is awake will summon him to the clicked space.
-   Made the main builder flat.
-   Builder is now enabled by default in new universes.
-   Added the "Restore Mark" menu item to restore history to the selected history mark.
-   Simplified a bunch of examples.

#### :rocket: Other Features

-   Added the `player.showJoinCode()` function to quickly show a QR Code to join a universe.
-   Made the chat bar auto-focus when it is first shown.

#### :bug: Bug Fixes

-   Fixed an issue that would cause the URL portal tag sync to break, this in turn also caused `@onPlayerPortalChanged` events to not be sent.
    -   This is also the issue that caused the inventory portal colors to not update.
-   Fixed an issue that would cause the tag autocomplete list to stop showing tags when an invalid tag was entered.

## V1.0.2

### Date: 2/10/2020

### Changes:

#### :bug: Bug Fixes

-   Fixed an issue where dragging normal bots was broken.

## V1.0.1

### Date: 2/10/2020

### Changes:

#### :bug: Bug Fixes

-   Fixed an issue with mouse input where dragging the mouse off the browser window would cause the dragging action to persist even when the mouse button is released.
-   Fixed an issue where sometimes a touch handler would be called twice due to event propagation. This would cause other touch events to be lost which would leave the input system in an unrecoverable state.
-   Fixed an issue where sometimes `player.replaceDragBot()` would not work for the entire session.

## V1.0.0

### Date: 2/7/2020

### Changes:

#### :robot: Builder Improvements

-   Renamed the `.summon` command to `.`.
-   Renamed the `.new builder` command to `.clone builder`
-   The Builder menu will now close automatically in the following scenarios:
    -   Any bot is clicked
    -   The grid is clicked
    -   A menu item is selected
    -   A chat command is sent
-   The Builder's cursor is now perfectly flat and is the same color as the Builder.
-   Renamed the default Builder to `ab-1`
-   Dragging a bot into Builder will cause Builder to expand to contain the bot and make Builder produce additional copies of the bot when dragged.
-   Added the `.list commands` command to show a HTML popup with a list of available commands.
-   Added the ability to change the color of the Builder.
-   Updated how hints are displayed in the chat bar.
-   Renamed several labels.

#### :rocket: Other Improvements

-   Moved the "Exit Sheet" button from the bottom of the sheet the top of the sheet. (next to the "Create Bot" button)
-   Added the ability to click a bot in the sheet to hide the sheet and warp to the clicked bot.
-   Added a notification that pops up when a bot ID is copied from the sheet.

#### :bug: Bug Fixes

-   Fixed an issue where destroying a bot during a shout would error if the destroyed bot also had a listener for the same shout.

## V0.11.27

### Date: 2/6/2020

### Changes:

#### :rocket: Features

-   Added an initial version of Builder.
    -   Builder is a bot that helps you build things in aux.
    -   Builder lives in the `auxBuilder` dimension and can be woken up by clicking it.
    -   Builder currently has the following chat commands:
        -   `.. [name]` - Wakes Builder with the given name. If the name is omitted, then the `b001` Builder will be woken.
        -   `.sleep` - Puts Builder to sleep.
        -   `.sheet [dimension]` - Opens the sheet to the given dimension. If the dimension is omitted, then the sheet will be opened for the current dimension.
        -   `.new bot` - Creates a new bot in the current dimension.
        -   `.download` - Downloads the entire universe.
        -   `.upload` - Shows the upload dialog.
        -   `.goto {dimension}` - Redirects the page portal to the given dimension.
        -   `.new universe {universeName}` - Creates a new universe with the given name and opens it in a new tab.
        -   `.show history` - Loads the history and goes to the `auxHistory` dimension.
        -   `.mark history` - Creates a new history mark for the current state.
        -   `.show docs` - Opens the documentation website in a new tab.
        -   `.summon` - Summons the Builder helper into the current dimension.
        -   `.new builder {name}` - Creates a clone of the current builder with the given name.
    -   Builder has a helper bot which will follow you around the universe.
        -   If you enter an empty dimension, the helper bot will automatically appear.
        -   If you enter a dimension that has a bot, you need to summon it using the `.summon` command.
        -   You can click on helper to show a menu of possible options.
        -   Dragging helper will give you a cursor that lets you teleport helper around or select other bots.
        -   Dragging another bot onto helper will turn helper into a pallete so when you drag helper it will make a clone of the other bot.
            -   Clicking helper will return it to normal.
-   Added hotkeys to show/hide the chat bar.
    -   Use the `~` key to show the char bar.
    -   Use the `3342` finger tap code on mobile to show the chat bar.
    -   Use a `5` finger tap on mobile to hide the chat bar.

#### :bug: Bug Fixes

-   Fixed an issue where creating a bot inside a shout would prevent the new bot from being modified by future shouts.
-   Fixed an issue where creating and then updating a bot that was not in the shared space would cause all the updates to be incorrectly routed to the shared space and dropped.

## V0.11.26

### Date: 2/4/2020

### Changes:

#### :book: Documentation

-   Added documentation for the following actions:
    -   `player.getCurrentUniverse()`
    -   `player.getCurrentDimension()`
    -   `player.getInventoryDimension()`
    -   `player.getMenuDimension()`
    -   `player.goToURL()`
    -   `player.openURL()`
    -   `player.getBot()`
    -   `player.playSound()`
    -   `player.showHtml()`
    -   `player.hideHtml()`
    -   `player.tweenTo()`
    -   `player.moveTo()`
    -   `player.openQRCodeScanner()`
    -   `player.closeQRCodeScanner()`
    -   `player.showQRCode()`
    -   `player.hideQRCode()`
    -   `player.openBarcodeScanner()`
    -   `player.closeBarcodeScanner()`
    -   `player.showBarcode()`
    -   `player.hideBarcode()`
    -   `player.loadUniverse()`
    -   `player.unloadUniverse()`
    -   `player.importAUX()`
    -   `player.hasBotInInventory()`
    -   `player.showInputForTag()`
    -   `player.checkout()`
    -   `player.openDevConsole()`
    -   `server.finishCheckout()`
    -   `server.loadFile()`
    -   `server.saveFile()`
    -   `server.shell()`
    -   `server.backupToGithub()`
    -   `server.backupAsDownload()`
    -   `superShout()`
    -   `action.perform()`
    -   `action.reject()`
    -   `getBotTagValues()`
    -   `remote()`
    -   `webhook()`
    -   `webhook.post()`
    -   `byMod()`
    -   `neighboring()`
    -   `either()`
    -   `not()`
    -   `removeTags()`
    -   `subtractMods()`
    -   `getTag()`
    -   `setTag()`
    -   `math.sum()`
    -   `math.avg()`
    -   `math.abs()`
    -   `math.sqrt()`
    -   `math.stdDev()`
    -   `math.randomInt()`
    -   `math.random()`
-   Removed the following functions:
    -   `renameTagsFromDotCaseToCamelCase()`
    -   `server.sayHello()`
    -   `server.echo()`

#### :bug: Bug Fixes

-   Fixed an issue that prevented `changeState()` from working on bots which were provided from a `that`/`data` argument.

## V0.11.25

### Date: 1/31/2020

### Changes:

#### :boom: **Breaking Changes**

-   Replaced the `@onPlayerEnterDimension` listener with `@onPlayerPortalChanged`.
    -   `@onPlayerPortalChanged` is called whenever any portal changes whereas `@onPlayerEnterDimension` was only called for `auxPagePortal`.
    -   Additionally, this fixes some of the issues that `@onPlayerEnterDimension` ran into.
-   Changed the Webhook URLs to the new URL scheme.
    -   Instead of `https://auxplayer.com/{dimension}/{universe}` you should use `https://auxplayer.com/webhook?auxUniverse={universe}`

#### :rocket: Features

-   Added the ability to click a Bot ID in the sheet to copy it.

#### :bug: Bug Fixes

-   Fixed an issue that prevented the portals from reverting to default values if the config bot for the portal was cleared.

## V0.11.24

### Date: 1/31/2020

### Changes:

#### :boom: **Breaking Changes**

-   Renamed the following tags:
    -   `_auxUserDimension` -> `auxPagePortal`
    -   `_auxUserInventoryDimension` -> `auxInventoryPortal`
    -   `_auxUserMenuDimension` -> `auxMenuPortal`
    -   `_auxUserUniverse` -> `auxUniverse`
    -   `auxDimensionColor` -> `auxPortalColor`
    -   `auxDimensionLocked` -> `auxPortalLocked`
    -   `auxDimensionRotatable` -> `auxPortalRotatable`
    -   `auxDimensionPannable` -> `auxPortalPannable`
    -   `auxDimensionPannableMaxX` -> `auxPortalPannableMaxX`
    -   `auxDimensionPannableMaxY` -> `auxPortalPannableMaxY`
    -   `auxDimensionPannableMinX` -> `auxPortalPannableMinX`
    -   `auxDimensionPannableMinY` -> `auxPortalPannableMinY`
    -   `auxDimensionZoomable` -> `auxPortalZoomable`
    -   `auxDimensionZoomableMax` -> `auxPortalZoomableMax`
    -   `auxDimensionZoomableMin` -> `auxPortalZoomableMin`
    -   `auxDimensionPlayerZoom` -> `auxPortalPlayerZoom`
    -   `auxDimensionPlayerRotationX` -> `auxPortalPlayerRotationX`
    -   `auxDimensionPlayerRotationY` -> `auxPortalPlayerRotationY`
    -   `auxDimensionGridScale` -> `auxPortalGridScale`
    -   `auxDimensionSurfaceScale` -> `auxPortalSurfaceScale`
    -   `auxDimensionInventoryHeight` -> `auxInventoryPortalHeight`
    -   `auxDimensionInventoryResizable` -> `auxInventoryPortalResizable`
    -   Removed all the inventory-specific dimension config tags in favor of the normal ones.
        -   e.g. `auxDimensionInventoryColor` is now just `auxPortalColor`
-   Removed the following tags:
    -   `aux._lastActiveTime`
    -   `_auxSelection`
    -   `aux.connected`
    -   `_auxUser`
    -   `auxUserUniversesDimension`
    -   `auxDimensionConfig`
-   Removed the following function:
    -   `player.isConnected()`
-   The `player.isInDimension()` function has been updated to check whether the page portal is showing the given dimension.
-   Dimensions can no longer be configured using the `auxDimensionConfig` tag.
    -   Instead of configuring dimensions, you must configure portals.
    -   Use the new `aux{type}PortalConfigBot` (like `auxPagePortalConfigBot`) tags to specify the bot that should configure the portal.
    -   The you can find a list of the possible tags under the "Portal Config Tags" header in the documentation.
-   Channel Designer is no more.
    -   In addition, the URL scheme has changed. Instead of `auxplayer.com/*{dimension}/{universe}` to get the sheet, you now have to specify the portals via URL query parameters. (e.g. `auxplayer.com?auxUniverse={universe}&auxSheetPortal={dimension}`)
    -   The possible portal values are:
        -   `auxSheetPortal` - Loads the sheet with the given dimension.
        -   `auxPagePortal` - Loads the normal 3D view with the given dimension.
        -   `auxMenuPortal` - Loads the menu with the given dimension.
        -   `auxInventoryPortal` - Loads the inventory with the given dimension.
    -   As a shortcut, you can go to `casualos.com/{dimension}/{universe}` and it will redirect you to `auxplayer.com?auxUniverse={universe}&auxPagePortal={dimension}` or `auxplayer.com?auxUniverse={universe}&auxSheetPortal={dimension}` depending on if you include the `*` for the dimension.

#### :rocket: Features

-   Added the `player.getPortalDimension(portal)` function.
    -   `portal` is a string with the name of the portal. Can be one of the following options:
        -   `page` - Gets the `auxPagePortal` tag.
        -   `inventory` - Gets the `auxInventoryPortal` tag.
        -   `menu` - Gets the `auxMenuPortal` tag.
        -   `sheet` - Gets the `auxSheetPortal` tag.
        -   `universes` - Gets the `auxUniversesPortal` tag.
        -   You can also give it a tag that ends with `"Portal"` to get that tag directly. (e.g. `auxPagePortal` will return `auxPagePortal`)
-   Added the `player.getDimensionalDepth(dimension)` function.
    -   `dimension` is the dimension that should be searched for.
    -   Returns the distance between the player bot and the given dimension.
        -   A return value of `0` means that the player bot is in the given dimension.
        -   A return value of `1` means that the player bot is viewing the given dimension through a portal.
        -   A return value of `-1` means that the player bot cannot access the given dimension at this moment.
-   Added the ability to show the sheet in auxPlayer by setting the `auxSheetPortal` tag on the player bot.

#### :bug: Bug Fixes

-   Fixed an issue where the inventory camera would be placed at an impossible location if the inventory was hidden during startup.
-   Fixed an issue with the inventory where setting `auxInventoryPortal` to null or `undefined` would not hide it.
-   Fixed an issue where setting a dimension tag to a number would place the bot in the dimension.
-   Fixed an issue where tag autocomplete results would become duplicated after closing and reopening the sheet.

## V0.11.23

### Date: 1/23/2020

### Changes:

#### :boom: **Breaking Changes**

-   Renamed the `player.inDesigner()` function to `player.inSheet()`.
-   Changed the `player.showChat(placeholder)` function to set the placeholder of the chat bar instead of the prefill.
-   Removed the ability to trigger a listener by clicking the play button in the code editor.
-   Removed the side menu from auxPlayer.
-   Removed [sharp](https://github.com/lovell/sharp) to allow us to make ARM builds on macOS.

#### :rocket: Features

-   Added the ability to specify an options object when calling `player.showChat(options)`.
    -   `options` is an object with the following properties:
        -   `placeholder` - The placeholder. Will override the existing placeholder. (optional)
        -   `prefill` - The prefill. Will only be set if there is no text already in the chat bar. (optional)
-   Added the ability to click the `id` tag in the sheet to load all the bots.
-   Added the ability to use the browser back button in the sheet.
-   Added the version number to the loading popup.
-   Added the `player.version()` function which gets information about the current version number.
    -   Returns an object with the following properties:
        -   `hash` - The Git hash that the build was made from.
        -   `version` - The Git tag that the build was made from.
        -   `major` - The major number of the build.
        -   `minor` - The minor number of the build.
        -   `patch` - The patch number of the build.
-   Improved the chat bar to remove focus from the input box when the "Send Message" button is clicked/tapped.
    -   This should cause the on-screen keyboard to automatically close.
-   Improved the menu positioning so that it will appear at the bottom of the screen when the inventory is hidden.
-   Added the ability to resize the code editor window.
-   Added the `player.device()` function which gets information about the current device.
    -   Returns an object with the following properties:
        -   `supportsAR` - Whether AR is supported.
        -   `supportsVR` - Whether VR is supported.
-   Added the `player.enableAR()` and `player.disableAR()` functions.
-   Added the `player.enableVR()` and `player.disableVR()` functions.

#### :bug: Bug Fixes

-   Fixed an issue where hidden tags would not get a button to toggle their visiblity in the sheet.
-   Fixed an issue where the `space` tag in the sheet would sometimes show an incorrect value.
-   Fixed an issue where sometimes AUX would crash when multiple tabs were open due to a race condition.
-   Fixed an issue where bots from the history space would not be findable in scripts.

## V0.11.22

### Date: 1/16/2020

### Changes:

-   **Breaking Changes**
    -   Changed player bots to use the `tempLocal` space.
        -   This means that refreshing the page won't pollute the universe with a ton of extra bots.
    -   `player.loadUniverse()` will now create bots in the `tempLocal` space.
        -   Previously they were created in the `shared` space.
-   Improvements
    -   Added the ability to create, load, and restore version marks.
        -   The `player.markHistory(options)` function creates a history mark for the current version.
            -   `options` is an object with the following properties:
                -   `message` - The message that the new mark should have.
        -   The `player.browseHistory()` function loads the `history` space with all the marks that the universe has.
        -   The `player.restoreHistoryMark(mark)` function restores the state in the given mark to the universe.
            -   `mark` - The bot or bot ID of the mark that should be restored.
        -   The `player.restoreHistoryMarkToUniverse(mark, universe)` function restores the state in the given mark to the given universe.
            -   `mark` - The bot or bot ID of the mark that should be restored.
            -   `universe` - The universe that the mark should be restored to.
    -   Changed the CORS settings to allow access from any origin.

## V0.11.21

### Date: 1/14/2020

### Changes:

-   **Breaking Changes**
    -   Renamed the `player.showUploadUniverse()` function to `player.showUploadAuxFile()`.
-   Improvements
    -   Added the `@onAnyCreate` shout listener.
        -   `that` is an object with the following properties:
            -   `bot` - The bot that was created.

## V0.11.20

### Date: 1/13/2020

### Changes:

-   **Breaking Changes**
    -   Renamed context to dimension.
        -   All the `auxContext*` tags have been renamed to `auxDimension*`.
        -   Listeners like `@onDrop`, `@onModDrop`, `@onClick`, etc. now have a `dimension` property in the `data` argument instead of `context`.
        -   The `@onPlayerEnterContext` listener has been renamed to `@onPlayerEnterDimension`.
        -   The `_auxUserContext`, `_auxUserMenuContext`, `_auxUserInventoryContext`, and `_auxUserChannelsContext` have been renamed to use dimension instead of context.
    -   Renamed channel to universe.
        -   All the `auxChannel*` tags have been renamed to `auxUniverse*`.
        -   The `_auxUserChannelsContext` tag has been renamed to `_auxUserUniversesDimension`.
        -   The `_auxUserChannel` tag has been renamed to `_auxUserUniverse`.
        -   The `player.setupChannel()` function has been renamed to `player.setupUniverse()`.
        -   The `player.loadChannel()` and `player.unloadChannel()` functions have been renamed to `player.loadUniverse()` and `player.unloadUniverse()`.
        -   The `player.getCurrentChannel()` function has been renamed to `player.getCurrentUniverse()`.
        -   The `setup_channel` action type has been renamed to `setup_universe`.
        -   The `@onChannel*` listen tags have been renamed to `@onUniverse*`.
            -   Also the `channel` property in the `data` argument has been renamed to `universe`.
    -   Renamed the `auxDimensionRotation` (`auxContextRotation`) tags to `auxDimensionOrientation`.
    -   You no longer need to define a dimension bot (context bot) in order to view a dimension in auxPlayer.
        -   You can still configure a dimension using the `auxDimensionConfig` tag (renamed from `auxContext`).
    -   Channel Designer is no more!
        -   It has been replaced with the "sheet dimension" (bot table).
        -   You can show _any_ dimension in the sheet by putting a `*` in front of the dimension name in the URL.
            -   e.g. `https://auxplayer.com/*home/example` if you wanted to view the `home` dimension in the sheet from the `example` universe.
            -   Going to just `*` will show all bots in the universe in the sheet. (which is very slow at the moment)
        -   You can also jump directly into auxPlayer by using the "Open dimension in auxPlayer" button that is next to the tag filters.
    -   Removed the `player.isDesigner()` function.
    -   Renamed `auxShape` to `auxForm`.
    -   Renamed `auxImage` to `auxFormAddress`.
-   Improvements
    -   Added the `player.showChat()` and `player.hideChat()` functions.
        -   These show/hide the chat bar in auxPlayer.
        -   Typing in the chat bar will trigger a `@onChatUpdated` shout with the text in the chat bar.
        -   Pressing Enter or clicking the send button on the chat bar will trigger a `@onChatEnter` shout with the text in the chat bar.
    -   Added the `@onChat` shout listener.
        -   Triggered when the user sends a message using the chat bar.
        -   `that` is an object with the following properties:
            -   `message` - The message that was sent.
    -   Added the `@onChatTyping` shout listener.
        -   Triggered when the user edits the text in the chat bar.
        -   `that` is an object with the following properties:
            -   `message` - The message that is in the chat bar after the user edited it.
    -   Added the `player.run(script)` function.
        -   `script` is the script text that should be executed.
        -   Works by sending a `run_script` action. This allows `@onUniverseAction()` listener to intercept and prevent scripts.
    -   Added the ability to click a tag in the bot table to teleport to that dimension.
    -   Added a play button to the right side of the code editor to run scripts for quick debugging.
    -   Added the `player.downloadBots(bots, filename)` function.
        -   The first parameter is an array of bots that should be downloaded.
        -   The second parameter is the name of the file that is downloaded.
    -   Added the `player.showUploadUniverse()` function.
        -   Shows a dialog that lets the user upload `.aux` files.
-   Other Changes
    -   Changed the "AUX Player" and "Channel Designer" tab titles to "auxPlayer".
    -   Removed the colored dots from tag labels in the bot table.
-   Bug Fixes
    -   `auxIframe` now supports URLs with `*` characters in them.
    -   Fixed an issue with the menu dimension that would cause items to remain even though a different dimension should be visible.

## V0.11.19

### Date: 12/31/2019

### Changes:

-   Bug Fixes
    -   Fixed an issue where the "Create Empty Bot" button in the bot table was hidden when a mod was selected.

## V0.11.18

### Date: 12/30/2019

### Changes:

-   Improvements
    -   Showing hidden tags in the bot table will now also show the `shared` tag.
    -   Removed the multi-select button from the bot table.
    -   Removed the create context button from the bot table.
    -   Removed the clear search button from the bot table.
    -   Removed the "create mod from selection" button from the bot table.
    -   Added the ability to click/tap on a bot preview in the bot table to select a mod of it.
    -   Added the ability to drag a bot preview in the bot table to drag a mod of it.
    -   Hid the ID tag when a mod is selected.
    -   Hid all other buttons when a mod is selected in the bot table.

## V0.11.17

### Date: 12/20/2019

### Changes:

-   **Breaking Changes**
    -   Changed `@onDrop`, `@onDropEnter`, and `@onDropExit` to use the same parameters.
        -   `that` is an object with the following properties:
            -   `dragBot` - The bot that is being dragged.
            -   `to` - an object with the following properties:
                -   `context` - The context the bot is being dragged into.
                -   `x` - The X grid position the bot is being dragged to.
                -   `y` - The Y grid position the bot is being dragged to.
                -   `bot` - The bot that the `dragBot` is being dragged onto.
            -   `from` - an object with the following properties:
                -   `context` The context the bot is being dragged from.
                -   `x` - The X grid position the bot is being dragged from.
                -   `y` - The Y grid position the bot is being dragged from.
-   Improvements
    -   `create()` will now automatically set the `auxCreator` tag to `null` if it references a bot that is in a different space from the created bot.
    -   Also `create()` will not set the `auxCreator` tag to `null` if it references a non-existent bot.
    -   Added the `changeState(bot, stateName, groupName)` function to help with building state machines.
        -   Sets the `[groupName]` tag to `[stateName]` on `bot` and sends "on enter" and "on exit" whispers to the bot that was updated.
        -   `groupName` defaults to `"state"` if not specified.
        -   If the state has changed, then a `@[groupName][previousStateName]OnExit()` and `@[groupName][stateName]OnEnter()` whispers are sent to the updated bot.
            -   `that` is a object with the following properties:
                -   `from` - The previous state name.
                -   `to` - The next state name.
        -   Example: Running `changeState(bot, "Running")` will set the `state` tag to `"Running"` and will send a `@stateRunningOnEnter()` whisper to the bot.

## V0.11.16

### Date: 12/19/2019

### Changes:

-   **Breaking Changes**
    -   Renamed `onBotDrag` and `onBotDrop` to `onDrag` and `onDrop` respectively.
    -   Renamed `onMod` to `onModDrop`.
    -   Removed `onCombine`, `onCombineEnter`, and `onCombineExit`.
    -   Dropping a mod in an empty space will no longer create a new bot.
    -   Setting `auxPositioningMode` to `absolute` will no longer prevent mods.
    -   Changed `applyMod()` and `subtractMods()` to not send `onMod()` events.
    -   Renamed the `diffs` property on the `onModDrop` argument to `mod`.
-   Improvements
    -   Added `onModDropEnter` and `onModDropExit` listeners for when a mod is dragged onto or off of a bot.
        -   The bot that the mod will be applied to recieves the `onModDropEnter` and `onModDropExit` events.
    -   If a custom `onModDrop` listener is provided, then the mod will not be applied. It is up to the `onModDrop` listener to apply the mod via `applyMod(this, that.mod)`.
    -   Added `onDropEnter` and `onDropExit` listeners for when a bot is dragged onto or off of another bot.
        -   Both the bot that is being dragged and the bot that they are on top of will recieve the `onDropEnter` and `onDropExit` events.
        -   Note that `onDropEnter` and `onDropExit` events will fire even if one of the bots is not stackable.
        -   They have the following parameters:
            -   `draggedBot` - the bot that is being dragged.
            -   `otherBot` - the bot that the dragged bot is on top of.
            -   `context` - the context that this is happening in.
    -   Improved `onDrop` to be sent to both the dragged bot and the bot that it is dropped on top of.
        -   The event will fire on the other bot even if it has `auxPositioningMode` set to `absolute`.
    -   Added the `player.setClipboard()` function that is able to set the user's clipboard to the given text.
        -   ex. `player.setClipboard("abc")` will set the user's clipboard to "abc".
        -   On Chrome and Firefox, the text will be copied directly to the user's clipboard.
        -   On Safari and all iOS browsers, a popup will be triggered with a copy button allowing the user to copy the text to their clipboard.
    -   Tags that contain listeners will now display with a @ symbol in front of the tag name.
    -   Tags that contain formulas will now display with a = sign after the tag name.
    -   Removed the @ symbol from the first line in the code editor when editing a script.
    -   Added the ability to use an @ symbol while creating a new tag to prefill the editor with an @.
    -   Added the ability to use @ symbols in tags in `getTag()`, `setTag()`, `getBot()`, `getBots()`, `byTag()`, `shout()`, and `whisper()`.
    -   Added tag filters for listener tags and formula tags to the bot table.
    -   Added the ability to detect the `tags` variable in scripts as a reference to tags.
        -   This is useful for knowing when to update a formula.
        -   Also works with the `raw` variable.
        -   Limitations:
            -   Does not detect references via the `bot` or `this` variables. (e.g. `bot.tags.abc`)
            -   Does not detect references via other bots. (e.g. `otherBot.tags.abc`)
            -   Does not detect references if a function is called on the tag. (e.g. `tags.name.toString()`)
        -   If you need to work around the limitations, use the `getTag()` function.

## V0.11.15

### Date: 12/17/2019

### Changes:

-   Bug Fixes
    -   Fixed an issue where `player.replaceDragBot()` actions were not getting processed because some data was improperly formatted.
    -   Resolved issue with inventory not remaining in place on resizing.

## V0.11.14

### Date: 12/16/2019

### Changes:

-   **Breaking Changes**

    -   Removed `auxStackable` and replaced it with `auxPositioningMode`.
        -   `auxPositioningMode` has two possible values:
            -   `stack` - Indicates that the bot will stack on top of other bots (default)
            -   `absolute` - Indicates that the bot will ignore other bots when positioning.
    -   Removed the `createTemp()` function.
        -   It has been replaced with the `{ space: "value" }` mod.
        -   e.g. Instead of `createTemp()` you should use `create({ space: "tempLocal" })`.
    -   Removed the `cookie` bot. It has been replaced with the `local` space.
    -   Removed the following functions:
        -   `addToContextMod()`
        -   `removeFromContextMod()`
        -   `addToMenuMod()`
        -   `removeFromMenuMod()`
        -   `setPositionMod()`
        -   `from()`
            -   You can use a mod declaration with the new `getID()` function to achieve the same functionality:
            -   `{ auxCreator: getID(bot) }`
    -   Renamed the `createdBy()` filter function to `byCreator()`.

-   Improvements
    -   Added the `space` tag which indicates where a bot will be stored.
        -   The following spaces are currently available:
            -   `shared` - This space is shared among multiple users and is persistent. This is the default space for bots if not specified.
            -   `tempLocal` - This space is not shared and is cleared every time the browser refreshes.
            -   `local` - This space is kept on your device and is persistent.
        -   When creating a bot, you can set the space that it will be stored in using a `{ space: "value" }` mod.
            -   e.g. `create({ space: "local" })` will create a new bot in the `local` space.
            -   Creating a bot from another bot will inherit spaces. So cloning a `tempLocal` bot will produce another `tempLocal` bot. You can of course override this using a mod.
        -   You can search for bots in a specific space using the `bySpace()` filter function.
            -   e.g. `getBots(bySpace("local"))` will get all the bots in the `local` space.
            -   It is simply an alternative way to do `getBots(byTag("space", value))`.
    -   Added the following functions:
        -   `getID(bot)` gets the ID of a bot. If given a string, then that will be returned instead.
        -   `getJSON(data)` gets a JSON string for the given data.
-   Bug Fixes
    -   Resolved issue of orientation inverting then attepting to resize the inventory once the viewport has beeen panned.

## V0.11.13

### Date: 12/13/2019

### Changes:

-   Bug Fixes
    -   Fixed an issue where having duplicate bot atoms could cause the bot values to be locked because it would chose the wrong bot to update.

## V0.11.12

### Date: 12/12/2019

### Changes:

-   Bug Fixes
    -   Fixed an issue where script bots were not being converted back into normal bots correctly.

## V0.11.11

### Date: 12/12/2019

### Changes:

-   **Breaking Changes**

    -   Changed `create()` and `createTemp()` to automatically set `auxCreator` to the current `this` bot.
        -   `create()` no longer takes a bot/bot ID as the first parameter. Instead, you need to use the `from()` function to set the creator ID.
        -   e.g. `create(from(bot))`.
    -   Renamed all listen tags to not use the `()` at the end.
        -   Every tag is now the same. This means that `()` to the end of a tag does nothing special.
        -   i.e. There is no difference between a "normal" tag and a "listen" tag.
        -   Instead, tags can listen by prefixing their script with a `@` symbol.
        -   e.g. `player.toast("Hi!")` becomes `@player.toast("Hi!")`.
    -   Renamed `mod()` to `applyMod()`.
    -   Renamed `mod.addToMenu()` to `addToMenuMod()`.
    -   Renamed `mod.removeFromMenu()` to `removeFromMenuMod()`.
    -   Renamed `mod.addToContext()` to `addToContextMod()`.
    -   Renamed `mod.removeFromContext()` to `removeFromContextMod()`.
    -   Renamed `mod.setPosition()` to `setPositionMod()`.
    -   Renamed `mod.subtract()` to `subtractMods()`.
    -   Renamed `mod.import()` to `getMod()`.
    -   Removed `mod.export()`.

-   Improvements
    -   Added a `creator` variable to scripts and formulas which gets the bot that created the `this` bot.
        -   `creator` is null if the current bot has no creator.
    -   Added a `raw` variable to scripts and formulas which gets direct access to the `this` bot's tag values.
        -   This is similar to the `tags` variable but does not do any pre-processing on the tag value. This means you will get formula scripts back instead of the calculated formula values.
    -   Improved the `tags` variable to handle setting tag values on it.
        -   This lets you write scripts like `tags.name = "joe"` or `bot.tags.myContext = true`.
        -   Also works with the `raw` variable.
    -   Improved bots returned from `getBots()` and `getBot()` to support setting tag values on their `tags` property.
        -   This lets you write things like `myBot.tags.name = "bob"`.
        -   Should also work with bots in the `that` variable.
    -   Added a `data` variable which equals `that`.
    -   Added the `player.hideHtml()` function which hides the HTML modal.
    -   Added in inventory tags to limit panning movements on the inventory context: `auxContextInventoryPannableMinX`, `auxContextInventoryPannableMaxX`, `auxContextInventoryPannableMinY`, `auxContextInventoryPannableMaxY`.
    -   Reformatted new selection id logic by removing the `._` character from its return.

## V0.11.10

### Date: 12/9/2019

### Changes:

-   Bug Fixes
    -   Resolved issue of hidden tags showing up when no filter has been selected on the table.

## V0.11.9

### Date: 12/6/2019

### Changes:

-   **Breaking Changes**
    -   `removeTags()` now checks if a tag starts with the given search value.
        -   Previously it would check if the search value matched the first part of a tag up do the dot (`.`).
        -   Now, it will remove all tags that start with the given search value.
        -   e.g. `removeTags(bot, "hello")` will remove `hello`, `helloAbc`, and `helloX`.
    -   The bot table tag blacklist has been updated to support camel cased tags.
    -   Renamed several functions:
        -   Renamed `onAnyAction()` to `onChannelAction()`.
        -   Renamed `player.currentChannel()` to `player.getCurrentChannel()`.
        -   Renamed `player.currentContext()` to `player.getCurrentContext()`.
        -   Renamed `mod.apply()` to `mod()`.
            -   All the other `mod.` functions remain the same.
            -   ex. `mod.export()` still works.
    -   Renamed all of the built-in tags to use `camelCase` instead of `dot.case`.
        -   Renamed all the scene tags to channel tags.
            -   `aux.scene.color` is now `auxChannelColor`
            -   `aux.scene.user.player.color` is now `auxChannelUserPlayerColor`
            -   `aux.scene.user.builder.color` is now `auxChannelUserBuilderColor`
        -   Renamed `aux.inventory.height` to `auxInventoryHeight`.
        -   Renamed `aux.channel` to `auxChannel`.
        -   Renamed `aux.connectedSessions` to `auxConnectedSessions`.
        -   Renamed `aux.color` to `auxColor`.
        -   Renamed `aux.creator` to `auxCreator`.
        -   Renamed `aux.draggable` to `auxDraggable`.
        -   Renamed `aux.draggable.mode` to `auxDraggableMode`.
        -   Renamed `aux.stackable` to `auxStackable`.
        -   Renamed `aux.destroyable` to `auxDestroyable`.
        -   Renamed `aux.editable` to `auxEditable`.
        -   Renamed `aux.stroke.color` to `auxStrokeColor`.
        -   Renamed `aux.stroke.width` to `auxStrokeWidth`.
        -   Renamed `aux.line.to` to `auxLineTo`.
        -   Renamed `aux.line.width` to `auxLineWidth`.
        -   Renamed `aux.line.style` to `auxLineStyle`.
        -   Renamed `aux.line.color` to `auxLineColor`.
        -   Renamed `aux.label` to `auxLabel`.
        -   Renamed `aux.label.color` to `auxLabelColor`.
        -   Renamed `aux.label.size` to `auxLabelSize`.
        -   Renamed `aux.label.size.mode` to `auxLabelSizeMode`.
        -   Renamed `aux.label.anchor` to `auxLabelAnchor`.
        -   Renamed `aux.listening` to `auxListening`.
        -   Renamed `aux.shape` to `auxShape`.
        -   Renamed `aux.scale` to `auxScale`.
        -   Renamed `aux.scale.x` to `auxScaleX`.
        -   Renamed `aux.scale.y` to `auxScaleY`.
        -   Renamed `aux.scale.z` to `auxScaleZ`.
        -   Renamed `aux.image` to `auxImage`.
        -   Renamed `aux.iframe` to `auxIframe`.
        -   Renamed `aux.iframe.x` to `auxIframeX`.
        -   Renamed `aux.iframe.y` to `auxIframeY`.
        -   Renamed `aux.iframe.z` to `auxIframeZ`.
        -   Renamed `aux.iframe.size.x` to `auxIframeSizeX`.
        -   Renamed `aux.iframe.size.y` to `auxIframeSizeY`.
        -   Renamed `aux.iframe.rotation.x` to `auxIframeRotationX`.
        -   Renamed `aux.iframe.rotation.y` to `auxIframeRotationY`.
        -   Renamed `aux.iframe.rotation.z` to `auxIframeRotationZ`.
        -   Renamed `aux.iframe.element.width` to `auxIframeElementWidth`.
        -   Renamed `aux.iframe.scale` to `auxIframeScale`.
        -   Renamed `aux.progressBar` to `auxProgressBar`.
        -   Renamed `aux.progressBar.color` to `auxProgressBarColor`.
        -   Renamed `aux.progressBar.backgroundColor` to `auxProgressBarBackgroundColor`.
        -   Renamed `aux.progressBar.anchor` to `auxProgressBarAnchor`.
        -   Renamed `aux._selection` to `_auxSelection`.
        -   Renamed `aux._user` to `_auxUser`.
        -   Renamed `aux.user.active` to `auxUserActive`.
        -   Renamed `aux.version` to `auxVersion`.
        -   Renamed `aux._userChannel` to `_auxUserChannel`.
        -   Renamed `aux._userContext` to `_auxUserContext`.
        -   Renamed `aux._userInventoryContext` to `_auxUserInventoryContext`.
        -   Renamed `aux._userMenuContext` to `_auxUserMenuContext`.
        -   Renamed `aux._userSimulationsContext` to `_auxUserChannelsContext`.
        -   Renamed `aux._editingBot` to `_auxEditingBot`.
        -   Renamed `aux._selectionMode` to `_auxSelectionMode`.
        -   Renamed `aux.runningTasks` to `auxRunningTasks`.
        -   Renamed `aux.finishedTasks` to `auxFinishedTasks`.
        -   Renamed `aux.task.output` to `auxTaskOutput`.
        -   Renamed `aux.task.error` to `auxTaskError`.
        -   Renamed `aux.task.time` to `auxTaskTime`.
        -   Renamed `aux.task.shell` to `auxTaskShell`.
        -   Renamed `aux.task.backup` to `auxTaskBackup`.
        -   Renamed `aux.task.backup.type` to `auxTaskBackupType`.
        -   Renamed `aux.task.backup.url` to `auxTaskBackupUrl`.
        -   Renamed `aux.context` to `auxContext`.
        -   Renamed `aux.context.color` to `auxContextColor`.
        -   Renamed `aux.context.locked` to `auxContextLocked`.
        -   Renamed `aux.context.grid.scale` to `auxContextGridScale`.
        -   Renamed `aux.context.visualize` to `auxContextVisualize`.
        -   Renamed `aux.context.x` to `auxContextX`.
        -   Renamed `aux.context.y` to `auxContextY`.
        -   Renamed `aux.context.z` to `auxContextZ`.
        -   Renamed `aux.context.rotation.x` to `auxContextRotationX`.
        -   Renamed `aux.context.rotation.y` to `auxContextRotationY`.
        -   Renamed `aux.context.rotation.z` to `auxContextRotationZ`.
        -   Renamed `aux.context.surface.scale` to `auxContextSurfaceScale`.
        -   Renamed `aux.context.surface.size` to `auxContextSurfaceSize`.
        -   Renamed `aux.context.surface.minimized` to `auxContextSurfaceMinimized`.
        -   Renamed `aux.context.surface.defaultHeight` to `auxContextSurfaceDefaultHeight`.
        -   Renamed `aux.context.surface.movable` to `auxContextSurfaceMovable`.
        -   Renamed `aux.context.player.rotation.x` to `auxContextPlayerRotationX`.
        -   Renamed `aux.context.player.rotation.y` to `auxContextPlayerRotationY`.
        -   Renamed `aux.context.player.zoom` to `auxContextPlayerZoom`.
        -   Renamed `aux.context.devices.visible` to `auxContextDevicesVisible`.
        -   Renamed `aux.context.inventory.color` to `auxContextInventoryColor`.
        -   Renamed `aux.context.inventory.height` to `auxContextInventoryHeight`.
        -   Renamed `aux.context.inventory.pannable` to `auxContextInventoryPannable`.
        -   Renamed `aux.context.inventory.resizable` to `auxContextInventoryResizable`.
        -   Renamed `aux.context.inventory.rotatable` to `auxContextInventoryRotatable`.
        -   Renamed `aux.context.inventory.zoomable` to `auxContextInventoryZoomable`.
        -   Renamed `aux.context.inventory.visible` to `auxContextInventoryVisible`.
        -   Renamed `aux.context.pannable` to `auxContextPannable`.
        -   Renamed `aux.context.pannable.min.x` to `auxContextPannableMinX`.
        -   Renamed `aux.context.pannable.max.x` to `auxContextPannableMaxX`.
        -   Renamed `aux.context.pannable.min.y` to `auxContextPannableMinY`.
        -   Renamed `aux.context.pannable.max.y` to `auxContextPannableMaxY`.
        -   Renamed `aux.context.zoomable` to `auxContextZoomable`.
        -   Renamed `aux.context.zoomable.min` to `auxContextZoomableMin`.
        -   Renamed `aux.context.zoomable.max` to `auxContextZoomableMax`.
        -   Renamed `aux.context.rotatable` to `auxContextRotatable`.
        -   Renamed `stripe.publishableKey` to `stripePublishableKey`.
        -   Renamed `stripe.secretKey` to `stripeSecretKey`.
        -   Renamed `stripe.charges` to `stripeCharges`.
        -   Renamed `stripe.successfulCharges` to `stripeSuccessfulCharges`.
        -   Renamed `stripe.failedCharges` to `stripeFailedCharges`.
        -   Renamed `stripe.charge` to `stripeCharge`.
        -   Renamed `stripe.charge.receipt.url` to `stripeChargeReceiptUrl`.
        -   Renamed `stripe.charge.receipt.number` to `stripeChargeReceiptNumber`.
        -   Renamed `stripe.charge.description` to `stripeChargeDescription`.
        -   Renamed `stripe.outcome.networkStatus` to `stripeOutcomeNetworkStatus`.
        -   Renamed `stripe.outcome.reason` to `stripeOutcomeReason`.
        -   Renamed `stripe.outcome.riskLevel` to `stripeOutcomeRiskLevel`.
        -   Renamed `stripe.outcome.riskScore` to `stripeOutcomeRiskScore`.
        -   Renamed `stripe.outcome.rule` to `stripeOutcomeRule`.
        -   Renamed `stripe.outcome.sellerMessage` to `stripeOutcomeSellerMessage`.
        -   Renamed `stripe.outcome.type` to `stripeOutcomeType`.
        -   Renamed `stripe.errors` to `stripeErrors`.
        -   Renamed `stripe.error` to `stripeError`.
        -   Renamed `stripe.error.type` to `stripeErrorType`.
-   Improvements
    -   Added the `renameTagsFromDotCaseToCamelCase()` function to help with updating bots from the old tag style to the new tag style.
        -   Use this function on bots that were using the old tag naming style but you want to use the new style.
        -   Note that this only renames the tags already existing on the bot. It does not fix any code that might be stored in the bot.
        -   Usage: `renameTagsFromDotCaseToCamelCase(bot)`
    -   Added the `bot` variable to all functions and formulas.
        -   Replacement for `this`.
    -   Added the `getMod()` function to be able to get all the tags on a bot.
        -   Returns a mod containing all the tag values on the bot.
        -   The returned mod is always up to date with the bot's current values.
        -   Calling `mod.export()` on the returned mod will save the tag code to JSON.
            -   For example, if you have a formula `=123`, then `mod.export(getMod(bot))` will return JSON containing `tag: "=123"` instead of `tag: 123`.
    -   Added the `tags` variable to all functions and formulas.
        -   This is a quick shortcut for `let tags = getMod(bot)` at the beginning of a script/formula.
        -   The `tags` variable has some caveats when used in formulas. Namely that the formulas won't be automatically updated when another tag referenced from the formula is updated. (Use `getTag()` for full support)
        -   Supports autocomplete for all tags.

## V0.11.8

### Date: 12/3/2019

### Changes:

-   Improvements
    -   Added a new system for managing causal trees.
        -   This new system has improvements for performance and reliability.
        -   It also adds support for revision history. (The controls will be coming in a future update)
        -   Every new channel will use the new system while old channels will continue to use the old one.
        -   Everything should function exactly the same as before.
    -   Changed the .aux file format.
        -   The new format is based on the bots state and is easily human readable/writable.
        -   This is different from the old format where a list of atoms was stored.
        -   Downloading a channel will give you a .aux file with the new format.
        -   Uploading a channel supports both the old format and the new format.

## V0.11.7

### Date: 11/27/2019

### Changes:

-   Improvements
    -   Changed the functionality of the table view's filterying system to be inverted.
    -   Attempting to drag a bot onto a bot with `aux.stackable` set to false will now cause the dragged bot to pass through the other bot as if it was not there.
-   Bug Fixes
    -   Resolved issue of player inventory resizing showing a reset on each change.
    -   Tag values that are objects are displayed as JSON.Stringified text. ie `{ field: "myValue" }`
        -   Known Issue: Modifying these displayed strings will convert the tag value to a string
    -   When Moving the camera via `player.MoveTo()`, the pan distance is now set correctly so pan limits are absolute.

## V0.11.6

### Date: 11/6/2019

### Changes:

-   Improvements
    -   Added the `server.setupChannel(channel, botOrMod)` function.
        -   This sends a `setup_channel` action to the server which, if executed using `action.perform()`, will create a channel if it doesn't already exist and place a clone of the given bot or mod in it.
        -   Takes 2 parameters:
            -   `channel` - The channel that should be created.
            -   `botOrMod` - (Optional) The bot or mod that should be cloned and placed inside the new channel. `onCreate()` is triggered after the bot or mod is created so you can use that to script custom setup logic.
        -   As mentioned above, you have to receive the `device` action in `onAnyAction()` and do an `action.perform(that.action.event)` to allow channels to be setup via this function.

## V0.11.5

### Date: 10/31/2019

### Changes:

-   Improvements
    -   Added the `player.replaceDragBot(botOrMod)` function.
        -   When used inside of `onBotDrag()` or `onAnyBotDrag()`, it will set the bot/mod that the user is dragging.
        -   Use this to implement clone or cloneAsMod style functionality.
    -   Added the ability to create temporary bots using the `createTemp()` function.
        -   This function behaves exactly the same as `create()` but the created bot is temporary, which means it won't be shared and will be deleted upon refresh.
-   Changes
    -   Renamed `aux.movable` to `aux.draggable`.
        -   `aux.draggable` now only woks with `true` and `false` values.
        -   The `pickup` and `drag` options have been moved to a new tag `aux.draggable.mode`.
        -   The `clone` and `cloneMod` options have been removed.
            -   You will need to use the new `player.replaceDragBot()` API to replicate `clone` and `cloneMod` behavior.
    -   Removed the `aux.mergeable` tag.
        -   It has been replaced with the `aux.stackable` tag.
    -   Removed the `aux.mod` and `aux.mod.mergeTags` tags.
    -   Renamed the `local` bot to the `cookie` bot.
        -   This is supposed to help make it clear that the bot data is stored in the browser and will be cleared when the browser's data is cleared.
    -   Renamed the `aux.users` context to `aux-users`.
    -   Added the `aux.inventory.height` tag which controls the default height of the inventory on all contexts when set of the config bot.
        -   The `aux.context.inventory.height` tag has been updated to only work on the context bot.
    -   Removed names from the other player frustums.
    -   Removed `aux.whitelist`, `aux.blacklist`, and `aux.designers`.
-   Bug Fixes
    -   Fixed an issue that would cause duplicate users to be created all the time.
    -   Fixed an issue that prevented other users from being rendered.
    -   Fixed an issue that caused all users to use channel designer colors.

## V0.11.4

### Date: 10/29/2019

### Changes:

-   Bug Fixes
    -   Fixed an issue in production builds that pre-processed the QR Code scanner code with babel. As a result, async code in the QR Code scanner failed because the babel polyfill is not being used.

## V0.11.3

### Date: 10/28/2019

### Changes:

-   Improvements
    -   Improved the vendor JavaScript bundle size by removing unused code.
        -   Refactored `three-vrcontroller-module` to use the `three` package instead of `three-full` so we don't duplicate Three.js.
        -   Removed unused shims (PEP.js, `webrtc-adapter`).
        -   Refactored `lodash` imports to directly import the modules that are used.
            -   This helps with dead code eliminiation.
    -   Added the ability to save and load files.
        -   New functions:
            -   `server.saveFile(filename, data, options)`
                -   `filename` is a string and should start with `/drives/`.
                -   `data` is a string of the data to store.
                -   `options` is an object with the following properties:
                    -   `callbackShout` A shout that should happen on the server when the file is done saving.
                    -   `overwriteExistingFile` A boolean that indicates if existing files should be overwritten. (defaults to false)
            -   `server.loadFile(filename, options)`
                -   `filename` is a string and should start with `/drives/`.
                -   `options` is an object with the following properties:
                    -   `callbackShout` A shout that should happen on the server when the file is done loading.
        -   Note that the save file and load file tasks must be enabled via the `onAnyAction()` listener.
            -   You can enable it via using this code:
            ```javascript
            if (that.action.type === 'device') {
                if (
                    ['save_file', 'load_file'].indexOf(
                        that.action.event.type
                    ) >= 0
                ) {
                    action.perform(that.action.event);
                }
            }
            ```
        -   All files from USB drives are stored under the `/drives` directory and the USB drives themselves are numbered starting with 0.
            -   To load a file from USB drive #1, use `server.loadFile("/drives/0/myFile")`.
            -   To save a file to USB drive #2, use `server.saveFile("/drives/1/myFile", data)`.
    -   Removed several options from the side menu:
        -   Removed the channel name from the top of the menu.
        -   Removed the login status from the top of the menu.
        -   Removed the login/logout options from the menu.
            -   The "Logout" option will still be available if you are logged in as a non-guest.
            -   Once you are logged out, then the option will dissapear.
        -   Removed the "Add Channel" option from the menu in AUXPlayer.
-   Bug Fixes
    -   Fixed an issue that prevented the `removeTags()` function from working when given an array of bots.

## V0.11.2

### Date: 10/23/2019

### Changes:

-   Improvements
    -   Improved initial loading time by up to 70%.
    -   Added the ability to choose which camera is used for QR and Barcode scanning.
        -   The following functions have been improved:
            -   `player.openQRCodeScanner(camera)`
            -   `player.openBarcodeScanner(camera)`
        -   The `camera` parameter is optional and takes 2 values: `"front"` or `"rear"`.
    -   Add the `LOCAL_IP_ADDRESS` environment variable which controls the private IP Address that the directory client reports.
    -   Added the ability to serve files from an external folder.
        -   Makes it easy for us to map USB drives into the folder and have them be automatically served to AUX users.
-   Changes
    -   User bots no longer register their own context. Instead, a new bot has been created to host the `aux.users` context.
        -   Improves performance of AUXes with many user bots with the same username.
        -   Existing user bots are not affected. They will be deleted automatically if given enough time. Alternatively, you can delete them using `destroy(getBots("#aux._user"))`.
-   Bug Fixes
    -   Fixed an issue where bots would have the incorrect height because of conflicts in a caching mechanism.
    -   Audio will now trigger on ios devices and on the safari browser.

## V0.11.1

### Date: 10/21/2019

### Changes:

-   Improvements
    -   Added in `player.playSound()` function, will play a sound, given by the url path, once.
-   Bug Fixes
    -   Fixed issue where default panning tag locked the vertical movement in player.

## V0.11.0

### Date: 10/18/2019

### Changes:

-   Improvements
    -   Made the menu item count badge a lighter gray.
    -   Removed the item count badge from the menu.
    -   Removed the dropdown aspect of the menu.
-   Changes

    -   Made the menu item count badge a lighter gray.
    -   Removed the admin channel and admin-channel specific functionality.
        -   This means that there are no more user account bots or channel bots.
            -   You can login as anyone from any device without requiring additional authentication.
            -   You can access any channel. No need to create a channel first. (because there are no channel bots anymore)
            -   The connection counts are now stored in the config bot of the channel.
            -   Connection limits no longer work since they were set on the channel bot in the admin channel.
            -   Username whitelists and blacklists still work, but they rely on client-side script execution instead of server-side execution.
        -   It also means there is no admin role. For now, everyone has admin permissions.
        -   `action.perform()` now needs to be used to run actions on the server.
            -   You can send an action to the server using the `remote()` function.
            -   The server will receive the action in its `onAnyAction()` as `that.action.type === "device"`
            -   `onAnyAction()` has to detect remove events and execute the inner action via `action.perform(that.action.event)`.
        -   The following functions have been removed:
            -   `server.grantRole()`
            -   `server.revokeRole()`
        -   The following functions are not executed by default and require a custom `onAnyAction()` to handle them.
            -   `server.backupAsDownload()`
            -   `server.backupToGithub()`
            -   `server.shell()`
        -   `server.backupAsDownload()` has been updated to accept a "session selector" which determines which session the ZIP file should be sent to.
            -   ex. `server.backupAsDownload({ username: getTag(player.getBot(), "#aux._user") })`
        -   Removed the `aux._lastEditedBy` tag.
            -   This tag was automatically set to the ID of the user whenever a bot was edited.
            -   Currently, it is extra cruft that is not needed and could be easily implemented via `onAnyAction()`.
    -   Centered the menu above the player inventory.
    -   Increased menu text size.
    -   Added in new camera range tags: `aux.context.zoomable.min`, `aux.context.zoomable.max` `aux.context.pannable.min.x`, `aux.context.pannable.max.x`, `aux.context.pannable.min.y`, `aux.context.pannable.max.y`.

-   Bug Fixes
    -   Removed hidden inventory dragging hitboxes when inventory is set to non-visible.

## V0.10.10

### Date: 10/11/2019

### Changes:

-   Bug Fixes
    -   Fixed an issue where sometimes DependencyManager would be given a bot that was undefined which would crash the simulation.

## V0.10.9

### Date: 10/11/2019

### Changes:

-   Bug Fixes
    -   Fixed the ability to make other users admins.

## V0.10.8

### Date: 10/09/2019

### Changes:

-   Improvements
    -   Added a Content-Security-Policy to HTML Modals which prevents them from including scripts of any kind.
        -   This prevents malicious users from executing cross-channel scripting attacks.
        -   Scripts are still allowed in iframes loaded from external domains. (like youtube)
-   Bug Fixes
    -   Disabled the site-wide Content-Security-Policy.
        -   Many devices enforce Content-Security-Policy differently and so it is difficult to find an option which is secure and compatible.

## V0.10.7

### Date: 10/09/2019

### Changes:

-   Bug Fixes
    -   Added a workaround for an issue with Amazon Kindle tablets that caused the Content-Security-Policy to not work correctly.
        -   Downside is that security is less effective since now HTML modals can load whatever scripts they want. (XSS threat)
        -   As a result, this workaround is only applied to Kindle devices.

## V0.10.6

### Date: 10/08/2019

### Changes:

-   Bug Fixes
    -   Fixed labels.

## V0.10.5

### Date: 10/08/2019

### Changes:

-   Improvements
    -   Added the `player.showHtml(html)` function that shows a modal with the given HTML.
        -   Optimized for embedding YouTube videos but works with any arbitrary HTML.
        -   Embedding JavaScript is not supported.
-   Bug Fixes
    -   Fixed an issue that prevented tabs with the same URL from seeing each other's changes to the local bot.

## V0.10.4

### Date: 10/08/2019

### Changes:

-   Improvements
    -   Added `onAnyAction()` action tag to intercept and change actions before they are executed.
        -   `onAnyAction()` runs for every action, including when a bot is created, changed, or deleted.
        -   Every action is an object with a `type` property.
            -   The `type` property is a string that indicates what the action does.
            -   Here is a partial list of types:
                -   `add_bot`: A bot should be added (i.e. created).
                -   `remove_bot`: A bot should be removed (i.e. deleted).
                -   `update_bot`: A bot should be updated.
                -   `apply_state`: The given bot state should be applied. (i.e. a set of bots should be created/updated)
                -   `shout`: A shout should be executed.
                -   `show_toast`: A toast message should be shown on the device.
                -   `show_barcode`: A barcode should be shown.
                -   `tween_to`: The camera should be tweened to show a bot.
        -   `that` is an object with the following properties:
            -   `action`: The action that is going to be executed.
        -   Forking a channel clears the `onAnyAction()` on the config bot.
            -   This is so that you can recover from broken states and also gives the person who forked the AUX full control over the fork.
    -   Added two new script functions:
        -   `action.reject(action)`: Prevents the given action from being performed. Returns the rejection action.
        -   `action.perform(action)`: Adds the given action to the performance queue so it will be performed. This can be used to re-enable an action after it has been rejected (you can also reject the rejection action). Returns the action that will be performed.
    -   Added a `local` bot which is stored in the browser's local storage.
        -   The `local` bot is a bot that is unique to the device and channel.
        -   You can access the bot by querying for it: `getBot("#id", "local")`.
    -   Renamed `onShout()` to `onAnyListen()`.
    -   Added `onListen()` which is an alternative to `onAnyListen()` that is only called on the targeted bots.
    -   Added ability to set duration of toast, `plater.toast("message", durationNum)`.
    -   Made the background for the menu label gray.

## V0.10.3

### Date: 10/04/2019

### Changes:

-   Improvements
    -   Added tags to control panning, zooming, and rotating the main camera.
        -   `aux.context.pannable`: Controls whether the main camera is able to be panned.
        -   `aux.context.zoomable`: Controls whether the main camera is able to be zoomed.
        -   `aux.context.rotatable`: Controls whether the main camera is able to be rotated.
    -   Added `player.moveTo()` to instantly tween the camera to a bot.
        -   In the future, custom tween durations will be supported.
    -   Changed the low camera angle limit to 32 degrees from 10 degrees.
    -   `onCombineExit` action will now fire alongside the `onCombine` action.
    -   Newly created contexts will no longer be autoselected.
    -   Toast messages will now only remain on screen for 2 seconds.
    -   Added the ability to send webhooks from the server.
        -   You can also tell the server to send a webhook via `remote(webhook())`.
        -   This is useful for getting around CORS issues.
-   Bug Fixes
    -   Fixed `player.tweenTo()` to not change the zoom level when it is not specified.
    -   Tweens will now work better with the `onPlayerEnterContext` action.

## V0.10.2

### Date: 09/27/2019

### Changes:

-   Bug Fixes
    -   Resolved issues with context changing affecting base simulation identifier.
    -   Invoke a camera reset upon changing contexts via `player.goToContext()`.

## V0.10.1

### Date: 09/26/2019

### Changes:

-   Improvements
    -   Browser tab will now update to correct context when switched to with `player.goToContext()`.
-   Bug Fixes
    -   Resolved error in inventory setup causing runtime issues.

## V0.10.0

### Date: 09/25/2019

### Changes:

-   Improvements
    -   Added the ability to send and receive webhooks.
        -   Send webhooks using the following functions:
            -   `webhook(options)` - options is an object that takes the following properties:
                -   `method` - The HTTP Method that should be used for the request.
                -   `url` - The URL that the request should be made to.
                -   `responseShout` - (Optional) The shout that should happen when a response is received from the server.
                -   `headers` - (Optional) The HTTP headers that should be sent with the request.
                -   `data` - (Optional) The data that should be sent with the request.
            -   `webhook.post(url, data, options)` - Sends a HTTP Post request.
                -   `url` - The URL that the request should be made to.
                -   `data` - (Optional) The data that should be sent with the request.
                -   `options` - (Optional) An object that takes the following properties:
                    -   `responseShout` - (Optional) The shout that should happen when a response is received from the server.
                    -   `headers` - (Optional) The headers that should be sent with the request.
        -   Receive webhooks by registering a handler for the `onWebhook()` action and send requests to `https://auxplayer.com/{context}/{channel}/whatever-you-want`.
            -   `onWebhook()` is shouted to the channel that the request was made to and `that` is an object with the following properties:
                -   `method` - The HTTP Method that the request was made with.
                -   `url` - The URL that the request was made to.
                -   `data` - The JSON data that the request included.
                -   `headers` - The HTTP headers that were included with the request.
    -   Added the ability to spy on shouts and whispers via the `onShout()` event.
        -   `onShout()` is executed on every bot whenever a shout or whisper happens.
            -   It is useful for tracking what shouts are being made and modifying responses.
            -   Also useful for providing default behaviors.
            -   `that` is an object with the following properties:
                -   `name` is the name of the action being shouted.
                -   `that` is the argument which was provided for the shout.
                -   `targets` is an array of bots that the shout was sent to.
                -   `listeners` is an array of bots that ran a script for the shout.
                -   `responses` is an array of responses that were returned from the listeners.
    -   Added events to notify scripts when channels become available.
        -   The following events have been added:
            -   `onChannelSubscribed()` - happens the first time a channel is loaded. Sent to every channel that is currently loaded.
            -   `onChannelUnsubscribed()` - happens when a channel is unloaded. Sent to every channel that remains after the channel is unloaded.
            -   `onChannelStreaming()` - happens when a channel is connected and fully synced. Sent to every channel that is currently loaded.
            -   `onChannelStreamLost()` - happens when a channel is disconnected and may not be fully synced. Sent to every channel that is currently loaded.
            -   For all events, `that` is an object with the following properties:
                -   `channel` - The channel that the event is for.
        -   The following events have been removed:
            -   `onConnected()`
            -   `onDisconnected()`
    -   Added in tags to change the state of the inventory's camera controls:
        -   `aux.context.inventory.pannable` enables and disables the inventory's ability to pan, off by default.
        -   `aux.context.inventory.resizable` enables and disables the inventory's drag to resize functionality, on by default.
        -   `aux.context.inventory.rotatable` enables and disables the inventory's ability to rotate, on by default.
        -   `aux.context.inventory.zoomable` enables and disables the inventory's ability to zoom, on by default.
-   Bug Fixes
    -   Resolved issue with the near cliiping plane for the sheet's minifile image.
    -   Resolved issues with the create empty bot button not functioning sometimes on mobile.

## V0.9.40

### Date: 09/20/2019

### Changes:

-   Improvements
    -   Reworked the login functionality to use popups instead of dedicated pages.
        -   The login page has been split into two popups:
            -   The login popup (account selector).
            -   The authorization popup (QR Scanner).
        -   The login popup has the following functions:
            -   It can be opened by the "Login/Logout" button in the menu.
            -   It will display a list of accounts that can be used to login.
            -   If no accounts are available, then a username box will be shown.
            -   If accounts are available, a new account can be added by clicking the "+" button at the bottom of the list.
            -   At any time, the user can close the popup to keep their current login.
            -   They can also select the "Continue as Guest" option to login as a guest.
        -   The authorization popup has the following functions:
            -   It is opened automatically when the user needs to scan an account code.
            -   It contains the QR Code scanner to scan the account code.
            -   It also contains an input box to manually enter the code.
            -   Closing the popup automatically logs the user in as a guest.
    -   Made the account QR Code blue.
    -   Added the ability to click the account QR Code to copy it to the clipboard.
-   Bug Fixes
    -   Fixed a couple communication issues between the server and client during login.
        -   One such issue could potentially leave the client in state where future changes would not be synced to the server.

## V0.9.39

### Date: 09/19/2019

### Changes:

-   Improvements
    -   Added support for accepting payments via Stripe.
        -   To get started with Stripe, first register for an account on [their website](https://dashboard.stripe.com/register).
        -   Second, copy your publishable key from the stripe dashboard and add it to the channel's config file in the `stripe.publishableKey` tag.
        -   Third, make a new channel. This will be the "processing" channel which will contain all the information actually needed to charge users for payments. And contain the code to actually complete a charge.
            -   In this channel, add your Stripe secret key to the config file in the `stripe.secretKey` tag.
        -   At this point, you are all setup to accept payments. Use the following functions:
            -   `player.checkout(options)`: Starts the checkout process for the user. Accepts an object with the following properties:
                -   `productId`: The ID of the product that is being purchased. This is a value that you make up to distinguish different products from each other so you know what to charge.
                -   `title`: The title message that should appear in the checkout box.
                -   `description`: The description message that should appear in the checkout box.
                -   `processingChannel`: The channel that payment processing should happen on. This is the channel you made from step 3.
                -   `requestBillingAddress`: Whether to request billing address information with the purchase.
                -   `paymentRequest`: Optional values for the "payment request" that gives users the option to use Apple Pay or their saved credit card information to checkout. It's an object that takes the following properties:
                    -   `country`: The two-letter country code of your Stripe account.
                    -   `currency`: The three letter currency code. For example, "usd" is for United States Dollars.
                    -   `total`: The label and amount for the total. An object that has the following properties:
                        -   `label`: The label that should be shown for the total.
                        -   `amount`: The amount that should be charged in the currency's smallest unit. (cents, etc.)
            -   `server.finishCheckout(options)`: Finishes the checkout process by actually charging the user for the product. Takes an object with the following properties:
                -   `token`: The token that was produced from the `onCheckout()` call in the processing channel.
                -   `amount`: The amount that should be charged in the currency's smallest unit.
                -   `currency`: The three character currency code.
                -   `description`: The description that should be included in the receipt.
                -   `extra`: Extra data that should be sent to the `onPaymentSuccessful()` or `onPaymentFailed()` actions.
        -   Additionally, the following actions have been added:
            -   `onCheckout()`: This action is called on both the normal channel and the processing channel when the user submits a payment option to pay for the product/service. `that` is an object with the following properties:
                -   `token`: The Stripe token that was created to represent the payment details. In the processing channel, this token can be passed to `server.finishCheckout()` to complete the payment process.
                -   `productId`: The ID of the product that is being purchased. This is useful to determine which product is being bought and which price to charge.
                -   `user`: (Processing channel only) Info about the user that is currently purchasing the item. It is an object containing the following properties:
                    -   `username`: The username of the user. (Shared for every tab & device that the user is logged into)
                    -   `device`: The device ID of the user. (Shared for every tab on a single device that the user is logged into)
                    -   `session`: The session ID of the user. (Unique to a single tab)
            -   `onPaymentSuccessful()`: This action is called on the processing channel when payment has been accepted after `server.finishCheckout()` has completed. `that` is an object with the following properties:
                -   `bot`: The bot that was created for the order.
                -   `charge`: The info about the charge that the Stripe API returned. (Direct result from [`/api/charges/create`](https://stripe.com/docs/api/charges/create))
                -   `extra`: The extra info that was included in the `server.finishCheckout()` call.
            -   `onPaymentFailed()`: This action is called on the processing channel when payment has failed after `server.finishCheckout()` was called. `that` is an object with the following properties:
                -   `bot`: The bot that was created for the error.
                -   `error`: The error object.
                -   `extra`: The extra info that was included in the `server.finishCheckout()` call.
    -   Added the ability to send commands directly to users from the server via the `remote(command, target)` function.
        -   For example, calling `remote(player.toast("hi!"), { username: 'test' })` will send a toast message with "hi!" to all sessions that the user "test" has open.
        -   This is useful for giving the user feedback after finishing the checkout process.
        -   Currently, only player commands like `player.toast()` or `player.goToURL()` work. Shouts and whispers are not supported yet.

## V0.9.38

### Date: 09/16/2019

### Changes:

-   Improvements
    -   Added the ability for the directory client to automatically connect to an AUX Proxy.
        -   Can be controlled by using the `PROXY_TUNNEL` environment variable which should be set to the WebSocket URL that the client should try to tunnel to.
        -   Also needs to have the `UPSTREAM_DIRECTORY` environment variable set to the URL of the directory that the client should register with and get its tokens from.
        -   The `casualsimulation/aux-proxy` docker image is a tunnel server that can handle automatically accepting and managing tunnels for directory clients.
        -   For example, you can get a basic tunnel system going by setting up the `casualsimulation/aux-proxy` docker image at a URL like `proxy.auxplayer.com` and setting the `PROXY_TUNNEL` environment variable for the `casualsimulation/aux` image to `wss://proxy.auxplayer.com`.
            -   When the client grabs a token from the configured `UPSTREAM_DIRECTORY`, it will then try to connect to `wss://proxy.auxplayer.com` to establish a tunnel for the `external-{key}` subdomain.
            -   Once the tunnel is established, any traffic directed at `external-{key}.auxplayer.com` which is routed to the same server that hosts `proxy.auxplayer.com` will be forwarded onto the tunnel client which will then server the AUX experience.
            -   In effect, this lets a AUXPlayer experience hosted from an internal network be accessible from outside the network via using a reverse tunnel server. (This lets us get around NAT without things like UPNP)
-   Bug Fixes
    -   Copying the workspace will now copy the context bot as well.
    -   Removing a bot via code it should no longer set the selection to a mod.

## V0.9.37

### Date: 9/13/2019

### Changes:

-   Improvements
    -   Added an AUX Proxy web service that can temporarilly authorize a proxy connection for a local AUX.
    -   Added a package that provides the ability to create tunnels via websockets.

## V0.9.36

### Date: 9/13/2019

### Changes:

-   Bug Fixes
    -   Fixed an issue with dragging files on a non-default grid scale in AUXPlayer.

## V0.9.35

### Date: 9/11/2019

### Changes:

-   Improvements
    -   Changing the player inventory's height via the height slider will now set the inventory items to be correctly bottom aligned.
-   Bug Fixes
    -   Resolved issues with dragging bots and minimized contexts onto the background in builder.
    -   Resolved issues with sizing differences of the player inventory between pc and mobile platforms.
    -   Fixed the directory client to send the correct IP Address.
    -   Fixed the directory service to handle errors when sending webhooks.

## V0.9.34

### Date: 9/10/2019

### Changes:

-   Improvements
    -   Added the ability to set which IP Addresses should be trusted as reverse proxies.
        -   Setting this value will allow the server to determine the actual IP Address of visiting users and which protocol they are actually using to load data.
        -   Can be controlled with the `PROXY_IP_RANGE` environment variable.
            -   Supports a single IP Address, or a CIDR IP Address range.

## V0.9.33

### Date: 9/10/2019

### Changes:

-   Improvements
    -   Added a service which can send information to the configured directory at periodic intervals.
        -   By default, the information gets sent on startup and every 5 minutes afterwards.
            -   `key`: The SHA-256 hash of the hostname plus the loopback interface's MAC address.
            -   `password`: The password that was generated on the device to authenticate to the directory.
            -   `publicName`: The hostname of the device.
            -   `privateIpAddress`: The IPv4 Address of the first non-loopback interface sorted by interface name. This is supposed to be the LAN IP that the device has.
        -   The directory that the client reports to (the upstream) can be configured using the `UPSTREAM_DIRECTORY` environment variable. If it is not set, then the client is disabled in production.

## V0.9.32

### Date: 9/10/2019

### Changes:

-   Improvements
    -   Changed and condensed the action tags: `onDropInContext()`, `onAnyDropInContext()`, `onDropInInventory()`, `onAnyDropInInventory()`, `onDragOutOfContext()`, `onAnyDragOutOfContext()`, `onDragOutOfInventory()` and `onAnyDragOutOfInventory()` to `onBotDrop()`, `onAnyBotDrop()`, `onBotDrag()`, `onAnyBotDrag()`.
    -   Setup new 1x7 player inventory layout, works with dynamic changes to width, currently not working with dynamic changes to height.
    -   Changed range of `aux.context.inventory.height` from 0 to 1 to instead be 1 to 10 defining the default number of rows to view in the inventory on page load.
    -   Added an API for the AUX Directory.
        -   Stores a list of AUXes and their IP addresses to make it easy to discover AUXPlayers that share the same public IP address with you.
        -   Controllable with the `DIRECTORY_TOKEN_SECRET` and `DIRECTORY_WEBHOOK` environment variables.
        -   If the `DIRECTORY_TOKEN_SECRET` environmenv variable is not specified, then the directory API will not be enabled.
        -   Make sure to use a long secure random value for the `DIRECTORY_TOKEN_SECRET`.
        -   The `DIRECTORY_WEBHOOK` variable specifies the URL that updated entry information should be POSTed to.
            -   The message contains a JSON object with the following data:
                -   `key`: The key/hash that the uniquely identifies the AUX that was updated.
                -   `externalIpAddress`: The external (public facing) IP Address that the AUX is using.
                -   `internalIpAddress`: The internal (non-public facing) IP Address that the AUX is using.
        -   The following API Endpoints have been added:
            -   `GET /api/directory`
                -   Gets a list of AUXPlayers that share the same public IP Address as you.
                -   Each entry in the list contains the name of the AUXPlayer and the URL that it can be accessed at.
            -   `PUT /api/directory`
                -   Creates / Updates the entry for an AUXPlayer.
                -   The request must contain the following values as a JSON object:
                    -   `key`: The unique key identifying the AUXPlayer. Recommended to use a hash of the MAC address and hostname.
                    -   `privateIpAddress`: The local network IP Address that has been assigned to the AUXPlayer.
                    -   `publicName`: The name that can be shown to other users publicly.
                    -   `password`: The password that is required to update the record. If this is the first request for the `key` then the password will be saved such that the record can only be updated in the future when given the same password.
-   Bug Fixes
    -   Unbound `aux.context.player.rotation.x` and `aux.context.player.rotation.y` from one another to let the user only need to fill in one of the fields for player's initial rotation to work.

## V0.9.31

### Date: 9/05/2019

### Changes:

-   Improvements
    -   Added in a `mod.subtract` function to removed certain tags defined by a mod.
    -   Added the ending grid position to the drag and drop context actions.
    -   Added the new `createdBy()` function that get the filter of bots that have been created by another bot.
    -   Set the drag and drop actions to return more consistant variables.
    -   Removed the hamburger menu icon and the menu text from the player's menu.
    -   Player's menu will now open then items are added to it from an empty state.
    -   Removed unneeded function from the project: `getBotsInContext`, `getBotsInStack`, `getFilessAtPosition`, `getNeighboringBots`.
-   Bug Fixes
    -   Set the bot in the drag and drop actions to no longer return multiple bots.
    -   Cleaned up missed text artifact on the loading popup in player.
    -   Setting the initial zoom of the player in the context without setting anything for the rotation will no longer rotate the initial player.
    -   Resolved issue with wall height not getting set correctly when the context the bot is on is moved vertically.
    -   Fix issue with the bot returned from a drag and drop action.
    -   Sheet will now remain open when deleting a bot.
    -   Fixed `onCombine()` actions to pass the other bot as `that.bot`.

## V0.9.30

### Date: 08/28/2019

### Changes:

-   Improvements
    -   Split the player inventory's resizing bar into two and placed them at the top corners of the inventory.
    -   Halved the inventory's gap spacing when on moble for a larger inventory.
    -   Improved the label textbox to resize to fix bot that have a high width value.
    -   The drop action tags: `onDropInContext()`, `onAnyDropInContext()`, `onDropInInventory()` and `onAnyDropInInventory()` now return the previous context the bots were in before the drop.
    -   Allow the context to set the player's default zoom with the tag `aux.context.player.zoom` and its rotation with the tags `aux.context.player.rotation.x` and `aux.context.player.rotation.y`.
    -   Changed the loading popup to have improved readability and removed wanted information from the player's loading popup.
    -   Added the ability to show and scan barcodes.
        -   Barcodes can be shown via the `player.showBarcode(code, format)` function.
            -   The `format` parameter accepts the following options:
                -   [`code128`](https://en.wikipedia.org/wiki/Code_128) (Code 128) (default)
                -   [EAN](https://en.wikipedia.org/wiki/International_Article_Number)
                    -   `ean13` (EAN-13)
                    -   `ean8` (EAN-8)
                    -   `upc` (UPC-A)
                -   [`itf14`](https://en.wikipedia.org/wiki/ITF-14) (ITF-14)
                -   [`msi`](https://en.wikipedia.org/wiki/MSI_Barcode) (MSI)
                -   [`pharmacode`](https://en.wikipedia.org/wiki/Pharmacode) (Pharmacode)
                -   [`codabar`](https://en.wikipedia.org/wiki/Codabar) (Codabar)
        -   The barcode scanner can be opened via the `player.openBarcodeScanner()` function.
            -   The following barcode types can be scanned:
                -   Code 128
                -   Code 39
                -   Code 93
                -   EAN-13
                -   EAN-8
                -   UPC-A
                -   UPC-C
                -   Codeabar
            -   When a barcode is scanned the `onBarcodeScanned()` event will be sent containing the barcode that was detected.
            -   Also supports `onBarcodeScannerOpened()` and `onBarcodeScannerClosed()`.
    -   Added menus back to AUXPlayer.
    -   Added `byMod()` as an additional way to query bots.
        -   Convienent way to query bots by multiple tags at once.
        -   Usage:
            -   `getBots(byMod({ "aux.color": "red", "aux.scale": 2 }))` gets all the bots with `aux.color` set to `"red"` and `aux.scale` set to `2`.
            -   `getBots(byMod({ "aux.color": null, "aux.label": "Hi!" }))` gets all the bots without an `aux.color` but with `aux.label` set to `"Hi!"`.
-   Bug Fixes
    -   Resolved issue with new contexts adding an incorrect tag to the sheet.
    -   Changed the dynamic aspect ratio to a stable one for the inventory scaling.

## V0.9.29

### Date: 08/23/2019

### Changes:

-   Improvements
    -   Changed `hasFileInInventory()` function to `hasBotInInventory()`.
    -   Changed `onMerge()` action tag to `onMod()`.
    -   Changed `aux._editingFile` hidden tag to `aux._editingBot`.
    -   Gave the player inventory an offset from the bottom of the window so that it is floating.
    -   Deselecting one of 2 bots in multiselection mode will return the the sheet to single selection mode.
    -   Removed the direct aux view for now.
    -   Added new feature in sheet where clicking on a bot's tag will select all bots with that tag.
    -   Added a code editor.
        -   Loads only on desktop/laptop.
        -   For the best experience, use with the full size sheet.
        -   Features:
            -   Syntax highlighting for action tags and formulas.
                -   Normal tags don't get syntax highlighting.
            -   Syntax checking.
            -   Autocomplete for tags.
                -   Triggered by typing `#` or by pressing `Ctrl+Space`.
            -   Autocomplete for formula/action API functions.
                -   Triggered by typing or by pressing `Ctrl+Space`.
            -   Find references to API functions across actions/formulas.
                -   Trigger by putting the cursor on the tag and press `Shift+F12`.
            -   Find references to tags across actions/formulas.
                -   Trigger by putting the cursor on the tag and press `Shift+F12`.
            -   Auto formatting
                -   Trigger by typing `Alt+Shift+F`.
            -   Find & Replace
                -   Open the find tool by pressing `Ctrl+F`.
                -   Go to replace mode by toggling the arrow on the left side of the find tool.
        -   Other notes
            -   It is not currently possible to remove formulas using the code editor. Instead, you have to use the small tag input in the table to completely remove formulas.
    -   Changed menu button text of: `Channel doesn't exist. Do you want to create it?` to `Channel doesn't exist. Click here to create it.` for better user direction.
-   Bug Fixes
    -   Resolved issue of the `getBot()` function not working in the search bar.
    -   Allow the use of a channelID made up entirely of numbers.
    -   Resolved issue of `setTag()` not working with multiple files when fed a false or null value to set.
    -   Deleting a bot when in multiselection mode will no longer close the sheet.
    -   The `onPointerExit()` function will now execute before an `onPointerEnter()` function when hovering over multiple bots.
    -   Fixed issue in the `RemoveTags()` function where providing a string with a `.` in its tag section failed to remove the correct tags.
    -   The tag `aux.context` can now be set to a value type of boolean or number.
    -   Increased the timeout time on the `Create Channel` toast message to give it more processing time so it works more consistently.
    -   Fixed inconsistency between actual action tag `onAnyDropInContext` and what was appearing in the tag dropdown `onDropAnyInContext` to read correctly, and other similar cases of this.
    -   Changed the tag `aux.context.inventory.height` to work in the context bot's tag list.

## V0.9.28

### Date: 08/16/2019

### Changes:

-   Improvements
    -   Added the `onPointerUp()` action tag to fire on button release.
-   Bug Fixes
    -   Resolved issue where creating a new tag on one bot, deselecting all bots and attempting to add that same tag to a different bot resulted in a warning.
    -   Resolved issue stopping VR from functioning on Occulus Quest.

## V0.9.27

### Date: 08/14/2019

### Changes:

-   Improvements
    -   Added the context to the `that` of the `onAnyBotClicked()` action tag.
    -   Added the context to the `that` of the `onKeyDown()` and `onKeyUp` action tags.
    -   Removed the trashcan area that appears when dragging a bot.
    -   Added the bot and context to the `that` of the `onPointer` action tags.
    -   Improved the functionality of `getBots()` and `getBot()` by adding the ability to search by multiple parameters.
        -   [Github Issue](https://github.com/casual-simulation/aux/issues/8)
        -   The following functions have been added:
            -   `byTag(tag, value)`: Filters for bots that have the given tag and value.
            -   `inContext(context)`: Filters for bots that are in the given context.
            -   `inStack(bot, context)`: Filters for bots that are in the same stack as the given bot in the given context.
            -   `atPosition(context, x, y)`: Filters for bots that are at the given position in the given context.
            -   `neighboring(bot, context, direction)`: Filters for bots that are neighboring the given bot in the given context in the given direction.
            -   `either(filter1, filter2)`: Filters for bots that match either of the given filters.
            -   `not(filter)`: Filters for bots that do not match the given filter.
        -   As a result, it is now possible to use `getBots()` like this:
            -   `getBots(byTag("abc", 123), byTag("name", "test"))`
            -   `getBots(not(inContext("hello")))`
            -   `getBots(inContext("hello"), not(inStack(this, "hello")))`
            -   `getBots(atPosition("test", 1, 2))`
            -   `getBots(either(byTag("abc", true), byTag("def", true)))`
        -   You can still use the old syntax like `getBot("name", "bob")`.
    -   Improved the server to update a tag indicating whether a user is active or not.
        -   The tag is `aux.user.active` and is on every player bot.
        -   The user frustums have been updated to use this value for detecting if a player is active or not.
    -   Removed the depreciated tags: `aux.context.surface.grid`, `aux.context.surface.defaultHeight`, `aux.input`, `aux.input.target`, and `aux.input.placeholder`.
    -   Made the text editor in sheet go all way to the bottom of the screen when the sheet is toggled to fullscreen mode.
    -   Removed the `event()` function from action scripts.
-   Bug Fixes
    -   Destroying a bot will no longer keep a mod of the bot in the selection.
    -   Modballs will no longer appear as the file rendered when searching for bots.
    -   Added the missing `onPointerDown()` tag to the tag dropdown list.
    -   Fixed an issue that would cause the browser to be refreshed while in the process of Forking an AUX.
    -   The `player.currentChannel()` function will now work in builder.
    -   Fixed actions to be able to support using comments at the end of scripts.
    -   When clicking off of a search for config it will no longer show a mod being selected briefly.

## V0.9.26

### Date: 08/09/2019

### Changes:

-   Improvements
    -   Changed the "Subscribe to Channel" text to "Add Channel" in AUXPlayer.
    -   Changed the "powered by CasualOS" tagline to "CasualOS ☑️".
    -   Added the ability to copy/paste bots directly onto surfaces.
    -   Control clicking a bot and attempting to drag it will now result in cloning the bot.
    -   Removed the outline bars on the player inventory.
    -   Dragging files in AUXPlayer now pulls the selected bot out of the stack.
    -   Updating the `aux.scale.z` or `{context}.z` values on bots now updates the other bots in the same stack.
    -   Improved the sheet to show the filter buttons for every tag namespace.
    -   Added the ability to undo destroying a bot from the sheet.
    -   Changed the "channel does not exist" message to include a better call to action.
    -   Zooming and rotation from a `player.tweenTo()` call can now be canceled by user input.
-   Bug Fixes
    -   The zoom value and orbital values of the `player.tweenTo()` function have been clamped to their set limits to avoid issues.
    -   The inconsistancy of zoom number input between perspective and orthographic cameras with the `tweenTo` function has been fixed.
    -   Fixed the create channel button to refresh the page so that the channel is properly loaded.

## V0.9.25

### Date: 08/08/2019

### Changes:

-   Bug Fixes
    -   Fixed a spelling error in the hamburger menu.
    -   Fixed an issue that would cause recursive formulas to lock-up the channel.

## V0.9.24

### Date: 08/08/2019

### Changes:

-   Improvements
    -   Changed `onPlayerContextEnter()` to `onPlayerEnterContext()`.
    -   Added `player.currentChannel()` for users to query the channel id in player.
-   Bug Fixes
    -   Dragging a mod should no longer show a change in the scale.
    -   Fixed an issue that would show the wrong username if logging in as a guest.
    -   Fixed the "Fork Channel" button to create the new channel.
    -   Changed the "Fork Channel" and "Clear Channel" buttons to only allow admins to run them.
    -   Fixed an issue that would cause the tag input boxes to not accept typing an `=` sign as the first character.
    -   Fixed the `Destroyed {bot ID}` messages to not show when the bot doesn't actually get destroyed.
    -   Getting the mod of a recently changed file will no longer be missing tags.
    -   Fixed isse with new tag input remaining open when verifying a tag vai the enter key.
    -   Fixed issue where `aux.stackable` being false stopped mods from being applied to the bot, mods can now be applied.

## V0.9.23

### Date: 08/06/2019

### Changes:

-   Improvements
    -   Changed `Clear Mod` to `Reset` in the sheet.
    -   Allow the clicking on a bot in the sheet in single selection mode to deselect the bot.
    -   Changed `onCombine()` action tag to `onCombine(#tag:"value")` and set the autofill to not auto add this tag to the sheet.
    -   Added the `aux.context.devices.visible` to allow the hiding of user bots in the player.
-   Bug Fixes
    -   Dragging a bot with no bot selected will no longer select a mod of the dragged bot.

## V0.9.22

### Date: 08/06/2019

### Changes:

-   Improvements
    -   Changed `{context}.index` to `{context}.sortOrder`.
    -   Added another variable to `onClick()` action tag to return a context.
    -   Added another variable to `onCombineEnter()` and `onCombineExit()` action tags to return a context.
    -   Added `onAnyPlayerContextEnter` to trigger on every bot when a player joins a context and changed `onPlayerContextEnter` to trigger on the player bot that joins a context.

## V0.9.21

### Date: 08/05/2019

### Changes:

-   Improvements
    -   Improved the `server.shell()` command to output a bot to the `aux.finishedTasks` channel with the results of the command.
    -   Added the ability to backup channels to Github using Gists.
        -   You can trigger a backup by running `server.backupToGithub(token)` as an admin from the admin channel.
        -   The `token` parameter should be replaced with a string containing a [personal access token](https://help.github.com/en/articles/creating-a-personal-access-token-for-the-command-line) from the account you want the backup to upload to.
        -   During upload a bot will be added to the `aux.runningTasks` context with a progress bar indicating the status of the operation.
        -   When the task is completed the bot will be moved to the `aux.finishedTasks` context and will contain tags indicating the result of the operation.
        -   After finishing the bot will contain a link to the uploaded data.
    -   Added the ability to backup channels as a zip file.
        -   Triggered by running `server.backupAsDownload()` as an admin from the admin channel.
        -   Similar to the Github backup but the zip file is downloaded to your device.
    -   `setTag` function will now accept an array of bots as it's first paramater.
    -   Removed the white circle background from the player's menu button.
    -   Changed `Fork/Upload/Download AUX` to `Fork/Upload/Download Channel`.
    -   Updated connection message.
    -   Allow the deselection of files by clicking on the bot in the sheet during multiselection.
    -   Greatly improved the performance of dragging stacks of bots in AUXPlayer.
    -   Added the `onCombineEnter()` and `onCombineExit()` action tags to fire on all bots being interacted with during a drag operation with combine action tags involved.
-   Bug Fixes
    -   Removed mouse pointer change on player inventory side bars.
    -   Made the multiselect button ui consistant colors.
    -   Made the multiselect button hide itself in multiselect mode.
    -   `aux.label` will now accept numbers as a tag value.
    -   Further restrict the add tag setup to stop unwanted warning popups.
    -   Fixed to let admin users be designers even if the designers list says otherwise.

## V0.9.20

### Date: 07/31/2019

### Changes:

-   Improvements
    -   Increased the Socket.io ping interval and timeout values to better support sending large causal trees.
    -   Updated `aux.inventory.height` to `aux.context.inventory.height`.
    -   Removed the raise and lower option in the context dropdwon menu.
    -   Changed player menu's `Add Channel` to `Subscribe to Channel`.
    -   Set mobile and desktop's default player inventory height to be consistent.
    -   Added a basic console that can be used to view logs from scripts and formulas.
        -   The console can be opened via the `player.openDevConsole()` script function.
    -   Changed the toggle size button's image.
    -   Moved multiselection button to the top right, added new icon for the button.
    -   Added bot image to top of sheet.
    -   Removed deslection button, the minus icon, from the sheets.
    -   Changed destroy bot button text to the trash can icon.
    -   Allow the user to drag bots from the bot image at the top of the sheet section.
-   Bug Fixes
    -   Improved centering of loading popup's `powered by CasualOS` text.
    -   Fixed an issue that would cause `player.currentContext()` to not update until after the `onPlayerContextEnter()` event was fired.
    -   Fixed some issues with the login flow for AUXPlayer.

## V0.9.19

### Date: 07/29/2019

### Changes:

-   Improvements
    -   Added the ability for shouts and whispers to return values.
        -   `shout()` returns a list of results from every bot that ran a script for the shout ordered by bot ID.
        -   `whisper()` returns a list of results from every bot that ran a script for the whisper ordered by the input bot array.
        -   To return a value from a shout/whisper handler, use `return` statements. For example, to return `10` from a shout you would simply write `return 10`.
    -   Changed the tag suggestion list to only show when there are tags that match the input.
    -   Changed the create surface popup's header text to read: `Create Context from Selection`.
    -   Added show surface checkbox to the create context popup.
    -   Removed the text on the sheet's bottom left add tag button.
    -   Added the phrase `powered by CasualOS` to bthe hamburger menu and loading popup.
    -   Removed `Unselect All` from the sheets.
-   Bug Fixes
    -   Fixed an issue that would let users load the admin channel because no file specified session limits for it.
    -   Fixed an issue that would cause formulas which contained indexer expressions to fail.
    -   Fixed the server to not overwrite broke Causal Trees.
    -   Stopped incorrect empty tag warning when attempting to add in a new tag.
    -   Fixed there not being a visible right bar on the player inventory.
    -   Fixed dependency tracking for formulas which get bots by ID. (like `getBots("id")`)

## V0.9.18

### Date: 07/25/2019

### Changes:

-   Bug Fixes
    -   Reverted a change that had the potential to corrupt a tree upon load.

## V0.9.17

### Date: 07/25/2019

### Changes:

-   Improvements
    -   Added the ability to execute remote events on the server.
        -   This lets us do all sorts of administrative tasks while keeping things secure.
        -   These events are sent via scripts.
        -   Depending on the action, it may only be possible to execute them in the correct channel. For example, executing admin tasks is only allowed in the admin channel to help prevent things like clickjacking.
        -   The following functions are supported:
            -   Admin channel only
                -   `server.grantRole(username, role)`: Grants the given role to the user account with the given username if the current player is an admin.
                -   `server.revokeRole(username, role)`: Revokes the given role from the user account with the given username if the current player is an admin.
                -   `server.shell(script)`: Runs the given shell script on the server if the current player is an admin.
    -   Improved the login system to dynamically update based on changes to the admin channel.
        -   This lets us do things like lock user accounts or tokens and have the system automatically handle it.
        -   It even supports formulas!
        -   The login system uses the following tags on bots in the admin channel:
            -   `aux.account.username`: This tag indicates that the bot is a "user account" bot for the given username.
            -   `aux.account.roles`: This tag indicates which roles an account should be granted.
            -   `aux.account.locked`: This tag indicates whether the account is locked and that logging in using it should not be allowed.
            -   `aux.token`: This tag indicates that the bot is a "token" which can be used to login to a user account.
            -   `aux.token.username`: This tag indicates the username of the user account that the token is for.
            -   `aux.token.locked`: This tag indicates whether the token is locked and therefore cannot be used to login to the account.
    -   Improved the login system to automatically give guests the `guest` role.
        -   This allows blocking guests via the `aux.blacklist.roles` tag on the channel config file.
    -   Improved the channel system to only allow loading a channel if it has been created via a bot in the admin channel.
        -   This lets admins control which channels are accessible.
        -   The admin channel is always accessible, but only to admins. This is a safety measure to prevent people from locking themselves out.
        -   To make a channel accessible, load the admin channel and create a bot with `aux.channel` set to the channel you want and `aux.channels` set to `true`.
        -   Alternatively, load the channel you want and click the `Create Channel` toast that pops up. (only works if you're an admin)
    -   Added the ability to view and control how many sessions are allowed.
        -   Allows setting a max sessions allowed value for channels and the entire server.
        -   Per-Channel settings go on the channel file in the admin channel.
            -   The `aux.channel.connectedSessions` tag indicates how many sessions are active for the channel.
            -   The `aux.channel.maxSessionsAllowed` tag specifies how many sessions are allowed for the channel. Admins are not affected by this setting. If this value is not set then there is no limit.
        -   Global settings go on the `config` file in the admin channel.
            -   The `aux.connectedSessions` tag indicates how many sessions are active for the server.
            -   The `aux.maxSessionsAllowed` tag specifies how many sessions are allowed for the entire server. Admins are not affected by this setting. If this value is not set then there is no limit.
    -   Added the ability to query the status information from the server.
        -   Requests to `/api/{channelId}/status` will return a JSON object containing the current number of active connections for the channel.
        -   Requests to `/api/status` will return a JSON object containing the current number of active connections for the server.
    -   Changed `aux.inventory.color` tag to `aux.context.inventory.color`, and allowed the editing of the invenroty color to be done in the context bot's tags.
    -   Added an `aux.context.inventory.visible` tag to toggle the player inventory on and off, it will default to visible.
    -   Reduced width of player inventory and added a left alligned line to it's left side.
    -   Gave the player inventory the ability to be set by a user set inventory context tag.
    -   Added a width maximum to the player inventory.
    -   Added in the `onAnyBotClicked()` function to fire an event when any bot in the scene has been clicked.
-   Bug Fixes
    -   The player's background context color can now be set via fomula.
    -   Fixed scripts to remove deleted files from queries like `getBots()` or `getBot()`.
    -   Fixed the login screen to hide the loading progress when the user needs to scan the token from their other device.
    -   Improved the JavaScript sandbox to prevent common infinite loops.
        -   Loops in JavaScript code now have an energy cost of 1 per iteration.
        -   By default, each formula/action has an energy of `100,000`.
        -   Shouts get their own energy value set at `100,000`. (for now - so it's still possible to get around the energy limit by shouting back and forth)
        -   Exceeding the energy limit causes the formula/action to be terminated so that the application doesn't get locked up.
    -   Corrected misspelled tag name in the tag dropdown list.
    -   Fixed positioning issue with setting `aux.label.anchor` via an interaction.

## V0.9.16

### Date: 07/22/2019

### Changes:

-   Improvements

    -   Added ability to use the enter key on the new tag dropdown to autofill the tag.
    -   The webpage's tab name will now display the channel's ID in designer and the Context name and ID in Player.

-   Bug Fixes
    -   Added another Wall3D optimization with a geometry disposal.
    -   Added a null check to stop an error when trying to drag specifically removed bots.
    -   A mod object will no longer change it's mesh scale while being dragged.
    -   Fixed an issue that would happen if a file was updated and deleted in the same script.

## V0.9.15

### Date: 07/18/2019

### Changes:

-   Improvements
    -   Selecting a tag from the tag suggestions list will now automatically add the tag on click.
    -   Added a plus sign to the `Make mod from selection` butotn's icon.
-   Bug Fixes
    -   Improved Wall3D performance, should no longer take up most memory allocation.
    -   Clicking on a bot will no longer have the mereg ball appear for a second in the file count.

## V0.9.14

### Date: 07/17/2019

### Changes:

-   Improvements
    -   Added a login system
        -   Users are first-come first-serve.
            -   Upon login your device will generate a token that is used to authenticate the device for that user account.
                -   Because this token is unique and secret you must use the new "Login with Another Device" feature in the side menu.
                -   This will show a QR code that can be scanned after trying to login with the same username.
            -   Users can be granted roles via their bot in the `admin` channel.
                -   These roles can be used to allow or deny access to channels.
                -   Users that have the `admin` role are allowed access to every channel. (and bypass the blacklist and whitelist)
        -   The server now decides if a user is able to load an aux.
            -   This means that the server checks `aux.blacklist` and `aux.whitelist` before sending the data.
            -   The following tags have been added to check whether a user is allowed access based on their roles.
                -   `aux.whitelist.roles`: Specifies the list of roles that users must have all of in order to access the channel.
                -   `aux.blacklist.roles`: Specifies the list of roles that users must not have any of in order to access the channel.
            -   By default, the `admin` channel is set to allow only users with the `admin` role.
    -   The login screen now remembers which users you have logged in with previously.
        -   Because tokens are saved on the device it is important to save users and only remove them if explicitly requested by the user.
    -   The `aux.line.style` tag's wall settting will now dynamically scale with bot height and bot stacking.
    -   The inventory viewport now no longer accepts panning input, it will now only zoom and rotate.
    -   Added in an `aux.line.style` tag that changes the design of the `aux.line.to` line.
    -   Added in a resize sheets button to set sheet's to full page width at all times.
    -   Added in an `aux.line.width` tag that changes the width of the `aux.line.to` but only the wall style for now.
    -   Resize the sheets button is now on the far left of the sheets buttons.
    -   Added a new `Make mod from selection` button to the sheet's buttons.
    -   Clicking off of the sheets will now always revert the selected item to an empty bot.
    -   Clicking the `enter` key on a selected tag will automatically open up the `new tag` input section.
    -   Clicking the `escape` key when the `new tag` input section is up will close the input section.
    -   The `new tag` input section will now be left alligned in the sheets.
    -   The tag section buttons will now appear below the bot content in the sheets.
    -   Moved the sheet's `Toggle Size` button to the right side of the sheet.
-   Bug Fixes
    -   Fixed `create()` to dissallow overriding `aux.creator` when a creator is specified.
    -   The center button will no longer effect the rotation in channel designer's viewport.
    -   'Enable AR' button no longer shows up in iOS Chrome which is currently unsupported.
    -   Fixed AR rendering for both AUX Designer and AUX Player.
    -   Fixed the login page to redirect to Channel Designer if the user refreshes the page while on the login screen.
    -   Fixed an issue that would cause `player.currentContext()` to be undefined if it was accessed inside `onConnected()`.
    -   Fixed the link to the `aux-debug` page in Channel Designer.
    -   Fixed an issue where formulas which had circular dependencies would cause other tags referencing the circular tag to not update.
    -   Fixed the parsing logic for filter tags to support curly quotes. (a.k.a. "Smart Quotes" that the iOS keyboard makes)
    -   Adding a new tag to a bot will now automatically focus the new tag whereas before it would not focus it.
    -   Fixed the file table to not interrupt the user's typing when tag value updates are processed.
-   Security Fixes
    -   Updated the `lodash` NPM package to `4.17.14` to mitigate [CVE-2018-16487](https://nvd.nist.gov/vuln/detail/CVE-2018-16487).

## V0.9.13

### Date: 07/10/2019

### Changes:

-   Improvements
    -   Reordered the context menu list to new specifications.
    -   Renamed several items in the context menu list: `Open Context` to `Go to Context` and `Select Context Bot` to `Edit Bot`.
-   Bug Fixes
    -   The `aux.context.locked` will now be properly initially set via the create context popup's tick box.

## V0.9.12

### Date: 07/09/2019

### Changes:

-   Improvements
    -   Added a rotation option to `player.tweenTo`, users can now define an `x` and `y` rotation to define which way the camera views the bot.
    -   New context popup opens with`aux.context.locked` set to false and the text has been change to `Lock Context`.
    -   Changed `aux.mod.tags` to `aux.mod.mergeTags`.
    -   Renamed `aux.movable="mod"` to `aux.movable="cloneMod"`.
    -   `isDiff` function no longer checks for `aux.mod.mergeTags` when determining weather a bot is a diff or not.
    -   Added the `aux.listening` tag to disable, a bot will accept shouts or whispers if this tage is set to true but ignore them it `aux.listening` is set to false.
    -   Removed the `context_` prefix of the default generated name of new contexts.
-   Bug Fixes
    -   The cube that appears on empty bot will now be properly sized.
    -   The center inventory button will now appear when intended.
    -   Fixed typo on the `Requesting site ID` text.
    -   First entered letter on a new bot's label not appearing had been resolved.
    -   The function `onCombine` should not trigger when dragging on a stack of bots but a warning message explaining this has been added it this is attempted.
    -   Dragging the inventory top to change its size will no longer cause the Google Chrome mobile app to refresh the page.
    -   Added in a tween override when user attempts input during a tween that will stop the tween immediately.

## V0.9.11

### Date: 07/01/2019

### Changes:

-   Improvements
    -   Added two new functions that can be used to open URLs.
        -   `player.goToURL(url)`: Redirects the user to the given URL in the same tab/window.
        -   `player.openURL(url)`: Opens the given URL in a new tab/window.
-   Bug Fixes
    -   Fix actions that edit files which get destroyed to not error and cause the rest of the action to fail.

## V0.9.10

### Date: 06/29/2019

### Changes:

-   Bug Fixes
    -   Make the sandboxed iframe fix check if the OS is iOS in addition to checking for Safari. This detects Chrome iOS and therefore applies the workaround.

## V0.9.9

### Date: 06/28/2019

### Changes:

-   Bug Fixes
    -   Make our minifier output ASCII so that Safari can load the web worker from a blob. (which apparently requires ASCII)

## V0.9.8

### Date: 06/28/2019

### Changes:

-   Improvements
    -   Can now click on and drag multiple files at a time, one for each VR controller.
-   Bug Fixes
    -   Fixed loading on Firefox browsers.
        -   Added special case for Firefox browsers to ignore the use of browser crypto since it seems to cause errors despite it being supported.
    -   Always render VR controllers, even if they are not in view of the camera.
        -   This makes sure that you can still see controller pointer lines and cursors even if you are holding the controller out of view.
    -   Fixed loading on Safari by allowing the sandboxed iframe to do more than it should be able to.
        -   Related Bug: https://bugs.webkit.org/show_bug.cgi?id=170075

## V0.9.7

### Date: 06/28/2019

### Changes:

-   Bug Fixes
    -   Inventory camera updates properly again in AUXPlayer.
    -   Added some basic regex URL validation to `aux.iframe` tag.

## V0.9.6

### Date: 06/28/2019

### Changes:

-   **Breaking Changes**
    -   Removed `@` and `#` expressions.
        -   This means that `@id` and `#id` will no longer work.
        -   Instead, use `getBots("#id")` and `getBotTagValues("#id")`.
-   Improvements
    -   The inventory now begins with a top down view.
    -   The center viewport button will now set the rotation to be top down.
    -   Inventory now begins with an increased zoom value.
    -   Manually control when we submit the frame to the VRDisplay
        -   This allows us to be able to do multiple rendering passes on the WebGL canvas and have them all appear in VR correctly.
        -   Before this fix, any elements that were rendered onto the WebGL canvas after the first pass were absent from VR. This was because the `THREE.WebGLRenderer` prematurely submitted the frame to the `VRDisplay`. This was a problem because it appears that the WebVR API ignores subsequent calls to the `VRDisplay.submitFrame` function until the current frame has passed.
    -   Added the `hasTag` function to allow users to check if the file has a specific tag on it.
    -   Moved formula calculations to a background thread.
        -   This helps get a more consistent framerate by running formulas in the background while the scene is rendering.
        -   As a result, the `window` global variable will not be available formulas.
            -   This means formulas like `window.alert()` or `window.location` or `window.navigator.vibrate()` will not work anymore.
            -   This also means that channels are more secure since you should no longer be able to write a formula that directly modifies bots in another channel. (no crossing the streams)
        -   The new system works by tracking dependencies between formulas.
            -   It looks for calls to `getTag()`, `getBot()`, `getBots()` and `getBotTagValues()` to track dependencies.
            -   It is fairly limited and does not yet support using variables for tag names. So `getTag(this, myVar)` won't work. But `getTag(this, "#tag")` will work.
            -   There are probably bugs.
        -   Additional improvements include showing the error message produced from a formula.
            -   If the formula throws an error then it will show up instead of the formula text.
            -   The UI has not been updated so you cannot scroll to read the full error message.
    -   Improved line performance.
    -   Improved label positioning to be more consistent.
    -   Improved users to share inventories, menus, and simulations when they are logged in with the same username.
    -   Old inactive users will now be deleted automatically to keep the data model clear of unused users.
        -   This only affects bots that have the `aux._user` tag set.
    -   Improved our usage of Vue.js to prevent it from crawling the entire game tree to setup property listeners.
        -   This reduces rendering overhead significantly.
    -   Changed the size of the inventory's dragging bar.
-   Bug Fixes
    -   Fixed rendering warning that was caused by `aux.line.to` if the line was too short.
    -   The context will now no longer allow for bot placement if it is not being visualized.
    -   The bot's label should now always appear on page reload.
    -   The bot sheet should now no longer have an incorrect layout upon adding a new bot.
    -   The config ID in sheets will now read as `config` and not `confi`.
    -   Switching contexts in AUXPlayer will now add the old context to the browser history so you can use the back and forward buttons to go back and forth.

## V0.9.5

### Date: 6/19/2019

### Changes:

-   Improvements
    -   `onGridClick()` is now supported in VR.
    -   Changed `mergeBall` tag to `mod`.
    -   Changed `tags` staring tag to `mod`.
    -   Changed `Clear Tags` to `Clear Mod`.
    -   Stop users from adding a blank or only whitespace tag.
    -   Changed `tags.remove()` back to `removeTags()`.
-   Bug Fixes
    -   All camera tweens will now snap to their final (and literal) target destination at the end of the tween.
    -   Bots will get destroyed when dragged over the trashcan in AUX Builder even if it is still on a context surface.
    -   `aux.context.rotation` tags are now being used in AUX Builder to apply rotation to contexts.
    -   Tags starting with `_user` and all other appropriate hidden tags will now correctly sort into the hidden tags section in sheets.
    -   Clearing an empty mod with an added tag on it now clears the added tag.
    -   `aux.label.size.mode` set to `auto` now sizes properly with the orthographic camera.
    -   The inventory in player will now no longer reset it's scale upon resizing the inventory.

## V0.9.4

### Date: 06/18/2019

### Changes:

-   Improvements
    -   Label rendering is now longer overdrawn on the main scene.
        -   This fixes issues with rendering labels in VR.
-   Bug Fixes
    -   Labels are now rendered in both the left and right eye in VR.
    -   Fixed flickering labels due to z-fighting with the geometry it was anchored to

## V0.9.3

### Date: 06/18/2019

### Changes:

-   Improvements
    -   Changed labels to read "Bot" instead of "File".

## V0.9.2

### Date: 06/18/2019

### Changes:

-   **Breaking Changes**
    -   We changed how tags are used in formulas. Now, instead of using the dot (`.`) operator to access a tag in a file, you must use the new `getTag(file, tag)` and `setTag(file, tag)` functions.
        -   For example, instead of:
            -   `this.aux.color = "red"`
        -   You would use:
            -   `setTag(this, "#aux.color", "red")`
        -   Likewise for getting tags:
            -   `alert(this.aux.color)`
        -   You should now use:
            -   `alert(getTag(this, "#aux.color"))`
-   Improvements
    -   Added several functions indended to replace the @ and # expression syntax.
        -   `getBot(tag, value)`, Gets the first file with the given tag and value.
        -   `getBots(tag, value (optional))`, Gets all files with the given tag and optional value. This replaces the `@tag(value)` syntax.
        -   `getBotTagValues(tag)`, Gets all the values of the given tag. This replaces the `#tag` syntax.
        -   `getTag(file, tag)`, Gets the value stored in the given tag from the given file. This replaces using dots (`.`) to access tags.
        -   `setTag(file, tag, value)` Sets the value stored in the given tag in the given file. This replaces using dots (`.`) to set tag values.
    -   Renamed several functions to use the "bots" terminology instead of "files".
        -   `getFilesInContext() -> getBotsInContext()`
        -   `getFilesInStack() -> getBotsInStack()`
        -   `getNeighboringFiles() -> getNeighboringBots()`
        -   `player.getFile() -> player.getBot()`

## V0.9.1

### Date: 06/13/2019

### Changes:

-   Improvements
    -   VR mode is reimplemented.
        -   On a VR device, you can enter VR mode by clicking on `Enter VR` in the menu.
        -   VR controllers can be used to click on files as well as drag them around in both AUX Player and AUX Builder.
        -   `onPointerEnter()` and `onPointerExit()` work for VR controllers in AUX Player.
    -   AR mode is back to its previous working state (along with inventory!)
    -   Changed the function tag `player.isBuilder()` to `player.isDesigner()`.
    -   Clicking on the same file as the selected file will now open the sheet if it has been closed.
    -   Added a `Select Context File` seciton in the workspace dropdown. This will select the file responsible for the workspace and open up it's sheet.
    -   Added ability to drag to change the height of the inventory viewport in the player.
    -   Added a new `aux.inventory.height` tag that when applied to the config file will set a default height of the player's inventory.
-   Bug Fixes
    -   Clicking on the same file as the selected file will no longer deselect the file in single selection mode.
    -   Fixed accidental double render when running in AUX Builder.

## V0.8.11

### Date: 06/07/2019

### Changes:

-   Improvements
    -   Removed unused top grid spaces of empty an empty file.
    -   The tag autocomplete is now in alphabetical order.
    -   The id tag value is now centered in the sheets.
    -   The `Clear Diff` section of the sheets has been renamed `Clear Tags`.
    -   The tooltip for the surface button has been changed from `create surface from selection` to `create surface` in mergeBall mode.
-   Bug Fixes
    -   Changed the resulting `diff-` id of file to `merge` when adding tag to empty file.
    -   Changed header of the create worspace popup from `Create Surface from Selection` to `Create Surface` when opened on a merge file.

## V0.8.10

### Date: 06/07/2019

### Changes:

-   Improvements
    -   Change `diff` key word to `merge` or `mergeBall`.
        -   EX: The tag function `aux.diff` has been changed to `aux.mergeBall` and `aux.diffTags` has been changed to `aux.mergeBall.tags` and the `diff` id tag value has been changed to `merge`.

## V0.8.9

### Date: 06/06/2019

### Changes:

-   Improvements
    -   Changed `diff.save` and `diff.load` to `diff.export` and `diff.import` respectfully.
    -   Changed function `saveDiff` to automatically include the `loadDiff` function within it to clean up the resulting output.
    -   `diff.save` will now return a cleaner JSON than it was before.
-   Bug Fixes
    -   Duplicate tags will now not show up in a closed tag section's tag count.
    -   Stopped additon of extra whitespace on left side of screen when multi selecting too many files.

## V0.8.8

### Date: 06/05/2019

### Changes:

-   Improvements
    -   Improved how diffs are created from files so that they don't contain any tags which are for contexts.
        -   This means that moving a file will only give you a diff of tags that are not related to a context.
        -   Examples are `aux.color`, `aux.label`, etc.
        -   As a result, applying the diff to a file won't cause it to be moved.
    -   The hidden tag section has been changed from `aux._` to `hidden`.
    -   The action and hidden tag sections will now appear when only one tag meets the criteria for the section.
    -   The add tag auto complete will now check for a match of the start if the string and not a substring.
    -   The add tag autocomplete will hide the `aux._` tags until `aux._` is input.
    -   When clicking the background in multi-file selection mode, it will deselect the files and keep a diff of the last selected.
    -   Improved file diffs to keep the existing diff selected after merging it into a file.
    -   Added tag `aux.inventory.color` to global file that allows the user to set the inventory background color in player.
-   Bug Fixes
    -   Fixed an issue that would cause file diffs to apply their context positions to other files.
    -   Clicking the `minus` button of the final file in sheets will now switch to diff without the `minus` or `unselect all` buttons that don't do anything.

## V0.8.7

### Date: 06/05/2019

### Changes:

-   Improvements
    -   Added the ability to show hidden tags by toglging hidden tag section instead of the hidden tags button which has been removed.
    -   Edited hexagon button to be filled and have a larger plus icon to improve uniformity.
-   Bug Fixes
    -   Tag `#` section will no longer remain if there are no tags fitting the criteria.

## V0.8.6

### Date: 06/05/2019

### Changes:

-   Improvements
    -   Added the ability to automatically convert curly quotes (`U+2018`, `U+2019`, `U+201C`, `U+201D`) into normal quotes (`U+0008`, `U+0003`).
-   Bug Fixes
    -   Fixed an issue where tag diffs would appear like normal files.
    -   Fixed an issue that prevented users from moving the camera when tapping/clicking on a worksurface.

## V0.8.5

### Date: 06/04/2019

### Changes:

-   Bug Fixes
    -   Fixed an issue that caused diffs to not be draggable from the mini file in the upper right hand corner of the screen.
    -   Fixed some conflicts between the default panel opening logic and the new dragging logic on mobile.
    -   Fixed an issue that prevented users from dragging file IDs out from the file panel on mobile.

## V0.8.4

### Date: 06/04/2019

### Changes:

-   Improvements
    -   Made AUX Builder remove any context-related tags when cloning/duplicating a file.
        -   This prevents diff files from magically appearing in other contexts when dragging them.
        -   It is accomplished by deleting any tag that is hidden (starts with an underscore) or is related to a context made by an `aux.context` tag in another file.
    -   Added `diff.save()` and `diff.load()` AUX Script functions.
        -   `diff.save(diffToSave)`: Takes the given diff and returns JSON that can be stored in a tag.
        -   `diff.load(diffToLoad)`: Renamed from `diff.create()`, `diff.load()` is now able to take some JSON and returns a diff that can be applied to a file using `applyDiff()`.
    -   Numbers in tags can now start with a decimal instead of having to start with a digit.
        -   For example, `.0123` is now allowed and equals `0.0123`.
    -   Added the ability to customize user colors via the following tags:
        -   `aux.color`: Setting this tag on a user's file will cause that user to be the given color.
        -   `aux.scene.user.player.color`: Setting this tag on the globals file will cause all users in AUX Player to appear as the given color.
        -   `aux.scene.user.builder.color`: Setting this tag on the globals file will cause all users in AUX Builder to appear with the given color.
    -   Made AUX Player users default to a yellow color instead of blue.
    -   Renamed the `globals` file to `config`.
    -   Renamed the following tags/actions:
        -   `aux.context.surface.{x,y,z}` -> `aux.context.{x,y,z}`
        -   `aux.context.surface.rotation.{x,y,z}` -> `aux.context.rotation.{x,y,z}`
        -   `aux._creator` -> `aux.creator`
        -   `aux.builders` -> `aux.designers`
        -   `onSave()` -> `onSaveInput()`
        -   `onClose()` -> `onCloseInput()`
    -   Changed the `"Switch to Player"` button text to be `"Open Context in New Tab"`.
    -   Changed the title of AUX Builder to `"Channel Designer"`.
    -   Improved the file table to automatically focus the first input for newly added tags.
    -   Added an `onDiff()` event that is triggered on the file that a diff was applied to.
        -   The `that` parameter is an object with the following properties:
            -   `diffs`: The array of diffs that were applied to the file.
-   Bug Fixes
    -   Fixed the color picker input to not error when the edited tag doesn't have a value.
    -   Fixed the color picker basic input subtype to have the correct width so that the colors line up properly.
    -   Fixed an issue with showing an input box during the `onSaveInput()` or `onCloseInput()` callback from another input.
    -   Added in ability to drag file or diff out of file selection dropdown button.
    -   The sheet section will now hide itself when dragging a file from it and reopen itself when the drag is completed.
    -   Changed `Create Workspace` button tooltip to `Create Surface from Selection`.
    -   Removed the `Destroy File` and `Clear Diff` buttons from an empty diff sheet.
    -   Removed the `Destroy File` and replaced it with the `Clear Diff` button on a non-empty diff sheet.
    -   Fixed `player.tweenTo()` from affecting the inventory camera if the target file doesnt exist in it.

## V0.8.3

### Date: 06/03/2019

### Changes:

-   Improvements
    -   Replaced `aux.context.surface` with `aux.context.visualize`
        -   This allows specifying how a context should be visualized in AUX Builder.
        -   The previous option only allowed specifying whether a context is visualized, not how.
        -   There are currently 3 possible options:
            -   `false`: Means that the context will not be visible in AUX Builder. (default)
            -   `true`: Means that the context will be visible in AUX Builder but won't have a surface.
            -   `surface`: Means that the context will be visible with a surface in AUX Builder.

## V0.8.2

### Date: 05/31/2019

### Changes:

-   Improvements
    -   Added `onGridClick()`
        -   Triggered when the user clicks on an empty grid space in AUX Player.
        -   Runs on every simulaiton.
        -   The `that` parameter is an object with the following properties:
            -   `context`: The context that the click happened inside of. If the click occurred in the main viewport then this will equal `player.currentContext()`. If the click happened inside the inventory then it will equal `player.getInventoryContext()`.
            -   `position`: The grid position that was clicked. Contains `x` and `y` properties.
    -   Added the `aux.builders` tag which allows setting a whitelist for AUX Builder.
        -   `aux.whitelist` and `aux.blacklist` still exist and can be used to whitelist/blacklist users across both AUX Builder and AUX Player.
        -   If `aux.builders` is present then only users in the builder list can access AUX Builder.
        -   If `aux.builders` is not present then AUX Builder falls back to checking the whitelist and blacklist.
    -   Added support for `aux.movable=diff`.
        -   This mode acts like `clone` but the cloned file is a diff.
        -   You can control the tags that are applied from the diff by setting the `aux.movable.diffTags` tag.
    -   Added `player.isBuilder()` function for AUX Script.
        -   Determines if the current player is able to load AUX Builder without being denied. For all intents and purposes, this means that their name is in the `aux.builders` list or that there is no `aux.builders` list in the globals file.
    -   Added `player.showInputForTag(file, tag, options)` function for AUX Script.
        -   Shows an input dialog for the given file and tag using the given options.
        -   Options are not required, but when specified the following values can be used:
            -   `type`: The type of input dialog to show.
                -   Supported options are `text` and `color`.
                -   If not specified it will default to `text`.
            -   `subtype`: The specific version of the input type to use.
                -   Supported options are `basic`, `advanced`, and `swatch` for the `color` type.
                -   If not specified it will default to `basic`.
            -   `title`: The text that will be shown as the title of the input box.
            -   `foregroundColor`: The color of the text in the input box.
            -   `backgroundColor`: The color of the background of the input box.
            -   `placeholder`: The placeholder text to use for the input box value.
    -   Added autofill feature to the add tag input box for improved tag adding.
    -   Center camera button is only shown when at a specified distance from the world center.
    -   Placed camera type toggle back inside the menu for both AUX Builder and AUX Player.
    -   Changed hexagon image to include a plus sign to make is match with other 'add item' buttons.
    -   Added ability to remove files from a search, will convert any remaining files into a multiselected format.
    -   Removed bottom left diff brush from builder. Diffs need to be dragged from their file ID in the sheets menu now.
    -   Changed the default placholder in the search bar from `search`, `[empty]`, and `[diff-]` to just be `search / run`.
    -   Edited the `RemoveTags()` function to allow it to use Regular Expressions to search for the tag sections to remove.

## V0.8.1

### Date: 05/29/2019

### Changes:

-   Improvements

    -   Added in the `RemoveTags(files, tagSection)` function to remove any tag on the given files that fall into the specified tag section. So triggering a `RemoveTags(this, "position")` will remove all tags such as `position.x` and `position.random.words` on this file.
    -   Added the `aux.destroyable` tag that prevents files from being destroyed when set to `false`.
    -   Made the globals file not destroyable by default.
    -   Reimplemented ability to click File ID in the sheet to focus the camera on it.
    -   Added the `aux.editable` tag that can be used to prevent editing a file in the file sheet.
    -   Added events for `onKeyDown()` and `onKeyUp()`.
        -   These are triggered whenever a key is pressed or released.
        -   The `that` parameter is an object containing the following fields:
            -   `keys` The list of keys that were pressed/released at the same time.
        -   See https://developer.mozilla.org/en-US/docs/Web/API/KeyboardEvent/key/Key_Values for a list of possible key values.
    -   Added new formula functions:
        -   `getFilesInStack(file, context)` gets the list of files that are in the same position as the given file.
        -   `getNeighboringFiles(file, context, direction)` gets the list of files that are next to the given file in the given direction.
            -   Possible directions: `left`, `right`, `front`, `back`.
            -   If a direction is not specified, then the function returns an object containing every possible direction and the corresponding list of files.
        -   `player.importAUX(url)` loads an .aux file from the given URL and imports it into the current channel.
    -   Improved the `whisper()` function to support giving it an array of files to whisper to.
    -   Set an empty diff file as the selected file if no other files are selected, this will allow new files to be dragged out drom this diff's id as a new file.
        -   Selection count is set to 0 in this instance as not files are meant to be shown as selected.
    -   Added a "Create Worksurface" button to the file sheet.
        -   This will create a new worksurface and place all the selected files on it.
        -   The worksurface will use the given context name and can be locked from access in AUX Player.
        -   The new worksurface file will automatically be selected.
        -   The system will find an empty spot to place the new worksurface.
    -   Added camera center and camera type buttons to lower right corner of AUX Builder and AUX Player.
        -   Inventory in AUX Player also has a camera center button.
        -   Camera center will tween the camera back to looking at the world origin (0,0,0).
        -   Camera type will toggle between perspective and orthographic cameras. The toggle button that used to do this has been removed from the main menus.

-   Bug Fixes
    -   Fixed `tweenTo` function not working after changing the camera type.
    -   Fixed the file sheet to not have a double scroll bar when the tags list becomes longer than the max height of the sheet.
    -   Fixed an issue that would add a file to the "null" context when dragging it out by it's ID.

## V0.8.0

### Date: 05/25/2019

### Changes:

-   Improvements
    -   Replaced 2D slot-based inventory with a full 3D inventory context view on the lower portion of the screen.
        -   You can drag files seamlessly in and out of the inventory and current player context.
        -   Inventory has seperate camera control from the player context.
        -   Inventory is now unlimited in capacity as it is just another 3d context to place files in and take with you.
    -   Added a tag section check for multiple action tags, will now compress them into the `actions()` section.
    -   Add a docker-compose file for arm32 devices.
    -   Add the ability to execute a formula and get file events out of it.
    -   Add a play button to the search bar that executes the script.
-   Bug Fixes
    -   Fixed ability to click on files with `aux.shape` set to `sprite`.
    -   Hide the context menu on mobile when clicking the background with it open.
    -   Refactored progress bars to be more performant.
    -   Progress bars no longer interfere with input.
    -   Allow queries to return values that are not null or empty strings.
    -   Remove context menu on mobile when clicking on background.
    -   Make users that are in AUX Player appear blue.

## V0.7.8

### Date: 05/23/2019

### Changes:

-   Bug Fixes
    -   Made adding a tag put the new tag in the correct position in the sheet so it doesn't jump when you edit it.
    -   Fixed the ability to see other players.

## V0.7.7

### Date: 05/23/2019

### Changes:

-   Improvements
    -   The show hidden tag button and new tag button have swapped places.
    -   The sheets section will automatically appear when the search bar is changed.
    -   New create new file button art has been implemented.
    -   Several tags have changed:
        -   `aux.context.movable` -> `aux.context.surface.movable`
        -   `aux.context.x` -> `aux.context.surface.x`
        -   `aux.context.y` -> `aux.context.surface.y`
        -   `aux.context.z` -> `aux.context.surface.z`
        -   `aux.context.grid` -> `aux.context.surface.grid`
        -   `aux.context.scale` -> `aux.context.surface.scale`
        -   `aux.context.minimized` -> `aux.context.surface.minimized`
    -   Added `aux.context.surface` as a way to determine if a surface should show up in AUX Builder.
        -   Defaults to `false`.
    -   Changed how contexts are configured:
        -   You can now configure a context by setting `aux.context` to the context.
        -   Previously, this was done by creating a special tag `{context}.config`.
    -   Added `aux.context.locked` as a way to determine if a context should be able to be loaded in AUX Player.
        -   Defaults to `true` for contexts that do not have a file that sets `aux.context` for it.
        -   Defaults to `false` for contexts that have a file that sets `aux.context` for it and do not have a `aux.context.locked` tag.
    -   Changed how the globals file is created:
        -   It no longer has a label.
        -   It is now movable by default. (but you have to put it in a context first)
        -   It now defines the "global" context instead of a random context.
        -   It is not in the "global" context by default. (so there's just a surface with no files)
-   Bug Fixes
    -   The tags in sheets will now be sorted aplhabetically on show/hide tag sections.

## V0.7.6

### Date: 05/21/2019

### Changes:

-   Improvements
    -   Tag compression now happens when there are at least 2 similar starting sections.
    -   Tag sections now begin with or are replaced by `#`.
    -   Tag sections now truncate if they are over 16 characters.
    -   Tag sections now begin all turned on when opening the sheets.
    -   Tag sections now account for hidden tags and only show a tag section button if the amount of visible hidden tags is greater than 2.
    -   Made the channel ID parsing logic follow the same rules we use for the URLs.
    -   Added a toast message that will be shown whenever a file is deleted via the file table or the trash can.
-   Bug Fixes
    -   Fixed the `isBuilder` and `isPlayer` helper variables.

## V0.7.5

### Date: 05/21/2019

### Changes:

-   Improvements
    -   Tag compression to the table for tags with 3 or more similar starting sections(The series of characters before the first period in the tag).
    -   Made switching contexts in AUX Player via `player.goToContext()` fast by not triggering a page reload.
    -   Forced each channel in AUX Player to display the same context as the primary context.
    -   Added in ability to drag a block out of the sheet's ID value.
    -   Added the `diff.create(file, ...tags)` function.
        -   This creates a diff that takes the specified tags from the given file.
        -   Tags can be strings or regex.
        -   The result can be used in `applyDiff()` or in `create()`.
        -   Example:
            -   `diff.create(this, /aux\..+/, 'fun')`
            -   Creates a new diff that copies all the `aux.*` and `fun` tags.
    -   Added the `player.currentContext()` function.
        -   This returns the context that is currently loaded into AUX Player.
    -   Added the `onPlayerContextEnter()` event.
        -   This is triggered whenever AUX Player loads or changes a context.
        -   The `that` variable is an object containing the following properties:
            -   `context` - the context that was loaded.
    -   Added convenience functions for accessing the first and last elements on an array.
        -   `array.first()` will get the first element.
        -   `array.last()` will get the last element.
-   Changes
    -   Changed the @ and # formula expressions to always return a list of values.
        -   The values will always be sorted by the ID of the file that it came from.
            -   For @ expressions this means that the files will be sorted by ID.
            -   For # expressions this means that the values will be sorted by which file they came from.
        -   Because of this change, users should now use the `.first()` function to get the first file returned from a query.
-   Bug Fixes
    -   Fixed the wording when adding and removing channels.

## V0.7.4

### Date: 05/20/2019

### Changes:

-   Improvements
    -   Added the `NODE_PORT` environment variable to determine which port to use for HTTP in production.
-   Bug Fixes
    -   Fixed SocketManager to build the connection url correctly.

## V0.7.3

### Date: 05/20/2019

### Changes:

-   Bug Fixes
    -   Updated sharp to v0.22.1

## V0.7.2

### Date: 05/20/2019

### Changes:

-   Bug Fixes
    -   Fixed an issue where the server would return the wrong HTML page for AUX Player.

## V0.7.1

### Date: 05/20/2019

### Changes:

-   Bug Fixes
    -   Fixed an issue with running AUX on a .local domain that required HTTPs.

## V0.7.0

### Date: 05/20/2019

### Changes:

-   Improvements
    -   Search bar will now always remain across the top of builder.
    -   Made the `aux.context.grid` tag not use objects for hex heights.
    -   Made `auxplayer.com/channel` load AUX Builder and `auxplayer.com/channel/context` load AUX Player.
    -   Added `onConnected()` and `onDisconnected()` events to notify scripts when the user becomes connected for disconnected from the server.
    -   Added `player.isConnected()` to help formulas easily determine if the player is currently connected.
        -   Works by checking the `aux.connected` tag on the user's file.
-   Bug Fixes
    -   Allow for the expansion and shrinking of hexes after they have been raised or lowered.
    -   Clicking on the diff bursh in builder will now make the sheets appear correctly.
    -   Selecting the file ID in builder will now no longer change the zoom that sent the camera too far away.
    -   Upon shrinking the hex grid, hexes will now remain if a file is on top of it.
    -   Clicking on a non centeral hex did not show correct raise and lower options, now it does.
    -   Fixed an issue that would cause a formula to error if evaluating an array which referenced a non-existant tag.
        -   In the test scenario, this made it appear as if some blocks were able to be moved through and other blocks were not.
        -   In reality, the filter was breaking before it was able to evaluate the correct block.
        -   This is why re-creating a file sometimes worked - because the new file might have a lower file ID which would cause it to be evaluated before the broken file was checked.
    -   Fixed an issue that would cause the formula recursion counter to trigger in non-recursive scenarios.

## V0.6.5

### Date: 05/10/2019

-   Improvements
    -   Added `aux.iframe` tag that allows you to embed HTML pages inside an AUX.
        -   Related iframe tags:
            -   `aux.iframe`: URL of the page to embed
            -   `aux.iframe.x`: X local position
            -   `aux.iframe.y`: Y local position
            -   `aux.iframe.z`: Z local position
            -   `aux.iframe.size.x`: Width of the iframe plane geometry
            -   `aux.iframe.size.y`: Height of the iframe plane geometry
            -   `aux.iframe.rotation.x`: X local rotation
            -   `aux.iframe.rotation.y`: Y local rotation
            -   `aux.iframe.rotation.z`: Z local rotation
            -   `aux.iframe.element.width`: The pixel width of the iframe DOM element
            -   `aux.iframe.scale`: The uniform scale of the iframe plane geometry

## V0.6.4

### Date: 05/09/2019

### Changes:

-   Changes
    -   Made cloned files **not** use the creation hierarchy so that deleting the original file causes all child files to be deleted.
-   Bug Fixes
    -   Fixed the "Destroy file" button in the file sheet to allow destroying files while searching.

## V0.6.3

### Date: 05/09/2019

### Changes:

-   Improvements
    -   Made cloned files use the creation hierarchy so that deleting the original file causes all child files to be deleted.
-   Bug Fixes
    -   Fixed an issue that caused clonable files to not be cloned in AUX Player.

## V0.6.2

### Date: 05/09/2019

### Changes:

-   Improvements
    -   Allow users to determine which side of the file they have clicked on by using `that.face` variable on an `onClick` tag.
    -   Removed `aux.pickupable` and replaced it with special values for `aux.movable`.
        -   Setting `aux.movable` to `true` means it can be moved anywhere.
        -   Setting `aux.movable` to `false` means it cannot be moved.
        -   Setting `aux.movable` to `clone` means that dragging it will create a clone that can be placed anywhere.
        -   Setting `aux.movable` to `pickup` means it can be moved into any other context but not moved within the context it is currently in (only applies to AUX Player).
        -   Setting `aux.movable` to `drag` means it can be moved anywhere within the context it is currently in but not moved to another context. (only applies to AUX Player).
    -   Added the ability to destroy files from the file sheet.
    -   Added the ability to display a QR Code from formula actions.
        -   Use `showQRCode(data)` and `hideQRCode()` from formula actions.
    -   Added the ability to create a new empty file from the file sheet.
        -   Doing so will automatically select the new file and kick the user into multi-select mode.
    -   Added the ability to whitelist or blacklist users by using `aux.whitelist` and `aux.blacklist`.
        -   For example, setting `aux.whitelist` to `Kal` will ensure that only users named `Kal` can access the session.
        -   Similarly, setting `aux.blacklist` to `Kal` will ensure that users named `Kal` cannot access the session.
        -   In the case of a name being listed in both, the whitelist wins.
-   Bug Fixes
    -   Fixed an issue where long tapping on a file would register as a click on mobile.
    -   Dragging a minimized workspace will no longer change its z value for depth, only its x and y.

## V0.6.1

### Date: 05/07/2019

### Changes:

-   Bug Fixes
    -   Fixed the Copy/Paste shortcuts to make `Cmd+C` and `Cmd+V` work on Mac.

## V0.6.0

### Date: 05/07/2019

### Changes:

-   Improvements

    -   Added an `aux.progressBar` tag that generates a progressbar above the file, this tag can be set to any value form 0 to 1.
        -   This new tag also has additionally: `aux.progressBar.color` and `aux.progressBar.backgroundColor` to color the progressbar's components.
        -   This tag also has: `aux.progressBar.anchor` to set the facing direction of the progress bar relative to the file.
    -   Added `aux.pickupable` to control whether files can be placed into the inventory in the player or not, will be true (able to be put in inventory) by default.
        -   If `aux.pickupable` is true but `aux.movable` is false, the file can still be dragged into the inventory without moving the file position. It can also be dragged out of the inventory by setting the file position only until is is placed, then not allowing position changes again as `aux.movable` is still false.
    -   Added the ability to load additional channels into an AUX Player channel.
        -   Channels can be loaded from any reachable instance of AUX Server. (auxplayer.com, a boobox, etc.)
        -   To add a channel to your AUX Player, simply open the hamburger menu and click "Add Channel".
            -   Enter in the ID of the channel you want to load.
            -   There are several options:
                -   A URL (`https://auxplayer.com/channel/context`)
                -   A remote context ID (`auxplayer.com/channel/context`)
                -   A local context ID (`channel/context`)
                -   A local channel ID (`channel`)
        -   To remove a channel, open the hamburger menu and click on the one you want to remove.
        -   Channels can also be loaded by putting them in the query string of the URL.
            -   This is done by adding a parameter named `channels` set to the ID of the channel that you want to load.
            -   For example, `channels=abc/test` will load the `abc/test` channel.
            -   As a result, the URL ends up looking something like this `https://auxplayer.com/channel/context?channels=abc/test&channels=other/channel`.
            -   Note that you can only add channels this way. You must go to the hamburger menu to remove a channel.
                -   Sharing URLs will cause all the channels you have loaded to show up for someone else but it won't remove any channels they already have loaded.
        -   Added several new formula functions:
            -   `superShout(event, arg)` performs a shout that goes to every loaded channel. This is the only way for channels to communicate with each other.
            -   `player.loadChannel(id)` loads the channel with the given ID.
            -   `player.unloadChannel(id)` unloads the channel with the given ID.
        -   Additionally, the following events are always sent to every channel:
            -   `onQRCodeScannerOpened()`
            -   `onQRCodeScannerClosed()`
            -   `onQRCodeScanned()`
            -   `onTapCode()`
        -   How it works
            -   Channels are loaded by creating files in the user's "simulation context".
                -   You can get the user's simulation context by using `player.getFile().aux._userSimulationsContext`.
            -   AUX Player looks for these files and checks if they have a `aux.channel` tag.
                -   For files that do, then the `aux.channel` tag value is used as a channel ID and then AUX Player loads it for each file.
                -   Files that don't are ignored.
            -   Note that because we have multiple channels loaded there are multiple user files and global files.
                -   This is fine because channels cannot lookup files that other channels have.
                -   Because of this, a user also has multiple simulation contexts.
                -   This works out though, because we merge all the simulation contexts and remove duplicate channels.
                -   When `player.unloadChannel(id)` is called, we only remove simulation files that are in the channel that the script is running in.
                -   As a result, if another channel has called `player.loadChannel(id)` with the same ID the channel will remain loaded because at least one channel has requested that it be loaded.
    -   Added in a tween for the zoom that fires once a file has been focused on, it will tween to file position then zoom to the set zoom value.
    -   Added `whisper(file, event, argument)` formula function that sends shouts to a single file.
    -   Added a `aux.version` tag to the globals file which will be used to help determine when breaking changes in the AUX file format occur.
    -   Added the ability to copy and paste file selections in AUX Builder.
        -   Pressing `Ctrl+C` or `Cmd+C` will cause the currently selected files to be copied to the user's clipboard.
        -   Pressing `Ctrl+V` or `Cmd+V` will cause the currently selected files to be pasted into the world where the user's cursor is.
        -   Does not interfere with normal copy/paste operations like copying/pasting in input boxes.
        -   If a worksurface is included in the user's selection the new worksurface will be duplicated from it.
            -   This allows you to do things like copy the context color.
            -   Any files that are being copied from the old worksurface to the new one will also maintain their positions.
    -   Added the ability to copy worksurfaces AUX Builder using the new `"Copy"` option in the context menu.
        -   Using the `Ctrl+V` keybinding after copying the worksurface will paste a duplicate worksurface with duplicates of all the files that were on the surface.
    -   Added the ability to drag `.aux` files into AUX Builder.
        -   This will upload them just like the upload option in the hamburger menu.
    -   Added `player.hasFileInInventory(file)` formula function that determines if the given file or list of files are in the current player's inventory.
        -   As a part of this change, it is now possible to use the other user-related functions in formulas.
    -   Moved the `handlePointerEnter` and `handlePointerExit` function logic to only work in `PlayerInteractionManager`.
    -   Added the `handlePointerDown` to `PlayerInteractionManager` so down events in general can be collected on the player.
    -   Clicking on the `Raise` and `Lower` options on the workspace dropdown will now effect the entrire workspace if it has been expanded.

## V0.5.4

### Date: 04/29/2019

### Changes:

-   Improvements
    -   Changed AUX Player's default background color to match the dark background color that AUX Builder uses.
    -   Changed the globals file to look like a normal file when created and be labeled as "Global".
    -   Updated all the formula functions to use the new naming scheme.
    -   Added the ability to drag worksurfaces when they are minimized.
        -   Setting `aux.context.movable` to `false` will prevent this behavior.
    -   Selecting an item in the inventory no longer shows a selection indicator.
-   Bug Fixes
    -   The inventory placeholders should now always appear square.
    -   Dragging an item out of the inventory will now always remove the image of that item in the inventory.

## V0.5.3

### Date: 04/26/2019

### Changes:

-   Bug Fixes
    -   Fixed an issue that would cause data loss on the server.
        -   The issue was caused by not cleaning up some resources completely.
        -   Because some services were left running, they would allow a session to run indefinitely while the server was running but were not saving any new data to the database.
        -   As a result, any changes that happened after the "cleanup" would be lost after a server restart.

## V0.5.2

### Date: 04/26/2019

### Changes:

-   Improvements
    -   Set builder's default background color to dark gray. Player remains the light blue.
    -   Changed the `onDragAny/onDropAny` actions to be `onAnyDrag/onAnyDrop`.
    -   `formula-lib.ts` has changed `isPlayerInContext` export to `player.isInContext`.
    -   `formula-lib.ts` has changed `makeDiff` export to `diff`.
    -   Made the mini file dots much smaller.
    -   Added the ability to show and hide a QR Code Scanner using the `openQRCodeScanner()` and `closeQRCodeScanner()` functions.
        -   Upon scanning a QR Code the `onQRCodeScanned()` event is triggered with the `that` variable bound to the scanned QR code.
        -   The `onQRCodeScannerOpened()` event is triggered whenever the QR Code Scanner is opened.
        -   The `onQRCodeScannerClosed()` event is triggered whenever the QR Code Scanner is closed.
    -   Moved the file sheet to the right side of the screen.
-   Bug Fixes
    -   Fixed an issue with trying to load a WebP version of the "add tag" icon in Safari.
        -   Safari doesn't support WebP - so we instead have to load it as a PNG.
    -   Fixed the proxy to return the original content type of images to Safari.
        -   Because Safari doesn't support WebP we can't automatically optimize the images.

## V0.5.1

### Date: 04/25/2019

### Changes:

-   Improvements
    -   Automatically log in the user as a guest if they attempt to got to as context without being logged in.
-   Bug Fixes
    -   Stopped a new Guest's username from saying `guest_###` upon logging into a new guest account for the first time.
    -   Fixed highlighting issues when dragging files around.
    -   Totally removed the AUX Player toolbar so that it doesn't get in the way of input events. (Was previously just transparent)
    -   Fixed an issue with files not responding to height changes on a hex when the config file wasn't in the same context.

## V0.5.0

### Date: 04/25/2019

### Changes:

-   Improvements
    -   Restricted onCombine feature to only fire in aux-player and restrict it from happening on aux-builder.
    -   Removed the `clone()` function.
    -   Improved the `create()` function to be able to accept lists of diffs/files.
        -   This allows you to quickly create every combination of a set of diffs.
        -   For example, `create(this, [ { hello: true }, { hello: false } ])` will create two files. One with `#hello: true` and one with `#hello: false`.
        -   More complicated scenarios can be created as well:
            -   `create(this, [ { row: 1 }, { row: 2 } ], [ { column: 1 }, { column: 2 } ])` will create four files for every possible combination between `row: 1|2` and `column: 1|2`.
            -   `create(this, { 'aux.color': 'red' }, [ makeDiff.addToContext('context_1'), makeDiff.addToContext('context_2') ])` will create two files that are both red but are on different contexts.
            -   `create(this, @aux.color('red'), { 'aux.color': 'green' })` will find every file that is red, duplicate them, and set the new files' colors to green.
    -   Improved how we position files to prevent two files from appearing at the same index.
        -   Creating new files at the same position will now automatically stack them.
        -   Stacking is determined first by the index and second by the file ID.
    -   Added a zoom property to the `tweenPlayerTo` function to set a consistent zoom on file focus.
    -   Moved the worksurface context menu options to files mode.
    -   Moved the channel name to the hamburger menu and added the QR Code to the menu as well.
    -   Worksurface improvements
        -   Removed the header in AUX Player so that only the hamburger menu is shown.
        -   Removed the option to enter into worksurfaces mode.
            -   If users are already in worksurfaces mode then they can still exit.
        -   Removed the ability to snap or drag worksurfaces.
        -   Removed the ability to change the worksurface color.
    -   Removed the change background color context menu.
    -   Made the globals file generate as a worksurface.
    -   File Sheet/Search improvements
        -   Removed the edit icon and replaced it with a search icon at the top right of the top bar.
        -   Added the ability to save a `.aux` file from the current selection/search.
        -   Moved the "+tag" button to the left side of the panel and added an icon for it.
        -   Added another "Add Tag" button to the bottom of the tags list.
        -   Added the ability to show the list of selected file IDs in the search bar.
-   Bug Fixes
    -   Stopped sheet closing bug from taking multiple clicks to reopen.

## V0.4.15

### Date: 04/22/2019

### Changes:

-   Improvements

    -   Added a basic proxy to the server so that external web requests can be cached for offline use.
        -   Only works when the app is served over HTTPS.
        -   Uses service workers to redirect external requests to the server which can then download and cache the resources.
            -   Shouldn't be a security/privacy issue because all cookies and headers are stripped from the client requests.
            -   As a result this prevents users from adding resources which require the use of cookies for authorization.
            -   A nice side-effect is that it also helps prevent advertisers/publishers from tracking users that are using AUX. (Cookie tracking and Browser Fingerprinting are prevented)
        -   Currently, only the following image types are cached:
            -   `PNG`
            -   `JPG`
            -   `GIF`
            -   `WEBP`
            -   `BMP`
            -   `TIFF`
            -   `ICO`
        -   Upon caching an image, we also optimize it to WEBP format to reduce file size while preserving quality.
    -   Added `onPointerEnter()` and `onPointerExit()` events that are triggered on files that the user's cursor hovers.
    -   Added a pre-commit task to automatically format files.
    -   Formatted all of the source files. (TS, JS, Vue, JSON, HTML, CSS)
    -   Added an option to the dropdown in aux-builder to jump to aux-player for the current context
    -   `formula-lib.ts` has added a `isPlayerInContext` function to determine if path is in the expected context in aux-player.
    -   `formula-lib.ts` has changed `tweenTo` function to `tweenPlayerTo` for better clarity on the function's use.

## V0.4.14

### Date: 04/19/2019

### Changes:

-   Improvements
    -   Users that join as a guest will now have a cleaner visible name of `Guest`.
    -   Removed the builder checkbox on the new workspace popup to make the feature cleaner.
    -   Added the ability to zoom to a file by tapping/clicking its ID in the file sheet.
    -   Added a couple script functions:
        -   `tweenTo(file or id)` causes the current user's camera to tween to the given file. (just like how the sheet does it)
        -   `toast(message)` causes a toast message to pop up with the given message. It will automatically go away after some time.

## V0.4.13

### Date: 04/18/2019

### Changes:

-   Improvements
    -   Can load external images by setting `aux.image` to an image url.
        -   **NOTE:** The remote server must be CORS enabled in order to allow retrieval of the image.
    -   Added `sprite` as an option for `aux.shape`.
        -   This is a camera facing quad that is great for displaying transparent images.
    -   Added several events:
        -   `onCreate()` is called on the file that was created after being created.
        -   `onDestroy()` is called on the file just before it is destroyed.
        -   `onDropInContext()` is called on all the files that a user just dragged onto a context. (`that` is the context name)
        -   `onDragOutOfContext()` is called on all the files that a user just dragged out of a context. (`that` is the context name)
        -   `onDropAnyInContext()` is called on all files when any file is dragged onto a context. (`that` is an object that contains the `context` and `files`)
        -   `onDragAnyOutOfContext()` is called on all files when any file is dragged out of a context. (`that` is an object that contains the `context` and `files`)
        -   `onDropInInventory()` is called on the file that a user just dragged into their inventory.
        -   `onDragOutOfInventory()` is called on the file that a user just dragged out of their inventory.
        -   `onDropAnyInInventory()` is called on all files when any file is dragged into the user's inventory. (`that` is the list of files)
        -   `onDragAnyOutOfInventory()` is called on all files when any file is dragged out of the user's inventory. (`that` is the list of files)
        -   `onTapCode()` is called on every file whenever a 4 digit tap code has been entered. (`that` is the code)
            -   It is recommended to use an `if` statement to filter the tap code.
            -   This way you won't get events for tap code `1111` all the time due to the user tapping the screen.
        -   All of the drag/drop events are triggered once the user is done dragging. (not during their drag)
    -   Added checkboxes the new workspace modal to allow users to set whether it should show up in builder, player, or both.

## V0.4.12

### Date: 04/17/2019

### Changes:

-   **Breaking Changes**
    -   Changed worksurfaces and player config files to use `{context}.config` instead of `aux.builder.context` and `aux.player.context`.
        -   This also allows people to specify formulas on a per-context basis.
        -   We call these new tags "config tags".
        -   For example, you can show the `hello` context in both AUX Builder and AUX Player by setting the `hello.config` tag to `true`.
        -   Because of this change, existing worksurfaces no longer work. To regain your worksurfaces, do a search for `@aux.builder.context` and then create a config tag for the worksurfaces that are found.
    -   Changed worksurface config values to use `aux.context.{value}` instead of `aux.builder.context.{value}`.
        -   Removing `builder` from the name makes it easier to understand that the tags are describing the contexts that the file is configuring.
    -   Renamed `aux._parent` to `aux._creator`.
    -   Moved functions that create file diffs to their own namespace.
        -   `xyzDiff()` is now `makeDiff.xyz()`
        -   so `addToContextDiff()` is now `makeDiff.addToContext()`
-   Bug Fixes
    -   Fixed an issue that would prevent some files from showing up in Aux Builder due to being created with incorrect data.
    -   Fixed the ability to shrink worksurfaces.
-   Improvements
    -   Added the ability to pass arguments in `shout()`.
        -   For example, you can pass the number 11 to everything that has a `handleMessage()` tag using `shout("handleMessage", 11)`.
    -   Added `isBuilder` and `isPlayer` variables to formulas.
        -   This allows formulas to tell whether they are being run in AUX Builder or AUX Player.
        -   Using these variables in combination with config tags allows specifying whether a context should show up in AUX Builder or AUX Player.
        -   For example, the `hello` context will only show up in AUX Builder when the `hello.config` tag is set to `=isBuilder`.
    -   Added the ability to pass an array of files to `clone()` and `destroy()`.
    -   Changed the generated context ID format from `aux._context_{uuid}` to `context_{short-uuid}`.
    -   Added `aux.mergeable` so control whether diffs can be merged into other files.
    -   Added `md-dialog-prompt` to `GameView` to allow users to set custom contexts for new workspaces.
    -   Removed the `_destroyed` tag. Setting it now does nothing.
    -   Aux Player now uses `aux.context.color` value as the scene's background color.
        -   If `aux.context.color` has no value or is undefined, then it will fall back to `aux.scene.color`.
    -   Made diff toolbar in AUX Builder transparent and Inventory toolbar in AUX Player mostly transparent (slots are still lightly visible.)
    -   Added a trash can that shows up when dragging a file.
        -   Dragging files onto this trash can causes the file to be deleted.
        -   Dragging a diff onto the trash can causes the diff to be cleared.
    -   Added support for `aux.label.anchor` to allow positioning of the label.
        -   Supported values are:
            -   top (default)
            -   left
            -   right
            -   front
            -   back
            -   floating (word bubble)

## V0.4.11

### Date: 04/12/2019

### Changes:

-   Improvements
    -   Updated mesh materials and scene lighting to provide a cleaner look and more accurate color representation.
    -   Dragging files off of worksurfaces no longer deletes them but simply removes them from the context.
    -   Functions:
        -   The `clone()` and `copy()` functions have been changed to accept the first parameter as the creator. This means instead of `clone(this)` you would do `clone(null, this)`. Because of this change, `cloneFrom()` and `copyFrom()` are redundant and have been removed.
        -   The `clone()` and `copy()` functions now return the file that was created.
        -   New Functions:
            -   `addToContextDiff(context, x (optional), y (optional), index (optional))` returns an object that can be used with `create()`, `clone()`, or `applyDiff()` to create or add a file to the given context.
            -   `removeFromContextDiff(context)` returns an object that can be used with `create()`, `clone()`, or `applyDiff()` to remove a file from the given context.
            -   `addToContext(file, context)` adds the given file to the given context.
            -   `removeFromContext(file, context)` removes the given file from the given context.
            -   `setPositionDiff(context, x (optional), y (optional), index (optional))` returns a diff that sets the position of a file in the given context.
            -   `addToMenuDiff()` returns a diff that adds a file to the user's menu.
            -   `removeFromMenuDiff()` returns a diff that removes a file from the user's menu.
        -   Other changes
            -   `create()`, `clone()`, and `createMenuItem()` all support using files as diffs.

## V0.4.10

### Date: 04/11/2019

### Changes:

-   Bug Fixes
    -   Fixed an issue that prevented shouts from adding menu items to the user's menu.
    -   Fixed an issue that caused all users to have hexes.

## V0.4.9

### Date: 04/11/2019

### Changes:

-   Bug Fixes
    -   Fixed a build error.
-   Other improvements
    -   Fudging orthographic camera user context position based on its zoom level. This is not a perfect implementation but does provide a better sense of “where” ortho are when using zoom.

## V0.4.8

### Date: 04/11/2019

### Changes:

-   Bug Fixes
    -   Fixed some broken tests.

## V0.4.7

### Date: 04/11/2019

### Changes:

-   Bug fixes
    -   Typing `=` into a cell should no longer cause issues.
-   Improvements
    -   Menus
        -   Files can now be added to the user's menu.
        -   The items will only show up in AUX Player.
        -   Several functions have been added to help with adding and creating menu items:
            -   `createMenuItem(category, label, actionScript, data (optional))` will create a new file and add it to the current user's menu.
            -   `destroyMenuItem(category)` will destroy any files in the current user's menu with the given category.
            -   `destroyAllMenuItems()` will destroy all files in the current user's menu.
            -   `addToMenu(file)` will add the given file to the current user's menu.
            -   `removeFromMenu(file)` will remove the given file from the current user's menu.
        -   In addition, the following tags control various properties on menu items.
            -   `aux.label` controls the text on the menu item.
            -   `aux.label.color` controls the text color of the menu item.
            -   `aux.color` controls the background color of the menu item.
            -   `onClick()` is called when the menu item is clicked.
            -   `aux.input` turns the menu item into an input that allows modification of the given tag name.
                -   Clicking on the menu item will show a dialog with an input box.
            -   `aux.input.target` indicates the file that the input tag should be set on.
                -   for example, setting `aux.input.target` to `=@name("joe")` will cause the input to change the tag on the file that has the `name` tag set to `joe`.
            -   `aux.input.placeholder` sets the placeholder text to use for the input box.
            -   `onSave()` is called after the user chooses to save their changes.
            -   `onClose()` is called after the dialog has been closed, regardless of whether the changes were saved or not.

## V0.4.6

### Date: 04/11/2019

### Changes:

-   Improvements

    -   Camera is now orthographic by default for both AUX Builder and AUX Player.
        -   There is a toggle button in the menu for builder and player that lets you toggle a perspective camera on/off.

## V0.4.5

### Date: 04/10/2019

### Changes:

-   Bug Fixes
    -   Fixed scrolling in the file panel.

## V0.4.4

### Date: 04/10/2019

### Changes:

-   Improvements:
    -   Diffballs
        -   The recent files list is now a "brush" that takes properties from the last file or tag that was modified.
        -   This means that you can now drag out a file on top of another file to paint the brush's tags onto another file.
        -   The effect is that you can copy and paste tags onto other files.
    -   File Selection
        -   The file panel now only shows the number of selected files when in multi-select mode.
        -   When in single select mode the "Unselect All" button is now a "Multi Select" button to transition to multi select mode.
        -   Hiding or showing the file panel no longer changes the file selection mode.
        -   Selecting the file brush at the bottom of the screen now opens the file panel to show the tags on the brush.
        -   When the brush is selected, the "Muti Select" button becomes a "Clear Diff" button which resets the brush to an empty file.

## V0.4.3

### Date: 04/09/2019

### Changes:

-   Improvements:

    -   Loading screen will show error if one occurs during load.
    -   Can close loading screen if error occurs by pressing the `DISMISS` button.

## V0.4.2

### Date: 04/09/2019

### Changes:

-   Added loading screen to Aux Builder and Aux Player.

## V0.4.1

### Date: 4/05/2019

### Changes:

-   Improvements
    -   File Selection
        -   There are now two file selection modes:
        -   Single select
            -   Users in single select mode are able to click files to automatically show the sheet for the selected file.
            -   Clicking in empty space will clear the selection.
            -   Holding control and selecting another file will add the clicked file to the user's selection and switch to multi-select mode.
            -   Closing the sheet or clicking "Unselect All" will cause the user's selection to be cleared.
        -   Multi select
            -   Works like the old way.
            -   Opening the sheet causes multi-select mode to be enabled.
            -   Alternatively, selecting a file while holding the control key will also cause multi-select mode to be enabled.
            -   While in multi select mode the sheet can be closed just like normal.
            -   Clicking "Unselect All" will cause the selection to be cleared and will switch back to single select mode.
    -   File Sheet
        -   Search
            -   The file sheet now includes a search icon that can be used to show a search bar.
            -   The search bar allows the user to type in formulas and see the results in realtime.
            -   Any files returned from the search are editable in the table.
            -   Other results (like numbers) are shown in a list.
            -   Using the `Ctrl+F` (`Cmd` is difficult to intercept) keyboard shortcut will open the sheet and automatically focus the search bar.
            -   Pressing `Enter` or the green checkmark next to the search bar will finish the search and automatically select any files returned from the search.

## V0.4.0

### Date: 4/04/2019

### Changes:

-   Bug Fixes:
    -   Fixed an issue with having multiple tabs open that caused the tabs to send events as each other.
        -   This was previously fixed but was re-broken as part of a bit of rework around storing atoms.
        -   The issue is that storage is shared between tabs so we need to make sure we're storing the data separately per tab.
        -   So the signatures were valid because they were sharing the same keys.
        -   Maybe something like a copy-on-write mechanism or splitting trees based on the site IDs could fix this in a way that preserves offline capabilities.
        -   Upon reload we would check local storage for currently used site IDs and pick one of the local site IDs that is not in use.
    -   Fixed an issue with scaling and user positions. The user positions were not being scaled to match the context that they were in.
    -   Made the server clear and re-create trees that get corrupted after a reload.
        -   This is a dangerous operation, we'll need to spend some dev time coming up with an acceptible solution to corrupted trees so that data doesn't get lost.
        -   Basically the issue is that we currently don't have a way to communicate these issues to users and make informed decisions on it.
        -   Also because of the issue with multiple tabs, we're always trying to load the tree from the server so we can't have the client send its state to recover.
        -   So, in the meantime, this is potentially an acceptible tradeoff to prevent people from getting locked out of simulations.
-   Other improvements

    -   Redirects
        -   Added the ability to redirect to `https://auxplayer.com` when accessing a context in a simulation.
        -   Added the ability to redirect to `https://auxbuilder.com` when accessing a simulation without a context.
    -   Dynamic client configuration
        -   The client now requests a configuration from the server on startup.
        -   This lets us handle some configuration tasks for the client at runtime from the server.
        -   Will be useful for managing URLs and other functionality for deployments to Raspberry PIs.
    -   Multi-line Editor
        -   Added the ability to show a multi-line text editor for tag values.
        -   This makes editing things like actions and formulas much easier.
    -   File Sheet Axis
        -   Improved the File Sheet to use CSS Grids instead of table elements.
        -   This gives us the capability to dynamically switch between row and column modes.
        -   Also gives us more control over sizing of elements and responsiveness.
    -   Inventory bar adjusts to mobile screen resolutions.
    -   Users are now represented as a semi-transparent square cone mesh.
    -   Scripting Improvements
        -   Added the ability to set tag values on files that are returned from `@` queries.
            -   For example, `@name('bob').name = 'joe'` changes the name of `bob` to `joe`.
            -   Caveats:
                -   Setting individual array values is not supported.
                -   So doing `this.colors[1] = 'blue'` would not change the second element of the `colors` tag to `blue`.
        -   Added the `aux._parent` tag that contains the ID of the file that a file is childed to.
        -   When `destroy(file)` is called all files that have `aux._parent` matching `file.id` will also be destroyed. This happens recursively.
        -   Added a new function `cloneFrom(file, ...newData)`.
            -   Similar to `clone(file, ...newData)` but sets `aux._parent` on the new file to `file.id`.
            -   The new file will have tags copied from `file` and the given list of objects.
        -   Added a new function `createFrom(file, data)`.
            -   Similar to `create(data)` but sets `aux._parent` on the new file to `file.id`.
            -   The new file will have tags from the given `data` parameter.

## V0.3.26

### Date: 4/01/2019

### Changes:

-   Bug Fixes
    -   Fixed worksurfaces to update when their `aux.builder.context` tag is updated.
-   Other improvements
    -   Improved the server to cleanup trees from memory that aren't in active memory.

## V0.3.25

### Date: 4/01/2019

### Changes:

-   Bug Fixes
    -   Fixed HTML Element targets not being captured as intended when using touch.
        -   This fixes inventory dragging for mobile.
    -   Fixed the ability to use indexer expressions in filters after @ or # queries.
        -   `=@nums()[0]` gets the first file with the `nums` tag on it.
    -   Fixed the ability to call functions in filters after @ or # queries.
        -   `=#nums().map(num => num + 10)` now works and produces a list of numbers where each number has 10 added to it.
    -   Fixed the ability to upload AUX files.
    -   Improved garbage collection so that it avoids expensive operations when there is nothing to remove.
    -   Fixed offline mode to work offline(!).
-   Other improvements
    -   Formulas now support using dots after @ or # queries. For example `=@name('bob').name` now works.
    -   Debug Page
    -   The debug page for AUX Builder has been moved to be after the simulation ID. So to access the debug page for `test` you would go to `https://auxbuilder.com/test/aux-debug`.
    -   The debug page now has a search bar that allows entering a formula to search through the file state.
    -   Added the ability for the debug page to search through destroyed files.
    -   Atom signatures are now only checked when adding individual atoms. This greatly improves loading performance.
    -   Refactored some of the logic around propagating file updates so that they can be more performant in the future.
    -   Destroying files by dragging them off of a worksurface or using the `destroy()` function in an action now uses the causal tree instead of setting the `_destroyed` tag to `true`. (Allows better garbage collection in the future)
    -   Improved first load performance by reducing the amount of work the browser needs to do to store a tree in IndexedDB.
    -   Improved performance for inserting atoms into the weave.

## V0.3.24

### Date: 3/28/2019

### Changes:

-   Features:
    -   Can drag files to and from user's inventory in AUX Player.
    -   Added support for cryptograhpically signing and verifiying events.
    -   Renamed `scale.x`, `scale.y`, and `scale.z` to `aux.scale.x`, `aux.scale.y`, and `aux.scale.z`.
    -   Added the ability to use `aux.scale` to uniformly scale the file.
-   Bug Fixes
    -   Use context.z position has an offset from the calculated display z position in Aux Builder.
        -   Making context.z act as an offset allows context.z value of 0 to place the file on the “ground” regardless of tile height in Aux Builder and always place the file on the ground in Aux Builder.
        -   No more file clipping issues due to grid planes being at different heights between Aux Builder and Aux Player.
    -   Don't clear out tags that end with `.x`, `.y`, or `.z` when dragging new files from the recent files list.
    -   Fixed an issue with trees that could cause sibling atoms to be ignored or ordered improperly.
-   Other Improvements
    -   Builder context file now defaults to flat, clear, and not movable.

## V0.3.23

### Date: 3/26/2019

### Changes:

-   Features
    -   Can drag and combine files in AUX Player.
-   Buf Fixes

    -   Can snap hexes together again as long as there is no file on it (currently this includes the builder context file as well).
    -   Fixed an issue that allowed files representing worksurfaces to be dragged even if `aux.movable` was set to `false`.
    -   Fixed an issue that allowed files to be stacked on top of invisible files that were representing users.

## V0.3.22

### Date: 3/26/2019

### Changes:

-   Bug Fixes
    -   Fixed an issue where atoms could be placed in the wrong spot.
    -   Fixed an issue with importing atoms where the tree could become invalid.
-   Other Improvements
    -   Added some core functionality for the infinite mathematical grid in AUX Player.

## V0.3.21

### Date: 3/24/2019

### Changes:

-   Bug Fixes
    -   Fixed an issue where the server would start handing out old site IDs after a restart.
    -   Added the ability to reject events that become corrupted while in transit.

## V0.3.20

### Date: 3/23/2019

### Changes:

-   Bug Fixes
    -   Fixed another scenario where duplicate atoms could be added to a weave.

## V0.3.19

### Date: 3/23/2019

### Changes:

-   Bug Fixes
    -   Fixed Weaves to prevent duplicate atoms from being added in specific scenarios.
        -   This would cause peers to reject changes from each other.
        -   If the issue happened on the server then every client would reject data from the server until the server was restarted.
        -   The restart would cause the server to reload the atoms from the database, eliminating any duplicates.
    -   Fixed signing out and signing back in on AUX Player to put the user back in the context they were previously in.
    -   Fixed an issue that caused users to be invisible the first time they signed into an AUX Player context.

## V0.3.18

### Date: 3/23/2019

### Changes:

-   Bug Fixes
    -   Fixed so that users can actually log out.
    -   Fixed AR mode in AUX Player.
-   Other Improvements
    -   Added a progress spinner to the login pages.
    -   Added lerping to the user meshes so the position updates look more natural.

## V0.3.17

### Date: 3/22/2019

### Changes:

-   Bug Fixes
    -   Fixed so that updates are only sent every 1/2 second instead of up to every frame.

## V0.3.16

### Date: 3/22/2019

### Changes:

-   Bug Fixes
    -   Fixed an issue that would cause two browser tabs to go to war over which was the real tab for that user.
    -   Fixed an issue that would cause two browser tabs to potentially become inconsistent with each other because they were sharing the same site ID.
-   Other Changes
    -   Added a couple extra logs to MongoDBTreeStore.
    -   Added additional safegards against invalid events.

## V0.3.15

### Date: 3/22/2019

### Changes:

-   Bug Fixes
    -   Fixed an issue that prevented users from creating new simulations.
    -   Fixed an issue that caused duplicate files to be created in the game view.
    -   Fixed issues with logging in as the same user from different devices.
    -   Fixed an issue that would cause newly created trees to have garbage collection disabled.
-   Other Improvements
    -   Improved word bubble performance.
    -   Improved performance when loading large causal trees.
    -   Added additional validations when importing trees to prevent errors down the road.
    -   Improved the server to add a root atom if loading a tree that has no atoms.

## V0.3.14

### Date: 3/22/2019

### Changes:

-   Bug Fixes
    -   Fixed CausalTreeServer to save imported atoms.
    -   Fixed CausalTreeServer to not re-store atoms each time it loads the tree from the database.
    -   Make CausalTree export version 3 trees.
    -   Make CausalTree collect garbage after importing.
-   Other Changes
    -   Enable some debug logs.

## V0.3.13

### Date: 3/21/2019

### Changes:

-   Bug Fixes
    -   Reduced memory usage of worksurfaces. This makes it easier to create large worksurfaces.
    -   Fixed not being able to drag the camera around when tapping/clicking on a worksurface while in files mode.
    -   Added indexes to MongoDB collections so that queries won't be so slow.

## V0.3.12

### Date: 3/21/2019

### Changes:

-   Bug Fixes
    -   Fixed issues with slowdowns caused by continually re-saving the entire history.
    -   Fixed several performance issues related to labels and word bubbles.
    -   Changed the branding to AUX Builder from File Simulator.
    -   Fixed several issues with files and contexts in AUX Player.
        -   Files marked as `_destroyed` now no longer display.
        -   Fixed a loading order issue that would occur when a file was its own context.
        -   Fixed an issue that would cause the player to ignore the file removed event for the context file.
    -   Fixed Word Bubbles so that they scale with labels when `aux.label.size.mode` is set to `auto`.
-   AUX Player Improvements
    -   Users now show up inside contexts in both AUX Builder and AUX Player.
    -   The `_lastActiveTime` tag is now per-context. (i.e. `context_a._lastActiveTime`)
-   AUX Builder Improvements
    -   Added the ability to fork simulations.
-   Other Improvements
    -   Added the ability to transparently upgrade our storage formats.
        -   Works for both MongoDB and IndexedDB.
    -   Made the server respond to the local IP Addresses by default in Development mode.
        -   This makes it easier to do development with a mobile device.
        -   Use `npm run watch:player` to have it serve the AUX Player by default. Otherwise it will serve the AUX Builder.
    -   Improved formula query expresions to support tags with dots in them.
        -   Before you would have to wrap the tag in a string.
        -   Now you can simply do `@aux.label` or `#aux.label` as long as each part is a valid [JS identifier](https://developer.mozilla.org/en-US/docs/Glossary/Identifier).

## V0.3.11

### Date: 3/19/2019

### Changes:

-   Bug Fixes
    -   Fixed dragging worksurfaces while in files mode.
    -   Fixed an issue in Aux Player that caused a file to still be visible even if it was destroyed.
    -   Fixed a login issue that would cause the user to get stuck in a redirect loop.
    -   Fixed shouts.
    -   Fixed AUX File upload to overwrite existing state instead of trying to merge the two trees.
        -   This allows us to keep better consistency across multiple devices.
    -   Fixed user labels.
-   Formula Improvements
    -   Improved formulas allow using normal dot syntax for tags with dots in them.
        -   This means you can now do `this.aux.color` instead of `this['aux.color']`
        -   As a result of this change, primitive values (number, string, boolean) are converted to objects.
        -   So to do equality comparisions you must use the `==` operator instead of either `!` or `===`.
        -   Numerical operators and other comparision operators still work fine.
        -   You can alternatively use the `valueOf()` function to convert the object back into a primitive value.
    -   Added the ability to change a file value simply by changing it.
        -   This means instead of doing `copy(this, { "aux.color": "red" })` you can now do `this.aux.color = "red"`.
        -   Additionally, we no longer destroy files by default.
        -   This means that the destroy/recreate pattern is basically deprecated. This pattern worked in simple scenarios, but for more complex scenarios it could easily cause race conditions where duplicate files are created because users clicked the same file at the same time.
-   Other Improvements
    -   Improved the `goToContext()` formula function to be able to accept a single parameter that indicates the context to go to.
        -   The function will infer the current simulation ID from the URL.

## V0.3.10

### Date: 3/18/2019

### Changes:

-   Fixed aux upload.

## V0.3.9

### Date: 3/18/2019

### Changes:

-   Fixed Aux Player file added event ordering.
-   Reworked actions function to take an arbitrary number of files.
-   Added ability to have tag filters that match everything.
-   Added `shout` formula function.
    ```
    shout(eventName)
    ```
-   Added `goToContext` formula function.
    ```
    goToContext(simulationId, contextId)
    ```
-   Calling `onClick` action on file that gets clicked by the user in Aux Player.
-   Fixed Aux Player showing destroyed files.

## V0.3.8

### Date: 3/18/2019

### Changes:

-   Changed configurations to allow auxplayer.com and auxbuilder.com

## V0.3.7

### Date: 3/17/2019

### Changes:

-   Added InventoryContext to hold onto user’s inventory data much in the same way Context3D does (WIP). Ported over some MiniFile stuff from Aux Projector to get inventory display framework up (WIP).
-   Renamed pointOnGrid to pointOnWorkspaceGrid for clarification.

## V0.3.6

### Date: 3/15/2019

### Changes:

-   Changed to using Causal Trees for history.
    -   **This is a breaking change**
    -   This gives us the ability to support offline mode and keep action history.
    -   Because of how the system is designed, every merge conflict can be resolved in a reasonable manner.
    -   This is a new storage format, so data needs to be migrated.
    -   This is also fairly new, so it may have some weird bugs.
-   Removed file types.
    -   **This is a breaking change**
    -   This allows any file to visualize any grouping of files. (e.g. look like a worksurface)
    -   As a result, the only difference between a file and a worksurface is what tags the file has.
    -   This means that new worksurfaces will have a file on them by default. This file is the data for the worksurface.
    -   To create a workspace:
        -   Make a file that has `builder.context` set to any value.
        -   This value is the context that the file is visualizing.
        -   _To make other files show up in this context you simply create a tag with the same name as the context as set its value to `true`._
        -   **Note that when you create a worksurface in worksurface mode we do this for you automatically.**
    -   A couple tags were changed:
        -   `_position`
            -   Split into 3 different tags. (x, y, z)
            -   To change the position of a file you use `{context}.x`, `{context}.y`, and `{context}.z` as the tag names.
        -   `_workspace`
            -   Now to place a file on a workspace you set the `{context}` tag to `true`
        -   All existing tags have been moved to the `aux` namespace.
            -   This affects `color`, `scale`, `stroke`, `line`, `label`, `movable`, and `stackable`.
            -   They have been changed to `aux.color`, `aux.scale`, `aux.stroke`, `aux.line`, `aux.label`, `aux.movable`, and `aux.stackable`.
        -   `_hidden`
            -   This option has been removed in favor of setting the `aux.color` tag to `transparent` or `clear`.
            -   To remove the lines you simply need to set the `stroke.color` tag to `transparent`/`clear`.
    -   Several new tags were added:
        -   `builder.context`
            -   Setting this to a value will cause the file to visualize the context that was specified.
            -   This means appearing like a worksurface and showing any files that have the related `{context}` tag set to `true`.
        -   `builder.context.x`, `builder.context.y`, `builder.context.z`,
            -   These tags specify the X, Y, and Z positions that the center of the worksurface is placed at.
        -   `builder.context.scale`
            -   This tag specifies the scale of the worksurface. (how big it is)
        -   `builder.context.grid.scale`
            -   This tag specifies the scale of the grid relative to the worksurface. (how big the grid squares are)
        -   `builder.context.defaultHeight`
            -   This tag specifies how tall the hexes on the worksurface are by default.
        -   `builder.context.size`
            -   This tag specifies how many hexes from the center the worksurface contains.
        -   `builder.context.minimized`
            -   This tag specifies whether the worksurface is minimized.
        -   `builder.context.color`
            -   This tag specifies the color that the worksurface is.

## V0.3.5

### Date: 2/26/2019

### Changes:

-   Fixed AR mode.
-   Restoring original background color when exiting AR mode.

## V0.3.4

### Date: 2/25/2019

### Changes:

-   Added stub for AUX Player.
-   Added subdomains for File Simulator (projector.filesimulator.com) and AUX Player (player.filesimulator.com).
-   Lots of file reorganization.
    -   `aux-projector` and `aux-player` are now togethor underneath `aux-web` along with any other common/shared files.
-   Fixed combining.

## V0.3.3

### Date: 2/21/2019

### Changes:

-   Implemented a word bubble to help make file labels more readable.

## V0.3.2

## Data: 2/21/2019

### Changes:

-   Nothing, just trying to get npm flow setup.

## V0.3.1

### Date: 2/20/2019

### Changes:

-   Added the ability to delete files by dragging them off a workspace.
-   Fixed the `destroy()` function in action scripts.

## V0.3.0

### Date: 2/14/2019

### Changes:

-   Added a recursion check to the formula evaluation code to prevent infinite loops from locking up the system.

## V0.2.30

### Date: 2/13/2019

### Changes:

-   Added Aux Debug page that can be reached by prepending `/aux-debug/` to your simulation id in the url.
    -   This page presents the AUX data in its raw JSON form and is updated live when changes arrive from the server.
    -   If you wanted to see the raw data for a simulation called `RyanIsSoCool` you would go to: `filesimulator.com/aux-debug/RyanIsSoCool`.
-   Add the ability to drag a stack of files
    -   For some reason the stack doesn't always move at the same time.
    -   It's some weird issue with not updating them fast enough or something.
-   Debounce updates to the recents list so that we're not forcing re-renders of the mini files all the time
-   Fix so that dragging new files doesn't cause a ton to get created
-   Cause formulas to be run when evaluating filters
    -   This also fixes the issue of numbers and true/false values not matching filters
-   Allow combining files that were just dragged from the file queue
-   Hide files without workspaces

    -   Also log out the file ID when this happens.

## V0.2.29

### Date: 2/13/2019

### Changes:

-   Fixed workspace mesh not updating properly.
-   Remove workspace if size is 0.
    -   Only allow shrinking of a workspace to 0 if there are no files on the workspace.
-   Implemented cleanup of a file's arrows/lines when it is destroyed.

## V0.2.28

### Date: 2/12/2019

### Changes:

-   Make the recent files list use 3D renders of the actual files.
-   Fixed issues with the lines not updating when worksurfaces minimize.
-   Disabled shadows.

## V0.2.27

### Date: 2/11/2019

### Changes:

-   Fix the weirdest bug that was caused by an internal error in Vue.js.
    -   It would do something to stop the touch events from being emitted.
    -   I'm not sure how it did that. Maybe changing focus or something.

## V0.2.26

### Date: 2/11/2019

### Changes:

-   Fixed touch scrolling.
-   Fixed an issue that would prevent immovable files from being dragged off of the recent files list.
-   Fixed an issue that allowed players to place files on minimized worksurfaces.
-   Fixed an issue that allowed minimized worksurfaces to snap together.
-   Made the recents list have 3 files at most.
-   Made files in the recents list not duplicate as long as their normal values are the same.
-   Made selecting a file in the recents list move the selected file to the front.
-   Made the first file in the list larger than the others.
-   Made dragging a file from the recents list not move the dragged file to the front of the list.

## V0.2.25

### Date: 2/11/2019

### Changes:

-   Added the first version of the file toolbar.
    -   This is a list of the user's recently edited files.
    -   Users can select a file from the toolbar to tap and place.
    -   They can also click and drag files out into the world.
-   Made minimized hexes 1/3 the scale of normal hexes.
-   Added the ability to minimize hexes while in file mode.
-   Moved extra buttons like the AR mode to the app sidebar.
-   Made the login email box into a name box.
-   Fixed destroyed blocks not dissapearing.
-   Made the tag input field use a placeholder instead of filling with actual text.
-   Fixed some input issues.

## V0.2.24

### Date: 2/8/2019

### Changes:

-   Scaled down color picker, removed scrolling, and made it slightly wider to accommodate mobile screens.
-   It is now possible to close the Color Picker by tapping on empty space (it will no longer open immediately when tapping of of it).
-   Allow camera dragging when performing click operation on file that is incompatible with the current user mode.
-   Prevent the user from changing the background color when in AR mode.
-   Added the ability to see other people and what they are looking at.
-   Added the ability to minimize worksurfaces.
    -   While minimized they can still be dragged around but changing the size and height is not allowed.
    -   The color can still be changed though.
-   Fixed an issue where everyone would try to initialize the globals file with the default color and get a merge conflict if it was different.

## V0.2.23

### Date: 2/7/2019

### Changes:

-   Made the info box default to closed.
-   Added initial version of WebXR support.
    -   Note that this is Mozilla's old crotchety WebXR and not the official standardized version.
    -   As such, it only works in Mozilla's WebXR Viewer app thing.
    -   Hopefully it doesn't break WebVR support.
-   Changed color picker to swatches style.
-   Can only change scene background color while in workspaces mode.
-   Changed `stroke.linewidth` to be `stroke.width`.

## V0.2.22

### Date: 2/7/2019

### Changes:

-   Color Picker component is now more generic. It invokes a callback function every time the color value changes that you can use to get the color value.
-   Made the QR code larger.
-   Change the scene’s background color by clicking on it and using the color picker.
-   Make basically all the text gray (title bar text, mode switch, add buttons, and the hamburger).
-   Changed color picker type to Compact style.

## V0.2.21

### Date: 2/7/2019

### Changes:

-   Changed the top bar and other buttons to have a white background.
-   Changed the red badge on the pencil to be a neutral gray.
-   Changed the actions icon.
-   Added a grid that is visible in hex edit mode.

## V0.2.20

### Date: 2/7/2019

### Changes:

-   Added color picker component.
-   Can change workspace color using color picker from the context menu.
-   Inverted touch input vertical rotation.
-   Clamping vertical rotation so that you can’t rotate underneath the ground plane.

## V0.2.19

### Date: 2/6/2019

### Changes:

-   Added `stroke.linewidth` to control how thick the stroke lines are.
-   Removed the Skybox.
-   Added the ability to change the vertical tilt of the camera by using two fingers and panning up and down.
-   Reworked the files panel to be easier to use.
    -   Added "+action" button for creating actions.
    -   Moved the "+tag" and "+action" buttons above the file table.
    -   Moved the "Clear selection" button to the header row on the file table.
    -   It still needs some of the scrolling features like not scrolling the header while scrolling the body of the table but for the most part it's done.
    -   Also needs the auto-zoom feature for users. After looking at possible implementations I've discovered that it should be easier to do this when the "seeing other people" update arrives.

## V0.2.18

### Date: 2/5/2019

### Changes:

-   Button polling is now implemented in `InputVR` for vr controllers: `getButtonDown`, `getButtonHeld`, `getButtonUp`.
-   Replaced `GameView.workspacePlane` with mathematical plane for workspace dragging.
    -   This fixes not being able to drag workspaces after we disabled the ground plane mesh.
-   Forcing touch input when being used on a VR capable device in non-VR mode. This fixes traditional browser input on devices like the Oculus Go.

## V0.2.17

### Date: 2/5/2019

### Changes:

-   Moved VR controller code to `InputVR` class.
-   Forcefully disconnecting the controller when exiting VR, this fixes bug with GamePad API when returning to VR mode.
-   Disabled visibility of scene’s ground plane.
-   `ControllerMesh` is now a special `Object3D` that is added to the root controller `Object3D` node.

## V0.2.16

### Date: 2/5/2019

### Changes:

-   Controller is represented as a red pointer arrow. It doesnt not currently allow you to interact yet.
-   Disabling shadows when in VR. Shadows are a significant performance cost in its current state, disabling them gives us 20-30+ fps boost in VR.
-   VR button is now hidden when WebVR is not detected.

## V0.2.15

### Date: 2/5/2019

#### Changes:

-   Changed the default cube color to be white.
-   Changed the default cube outline color to gray instead of invisible.
-   Fixed an issue with action filters where some values weren't able to be matched to a filter.
    -   This happened for some tag values that would be parsed from strings into their semantic equivalents.
    -   For example, `"true"` would get converted to `true` and `"123.456"` would get converted to `123.456`.
    -   This conversion was being ignored for filter values, so they would never match in these scenarios.
-   Fixed an issue with action scripts where copying a file would not copy its formulas.
-   Improved the `copy()` function used in action scripts to be able accept any number of arguments.
    -   This allows cascading scenarios like `copy(this, that, @name("joe"), @name("bob"))`.

## V0.2.14

### Date: 2/4/2019

#### Changes:

-   Added `scale.x`, `scale.y`, and `scale.z` tags to allow changing the scale of the cubes.
    -   `x` and `y` are width and thickness. `z` is height.
-   Dragging worksurfaces now no longer snaps to the center but stays relative to the cursor position.
-   Added `label.size` and `label.size.mode` tags.
    -   `label.size` sets the size of the label. Setting it to 1 means the default size and setting it to 2 means twice the default size.
    -   Setting `label.size.mode` to `"auto"` causes the label to appear a constant size no matter where the user's camera is in the scene.
-   Changed the renderer settings to render the 3D scene at the full device resolution.
    -   This will likely increase the accuracy of rendering results but may also cause performance to drop due to rendering a lot more pixels.
    -   Was previously using the browser-default pixel ratio.
-   Added beta support for Web VR devices.
-   Fixed an issue where worksurfaces that did not have default heights and were merged into other worksurfaces would cause those tiles to incorrectly appear with a height of `0`.
    -   The worksurfaces that did not have default heights were from old versions that did not allow changing heights.
-   Added the number of selected cubes to the info box toggle

## V0.2.13

### Date: 2/1/2019

#### Changes:

-   Camera now handles going from two touch -> one touch without jumping around.
-   Removed time instance in `Time.ts`.
-   Input and Time are both updated manually through `GameView`, we need less `requestAnimationFrame` calls when possible.
-   Fixed bug in `Input` that would cause touches to overwrite old ones on browsers that reuse `TouchEvent` identifiers.
-   Remaining `TouchData` finger indexes get normalized when touches are removed.
    -   i.e. if there are two touches and touch 0 gets removed, then touch 1 becomes touch 0.

## V0.2.12

### Date: 2/1/2019

#### Changes:

-   Added `#stroke.color` which sets an outline on the cube.
-   Added the ability to download `.aux` files.
-   Added the ability to upload `.aux` files into the current session.
-   Changed the URLs to not use `#`. (breaking change!)
-   Changed the home screen to be the root path (`/`) so sessions are now just `filesimulator.com/mysession`. (breaking change!)
-   Changed the login screen to be at `/login`. (So `login` is not a valid session ID anymore) (breaking change!)
-   Fixed an issue where destroyed objects were being returned in action script queries.
-   Fixed an issue that allowed files to be combined with themselves. (Sorry Jeremy!)
-   Fixed an issue where offline users would always overwrite file `_index` values if the index was at `0.`
-   Minor changes:
    -   Add a "continue as guest" button.
    -   Replace "File Simulator" with the session code unless they are in the default session.
    -   Disable auto-capitalization and autocorrect on the input fields.
    -   Change the "Add worksurface" and "Add file" buttons to just be a "+" icon.
    -   Change the mode switch to use icons instead of text for the label.
    -   Make the mode switch always appear white.
    -   Remove color integration from FileValue.
    -   Change "Nuke the site" to something a little more friendly.
    -   Change "+ New Tag" to "+tag".
    -   Change the deselect file button to a grey color.
    -   Change the info box header to "Selected Files".
    -   Change the info icon to a pencil icon.

## V0.2.11

### Date: 1/31/2019

#### Changes:

-   Changed the "X" used to deselect files into a "-" sign.
-   Added the ability to show a QR code linking to the session the current user is in.

## V0.2.10

### Date: 1/31/2019

#### Changes:

-   Added two different modes to help control what the user is interacting with
    -   The "Files" mode allows dragging files and making new files.
    -   The "Worksurfaces" mode allows dragging worksurfaces, making new worksurfaces, and interacting via clicking on them.
-   Re-added the ability to combine files
    -   Dragging a file onto another file will combine them if possible.
    -   If no filters match then the files will stack.

## V0.2.9

### Date: 1/31/2019

#### Changes:

-   Camera zooming with trackpad pinching is now supported.
-   Input now handles `WheelEvent` from the browser.
    -   `getWheelMoved()` - Returns true when wheel movemented detected.
    -   `getWheelData()` - Return wheel event data for the current frame.

## V0.2.8

### Date: 1/31/2019

#### Changes:

-   Disabled double-tap to zoom functionality that is added by iOS and Android by default.
-   Fixed an issue where files would all appear in the same spot upon first load of a session.
-   Added the Session ID to the top header.
-   After logging in, the user will now be redirected back to the session they first tried accessing.
-   Fixed some typos.

## V0.2.7

### Date: 1/30/2019

#### Changes:

-   Added `line.to` and `line.color` tags. `line.to` creates an arrow that points from the source file to the target file. An array of files is also supported.
-   Added formula support for `label`, `label.color`.
-   Added some functions to `FileCalculations` to help with handling of short file ids:
    -   `getShortId` - Return the short id for the file.
    -   `fileFromShortId` - Find file that matches the short id.
    -   `filesFromShortIds` - Find files that match the short ids.
-   Disabled depth buffer writing for the new SDF rendered font.
-   Running `updateMatrixWorld` function for `FileMesh` when its position is updated.
    -   This allows child objects to have accurate world positioning the moment its parent is moved instead of waiting for ThreeJS to run the next render update frame.

## V0.2.6

### Date: 1/28/2019

#### Changes:

-   Improved the game window to resize the renderer and camera automatically
-   Improved how the files window scales for small devices
-   Move the toolbar into a floating action button
-   Closing the info box now shows an icon in its place that can be used to reopen it
-   Selecting/changing files no longer re-opens the info box
-   Tags that the user adds to the info box are no longer automatically hidden

## V0.2.5

### Date: 1/28/2019

#### Changes:

-   Rotation with touch input now spins in the correct direction.
-   3D text rendering is now done with SDF (Signed Distance Field). This gives us a much cleaner and crisper text representation.
-   Added `label.color` tag that allows you to change the color of the label text.

## V0.2.4

### Date: 1/28/2019

In this version we improved workspaces and made other minor quality of life improvements.

#### Changes:

-   Added the ability to change hex heights
-   Added the ability to stack cubes on top of each other
-   Added the ability to drag single hex tiles onto other workspaces
-   Added a `list()` formula function that is able to calculate which files are stacked on top of each other.
-   Made the square grid tiles visible only if they are over a related hex tile
-   Made hexes have a short height by default
-   Made hexes larger by default
-   Made cubes always attach to a workspace
-   Made only the grid that a cube is being dragged onto visible

##V0.2.1
###Date: 1/22/2019
In this version we added support for multiple simultaneous sessions. When logging in users can optionally provide a “Session ID” that will put them into that session. Alternatively, they can type the Session ID into the URL and go there directly. Sharing URLs to share your session is also supported.

#### Changes:

-   Multi-Session Support
    -   Users enter in a Session ID to go to a sandbox all their own.
    -   They can also share the URL with other people to be put directly into that session.
-   Hexes no longer have bevels.
-   In Formulas, hashtag expressions which have only a single result now return that result directly instead of in an array.
    -   For example, If there was only one file with a #sum set to “10” and there was a formula “=#sum”
        -   In v0.2.0 the formula would equal “[10]”
        -   In v0.2.1 the formula would equal “10”

## V0.2.0

### Date: 1/16/2019

In this version we added support for offline mode and made general improvements to the user interface.

#### Changes:

-   Added offline mode
    -   After loading the app over HTTPS, the user will be able to go completely offline (airplane mode) and still be able to access everything. This means:
        -   The app should load
        -   The user should be able to create new files and workspaces
        -   They should be able to edit tags and perform actions.
    -   When new app versions are available, the user will be prompted to refresh the page to use the new version.
        When the user goes back online the app will attempt to sync with the server. If successful, then everyone else will be able to see their changes because they have been synced.
    -   If syncing is not successful, then this is because of one or more merge conflicts between the user’s version and the server’s version.
        -   Merge conflicts happen when two users edit the same tag to different values.
        -   The computer doesn’t know which is the most valid so it has to ask the user.
    -   When merge conflicts happen a notification will pop up and prompt the user to fix them.
        -   This prompt will also be in the side bar underneath the hamburger menu.
    -   Until the user fixes the merge conflicts any changes they make will not be synced to the server.
    -   When the user fixes the merge conflicts, their state is synced to the server and everyone is able to see it.
    -   The sidebar will show the current online/offline synced/not synced status. Right clicking it will give the option to force the app into offline mode for testing and vice versa.
-   Added a nuke button
    -   This button allows the user to delete everything in the website.
    -   This is only for testing so don’t expect it to work in all cases. In particular, don’t expect it to work super well when there are multiple people on the site at a time.
-   Removed test buttons from the sidebar
-   Changed the version number to be based on the latest annotated git tag. This will let us have full control over the version numbers while making them a lot more human readable. Upon hover it will also show the git commit hash that the build was made from.<|MERGE_RESOLUTION|>--- conflicted
+++ resolved
@@ -221,11 +221,7 @@
 
 ## V1.5.11
 
-<<<<<<< HEAD
-#### Date: 4/26/2021
-=======
 #### Date: 4/27/2021
->>>>>>> 184369e3
 
 ### :rocket: Improvements
 
