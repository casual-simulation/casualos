# CasualOS Changelog

## V3.0.14

<<<<<<< HEAD
#### Date: 6/16/2022
=======
#### Date: 6/20/2022
>>>>>>> 223bfe2e

### :rocket: Improvements

-   Changed the `circle` bot form ignore lighting changes based on its orientation.
-   Added the `formAddressAspectRatio` tag to allow adjusting how `formAddress` images/videos are displayed on `cube`, `circle`, and `sprite` bot forms.
    -   The aspect ratio should be the width of the image divided by the height of the image.
    -   Negative aspect ratios can also be used to mirror the image horizontally.
-   Added the ability to create and join custom multimedia chat rooms.
    -   Key features:
        -   The ability to join multiple chat rooms at once.
        -   The ability to display camera/screen feeds on 3D bots.
        -   Notification of when remote users join/leave.
        -   Notification of when users are speaking.
        -   The ability to control the quality that video tracks stream at.
    -   The following functions have been added:
        -   `os.joinRoom(roomName, options?)`
        -   `os.leaveRoom(roomName, options?)`
        -   `os.getRoomOptions(roomName)`
        -   `os.setRoomOptions(roomName, options)`
        -   `os.getRoomTrackOptions(roomName, trackAddress)`
        -   `os.setRoomTrackOptions(roomName, trackAddress, options)`
        -   `os.getRoomRemoteOptions(roomName, remoteId)`
    -   The following listeners have been added:
        -   `@onRoomJoined` - Sent whenever a room has been joined via `os.joinRoom()`
        -   `@onRoomLeave` - Sent whenever a room has been exited via `os.leaveRoom()`
        -   `@onRoomStreaming` - Sent whenever the local user has been connected or reconnected to a room.
        -   `@onRoomStreamLost` - Sent whenever the local user has been disconnected from a room.
        -   `@onRoomTrackSubscribed` - Sent whenever an audio/video track has been discovered inside a room.
        -   `@onRoomTrackUnsubscribed` - Sent whenever an audio/video track has been removed from a room.
        -   `@onRoomRemoteJoined` - Sent whenever a remote user has joined a room.
        -   `@onRoomRemoteLeave` - Sent whenever a remote user has left a room.
        -   `@onRoomSpeakersChanged` - Sent whenever the list of speaking users has changed in a room.
        -   `@onRoomOptionsChanged` - Sent whenever the local room options have been changed.
    -   See the documentation for more detailed information.
    -   Also check out the `rooms-example` appBundle for an example.
-   Added the `os.listInstUpdates()` and `os.getInstStateFromUpdates(updates)` functions.
    -   These functions are useful for tracking the history of an instance and debugging potential data loss problems.
    -   `os.listInstUpdates()` gets the list of updates that have occurred in the current instance.
    -   `os.getInstStateFromUpdates()` gets the bot state that is produced by the given list of updates.

### :bug: Bug Fixes

-   Fixed an issue where HTML updates could cause CasualOS to skip `@onAnyAction` calls for bot updates.
-   Fixed an issue where point-of-view mode would start the camera at the wrong rotation.
-   Fixed an issue where billboarded bots would rotate to match the roll of the camera in VR/AR.
-   Fixed an issue where using `os.tip()` with long words could cause the words to overflow the tooltip background.
-   Fixed an issue where removing a tag from the sheetPortal could cause the tag below it to become the dimension set in the sheetPortal.

## V3.0.13

#### Date: 6/3/2022

### :rocket: Improvements

-   Added the `math.degreesToRadians(degrees)` and `math.radiansToDegrees(radians)` functions.

### :bug: Bug Fixes

-   Fixed an issue where the `cameraRotationX`, `cameraRotationY`, and `cameraRotationZ` tags were using a Y-up coordinate system instead of the CasualOS Z-up coordinate system.

## V3.0.12

#### Date: 5/31/2022

### :bug: Bug Fixes

-   Fixed an issue where snapping bots to bot faces was not supported in the miniMapPortal.
-   Fixed an issue where snapping bots to faces of bots that have a non-1 `scaleZ` would work incorrectly.

## V3.0.11

#### Date: 5/27/2022

### :boom: Breaking Changes

-   CasualOS now consistently uses a right-handed coordinate system.
    -   In previous versions, CasualOS inconsistently handled rotations which led to some parts obeying the right-hand rule and other parts obeying the left-hand rule for rotations.
    -   One of the consequences of this is that rotations around the Y axis are now counter-clockwise instead of clockwise.
        -   Note that from the default camera perspective, this is switched. Rotations now appear clockwise instead of counter-clockwise.
    -   To keep the previous behavior, simply negate the Y axis for rotations. (e.g. if the rotation was `tags.homeRotationY = 1.3`, now it should be `tags.homeRotationY = -1.3`)
    -   This change affects `[dimension]RotationY`, `cameraRotationOffsetY`, and `os.addDropGrid()`.

### :rocket: Improvements

-   Added the ability to represent positions and rotations with the `➡️` and `🔁` emojis.
    -   In scripts, these values get parsed into `Vector2`, `Vector3`, and `Rotation` objects.
    -   Vectors support the following formats:
        -   `➡️1,2` represents a 2D position/direction (`Vector2`) that contains `X = 1` and `Y = 2`.
        -   `➡️1,2,3` represents a 3D position/direction (`Vector3`) that contains `X = 1`, `Y = 2`, and `Z = 3`.
        -   Additionally, vectors can be created using `new Vector2(1, 2)` and `new Vector3(1, 2, 3)`.
    -   Rotations support the following formats:
        -   `🔁0,0,0,1` represents a 3D rotation (`Rotation`) that contains `X = 0`, `Y = 0`, `Z = 0`, and `W = 1`.
        -   Additionally, rotations can be created using the `Rotation` class constructor. It supports the following forms:
            -   Create a rotation that does nothing:
                ```typescript
                const rotation = new Rotation();
                ```
            -   Create a rotation from an axis and angle:
                ```typescript
                const rotation = new Rotation({
                    axis: new Vector3(0, 0, 1),
                    angle: Math.PI / 2,
                }); // 90 degree rotation about the Z axis
                ```
            -   Create a rotation from two directions:
                ```typescript
                const rotation = new Rotation({
                    from: new Vector3(1, 0, 0),
                    to: new Vector3(0, 1, 0),
                }); // Rotation that transforms points from (1, 0, 0) to (0, 1, 0)
                ```
            -   Create a rotation from multiple rotations:
                ```typescript
                const rotation = new Rotation({
                    sequence: [
                        new Rotation({
                            axis: new Vector3(0, 1, 0),
                            angle: Math.PI / 2,
                        }), // 90 degree rotation around Y axis
                        new Rotation({
                            axis: new Vector3(1, 0, 0),
                            angle: Math.PI / 4,
                        }), // 45 degree rotation around X axis
                    ],
                });
                ```
            -   Create a rotation from a Quaternion:
                ```typescript
                const rotation = new Rotation({
                    quaternion: {
                        x: 0,
                        y: 0.7071067811865475,
                        z: 0,
                        w: 0.7071067811865476,
                    },
                }); // 90 degree rotation about the Y axis
                ```
        -   Check the documentation on Vectors and Rotations for more information.
-   Added the `[dimension]Position` and `[dimension]Rotation` tags to support using vectors and rotation objects for bot positioning.
-   Improved the `getBotPosition()` function to support the `[dimension]Position` tag and return a `Vector3` object.
-   Added the `getBotRotation(bot, dimension)` function that retrieves the position of the given bot in the given dimension and returns a `Rotation` object.
    -   `bot` is the bot whose rotation should be retrieved.
    -   `dimension` is the dimension that the bot's rotation should be retrieved for.
-   Improved the `animateTag()`, `os.getCameraPosition()` `os.getCameraRotation()`, `os.getFocusPoint()`, `os.getPointerPosition()`, `os.getPointerDirection()`, `math.getForwardDirection()`, `math.intersectPlane()`, `math.getAnchorPointOffset()`, `math.addVectors()`, `math.subtractVectors()`, `math.negateVector()`, `math.normalizeVector()`, `math.vectorLength()`, and `math.scaleVector()` functions to support `Vector2`, `Vector3`, and `Rotation` objects.
-   Added the "Select Background" and removed the "Share Video" buttons from the meetPortal.
-   Added initial documentation for ab-1.

### :bug: Bug Fixes

-   Fixed an issue where `os.showUploadFiles()` would return previously uploaded files.
-   Fixed an issue where tag text edits (i.e. `insertTagText()`) would not be properly communicated to the rest of CasualOS when they occurred after tag updates (i.e. `setTag()`).

## V3.0.10

#### Date: 5/6/2022

### :rocket: Improvements

-   Improved the Records API to be able to return errors to allowed HTTP origins.
-   Improved `os.meetCommand()` to return a promise.
-   Added the ability to specify an options object with `os.recordData(key, address, data, options)` that can specify update and delete policies for the data.

    -   These policies can be useful to restrict the set of users that can manipulate the recorded data.
    -   `options` is an object with the following properties:

        ```typescript
        let options: {
            /**
             * The HTTP Endpoint that should be queried.
             */
            endpoint?: string;

            /**
             * The policy that should be used for updating the record.
             * - true indicates that the value can be updated by anyone.
             * - An array of strings indicates the list of user IDs that are allowed to update the data.
             */
            updatePolicy?: true | string[];

            /**
             * The policy that should be used for deleting the record.
             * - true indicates that the value can be erased by anyone.
             * - An array of strings indicates the list of user IDs that are allowed to delete the data.
             * Note that even if a delete policy is used, the owner of the record can still erase any data in the record.
             */
            deletePolicy?: true | string[];
        };
        ```

-   Added the `os.tip(message, pixelX?, pixelY?, duration?)` and `os.hideTips(tipIDs?)` functions to make showing tooltips easy.
    -   `os.tip(message, pixelX?, pixelY?, duration?)` can be used to show a tooltip and takes the following parameters:
        -   `message` is the message that should be shown.
        -   `pixelX` is optional and is the horizontal pixel position on the screen that the message should be shown at.
            If omitted, then the tooltip will be shown at the current mouse position or the last touch position.
            Additionally, omitting the position will cause the tooltip to only be shown when the mouse is near it.
            Moving the mouse away from the tooltip in this mode will cause the tooltip to be automatically hidden.
        -   `pixelY` is optional and is the vertical pixel position on the screen that the message should be shown at.
            If omitted, then the tooltip will be shown at the current mouse position or the last touch position.
            Additionally, omitting the position will cause the tooltip to only be shown when the mouse is near it.
            Moving the mouse away from the tooltip in this mode will cause the tooltip to be automatically hidden.
        -   `duration` is optional and is the number of seconds that the toast should be visible for.
        -   Returns a promise that resolves with the ID of the newly created tooltip.
    -   `os.hideTips(tipIDs?)` can be used to hide a tooltip and takes the following parameters:
        -   `tipIDs` is optional and is the ID or array of IDs of tooltips that should be hidden. If omitted, then all tooltips will be hidden.
        -   Returns a promise that resolves when the action has been completed.
-   Improved the menuPortal to use 60% of the screen width on large screens when the screen is taller than it is wide.
-   Improved the systemPortal to support `system` tag values that are set to non-string values such as booleans and integers.
-   Added WebXR hand tracking support.
    -   Tested and verified on Meta Quest 2 headset.
    -   Wrist portals have custom offsets for hands to try and minimize the blocking of hands during interaction.
    -   Air tap interaction only currently. Air taps are when you tap your index finger and thumb together to perform a "tap/click" on what the pointer ray is targeting.

### :bug: Bug Fixes

-   Fixed an issue where CasualOS would attempt to download records from the wrong origin if using a custom `endpoint` parameter.

## V3.0.9

#### Date: 4/27/2022

### :rocket: Improvements

-   Added the `crypto.hash(algorithm, format, ...data)` and `crypto.hmac(algorithm, format, key, ...data)` functions.
    -   These functions make it easy to generalize which hash algorithm to use and also support outputting the result in several different formats.
    -   Supported algorithms for `crypto.hash()` are: `sha256`, `sha512`, and `sha1`.
    -   Supported algorithms for `crypto.hmac()` are: `hmac-sha256`, `hmac-sha512`, and `hmac-sha1`.
    -   Supported formats for both are: `hex`, `base64`, and `raw`.
    -   See the documentation for more information.
-   Added the `bytes.toBase64String(bytes)`, `bytes.fromBase64String(base64)`, `bytes.toHexString(bytes)`, and `bytes.fromHexString(hex)` functions.
    -   These functions make it easy to convert to and from Base64 and Hexadecimal encoded strings to [Uint8Array](https://developer.mozilla.org/en-US/docs/Web/JavaScript/Reference/Global_Objects/Uint8Array) byte arrays.
    -   See the documentation for more information.

### :bug: Bug Fixes

-   Fixed a permissions issue that prevented the creation of subjectless keys.

## V3.0.8

#### Date: 4/26/2022

### :rocket: Improvements

-   Added the ability to view participants and breakout rooms in the meetPortal.

## V3.0.7

#### Date: 4/26/2022

### :bug: Bug Fixes

-   Fixed an issue where bot labels would not render.

## V3.0.6

#### Date: 4/26/2022

### :bug: Bug Fixes

-   Fixed an issue where bots would not render because their shader code was broken.

## V3.0.5

#### Date: 4/26/2022

### :rocket: Improvements

-   Added the ability to specify which auth site records should be loaded/retrieved from.
    -   This is useful for saving or getting records from another CasualOS instance.
    -   The following functions have been updated to support an optional `endpoint` parameter:
        -   `os.recordData(key, address, data, endpoint?)`
        -   `os.getData(recordName, address, endpoint?)`
        -   `os.listData(recordName, startingAddress?, endpoint?)`
        -   `os.eraseData(key, address, endpoint?)`
        -   `os.recordManualApprovalData(key, address, data, endpoint?)`
        -   `os.getManualApprovalData(recordName, address, endpoint?)`
        -   `os.listManualApprovalData(recordName, startingAddress?, endpoint?)`
        -   `os.eraseManualApprovalData(key, address, endpoint?)`
        -   `os.recordFile(key, data, options?, endpoint?)`
        -   `os.eraseFile(key, url, endpoint?)`
        -   `os.recordEvent(key, eventName, endpoint?)`
        -   `os.countEvents(recordName, eventName, endpoint?)`
-   Improved the sheetPortal and and multi-line editor to support editing tags that contain object values.
-   Updated the Terms of Service, Acceptable Use Policy, and Privacy Policy to make it clearer which websites they apply to.
-   Improved how lines are rendered to use an implementation built into three.js.
    -   This makes bot strokes that are scaled appear correct.
    -   This change also makes lines and strokes appear the same size on screen no matter the zoom level of the camera. This can make it easier to identify bots when zoomed out a lot.
-   Added the ability to allow/deny login with phone numbers based on regex rules defined in a DynamoDB table.
-   Added the `os.getSubjectlessPublicRecordKey(recordName)` function to make it possible to create a record key that allow publishing record data without being logged in.
    -   All record keys are now split into two categories: subjectfull keys and subjectless keys.
    -   subjectfull keys require login in order to publish data are are the default type of key.
    -   subjectless keys do not require login in order to publish data.
    -   When publishing data with a subjectless key, all users are treated as anonymous. In effect, this makes the owner of the record fully responsible for the content that they publish.
-   Added the `os.meetFunction(functionName, ...args)` function to allow querying the current meet portal meeting state.
    -   `functionName` is the name of the function that should be triggered from the [Jitsi Meet API](https://jitsi.github.io/handbook/docs/dev-guide/dev-guide-iframe/#functions).
    -   `args` is the list of arguments that should be provided to the function.
    -   Returns a promise that resolves with the result of the function call.
-   Added the `@onMeetEntered` and `@onMeetExited` shouts which are triggered whenever the current user starts/stops participating in a meet.
    -   Unlike `@onMeetLoaded`, `@onMeetEntered` is only triggered after the user clicks the "Join" button from the meeting waiting room.
    -   See the documentation for more detailed information.
-   Added the `meetPortalJWT` tag to the meetPortalBot to allow using JSON Web Tokens for authenticating moderators in meetings.
    -   See the Jitsi FAQ for more information on how to setup a moderator for a meeting: https://developer.8x8.com/jaas/docs/faq#how-can-i-set-a-user-as-moderator-for-a-meeting
-   Added the `botPortal` tag that when set to a bot ID on the `configBot` will show the JSON data for that bot.
    -   Additionally, the `botPortalAnchorPoint` and `botPortalStyle` tags can be set on the `botPortalBot` similarly to how `meetPortalAnchorPoint` can be set on the `meetPortalBot`.
-   Added the `systemTagName` tag that, when set on the config bot, specifies the tag that should be used when finding bots to include in the systemPortal.
    -   For example, setting `systemTagName` to `"test"` will cause the systemPortal to search for bots that have a `test` tag instead of a `system` tag.

### :bug: Bug Fixes

-   Fixed an issue where accessing certain properties on `globalThis` would cause an error to occur.
-   Fixed an issue where it was not possible to change the current meetPortal while it was already open.
-   Fixed an issue where using `os.replaceDragBot()` with bots that contained an array in its tags would cause an error.
-   Fixed an issue where videos in `formAddress` would not automatically play on Chrome web browsers.

## V3.0.4

#### Date: 3/31/2022

### :rocket: Improvements

-   Added the ability to force AUX to intepret values as strings by prefixing the tag value with the 📝 emoji.
    -   This can be useful for when you want to ensure that a tag value is interpreted a string.
    -   For example, the string `"01"` will be interpreted as the number `1` by default but `"📝01"` will preserve the leading 0.
-   Added the ability to force a tag to interpret values as numbers by prefixing the tag value with the 🔢 emoji.
    -   This can be useful when you want to ensure that a tag is interpreted as a number.
-   Added support for scientific notation in numbers.
    -   `1.23e3` will now be interpreted as `1230`.
-   Improved `os.focusOn()` to support positions that include a Z coordinate.
    -   This allows moving the camera focus point to any position in 3D space.
    -   The Z coordinate defaults to 0 if not specified.
-   Added the `menuItemShowSubmitWhenEmpty` tag to allow showing the submit button on input menu items even if the input box does not have any value.
-   Added the `os.addDropGrid(...grids)` and `os.addBotDropGrid(botId, ...grids)` functions to make it easy to snap bots to a custom grid.
    -   These functions are useful if you want to snap bots to a grid with a custom position or rotation.
    -   Additionally, they can be used to move bots in a grid that is attached to a portal bot.
    -   See the documentation for detailed usage information.

### :bug: Bug Fixes

-   Fixed an issue where `infinity` and `-infinity` would always be calculated as `NaN` instead of their corresponding numerical values.
-   Fixed an issue where passing `null`/`undefined`/`NaN`/`Infinity` as the `x` or `y` coordinate to `os.focusOn()` would break the gridPortal.
-   Fixed an issue where error stack traces would sometimes contain incorrect line numbers.
-   Fixed an issue where the systemPortal recent tags list could error if a bot without a system tag was edited.
-   Fixed an issue where the runtime would crash if `animateTag()` was given a null bot.
-   Fixed an issue where dragging a bot with a controller in free space would position the bot incorrectly if the bot was loaded by a portal form bot.
-   Fixed an issue where bots that were inside a bot portal that was inside a wrist portal would have an incorrect scale. ([#254](https://github.com/casual-simulation/casualos/issues/254))

## V3.0.3

#### Date: 3/22/2022

### :rocket: Improvements

-   Added the `os.getAverageFrameRate()` function.
    -   This function is useful for calculating the number of times that the 3D views have updated in the last second.
    -   Returns a promise that resolves with the current frame rate value.
-   `AUX_PLAYER_MODE`: The player mode that this instance should indicate to scripts.
    -   `"player"` indicates that the inst is supposed to be for playing AUXes while `"builder"` indicates that the inst is used for building AUXes.
    -   Defaults to `"builder"`.
    -   This value is exposed via the object returned from `os.version()`.
        -   See the documentation on `os.version()` for more information.
-   Added a button that offers to redirect to a static instance after a 25 second loading timeout.
    -   The redirect will send the user to `static.{common_host}` so `casualos.com` will redirect to `static.casualos.com` and `stable.casualos.com` will redirect to `static.casualos.com`.

## V3.0.2

#### Date: 3/16/2022

### :boom: Breaking Changes

-   Removed the following functions:
    -   `server.exportGpio()`
    -   `server.unexportGpio()`
    -   `server.getGpio()`
    -   `server.setGpio()`

### :rocket: Improvements

-   Improved performance for lower end devices by making CasualOS more efficient when automatically updating bots with user input.
-   Added the ability to login with a phone number instead of an email address.
    -   This feature is enabled by the `ENABLE_SMS_AUTHENTICATION` environment variable during builds.
-   Added the ability to automatically synchronize device clocks and expose the synchronized information to scripts.
    -   The following properties have been added:
        -   `os.localTime` - The local clock time in miliseconds since the Unix Epoch.
        -   `os.agreedUponTime` - The synchronized clock time in miliseconds since the Unix Epoch.
        -   `os.instLatency` - The average latency between this device and the inst in miliseconds. Smaller values are generally better.
        -   `os.instTimeOffset` - The delta between the local time and agreed upon time in miliseconds.
        -   `os.instTimeOffsetSpread` - The uncertainty of the accuracy of the `os.instTimeOffset` value. Measured in miliseconds. Smaller values indicate that `os.agreedUponTime` is more accurate, larger values indicate that `os.agreedUponTime` is less accurate.
        -   `os.deadReckoningTime` - The synchronized clock time that includes an additional 50ms offset to try to ensure that all devices are synchronized once the time ocurrs.
-   Improved `animateTag()` to support custom easing functions and a custom start time.
    -   The `easing` property in the options object that is passed to `animateTag()` now supports custom functions for custom easing behaviors. The function should accept one parameter which is a number between 0 and 1 that represents the progress of the animation and it should return a number which is the value that should be multiplied against the target tag. See the documentation of `animateTag()` for an example.
    -   The `startTime` property is now supported in the options object that is passed to `animateTag()`. It should be the number of miliseconds since the Unix Epoch that the animation should start at. For example, `os.localTime + 1000` will cause the animation to start in 1 second.

### :bug: Bug Fixes

-   Fixed an issue where `bot.vars` would get cleared after the scripts that created it finished their initial execution.
-   Fixed an issue where `labelColor` did not work on menu bots that had `form` set to `input`.
-   Fixed an issue where `labelColor` would not work unless the menu bot had a `label`.
    -   This is useful for menu bots that only use icons.

## V3.0.1

#### Date: 2/17/2022

### :rocket: Improvements

-   Added the `math.setRandomSeed(seed)` and `math.getSeededRandomNumberGenerator(seed?)` functions.

    -   `math.setRandomSeed(seed)` specifies the random seed that should be used for `math.random()` and `math.randomInt()`.
        -   `seed` is the number or string that should be used as the random number generator seed. If set to null, then the seed value will be cleared.
    -   `math.getSeededRandomNumberGenerator(seed?)` creates a new object that contains its own `random()` and `randomInt()` functions that use the specified seed.

        -   `seed` is the number of string that should be used the random number generator seed. If omitted, then an unpredictable seed will be chosen automatically.
        -   It returns an object with the following structure:

            ```typescript
            let result: {
                /**
                 * The seed that was used to create this random number generator.
                 */
                seed: number | string;

                /**
                 * Generates a random real number between the given minimum and maximum values.
                 */
                random(min?: number, max?: number): number;

                /**
                 * Generates a random integer between the given minimum and maximum values.
                 */
                randomInt(min: number, max: number): number;
            };
            ```

-   Added the ability to store dates in tags by prefixing them with `📅`.
    -   Dates must be formatted similarly to [ISO 8601](https://en.wikipedia.org/wiki/ISO_8601):
        -   `2012-02-06` (year-month-day in UTC-0 time zone)
        -   `2015-08-16T08:45:00` (year-month-day + hour:minute:second in UTC-0 time zone)
        -   `2015-08-16T08:45:00 America/New_York` (year-month-day + hour:minute:second in specified time zone)
        -   `2015-08-16T08:45:00 local` (year-month-day + hour:minute:second + in local time zone)
    -   In scripts, date tags are automatically parsed and converted to DateTime objects.
        -   DateTime objects are easy-to-use representations of date and time with respect to a specific time zone.
        -   They work better than the built-in [Date](https://developer.mozilla.org/en-US/docs/Web/JavaScript/Reference/Global_Objects/Date) class because DateTime supports time zones whereas Date does not.
        -   You can learn more about them by checking out the [documentation](https://docs.casualos.com/docs/actions#datetime).
-   Added the `getDateTime(value)` function to make parsing strings into DateTime objects easy.
    -   Parses the given value and returns a new DateTime that represents the date that was contained in the value.
    -   Returns null if the value could not be parsed.
-   Added the `circle` bot form.

## V3.0.0

#### Date: 2/10/2022

### :rocket: Improvements

-   Added the `os.openImageClassifier(options)` and `os.closeImageClassifier()` functions.
    -   These functions are useful for applying Machine Learning inside CasualOS to detect categories of things via the camera feed.
    -   Currently, the image classifier is only able to consume models generated with [Teachable Machine](https://teachablemachine.withgoogle.com/).
        1.  To create a model, go to [https://teachablemachine.withgoogle.com/](https://teachablemachine.withgoogle.com/) and click "Get Started".
        2.  Create an "Image Project" and choose "Standard image model".
        3.  Add or record photos in each class.
        4.  Click "Train".
        5.  Once training is done you can get a model URL by clicking "Export Model".
        6.  Under "Tensorflow.js", choose "Upload (shareable link)" and click "Upload". You can also optionally save the project to Google Drive.
        7.  Once uploaded, copy the shareable link.
        8.  Create a bot with an `@onClick` tag and put the following code in it (replacing `MY_MODEL_URL` with the shareable link):
            ```typescript
            await os.openImageClassifier({
                modelUrl: 'MY_MODEL_URL',
            });
            ```
    -   `options` is an object with the following properties:
        -   `modelUrl` - The sharable link that was generated from Teachable Machine.
        -   `modelJsonUrl` - Is optional and can be used in advanced scenarios where you want to control where the model is stored.
        -   `modelMetadataUrl` - Is optional and can be used in advanced scenarios where you want to control where the model is stored.
        -   `cameraType` - Is optional and is the type of camera that should be preferred. Can be "front" or "rear".
-   Created the `oai-1` appBundle.

    -   This appBundle is currently a simple ab that can query the [OpenAI GPT-3 API](https://beta.openai.com/overview) via a shout.
    -   The ab has the following features:

        -   A single manager bot in the `oai-1` dimension and systemPortal as `oai-1.manager`.
        -   `@generateTextResponse` is a listener that asks GPT-3 to respond to a given text prompt.

            -   It takes the following parameters:
                -   `apiKey` - The API key that should be used to access the API. You can get an API key at [https://beta.openai.com/overview](https://beta.openai.com/overview).
                -   `prompt` - The text that the AI should respond to. An example is "Write a tagline for an ice cream shop.". Also see this guide: [https://beta.openai.com/docs/guides/completion](https://beta.openai.com/docs/guides/completion).
                -   `engine` - The engine that should be used to process the prompt. Defaults to `"text-davinci-001"` if not specified. You can find a list of engines is available here: [https://beta.openai.com/docs/engines](https://beta.openai.com/docs/engines).
                -   `options` - An object that contains additional options for the request. You can find the documentation for these options here: [https://beta.openai.com/docs/api-reference/completions/create](https://beta.openai.com/docs/api-reference/completions/create).
            -   It returns a promise that contains a list of generated choices.
            -   Example:

                ```typescript
                let oai = getBot('system', 'oai-1.manager');
                const response = await oai.generateTextResponse({
                    apiKey: 'myAPIKey',
                    prompt: 'Write a tagline for an ice cream shop.',
                });

                if (response.choices.length > 0) {
                    os.toast('Best choice: ' + response.choices[0]);
                } else {
                    os.toast('No choices.');
                }
                ```

### :bug: Bug Fixes

-   Fixed an issue with `os.listData()` where it was impossible to list data items unless a starting address was provided.

## V2.0.36

#### Date: 2/4/2022

### :rocket: Improvements

-   Added global search to the systemPortal.
    -   Useful for finding a word or phrase in the tags of all the bots in an inst.
    -   For example, you can find all the places where a shout occurrs by typing "shout" into the search box.
    -   Can be accessed by using `Ctrl+Shift+F` while the systemPortal is open or by selecting the eyeglass icon on the left side of the screen.
-   Added the ability to use a video camera feed as the portal background.
    -   You can enable this feature by setting `portalBackgroundAddress` to `casualos://camera-feed`.
    -   It also supports specifying the rear or front facing cameras with `casualos://camera-feed/rear` and `casualos://camera-feed/front`.

### :bug: Bug Fixes

-   Fixed an issue with custom apps where HTML changes would stop propagating if an element was added to its own parent.
    -   This could happen via using the HTML document API like:
        ```typescript
        // in @onSetupApp
        const parent = that.document.createElement('div');
        const child = that.document.createElement('span');
        parent.appendChild(child);
        parent.appendChild(child); // This would cause the issue
        ```
    -   Alternatively, it could happen when using `os.compileApp()`.
        -   For efficiency, `os.compileApp()` uses a change detection algorithm to limit the number of HTML elements it needs to create.
        -   In some cases, it saw that it could reuse an HTML element by moving it and this happened to trigger the bug in the system that records these changes.

## V2.0.35

#### Date: 2/2/2022

### :rocket: Improvements

-   Added the `os.getMediaPermission(options)` function to request permission for device audio/video streams.
    -   Generally permissions are asked for the moment they are needed but this can be cumbersome in situations such as immersive ar/vr experiences as the user must jump back to the browser in order to grant them.

### :bug: Bug Fixes

-   Fixed jittery camera rendering issues when entering XR for the first time in a session.
-   Fixed three.js holding onto stale XRSession after exiting XR.
    -   This was the root cause of the Hololens losing the ability to render the scene background after exiting XR.

## V2.0.34

#### Date: 1/31/2022

### :rocket: Improvements

-   Improved the systemPortal to show all tags that are on the bot when the pinned tags section is closed.
    -   This makes it easier to manage when adding new tags while the pinned tags section is closed.

### :bug: Bug Fixes

-   Fixed an issue with `os.recordEvent()` where trying to save events in DynamoDB would fail.

## V2.0.33

#### Date: 1/31/2022

### :rocket: Improvements

-   Added the `os.listData(recordNameOrKey, startingAddress?)` function to make it easy to list data items in a record.
    -   `recordNameOrKey` is the name of the record. Can also be a record key.
    -   `startingAddress` is optional and is the address after which items will be included in the returned list. For example, the starting address `b` will cause addresses `c` and `d` to be included but not `a` or `b`.
-   Added the `os.recordEvent(recordKey, eventName)` and `os.countEvents(recordNameOrKey, eventName)` functions. These functions are useful for building simple analytics into your app bundles.
    -   `os.recordEvent(recordKey, eventName)` can be used to document that the given event occurred.
        -   `recordKey` is the key that should be used to access the record.
        -   `eventName` is the name of the event.
    -   `os.countEvents(recordNameOrKey, eventName)` can be used to get the number of times that the given event has ocurred.
        -   `recordNameOrKey` is the name of the record that the event count should be retrieved from. Can also be a record key.
        -   `eventName` is the name of the event.

## V2.0.32

#### Date: 1/26/2022

### :rocket: Improvements

-   Added the `os.arSupported()` and `os.vrSupported()` functions to query device support for AR and VR respectively. Both of these are promises and must be awaited.

    ```typescript
    const arSupported = await os.arSupported();
    if (arSupported) {
        //...
    }

    const vrSupported = await os.vrSupported();
    if (vrSupported) {
        //...
    }
    ```

-   Added shouts for entering and exiting AR and VR:
    -   `@onEnterAR` - Called when AR has been enabled.
    -   `@onExitAR` - Called when AR has been disabled.
    -   `@onEnterVR` - Called when VR has been enabled.
    -   `@onExitVR` - Called when VR has been disabled.
-   Expanded `meetPortal` scripting:
    -   Added shouts for loading and leaving the meet portal:
        -   `@onMeetLoaded` - Called when the user has finished loading the meet portal.
        -   `@onMeetLeave` - Called when the user leaves the meet portal.
    -   Added the `os.meetCommand(command, ...args)` function that sends commands directly to the Jitsi Meet API. Supported commands can be found in the [Jitsi Meet Handbook](https://jitsi.github.io/handbook/docs/dev-guide/dev-guide-iframe#commands).
    -   Added the following meet portal configuration tags. These must be set on the `meetPortalBot`:
        -   `meetPortalPrejoinEnabled` - Whether the meet portal should have the prejoin screen enabled.
            -   The prejoin screen is where the user can setup their display name, microphone, camera, and other settings, before actually joining the meet.
        -   `meetPortalStartWithVideoMuted` - Whether the meet portal should start with video muted.
        -   `meetPortalStartWithAudioMuted` - Whether the meet portal should start with audio muted.
        -   `meetPortalRequireDisplayName` - Whether the meet portal should require the user define a display name.

## V2.0.31

#### Date: 1/20/2022

### :rocket: Improvements

-   Added the `os.eraseData(recordKey, address)` function to allow deleting data records.
    -   `recordKey` is the key that should be used to access the record.
    -   `address` is the address of the data inside the record that should be deleted.
-   Added the `os.eraseFile(recordKey, urlOrRecordFileResult)` function to allow deleting file records.
    -   `recordKey` is the key that should be used to access the record.
    -   `urlOrRecordFileResult` is the URL that the file is stored at. It can also be the result of a `os.recordFile()` call.
-   Added the `os.recordManualApprovalData(recordKey, address, data)`, `os.getManualApprovalData(recordName, address)`, and `os.eraseManualApprovalData(recordKey, address)` functions.
    -   These work the same as `os.recordData()`, `os.getData()`, and `os.eraseData()` except that they read & write data records that require the user to confirm that they want to read/write the data.
    -   One thing to note is that manual approval data records use a different pool of addresses than normal data records.
        This means that data which is stored using `os.recordManualApprovalData()` cannot be retrieved using `os.getData()` (i.e. you must use `os.getManualApprovalData()`).

### :bug: Bug Fixes

-   Fixed an issue where trying to save a bot using `os.recordData()` or `os.recordFile()` would produce an error.

## V2.0.30

#### Date: 1/14/2022

### :wrench: Plumbing Changes

-   Replaced socket.io with native WebSockets.
    -   The possible options for `CAUSAL_REPO_CONNECTION_PROTOCOL` are now `websocket` and `apiary-aws`.
    -   Since the introduction of `apiary-aws`, we've used native WebSockets for more connections. As such, it should be safe to use native WebSockets in place of socket.io.
    -   This means we have fewer depenencies to keep up with and fewer potential bugs.
    -   Additionally it means that we save a little bit on our output code bundle size.

### :bug: Bug Fixes

-   Fixed an issue where deleting all the text from a menu item would show the `menuItemText` tag value instead of the (empty) `menuItemText` tag mask value.
    -   This change causes CasualOS to use `false` for the `menuItemText` `tempLocal` tag mask when a normal tag value is present for `menuItemText`. If the bot has no tag value for `menuItemText`, then `null` is used.
-   Fixed an issue where CasualOS could sometimes miss events during initialization.
    -   This bug most likely affected portals that are configurable by a config bot (e.g. gridPortal) but could have also affected other parts of the CasualOS system.
    -   This bug also was very rare. We only saw it once in our testing.
-   Fixed an issue with custom apps where calling `os.registerApp()` multiple times would cause the app to be destroyed and re-created.
    -   This caused issues with retaining focus and made the user experience generally poor.
-   Fixed an issue with custom apps where a the value attribute could not be overridden on input elements.
    -   Now it is possible to specify what the value should be and it will be properly synced.

## V2.0.29

#### Date: 1/10/2022

### :rocket: Improvements

-   Added the ability to use videos for `formAddress` and `portalBackgroundAddress` URLs.
-   Improved CasualOS to support logging into ab1.link directly from CasualOS.
    -   Previously you would have to login to ab1.link via a new tab.
    -   The new experience is seamless and much less confusing.

### :bug: Bug Fixes

-   Fixed an issue where DRACO compressed GLTF models could not be loaded if the decoder program had already been cached by the web browser.

## V2.0.28

#### Date: 1/5/2022

### :boom: Breaking Changes

-   Changed the auth and records features to default to disabled unless the the `AUTH_ORIGIN` and `RECORDS_ORIGIN` environment variables are specified during build.

### :rocket: Improvements

-   Added the `links` global variable to the code editor autocomplete list.
-   Added the `masks` global variable to the code editor autocomplete list.
-   Improved `os.showUploadFiles()` to include the `mimeType` of the files that were uploaded.
    -   This makes it easier to upload files with `os.recordFile()`.
-   Added the `os.beginAudioRecording(options?)` and `os.endAudioRecording()` functions.
    -   They replace the `experiment.beginAudioRecording()` and `experiment.endAudioRecording()` functions.
    -   Additionally, they now trigger the following listeners:
        -   `@onBeginAudioRecording` - Called when recording starts.
        -   `@onEndAudioRecording` - Called when recording ends.
        -   `@onAudioChunk` - Called when a piece of audio is available if streaming is enabled via the options.
    -   `options` is an object and supports the following properties:
        -   `stream` - Whether to stream audio samples using `@onAudioChunk`.
        -   `mimeType` - The MIME type that should be used to stream audio.
        -   `sampleRate` - The number of audio samples that should be taken per second (Hz). Only supported on raw audio types (`audio/x-raw`).
    -   See the documentation for more information and examples.

### Bug Fixes

-   Fixed an issue where the "remove tag" (X) buttons on empty tags in the sheet portal were always hidden.

## V2.0.27

#### Date: 1/4/2022

### :bug: Bug Fixes

-   Fixed another issue where file records could not be uploaded due more issues with signature calculations.

## V2.0.26

#### Date: 1/4/2022

### :bug: Bug Fixes

-   Fixed another issue where file records could not be uploaded due to various permissions issues.

## V2.0.25

#### Date: 1/4/2022

### :bug: Bug Fixes

-   Fixed an issue where file records could not be uploaded due to not including a security token in a request.

## V2.0.24

#### Date: 1/4/2022

### :bug: Bug Fixes

-   Fixed an issue where file records could not be uploaded due to a permissions issue.

## V2.0.23

#### Date: 1/4/2022

### :bug: Bug Fixes

-   Fixed an issue where file records could not be uploaded due to an issue with signature calculation.

## V2.0.22

#### Date: 1/3/2022

### :boom: Breaking Changes

-   Removed the following functions:
    -   `os.publishRecord()`
    -   `os.getRecords()`
    -   `os.destroyRecord()`
    -   `byAuthID()`
    -   `withAuthToken()`
    -   `byAddress()`
    -   `byPrefix()`

### :rocket: Improvements

-   Implemented the next version of records.
    -   This version replaces the old API (`os.publishRecord()`) and introduces a new paradigm.
    -   The first major change is that records now represent multiple pieces of data.
    -   `os.getPublicRecordKey(recordName)` has been added as a way to retrieve a key that can be used to write data and files to a public record.
    -   `os.recordData(recordKey, address, data)` can be used to store a piece of data at an address inside a record. This data can later be retrieved with `os.getData(recordKeyOrName, address)`.
    -   `os.getData(recordKeyOrName, address)` can be used to retrieve data that was stored in a record.
    -   `os.recordFile(recordKey, data, options?)` can be used to store a file inside a record. Files can be any size and can be accessed via `webhook()` or `os.getFile(url)`.
    -   `os.getFile(urlOrRecordFileResult)` can be used to easily retrieve a file.
    -   `os.isRecordKey(value)` is useful for determining if a value represents a record key.
    -   See the documentation for more information.
-   Updated Material Icons to the latest publicly available version.

## V2.0.21

#### Date: 12/6/2021

### :rocket: Improvements

-   Added [Simple Analytics](https://simpleanalytics.com/) to help us better understand how many people are using CasualOS.
-   Added the `os.convertGeolocationToWhat3Words(location)` function.

    -   Useful for getting a 3 word address for a latitude & longitude location.
    -   Returns a promise that resolves with the string containing the 3 words.
    -   `location` is an object with the following structure:

        -   ```typescript
            let location: {
                /**
                 * The latitude of the location.
                 */
                latitude: number;

                /**
                 * The longitude of the location.
                 */
                longitude: number;

                /**
                 * The language that the resulting 3 word address should be returned in.
                 * Defaults to "en".
                 * See https://developer.what3words.com/public-api/docs#available-languages
                 * for a list of available languages.
                 */
                language?: string;
            };
            ```

## V2.0.20

#### Date: 12/2/2021

### :bug: Bug Fixes

-   Fixed an issue where removing a bot without a stroke from a dimension would cause CasualOS to stop responding.

## V2.0.19

#### Date: 12/1/2021

### :boom: Breaking Changes

-   `lineStyle` now defaults to `line` instead of `arrow`.

### :rocket: Improvements

-   Updated the CasualOS Terms of Service.
-   Improved `lineTo` and `strokeColor` to use lines that support custom widths.
-   Added the `links` variable as a shortcut for `thisBot.links`.
-   Added `bot.vars` and `os.vars` as an easy way to store and lookup variables by name.
    -   `os.vars` works exactly the same as `globalThis`.
    -   `bot.vars` allows you to store special values in a bot that cannot be stored in either `bot.tags` or `bot.masks`.
-   Added the ability to whisper to a bot by using `bot.listener()` instead of `whisper(bot, "listener")`.
    -   e.g.
        ```typescript
        let result = thisBot.myScript(argument);
        ```
        is equivalent to
        ```typescript
        let [result] = whisper(thisBot, 'myScript', argument);
        ```
-   Added the ability to shout to bots by using `shout.listener()` instead of `shout("listener")`.
    -   e.g.
        ```typescript
        let results = shout.myScript(argument);
        ```
        is equivalent to
        ```typescript
        let results = shout('myScript', argument);
        ```

## V2.0.18

#### Date: 11/30/2021

### :rocket: Improvements

-   Added bot links.
    -   Bot links are special tag values that represent a link from the tag to another bot.
    -   Similarly to listen tags, you can create a bot link by setting a tag to `🔗{botID}`.
    -   The 🔗 emoji tells CasualOS that the tag represents a link to another bot.
    -   Links work by referencing Bot IDs and CasualOS now provides additional functions to help with understanding bot links.
        For example, not only do the `#lineTo`, `#creator` and `#transformer` tags support bot links, but you can find the list of tags that reference other bots by using the new `getBotLinks(bot)` function.
    -   Bot links also support linking to multiple other bots by adding commas in between Bot IDs.
    -   The `bot.link` property has been added as a way to quickly get a link to the bot.
    -   The `bot.links` property has been added for scripts to interface with bot links.
        -   This property represents the tags that are bot links.
        -   You can easily link to a bot by setting
            ```typescript
            bot.links.tag = botToLinkTo;
            ```
        -   You can also get the bot(s) that are linked by using
            ```typescript
            // Gets a single bot if only one bot is linked in the tag.
            // Gets an array if multiple bots are linked.
            let linkedBot = bot.links.tag;
            ```
    -   Additionally, the `byTag()` bot filter has been updated to support searching for bots by link.
        -   For example if the `#myLink` tag is used to link bots,
            you can find all the bots that link to this bot using `#myLink` by using `byTag()` like this:
            ```typescript
            let botsThatLinkToThisBot = getBots(
                byTag('myLink', '🔗' + thisBot.id)
            );
            ```
        -   This change also means that it is now possible to have multiple creators for a bot by using bot links in the `#creator` tag.
-   Added some minor visual improvements to the systemPortal.
-   Improved menu bots to show their `formAddress` icon when the bot has no label.
-   Added the `os.getExecutingDebugger()` function.
    -   Gets the debugger that this script is currently running inside. Returns null if not running inside a debugger.
-   Added the `getFormattedJSON(data)` function.
    -   Works like `getJSON(data)` except the returned JSON is nicely formatted instead of compressed.
-   Added the `getSnapshot(bots)` function.
    -   Snapshots are like mods except they represent multiple bots and include the ID, space, tags, and tag masks of each bot.
    -   They are useful for debugging and easily saving a bunch of bots at once.
-   Added the `diffSnapshots(first, second)` function.
    -   Useful for calculating the delta between two snapshots.
-   Added the `applyDiffToSnapshot(snapshot, diff)` funciton/
    -   Useful for calculating a new snapshot from a snapshot and a delta.
    -   Works kinda like the opposite of `diffSnapshots(first, second)`.
-   Added the `getLink(...bots)` function.
    -   Creates a value that represents a link to the given bots. You can then save this value to a tag to save the link.
-   Added the `getBotLinks(bot)` function.
    -   Useful for discovering what links a bot has stored.
    -   See the documentation for more detailed info.
-   Added the `updateBotLinks(bot, idMap)` function.
    -   Useful for updating bot links to reference new bots.
    -   See the documentation for more detailed info.
-   Improved the `editingBot` tag to use bot links instead of just storing the bot ID.
-   Added the `pixelRatio` and `defaultPixelRatio` tags to the configBot.
    -   `defaultPixelRatio` is the [pixel ratio](https://developer.mozilla.org/en-US/docs/Web/API/Window/devicePixelRatio) that is used by CasualOS for rendering 3D portals by default.
    -   `pixelRatio` can be set on the configBot to control the size of the internal render buffers. Higher values make the output image appear smoother but will also cause CasualOS to run slower.
-   Improved `web.hook()` and related functions to accept the `retryCount`, `retryStatusCodes`, and `retryAfterMs` options.
    -   `retryCount` is the number of times the request should be re-sent if it fails. Defaults to 0.
    -   `retryStatusCodes` is the array of error status codes that should cause the request to be retried. Defaults to:
        -   408 - Request Timeout
        -   429 - Too Many Requests
        -   500 - Internal Server Error
        -   502 - Bad Gateway
        -   503 - Service Unavailable
        -   504 - Gateway Timeout
        -   0 - Network Failure / CORS
    -   `retryAfterMs` is the number of miliseconds to wait between retried requests. Defaults to 3000.

### :bug: Bug Fixes

-   Fixed an issue where deleting a tag in the multiline editor would cause the tag to remain in the data.
-   Fixed an issue where autocomplete for tags did not work in the systemPortal.
-   Fixed some display issues in the systemPortal.
-   Fixed an issue where using loops after JSX elements might cause the script to fail to compile.

## V2.0.17

#### Date: 11/12/2021

### :bug: Bug Fixes

-   Fixed an issue where built-in portal bots were not being updated by CasualOS.
    -   This also fixes an issue where camera position and rotation offsets didn't work.

## V2.0.16

#### Date: 11/11/2021

### :boom: Breaking Changes

-   Removed Custom Executables.
    -   This means the following functions are no longer available:
        -   `os.registerExecutable()`
        -   `os.buildExecutable()`
    -   If you have use for this type of functionality, we recommend that you look into [Custom Apps](https://docs.casualos.com/docs/actions/#app-actions).
        They are easier to use and allow you to use more built-in CasualOS functionality than Custom Executables.

### :rocket: Improvements

-   Added the `systemPortal`.
    -   The systemPortal is a new way to organize and edit a set of bots and their scripts.
    -   The systemPortal works by displaying bots that have a `#system` tag.
    -   When `#systemPortal` on the `configBot` is set to `true`, all bots that have a `#system` tag will be displayed in the system portal.
    -   When `#systemPortal` is set to a string, then only bots where their `#system` tag contains the value in `#systemPortal` will be shown.
    -   It also contains some other useful features not found in the sheetPortal like a list of recently edited tags and a search box that lets you easily change the `#systemPortal` tag value.
    -   See the glossary page on the `systemPortal` for more info.

### :bug: Bug Fixes

-   Fixed an issue where the forward/back browser buttons would not delete tags from the config bot if the related query parameter was deleted.

## V2.0.15

#### Date: 11/1/2021

### :rocket: Improvements

-   Added the `miniMapPortal`.
    -   This is a mini version of the `mapPortal` that works kinda like the `miniGridPortal`.
-   Added a introductory page to the documentation that links to the "Pillars of Casual Simulation" video tutorials.
-   Added a "Getting Started" page that contains some written documentation on the basics of CasualOS.
    -   Thanks to Shane Thornton ([@shane-cpu](https://github.com/shane-cpu)) for contributing this!
-   Added a glossary page to the documentation.
    -   This page is incomplete but contains basic descriptions for common terms like "bot", "tag", "portal", "inst", etc.
    -   There is also a feature where other parts of the documentation can link to the glossary and get Wikipedia-style tooltips for the terms.

### :bug: Bug Fixes

-   Fixed an issue where the server failed to retrieve permanent records when when `.getMoreRecords()` was called.

## V2.0.14

#### Date: 10/29/2021

### :rocket: Improvements

-   Improved the `local` space to delete the oldest inst when localStorage is full.
-   Added the `pointerPixelX` and `pointerPixelY` tags to the gridPortalBot to track the mouse pointer position on the screen.
-   Improved the records system to be able to store records larger than 300KB in size.
    -   Records larger than 300KB will be placed in an S3 bucket.
    -   Records stored in S3 will now have a `dataURL` instead of `data` that points to where the record can be downloaded from.

### :bug: Bug Fixes

-   Fixed an issue where the built-in portal bots would cause all scripts to be recompiled.
-   Fixed an issue where functions that retrieve data from portal bots (like `os.getFocusPoint()`) would always return null data.
-   Fixed an issue where the `.getMoreRecords()` function did not work.

## V2.0.13

#### Date: 10/19/2021

### :rocket: Improvements

-   Added several features to make testing asynchronous scripts easier.
    -   Debuggers now automatically convert asynchronous scripts to synchronous scripts by default.
        -   This makes testing easier because your test code no longer needs to be aware of if a script runs asynchronously in order to observe errors or results.
        -   You can override this default behavior by setting `allowAsynchronousScripts` to `true` in the options object that is passed to `os.createDebugger()`.
    -   Some functions are now "maskable".
        -   Maskable functions are useful for testing and debugging because they let you modify how a function works simply by using `function.mask().returns()` instead of `function()`.
            -   For example, the `web.get()` function sends an actual web request based on the options that you give it. When testing we don't want to send a real web request (since that takes time and can fail), so instead we can mask it with the following code:
            ```typescript
            web.get.mask('https://example.com').returns({
                status: 200,
                data: 'hello world!',
            });
            ```
            Then, the next time we call `web.get()` with `https://example.com` it will return the value we have set:
            ```typescript
            console.log(web.get('https://example.com));
            ```
        -   Maskable functions currently only work when scripts are running inside a debugger with `allowAsychronousScripts` set to `false`.
        -   Here is a list of maskable functions (more are coming):
            -   `web.get()`
            -   `web.post()`
            -   `web.hook()`
            -   `webhook()`
            -   `webhook.post()`
            -   `os.showInput()`
            -   `os.getRecords()`
            -   `os.publishRecord()`
            -   `os.destroyRecord()`
            -   `os.requestPermanentAuthToken()`
    -   Properties added to `globalThis` are now separated per-debugger.
        -   This means that you can set `globalThis.myVariable = 123;` and it won't affect debuggers.
        -   It also means that testing with global variables are easier because you don't have to set and reset them before each test anymore.
    -   Debuggers now automatically setup `tempLocal` bots for built-in portals.
        -   This means that the portal bots like `gridPortalBot`, `mapPortalBot`, etc. are available in debuggers.
    -   Debuggers now automatically setup a `configBot`.
        -   You can override this configBot by using the `configBot` property in the options object that is passed to `os.createDebugger()`.
-   Updated the sidebar on the documentation site to be easier to use.
-   Updated the auth site branding.
-   Added well-formatted pages for the terms of service, privacy policy, and acceptable use policy to the auth website.

### :bug: Bug Fixes

-   Fixed an issue where floating labels on billboarded bots did not work.

## V2.0.12

#### Date: 10/8/2021

### :rocket: Improvements

-   Added the `os.createDebugger(options?)` function.
    -   `os.createDebugger()` can be used to create a separate sandbox area where bots can be tested without causing external effects.
    -   This is useful for automated testing scenarios where you want to validate how a script works (e.g. that a toast is shown) without actually performing the script results (i.e. actually showing the toast).
    -   Works by returning an object that contains a separate set of actions (like `create()` and `getBots()`) that can be used like normal.
        For example:
        ```typescript
        const debug = os.createDebugger();
        const debugBot = debug.create({ home: true, color: 'red' });
        ```
        Creates a bot that is contained in the debugger. Therefore, scripts on the `debugBot` will only affect bots that were created in the debugger.
    -   See the documentation for more information.
-   Added the `assert(condition, message?)` and `assertEqual(received, expected)` functions.
    -   These functions check that the given condition is true or that the values are equal to each other and throw an error if they are not.
    -   They can be useful for automated testing.
    -   See the documentation for examples.

### :bug: Bug Fixes

-   Fixed an issue where setting `meetPortalAnchorPoint` to `left` or `right` would not shift the `gridPortal` to the remaining space.

## V2.0.11

#### Date: 10/1/2021

### :boom: Breaking Changes

-   Renamed `server` to `inst`.
    -   This means that you should now `configBot.tags.inst` instead of `configBot.tags.server`.
    -   It also means that you now should go to `https://casualos.com?inst=my-aux` instead of `https://casualos.com?server=my-aux`.
    -   CasualOS will automatically replace `server` with `inst` on the first load so old links will continue to work.
-   Renamed `pagePortal` to `gridPortal`
    -   CasualOS will automatically replace `pagePortal` with `gridPortal` on first load (so old links will continue to work) but any scripts that change `pagePortal` will need to be updated to change `gridPortal`.
    -   `pagePortal` on the `configBot` should now be `gridPortal`.
    -   `pagePortalBot` is now `gridPortalBot`.
    -   Some functions now should reference the bot portal instead of the page portal:
        -   `os.getCameraPosition('page')` -> `os.getCameraPosition('grid')`
        -   `os.getCameraRotation('page')` -> `os.getCameraRotation('grid')`
        -   `os.getFocusPoint('page')` -> `os.getFocusPoint('grid')`
        -   `os.getPortalDimension('page')` -> `os.getPortalDimension('grid')`
    -   `@onPortalChanged` now uses `gridPortal` for `that.portal`.
-   Renamed `miniPortal` to `miniGridPortal`
    -   `miniPortal` on the `configBot` should now be `miniGridPortal`.
    -   `miniPortalBot` should now be `miniGridPortalBot`.
    -   Some functions now should reference the bot portal instead of the page portal:
        -   `os.getCameraPosition('mini')` -> `os.getCameraPosition('miniGrid')`
        -   `os.getCameraRotation('mini')` -> `os.getCameraRotation('miniGrid')`
        -   `os.getFocusPoint('mini')` -> `os.getFocusPoint('miniGrid')`
        -   `os.getPortalDimension('mini')` -> `os.getPortalDimension('miniGrid')`
    -   `@onPortalChanged` now uses `miniGridPortal` for `that.portal`.
-   Renamed some functions:
    -   `os.downloadServer()` -> `os.downloadInst()`
    -   `os.loadServer()` -> `os.loadInst()`
    -   `os.unloadServer()` -> `os.unloadInst()`
    -   `os.getCurrentServer()` -> `os.getCurrentInst()`
    -   `server.remotes()` -> `os.remotes()`
    -   `server.serverRemoteCount()` -> `os.remoteCount()`
    -   `server.servers()` -> `os.instances()`
    -   `server.serverStatuses()` -> `os.instStatuses()`
    -   `server.restoreHistoryMarkToServer()` -> `server.restoreHistoryMarkToInst()`.
    -   Note that some functions have moved to the `os` namespace from the `server` namespace. This is because most `server` functions do not work on CasualOS.com and are only designed to work with a server-based system (which CasualOS.com is not). To clarify this, functions that work all the time are now in the `os` namespace while the others are in the `server` namespace.
-   Renamed several listen tags:
    -   `@onServerJoined` -> `@onInstJoined`
    -   `@onServerLeave` -> `@onInstLeave`
    -   `@onServerStreaming` -> `@onInstStreaming`
    -   `@onServerStreamLost` -> `@onInstStreamLost`
    -   `@onServerAction` -> `@onAnyAction`

### :rocket: Improvements

-   Updated the Privacy Policy, Terms of Service, and Acceptable Use Policy.
-   Changed the meetPortal to use a custom Jitsi deployment.
-   Improved `os.enablePointOfView(center?)` to take an additional argument that determines whether to use the device IMU to control the camera rotation while in POV mode.
    -   The new function signature is `os.enablePointOfView(center?, imu?)`.
    -   e.g. `os.enablePointOfView(undefined, true)` will enable using the IMU for controlling the camera rotation.

### :bug: Bug Fixes

-   Fixed an issue where zooming on menu bots would trigger the browser-provided zoom functionality.
-   Fixed an issue where copying an array from one tag to another tag caused CasualOS to break.
-   Fixed an issue where editing a script via the sheet portal cells would temporarily break the code editor.

## V2.0.10

#### Date: 9/21/2021

### :rocket: Improvements

-   Improved the runtime to track changes to arrays without having to make a copy of the array or save it back to the tag.
-   Improved `os.getRecords(...filters)` to use `authBot.id` if `byAuthID()` is not specified.
-   Added `labelOpacity` tag.
-   Added `menuItemLabelStyle` tag.
-   Added the ability to use the `auto` value in the `scaleY` tag for menu bots. This automatically scales the menu bot height based on the amount of text in the label.
-   Added the ability to rotate around an object multiple times with `os.focusOn()` by setting `normalized` to `false` in the `rotation` property.
    -   By default, rotations passed to `os.focusOn()` are normalized to between 0 and `2π`.
    -   Setting `normalized` to `false` will skip this process and allow rotations larger than `2π` which in turn means the camera will rotate past `2π`.

## V2.0.9

#### Date: 9/7/2021

### :rocket: Improvements

-   Added the `os.requestPermanentAuthToken()` and `os.destroyRecord(record)` functions.
    -   `os.requestPermanentAuthToken()` is used to get auth tokens that can publish records to a app bundle from anywhere - including from other app bundles.
    -   `os.destroyRecord(record)` destroys the given record and makes it inaccessable via `os.getRecords()`. You must be logged in to destroy records and you can only destroy records that have been created by your user account and app bundle.
    -   See the documentation for more info.

### :bug: Bug Fixes

-   Fixed an issue where retrieving records from a temporary space can fail when the query matches no records.
-   Fixed an issue where CasualOS could permanently stall while loading.

## V2.0.8

#### Date: 9/7/2021

### :rocket: Improvements

-   Created https://casualos.me
    -   casualos.me is a companion service for CasualOS that provides the ability to sign in with an account and save permanent records of data.
-   Added the `os.requestAuthBot()` function.
    -   Requests that the user sign in and creates the `authBot` global variable to represent whether the user is signed in.
    -   Only works if an App Bundle (AB) was auto loaded using the `autoLoad` query parameter.
    -   Returns a promise that resolves when the user is signed in.
    -   See the "Auth Bot Tags" section in the documentation for more info.
-   Added the `os.publishRecord(recordDescription)` function to be able to save arbitrary JSON data.
    -   Records are arbitrary pieces of data that can saved and retrieved from special record-enabled spaces.
        -   The possible spaces are:
            -   `tempRestricted` - (Default) Records are temporary (they are deleted at the end of the day) and they are only retrievable by the user and appBundle that created them.
            -   `tempGlobal` - Records are temporary and they are they are retrievable by everyone.
            -   `permanentRestricted` - Records are permanent and they are only retrievable by the user and appBundle that created them.
            -   `permanentGlobal` - Records are permanent and they are retrievable by everyone.
    -   Unlike bots, records are only accessible by searching for them using the `os.getRecords()` function.
    -   Requires that the user has signed in with `os.requestAuthBot()`.
    -   `recordDescription` is an object with the following properties:
        -   `space` - The space that the record should be published to.
        -   `record` - The data that should be included in the record.
        -   `address` - (Optional) The address that the record should be published at. This can be omitted if a `prefix` is specified instead.
        -   `prefix` - (Optional) The prefix that the record should be published at. If used instead of `address`, CasualOS will calculate the `address` by concatenating the given prefix and ID like this: `"{prefix}{id}"`.
        -   `id` - (Optional) The ID that the record should be published at. If used with `prefix`, then CasualOS will combine the given `id` with the given `prefix` to calculate the `address`. If omitted, then CasualOS will generate a UUID to be used with the `prefix`.
        -   `authToken` - (Optional) The auth token that should be used to publish the record. This is useful for allowing other users to be able to publish records to an app bundle on your account. If omitted, then the `authToken` tag from the `authBot` will be used.
    -   Returns a promise that resolves when the record has been published.
    -   See the documentation for some examples.
-   Added the `os.getRecords(...filters)` function to be able to find and retrieve records.
    -   Works similarly to `getBots()` except that the list of possible filters is different and more limited.
    -   Possible filters are:
        -   `byAuthID(id)` - Searches for records that were published by the given auth ID. This filter is required for all `os.getRecords()` queries.
        -   `inSpace(space)` - Searches for records that were published to the given space. If omitted, only `tempRestricted` records will be searched.
        -   `byAddress(address)` - Searches for the record with the given address. Useful for finding a specific record.
        -   `byPrefix(prefix)` - Searches for records whose address starts with the given prefix. Useful for finding a list of records.
        -   `byID(id)` - Searches for records whose address equals `{prefix}{id}`. Works similarly to `byAddress()` except that you must also use `byPrefix()`. Useful for finding a specific record.
    -   Returns a promise that resolves with an object that contains a partial list of records.
        -   Using this object, you can see the total number of records that the query matched and get the next part of the list using the `getMoreRecords()` function.
        -   The object has the following structure:
            -   `records` - The list of records that were retrieved. This list may contain all the records that were found or it might only contain some of the records that were found. You can retrieve all of the records by looping and calling `getMoreRecords()` until it returns an object with `hasMoreRecords` set to `false`.
            -   `totalCount` - The total number of records that the query found.
            -   `hasMoreRecords` - Whether there are more records that can be retrieved for the query.
            -   `getMoreRecords()` - A function that can be called to get the next set of records for the query. Like `os.getRecords()`, this function returns a promise with an object that has the structure described above.
    -   See the documentation for some examples.
-   Added the `byID(id)` bot filter.
    -   This function can be used either as a bot filter with `getBots()` or as a record filter with `os.getRecords()`.
    -   As its name suggests, it can be used to find a bot with the given ID.

### :bug: Bug Fixes

-   Fixed an issue where using a `formAnimationAddress` prevented `formAnimation` from working correctly on first load.
-   Fixed an issue where `os.focusOn()` would not work on mobile devices.

## V2.0.7

#### Date: 8/16/2021

### :bug: Bug Fixes

-   Fixed an issue where remote whispers could cause CasualOS to think it was loaded before it actually was.
    -   This would in turn cause CasualOS to think that ab-1 was not installed and led to ab-1 getting duplicated which could then cause the auxCode to be loaded again.

## V2.0.6

#### Date: 8/11/2021

### :rocket: Improvements

-   Added the `formAnimationAddress` tag to allow specifying a separate GLTF/GLB URL that should be used for animations.
    -   This allows dynamically loading animations instead of requiring that all animations be built into the `formAddress` GLTF mesh.

### :bug: Bug Fixes

-   Fixed an issue where setting the `mapPortal` tag on the `configBot` to `null` would not close the map portal.
-   Fixed an issue where the camera would rotate somewhat randomly when facing straight down using touch controls.

## V2.0.5

#### Date: 7/27/2021

### :rocket: Bug Fixes

-   Fixed an issue where async scripts did not support JSX syntax highlighting.

## V2.0.4

#### Date: 7/27/2021

### :rocket: Improvements

-   Added the ability to download a PDF with embedded bot data by specifying a filename with a `.pdf` extension to `os.downloadBots()`.
-   Added the `os.parseBotsFromData(data)` function.
    -   This function can parse a list of bot mods from JSON or from the contents of a PDF that was created with `os.downloadBots()`.
    -   It returns a list of bot mods (i.e. mods that have the structure of bots) which can in turn be passed to `create()` to add them to the server.
-   Added the `os.unregisterApp(appID)` function to allow removing apps after they have been registered.
-   Added the ability to use [JSX](https://reactjs.org/docs/introducing-jsx.html) for Apps instead of the `html` string helper.
    -   JSX allows you to use a HTML-like language directly inside listeners. This provides some nice benefits including proper syntax highlighting and error messages.
    -   For example:
        ```javascript
        let result = <h1>Hello, World!</h1>;
        ```
    -   Due to convienience this will probably become the preferred way to write HTML for apps, however the `html` string helper will still be available.

## V2.0.3

#### Date: 7/19/2021

### :boom: Breaking Changes

-   "Custom Portals" are now called "Executables"
    -   This is because portals should deal almost exclusively with bots and heavily interface with CasualOS.
    -   "Custom Portals" (as they were called) made this difficult and are better explained as a way to create arbitrary web programs (i.e. executables).
    -   The new "Apps" (`os.registerApp()` and `os.compileApp()`) features make it easier to create custom portals since they can leverage bots and listen tags directly.
-   Renamed `portal.open()` to `os.registerExecutable()`.
-   Renamed `portal.buildBundle()` to `os.buildExecutable()`.
-   Renamed `portal.registerPrefix()` to `os.registerTagPrefix()`.
-   Changed the menuPortal to always be anchored to the bottom of the screen instead of to the miniPortal.

### :rocket: Improvements

-   Added the `os.registerApp(name, bot)` and `os.compileApp(name, content)` functions.
    -   `os.registerApp()` takes an app name and a bot and sets up a space for adding content to the CasualOS frontend.
    -   Calling `os.registerApp()` will also make the given bot available globally as `{name}Bot`.
    -   `os.registerApp()` returns a promise that resolves when the app has been setup and can accept content. Additionally, `onAppSetup` will be whispered to the bot that was specified for the app.
    -   `os.compileApp()` is used to provide content to an app. You can call this as many times as you want and the app will only update when you call `os.compileApp()` for it.
    -   See the docs for more information.
-   Added the `html` string helper.
    -   This can be used to produce HTML from a string for `os.compileApp()` by placing it before a string that uses backtick characters (`` ` ``).
    -   e.g.
        ```javascript
        let result = html`<h1>Hello, World!</h1>`;
        ```
    -   See the docs for more information.
-   Added the `watchBot(bot, callback)` and `watchPortal(portal, callback)` helper functions.
    -   `watchBot()` can be used to watch a given bot (or list of bots) for changes and triggers the given callback function when the bot(s) change.
    -   `watchPortal()` can be used to watch the given portal for changes and triggers the given callback function when the portal changes.
        -   Specifically, `watchPortal()` tracks when the portal is changed (by watching the portal tag on the `configBot`), when bots are added, removed, or updated in the portal, and when the portal bot changes.
-   Improved the bot dragging logic to support using `os.replaceDragBot(null)` to stop dragging a bot.

### :bug: Bug Fixes

-   Fixed an issue where dragging a bot whose position was animated in tempLocal space would produce no visible effect.
-   Fixed an issue where GLB models compressed with a newer version of Draco could not be loaded.
    -   You may have to refresh the browser tab 1 extra time after getting the update for this change to take effect. This is because the Draco library is cached by the web browser and updates to the library are checked in the background while the old version is being used.
-   Fixed an issue where bots in the mapPortal that had LOD listeners would not function correctly unless they had a label.

## V2.0.2

#### Date: 7/6/2021

### :rocket: Improvements

-   Improved the miniPortal to support the `portalCameraZoom`, `portalCameraRotationX` and `portalCameraRotationY` tags.
-   Added the `priorityShout()` function to make it easy to run a set of shouts until a bot returns a value.
-   Added the ability to control the foreground and background colors of the chat bar via the `foregroundColor` and `backgroundColor` options in `os.showChat()`.
-   Added the `date` type for `os.showInput()` to make entering days easier.

### :bug: Bug Fixes

-   Fixed an issue where camera position offsets would continuously be applied to the camera.
-   Fixed an issue where the menu would be positioned incorrectly if the meet portal was anchored to the top of the screen.
-   Fixed an issue where clicking on the grid with a controller in XR would crash CasualOS.
-   Fixed an issue where the transformer tag did not work correctly for bots in the mapPortal.
-   Fixed an issue where dragging an object that gets destroyed in an onPointerDown would freeze the UI.

## V2.0.1

#### Date: 6/9/2021

### :rocket: Improvements

-   Changed the default mapPortal basemap to `dark-gray`.
-   Changed the mapPortal to default to viewing Veterans Memorial Park in Grand Rapids.
    -   This makes it easier to start using AB-1 once the map portal is loaded.

### :bug: Bug Fixes

-   Fixed an issue where calling `os.focusOn()` with a position and no portal would default to the map portal.
-   Fixed an issue where calling `os.focusOn()` for the map portal before it was finished loading would error.

## V2.0.0

#### Date: 6/7/2021

### :bug: Improvements

-   Added the `mapPortal`.
    -   The map portal provides a 3D representation of the entire Earth and allows placing bots anywhere on it.
    -   Bots that are in the map portal use Longitude and Latitude for their X and Y coordinates.
    -   The map can additionally be customized by setting the `mapPortalBasemap` tag on the `mapPortalBot`. See the documentation for more information.
    -   Based upon [ArcGIS](https://www.arcgis.com/index.html).

### :bug: Bug Fixes

-   Fixed an issue where trying to focus on a position in the miniPortal would not work.

## V1.5.24

#### Date: 5/24/2021

### :rocket: Improvements

-   Improved the miniPortal to enable resizing it by dragging the top of the miniPortal instead of just at the corners.
-   Added the `math.normalizeVector()` and `math.vectorLength()` functions.

### :bug: Bug Fixes

-   Fixed an issue where events in some asynchronous scripts would be incorrectly reordered and potentially cause logic issues.

## V1.5.23

#### Date: 5/22/2021

### :boom: Breaking Changes

-   Renamed the `inventoryPortal` to `miniPortal`.
    -   The following were also renamed:
        -   `#inventoryPortalHeight` -> `#miniPortalHeight`
        -   `#inventoryPortalResizable` -> `#miniPortalResizable`
        -   `os.getInventoryPortalDimension()` -> `os.getMiniPortalDimension()`
        -   `os.hasBotInInventory()` -> `os.hasBotInMiniPortal()`
        -   `os.getPortalDimension("inventory")` -> `os.getPortalDimension("mini")`
        -   `os.getCameraPosition("inventory")` -> `os.getCameraPosition("mini")`
        -   `os.getCameraRotation("inventory")` -> `os.getCameraRotation("mini")`
        -   `os.getFocusPoint("inventory")` -> `os.getFocusPoint("mini")`
-   The `miniPortalHeight` tag was changed from being a number between 1 and 10 that represented the number of bots that should fit in the portal. Now it is a number between 0 and 1 that represents the percentage of the screen height it should take. Note that when `#miniPortalWidth` is less than 1 the height of the portal will be more like 80% of the screen height when set to 1. This is because of the mandatory spacing from the bottom of the screen to be somewhat consistent with the spacing on the sides.

### :rocket: Improvements

-   Added the `#miniPortalWidth` tag.
    -   Possible values are between 0 and 1.
    -   Represents the percentage of the screen width that the mini portal should take.
    -   When set to 1, the mini portal will appear docked and there will be no spacing between the bottom of the screen and the mini portal.

### :bug: Bug Fixes

-   Fixed a bunch of issues with zooming, rotating, and resizing the mini portal.

## V1.5.22

#### Date: 5/20/2021

### :rocket: Improvements

-   Added the `os.enableCustomDragging()` function to disable the default dragging behavior for the current drag operation.
    -   This is useful for custom dragging behavior that is associated with a bot like scaling the bot or rotating it.

### :bug: Bug Fixes

-   Fixed an issue where `os.focusOn()` would not work with bots in the inventory portal.

## V1.5.21

#### Date: 5/18/2021

### :rocket: Improvements

-   Improved `os.focusOn()` to support focusing on menu bots that have `#form` set to `input`.
-   Added the ability to snap dragged to a specific axis.

    -   These are special snap target objects that have the following form:

    ```typescript
    let snapAxis: {
        /**
         * The direction that the axis travels along.
         */
        direction: { x: number; y: number; z: number };

        /**
         * The center point that the axis travels through.
         */
        origin: { x: number; y: number; z: number };

        /**
         * The distance that the bot should be from any point along the
         * axis in order to snap to it.
         */
        distance: number;
    };
    ```

### :bug: Bug Fixes

-   Fixed an issue where the "tag has already been added" dialog displayed behind the sheet portal.

## V1.5.20

#### Date: 5/17/2021

### :bug: Bug Fixes

-   Fixed an issue where `@onInputTyping` was incorrectly shouted instead of whispered.

## V1.5.19

#### Date: 5/13/2021

### :rocket: Improvements

-   Added the `labelPaddingX` and `labelPaddingY` tags to allow controlling the padding along the width and height of labels separately.
-   Added the ability to use a URL for the `cursor` and `portalCursor` tags.
-   Added the `cursorHotspotX`, `cursorHotspotY`, `portalCursorHotspotX`, and `portalCursorHotspotY` tags to allow specifying the location that clicks should happen at in the custom cursor image. For example, a cursor that is a circle would have the hotspot in the middle but the default cursor has the hotspot at the top left.

## V1.5.18

#### Date: 5/11/2021

### :rocket: Improvements

-   Added the `AB1_BOOTSTRAP_URL` environment variable to control the URL that ab-1 gets loaded from.

## V1.5.17

#### Date: 5/10/2021

### :rocket: Improvements

-   Added the `cursor` and `portalCursor` tags.
    -   The `cursor` tag specifies the mouse cursor that should be shown when the bot is being hovered.
    -   The `portalCursor` tag specifies the mouse cursor that should be used by default for the page portal.
    -   See the documentation for a list of possible options.
-   Added the `labelPadding` tag to control how much space is between the edge of the bot and edge of the label.

## V1.5.16

#### Date: 5/7/2021

### :bug: Bug Fixes

-   Fixed an issue where it was no longer possible to cancel `setInterval()` with `clearTimeout()` and cancel `setTimeout()` with `clearInterval()`.
    -   They are not meant to be used together but because of an artifact of web browsers it needs to be supported.

## V1.5.15

#### Date: 5/7/2021

### :bug: Bug Fixes

-   Fixed an issue where it was impossible to clear intervals/timeouts from a bot other than the one it was created from.

## V1.5.14

#### Date: 5/7/2021

### :rocket: Improvements

-   Added the ability to clear bot timers using `clearInterval()` and `clearTimeout()`.
    -   `clearInterval(timerId)` is useful for clearing intervals created by `setInterval()`.
    -   `clearTimeout(timerId)` is useful for clearing timeouts created by `setTimeout()`

## V1.5.13

#### Date: 5/3/2021

### :bug: Bug Fixes

-   Fixed an issue where the meet portal could stay open if the portal was cleared before it was fully loaded.

## V1.5.12

#### Date: 5/2/2021

### :bug: Bug Fixes

-   Fixed an issue where `@onSubmit` was shouted to every bot instead of whispered to the bot that the input was submitted on.

## V1.5.11

#### Date: 4/27/2021

### :rocket: Improvements

-   Overhauled the `shared`, `tempShared`, and `remoteTempShared` spaces to use a faster and more efficient storage mechanism.
    -   There is now a new configuration environment variable `SHARED_PARTITIONS_VERSION` which controls whether the new spaces are used. Use `v1` to indicate that the old causal repo based system should be used and use `v2` to indicate that the new system should be used.
-   Added the `math.areClose(first, second)` function to determine if two numbers are within 2 decimal places of each other.
    -   For example, `math.areClose(1, 1.001)` will return true.
-   Improved the `atPosition()` and `inStack()` bot filters to use `math.areClose()` internally when comparing bot positions.
-   Improved handling of errors so they have correct line and column numbers in their stack traces.
    -   Currently, this only functions correctly on Chrome-based browsers (Chrome, Edge, Opera, etc.). Part of this is due to differences between how web browsers generate stack traces and part is due to what browsers support for dynamically generated functions.

### :bug: Bug Fixes

-   Fixed an issue with labels where an error could occur if the label text was updated while it was being rendered.
-   Fixed an issue where `clearAnimations()` would error if given a null bot.
-   Fixed an issue where autocomplete would not work correctly for properties on top level variables.

## V1.5.10

#### Date: 4/8/2021

### :boom: Breaking Changes

-   Renamed `onStreamData` to `onSerialData`.
-   Serial functions now require a "friendly" name to keep track of each device: `serialConnect`, `serialStream`, `serialOpen`, `serialUpdate`, `serialWrite`, `serialRead`, `serialClose`, `serialFlush`,`serialDrain`, `serialPause`, `serialResume`
-   `serialStream` now requires a bot id to send the stream to that bot.

### :rocket: Improvements

-   Improved the IDE Portal to support showing all tags by setting the `idePortal` tag on the config bot to `true`.
-   Added a search tab to the IDE Portal which makes it easy to search within tags that are loaded in the IDE Portal.
    -   It can be focused from the idePortal by using the `Ctrl+Shift+F` hotkey.
-   Added the `sheetPortalAddedTags` tag for the `sheetPortalBot` which specifies additional tags that should always be shown in the sheet portal.
-   Added support for auxcli v2.0.0 to retain current functionality.
-   Added support for multiple serial connections simultaneously.

### :bug: Bug Fixes

-   Fixed an issue where the `url` tag would not be created on initial load unless the URL was updated.

## V1.5.9

#### Date: 4/7/2021

### :rocket: Improvements

-   Added the ability to jump to a tag while in the IDE Portal using `Ctrl+P`.

### :bug: Bug Fixes

-   Fixed an issue where the `imuPortal` would return values that were incorrect for usage on the camera.
    -   Now, the `imuPortal` sets the `deviceRotationX`, `deviceRotationY`, `deviceRotationZ` and `deviceRotationW` values which is the rotation of the device represented as a quaternion.
    -   The `pagePortal` also now supports setting `cameraRotationOffsetW` to indicate that the offset should be applied as a quaternion.
    -   Try the `imuExample01` auxCode for an example.
-   Fixed an issue where CasualOS would fail to load on browsers that do not support speech synthesis.
-   Fixed an issue where bot updates that were executed via `action.perform()` would be treated like they were being performed by the user themselves.
    -   In particular, this issue affected text edits which were originally created by the multiline text editor but were then replayed via `action.perform()`.
    -   The effect of this bug would be that while the data was updated correctly, the multiline text editor would ignore the new data because it assumed it already had the changes.

## V1.5.8

#### Date: 4/5/2021

### :rocket: Improvements

-   Added the ability to see the full text of script errors by using the "Show Error" button in the multiline editor.

### :bug: Bug Fixes

-   Fixed an issue where the `imuPortal` would only open when set to a string value. Now it also supports `true` and non 0 numerical values.

## V1.5.7

#### Date: 4/2/2021

### :rocket: Improvements

-   Improved `imuPortal` to support Safari on iOS.
-   Added the `crypto.isEncrypted(cyphertext)`, `crypto.asymmetric.isEncrypted(cyphertext)`, and `crypto.asymmetric.isKeypair(keypair)` functions.
    -   These can help in determining if a string is supposed to be a asymmetric keypair or if it has been encrypted with symmetric or asymmetric encryption.

### :bug: Bug Fixes

-   Fixed an issue where the configBot would appear to be in the `shared` space but was actually in the `tempLocal` space.

## V1.5.6

#### Date: 4/1/2021

### :rocket: Improvements

-   Added the "bots" snap target for `os.addDropSnap()` and `os.addBotDropSnap()`.
    -   This will cause the dragged bot to snap to other bots.
-   Added the `experiment.speakText(text, options?)` and `experiment.getVoices()` functions.
    -   See the documentation for more information.
-   Added the `os.getGeolocation()` function.
    -   Returns a promise that resolves with the geolocation of the device.
-   Added the `imuPortal` to be able to stream IMU data into CasualOS.
    -   When defined on the config bot, the `imuPortalBot` will be updated with IMU data from the device.
    -   The following tags are used:
        -   `imuSupported` - Whether reading from the IMU is supported. This will be shortly after the `imuPortal` is defined.
        -   `deviceRotationX`, `deviceRotationY`, `deviceRotationZ` - The X, Y, and Z values that represent the orientation of the device.
-   Added the `portalCameraType` tag to allow switching between `perspective` and `orthographic` projections.
    -   Camera projections act similarly to real world camera lenses except that they avoid certain limitations like focal lengths.
    -   `orthographic` - This projection preserves parallel lines from the 3D scene in the output 2D image. As a result, same-sized objects appear the same size on the screen, regardless of how far away they are from the camera.
    -   `perspective` - This projection makes same-sized objects appear larger or smaller based on how far away they are from the camera. Closer objects appear larger and vice versa.
-   Added the `os.enablePointOfView(center?)` and `os.disablePointOfView()` functions.
    -   These are similar to `os.enableVR()` or `os.enableAR()` and can be used to give the player a "ground level" perspective in the page portal.
    -   `os.enablePointOfView(center?)` - Enables POV mode by moving the camera to the given position, setting the camera type to `perspective`, and changing the controls so that it is only possible to rotate the camera.
    -   `os.disablePointOfView()` - Disables POV mode by resetting the camera, camera type, and controls.

### :bug: Bug Fixes

-   Fixed an issue where tag edits would appear duplicated when running CasualOS in the non-collaborative mode.

## V1.5.5

#### Date: 3/25/2021

### :rocket: Improvements

-   Changed CasualOS to not show the `server` URL parameter when loaded in non-collaborative mode.
-   CasualOS will now throw an error when trying to save a bot to a tag during creation.

## V1.5.4

#### Date: 3/25/2021

### :rocket: Improvements

-   Improved `os.download()` to add the correct file extension if one is omitted from the given filename.
-   Added the 📖 emoji has a builtin tag prefix.
    -   This is a useful default prefix for custom portals.
-   Added the ability to load CasualOS in a non-collaborative mode.
    -   This will make the shared spaces (`shared`, `tempShared`, and `remoteTempShared`) act like they are `tempLocal` spaces.
    -   As a result, CasualOS needs no persistent network connection to run an experience when loaded in this mode.
-   Added the `os.isCollaborative()` function to get whether CasualOS was loaded in a collaborative mode or non-collaborative mode.

### :bug: Bug Fixes

-   Fixed the "Docs" link when linking to a listen tag.

## V1.5.3

#### Date: 3/23/2021

### :boom: Breaking Changes

-   Removed bot stacking.
    -   Bots will no longer automatically stack on each other based on position. Instead, they need to be stacked manually.
    -   The `{dimension}SortOrder` tags still exist and are used by the menu portal to order bots.
-   Drag events are now sent for bots that are not draggable.
    -   This means you can set `#draggable` to false and still get a `@onDrag` or `@onAnyBotDrag` event for it.
    -   This change makes it easier to write your own custom dragging logic because it prevents the bot(s) from being automatically moved but still sends the correct events.
    -   If you don't want drag events sent to a bot, you can make it not pointable or you can use your own custom logic on `@onDrag`/`@onDrop`.
-   The `#draggableMode` and `#positioningMode` tags have been removed.
    -   `#draggableMode` can be emulated by setting `#draggable` to false and adding custom `@onDrag` events to limit which dimensions the bot can be moved to.
    -   `#positioningMode` has been replaced with the `os.addDropSnap()` and `os.addBotDropSnap()` functions.

### :rocket: Improvements

-   Added the `@onAnyBotDropEnter` and `@onAnyBotDropExit` shouts.
-   Added the `@onAnyBotPointerDown` and `@onAnyBotPointerUp` shouts.
-   Added the `os.addDropSnap(...targets)` and `os.addBotDropSnap(bot, ...targets)` functions.
    -   These can be used to customize the behavior of a drag operation.
    -   Each function accepts one or more "targets" which are positions that the bot can be dropped at. There are 4 possible values:
        -   `"ground"` - The bot will snap to the ground as it is being dragged. (Default when not in VR)
        -   `"grid"` - The bot will snap to individual grid tiles as it is being dragged.
        -   `"face"` - The bot will snap to the face of other bots as it is being dragged.
        -   A snap point object. The bot will snap to the point when the mouse is within a specified distance. It should be an object with the following properties:
            -   `position` - An object with `x`, `y`, and `z` values representing the world position of the snap point.
            -   `distance` - The distance that the pointer ray should be from the position in order to trigger snapping to the position.
    -   The `os.addBotDropSnap(bot, ...targets)` function accepts a bot as its first parameter which limits the specified snap targets to when the given bot is being dropped on.
-   Added the `experiment.beginRecording(options?)` and `experiment.endRecording()` functions.
    -   These can be used to record both audio and video at the same time.
    -   See the documentation for more details.

### :bug: Bug Fixes

-   Fixed an issue where dragging a parent bot onto a child bot would cause the bot to rapidly snap back and forth.
-   Fixed an issue where negative sort orders could not be used on menu bots.

## V1.5.2

#### Date: 3/18/2021

### :bug: Bug Fixes

-   Fixed an issue where `os.focusOn()` would not function when using positions because inventory and page portals would fight over control of the animation operation.

## V1.5.1

#### Date: 3/17/2021

### :rocket: Improvements

-   Improved `os.focusOn()` to be canceled by `os.goToDimension()` and future calls to `os.focusOn()`.
    -   Additionally, calling `os.focusOn(null)` will cancel the current focus operation without queuing another one.

## V1.5.0

#### Date: 3/17/2021

### :boom: Breaking Changes

-   Changed the `#portalCameraRotationX` and `#portalCameraRotationY` tags to use radians instead of degrees.

### :rocket: Improvements

-   Added the `cameraZoom` and `cameraZoomOffset` tags.
-   Added the `os.focusOn(botOrPosition, options?)` function.
    -   Works similarly to `os.tweenTo()` and `os.moveTo()` except that it takes an options object instead of a bunch of parameters.
    -   Notable improvements includes that it can accept a position instead of a bot, it supports different easing types, and it will return a promise which completes when the camera movement is finished.
    -   Additionally the rotation values are in radians instead of degrees.
-   `os.focusOn()` and `os.tweenTo()` now use quadratic easing by default.
    -   Additionally `os.focusOn()` supports specifying the easing type just like `animateTag()`.
-   `os.tweenTo()` and `os.moveTo()` are now deprecated and should no longer be used. They will be removed in a future release of CasualOS.
    -   To encourage migration, they have been removed from the documentation and autocomplete.
-   Added the `experiment.beginAudioRecording()` and `experiment.endAudioRecording()` functions to experiment with audio recording.
    -   See the documentation for more information.

### :bug: Bug Fixes

-   Fixed an issue where camera offsets would not be taken into account when calculating the camera focus point.
    -   This fixes issues with the focus point becoming more and more wrong as offsets are applied to the camera.
    -   However, any calculations which try to calculate a camera position offset from the focus point must now subtract the current offset from the focus point to get the correct result. The example auxCode (`cameraMovementExample`) has been updated to reflect this change (version 2 and later).

## V1.4.11

#### Date: 3/12/2021

### :rocket: Improvements

-   Added the `math.scaleVector(vector, scale)` function to make multiplying vectors by scalar values easy.

### :bug: Bug Fixes

-   Fixed an issue where the `@onServerJoined` event could be sent before all data was loaded.
    -   This could happen if one player was changing data while another player was joining the server.
-   Fixed an issue where custom portals would not open if the portal tags were not defined when the portal is opened.
-   Fixed an issue where custom portals would always have default styling for their first load.

## V1.4.10

#### Date: 3/9/2021

### :rocket: Improvements

-   Improved `animateTag()` to support animating multiple tags at once by accepting an object for the `fromValue` and `toValue` options properties.
    -   Instead of calling `animateTag(bot, tag, options)`, omit the `tag` argument and call `animateTag(bot, options)`. This will indicate that you want to animate multiple tags at once over the same duration.
    -   The animations that get triggered are grouped together, so cancelling one will cancel them all.
-   Improved `clearAnimations()` to support accepting a list of tags to cancel.
-   Added several 3D math functions:
    -   `getBotPosition(bot, dimension)` - Gets the 3D position of a bot in the given dimension.
    -   `math.addVectors(...vectors)` - Adds the given vectors together and returns the result.
    -   `math.subtractVectors(...vectors)` - Subtracts the given vectors and returns the result.
    -   `math.negateVector(vector)` - Mathematically negates the given vector and returns the result.
-   Added the `os.getFocusPoint(portal?)` function to get the focus point that the camera is looking at.
    -   This value is the same as the one highlighted by the `#portalShowFocusPoint` tag.
    -   It is also backed up by `cameraFocusX`, `cameraFocusY`, `cameraFocusZ` tags on the portal bot.

## V1.4.9

#### Date: 3/3/2021

### :rocket: Improvements

-   Changed the color of the progress spinner and progress bar on the loading dialog to gray.

### :bug: Bug Fixes

-   Fixed an issue where hover events could be sent for bots when the mouse was not directly over the game view.
-   Fixed a couple issues where keyboard events were propagating outside the sheet and IDE portals.
-   Fixed an issue where local variables in the top scope would not be included in the code editor autocomplete box.

## V1.4.8

#### Date: 3/3/2021

### :boom: Breaking Changes

-   `onRemoteData` now uses `that.remoteId` instead of `that.playerId`.
-   Renamed the `portalPlayerZoom`, `portalPlayerRotationX` and `portalPlayerRotationY` tags to `portalCameraZoom` and `portalCameraRotationX` and `portalCameraRotationY`.
-   Renamed the `player` and `otherPlayers` spaces to `tempShared` and `remoteTempShared`.

### :rocket: Improvements

-   Added the `@onError` listen tag.
    -   It is a shout and is triggered when an unhandled error occurs in a listen tag.
-   Improved CasualOS to now include the Bot ID and tag name in internal console logs for unhandled errors.
-   Added perferred alternatives for the following functions and listen tags:
    -   `server.serverPlayerCount()` is now `server.serverRemoteCount()`.
    -   `server.totalPlayerCount()` is now `server.totalRemoteCount()`.
    -   `server.stories()` is now `server.servers()`.
    -   `server.players()` is now `server.remotes()`.
    -   `sleep()` is now `os.sleep()`
    -   `onServerSubscribed` is now `onServerJoined`.
    -   `onServerUnsubscribed` is now `onServerLeave`.
    -   `onPlayerPortalChanged` is now `onPortalChanged`.
    -   `onRemotePlayerSubscribed` is now `onRemoteJoined`
    -   `onRemotePlayerUnsubscribed` is now `onRemoteLeave`.
    -   Additionally, the `that.playerId` has been changed to `that.remoteId` in the new listen tags.
    -   Note that the original tags and functions remain the same but will be removed at some point in the future.
-   Added the `web.get()`, `web.post()`, and `web.hook()` functions as future replacements for the `webhook()` and `webhook.post()` functions.

### :bug: Bug Fixes

-   Fixed an issue where portal bots may not be defined before `@onServerSubscribed` is triggered.
-   Fixed an issue where the `white-space` CSS property could not be used on menu bots.

## V1.4.7

#### Date: 2/26/2021

### :boom: Breaking Changes

-   Renamed all the `player` functions to `os`.
    -   Instead of `player.toast()` you should now do `os.toast()`.
-   Removed the `configBot` and `configTag` variables.
-   Removed the portal config bot tags and replaced them with variables.
    -   e.g. `pagePortalConfigBot` can now be accessed with the `pagePortalBot` variable.
    -   You can now set the page portal color by doing `pagePortalBot.tags.portalColor = "green"`.
    -   By default a `tempLocal` bot will be created for each builtin portal.
    -   You can also provide your own bot by calling `portal.open(portalName, bot)`.
-   Changed the `portal.open()` function to take a bot as a parameter.
    -   It should now be called like `portal.open(name, bot, tag?, options?)`.
    -   After callilng this, the given bot will be available globally at `{name}Bot`.
    -   For example `portal.open("myPortal", bot, "main")` will make `bot` available as `myPortalBot`.
-   Removed `player.getBot()` and replaced it with `configBot`.
-   Renamed the `creator` variable to `creatorBot`.
-   Added the `thisBot` variable as a preferred alternative to `this` and `bot`.
-   Moved the page and inventory camera tags to their portal config bots from the player bot.
    -   e.g. `pageCameraPositionX` used to be on the player bot (now the config bot) but is now on the page portal bot.
-   Changed the behavior of the `transformer` tag to use the page and inventory portal bots instead of the config bot (previously the player bot).
-   Renamed the `pageCameraPosition{X,Y,Z}` and `inventoryCameraPosition{X,Y,Z}` tags to `cameraPosition{X,Y,Z}`.
-   Renamed the `pageCameraRotation{X,Y,Z}` and `inventoryCameraRotation{X,Y,Z}` tags to `cameraRotation{X,Y,Z}`.
-   Renamed the `pagePixelHeight` and `pagePixelWidth` tags to `pixelHeight` and `pixelWidth`.

### :bug: Bug Fixes

-   Fixed an issue where variables from other listen tags would appear as autocomplete options.

## V1.4.6

#### Date: 2/23/2021

### :bug: Bug Fixes

-   Fixed an issue where the circle wipe element would not cover modals like `player.showHtml()` or `player.showInput()`.
-   Fixed an issue where calling `player.showInput()` in sequence would show the first input but not the second input.

## V1.4.5

#### Date: 2/23/2021

### :rocket: Improvements

-   Changed the ab-1 bootstrap URL to `https://bootstrap.casualos.com/ab1.aux`.
-   Updated to three.js r125.
    -   This fixes WebXR for Chrome 88 and later.
-   Added the ability to disable hover states on menu item buttons using the `menuItemHoverMode` tag. It has three possible options:
    -   `auto` - The bot will appear hoverable based on if it has a `@onClick` tag. (Default)
    -   `hover` - The bot will appear hoverable.
    -   `none` - The bot will not appear hoverable.
    -   None of these options affect the existing functionality of any listen tags on menu bots.
-   Added an initial version of the `idePortal` (IDE portal).
    -   The IDE portal makes it easier to jump between tags to edit them in the multiline tag editor.
    -   Setting the `idePortal` tag to a prefix (like 📖) will load every tag that starts with the prefix into the IDE portal and let you jump between them as if they are files in a text editor.
    -   Currently it is pretty limited, but can be very useful for custom portals.

### :bug: Bug Fixes

-   Fixed an issue where it was not possible to enter numbers in menu bot input boxes.

## V1.4.4

#### Date: 2/18/2021

### :rocket: Improvements

-   Added additional crypto functions to support asymmetric encryption and decryption.
    -   `crypto.asymmetric.keypair(secret)` - Creates a keypair that can be used for asymmetric encryption and decryption.
    -   `crypto.asymmetric.encrypt(keypair, data)` - Encrypts some data using the given keypair.
    -   `crypto.asymmetric.decrypt(keypair, secret, data)` - Decrypts some data using the given keypair and secret.
    -   Check the documentation for more info.
-   Added a better error message when trying to save a bot to a tag value.
-   Added the `dimension` bot form as a preferred alias to `portal`.

## V1.4.3

#### Date: 2/17/2021

### :rocket: Improvements

-   Added the ability to interface with CasualOS from inside a custom portal.
    -   CasualOS-related functionality is available by importing functions and objects from the `casualos` module.
    -   Among the available functionality is `onBotsDiscovered`, `onBotsRemoved`, `onBotsUpdated`, `createBot()`, `destroyBot()`, and `updateBot()`.
    -   Additionally autocomplete is available for the available features.

### :bug: Bug Fixes

-   Fixed an issue where webhook errors could not be caught on Safari based browsers.

## V1.4.2

#### Date: 2/11/2021

### :rocket: Improvements

-   Added the ability to zoom by scrolling.
    -   Previously this was possible by holding the Ctrl button down.
-   Added the `#portalCameraControls` tag to allow disabling moving the camera.
    -   Can be set on the portal config bot for the page and inventory portals.
    -   Supported values are:
        -   `player` - Allows the player to move the camera around like normal. (Default)
        -   `false` - Disables camera movement in the portal.

### :bug: Bug Fixes

-   Fixed an issue where the inventory portal color could not be set when the page portal is using an image for the background.

## V1.4.1

#### Date: 2/10/2021

### :rocket: Improvements

-   Added the `player.openCircleWipe()` and `player.closeCircleWipe()` functions.
    -   These are useful for hiding the page portal while transitioning between scenes.
    -   See the documentation for usage information.
-   Added "cube", "helix", and "egg" as additional options for the `#formAddress` tag on menu bots.
-   Added the `input` form for menu bots.
    -   Setting `#form` to "input" on a bot that is in the menu portal will give it an input box that can be typed in.
    -   Typing in the box will send `@onInputTyping` whispers to the bot. And submitting the data by hitting enter or the send button will send a `@onSubmit` whisper to the bot.
    -   Additionally, the text in the input will be stored in the `tempLocal` `#menuItemText` tag.
-   Adjusted the chat bar to be inset in the page portal to give it the feel of being part of the page portal.
-   Added the `#menuPortalStyle` tag to allow customizing the menu portal with CSS.
    -   This works similarly to `#menuItemStyle` except that it applies to the entire menu portal instead of just one item.
    -   Set it on the `#menuPortalConfigBot`.
-   Added the `#portalBackgroundAddress` tag to allow specifying a custom image for the page portal background.
    -   Does not work in VR.

## V1.4.0

#### Date: 2/8/2021

### :rocket: Improvements

-   Added an initial implementation of custom portals.
    -   Custom portals are a way to write scripts that can interact directly with the web browser. This gives you the ability to do anything that is possible from inside a web browser.
    -   The following functions are now available:
        -   `portal.open(portalID, tag, options?)`
        -   `portal.registerPrefix(prefix)`
        -   `portal.buildBundle(tag)`
        -   See the documentation for usage information.
-   Added the `player.download(data, filename, mimeType?)` function.
    -   Useful for downloading arbitrary data in any format you want.
    -   See the documentation for more information.

### :bug: Bug Fixes

-   Fixed an issue that broke bots in the `player` space when a `tempLocal` tag mask was put on them.
-   Fixed an issue that prevented tag masks from being placed on new bots.

## V1.3.14

#### Date: 1/25/2021

### :rocket: Improvements

-   Updated the Terms of Service and Privacy Policy documents.

### :bug: Bug Fixes

-   Fixed an issue where animations would not run while in VR/AR.

## V1.3.13

#### Date: 1/18/2021

### :rocket: Improvements

-   Added the `player.showUploadFiles()` function.
    -   Shows a dialog that can be used to upload arbitrary files.
    -   Returns a promise that resolves with the list of files that were uploaded.
    -   See the documentation for more info.
-   Added the `portal` form.
    -   Displays an entire dimension in place of the bot form.
    -   When set, `#formAddress` will be used as the dimension that should be loaded.

### :bug: Bug Fixes

-   Fixed an issue where bot labels would flicker when scaling the bot.
-   Fixed an issue where tag masks would be incorrectly recorded by the UI as being removed in some cases.
-   Fixed an issue where lines would render incorrectly on the first frame they were setup on.

## V1.3.12

#### Date: 1/13/2021

### :rocket: Improvements

-   Added the Terms of Service and Privacy Policy documents.
    -   The Terms of Service are available at `/terms` (or at `/terms-of-service.txt`).
    -   The Privacy Policy is available at `/privacy-policy` (or at `/privacy-policy.txt`).
-   Added the ability to keep track of the number of `setTimeout()` and `setInterval()` timers that are currently active via the `numberOfActiveTimers` property returned from `perf.getStats()`.
-   Added the `animateTag(bot, tag, options)` and `clearAnimations(bot, tag?)` functions.
    -   `animateTag(bot, tag, options)` - Iteratively changes a tag mask value over time based on the options you provide.
        -   `bot` is the bot or list of bots that should be animated.
        -   `tag` is the tag that should be animated.
        -   `options` is an object that specifies how the tag should be animated. It has the following properties:
            -   `fromValue` - The starting value for the animation.
            -   `toValue` - The ending value.
            -   `duration` - The number of seconds that it should take for the tag to go from the starting value to the ending value.
            -   `easing` - The options for easing the animation.
            -   `tagMaskSpace` - The space that the tag should be changed in. If set to `false` then the tag on the bot will be directly edited.
    -   `clearAnimations(bot, tag?)` - Cancels animations on a bot.
        -   `bot` - The bot or list of bots that should have their animations canceled.
        -   `tag` - Is optional and is the tag that the animations should be canceled for.

### :bug: Bug Fixes

-   Fixed issues with `#labelFontSize = auto` when `#labelPosition != front` or when the bot is rotated.
-   Fixed an issue where non-ASCII characters were being corrupted on download.

## V1.3.11

#### Date: 1/5/2021

### :rocket: Improvements

-   Greatly improved the default layouting behaviour of labels.
    -   Added the `#labelFontSize` tag to control the sizing of the characters in a label. Unlike `#labelSize`, changing this value will cause the label to layout again which will affect word wrapping. Possible values are:
        -   `auto` - Specifies that the system should try to find a font size that fits the text onto the bot. (default)
        -   Any Number - Specifies a specific font size. (1 is previous default)
    -   Added the `#labelWordWrapMode` tag to control the word wrapping behavior of labels. Possible values are:
        -   `breakCharacters` - Specifies that the system should insert line breaks inside words if needed.
        -   `breakWords` - Specifies that the system should insert line breaks between words if needed.
        -   `none` - Specifies that the system should not insert line breaks.
-   Added the ability to control the color of the placeholder text in the chat bar.
    -   Use the `placeholderColor` option when calling `player.showChat()`.

### :bug: Bug Fixes

-   Fixed an issue where atoms that were received before their cause would be discarded.

## V1.3.10

#### Date: 12/29/2020

### :rocket: Improvements

-   Added a button to the Multiline tag editor to make it easy to turn a tag into a Mod tag.

### :bug: Bug Fixes

-   Fixed an issue where script compilation errors would not be handled correctly and would prevent those changes from being communicated to the multiline code editor.

## V1.3.9

#### Date: 12/28/2020

### :boom: Breaking Changes

-   Formulas have been removed and replaced with Mod tags.
    -   Mod tags are tags that start with the DNA Emoji (🧬) and contain JSON data.
    -   Because Mod tags are JSON data, they do not support programmatic computations.
    -   We are making this change because while formulas are powerful, inprecise use of them can result in large slowdowns which is a bad user experience.
    -   The tag data must be valid JSON, so that means using double-quotes `"` for strings and wrapping property names in double-quotes.
        -   Before:
            ```
            =({ color: 'blue', number: 99, toggle: true })
            ```
            After:
            ```
            🧬{ "color": "blue", "number": 99, "toggle": true }
            ```
        -   Before:
            ```
            =([ 1 + 2 ])
            ```
            After:
            ```
            🧬3
            ```
-   Array-like values in tags are now considered strings.
    -   Previously a value like `[1, 2, 3]` was parsed into an array automatically.
    -   This was a little used feature and caused issues for people who simply wanted to store JSON data in a tag.
    -   Now, a value like `[1, 2, 3]` will no longer be parsed and so will appear as the string: `"[1, 2, 3]"`.
    -   If you want CasualOS to parse a tag value as an array, you can use the Mod tags mentioned above.
-   Removed the `error` space.
    -   Also removed the related functions:
        -   `server.destroyErrors()`
        -   `server.loadErrors()`

### :rocket: Improvements

-   Updated Material Icons to v4.0.0.
-   Added `perf.getStats()` as a way to get some statistics on the performance of the server.
-   Various performance improvements:
    -   `getBot('id', id)` is now works in `O(1)` time.
    -   The `tempLocal` and `local` spaces now handle new and deleted bots in a much more performant manner.
-   Fixed an issue where deleted bots in the `shared` space would be treated like they were not deleted on initial load.

### :bug: Bug Fixes

-   Fixed autofocusing newly created tags in the sheetPortal.

## V1.3.8

#### Date: 12/17/2020

### :bug: Bug Fixes

-   Fixed an issue where selecting a color from a `player.showInput()` modal would not save the selected color.

## V1.3.7

#### Date: 12/17/2020

### :boom: Breaking Changes

-   "story" has been renamed to "server". Below is the list of tags, actions and listeners that have been changed:
    -   `#story` -> `#server`.
    -   `server.setupStory()` -> `server.setupServer()`
    -   `server.restoreHistoryMarkToStory()` -> `server.restoreHistoryMarkToServer()`
    -   `server.storyStatuses()` -> `server.serverStatuses()`
    -   `server.storyPlayerCount()` -> `server.serverPlayerCount()`
    -   `player.downloadStory()` -> `player.downloadServer()`
    -   `player.loadStory()` -> `player.loadServer()`
    -   `player.unloadStory()` -> `player.unloadServer()`
    -   `player.getCurrentStory()` -> `player.getCurrentServer()`
    -   `@onStoryAction` -> `@onServerAction`
    -   `@onStoryStreaming` -> `@onServerStreaming`
    -   `@onStoryStreamLost` -> `@onServerStreamLost`
    -   `@onStorySubscribed` -> `@onServerSubscribed`
    -   `@onStoryUnsubscribed` -> `@onServerUnsubscribed`

## V1.3.6

#### Date: 12/17/2020

### :rocket: Improvements

-   Added the ability to show a password input by using the `secret` type with `player.showInput()`.

### :bug: Bug Fixes

-   Fixed an issue where some bots would not be added to the page portal when created in a big batch.
-   Fixed an issue where the `player.showInput()` dialog would appear fullscreen on mobile devices and prevent people from exiting it.
-   Fixed an issue where `@onChatTyping` would be triggered twice for each keystroke.

## V1.3.5

#### Date: 12/15/2020

### :rocket: Improvements

-   Changed `create()` to prevent creating bots that have no tags.
    -   If a bot would be created with zero tags then an error will be thrown.
-   Added a favicon.

### :bug: Bug Fixes

-   Changed the maximum WebSocket message size to 32KB from 128KB.
    -   This will help ensure that we keep below the [AWS API Gateway maximum frame size of 32 KB](https://docs.aws.amazon.com/apigateway/latest/developerguide/limits.html).
-   Fixed an issue where bots that only had a tag mask would not show up in the sheetPortal.

## V1.3.4

#### Date: 12/10/2020

### :rocket: Improvements

-   Added the `EXECUTE_LOADED_STORIES` environment variable to allow reducing server load due to story scripts.
    -   Defaults to `true`.
    -   Setting to `false` will disable all server-side story features except for webhooks and data portals.
        -   This means that some capabilities like `server.setupStory()` will not work when `EXECUTE_LOADED_STORIES` is false.
-   Added gzip compression for HTML, CSS, and JavaScript returned from the server.
-   Improved how some heavy assets are precached so that they can be loaded quickly.
-   Made the browser tab title use the story ID by default.

### :bug: Bug Fixes

-   Fixed an issue where some `.png` files would not load because they were bundled incorrectly.

## V1.3.3

#### Date: 12/10/2020

### :rocket: Improvements

-   Added support for the `apiary-aws` causal repo protocol.
    -   This enables the CasualOS frontend to communicate with instances of the [CasualOS Apiary AWS](https://github.com/casual-simulation/casual-apiary-aws) project.
    -   Use the `CAUSAL_REPO_CONNECTION_PROTOCOL` and `CAUSAL_REPO_CONNECTION_URL` environment variables to control which protocol and URL the frontend should connect to. See the [README in `aux-server`](./src/aux-server/README.md) for more info.
    -   Note that only the following features are supported for AWS Apiaries:
        -   `server.setupStory()`
        -   `server.totalPlayerCount()`
        -   `server.storyPlayerCount()`
        -   `server.players()`
    -   Webhooks are different when the story is hosted on an Apiary.
        -   They require at least one device to have the story loaded for webhooks to function correctly.
        -   They need to be sent to the Apiary host directly. Generally, this is not the same thing as `auxplayer.com` or `casualos.com` so you may need to ask the Apiary manager for it.
-   Added better support for static builds.
    -   Use the `PROXY_CORS_REQUESTS` environment variable during builds to disable support for proxying HTTP requests through the server.
    -   Use `npm run tar:client` after a build to produce a `./temp/output-client.tar.gz` containing all the client code and assets. This can be deployed to S3 or a CDN for static hosting.
    -   Use `npm run package:config` to produce a `./temp/config.json` which can be used for the `/api/config` request that the client makes at startup. Utilizes the environment variables from [the README in `aux-server`](./src/aux-server/README.md) to build the config.

### :bug: Bug Fixes

-   Fixed an issue where it was not possible to change the color of GLTF meshes that did not have a mesh in the GLTF scene root.
-   Fixed an issue where bots created by the ab1 installer would not receive the `@onStorySubscribed` shout.

## V1.3.2

#### Date: 11/17/2020

### :rocket: Improvements

-   Updated the ab-1 bootstrapper to point to AWS S3 for quick loading.

## V1.3.1

#### Date: 11/16/2020

### :rocket: Improvements

-   Added the ability to use the `color` tag on GLTF meshes to apply a color tint to the mesh.

### :bug: Bug Fixes

-   Fixed an issue that prevented deleting the first character of a script/formula in the multi-line editor.
-   Fixed an issue where tag edits on bots in the tempLocal and local spaces would be applied to the multi-line editor twice.

## V1.3.0

#### Date: 11/11/2020

### :rocket: Improvements

-   Added multi-user text editing.
    -   Work on shared bots when editing a tag value with the multi-line editor.
-   Added the cursor bot form.
    -   Used to add a cursor indicator to the multi-line editor.
    -   Works by setting the `form` tag to "cursor" and placing the bot in the corresponding tag portal dimension.
        -   For example, to put a cursor in the multi-line editor for the `test` tag on a bot you would set `{targetBot.id}.test` to true.
    -   Supported tags are:
        -   `color` - Specifies the color of the cursor.
        -   `label` - Specifies a label that should appear on the cursor when the mouse is hovering over it.
        -   `labelColor` - Specifies the color of the text in the cursor label.
        -   `{dimension}Start` - Specifies the index at which the cursor selection starts (Mirrors `cursorStartIndex` from the player bot).
        -   `{dimension}End` - Specifies the index at which the cursor selection ends (Mirrors `cursorEndIndex` from the player bot).
-   Added the `pageTitle`, `cursorStartIndex`, and `cursorEndIndex` tags to the player bot.
    -   `pageTitle` is used to set the title of the current browser tab.
    -   `cursorStartIndex` contains the starting index of the player's text selection inside the multi-line editor.
    -   `cursorEndIndex` contains the ending index of the player's text selection inside the multi-line editor.
    -   Note that when `cursorStartIndex` is larger than `cursorEndIndex` it means that the player has selected text from the right to the left. This is important because text will always be inserted at `cursorEndIndex`.
-   Added the `insertTagText()`, `deleteTagText()`, `insertTagMaskText()`, and `deleteTagMaskText()` functions to allow scripts to work with multi-user text editing.
    -   `insertTagText(bot, tag, index, text)` inserts the given text at the index into the given tag on the given bot.
    -   `insertTagMaskText(bot, tag, index, text, space?)` inserts the given text at the index into the tag and bot. Optionally accepts the space of the tag mask.
    -   `deleteTagText(bot, tag, index, deleteCount)` deletes the given number of characters at the index from the tag and bot.
    -   `deleteTagMaskText(bot, tag, index, deleteCount, space?)` deletes the given number of characters at the index from the tag and bot. Optionally accepts the space of the tag mask.
-   Added the ability to use the `transformer` tag on the player bot to parent the player to a bot.
-   Added the ability to edit tag masks in the tag portal by setting the `tagPortalSpace` tag on the player bot.

## V1.2.21

#### Date: 11/5/2020

### :rocket: Improvements

-   Updated the MongoDB driver to v3.6.2 and added the `MONGO_USE_UNIFIED_TOPOLOGY` environment variable to control whether the driver uses the new unified topology layer.

## V1.2.20

#### Date: 10/27/2020

### :rocket: Improvements

-   Added support for `@onPointerEnter`, `@onPointerExit`, `@onAnyBotPointerEnter` and `@onAnyBotPointerExit` for bots in the menu portal.

### :bug: Bug Fixes

-   Fixed the multiline code editor to not clip tooltips and the autocomplete box.
-   Fixed the menu portal to not break on Hololens (Servo-based browsers) when a progress bar is placed on a menu item.

## V1.2.19

#### Date: 10/22/2020

### :rocket: Improvements

-   Added the `egg` form for bots.
    -   Displays the bot as an egg like how ab-1 appears as an egg before being activated.
-   Added the `hex` form for bots.
    -   Displays the bot as a hexagon.
-   Added the `pagePixelWidth` and `pagePixelHeight` tags to the player bot.
    -   These indicate the size of the image rendered to the page portal in pixels.

### :bug: Bug Fixes

-   Fixed Draco compression support.

## V1.2.18

#### Date: 10/20/2020

### :bug: Bug Fixes

-   Fixed the code editor.

## V1.2.17

#### Date: 10/20/2020

### :rocket: Improvements

-   Improved bots in the menu portal to support additional tags.
    -   Added the ability to change the height of menu items by using `scale` and `scaleY`.
    -   Added the ability to set an icon for a menu item by using the `formAddress` tag.
    -   Added the ability to set arbitrary CSS styles on a menu bot by using the `menuItemStyle` tag.
        -   This lets you use margins and borders to indicate grouping.
    -   Added the ability to show a pie-chart progress bar on a menu item by using the `progressBar` tags.
    -   Added the ability to use `@onPointerUp` and `@onPointerDown` for menu.

## V1.2.16

#### Date: 10/16/2020

### :rocket: Improvements

-   Added the `transformer` tag.
    -   When set to a bot ID, the bot will inherit the position, rotation, and scale of the specified bot inside the page portal.
    -   This produces a "parenting" effect that is common in most 3D graphics engines.

## V1.2.15

#### Date: 10/12/2020

### :rocket: Improvements

-   Added the `experiment.getAnchorPointPosition()` and `math.getAnchorPointOffset()` functions.
    -   These are useful for determining where a bot would be placed if it had a particular anchor point.
    -   See the [docs](https://docs.casualsimulation.com/docs/actions) for more info.

## V1.2.14

#### Date: 10/7/2020

### :bug: Bug Fixes

-   Fixed an issue where calling `server.setupStory()` twice with the same story name would cause the story to be setup twice.
-   Fixed an issue where bots would be incorrectly removed from the menu portal if they existed in both the old and new dimensions.
-   Greatly reduced the number of scenarios where formulas would be recalculated after any change.

## V1.2.13

#### Date: 9/24/2020

### :boom: Breaking Changes

-   Renamed the `_editingBot` tag to `editingBot`.

### :rocket: Improvements

-   sheetPortal Improvements
    -   Added the `@onSheetTagClick` listener which is triggered when a tag name is clicked.
    -   Added the `@onSheetBotIDClick` listener which is triggered when a Bot ID is clicked.
    -   Added the `@onSheetBotClick` listener which is triggered when a bot visualization is clicked in the sheet.
    -   Added the `sheetPortalShowButton` config bot tag to control whether the button in the bottom right corner of the sheet is shown.
    -   Added the `sheetPortalButtonIcon` config bot tag to control the icon on the button in the bottom right corner of the sheet.
    -   Added the `sheetPortalButtonHint` config bot tag to control the tooltip on the button in the bottom right corner of the sheet.
    -   Added the `sheetPortalAllowedTags` config bot tag to control which tags are allowed to be shown and edited in the sheet portal.
    -   Swapped the position of the new bot and new tag buttons in the sheet.
    -   Added the `editingTag` tag which contains the tag that the player is currently editing.

### :bug: Bug Fixes

-   Fixed an issue where cells in the sheet portal would not cover the entire cell area.
-   Fixed an issue where `clearTagMasks()` would error if given a bot that had no tag masks.

## V1.2.12

#### Date: 9/22/2020

### :rocket: Improvements

-   Added the `helix` form.
    -   Displays a DNA strand mesh whose color can be customized.
-   Added tag masks.
    -   Tag masks are special tags that can live in a separate space from their bot.
    -   This makes it possible to create a temporary tag on a shared bot.
    -   Tag masks do not replace tags. Instead, they exist in addition to normal tags and can be used to temporarily hide a normal tag value.
    -   Like bots, tag masks live in a space. This means that a bot can have multiple masks for a particular tag. Currently the supported spaces are:
        -   `tempLocal`
        -   `local`
        -   `player`/`otherPlayers`
        -   `shared`
    -   New scripting features:
        -   All bots now have a `masks` property which works like `tags` except that it creates tag masks in the `tempLocal` space.
        -   All scripts also have a `masks` property which is a shortcut for `bot.masks`.
        -   `setTagMask(bot, tag, value, space?)` is a new function that is able to set the value of a tag mask on the given bot and in the given space. See the documentation for more info.
        -   `clearTagMasks(bot, space?)` is a new function that is able to clear all the tag masks in the given space from a given bot. See the documentation for more info.
    -   Example use cases:
        -   Local click/hover states.
        -   Animations.
        -   Storing decrypted data.

### :100: Other Changes

-   Pinned the Deno version to `v1.4` so that we can decide when to adopt future Deno updates.

### :bug: Bug Fixes

-   Fixed an issue where `server.setupStory()` would load a simulation and never dispose it.
-   Fixed an issue where wrist portals were not being anchored properly.
-   Fixed an issue where pressing enter to make a new tag would put a new line in the current tag value.

## V1.2.11

#### Date: 9/9/2020

### :bug: Bug Fixes

-   Fixed an issue where zooming was broken when the page portal is not anchored to the top left of the screen.

## V1.2.10

#### Date: 9/8/2020

### :bug: Bug Fixes

-   Fixed an issue with the multiline editor getting cut off inside the tag portal.

## V1.2.9

#### Date: 9/8/2020

### :rocket: Improvements

-   Changed the page portal to resize around the tag portal instead of being hidden behind it.

## V1.2.8

#### Date: 9/8/2020

### :boom: Breaking Changes

-   Changed `experiment.localPositionTween()` and `experiment.localRotationTween()` to take different arguments and return a promise.
    -   the 4th parameter is now an options object instead of the easing options.
    -   This options object is able to accept easing and duration values.
    -   Additionally the functions now return promises.
    -   See the docs for examples.

### :bug: Bug Fixes

-   Fixed an issue where `experiment.localPositionTween()` and `experiment.localRotationTween()` may not execute if triggered during `@onCreate()`.

## V1.2.7

#### Date: 9/4/2020

### :boom: Breaking Changes

-   Changed `@onListen` to only be sent to bots which have a listener for the shout/whisper.
    -   Previously `@onListen` would be sent to all bots that were targeted by the shout/whisper.
-   Changed `shout()` and `whisper()` to cost 1 energy point.
    -   This helps prevent infinite loops.
    -   The energy point is only deducted if a bot has a listener for the event.

### :bug: Bug Fixes

-   Fixed an issue where `onBotAdded`, `onAnyBotsAdded`, `onAnyBotsRemoved`, `onBotChanged`, and `onAnyBotsChanged` would reset the energy counter.

## V1.2.6

#### Date: 9/4/2020

### :bug: Bug Fixes

-   Fixed an issue where whispering to a bot that is null or undefined would end up sending a shout to all bots.

## V1.2.5

#### Date: 8/31/2020

### :rocket: Improvements

-   Added the `pageCameraPositionOffset[X,Y,Z]`, `inventoryCameraPositionOffset[X,Y,Z]`, `pageCameraRotationOffset[X,Y,Z]`, and `inventoryCameraRotationOffset[X,Y,Z]` tags.
    -   These can be used to move the camera apart from the player's input.
    -   The position offset tags are especially useful for warping the player around in VR.
-   Added the ability to use the dynamic `import()` keyword to import arbitrary JavaScript modules.
    -   Useful with https://www.skypack.dev/ to import modules from [NPM](https://www.npmjs.com/).
-   Added the ability to use `player.replaceDragBot()` even when not dragging.
-   Improved the camera zoom functionality to zoom the camera towards and away from the mouse.
-   Added the `experiment.localPositionTween()` and `experiment.localRotationTween()` functions.
    -   Locally animates a bot's position/rotation using the given easing type.
    -   During the animation, changes to the bot position will be ignored.
    -   Once the animation is done, changes to the bot will reset the position/rotation to the value that is currently stored.
    -   Check out the docs for detailed usage information and examples.

### :bug: Bug Fixes

-   Fixed the dataPortal to always return raw tag values unless they are formulas.
    -   Issue with returning incorrect JSON data was caused by the built-in CasualOS array parsing.
    -   This fixes it by skipping any parsing of the data.
-   Fixed an issue where keyboard states would not be reset when the player removed focus from the story.
-   Fixed an issue where `server.setupStory()` would crash the deno process due to incorrectly handling deserialized data.

## V1.2.4

#### Date: 8/26/2020

### :rocket: Improvements

-   Added the `tagPortalShowButton` tag to control whether a button should be shown in the tag portal.
    -   The button is placed at the lower right hand side of the tag portal.
    -   Clicking the button will trigger a `@onClick` on the tag portal config bot.
    -   Two additional tags can be used to customize the button:
        -   `tagPortalButtonIcon` is the icon that is shown on the button and can be set to any [Material Icon](https://material.io/resources/icons/?style=baseline).
        -   `tagPortalButtonHint` is the text that should be shown in the tooltip for the button.
-   Added the `frustum` form.
-   Improved `player.showInput()` to automatically save and close when a color is selected from the color picker.
    -   Applies to the `basic` and `swatch` subtypes but not `advanced`.
-   Improved the multiline editor to have a "Docs" button that links to the documentation for the current tag.
-   Improved the tag portal to support using `@` and `#` symbols at the beginning of the tag.
    -   Implemented for consistency with functions like `getBot()`, `getTag()`, etc.
-   Added the `@onAnyBotPointerEnter` and `@onAnyBotPointerExit` listen tags.
    -   These are shouts that happen whenever a `@onPointerEnter` or `@onPointerExit` whisper occurs.
-   Added the `player.getPointerDirection()`, `math.getForwardDirection()` and `math.intersectPlane()` functions.
    -   These are useful for calculating where a pointer is pointing.
-   Added the ability to store uncommitted atoms in MongoDB.
    -   Can be configred with the `STAGE_TYPE` environment variable. Can be set to either `redis` or `mongodb`. Currently defaults to `redis` until a migration path is implemented.
-   Added a bunch of extra GPIO-related functions.
    -   `server.rpioReadpad()`
    -   `server.rpioWritepad()`
    -   `server.rpioPud()`
    -   `server.rpioPoll()`
    -   `server.rpioI2CBegin()`
    -   `server.rpioI2CSetSlaveAddress()`
    -   `server.rpioI2CSetBaudRate()`
    -   `server.rpioI2CSetClockDivider()`
    -   `server.rpioI2CRead()`
    -   `server.rpioI2CWrite()`
    -   `server.rpioI2CEnd()`
    -   `server.rpioPWMSetClockDivider()`
    -   `server.rpioPWMSetRange()`
    -   `server.rpioPWMSetData()`
    -   `server.rpioSPIBegin()`
    -   `server.rpioSPIChipSelect()`
    -   `server.rpioSPISetCSPolarity()`
    -   `server.rpioSPISetClockDivider()`
    -   `server.rpioSPISetDataMode()`
    -   `server.rpioSPITransfer()`
    -   `server.rpioSPIWrite()`,
    -   `server.rpioSPIEnd()`

### :bug: Bug Fixes

-   Fixed to safely allow editing multiline scripts in the sheet cells.
-   Fixed an issue with the tag portal where it would not respond to changes with the `tagPortal` tag if it was already set.
-   Fixed an issue with the Deno sandbox where it wouldn't load due to missing dependencies.
-   Fixed an issue where 3D content would not occlude iframe forms.
    -   Only fixed for non-Safari web browsers.

## V1.2.3

#### Date: 8/20/2020

### :rocket: Improvements

-   Added the tag portal.
    -   The tag portal is similar to the sheet portal but it shows only the multiline editor for the specified bot ID and tag.
    -   Set the `tagPortal` tag on the player bot to a string with a Bot ID and a tag name separated by a period (`.`).
-   Improved `player.playSound(url)` to return a promise that resolves with a sound ID.
    -   This sound ID can be used with `player.cancelSound(soundID)` to stop the sound from playing.
-   Added the `player.bufferSound(url)` and `player.cancelSound(soundID)` functions.
    -   `player.bufferSound(url)` can be used to pre-load a sound so that there will be no delay when using `player.playSound()`.
        -   Returns a promise that resolves once the sound has been loaded.
    -   `player.cancelSound(soundID)` can be used to stop a sound that is already playing.
        -   Returns a promise that resolves once the sound has been canceled.

### :bug: Bug Fixes

-   Fixed an issue where actions that were created in an async script would not be dispatched until the script finished.

## V1.2.2

#### Date: 8/14/2020

### :boom: Breaking Changes

-   Changed `crypto.encrypt()` and `crypto.decrypt()` to return the result directly instead of returning a promise.

### :rocket: Improvements

-   Added the `crypto.createCertificate()`, `crypto.signTag()`, and `crypto.verifyTag()`, `crypto.revokeCertificate()` functions to help with creating certificate chains and signing and validating tag data. Check the docs for detailed usage information.
-   Added an indicator to the multi-line editor that is shown when a tag value is verified.
-   Added the ability to force all scripts to be verified in order to be executed using the `forceSignedScripts` query parameter.
    -   When the query param is set to `true`, all scripts must have a valid signature in order to be executed.
    -   This allows running in a trusted execution environment - thereby preventing unauthorized scripts from running.
-   Replaced builder with ab-1.
    -   ab-1 is a new version of builder which is designed to be easy to extend and improve.
-   Added the `adminSpace.setPassword(oldPassword, newPassword)` function.
    -   Allows changing the password that is used to unlock admin space.
    -   The first parameter is the old password that was used to unlock the space.
    -   The second parameter is the new password that should be used to unlock the space.
-   Added several functions to allow using the GPIO pins on Rasberry Pi.
    -   Currently, all of these functions are experimental and only work on Raspberry Pi.
    -   See the documentation for more information.
    -   `server.exportGpio(pin, mode)`
    -   `server.unexportGpio(pin, mode)`
    -   `server.setGpio(pin, value)`
    -   `server.getGpio(pin)`
    -   `server.rpioInit(options)`
    -   `server.rpioExit()`
    -   `server.rpioOpen(pin, mode, options)`
    -   `server.rpioMode(pin, mode, options)`
    -   `server.rpioRead(pin)`
    -   `server.rpioReadSequence(pin, length)`
    -   `server.rpioWrite(pin, value)`
    -   `server.rpioWriteSequence(pin, buffer)`
    -   `server.rpioClose(pin, options)`

### :bug: Bug Fixes

-   Fixed an issue where using `player.showInput()` with an existing value would not prefill the text box with the existing value.
-   Fixed a performance issue where formulas which were recalculated after every change had a factorial (!) performance cost.
    -   Was caused by two things:
        1.  Some formulas don't have enough information to determine what tags they are dependent on. In these cases, we callback to using an "all" dependency which means that the formula will be recalculated whenever any tag changes.
        2.  These "all" dependencies were included when searching for nested dependencies which meant that we were resolving every "all" dependency for every other "all" dependency. This gives us the effect of searching every possible combination of dependencies instead of only the ones we need, which has a factorial cost.

## V1.2.1

#### Date: 8/4/2020

### :rocket: Improvements

-   Added a server sandbox based on [Deno](https://deno.land/).
    -   Security feature to prevent scripts that are running on the server from harming the underlying system or other stories.
    -   It additionally prevents scripts from accessing random Node.js modules by using `require("module")`.
    -   Finally, it prevents a script from denying service to other stories because the sandbox is run inside a separate process.
-   Improved the sheet portal to display scripts with a monospace font in the sheet cells.
-   Improved the documentation to clarify some things and also mension that bots can be made transparent with the "clear" color.
-   Improved the multi-line text editor to support syntax highlighting for HTML, CSS, and JSON based on whether the tag ends with `.html`, `.css` or `.json`.

### :bug: Bug Fixes

-   Fixed the `lineTo` tag to support arrays of bots and arrays of bot IDs in addition to individual bots and bot IDs.
-   Fixed an issue where deleting a tempLocal bot that was updated in the same script would crash the runtime.
-   Fixed an issue with the `player.showInput()` modal where Android devices using the Google GBoard keyboard wouldn't send input correctly.
-   Fixed an issue where a `@onPlayerPortalChanged` event would be incorrectly triggered after reconnecting to the server.
-   Fixed an issue where the iframe form on iOS 14 Beta 3 would cause the entire scene to disappear.
-   Fixed an issue where loading an image could fail if `formAddress` tag was changed while the image was downloading.
-   Fixed an issue where submitting HTML forms from inside an iframe form was not allowed.

## V1.2.0

### Date: 7/17/2020

### Changes:

-   :rocket: Improvements

    -   Added the `MONGO_USE_NEW_URL_PARSER` environment variable parameter to control whether CasualOS uses the new MongoDB URL Parser. (Defaults to false)
    -   Added a popup to notify the user that data might be lost if they attempt to close the tab while not connected to the server.
    -   Added the following cryptographic functions:
        -   `crypto.sha256(data)`
            -   Calculates the [SHA-256](https://en.wikipedia.org/wiki/SHA-2) hash of the given data.
            -   `data` is the data to calculate the hash of.
            -   Supports strings, numbers, booleans, objects, arrays, and bots.
        -   `crypto.sha512(data)`
            -   Calculates the [SHA-512](https://en.wikipedia.org/wiki/SHA-2) hash of the given data.
            -   `data` is the data to calculate the hash of.
            -   Supports strings, numbers, booleans, objects, arrays, and bots.
        -   `crypto.hmacSha256(key, data)`
            -   Calculates the [HMAC](https://en.wikipedia.org/wiki/HMAC) [SHA-256](https://en.wikipedia.org/wiki/SHA-2) hash of the given data.
            -   `key` is the password that should be used for the message authentication code.
            -   `data` is the data to calculate the HMAC of.
            -   Supports strings, numbers, booleans, objects, arrays, and bots.
        -   `crypto.encrypt(password, data)`
            -   Encrypts the given data with the given password and returns the result as a promise.
            -   `password` is the password to use for encrypting the data.
            -   `data` is the data that should be encrypted.
        -   `crypto.decrypt(password, data)`
            -   Decrypts the given data with the given password and returns the result as a promise.
            -   Only works if the given data is the output of `crypto.encrypt()`.
            -   `password` is the password that was used to encrypt the data.
            -   `data` is the data that should be decrypted.

-   :bug: Bug Fixes
    -   Fixed a race condition where concurrently updating a tag in a script and triggering a dependency update on that same tag could cause the runtime to crash.

## V1.1.18

### Date: 7/10/2020

### Changes:

-   :rocket: Improvements

    -   Improved the `player.run()` function to return a promise that can be awaited to get the result of the script (or wait until the script has been executed).
    -   Improved the `server.loadErrors()` function to return a promise that can be awaited to get the list of bots that were loaded.
    -   Improved the `server.destroyErrors()` function to return a promise that resolves once the error bots are destroyed.
    -   Improved the `server.loadFile()` function to return a promise that resolves once the file is loaded.
    -   Improved the `server.saveFile()` function to return a promise that resolves once the file is saved.
    -   Improved the `server.setupStory()` function to return a promise that resolves once the story is setup.
    -   Improved the `server.browseHistory()` function to return a promise that resolves once the history is loaded.
    -   Improved the `server.markHistory()` function to return a promise that resolves once the history is saved.
    -   Improved the `server.restoreHistoryMark()` function to return a promise that resolves once the history is restored.
    -   Improved the `server.restoreHistoryMarkToStory()` function to return a promise that resolves once the history is restored.
    -   Added the `@onBotAdded` and `@onAnyBotsAdded` listen tags.
        -   These are triggered whenever a bot is added to the local story.
        -   Note that this is different from `@onCreate` because you will be notified whenever a bot is added to the state even if it has already been created.
        -   An example of this are bots in the `otherPlayers` space. You cannot create bots in this space but you will be notified via `@onBotAdded` and `@onAnyBotsAdded`.
        -   `@onBotAdded` is triggered on the bot that was added. There is no `that`.
        -   `@onAnyBotsAdded` is triggered on every bot whenever one or more bots are added.
            -   `that` is an object with the following properties:
                -   `bots` - The array of bots that were added.
    -   Added the `@onAnyBotsRemoved` listen tags.
        -   These are triggered whenever a a bot is removed from the local story.
        -   Note that this is different from `@onDestroy` because you will be notified whenever a bot is removed from the state even if it has not been explicitly destroyed.
        -   An example of this are bots in the `otherPlayers` space. When another player disconnects no `@onDestroy` is fired but you will get a `@onAnyBotsRemoved`.
        -   `@onAnyBotsRemoved` is triggered on every bot whenever one or more bots are removed.
            -   `that` is an object with the following properties:
                -   `botIDs` - The array of bot IDs that were removed.
    -   Added the `@onBotChanged` and `@onAnyBotsChanged` listen tags.
        -   These are triggered whenever a bot is changed in the local story.
        -   Note that you will be notified whenever a bot is changed in the state even if it was changed by another player.
        -   An example of this are bots in the `otherPlayers` space. You cannot update bots in this space but you will be notified via `@onBotChanged` and `@onAnyBotsChanged`.
        -   `@onBotChanged` is triggered on the bot that was changed.
            -   `that` is an object with the following properties:
                -   `tags` - The list of tags that were changed on the bot.
        -   `@onAnyBotsAdded` is triggered on every bot whenever one or more bots are added.
            -   `that` is an array containing objects with the following properties:
                -   `bot` - The bot that was updated.
                -   `tags` - The tags that were changed on the bot.
    -   Added several tags to the player bot:
        -   These tags are updated by CasualOS and can be used to query the current state of the input system.
        -   Camera Tags
            -   These tags contain the position and rotation of the player's camera.
            -   You can use this to communicate where the player is to other players.
            -   `pageCameraPositionX`
            -   `pageCameraPositionY`
            -   `pageCameraPositionZ`
            -   `inventoryCameraPositionX`
            -   `inventoryCameraPositionY`
            -   `inventoryCameraPositionZ`
            -   `pageCameraRotationX`
            -   `pageCameraRotationY`
            -   `pageCameraRotationZ`
            -   `inventoryCameraRotationX`
            -   `inventoryCameraRotationY`
            -   `inventoryCameraRotationZ`
        -   Pointer Tags
            -   These tags contain the position and rotation of the player's pointers.
            -   You can use this to tell where the VR controllers are or where the mouse is pointing.
            -   `mousePointerPositionX`
            -   `mousePointerPositionY`
            -   `mousePointerPositionZ`
            -   `mousePointerRotationX`
            -   `mousePointerRotationY`
            -   `mousePointerRotationZ`
            -   `mousePointerPortal`
            -   `rightPointerPositionX`
            -   `rightPointerPositionY`
            -   `rightPointerPositionZ`
            -   `rightPointerRotationX`
            -   `rightPointerRotationY`
            -   `rightPointerRotationZ`
            -   `rightPointerPortal`
            -   `leftPointerPositionX`
            -   `leftPointerPositionY`
            -   `leftPointerPositionZ`
            -   `leftPointerRotationX`
            -   `leftPointerRotationY`
            -   `leftPointerRotationZ`
            -   `leftPointerPortal`
        -   Button Tags
            -   These tags contain the state of the different buttons.
            -   Possible values are:
                -   `null` - Button is not pressed.
                -   `down` - Button was just pressed.
                -   `held` - Button is being held down.
            -   `mousePointer_left`
            -   `mousePointer_right`
            -   `mousePointer_middle`
            -   `leftPointer_primary`
            -   `leftPointer_squeeze`
            -   `rightPointer_primary`
            -   `rightPointer_squeeze`
            -   `keyboard_[key]`
                -   Replace `[key]` with the key that you want the state of.
                -   For example use `keyboard_a` to get the state of the `a` key.
    -   Added the `player.getCameraPosition(portal?)` function.
        -   `portal` is optional and is the portal (`page` or `inventory`) that the camera position should be retrieved for.
        -   Returns an object with the following properties:
            -   `x`
            -   `y`
            -   `z`
    -   Added the `player.getCameraRotation(portal?)` function.
        -   `portal` is optional and is the portal (`page` or `inventory`) that the camera rotation should be retrieved for.
        -   Returns an object with the following properties:
            -   `x`
            -   `y`
            -   `z`
    -   Added the `player.getPointerPosition(pointer?)` function.
        -   `pointer` is optional and is the pointer (`mouse`, `left` or `right`) that the position should be retrieved for.
        -   Returns an object with the following properties:
            -   `x`
            -   `y`
            -   `z`
    -   Added the `player.getPointerRotation(pointer?)` function.
        -   `pointer` is optional and is the pointer (`mouse`, `left` or `right`) that the rotation should be retrieved for.
        -   Returns an object with the following properties:
            -   `x`
            -   `y`
            -   `z`
    -   Added the `player.getInputState(controller, button)` function.
        -   `controller` is the controller (`mousePointer`, `leftPointer`, `rightPointer`, `keyboard` or `touch`) that the button state should be retrieved from.
        -   `button` is the name of the button that should be retrieved.
        -   Returns a string containing the state of the button or `null` if the button is not pressed.
            -   `"down"` means that the button just started to be pressed.
            -   `"held"` means that the button is being held down.
            -   `null` means that the button is not pressed.
    -   Added the `player.getInputList()` function.
        -   Returns a list of available inputs that can be used by the `player.getInputState()` function.

-   :bug: Bug Fixes
    -   Fixed an issue where toasting recursive objects could break CasualOS.
        -   Fixed by storing a map of previously converted objects to avoid reconverting them infinitely.
        -   Also improved to gracefully handle objects that are nested too deeply.
    -   Fixed an issue with the show input modal where it incorrectly errored sometimes.

## V1.1.17

### Date: 7/3/2020

### Changes:

-   :bug: Bug Fixes
    -   Fixed an issue where the web browser service worker would incorrectly intercept requests for data portals.

## V1.1.16

### Date: 7/2/2020

### Changes:

-   :rocket: Improvements
    -   Added the ability to respond to webhooks by returning data from `@onWebhook`.
        -   If the returned value is a string, then it will be used for the response.
        -   If the returned value is an object, then it should have the following properties:
            -   `data` - The value that should be used as the body of the response.
            -   `headers` - An object that contains the HTTP headers that should be set on the response. (Optional)
            -   `status` - The numerical status code that should be set on the response. (Optional) If omitted, status code 200 will be used.
    -   Added the `dataPortal`.
        -   This is a special portal that only works on web requests and must be specified in the URL.
        -   Setting it to a Bot ID will return the JSON of the bot with the given ID.
        -   Setting it to a tag will return all the values corresponding to the given tag.
        -   Using a tag with a common extension (like `.html`) will tag the data as the corresponding content type so that normal software know how to interpret the data.

## V1.1.15

### Date: 7/2/2020

### Changes:

-   :rocket: Improvements

    -   Added player space to the server.
        -   This lets you send remote whispers to the `server` player.
    -   Added the `server.storyStatuses()` function.
        -   Returns a promise that resolves with a list of stories and the last time each story was updated.
    -   Added the `@onRemotePlayerSubscribed` and `@onRemotePlayerUnsubscribed` listen tags.
        -   They are triggered on _every_ other player when a player joins or leaves the story.
        -   Additionally, they are triggered whenever connection to the other players is lost.
        -   `that` is an object with the following properties:
            -   `playerId` - The ID of the player that joined/left the story.
    -   Added the `uuid()` function.
        -   This function generates and returns a random [UUID](https://en.wikipedia.org/wiki/Universally_unique_identifier).
        -   Useful for creating unique identifiers.

-   Bug Fixes
    -   Fixed an issue where remote shouts would be sent to yourself twice.
    -   Fixed an issue where labels would not always follow the `labelAlignment` tag when the text in the label was small enough to fit within the bot.

## V1.1.14

### Date: 6/29/2020

### Changes:

-   :rocket: Improvements

    -   Improved how the meet portal, page portal, and sheet portal work together to make space for each other.
    -   Added the `left` and `right` options for `meetPortalAnchorPoint`.
    -   Changed the `top` and `bottom` options for `meetPortalAnchorPoint` to occupy half of the screen.
    -   Added the `server.players()` function to get the list of player IDs that are connected to the current story.
        -   Returns a promise that resolves with the list of player IDs.
    -   Added the `remoteWhisper(players, name, arg)` function to make sending messages to other players easy.
        -   Takes the following arguments:
            -   `players` is the player ID or list of player IDs that should receive the shout.
            -   `name` is the name of the message.
            -   `arg` is the data that should be included.
        -   This will trigger a `@onRemoteWhisper` shout on all the specified players.
    -   Added the `remoteShout(name, arg)` function to make sending messages to all players easy.
        -   Takes the following arguments:
            -   `name` is the name of the message.
            -   `arg` is the data that should be included.
    -   Added the `@onRemoteWhisper` listen tag that is shouted when a `remoteWhisper()` or `remoteShout()` is sent to the local player.
        -   `that` is an object with the following properties:
            -   `name` - The name of the shout that was sent.
            -   `that` - The data which was sent.
            -   `playerId` - The ID of the player that sent the shout.

-   Bug Fixes
    -   Fixed an issue that prevented using `lineStyle` in place of `auxLineStyle`.

## V1.1.13

### Date: 6/25/2020

### Changes:

-   :rocket: Improvements

    -   Added the `meetPortal`.
        -   This is a special portal that, instead of loading bots, loads a [Jitsi Meet](https://meet.jit.si/) meeting with the given room code.
        -   All rooms are publicly accessible (but not searchable), so longer room codes will be more private.
        -   You can use the `meetPortalConfigBot` option to reference the bot that should be used to configure the meet portal.
        -   The following options are available:
            -   `meetPortalVisible` - Whether the meet portal should be visible. This allows you to be joined to a meet while keeping your screen on the page portal. (Defaults to true)
            -   `meetPortalAnchorPoint` - The anchor point that the meet portal should use. Possible options are:
                -   `fullscreen` - The meet portal should take the entire screen. (Default)
                -   `top` - The meet portal should take the top of the screen.
                -   `topRight` - The meet portal should take the top-right corner of the screen.
                -   `topLeft` - The meet portal should take the top-left corner of the screen.
                -   `bottom` - The meet portal should take the bottom of the screen.
                -   `bottomRight` - The meet portal should take the bottom-right corner of the screen.
                -   `bottomLeft` - The meet portal should take the bottom-left corner of the screen.
                -   `[top, right, bottom, left]` - The meet portal should use the given values for the CSS top, right, bottom, and left properties respectively.
            -   `meetPortalStyle` - The CSS style that should be applied to the meet portal container.
                -   Should be a JavaScript object.
                -   Each property on the object will map directly to a CSS property.
                -   Useful for moving the meet portal to arbitrary positions.

-   :bug: Bug Fixes

    -   Fixed an issue where the Hololens 2 would not be able to enter AR/VR because a controller's (hand) position would sometimes be null.
    -   Fixed an issue where loading without a story would create a new random story but then immediately unload it.
    -   Fixed an issue where local bots from other stories would be loaded if the current story name happened to be a prefix of the other story name.
    -   Fixed the input modal background.
    -   Fixed the TypeScript definitions for the `player.showInput()` function.

## V1.1.12

### Date: 6/18/2020

### Changes:

-   :bug: Bug Fixes

    -   Fixed an issue where Servo-based browsers would run into a race condition during initialization.

## V1.1.11

### Date: 6/18/2020

### Changes:

-   :rocket: Improvements
    -   Added a reflog and sitelog for stories so that it is possible to track the history of a story branch and which sites have connected to it.
        -   This will make it easier for us to recover from data loss issues in the future since we'll be able to lookup data like the last commit that a branch pointed at or which atoms were added to a branch.
-   :bug: Bug Fixes

    -   Fixed an issue where all bots would appear to be in the `shared` space even though they were not.
    -   Fixed issues with loading on Servo-based browsers.
        -   The issues were mostly related to Servo having not implemented IndexedDB yet.
    -   Fixed an issue where some temporary branches would show up in `server.stories()`.

## V1.1.10

### Date: 6/16/2020

### Changes:

-   :bug: Bug Fixes

    -   Fixed an issue where an incorrectly formatted event would crash the server.
    -   Fixed an issue where the server would incorrectly store atoms added to a temporary branch.

## V1.1.9

### Date: 6/16/2020

### Changes:

-   :rocket: Improvements
    -   Added the `player` and `otherPlayers` spaces.
        -   These spaces are special and interact with each other.
        -   Both the `player` space and `otherPlayers` space are shared but the lifetime of the bots is temporary. In this sense, the bots act like temporary shared bots.
        -   However, bots created in the `player` space will show up in the `otherPlayers` space to other players and vice versa.
        -   This means you can share temporary bots with other players by using the `player` space and see the temporary bots shared by other players by inspecting the `otherPlayers` space.
        -   Important Notes:
            -   The `player` space only contains bots that you create while `otherPlayers` contains bots that other players have created.
            -   You can create, edit, and destroy bots in the `player` space, but not in the `otherPlayers` space.
            -   When you close your session (exit the browser or close the tab), all of your `player` bots will be automatically destroyed. This will also automatically remove them from any `otherPlayers` spaces that they may be in.
-   :bug: Bug Fixes

    -   Fixed an issue where using a single minus sign in a tag would be interpreted as a number.
    -   Fixed an issue where some tags would not be included in the JSON output of a bot.

## V1.1.8

### Date: 6/12/2020

### Changes:

-   :rocket: Improvements

    -   Changed what words the story name auto-generation will use.

## V1.1.7

### Date: 6/11/2020

### Changes:

-   :rocket: Improvements

    -   Added the ability to auto-generate a story name when loading CasualOS without a story.

-   :bug: Bug Fixes
    -   Fixed an issue where objects that have an `id` property that is not a string would break the sheet.

## V1.1.6

### Date: 6/11/2020

### Changes:

-   :boom: Breaking Changes

    -   Renamed all the history tags to not have the `aux` prefix.

-   :rocket: Improvements

    -   Added the `server.storyPlayerCount()` function.
        -   Returns a promise that resolves with the number of players currently connected to the current story.
        -   Optionally accepts a parameter which indicates the story to check.
    -   Added the `server.totalPlayerCount()` function.
        -   Returns a promise that resolves with the total number of players connected to the server.
    -   Added the `server.stories()` function.
        -   Returns a promise that resolves with the list of stories that are on the server.

-   :bug: Bug Fixes
    -   Removed the globals bot tags from the documentation since they no longer exist.

## V1.1.5

### Date: 6/9/2020

### Changes:

-   :boom: Breaking Changes

    -   The following tags have been renamed:
        -   Renamed all the tags so that they no longer have the `aux` prefix. However, any tag not listed below should continue to work with the `aux` prefix without any changes.
        -   Renamed `auxUniverse` to `story`.
        -   Renamed `auxCreator` to `creator`.
            -   Note that the `creator` variable in scripts remains the same.
        -   Renamed `auxConfigBot` to `configBot`.
            -   Note that the `config` variable in scripts remains the same.
        -   Renamed `auxGLTFVersion` to `gltfVersion`.
        -   Renamed `auxPagePortal` to `pagePortal`.
        -   Renamed `auxSheetPortal` to `sheetPortal`.
        -   Renamed `auxInventoryPortal` to `inventoryPortal`.
        -   Renamed `auxMenuPortal` to `menuPortal`.
        -   Renamed `auxLeftWristPortal` to `leftWristPortal`.
        -   Renamed `auxRightWristPortal` to `rightWristPortal`.
        -   Renamed `auxPagePortalConfigBot` to `pagePortalConfigBot`.
        -   Renamed `auxSheetPortalConfigBot` to `sheetPortalConfigBot`.
        -   Renamed `auxInventoryPortalConfigBot` to `inventoryPortalConfigBot`.
        -   Renamed `auxMenuPortalConfigBot` to `menuPortalConfigBot`.
        -   Renamed `auxLeftWristPortalConfigBot` to `leftWristPortalConfigBot`.
        -   Renamed `auxRightWristPortalConfigBot` to `rightWristPortalConfigBot`.
        -   Renamed `_auxEditingBot` to `_editingBot`.
    -   Renamed "universe" to "story". The following tags and functions have been affected:
        -   `auxUniverse` -> `story`
        -   `onUniverseAction` -> `onStoryAction`
        -   `onUniverseStreaming` -> `onStoryStreaming`
            -   The `universe` property has been renamed to `story`
        -   `onUniverseStreamLost` -> `onStoryStreamLost`
            -   The `universe` property has been renamed to `story`
        -   `onUniverseSubscribed` -> `onStorySubscribed`
            -   The `universe` property has been renamed to `story`
        -   `onUniverseUnsubscribed` -> `onStoryUnsubscribed`
            -   The `universe` property has been renamed to `story`
        -   `player.downloadUniverse()` -> `player.downloadStory()`
        -   `player.loadUniverse()` -> `player.loadStory()`
            -   The action type has been renamed from `load_universe` to `load_story`.
        -   `player.unloadUniverse()` -> `player.unloadStory()`
            -   The action type has been renamed from `unload_universe` to `unload_story`.
        -   `player.getCurrentUniverse()` -> `player.getCurrentStory()`
        -   `player.checkout()`
            -   The `processingUniverse` property has been renamed to `processingStory`.
        -   `player.showJoinCode()`
            -   The `universe` property on the `show_join_code` action has been renamed to `story`
        -   `server.restoreHistoryMark()`
            -   The `universe` property on the `restore_history_mark` action has been renamed to `story`.
        -   `server.restoryHistoryMarkToUniverse()` -> `server.restoreHistoryMarkToStory()`
        -   `server.setupUniverse()` -> `server.setupStory()`
            -   The action type has been renamed from `setup_universe` to `setup_story`.

-   :rocket: Improvements

    -   Improved MongoDB to store all atoms for a commit inside the same document. This should improve loading performance since MongoDB will only need to make 1 lookup per universe instead of 1 lookup per atom per universe.
    -   Added admin space.
        -   Admin space is a space that is shared between all universes on the same auxPlayer.
        -   It is locked by default, which means that bots that are in it cannot be created, updated, or destroyed.
        -   You can unlock admin space by using the `adminSpace.unlock(password)` function.
            -   It returns a Promise that resolves once the space is unlocked. If the space was unable to be unlocked, then the promise will reject with an error.
            -   `password` is the password that should be used to unlock the admin space. If incorrect, admin space will remain locked.
    -   Removed the CasualOS tagline from the loading popup.
    -   Improved the `webhook()` and `webhook.post()` functions to return promises.
        -   The promise can be awaited and resolves with the an an object with the following properties:
            -   `data` - The data returned from the webhook. If the returned data was JSON, then this will be an object. Otherwise, it will be a string.
            -   `status` - The numerical HTTP status code that was returned.
            -   `statusText` - The name of the HTTP status code that was returned.
            -   `headers` - The HTTP headers that were included in the response.
    -   Improved the `neighboring()` function to allow omitting the `direction` parameter.
        -   When omitted, all supported directions will be included.
        -   Currently, the supported directions are `front`, `right`, `back`, and `left`.
        -   If an unsupported direction is given, then no bots will be included.
    -   Updated the Documentation website to the [latest version of Docusaurus](https://github.com/facebook/docusaurus/releases/tag/v2.0.0-alpha.56).
    -   Added the `renameTag(bot, originalTag, newTag)` function which makes it easy to rename a tag on a bot or list of bots.
        -   `bot` is the bot or list of bots that should have the tag renamed.
        -   `originalTag` is the name of the tag that should be renamed.
        -   `newTag` is the new name that the tag should have.

-   :bug: Bug Fixes
    -   Fixed an issue where destroying an already destroyed bot would incorrectly destroy an unrelated bot.
    -   Fixed an issue where using `player.run()` to execute an invalid script would cause other actions to fail.
    -   Added some extra spacing to labels to help prevent Z-fighting.
    -   Fixed toasting bots by converting them to copiable values. This will also allow toasting unconventional arguments like function and error objects.
    -   Fixed an issue where the menu would stop repositioning after the inventory portal had been hidden.
    -   Fixed an issue where tapping on the screen while in AR would crash the session.
    -   Fixed an issue where labels would be positioned incorrectly if `#anchorPoint` was set to something other than `bottom`.

## V1.1.4

### Date: 5/18/2020

### Changes:

-   :bug: Bug Fixes
    -   Fixed an issue where Builder could not be created/updated due to being unable to load .aux files with a version field.

## V1.1.3

### Date: 5/18/2020

### Changes:

-   :bug: Bug Fixes
    -   Fixed inconsistent menu item names in Builder.

## V1.1.2

### Date: 5/18/2020

### Changes:

-   :rocket: Improvements

    -   Added the `#auxLabelFontAddress` tag to allow specifying a custom font for a label.
        -   Supports any URL and also the following values:
            -   `roboto` - Specifies that the Roboto font should be used. (default)
            -   `noto-sans-kr` - Specifies that the Noto Sans KR font should be used. This is a Korean-specific font.
        -   Supports [WOFF](https://en.wikipedia.org/wiki/Web_Open_Font_Format) and [OTF](https://en.wikipedia.org/wiki/OpenType) files.
    -   Sheet Changes
        -   Removed the tag filters.
        -   Moved the "Close Sheet" button to be a floating button that is at the lower right corner of the sheet.
        -   Changed the "Close Sheet" button icon and changed the tooltip text to "Page Portal".
        -   Made the `#id` tag not clickable.
    -   Builder Changes
        -   Renamed the "Sheet" and "Sheet New Tab" menu items to "Sheet Portal" and "Sheet Portal New Tab".
        -   Made the chat bar not automatically show when opening a menu.

-   :bug: Bug Fixes
    -   Fixed an issue where updating a bot would not update its raw tags.

## V1.1.1

### Date: 5/7/2020

### Changes:

-   :rocket: Improvements

    -   Added the `#auxPortalDisableCanvasTransparency` tag to allow choosing between transparency for iframes and more correct 3D rendering.

        -   Set this to `true` on the page portal config bot to disable transparency on the canvas element. This will make all 3D models that use alpha textures work better with alpha cutoff.
        -   Note that setting to `true` will make all iframe forms unusable.
        -   Defaults to `false`.

    -   Added the ability to store universe data in CassandraDB.

        -   Note that support for CassandraDB is experimental and probably won't be supported in the future.
        -   If the required environment variables are not specified, then Cassandra support will be disabled.
        -   Use the following environment variables to enable Cassandra support:
            -   `CASSANDRA_AWS_REGION` - This is the AWS region that the Amazon Keyspaces instance is hosted in.
            -   `CASSANDRA_CONTACT_POINTS` - This is the comma-separated list of hostnames that the Cassandra client to connect to on first load. (Required if `CASSANDRA_AWS_REGION` is not specified)
            -   `CASSANDRA_LOCAL_DATACENTER` - This is the name of the data center that the AUX Server is booting up in. (Required if `CASSANDRA_AWS_REGION` is not specified)
            -   `CASSANDRA_KEYSPACE` - This is the name of the keyspace that should be used by the client. (Required for Cassandra)
            -   `CASSANDRA_CREATE_KEYSPACE` - This is a `true`/`false` value indicating whether the client should create the keyspace if it doesn't exist. (Optional)
            -   `CASSANDRA_CERTIFICATE_AUTHORITY` - This is the path to the public key file (PEM format) that should be used. Only required if connecting to a Cassandra server which uses a self-signed certificate.

-   :bug: Bug Fixes
    -   Fixed an issue where loading a GLTF would error if the bot was destroyed while the GLTF was loading.

## V1.1.0

### Date: 4/27/2020

### Changes:

-   :rocket: Improvements

    -   Added the `autoSelect` property to the options in `player.showInput()` and `player.showInputForTags()`.
        -   When set to true, the text in the input box will be automatically selected when the box is displayed.
    -   Made the VR pointer line draw all the way to the bot or grid that it is pointing at.
    -   Changed the layout of sizing of the history bots so that they are easy to distinguish from each other and the labels fit on the bot.
    -   Added the `#auxScaleMode` tag to control how a custom mesh is scaled to fit inside a bot. It supports the following options:
        -   `fit` - The mesh is scaled to fit inside the bot's unit cube. (default)
        -   `absolute` - The mesh uses whatever scale it originally had.

-   :bug: Bug Fixes
    -   Fixed LODs in VR.
        -   There were two issues:
            -   The first was that we were using the incorrect camera for LOD calculations.
            -   The second was that Three.js's Sphere implementation incorrectly calculated the sphere size for perspective cameras.
    -   Fixed some issues with the `destroy()` function where it improperly handled non-bot objects.
    -   Fixed an issue with builder where extra tags would be added to new blank bots.
    -   Fixed an issue with menu bots where they would not send `@onAnyBotClicked` shouts.

## V1.0.27

### Date: 4/22/2020

### Changes:

-   :rocket: Improvements

    -   Added the `player.share(options)` function.
        -   This will trigger the device's social share capabilities to share the given URL or text.
        -   Note that this only works on Android and iOS phones and only works in response to some user action like a click.
        -   `options` is an object with at least one of the following properties:
            -   `url` - The URL to share. (optional)
            -   `text` - The text to share. (optional)
            -   `title` - The title of the document that is being shared. (optional)
    -   Added the `auxLabelAlignment` tag.
        -   Note that this value affects menu bots as well.
        -   Possible values are:
            -   `center` - Aligns the text in the center of the label. (default)
            -   `left` - Aligns the text to the left of the label.
            -   `right` - Aligns the text to the right of the label.
    -   Improved the `auxPointable` tag to affect whether iframes are interactable.

-   :bug: Bug Fixes

    -   Fixed an issue with the iframe form where non square scales would not resize the clickable area of the iframe.

## V1.0.26

### Date: 4/21/2020

### Changes:

-   :boom: Breaking Changes

    -   Changed how universes from other auxPlayers are specified.
        -   This affects the `player.loadUniverse()` function and the `BotManager` API.
        -   Previously, you could load a universe from a different auxPlayer by using a universe ID like:
            -   `otherAuxPlayer.com/*/universeToLoad`
        -   Now, you can load a universe by simply using its full URL. Like this:
            -   `https://otherAuxPlayer.com?auxUniverse=universeToLoad`
        -   Note that this does not affect loading universes from the same auxPlayer. If you pass a universe ID that is not a URL then it will load that particular universe from same auxPlayer.
            -   e.g. `player.loadUniverse("myUniverse")`

*   :rocket: Improvements

    -   Improved the `player.showInputForTag()` modal.
        -   Removed the "Save" and "Cancel" buttons. The tag will be saved automatically.
        -   Hid the modal title when none is provided in the options.
        -   Made the text box in the modal auto-focus.
        -   Made the show/hide animations happen quicker.
    -   Added the `player.showInput(value, options)` function.
        -   Shows an input modal but without requiring a bot and a tag.
        -   Returns a [Promise](https://web.dev/promises/) that resolves with the final value when the input modal is closed.
        -   The function accepts two arguments:
            -   `value` is a string containing the value that should
            -   `options` is an object that takes the same properties that the options for `player.showInputForTag()` takes.
    -   Added the ability to use the [`await` keyword](https://developer.mozilla.org/en-US/docs/Web/JavaScript/Reference/Operators/await) in scripts.
        -   `await` tells the system to wait for a promise to finish before continuing.
        -   This makes it easier to write scripts which deal with tasks that take a while to complete.
    -   Improved Builder to support opening a single bot in a new tab and changed its hover label from "menu" to "|||".

-   :bug: Bug Fixes

    -   Fixed an issue where it was impossible to load an AUX over HTTPS from a UI that was loaded over HTTP.

## V1.0.25

### Date: 4/15/2020

### Changes:

-   :boom: Breaking Changes

    -   Renamed the `billboardZ` auxOrientationMode option to `billboardTop`.

-   :rocket: Improvements

    -   Added the `server.loadErrors(bot, tag)` function to make loading error bots from the error space easy.
        -   `bot` is the bot or bot ID that the errors should be loaded for.
        -   `tag` is the tag that the errors should be loaded for.
    -   Added the `server.destroyErrors()` function to clear all the errors in the universe.
    -   Added the `billboardFront` auxOrientationMode option to billboard the front of a bot instead of its top.
    -   Added the ability to set `auxFormAnimation` to an array.
        -   When set, the list of animations will play in sequence.
        -   The last animation will loop forever until changed.
    -   Added the `experiment.localFormAnimation(bot, animation)` function to play an animation locally.
        -   It will interrupt and restore whichever animation is already playing on the bot.

-   :bug: Bug Fixes

    -   Fixed an issue where tags that were added via the sheet would not be recognized by the `getMod()` function.

## V1.0.24

### Date: 4/14/2020

### Changes:

-   :rocket: Improvements

    -   Added a button on the sheet code editor to show errors that the script has run into.
        -   It is very basic at the moment. There are no line/column numbers, no timestamps, and no way to clear the errors.
        -   Errors are automatically pulled from error space and queried based on the following tags:
            -   `auxError` must be `true`
            -   `auxErrorBot` must be the ID of the bot whose script is in the editor.
            -   `auxErrorTag` must be the name of the tag that is being edited.
        -   The following tags are displayed for each error:
            -   `auxErrorName` is the name of the error that occurred.
            -   `auxErrorMessage` is the message that the error contained.

-   :bug: Bug Fixes

    -   Fixed the color encoding of sprites to use sRGB instead of linear.
    -   Fixed an issue where atoms would be sorted improperly because their causes were improperly treated as different.

## V1.0.23

### Date: 4/12/2020

### Changes:

-   :rocket: Improvements

    -   Improved the handling of `setTimeout()` and `setInterval()` to support creating, updating, and deleting bots while in a callback.

-   :bug: Bug Fixes

    -   Fixed an issue that prevented events produced while in a task from being dispatched.

## V1.0.22

### Date: 4/11/2020

### Changes:

-   :boom: Breaking Changes

    -   The `player.inSheet()` function has been changed to return whether the player bot has a dimension in their `auxSheetPortal`.
        -   Previously, it was used to determine if the player was inside auxBuilder (which no longer exists).
    -   Removed assignment formulas.
        -   Assignment formulas were a special kind of formula where the tag value would be replaced with the result of the formula.
        -   They were removed due to lack of use in addition to other means of achieving the same result being available.
    -   Semantics of `@onUniverseAction` have changed.
        -   Previously, `@onUniverseAction` was run before any particular action was executed but the actions that were dispatched from `@onUniverseAction` were run after the evaluated actions. This led to a scenario in which a `@onUniverseAction` call could overwrite values that were updated by an action that had not been checked yet.
        -   Now, all actions dispatched by `@onUniverseAction` are executed before the action that is being evaluated. This makes the behavior of the data produced by `@onUniverseAction` mirror the runtime behavior of `@onUniverseAction`.

-   :rocket: Features

    -   Added a new runtime for scripts and formulas.
        -   This new runtime is much faster than the previous system and lets us provide features that were not possible before.
        -   _Should_ work exactly the same as the previous system. (There might be a couple of tricky-to-reproduce bugs)
        -   Now supports `setTimeout()` and `setInterval()`.
            -   This lets you write your own custom game loop if you want.
            -   Note that the script energy will only be restored if a user action triggers a shout.
        -   Paves the way for future functionality (not guarenteed):
            -   Change notifications (`@onBotChanged`, `@onBotTagChanged()`, etc.)
            -   Asynchronous functions instead of `responseShout`. (e.g. `const response = await webhook.post("https://example.com", data)`)
    -   Added the `error` space.
        -   The `error` space contains bots that represent errors that have occurred scripts in a universe.
        -   Unlike other spaces, the `error` space does not load all of its bots into the universe automatically.
        -   Instead, they have to be requested via a search query. These queries filter bots by tag/value pairs.
        -   Currently, `error` space is only used for storing errors and there is no way to load bots from the space.
        -   In the future, we will add the ability to load errors via scripts as well as display them in the sheet.
    -   Changed the renderer to output colors in the sRGB color space instead of linear.

-   :bug: Bug Fixes

    -   Fixed an issue where a shout argument might be recognized as a bot even though it isn't.
    -   Fixed an issue where a shout argument with a custom prototype would be overridden.
    -   Fixed a bug in three.js's LegacyGLTFLoader where it was using an old API.

## V1.0.21

### Date: 3/30/2020

### Changes:

-   :bug: Bug Fixes

    -   Fixed an issue where the proxy system would interfere with requests that specified custom HTTP headers.

## V1.0.20

### Date: 3/20/2020

### Changes:

-   :rocket: Improvements

    -   Added the `#auxPointable` tag to determine whether a bot can interact with pointers.
        -   Defaults to `true`.
        -   When `false`, the bot won't be clickable or hoverable and will not receive drop events.
        -   Depending on the `#auxPositioningMode` it is still possible to stack bots on top of it though.
    -   Added the `@onFocusEnter`, `@onFocusExit`, `@onAnyFocusEnter` and `@onAnyFocusExit` listen tags.
        -   These are triggered when a bot is directly in the center of the screen.
        -   Uses the `#auxFocusable` tag to determine whether a bot is focusable.
        -   `that` is an object with the following properties:
            -   `dimension` - The dimension that the the bot was (un)focused in.
            -   `bot` - The bot that was (un)focused.
    -   Added the `nothing` aux form.
        -   Does exactly what it seems. A bot with the `nothing` form has no shape and is unable to be clicked, hovered, or focused.
        -   Labels still work though which makes it convienent for adding extra labels around the dimension.
    -   Added the `#auxPortalShowFocusPoint` tag.
        -   Shows a small sphere in the portal where the portal camera will orbit around.

-   :bug: Bug Fixes

    -   Fixed an issue where LODs would flicker upon changing the bot form by ensuring consistent sizing for the related bounding boxes.
    -   Fixed an issue with panning that would cause the camera orbiting position to be moved off the ground.

## V1.0.19

### Date: 3/19/2020

### Changes:

-   :rocket: Improvements

    -   Added the ability to modify tags directly on bots in `that`/`data` values in listeners.
        -   Allows doing `that.bot.tags.abc = 123` instead of `setTag(that.bot, "abc", 123)`.
    -   Added the `@onGridUp` and `@onGridDown` listeners.
        -   `that` is an object with the following properties:
            -   `dimension` - The dimension that the grid was clicked in.
            -   `position` - The X and Y position that was clicked.
    -   Changed the Level-Of-Detail calculations to use the apparent size of a bot instead of its on-screen size.
        -   Apparent size is the size the bot would appear if it was fully on screen.
        -   Under the new system, the LOD of a that is on screen bot will only change due to zooming the camera. Bots that are fully off screen will always have the minimum LOD.
    -   Added the `@onFileUpload` listener.
        -   `that` is an object with the following properties:
            -   `file` is an object with the following properties:
                -   `name` - The name of the file.
                -   `size` - The size of the file in bytes.
                -   `data` - The data contained in the file.
        -   See the documentation for more information.
    -   Improved the `player.importAux()` function to support importing directly from JSON.
        -   If given a URL, then `player.importAux()` will behave the same as before (download and import).
        -   If given JSON, then `player.importAux()` will simply import it directly.

-   :bug: Bug Fixes
    -   Fixed an issue where the camera matrix was being used before it was updated.

## V1.0.18

### Date: 3/18/2020

### Changes:

-   :rocket: Improvements

    -   Added LOD triggers based on virtual distance.
        -   `@onMaxLODEnter`, `@onMinLODEnter`, `@onMaxLODExit`, `@onMinLODExit` are new listeners that are called when the Max and Min Level-Of-Detail states are entered and exited. There are also "any" versions of these listeners.
            -   `that` is an object with the following properties:
                -   `bot` - The bot that entered/exited the LOD.
                -   `dimension` - The dimension that the LOD was entered/exited in.
        -   The `#auxMaxLODThreshold` and `#auxMinLODThreshold` tags can be used to control when the LODs are entered/exited.
            -   They are numbers between 0 and 1 representing the percentage of the screen that the bot needs to occupy.
            -   The Max LOD is entered when the bot occupies a larger percentage of the screen than the max threshold value.
            -   The Min LOD is entered when the bot occupies a smaller percentage of the screen than the min threshold value.
        -   Only active on bots that specify a listener or threshold value for LODs.

-   :robot: Builder Improvements

    -   Changed the labeling and ordering of several menu items in the menus.
    -   Removed tips from the chat bar.
    -   Removed the "Apply Hover Mod" and "Apply Click Mod" menu items.
    -   Changed Builder to not move when clicking the grid to clear the menu.
    -   Added a "Clear Universe" option to the Builder Egg. Selecting this will create a history mark and then delete every bot in the universe. (it will even delete bots that are marked as not destroyable)

-   :bug: Bug Fixes

    -   Fixed an issue with hovering billboarded bots where their rotation would sometimes be reset which would cause the hover exit and enter events to be continually triggered.
    -   Fixed an issue where creating a history mark would clear changes that were made during the history mark creation.

## V1.0.17

### Date: 3/17/2020

### Changes:

-   :boom: Breaking Changes

    -   Renamed and removed several `auxAnchorPoint` values.
        -   Renamed `centerFront` to `front`.
        -   Renamed `centerBack` to `back`.
        -   Removed `bottomFront`, `bottomBack`, `topFront`, and `topBack`.

-   :rocket: Improvements

    -   Added the ability to specify an array of 3 numbers as the `#auxAnchorPoint` to use a custom offset.

-   :bug: Bug Fixes
    -   Fixed `billboardZ` to rotate with the Y axis of the bot facing upwards.

## V1.0.16

### Date: 3/16/2020

### Changes:

-   :boom: Breaking Changes

    -   Both sprites and iframes now face upwards by default.
    -   `#auxAnchorPoint` has been changed to move the bot form inside of its virtual spacing box.
        -   Previously, both the virtual box and the bot form was moved to try and preserve the absolute positioning of the bot form when changing anchor points.
        -   Now, only the bot form is moved to ensure the correctness of the resulting scale and rotation calculations.
    -   `#auxOrientationMode`
        -   Renamed the `billboardX` option to `billboardZ`.
    -   Changed iframes forms to not support strokes.

-   :rocket: Improvements

    -   Added the following options for `#auxAnchorPoint`
        -   `centerFront` - Positions the bot form such that the center of the form's front face is at the center of the virtual bot.
        -   `centerBack` - Positions the bot form such that the center of the form's back face is at the center of the virtual bot.
        -   `bottomFront` - Positions the bot form such that the bottom of the form's front face is at the center of the virtual bot.
        -   `bottomBack` - Positions the bot form such that the bottom of the form's back face is at the center of the virtual bot.
        -   `top` - Positions the bot form such that the top of the form is at the center of the virtual bot.
        -   `topFront` - Positions the bot form such that the top of the form's front face is at the center of the virtual bot.
        -   `topBack` - Positions the bot form such that the top of the form's back face is at the center of the virtual bot.

-   :bug: Bug Fixes
    -   Fixed issues with scale and rotation when `#auxAnchorPoint` is set to `center`.
    -   Fixed sprite billboarding issues when looking straight down at them.
    -   Fixed an issue where the wrong Z position tag of a bot was used for calculating how bots stack.
    -   Fixed an issue where the bot stroke was being considered for collision detection. This caused bots with strokes to have a much larger hit box than they should have had.

## V1.0.15

### Date: 3/13/2020

### Changes:

-   :boom: Breaking Changes

    -   Replaced all of the experimental iframe tags with the `iframe` `#auxForm`.
        -   `auxIframe`
        -   `auxIframeX`
        -   `auxIframeY`
        -   `auxIframeZ`
        -   `auxIframeSizeX`
        -   `auxIframeSizeY`
        -   `auxIframeRotationX`
        -   `auxIframeRotationY`
        -   `auxIframeRotationZ`
        -   `auxIframeElementWidth`
        -   `auxIframeScale`
    -   Sprites no longer automatically rotate to face the player. You instead have to set `#auxOrientationMode` to `billboard`.

-   :rocket: Improvements

    -   Improved `@onPlayerPortalChanged` to support `auxLeftWristPortal` and `auxRightWristPortal`.
    -   Moved the left and right wrist portals to the top of the wrist instead of the bottom.
    -   Added the `iframe` option for `#auxForm`.
        -   `iframe` has two subtypes:
            -   `html` - This `#auxFormSubtype` displays the HTML in `#auxFormAddress` in the iframe. (Default)
            -   `src` - This `#auxFormSubtype` displays the URL in `#auxFormAddress` in the iframe.
        -   In order to enable interactivity with the loaded website, the bot will only be draggable at the very bottom of the panel.
    -   Added the `#auxAnchorPoint` and `#auxOrientationMode` tags.
        -   Works on all bot forms.
        -   `#auxAnchorPoint` determines the point that the bot scales and rotates around.
            -   Possible values are:
                -   `bottom` - The bot rotates and scales around its bottom point. (Default)
                -   `center` - The bot rotates and scales around its center point.
        -   `#auxOrientationMode` determines how the bot rotates.
            -   Possible values are:
                -   `absolute` - Rotation is taken from the dimension rotation values. (Default)
                -   `billboard` - The bot rotates automatically to face the player.
                -   `billboardX` - The bot rotates left and right automatically to face the player.
                -   `billboardZ` - The bot rotates up and down automatically to face the player.
    -   Improved drag and drop interactions to calculate intersections with other bots instead of just using grid positioning.
        -   This makes it easier drop a bot onto another specific bot.
        -   Can be controlled with the `#auxPortalPointerCollisionMode` tag on a portal config.
            -   Possible values are:
                -   `world` - The mouse pointer collides with other bots in the world when being dragged. (Default)
                -   `grid` - The mouse pointer ignores other bots in the world when being dragged.
    -   Added the ability to animate meshes.
        -   By default the first animation will play if available.
        -   You can control which animation is played using the `#auxFormAnimation` tag.
            -   Set to a string to play an animation by name. (Case sensitive)
            -   Set to a number to play an animation by index.
            -   Set to `false` to stop animating.

-   :robot: Builder Improvements

    -   Added a "Scan" menu item to the builder menu that opens the QR Code scanner to let you import an AUX or mod.
        -   Scanning a URL that ends with `.aux` will try to download the file at the URL and import it as an AUX file.
        -   Scanning some JSON will put Builder into clone mode with the JSON as a mod.
    -   Added a hover state to Builder that changes its label to "menu".
    -   Changed the label of the Builder Egg to "ab-1 config".

-   :book: Documentation

    -   Added documentation for the wrist portals and their related config bot tags.

-   :bug: Bug Fixes
    -   Fixed `player.downloadUniverse()` to only include bots from the shared space.
    -   Fixed an issue where sprites were not clickable or draggable in VR.

## V1.0.14

### Date: 3/6/2020

### Changes:

-   :rocket: Features

    -   Added wrist portals for WebXR
        -   `#auxLeftWristPortal` is attached to the left controller and `#auxRightWristPortal` is attached to the right controller.
        -   You can configure these portals using the `#auxLeftWristPortalConfigBot` and `#auxRightWristPortalConfigBot` tags.
        -   The portals are hidden until you look at them. They are placed underneath your wrist like a wristwatch.
        -   The following tags are available for configuration:
            -   `#auxPortalGridScale` - Changes the size of the grid for the portal. (Defaults to `0.025` for wrist portals)
            -   `#auxWristPortalHeight` - The height of the portal in grid elements. (Defaults to `6`)
            -   `#auxWristPortalWidth` - The width of the portal in grid elements. (Defaults to `6`)
        -   There are a couple of known issues with wrist portals:
            -   3D Text is sometimes improperly aligned.
            -   Lines/Arrows/Walls also have alignment issues.

-   :bug: Bug Fixes
    -   Fixed an issue that caused the inventory to not appear if it was changed multiple times during the same frame.
    -   Fixed an issue that caused the `#auxPortalGridScale` tag to function improperly.

## V1.0.13

### Date: 3/2/2020

### Changes:

-   :bug: Bug Fixes
    -   Fixed an issue that caused all the input to not work.

## V1.0.12

### Date: 3/2/2020

### Changes:

-   :bug: Bug Fixes
    -   Fixed an issue with loading skinned meshes.
    -   Fixed an issue that prevented VR from working when sprites were in the scene.
    -   Fixed an issue where an error in one script would cause other scripts to be skipped.
    -   Fixed an issue where invisible bots are excluded from the colliders list.

## V1.0.11

### Date: 2/27/2020

### Changes:

-   :bug: Bug Fixes
    -   Fixed a configuration value that enabled the 3D debug mode by default.

## V1.0.10

### Date: 2/27/2020

### Changes:

#### :rocket: Improvements

-   Added Basic WebXR Support

    -   This replaces the original WebVR and WebXR support.
    -   Supports both the Oculus Quest and Chrome 80+ on Android.
    -   Supports all pointer events (click, drag, hover).
    -   The `player.device()` function returns whether AR/VR are supported.
    -   The `player.enableAR()` and `player.enableVR()` functions are used to jump into AR/VR.
    -   The world is placed on the ground (if supported by the device) and bots are 1 meter cubed by default.
    -   When using a controller, dragging a bot with `#auxPositioningMode` set to `absolute` will move it in free space.

-   :bug: Bug Fixes
    -   Fixed several issues with using numbers for the `auxUniverse` and `auxPagePortal` query parameters.
    -   Fixed an issue that would cause a service worker to fail to update because an external resource could not be fetched.
    -   Fixed an issue that would cause a stack overflow error when too many uncommitted atoms are loaded.

## V1.0.9

### Date: 2/21/2020

### Changes:

#### :rocket: Improvements

-   The "Create Empty Bot" button is now hidden when opening the sheet for a single bot.

#### :robot: Builder Improvements

-   Re-labeled the "Copy" menu item to "Copy to Clipboard".
-   Re-labeled the "Make Clone" menu item to "Clone".

#### :bug: Bug Fixes

-   Fixed an issue with `getBots(tag, value)` that caused falsy values (like `0` or `false`) to return all bots with the given tag.
-   Fixed an issue where the progress bar's position would only be updated if the progress bar value changed.

## V1.0.8

### Date: 2/20/2020

### Changes:

#### :rocket: Improvements

-   Added the `@onPaste` listener which is triggered when some text is pasted into an AUX.
    -   `that` is an object with the following properties:
        -   `text` - the text that was pasted.

#### :robot: Builder Improvements

-   Changed all the menu items to use normal labels instead of the chat commands.
-   Added a menu item to open a bot directly in the sheet.
-   Added a menu item to copy a bot to the clipboard.
-   Pasting a bot/mod when builder is in the dimension will now put builder into clone mode with the copied bot/mod.
-   Moving builder when builder is in clone mode will now also move the clone.
-   Cloning a bot with a custom scale will now make builder large enough to cover the entire bot.
-   Builder will now automatically hide when the sheet is opened.

## V1.0.7

### Date: 2/19/2020

### Changes:

#### :bug: Bug Fixes

-   Fixed an issue where the hint text for a function was being clipped.
-   Fixed an issue with uploading .aux files that were downloaded from a previous version.
-   Fixed an issue with downloading .aux files in the wrong format.

## V1.0.6

### Date: 2/19/2020

### Changes:

#### :boom: Breaking Changes

-   Renamed `auxLabelAnchor` to `auxLabelPosition`.
-   Renamed `auxProgressBarAnchor` to `auxProgressBarPosition`.
-   Removed the `config` bot.
-   Moved the `#stripePublishableKey` and `#stripeSecretKey` tags from the config bot to the `player.checkout()` and `server.finishCheckout()` function options.
-   `@onUniverseAction` is now a shout.
-   Removed [poly.google.com](https://poly.google.com) support.
    -   To load meshes from poly.google.com, you must make the API requests manually.
    -   See https://casualos.com/home/google-poly-example for an example.

#### :rocket: Improvements

-   Added the `config`, `configTag`, and `tagName` variables.
    -   These variables are useful for creating values and scripts that are shared across multiple bots.
    -   The `config` variable is a shortcut for `getBot("#id", tags.auxConfigBot)`.
    -   The `tagName` variable is the name of the tag that the script is running in.
    -   The `configTag` variable is a shortcut for `config.tags[tagName]`.
-   Made the player menu full width on mobile devices.
-   Improved the sheet portal to load all bots when set to `true`, `id`, or `space`.

#### :bug: Bug Fixes

-   Made bots be hidden while their images are loading.
-   Improved the image loading logic to cache requests for the same URL.

## V1.0.5

### Date: 2/14/2020

### Changes:

#### :book: Documentation

-   Added docs for the `polyApiKey`, `stripePublishableKey`, and `stripeSecretKey` tags.
-   Added a "Player Bot Tags" section with a description of what the player tags do.

#### Other Changes

-   Added support for the webkit-specific versions of the [`requestFullscreen()`](https://developer.mozilla.org/en-US/docs/Web/API/Element/requestFullscreen) function.
    -   This may enable support for fullscreen on iPad, but it also may do nothing.

## V1.0.4

### Date: 2/13/2020

### Changes:

#### :rocket: Features

-   Added the `player.requestFullscreenMode()` and `player.exitFullscreenMode()` functions.
    -   These functions allow jumping in and out of fullscreen, thereby hiding the browser UI controls.
-   Added the `apple-mobile-web-app-*` meta tags to support jumping into fullscreen mode when launching from a bookmark on the iOS home screen.
-   Added the ability to load GLTF and [poly.google.com](https://poly.google.com) meshes.
    -   To load a GLTF model from a URL:
        -   Set `#auxForm` to `mesh`.
        -   Set `#auxFormSubtype` to `gltf`.
        -   Set `#auxFormAddress` to the URL.
    -   To load a model from [poly.google.com](https://poly.google.com):
        -   Set `#auxForm` to `mesh`.
        -   Set `#auxFormSubtype` to `poly`.
        -   Set `#auxFormAddress` to the ID of the model.
-   Added the `face` property to the `@onDrag` and `@onAnyBotDrag` listen arguments.
    -   This is the same value that you would get in an `@onClick`.

#### :robot: Builder Improvements

-   Improved builder to draw a line to the selected bot.

#### :bug: Bug Fixes

-   Fixed positioning of `#auxLabelAnchor` and `#auxProgressBarAnchor` when the values were set to `left` or `right`.

## V1.0.3

### Date: 2/11/2020

### Changes:

#### :robot: Builder Improvements

-   Making a clone of a bot now puts builder into palette mode.
-   Dragging a bot into builder no longer changes builder's color to white.
-   Added the `.help` command to show a list of available commands.
-   Added the `.sleep` command to the helper builder menu.
-   Added the "Go to Builder Dimension` menu action.
-   Added a "Show Join Code" menu item to show a QR Code to quickly join.
-   Waking builder will automatically summon it to the current dimension.
-   Clicking in an empty space when builder is awake will summon him to the clicked space.
-   Made the main builder flat.
-   Builder is now enabled by default in new universes.
-   Added the "Restore Mark" menu item to restore history to the selected history mark.
-   Simplified a bunch of examples.

#### :rocket: Other Features

-   Added the `player.showJoinCode()` function to quickly show a QR Code to join a universe.
-   Made the chat bar auto-focus when it is first shown.

#### :bug: Bug Fixes

-   Fixed an issue that would cause the URL portal tag sync to break, this in turn also caused `@onPlayerPortalChanged` events to not be sent.
    -   This is also the issue that caused the inventory portal colors to not update.
-   Fixed an issue that would cause the tag autocomplete list to stop showing tags when an invalid tag was entered.

## V1.0.2

### Date: 2/10/2020

### Changes:

#### :bug: Bug Fixes

-   Fixed an issue where dragging normal bots was broken.

## V1.0.1

### Date: 2/10/2020

### Changes:

#### :bug: Bug Fixes

-   Fixed an issue with mouse input where dragging the mouse off the browser window would cause the dragging action to persist even when the mouse button is released.
-   Fixed an issue where sometimes a touch handler would be called twice due to event propagation. This would cause other touch events to be lost which would leave the input system in an unrecoverable state.
-   Fixed an issue where sometimes `player.replaceDragBot()` would not work for the entire session.

## V1.0.0

### Date: 2/7/2020

### Changes:

#### :robot: Builder Improvements

-   Renamed the `.summon` command to `.`.
-   Renamed the `.new builder` command to `.clone builder`
-   The Builder menu will now close automatically in the following scenarios:
    -   Any bot is clicked
    -   The grid is clicked
    -   A menu item is selected
    -   A chat command is sent
-   The Builder's cursor is now perfectly flat and is the same color as the Builder.
-   Renamed the default Builder to `ab-1`
-   Dragging a bot into Builder will cause Builder to expand to contain the bot and make Builder produce additional copies of the bot when dragged.
-   Added the `.list commands` command to show a HTML popup with a list of available commands.
-   Added the ability to change the color of the Builder.
-   Updated how hints are displayed in the chat bar.
-   Renamed several labels.

#### :rocket: Other Improvements

-   Moved the "Exit Sheet" button from the bottom of the sheet the top of the sheet. (next to the "Create Bot" button)
-   Added the ability to click a bot in the sheet to hide the sheet and warp to the clicked bot.
-   Added a notification that pops up when a bot ID is copied from the sheet.

#### :bug: Bug Fixes

-   Fixed an issue where destroying a bot during a shout would error if the destroyed bot also had a listener for the same shout.

## V0.11.27

### Date: 2/6/2020

### Changes:

#### :rocket: Features

-   Added an initial version of Builder.
    -   Builder is a bot that helps you build things in aux.
    -   Builder lives in the `auxBuilder` dimension and can be woken up by clicking it.
    -   Builder currently has the following chat commands:
        -   `.. [name]` - Wakes Builder with the given name. If the name is omitted, then the `b001` Builder will be woken.
        -   `.sleep` - Puts Builder to sleep.
        -   `.sheet [dimension]` - Opens the sheet to the given dimension. If the dimension is omitted, then the sheet will be opened for the current dimension.
        -   `.new bot` - Creates a new bot in the current dimension.
        -   `.download` - Downloads the entire universe.
        -   `.upload` - Shows the upload dialog.
        -   `.goto {dimension}` - Redirects the page portal to the given dimension.
        -   `.new universe {universeName}` - Creates a new universe with the given name and opens it in a new tab.
        -   `.show history` - Loads the history and goes to the `auxHistory` dimension.
        -   `.mark history` - Creates a new history mark for the current state.
        -   `.show docs` - Opens the documentation website in a new tab.
        -   `.summon` - Summons the Builder helper into the current dimension.
        -   `.new builder {name}` - Creates a clone of the current builder with the given name.
    -   Builder has a helper bot which will follow you around the universe.
        -   If you enter an empty dimension, the helper bot will automatically appear.
        -   If you enter a dimension that has a bot, you need to summon it using the `.summon` command.
        -   You can click on helper to show a menu of possible options.
        -   Dragging helper will give you a cursor that lets you teleport helper around or select other bots.
        -   Dragging another bot onto helper will turn helper into a pallete so when you drag helper it will make a clone of the other bot.
            -   Clicking helper will return it to normal.
-   Added hotkeys to show/hide the chat bar.
    -   Use the `~` key to show the char bar.
    -   Use the `3342` finger tap code on mobile to show the chat bar.
    -   Use a `5` finger tap on mobile to hide the chat bar.

#### :bug: Bug Fixes

-   Fixed an issue where creating a bot inside a shout would prevent the new bot from being modified by future shouts.
-   Fixed an issue where creating and then updating a bot that was not in the shared space would cause all the updates to be incorrectly routed to the shared space and dropped.

## V0.11.26

### Date: 2/4/2020

### Changes:

#### :book: Documentation

-   Added documentation for the following actions:
    -   `player.getCurrentUniverse()`
    -   `player.getCurrentDimension()`
    -   `player.getInventoryDimension()`
    -   `player.getMenuDimension()`
    -   `player.goToURL()`
    -   `player.openURL()`
    -   `player.getBot()`
    -   `player.playSound()`
    -   `player.showHtml()`
    -   `player.hideHtml()`
    -   `player.tweenTo()`
    -   `player.moveTo()`
    -   `player.openQRCodeScanner()`
    -   `player.closeQRCodeScanner()`
    -   `player.showQRCode()`
    -   `player.hideQRCode()`
    -   `player.openBarcodeScanner()`
    -   `player.closeBarcodeScanner()`
    -   `player.showBarcode()`
    -   `player.hideBarcode()`
    -   `player.loadUniverse()`
    -   `player.unloadUniverse()`
    -   `player.importAUX()`
    -   `player.hasBotInInventory()`
    -   `player.showInputForTag()`
    -   `player.checkout()`
    -   `player.openDevConsole()`
    -   `server.finishCheckout()`
    -   `server.loadFile()`
    -   `server.saveFile()`
    -   `server.shell()`
    -   `server.backupToGithub()`
    -   `server.backupAsDownload()`
    -   `superShout()`
    -   `action.perform()`
    -   `action.reject()`
    -   `getBotTagValues()`
    -   `remote()`
    -   `webhook()`
    -   `webhook.post()`
    -   `byMod()`
    -   `neighboring()`
    -   `either()`
    -   `not()`
    -   `removeTags()`
    -   `subtractMods()`
    -   `getTag()`
    -   `setTag()`
    -   `math.sum()`
    -   `math.avg()`
    -   `math.abs()`
    -   `math.sqrt()`
    -   `math.stdDev()`
    -   `math.randomInt()`
    -   `math.random()`
-   Removed the following functions:
    -   `renameTagsFromDotCaseToCamelCase()`
    -   `server.sayHello()`
    -   `server.echo()`

#### :bug: Bug Fixes

-   Fixed an issue that prevented `changeState()` from working on bots which were provided from a `that`/`data` argument.

## V0.11.25

### Date: 1/31/2020

### Changes:

#### :boom: **Breaking Changes**

-   Replaced the `@onPlayerEnterDimension` listener with `@onPlayerPortalChanged`.
    -   `@onPlayerPortalChanged` is called whenever any portal changes whereas `@onPlayerEnterDimension` was only called for `auxPagePortal`.
    -   Additionally, this fixes some of the issues that `@onPlayerEnterDimension` ran into.
-   Changed the Webhook URLs to the new URL scheme.
    -   Instead of `https://auxplayer.com/{dimension}/{universe}` you should use `https://auxplayer.com/webhook?auxUniverse={universe}`

#### :rocket: Features

-   Added the ability to click a Bot ID in the sheet to copy it.

#### :bug: Bug Fixes

-   Fixed an issue that prevented the portals from reverting to default values if the config bot for the portal was cleared.

## V0.11.24

### Date: 1/31/2020

### Changes:

#### :boom: **Breaking Changes**

-   Renamed the following tags:
    -   `_auxUserDimension` -> `auxPagePortal`
    -   `_auxUserInventoryDimension` -> `auxInventoryPortal`
    -   `_auxUserMenuDimension` -> `auxMenuPortal`
    -   `_auxUserUniverse` -> `auxUniverse`
    -   `auxDimensionColor` -> `auxPortalColor`
    -   `auxDimensionLocked` -> `auxPortalLocked`
    -   `auxDimensionRotatable` -> `auxPortalRotatable`
    -   `auxDimensionPannable` -> `auxPortalPannable`
    -   `auxDimensionPannableMaxX` -> `auxPortalPannableMaxX`
    -   `auxDimensionPannableMaxY` -> `auxPortalPannableMaxY`
    -   `auxDimensionPannableMinX` -> `auxPortalPannableMinX`
    -   `auxDimensionPannableMinY` -> `auxPortalPannableMinY`
    -   `auxDimensionZoomable` -> `auxPortalZoomable`
    -   `auxDimensionZoomableMax` -> `auxPortalZoomableMax`
    -   `auxDimensionZoomableMin` -> `auxPortalZoomableMin`
    -   `auxDimensionPlayerZoom` -> `auxPortalPlayerZoom`
    -   `auxDimensionPlayerRotationX` -> `auxPortalPlayerRotationX`
    -   `auxDimensionPlayerRotationY` -> `auxPortalPlayerRotationY`
    -   `auxDimensionGridScale` -> `auxPortalGridScale`
    -   `auxDimensionSurfaceScale` -> `auxPortalSurfaceScale`
    -   `auxDimensionInventoryHeight` -> `auxInventoryPortalHeight`
    -   `auxDimensionInventoryResizable` -> `auxInventoryPortalResizable`
    -   Removed all the inventory-specific dimension config tags in favor of the normal ones.
        -   e.g. `auxDimensionInventoryColor` is now just `auxPortalColor`
-   Removed the following tags:
    -   `aux._lastActiveTime`
    -   `_auxSelection`
    -   `aux.connected`
    -   `_auxUser`
    -   `auxUserUniversesDimension`
    -   `auxDimensionConfig`
-   Removed the following function:
    -   `player.isConnected()`
-   The `player.isInDimension()` function has been updated to check whether the page portal is showing the given dimension.
-   Dimensions can no longer be configured using the `auxDimensionConfig` tag.
    -   Instead of configuring dimensions, you must configure portals.
    -   Use the new `aux{type}PortalConfigBot` (like `auxPagePortalConfigBot`) tags to specify the bot that should configure the portal.
    -   The you can find a list of the possible tags under the "Portal Config Tags" header in the documentation.
-   Channel Designer is no more.
    -   In addition, the URL scheme has changed. Instead of `auxplayer.com/*{dimension}/{universe}` to get the sheet, you now have to specify the portals via URL query parameters. (e.g. `auxplayer.com?auxUniverse={universe}&auxSheetPortal={dimension}`)
    -   The possible portal values are:
        -   `auxSheetPortal` - Loads the sheet with the given dimension.
        -   `auxPagePortal` - Loads the normal 3D view with the given dimension.
        -   `auxMenuPortal` - Loads the menu with the given dimension.
        -   `auxInventoryPortal` - Loads the inventory with the given dimension.
    -   As a shortcut, you can go to `casualos.com/{dimension}/{universe}` and it will redirect you to `auxplayer.com?auxUniverse={universe}&auxPagePortal={dimension}` or `auxplayer.com?auxUniverse={universe}&auxSheetPortal={dimension}` depending on if you include the `*` for the dimension.

#### :rocket: Features

-   Added the `player.getPortalDimension(portal)` function.
    -   `portal` is a string with the name of the portal. Can be one of the following options:
        -   `page` - Gets the `auxPagePortal` tag.
        -   `inventory` - Gets the `auxInventoryPortal` tag.
        -   `menu` - Gets the `auxMenuPortal` tag.
        -   `sheet` - Gets the `auxSheetPortal` tag.
        -   `universes` - Gets the `auxUniversesPortal` tag.
        -   You can also give it a tag that ends with `"Portal"` to get that tag directly. (e.g. `auxPagePortal` will return `auxPagePortal`)
-   Added the `player.getDimensionalDepth(dimension)` function.
    -   `dimension` is the dimension that should be searched for.
    -   Returns the distance between the player bot and the given dimension.
        -   A return value of `0` means that the player bot is in the given dimension.
        -   A return value of `1` means that the player bot is viewing the given dimension through a portal.
        -   A return value of `-1` means that the player bot cannot access the given dimension at this moment.
-   Added the ability to show the sheet in auxPlayer by setting the `auxSheetPortal` tag on the player bot.

#### :bug: Bug Fixes

-   Fixed an issue where the inventory camera would be placed at an impossible location if the inventory was hidden during startup.
-   Fixed an issue with the inventory where setting `auxInventoryPortal` to null or `undefined` would not hide it.
-   Fixed an issue where setting a dimension tag to a number would place the bot in the dimension.
-   Fixed an issue where tag autocomplete results would become duplicated after closing and reopening the sheet.

## V0.11.23

### Date: 1/23/2020

### Changes:

#### :boom: **Breaking Changes**

-   Renamed the `player.inDesigner()` function to `player.inSheet()`.
-   Changed the `player.showChat(placeholder)` function to set the placeholder of the chat bar instead of the prefill.
-   Removed the ability to trigger a listener by clicking the play button in the code editor.
-   Removed the side menu from auxPlayer.
-   Removed [sharp](https://github.com/lovell/sharp) to allow us to make ARM builds on macOS.

#### :rocket: Features

-   Added the ability to specify an options object when calling `player.showChat(options)`.
    -   `options` is an object with the following properties:
        -   `placeholder` - The placeholder. Will override the existing placeholder. (optional)
        -   `prefill` - The prefill. Will only be set if there is no text already in the chat bar. (optional)
-   Added the ability to click the `id` tag in the sheet to load all the bots.
-   Added the ability to use the browser back button in the sheet.
-   Added the version number to the loading popup.
-   Added the `player.version()` function which gets information about the current version number.
    -   Returns an object with the following properties:
        -   `hash` - The Git hash that the build was made from.
        -   `version` - The Git tag that the build was made from.
        -   `major` - The major number of the build.
        -   `minor` - The minor number of the build.
        -   `patch` - The patch number of the build.
-   Improved the chat bar to remove focus from the input box when the "Send Message" button is clicked/tapped.
    -   This should cause the on-screen keyboard to automatically close.
-   Improved the menu positioning so that it will appear at the bottom of the screen when the inventory is hidden.
-   Added the ability to resize the code editor window.
-   Added the `player.device()` function which gets information about the current device.
    -   Returns an object with the following properties:
        -   `supportsAR` - Whether AR is supported.
        -   `supportsVR` - Whether VR is supported.
-   Added the `player.enableAR()` and `player.disableAR()` functions.
-   Added the `player.enableVR()` and `player.disableVR()` functions.

#### :bug: Bug Fixes

-   Fixed an issue where hidden tags would not get a button to toggle their visiblity in the sheet.
-   Fixed an issue where the `space` tag in the sheet would sometimes show an incorrect value.
-   Fixed an issue where sometimes AUX would crash when multiple tabs were open due to a race condition.
-   Fixed an issue where bots from the history space would not be findable in scripts.

## V0.11.22

### Date: 1/16/2020

### Changes:

-   **Breaking Changes**
    -   Changed player bots to use the `tempLocal` space.
        -   This means that refreshing the page won't pollute the universe with a ton of extra bots.
    -   `player.loadUniverse()` will now create bots in the `tempLocal` space.
        -   Previously they were created in the `shared` space.
-   Improvements
    -   Added the ability to create, load, and restore version marks.
        -   The `player.markHistory(options)` function creates a history mark for the current version.
            -   `options` is an object with the following properties:
                -   `message` - The message that the new mark should have.
        -   The `player.browseHistory()` function loads the `history` space with all the marks that the universe has.
        -   The `player.restoreHistoryMark(mark)` function restores the state in the given mark to the universe.
            -   `mark` - The bot or bot ID of the mark that should be restored.
        -   The `player.restoreHistoryMarkToUniverse(mark, universe)` function restores the state in the given mark to the given universe.
            -   `mark` - The bot or bot ID of the mark that should be restored.
            -   `universe` - The universe that the mark should be restored to.
    -   Changed the CORS settings to allow access from any origin.

## V0.11.21

### Date: 1/14/2020

### Changes:

-   **Breaking Changes**
    -   Renamed the `player.showUploadUniverse()` function to `player.showUploadAuxFile()`.
-   Improvements
    -   Added the `@onAnyCreate` shout listener.
        -   `that` is an object with the following properties:
            -   `bot` - The bot that was created.

## V0.11.20

### Date: 1/13/2020

### Changes:

-   **Breaking Changes**
    -   Renamed context to dimension.
        -   All the `auxContext*` tags have been renamed to `auxDimension*`.
        -   Listeners like `@onDrop`, `@onModDrop`, `@onClick`, etc. now have a `dimension` property in the `data` argument instead of `context`.
        -   The `@onPlayerEnterContext` listener has been renamed to `@onPlayerEnterDimension`.
        -   The `_auxUserContext`, `_auxUserMenuContext`, `_auxUserInventoryContext`, and `_auxUserChannelsContext` have been renamed to use dimension instead of context.
    -   Renamed channel to universe.
        -   All the `auxChannel*` tags have been renamed to `auxUniverse*`.
        -   The `_auxUserChannelsContext` tag has been renamed to `_auxUserUniversesDimension`.
        -   The `_auxUserChannel` tag has been renamed to `_auxUserUniverse`.
        -   The `player.setupChannel()` function has been renamed to `player.setupUniverse()`.
        -   The `player.loadChannel()` and `player.unloadChannel()` functions have been renamed to `player.loadUniverse()` and `player.unloadUniverse()`.
        -   The `player.getCurrentChannel()` function has been renamed to `player.getCurrentUniverse()`.
        -   The `setup_channel` action type has been renamed to `setup_universe`.
        -   The `@onChannel*` listen tags have been renamed to `@onUniverse*`.
            -   Also the `channel` property in the `data` argument has been renamed to `universe`.
    -   Renamed the `auxDimensionRotation` (`auxContextRotation`) tags to `auxDimensionOrientation`.
    -   You no longer need to define a dimension bot (context bot) in order to view a dimension in auxPlayer.
        -   You can still configure a dimension using the `auxDimensionConfig` tag (renamed from `auxContext`).
    -   Channel Designer is no more!
        -   It has been replaced with the "sheet dimension" (bot table).
        -   You can show _any_ dimension in the sheet by putting a `*` in front of the dimension name in the URL.
            -   e.g. `https://auxplayer.com/*home/example` if you wanted to view the `home` dimension in the sheet from the `example` universe.
            -   Going to just `*` will show all bots in the universe in the sheet. (which is very slow at the moment)
        -   You can also jump directly into auxPlayer by using the "Open dimension in auxPlayer" button that is next to the tag filters.
    -   Removed the `player.isDesigner()` function.
    -   Renamed `auxShape` to `auxForm`.
    -   Renamed `auxImage` to `auxFormAddress`.
-   Improvements
    -   Added the `player.showChat()` and `player.hideChat()` functions.
        -   These show/hide the chat bar in auxPlayer.
        -   Typing in the chat bar will trigger a `@onChatUpdated` shout with the text in the chat bar.
        -   Pressing Enter or clicking the send button on the chat bar will trigger a `@onChatEnter` shout with the text in the chat bar.
    -   Added the `@onChat` shout listener.
        -   Triggered when the user sends a message using the chat bar.
        -   `that` is an object with the following properties:
            -   `message` - The message that was sent.
    -   Added the `@onChatTyping` shout listener.
        -   Triggered when the user edits the text in the chat bar.
        -   `that` is an object with the following properties:
            -   `message` - The message that is in the chat bar after the user edited it.
    -   Added the `player.run(script)` function.
        -   `script` is the script text that should be executed.
        -   Works by sending a `run_script` action. This allows `@onUniverseAction()` listener to intercept and prevent scripts.
    -   Added the ability to click a tag in the bot table to teleport to that dimension.
    -   Added a play button to the right side of the code editor to run scripts for quick debugging.
    -   Added the `player.downloadBots(bots, filename)` function.
        -   The first parameter is an array of bots that should be downloaded.
        -   The second parameter is the name of the file that is downloaded.
    -   Added the `player.showUploadUniverse()` function.
        -   Shows a dialog that lets the user upload `.aux` files.
-   Other Changes
    -   Changed the "AUX Player" and "Channel Designer" tab titles to "auxPlayer".
    -   Removed the colored dots from tag labels in the bot table.
-   Bug Fixes
    -   `auxIframe` now supports URLs with `*` characters in them.
    -   Fixed an issue with the menu dimension that would cause items to remain even though a different dimension should be visible.

## V0.11.19

### Date: 12/31/2019

### Changes:

-   Bug Fixes
    -   Fixed an issue where the "Create Empty Bot" button in the bot table was hidden when a mod was selected.

## V0.11.18

### Date: 12/30/2019

### Changes:

-   Improvements
    -   Showing hidden tags in the bot table will now also show the `shared` tag.
    -   Removed the multi-select button from the bot table.
    -   Removed the create context button from the bot table.
    -   Removed the clear search button from the bot table.
    -   Removed the "create mod from selection" button from the bot table.
    -   Added the ability to click/tap on a bot preview in the bot table to select a mod of it.
    -   Added the ability to drag a bot preview in the bot table to drag a mod of it.
    -   Hid the ID tag when a mod is selected.
    -   Hid all other buttons when a mod is selected in the bot table.

## V0.11.17

### Date: 12/20/2019

### Changes:

-   **Breaking Changes**
    -   Changed `@onDrop`, `@onDropEnter`, and `@onDropExit` to use the same parameters.
        -   `that` is an object with the following properties:
            -   `dragBot` - The bot that is being dragged.
            -   `to` - an object with the following properties:
                -   `context` - The context the bot is being dragged into.
                -   `x` - The X grid position the bot is being dragged to.
                -   `y` - The Y grid position the bot is being dragged to.
                -   `bot` - The bot that the `dragBot` is being dragged onto.
            -   `from` - an object with the following properties:
                -   `context` The context the bot is being dragged from.
                -   `x` - The X grid position the bot is being dragged from.
                -   `y` - The Y grid position the bot is being dragged from.
-   Improvements
    -   `create()` will now automatically set the `auxCreator` tag to `null` if it references a bot that is in a different space from the created bot.
    -   Also `create()` will not set the `auxCreator` tag to `null` if it references a non-existent bot.
    -   Added the `changeState(bot, stateName, groupName)` function to help with building state machines.
        -   Sets the `[groupName]` tag to `[stateName]` on `bot` and sends "on enter" and "on exit" whispers to the bot that was updated.
        -   `groupName` defaults to `"state"` if not specified.
        -   If the state has changed, then a `@[groupName][previousStateName]OnExit()` and `@[groupName][stateName]OnEnter()` whispers are sent to the updated bot.
            -   `that` is a object with the following properties:
                -   `from` - The previous state name.
                -   `to` - The next state name.
        -   Example: Running `changeState(bot, "Running")` will set the `state` tag to `"Running"` and will send a `@stateRunningOnEnter()` whisper to the bot.

## V0.11.16

### Date: 12/19/2019

### Changes:

-   **Breaking Changes**
    -   Renamed `onBotDrag` and `onBotDrop` to `onDrag` and `onDrop` respectively.
    -   Renamed `onMod` to `onModDrop`.
    -   Removed `onCombine`, `onCombineEnter`, and `onCombineExit`.
    -   Dropping a mod in an empty space will no longer create a new bot.
    -   Setting `auxPositioningMode` to `absolute` will no longer prevent mods.
    -   Changed `applyMod()` and `subtractMods()` to not send `onMod()` events.
    -   Renamed the `diffs` property on the `onModDrop` argument to `mod`.
-   Improvements
    -   Added `onModDropEnter` and `onModDropExit` listeners for when a mod is dragged onto or off of a bot.
        -   The bot that the mod will be applied to recieves the `onModDropEnter` and `onModDropExit` events.
    -   If a custom `onModDrop` listener is provided, then the mod will not be applied. It is up to the `onModDrop` listener to apply the mod via `applyMod(this, that.mod)`.
    -   Added `onDropEnter` and `onDropExit` listeners for when a bot is dragged onto or off of another bot.
        -   Both the bot that is being dragged and the bot that they are on top of will recieve the `onDropEnter` and `onDropExit` events.
        -   Note that `onDropEnter` and `onDropExit` events will fire even if one of the bots is not stackable.
        -   They have the following parameters:
            -   `draggedBot` - the bot that is being dragged.
            -   `otherBot` - the bot that the dragged bot is on top of.
            -   `context` - the context that this is happening in.
    -   Improved `onDrop` to be sent to both the dragged bot and the bot that it is dropped on top of.
        -   The event will fire on the other bot even if it has `auxPositioningMode` set to `absolute`.
    -   Added the `player.setClipboard()` function that is able to set the user's clipboard to the given text.
        -   ex. `player.setClipboard("abc")` will set the user's clipboard to "abc".
        -   On Chrome and Firefox, the text will be copied directly to the user's clipboard.
        -   On Safari and all iOS browsers, a popup will be triggered with a copy button allowing the user to copy the text to their clipboard.
    -   Tags that contain listeners will now display with a @ symbol in front of the tag name.
    -   Tags that contain formulas will now display with a = sign after the tag name.
    -   Removed the @ symbol from the first line in the code editor when editing a script.
    -   Added the ability to use an @ symbol while creating a new tag to prefill the editor with an @.
    -   Added the ability to use @ symbols in tags in `getTag()`, `setTag()`, `getBot()`, `getBots()`, `byTag()`, `shout()`, and `whisper()`.
    -   Added tag filters for listener tags and formula tags to the bot table.
    -   Added the ability to detect the `tags` variable in scripts as a reference to tags.
        -   This is useful for knowing when to update a formula.
        -   Also works with the `raw` variable.
        -   Limitations:
            -   Does not detect references via the `bot` or `this` variables. (e.g. `bot.tags.abc`)
            -   Does not detect references via other bots. (e.g. `otherBot.tags.abc`)
            -   Does not detect references if a function is called on the tag. (e.g. `tags.name.toString()`)
        -   If you need to work around the limitations, use the `getTag()` function.

## V0.11.15

### Date: 12/17/2019

### Changes:

-   Bug Fixes
    -   Fixed an issue where `player.replaceDragBot()` actions were not getting processed because some data was improperly formatted.
    -   Resolved issue with inventory not remaining in place on resizing.

## V0.11.14

### Date: 12/16/2019

### Changes:

-   **Breaking Changes**

    -   Removed `auxStackable` and replaced it with `auxPositioningMode`.
        -   `auxPositioningMode` has two possible values:
            -   `stack` - Indicates that the bot will stack on top of other bots (default)
            -   `absolute` - Indicates that the bot will ignore other bots when positioning.
    -   Removed the `createTemp()` function.
        -   It has been replaced with the `{ space: "value" }` mod.
        -   e.g. Instead of `createTemp()` you should use `create({ space: "tempLocal" })`.
    -   Removed the `cookie` bot. It has been replaced with the `local` space.
    -   Removed the following functions:
        -   `addToContextMod()`
        -   `removeFromContextMod()`
        -   `addToMenuMod()`
        -   `removeFromMenuMod()`
        -   `setPositionMod()`
        -   `from()`
            -   You can use a mod declaration with the new `getID()` function to achieve the same functionality:
            -   `{ auxCreator: getID(bot) }`
    -   Renamed the `createdBy()` filter function to `byCreator()`.

-   Improvements
    -   Added the `space` tag which indicates where a bot will be stored.
        -   The following spaces are currently available:
            -   `shared` - This space is shared among multiple users and is persistent. This is the default space for bots if not specified.
            -   `tempLocal` - This space is not shared and is cleared every time the browser refreshes.
            -   `local` - This space is kept on your device and is persistent.
        -   When creating a bot, you can set the space that it will be stored in using a `{ space: "value" }` mod.
            -   e.g. `create({ space: "local" })` will create a new bot in the `local` space.
            -   Creating a bot from another bot will inherit spaces. So cloning a `tempLocal` bot will produce another `tempLocal` bot. You can of course override this using a mod.
        -   You can search for bots in a specific space using the `bySpace()` filter function.
            -   e.g. `getBots(bySpace("local"))` will get all the bots in the `local` space.
            -   It is simply an alternative way to do `getBots(byTag("space", value))`.
    -   Added the following functions:
        -   `getID(bot)` gets the ID of a bot. If given a string, then that will be returned instead.
        -   `getJSON(data)` gets a JSON string for the given data.
-   Bug Fixes
    -   Resolved issue of orientation inverting then attepting to resize the inventory once the viewport has beeen panned.

## V0.11.13

### Date: 12/13/2019

### Changes:

-   Bug Fixes
    -   Fixed an issue where having duplicate bot atoms could cause the bot values to be locked because it would chose the wrong bot to update.

## V0.11.12

### Date: 12/12/2019

### Changes:

-   Bug Fixes
    -   Fixed an issue where script bots were not being converted back into normal bots correctly.

## V0.11.11

### Date: 12/12/2019

### Changes:

-   **Breaking Changes**

    -   Changed `create()` and `createTemp()` to automatically set `auxCreator` to the current `this` bot.
        -   `create()` no longer takes a bot/bot ID as the first parameter. Instead, you need to use the `from()` function to set the creator ID.
        -   e.g. `create(from(bot))`.
    -   Renamed all listen tags to not use the `()` at the end.
        -   Every tag is now the same. This means that `()` to the end of a tag does nothing special.
        -   i.e. There is no difference between a "normal" tag and a "listen" tag.
        -   Instead, tags can listen by prefixing their script with a `@` symbol.
        -   e.g. `player.toast("Hi!")` becomes `@player.toast("Hi!")`.
    -   Renamed `mod()` to `applyMod()`.
    -   Renamed `mod.addToMenu()` to `addToMenuMod()`.
    -   Renamed `mod.removeFromMenu()` to `removeFromMenuMod()`.
    -   Renamed `mod.addToContext()` to `addToContextMod()`.
    -   Renamed `mod.removeFromContext()` to `removeFromContextMod()`.
    -   Renamed `mod.setPosition()` to `setPositionMod()`.
    -   Renamed `mod.subtract()` to `subtractMods()`.
    -   Renamed `mod.import()` to `getMod()`.
    -   Removed `mod.export()`.

-   Improvements
    -   Added a `creator` variable to scripts and formulas which gets the bot that created the `this` bot.
        -   `creator` is null if the current bot has no creator.
    -   Added a `raw` variable to scripts and formulas which gets direct access to the `this` bot's tag values.
        -   This is similar to the `tags` variable but does not do any pre-processing on the tag value. This means you will get formula scripts back instead of the calculated formula values.
    -   Improved the `tags` variable to handle setting tag values on it.
        -   This lets you write scripts like `tags.name = "joe"` or `bot.tags.myContext = true`.
        -   Also works with the `raw` variable.
    -   Improved bots returned from `getBots()` and `getBot()` to support setting tag values on their `tags` property.
        -   This lets you write things like `myBot.tags.name = "bob"`.
        -   Should also work with bots in the `that` variable.
    -   Added a `data` variable which equals `that`.
    -   Added the `player.hideHtml()` function which hides the HTML modal.
    -   Added in inventory tags to limit panning movements on the inventory context: `auxContextInventoryPannableMinX`, `auxContextInventoryPannableMaxX`, `auxContextInventoryPannableMinY`, `auxContextInventoryPannableMaxY`.
    -   Reformatted new selection id logic by removing the `._` character from its return.

## V0.11.10

### Date: 12/9/2019

### Changes:

-   Bug Fixes
    -   Resolved issue of hidden tags showing up when no filter has been selected on the table.

## V0.11.9

### Date: 12/6/2019

### Changes:

-   **Breaking Changes**
    -   `removeTags()` now checks if a tag starts with the given search value.
        -   Previously it would check if the search value matched the first part of a tag up do the dot (`.`).
        -   Now, it will remove all tags that start with the given search value.
        -   e.g. `removeTags(bot, "hello")` will remove `hello`, `helloAbc`, and `helloX`.
    -   The bot table tag blacklist has been updated to support camel cased tags.
    -   Renamed several functions:
        -   Renamed `onAnyAction()` to `onChannelAction()`.
        -   Renamed `player.currentChannel()` to `player.getCurrentChannel()`.
        -   Renamed `player.currentContext()` to `player.getCurrentContext()`.
        -   Renamed `mod.apply()` to `mod()`.
            -   All the other `mod.` functions remain the same.
            -   ex. `mod.export()` still works.
    -   Renamed all of the built-in tags to use `camelCase` instead of `dot.case`.
        -   Renamed all the scene tags to channel tags.
            -   `aux.scene.color` is now `auxChannelColor`
            -   `aux.scene.user.player.color` is now `auxChannelUserPlayerColor`
            -   `aux.scene.user.builder.color` is now `auxChannelUserBuilderColor`
        -   Renamed `aux.inventory.height` to `auxInventoryHeight`.
        -   Renamed `aux.channel` to `auxChannel`.
        -   Renamed `aux.connectedSessions` to `auxConnectedSessions`.
        -   Renamed `aux.color` to `auxColor`.
        -   Renamed `aux.creator` to `auxCreator`.
        -   Renamed `aux.draggable` to `auxDraggable`.
        -   Renamed `aux.draggable.mode` to `auxDraggableMode`.
        -   Renamed `aux.stackable` to `auxStackable`.
        -   Renamed `aux.destroyable` to `auxDestroyable`.
        -   Renamed `aux.editable` to `auxEditable`.
        -   Renamed `aux.stroke.color` to `auxStrokeColor`.
        -   Renamed `aux.stroke.width` to `auxStrokeWidth`.
        -   Renamed `aux.line.to` to `auxLineTo`.
        -   Renamed `aux.line.width` to `auxLineWidth`.
        -   Renamed `aux.line.style` to `auxLineStyle`.
        -   Renamed `aux.line.color` to `auxLineColor`.
        -   Renamed `aux.label` to `auxLabel`.
        -   Renamed `aux.label.color` to `auxLabelColor`.
        -   Renamed `aux.label.size` to `auxLabelSize`.
        -   Renamed `aux.label.size.mode` to `auxLabelSizeMode`.
        -   Renamed `aux.label.anchor` to `auxLabelAnchor`.
        -   Renamed `aux.listening` to `auxListening`.
        -   Renamed `aux.shape` to `auxShape`.
        -   Renamed `aux.scale` to `auxScale`.
        -   Renamed `aux.scale.x` to `auxScaleX`.
        -   Renamed `aux.scale.y` to `auxScaleY`.
        -   Renamed `aux.scale.z` to `auxScaleZ`.
        -   Renamed `aux.image` to `auxImage`.
        -   Renamed `aux.iframe` to `auxIframe`.
        -   Renamed `aux.iframe.x` to `auxIframeX`.
        -   Renamed `aux.iframe.y` to `auxIframeY`.
        -   Renamed `aux.iframe.z` to `auxIframeZ`.
        -   Renamed `aux.iframe.size.x` to `auxIframeSizeX`.
        -   Renamed `aux.iframe.size.y` to `auxIframeSizeY`.
        -   Renamed `aux.iframe.rotation.x` to `auxIframeRotationX`.
        -   Renamed `aux.iframe.rotation.y` to `auxIframeRotationY`.
        -   Renamed `aux.iframe.rotation.z` to `auxIframeRotationZ`.
        -   Renamed `aux.iframe.element.width` to `auxIframeElementWidth`.
        -   Renamed `aux.iframe.scale` to `auxIframeScale`.
        -   Renamed `aux.progressBar` to `auxProgressBar`.
        -   Renamed `aux.progressBar.color` to `auxProgressBarColor`.
        -   Renamed `aux.progressBar.backgroundColor` to `auxProgressBarBackgroundColor`.
        -   Renamed `aux.progressBar.anchor` to `auxProgressBarAnchor`.
        -   Renamed `aux._selection` to `_auxSelection`.
        -   Renamed `aux._user` to `_auxUser`.
        -   Renamed `aux.user.active` to `auxUserActive`.
        -   Renamed `aux.version` to `auxVersion`.
        -   Renamed `aux._userChannel` to `_auxUserChannel`.
        -   Renamed `aux._userContext` to `_auxUserContext`.
        -   Renamed `aux._userInventoryContext` to `_auxUserInventoryContext`.
        -   Renamed `aux._userMenuContext` to `_auxUserMenuContext`.
        -   Renamed `aux._userSimulationsContext` to `_auxUserChannelsContext`.
        -   Renamed `aux._editingBot` to `_auxEditingBot`.
        -   Renamed `aux._selectionMode` to `_auxSelectionMode`.
        -   Renamed `aux.runningTasks` to `auxRunningTasks`.
        -   Renamed `aux.finishedTasks` to `auxFinishedTasks`.
        -   Renamed `aux.task.output` to `auxTaskOutput`.
        -   Renamed `aux.task.error` to `auxTaskError`.
        -   Renamed `aux.task.time` to `auxTaskTime`.
        -   Renamed `aux.task.shell` to `auxTaskShell`.
        -   Renamed `aux.task.backup` to `auxTaskBackup`.
        -   Renamed `aux.task.backup.type` to `auxTaskBackupType`.
        -   Renamed `aux.task.backup.url` to `auxTaskBackupUrl`.
        -   Renamed `aux.context` to `auxContext`.
        -   Renamed `aux.context.color` to `auxContextColor`.
        -   Renamed `aux.context.locked` to `auxContextLocked`.
        -   Renamed `aux.context.grid.scale` to `auxContextGridScale`.
        -   Renamed `aux.context.visualize` to `auxContextVisualize`.
        -   Renamed `aux.context.x` to `auxContextX`.
        -   Renamed `aux.context.y` to `auxContextY`.
        -   Renamed `aux.context.z` to `auxContextZ`.
        -   Renamed `aux.context.rotation.x` to `auxContextRotationX`.
        -   Renamed `aux.context.rotation.y` to `auxContextRotationY`.
        -   Renamed `aux.context.rotation.z` to `auxContextRotationZ`.
        -   Renamed `aux.context.surface.scale` to `auxContextSurfaceScale`.
        -   Renamed `aux.context.surface.size` to `auxContextSurfaceSize`.
        -   Renamed `aux.context.surface.minimized` to `auxContextSurfaceMinimized`.
        -   Renamed `aux.context.surface.defaultHeight` to `auxContextSurfaceDefaultHeight`.
        -   Renamed `aux.context.surface.movable` to `auxContextSurfaceMovable`.
        -   Renamed `aux.context.player.rotation.x` to `auxContextPlayerRotationX`.
        -   Renamed `aux.context.player.rotation.y` to `auxContextPlayerRotationY`.
        -   Renamed `aux.context.player.zoom` to `auxContextPlayerZoom`.
        -   Renamed `aux.context.devices.visible` to `auxContextDevicesVisible`.
        -   Renamed `aux.context.inventory.color` to `auxContextInventoryColor`.
        -   Renamed `aux.context.inventory.height` to `auxContextInventoryHeight`.
        -   Renamed `aux.context.inventory.pannable` to `auxContextInventoryPannable`.
        -   Renamed `aux.context.inventory.resizable` to `auxContextInventoryResizable`.
        -   Renamed `aux.context.inventory.rotatable` to `auxContextInventoryRotatable`.
        -   Renamed `aux.context.inventory.zoomable` to `auxContextInventoryZoomable`.
        -   Renamed `aux.context.inventory.visible` to `auxContextInventoryVisible`.
        -   Renamed `aux.context.pannable` to `auxContextPannable`.
        -   Renamed `aux.context.pannable.min.x` to `auxContextPannableMinX`.
        -   Renamed `aux.context.pannable.max.x` to `auxContextPannableMaxX`.
        -   Renamed `aux.context.pannable.min.y` to `auxContextPannableMinY`.
        -   Renamed `aux.context.pannable.max.y` to `auxContextPannableMaxY`.
        -   Renamed `aux.context.zoomable` to `auxContextZoomable`.
        -   Renamed `aux.context.zoomable.min` to `auxContextZoomableMin`.
        -   Renamed `aux.context.zoomable.max` to `auxContextZoomableMax`.
        -   Renamed `aux.context.rotatable` to `auxContextRotatable`.
        -   Renamed `stripe.publishableKey` to `stripePublishableKey`.
        -   Renamed `stripe.secretKey` to `stripeSecretKey`.
        -   Renamed `stripe.charges` to `stripeCharges`.
        -   Renamed `stripe.successfulCharges` to `stripeSuccessfulCharges`.
        -   Renamed `stripe.failedCharges` to `stripeFailedCharges`.
        -   Renamed `stripe.charge` to `stripeCharge`.
        -   Renamed `stripe.charge.receipt.url` to `stripeChargeReceiptUrl`.
        -   Renamed `stripe.charge.receipt.number` to `stripeChargeReceiptNumber`.
        -   Renamed `stripe.charge.description` to `stripeChargeDescription`.
        -   Renamed `stripe.outcome.networkStatus` to `stripeOutcomeNetworkStatus`.
        -   Renamed `stripe.outcome.reason` to `stripeOutcomeReason`.
        -   Renamed `stripe.outcome.riskLevel` to `stripeOutcomeRiskLevel`.
        -   Renamed `stripe.outcome.riskScore` to `stripeOutcomeRiskScore`.
        -   Renamed `stripe.outcome.rule` to `stripeOutcomeRule`.
        -   Renamed `stripe.outcome.sellerMessage` to `stripeOutcomeSellerMessage`.
        -   Renamed `stripe.outcome.type` to `stripeOutcomeType`.
        -   Renamed `stripe.errors` to `stripeErrors`.
        -   Renamed `stripe.error` to `stripeError`.
        -   Renamed `stripe.error.type` to `stripeErrorType`.
-   Improvements
    -   Added the `renameTagsFromDotCaseToCamelCase()` function to help with updating bots from the old tag style to the new tag style.
        -   Use this function on bots that were using the old tag naming style but you want to use the new style.
        -   Note that this only renames the tags already existing on the bot. It does not fix any code that might be stored in the bot.
        -   Usage: `renameTagsFromDotCaseToCamelCase(bot)`
    -   Added the `bot` variable to all functions and formulas.
        -   Replacement for `this`.
    -   Added the `getMod()` function to be able to get all the tags on a bot.
        -   Returns a mod containing all the tag values on the bot.
        -   The returned mod is always up to date with the bot's current values.
        -   Calling `mod.export()` on the returned mod will save the tag code to JSON.
            -   For example, if you have a formula `=123`, then `mod.export(getMod(bot))` will return JSON containing `tag: "=123"` instead of `tag: 123`.
    -   Added the `tags` variable to all functions and formulas.
        -   This is a quick shortcut for `let tags = getMod(bot)` at the beginning of a script/formula.
        -   The `tags` variable has some caveats when used in formulas. Namely that the formulas won't be automatically updated when another tag referenced from the formula is updated. (Use `getTag()` for full support)
        -   Supports autocomplete for all tags.

## V0.11.8

### Date: 12/3/2019

### Changes:

-   Improvements
    -   Added a new system for managing causal trees.
        -   This new system has improvements for performance and reliability.
        -   It also adds support for revision history. (The controls will be coming in a future update)
        -   Every new channel will use the new system while old channels will continue to use the old one.
        -   Everything should function exactly the same as before.
    -   Changed the .aux file format.
        -   The new format is based on the bots state and is easily human readable/writable.
        -   This is different from the old format where a list of atoms was stored.
        -   Downloading a channel will give you a .aux file with the new format.
        -   Uploading a channel supports both the old format and the new format.

## V0.11.7

### Date: 11/27/2019

### Changes:

-   Improvements
    -   Changed the functionality of the table view's filterying system to be inverted.
    -   Attempting to drag a bot onto a bot with `aux.stackable` set to false will now cause the dragged bot to pass through the other bot as if it was not there.
-   Bug Fixes
    -   Resolved issue of player inventory resizing showing a reset on each change.
    -   Tag values that are objects are displayed as JSON.Stringified text. ie `{ field: "myValue" }`
        -   Known Issue: Modifying these displayed strings will convert the tag value to a string
    -   When Moving the camera via `player.MoveTo()`, the pan distance is now set correctly so pan limits are absolute.

## V0.11.6

### Date: 11/6/2019

### Changes:

-   Improvements
    -   Added the `server.setupChannel(channel, botOrMod)` function.
        -   This sends a `setup_channel` action to the server which, if executed using `action.perform()`, will create a channel if it doesn't already exist and place a clone of the given bot or mod in it.
        -   Takes 2 parameters:
            -   `channel` - The channel that should be created.
            -   `botOrMod` - (Optional) The bot or mod that should be cloned and placed inside the new channel. `onCreate()` is triggered after the bot or mod is created so you can use that to script custom setup logic.
        -   As mentioned above, you have to receive the `device` action in `onAnyAction()` and do an `action.perform(that.action.event)` to allow channels to be setup via this function.

## V0.11.5

### Date: 10/31/2019

### Changes:

-   Improvements
    -   Added the `player.replaceDragBot(botOrMod)` function.
        -   When used inside of `onBotDrag()` or `onAnyBotDrag()`, it will set the bot/mod that the user is dragging.
        -   Use this to implement clone or cloneAsMod style functionality.
    -   Added the ability to create temporary bots using the `createTemp()` function.
        -   This function behaves exactly the same as `create()` but the created bot is temporary, which means it won't be shared and will be deleted upon refresh.
-   Changes
    -   Renamed `aux.movable` to `aux.draggable`.
        -   `aux.draggable` now only woks with `true` and `false` values.
        -   The `pickup` and `drag` options have been moved to a new tag `aux.draggable.mode`.
        -   The `clone` and `cloneMod` options have been removed.
            -   You will need to use the new `player.replaceDragBot()` API to replicate `clone` and `cloneMod` behavior.
    -   Removed the `aux.mergeable` tag.
        -   It has been replaced with the `aux.stackable` tag.
    -   Removed the `aux.mod` and `aux.mod.mergeTags` tags.
    -   Renamed the `local` bot to the `cookie` bot.
        -   This is supposed to help make it clear that the bot data is stored in the browser and will be cleared when the browser's data is cleared.
    -   Renamed the `aux.users` context to `aux-users`.
    -   Added the `aux.inventory.height` tag which controls the default height of the inventory on all contexts when set of the config bot.
        -   The `aux.context.inventory.height` tag has been updated to only work on the context bot.
    -   Removed names from the other player frustums.
    -   Removed `aux.whitelist`, `aux.blacklist`, and `aux.designers`.
-   Bug Fixes
    -   Fixed an issue that would cause duplicate users to be created all the time.
    -   Fixed an issue that prevented other users from being rendered.
    -   Fixed an issue that caused all users to use channel designer colors.

## V0.11.4

### Date: 10/29/2019

### Changes:

-   Bug Fixes
    -   Fixed an issue in production builds that pre-processed the QR Code scanner code with babel. As a result, async code in the QR Code scanner failed because the babel polyfill is not being used.

## V0.11.3

### Date: 10/28/2019

### Changes:

-   Improvements
    -   Improved the vendor JavaScript bundle size by removing unused code.
        -   Refactored `three-vrcontroller-module` to use the `three` package instead of `three-full` so we don't duplicate Three.js.
        -   Removed unused shims (PEP.js, `webrtc-adapter`).
        -   Refactored `lodash` imports to directly import the modules that are used.
            -   This helps with dead code eliminiation.
    -   Added the ability to save and load files.
        -   New functions:
            -   `server.saveFile(filename, data, options)`
                -   `filename` is a string and should start with `/drives/`.
                -   `data` is a string of the data to store.
                -   `options` is an object with the following properties:
                    -   `callbackShout` A shout that should happen on the server when the file is done saving.
                    -   `overwriteExistingFile` A boolean that indicates if existing files should be overwritten. (defaults to false)
            -   `server.loadFile(filename, options)`
                -   `filename` is a string and should start with `/drives/`.
                -   `options` is an object with the following properties:
                    -   `callbackShout` A shout that should happen on the server when the file is done loading.
        -   Note that the save file and load file tasks must be enabled via the `onAnyAction()` listener.
            -   You can enable it via using this code:
            ```javascript
            if (that.action.type === 'device') {
                if (
                    ['save_file', 'load_file'].indexOf(
                        that.action.event.type
                    ) >= 0
                ) {
                    action.perform(that.action.event);
                }
            }
            ```
        -   All files from USB drives are stored under the `/drives` directory and the USB drives themselves are numbered starting with 0.
            -   To load a file from USB drive #1, use `server.loadFile("/drives/0/myFile")`.
            -   To save a file to USB drive #2, use `server.saveFile("/drives/1/myFile", data)`.
    -   Removed several options from the side menu:
        -   Removed the channel name from the top of the menu.
        -   Removed the login status from the top of the menu.
        -   Removed the login/logout options from the menu.
            -   The "Logout" option will still be available if you are logged in as a non-guest.
            -   Once you are logged out, then the option will dissapear.
        -   Removed the "Add Channel" option from the menu in AUXPlayer.
-   Bug Fixes
    -   Fixed an issue that prevented the `removeTags()` function from working when given an array of bots.

## V0.11.2

### Date: 10/23/2019

### Changes:

-   Improvements
    -   Improved initial loading time by up to 70%.
    -   Added the ability to choose which camera is used for QR and Barcode scanning.
        -   The following functions have been improved:
            -   `player.openQRCodeScanner(camera)`
            -   `player.openBarcodeScanner(camera)`
        -   The `camera` parameter is optional and takes 2 values: `"front"` or `"rear"`.
    -   Add the `LOCAL_IP_ADDRESS` environment variable which controls the private IP Address that the directory client reports.
    -   Added the ability to serve files from an external folder.
        -   Makes it easy for us to map USB drives into the folder and have them be automatically served to AUX users.
-   Changes
    -   User bots no longer register their own context. Instead, a new bot has been created to host the `aux.users` context.
        -   Improves performance of AUXes with many user bots with the same username.
        -   Existing user bots are not affected. They will be deleted automatically if given enough time. Alternatively, you can delete them using `destroy(getBots("#aux._user"))`.
-   Bug Fixes
    -   Fixed an issue where bots would have the incorrect height because of conflicts in a caching mechanism.
    -   Audio will now trigger on ios devices and on the safari browser.

## V0.11.1

### Date: 10/21/2019

### Changes:

-   Improvements
    -   Added in `player.playSound()` function, will play a sound, given by the url path, once.
-   Bug Fixes
    -   Fixed issue where default panning tag locked the vertical movement in player.

## V0.11.0

### Date: 10/18/2019

### Changes:

-   Improvements
    -   Made the menu item count badge a lighter gray.
    -   Removed the item count badge from the menu.
    -   Removed the dropdown aspect of the menu.
-   Changes

    -   Made the menu item count badge a lighter gray.
    -   Removed the admin channel and admin-channel specific functionality.
        -   This means that there are no more user account bots or channel bots.
            -   You can login as anyone from any device without requiring additional authentication.
            -   You can access any channel. No need to create a channel first. (because there are no channel bots anymore)
            -   The connection counts are now stored in the config bot of the channel.
            -   Connection limits no longer work since they were set on the channel bot in the admin channel.
            -   Username whitelists and blacklists still work, but they rely on client-side script execution instead of server-side execution.
        -   It also means there is no admin role. For now, everyone has admin permissions.
        -   `action.perform()` now needs to be used to run actions on the server.
            -   You can send an action to the server using the `remote()` function.
            -   The server will receive the action in its `onAnyAction()` as `that.action.type === "device"`
            -   `onAnyAction()` has to detect remove events and execute the inner action via `action.perform(that.action.event)`.
        -   The following functions have been removed:
            -   `server.grantRole()`
            -   `server.revokeRole()`
        -   The following functions are not executed by default and require a custom `onAnyAction()` to handle them.
            -   `server.backupAsDownload()`
            -   `server.backupToGithub()`
            -   `server.shell()`
        -   `server.backupAsDownload()` has been updated to accept a "session selector" which determines which session the ZIP file should be sent to.
            -   ex. `server.backupAsDownload({ username: getTag(player.getBot(), "#aux._user") })`
        -   Removed the `aux._lastEditedBy` tag.
            -   This tag was automatically set to the ID of the user whenever a bot was edited.
            -   Currently, it is extra cruft that is not needed and could be easily implemented via `onAnyAction()`.
    -   Centered the menu above the player inventory.
    -   Increased menu text size.
    -   Added in new camera range tags: `aux.context.zoomable.min`, `aux.context.zoomable.max` `aux.context.pannable.min.x`, `aux.context.pannable.max.x`, `aux.context.pannable.min.y`, `aux.context.pannable.max.y`.

-   Bug Fixes
    -   Removed hidden inventory dragging hitboxes when inventory is set to non-visible.

## V0.10.10

### Date: 10/11/2019

### Changes:

-   Bug Fixes
    -   Fixed an issue where sometimes DependencyManager would be given a bot that was undefined which would crash the simulation.

## V0.10.9

### Date: 10/11/2019

### Changes:

-   Bug Fixes
    -   Fixed the ability to make other users admins.

## V0.10.8

### Date: 10/09/2019

### Changes:

-   Improvements
    -   Added a Content-Security-Policy to HTML Modals which prevents them from including scripts of any kind.
        -   This prevents malicious users from executing cross-channel scripting attacks.
        -   Scripts are still allowed in iframes loaded from external domains. (like youtube)
-   Bug Fixes
    -   Disabled the site-wide Content-Security-Policy.
        -   Many devices enforce Content-Security-Policy differently and so it is difficult to find an option which is secure and compatible.

## V0.10.7

### Date: 10/09/2019

### Changes:

-   Bug Fixes
    -   Added a workaround for an issue with Amazon Kindle tablets that caused the Content-Security-Policy to not work correctly.
        -   Downside is that security is less effective since now HTML modals can load whatever scripts they want. (XSS threat)
        -   As a result, this workaround is only applied to Kindle devices.

## V0.10.6

### Date: 10/08/2019

### Changes:

-   Bug Fixes
    -   Fixed labels.

## V0.10.5

### Date: 10/08/2019

### Changes:

-   Improvements
    -   Added the `player.showHtml(html)` function that shows a modal with the given HTML.
        -   Optimized for embedding YouTube videos but works with any arbitrary HTML.
        -   Embedding JavaScript is not supported.
-   Bug Fixes
    -   Fixed an issue that prevented tabs with the same URL from seeing each other's changes to the local bot.

## V0.10.4

### Date: 10/08/2019

### Changes:

-   Improvements
    -   Added `onAnyAction()` action tag to intercept and change actions before they are executed.
        -   `onAnyAction()` runs for every action, including when a bot is created, changed, or deleted.
        -   Every action is an object with a `type` property.
            -   The `type` property is a string that indicates what the action does.
            -   Here is a partial list of types:
                -   `add_bot`: A bot should be added (i.e. created).
                -   `remove_bot`: A bot should be removed (i.e. deleted).
                -   `update_bot`: A bot should be updated.
                -   `apply_state`: The given bot state should be applied. (i.e. a set of bots should be created/updated)
                -   `shout`: A shout should be executed.
                -   `show_toast`: A toast message should be shown on the device.
                -   `show_barcode`: A barcode should be shown.
                -   `tween_to`: The camera should be tweened to show a bot.
        -   `that` is an object with the following properties:
            -   `action`: The action that is going to be executed.
        -   Forking a channel clears the `onAnyAction()` on the config bot.
            -   This is so that you can recover from broken states and also gives the person who forked the AUX full control over the fork.
    -   Added two new script functions:
        -   `action.reject(action)`: Prevents the given action from being performed. Returns the rejection action.
        -   `action.perform(action)`: Adds the given action to the performance queue so it will be performed. This can be used to re-enable an action after it has been rejected (you can also reject the rejection action). Returns the action that will be performed.
    -   Added a `local` bot which is stored in the browser's local storage.
        -   The `local` bot is a bot that is unique to the device and channel.
        -   You can access the bot by querying for it: `getBot("#id", "local")`.
    -   Renamed `onShout()` to `onAnyListen()`.
    -   Added `onListen()` which is an alternative to `onAnyListen()` that is only called on the targeted bots.
    -   Added ability to set duration of toast, `plater.toast("message", durationNum)`.
    -   Made the background for the menu label gray.

## V0.10.3

### Date: 10/04/2019

### Changes:

-   Improvements
    -   Added tags to control panning, zooming, and rotating the main camera.
        -   `aux.context.pannable`: Controls whether the main camera is able to be panned.
        -   `aux.context.zoomable`: Controls whether the main camera is able to be zoomed.
        -   `aux.context.rotatable`: Controls whether the main camera is able to be rotated.
    -   Added `player.moveTo()` to instantly tween the camera to a bot.
        -   In the future, custom tween durations will be supported.
    -   Changed the low camera angle limit to 32 degrees from 10 degrees.
    -   `onCombineExit` action will now fire alongside the `onCombine` action.
    -   Newly created contexts will no longer be autoselected.
    -   Toast messages will now only remain on screen for 2 seconds.
    -   Added the ability to send webhooks from the server.
        -   You can also tell the server to send a webhook via `remote(webhook())`.
        -   This is useful for getting around CORS issues.
-   Bug Fixes
    -   Fixed `player.tweenTo()` to not change the zoom level when it is not specified.
    -   Tweens will now work better with the `onPlayerEnterContext` action.

## V0.10.2

### Date: 09/27/2019

### Changes:

-   Bug Fixes
    -   Resolved issues with context changing affecting base simulation identifier.
    -   Invoke a camera reset upon changing contexts via `player.goToContext()`.

## V0.10.1

### Date: 09/26/2019

### Changes:

-   Improvements
    -   Browser tab will now update to correct context when switched to with `player.goToContext()`.
-   Bug Fixes
    -   Resolved error in inventory setup causing runtime issues.

## V0.10.0

### Date: 09/25/2019

### Changes:

-   Improvements
    -   Added the ability to send and receive webhooks.
        -   Send webhooks using the following functions:
            -   `webhook(options)` - options is an object that takes the following properties:
                -   `method` - The HTTP Method that should be used for the request.
                -   `url` - The URL that the request should be made to.
                -   `responseShout` - (Optional) The shout that should happen when a response is received from the server.
                -   `headers` - (Optional) The HTTP headers that should be sent with the request.
                -   `data` - (Optional) The data that should be sent with the request.
            -   `webhook.post(url, data, options)` - Sends a HTTP Post request.
                -   `url` - The URL that the request should be made to.
                -   `data` - (Optional) The data that should be sent with the request.
                -   `options` - (Optional) An object that takes the following properties:
                    -   `responseShout` - (Optional) The shout that should happen when a response is received from the server.
                    -   `headers` - (Optional) The headers that should be sent with the request.
        -   Receive webhooks by registering a handler for the `onWebhook()` action and send requests to `https://auxplayer.com/{context}/{channel}/whatever-you-want`.
            -   `onWebhook()` is shouted to the channel that the request was made to and `that` is an object with the following properties:
                -   `method` - The HTTP Method that the request was made with.
                -   `url` - The URL that the request was made to.
                -   `data` - The JSON data that the request included.
                -   `headers` - The HTTP headers that were included with the request.
    -   Added the ability to spy on shouts and whispers via the `onShout()` event.
        -   `onShout()` is executed on every bot whenever a shout or whisper happens.
            -   It is useful for tracking what shouts are being made and modifying responses.
            -   Also useful for providing default behaviors.
            -   `that` is an object with the following properties:
                -   `name` is the name of the action being shouted.
                -   `that` is the argument which was provided for the shout.
                -   `targets` is an array of bots that the shout was sent to.
                -   `listeners` is an array of bots that ran a script for the shout.
                -   `responses` is an array of responses that were returned from the listeners.
    -   Added events to notify scripts when channels become available.
        -   The following events have been added:
            -   `onChannelSubscribed()` - happens the first time a channel is loaded. Sent to every channel that is currently loaded.
            -   `onChannelUnsubscribed()` - happens when a channel is unloaded. Sent to every channel that remains after the channel is unloaded.
            -   `onChannelStreaming()` - happens when a channel is connected and fully synced. Sent to every channel that is currently loaded.
            -   `onChannelStreamLost()` - happens when a channel is disconnected and may not be fully synced. Sent to every channel that is currently loaded.
            -   For all events, `that` is an object with the following properties:
                -   `channel` - The channel that the event is for.
        -   The following events have been removed:
            -   `onConnected()`
            -   `onDisconnected()`
    -   Added in tags to change the state of the inventory's camera controls:
        -   `aux.context.inventory.pannable` enables and disables the inventory's ability to pan, off by default.
        -   `aux.context.inventory.resizable` enables and disables the inventory's drag to resize functionality, on by default.
        -   `aux.context.inventory.rotatable` enables and disables the inventory's ability to rotate, on by default.
        -   `aux.context.inventory.zoomable` enables and disables the inventory's ability to zoom, on by default.
-   Bug Fixes
    -   Resolved issue with the near cliiping plane for the sheet's minifile image.
    -   Resolved issues with the create empty bot button not functioning sometimes on mobile.

## V0.9.40

### Date: 09/20/2019

### Changes:

-   Improvements
    -   Reworked the login functionality to use popups instead of dedicated pages.
        -   The login page has been split into two popups:
            -   The login popup (account selector).
            -   The authorization popup (QR Scanner).
        -   The login popup has the following functions:
            -   It can be opened by the "Login/Logout" button in the menu.
            -   It will display a list of accounts that can be used to login.
            -   If no accounts are available, then a username box will be shown.
            -   If accounts are available, a new account can be added by clicking the "+" button at the bottom of the list.
            -   At any time, the user can close the popup to keep their current login.
            -   They can also select the "Continue as Guest" option to login as a guest.
        -   The authorization popup has the following functions:
            -   It is opened automatically when the user needs to scan an account code.
            -   It contains the QR Code scanner to scan the account code.
            -   It also contains an input box to manually enter the code.
            -   Closing the popup automatically logs the user in as a guest.
    -   Made the account QR Code blue.
    -   Added the ability to click the account QR Code to copy it to the clipboard.
-   Bug Fixes
    -   Fixed a couple communication issues between the server and client during login.
        -   One such issue could potentially leave the client in state where future changes would not be synced to the server.

## V0.9.39

### Date: 09/19/2019

### Changes:

-   Improvements
    -   Added support for accepting payments via Stripe.
        -   To get started with Stripe, first register for an account on [their website](https://dashboard.stripe.com/register).
        -   Second, copy your publishable key from the stripe dashboard and add it to the channel's config file in the `stripe.publishableKey` tag.
        -   Third, make a new channel. This will be the "processing" channel which will contain all the information actually needed to charge users for payments. And contain the code to actually complete a charge.
            -   In this channel, add your Stripe secret key to the config file in the `stripe.secretKey` tag.
        -   At this point, you are all setup to accept payments. Use the following functions:
            -   `player.checkout(options)`: Starts the checkout process for the user. Accepts an object with the following properties:
                -   `productId`: The ID of the product that is being purchased. This is a value that you make up to distinguish different products from each other so you know what to charge.
                -   `title`: The title message that should appear in the checkout box.
                -   `description`: The description message that should appear in the checkout box.
                -   `processingChannel`: The channel that payment processing should happen on. This is the channel you made from step 3.
                -   `requestBillingAddress`: Whether to request billing address information with the purchase.
                -   `paymentRequest`: Optional values for the "payment request" that gives users the option to use Apple Pay or their saved credit card information to checkout. It's an object that takes the following properties:
                    -   `country`: The two-letter country code of your Stripe account.
                    -   `currency`: The three letter currency code. For example, "usd" is for United States Dollars.
                    -   `total`: The label and amount for the total. An object that has the following properties:
                        -   `label`: The label that should be shown for the total.
                        -   `amount`: The amount that should be charged in the currency's smallest unit. (cents, etc.)
            -   `server.finishCheckout(options)`: Finishes the checkout process by actually charging the user for the product. Takes an object with the following properties:
                -   `token`: The token that was produced from the `onCheckout()` call in the processing channel.
                -   `amount`: The amount that should be charged in the currency's smallest unit.
                -   `currency`: The three character currency code.
                -   `description`: The description that should be included in the receipt.
                -   `extra`: Extra data that should be sent to the `onPaymentSuccessful()` or `onPaymentFailed()` actions.
        -   Additionally, the following actions have been added:
            -   `onCheckout()`: This action is called on both the normal channel and the processing channel when the user submits a payment option to pay for the product/service. `that` is an object with the following properties:
                -   `token`: The Stripe token that was created to represent the payment details. In the processing channel, this token can be passed to `server.finishCheckout()` to complete the payment process.
                -   `productId`: The ID of the product that is being purchased. This is useful to determine which product is being bought and which price to charge.
                -   `user`: (Processing channel only) Info about the user that is currently purchasing the item. It is an object containing the following properties:
                    -   `username`: The username of the user. (Shared for every tab & device that the user is logged into)
                    -   `device`: The device ID of the user. (Shared for every tab on a single device that the user is logged into)
                    -   `session`: The session ID of the user. (Unique to a single tab)
            -   `onPaymentSuccessful()`: This action is called on the processing channel when payment has been accepted after `server.finishCheckout()` has completed. `that` is an object with the following properties:
                -   `bot`: The bot that was created for the order.
                -   `charge`: The info about the charge that the Stripe API returned. (Direct result from [`/api/charges/create`](https://stripe.com/docs/api/charges/create))
                -   `extra`: The extra info that was included in the `server.finishCheckout()` call.
            -   `onPaymentFailed()`: This action is called on the processing channel when payment has failed after `server.finishCheckout()` was called. `that` is an object with the following properties:
                -   `bot`: The bot that was created for the error.
                -   `error`: The error object.
                -   `extra`: The extra info that was included in the `server.finishCheckout()` call.
    -   Added the ability to send commands directly to users from the server via the `remote(command, target)` function.
        -   For example, calling `remote(player.toast("hi!"), { username: 'test' })` will send a toast message with "hi!" to all sessions that the user "test" has open.
        -   This is useful for giving the user feedback after finishing the checkout process.
        -   Currently, only player commands like `player.toast()` or `player.goToURL()` work. Shouts and whispers are not supported yet.

## V0.9.38

### Date: 09/16/2019

### Changes:

-   Improvements
    -   Added the ability for the directory client to automatically connect to an AUX Proxy.
        -   Can be controlled by using the `PROXY_TUNNEL` environment variable which should be set to the WebSocket URL that the client should try to tunnel to.
        -   Also needs to have the `UPSTREAM_DIRECTORY` environment variable set to the URL of the directory that the client should register with and get its tokens from.
        -   The `casualsimulation/aux-proxy` docker image is a tunnel server that can handle automatically accepting and managing tunnels for directory clients.
        -   For example, you can get a basic tunnel system going by setting up the `casualsimulation/aux-proxy` docker image at a URL like `proxy.auxplayer.com` and setting the `PROXY_TUNNEL` environment variable for the `casualsimulation/aux` image to `wss://proxy.auxplayer.com`.
            -   When the client grabs a token from the configured `UPSTREAM_DIRECTORY`, it will then try to connect to `wss://proxy.auxplayer.com` to establish a tunnel for the `external-{key}` subdomain.
            -   Once the tunnel is established, any traffic directed at `external-{key}.auxplayer.com` which is routed to the same server that hosts `proxy.auxplayer.com` will be forwarded onto the tunnel client which will then server the AUX experience.
            -   In effect, this lets a AUXPlayer experience hosted from an internal network be accessible from outside the network via using a reverse tunnel server. (This lets us get around NAT without things like UPNP)
-   Bug Fixes
    -   Copying the workspace will now copy the context bot as well.
    -   Removing a bot via code it should no longer set the selection to a mod.

## V0.9.37

### Date: 9/13/2019

### Changes:

-   Improvements
    -   Added an AUX Proxy web service that can temporarilly authorize a proxy connection for a local AUX.
    -   Added a package that provides the ability to create tunnels via websockets.

## V0.9.36

### Date: 9/13/2019

### Changes:

-   Bug Fixes
    -   Fixed an issue with dragging files on a non-default grid scale in AUXPlayer.

## V0.9.35

### Date: 9/11/2019

### Changes:

-   Improvements
    -   Changing the player inventory's height via the height slider will now set the inventory items to be correctly bottom aligned.
-   Bug Fixes
    -   Resolved issues with dragging bots and minimized contexts onto the background in builder.
    -   Resolved issues with sizing differences of the player inventory between pc and mobile platforms.
    -   Fixed the directory client to send the correct IP Address.
    -   Fixed the directory service to handle errors when sending webhooks.

## V0.9.34

### Date: 9/10/2019

### Changes:

-   Improvements
    -   Added the ability to set which IP Addresses should be trusted as reverse proxies.
        -   Setting this value will allow the server to determine the actual IP Address of visiting users and which protocol they are actually using to load data.
        -   Can be controlled with the `PROXY_IP_RANGE` environment variable.
            -   Supports a single IP Address, or a CIDR IP Address range.

## V0.9.33

### Date: 9/10/2019

### Changes:

-   Improvements
    -   Added a service which can send information to the configured directory at periodic intervals.
        -   By default, the information gets sent on startup and every 5 minutes afterwards.
            -   `key`: The SHA-256 hash of the hostname plus the loopback interface's MAC address.
            -   `password`: The password that was generated on the device to authenticate to the directory.
            -   `publicName`: The hostname of the device.
            -   `privateIpAddress`: The IPv4 Address of the first non-loopback interface sorted by interface name. This is supposed to be the LAN IP that the device has.
        -   The directory that the client reports to (the upstream) can be configured using the `UPSTREAM_DIRECTORY` environment variable. If it is not set, then the client is disabled in production.

## V0.9.32

### Date: 9/10/2019

### Changes:

-   Improvements
    -   Changed and condensed the action tags: `onDropInContext()`, `onAnyDropInContext()`, `onDropInInventory()`, `onAnyDropInInventory()`, `onDragOutOfContext()`, `onAnyDragOutOfContext()`, `onDragOutOfInventory()` and `onAnyDragOutOfInventory()` to `onBotDrop()`, `onAnyBotDrop()`, `onBotDrag()`, `onAnyBotDrag()`.
    -   Setup new 1x7 player inventory layout, works with dynamic changes to width, currently not working with dynamic changes to height.
    -   Changed range of `aux.context.inventory.height` from 0 to 1 to instead be 1 to 10 defining the default number of rows to view in the inventory on page load.
    -   Added an API for the AUX Directory.
        -   Stores a list of AUXes and their IP addresses to make it easy to discover AUXPlayers that share the same public IP address with you.
        -   Controllable with the `DIRECTORY_TOKEN_SECRET` and `DIRECTORY_WEBHOOK` environment variables.
        -   If the `DIRECTORY_TOKEN_SECRET` environmenv variable is not specified, then the directory API will not be enabled.
        -   Make sure to use a long secure random value for the `DIRECTORY_TOKEN_SECRET`.
        -   The `DIRECTORY_WEBHOOK` variable specifies the URL that updated entry information should be POSTed to.
            -   The message contains a JSON object with the following data:
                -   `key`: The key/hash that the uniquely identifies the AUX that was updated.
                -   `externalIpAddress`: The external (public facing) IP Address that the AUX is using.
                -   `internalIpAddress`: The internal (non-public facing) IP Address that the AUX is using.
        -   The following API Endpoints have been added:
            -   `GET /api/directory`
                -   Gets a list of AUXPlayers that share the same public IP Address as you.
                -   Each entry in the list contains the name of the AUXPlayer and the URL that it can be accessed at.
            -   `PUT /api/directory`
                -   Creates / Updates the entry for an AUXPlayer.
                -   The request must contain the following values as a JSON object:
                    -   `key`: The unique key identifying the AUXPlayer. Recommended to use a hash of the MAC address and hostname.
                    -   `privateIpAddress`: The local network IP Address that has been assigned to the AUXPlayer.
                    -   `publicName`: The name that can be shown to other users publicly.
                    -   `password`: The password that is required to update the record. If this is the first request for the `key` then the password will be saved such that the record can only be updated in the future when given the same password.
-   Bug Fixes
    -   Unbound `aux.context.player.rotation.x` and `aux.context.player.rotation.y` from one another to let the user only need to fill in one of the fields for player's initial rotation to work.

## V0.9.31

### Date: 9/05/2019

### Changes:

-   Improvements
    -   Added in a `mod.subtract` function to removed certain tags defined by a mod.
    -   Added the ending grid position to the drag and drop context actions.
    -   Added the new `createdBy()` function that get the filter of bots that have been created by another bot.
    -   Set the drag and drop actions to return more consistant variables.
    -   Removed the hamburger menu icon and the menu text from the player's menu.
    -   Player's menu will now open then items are added to it from an empty state.
    -   Removed unneeded function from the project: `getBotsInContext`, `getBotsInStack`, `getFilessAtPosition`, `getNeighboringBots`.
-   Bug Fixes
    -   Set the bot in the drag and drop actions to no longer return multiple bots.
    -   Cleaned up missed text artifact on the loading popup in player.
    -   Setting the initial zoom of the player in the context without setting anything for the rotation will no longer rotate the initial player.
    -   Resolved issue with wall height not getting set correctly when the context the bot is on is moved vertically.
    -   Fix issue with the bot returned from a drag and drop action.
    -   Sheet will now remain open when deleting a bot.
    -   Fixed `onCombine()` actions to pass the other bot as `that.bot`.

## V0.9.30

### Date: 08/28/2019

### Changes:

-   Improvements
    -   Split the player inventory's resizing bar into two and placed them at the top corners of the inventory.
    -   Halved the inventory's gap spacing when on moble for a larger inventory.
    -   Improved the label textbox to resize to fix bot that have a high width value.
    -   The drop action tags: `onDropInContext()`, `onAnyDropInContext()`, `onDropInInventory()` and `onAnyDropInInventory()` now return the previous context the bots were in before the drop.
    -   Allow the context to set the player's default zoom with the tag `aux.context.player.zoom` and its rotation with the tags `aux.context.player.rotation.x` and `aux.context.player.rotation.y`.
    -   Changed the loading popup to have improved readability and removed wanted information from the player's loading popup.
    -   Added the ability to show and scan barcodes.
        -   Barcodes can be shown via the `player.showBarcode(code, format)` function.
            -   The `format` parameter accepts the following options:
                -   [`code128`](https://en.wikipedia.org/wiki/Code_128) (Code 128) (default)
                -   [EAN](https://en.wikipedia.org/wiki/International_Article_Number)
                    -   `ean13` (EAN-13)
                    -   `ean8` (EAN-8)
                    -   `upc` (UPC-A)
                -   [`itf14`](https://en.wikipedia.org/wiki/ITF-14) (ITF-14)
                -   [`msi`](https://en.wikipedia.org/wiki/MSI_Barcode) (MSI)
                -   [`pharmacode`](https://en.wikipedia.org/wiki/Pharmacode) (Pharmacode)
                -   [`codabar`](https://en.wikipedia.org/wiki/Codabar) (Codabar)
        -   The barcode scanner can be opened via the `player.openBarcodeScanner()` function.
            -   The following barcode types can be scanned:
                -   Code 128
                -   Code 39
                -   Code 93
                -   EAN-13
                -   EAN-8
                -   UPC-A
                -   UPC-C
                -   Codeabar
            -   When a barcode is scanned the `onBarcodeScanned()` event will be sent containing the barcode that was detected.
            -   Also supports `onBarcodeScannerOpened()` and `onBarcodeScannerClosed()`.
    -   Added menus back to AUXPlayer.
    -   Added `byMod()` as an additional way to query bots.
        -   Convienent way to query bots by multiple tags at once.
        -   Usage:
            -   `getBots(byMod({ "aux.color": "red", "aux.scale": 2 }))` gets all the bots with `aux.color` set to `"red"` and `aux.scale` set to `2`.
            -   `getBots(byMod({ "aux.color": null, "aux.label": "Hi!" }))` gets all the bots without an `aux.color` but with `aux.label` set to `"Hi!"`.
-   Bug Fixes
    -   Resolved issue with new contexts adding an incorrect tag to the sheet.
    -   Changed the dynamic aspect ratio to a stable one for the inventory scaling.

## V0.9.29

### Date: 08/23/2019

### Changes:

-   Improvements
    -   Changed `hasFileInInventory()` function to `hasBotInInventory()`.
    -   Changed `onMerge()` action tag to `onMod()`.
    -   Changed `aux._editingFile` hidden tag to `aux._editingBot`.
    -   Gave the player inventory an offset from the bottom of the window so that it is floating.
    -   Deselecting one of 2 bots in multiselection mode will return the the sheet to single selection mode.
    -   Removed the direct aux view for now.
    -   Added new feature in sheet where clicking on a bot's tag will select all bots with that tag.
    -   Added a code editor.
        -   Loads only on desktop/laptop.
        -   For the best experience, use with the full size sheet.
        -   Features:
            -   Syntax highlighting for action tags and formulas.
                -   Normal tags don't get syntax highlighting.
            -   Syntax checking.
            -   Autocomplete for tags.
                -   Triggered by typing `#` or by pressing `Ctrl+Space`.
            -   Autocomplete for formula/action API functions.
                -   Triggered by typing or by pressing `Ctrl+Space`.
            -   Find references to API functions across actions/formulas.
                -   Trigger by putting the cursor on the tag and press `Shift+F12`.
            -   Find references to tags across actions/formulas.
                -   Trigger by putting the cursor on the tag and press `Shift+F12`.
            -   Auto formatting
                -   Trigger by typing `Alt+Shift+F`.
            -   Find & Replace
                -   Open the find tool by pressing `Ctrl+F`.
                -   Go to replace mode by toggling the arrow on the left side of the find tool.
        -   Other notes
            -   It is not currently possible to remove formulas using the code editor. Instead, you have to use the small tag input in the table to completely remove formulas.
    -   Changed menu button text of: `Channel doesn't exist. Do you want to create it?` to `Channel doesn't exist. Click here to create it.` for better user direction.
-   Bug Fixes
    -   Resolved issue of the `getBot()` function not working in the search bar.
    -   Allow the use of a channelID made up entirely of numbers.
    -   Resolved issue of `setTag()` not working with multiple files when fed a false or null value to set.
    -   Deleting a bot when in multiselection mode will no longer close the sheet.
    -   The `onPointerExit()` function will now execute before an `onPointerEnter()` function when hovering over multiple bots.
    -   Fixed issue in the `RemoveTags()` function where providing a string with a `.` in its tag section failed to remove the correct tags.
    -   The tag `aux.context` can now be set to a value type of boolean or number.
    -   Increased the timeout time on the `Create Channel` toast message to give it more processing time so it works more consistently.
    -   Fixed inconsistency between actual action tag `onAnyDropInContext` and what was appearing in the tag dropdown `onDropAnyInContext` to read correctly, and other similar cases of this.
    -   Changed the tag `aux.context.inventory.height` to work in the context bot's tag list.

## V0.9.28

### Date: 08/16/2019

### Changes:

-   Improvements
    -   Added the `onPointerUp()` action tag to fire on button release.
-   Bug Fixes
    -   Resolved issue where creating a new tag on one bot, deselecting all bots and attempting to add that same tag to a different bot resulted in a warning.
    -   Resolved issue stopping VR from functioning on Occulus Quest.

## V0.9.27

### Date: 08/14/2019

### Changes:

-   Improvements
    -   Added the context to the `that` of the `onAnyBotClicked()` action tag.
    -   Added the context to the `that` of the `onKeyDown()` and `onKeyUp` action tags.
    -   Removed the trashcan area that appears when dragging a bot.
    -   Added the bot and context to the `that` of the `onPointer` action tags.
    -   Improved the functionality of `getBots()` and `getBot()` by adding the ability to search by multiple parameters.
        -   [Github Issue](https://github.com/casual-simulation/aux/issues/8)
        -   The following functions have been added:
            -   `byTag(tag, value)`: Filters for bots that have the given tag and value.
            -   `inContext(context)`: Filters for bots that are in the given context.
            -   `inStack(bot, context)`: Filters for bots that are in the same stack as the given bot in the given context.
            -   `atPosition(context, x, y)`: Filters for bots that are at the given position in the given context.
            -   `neighboring(bot, context, direction)`: Filters for bots that are neighboring the given bot in the given context in the given direction.
            -   `either(filter1, filter2)`: Filters for bots that match either of the given filters.
            -   `not(filter)`: Filters for bots that do not match the given filter.
        -   As a result, it is now possible to use `getBots()` like this:
            -   `getBots(byTag("abc", 123), byTag("name", "test"))`
            -   `getBots(not(inContext("hello")))`
            -   `getBots(inContext("hello"), not(inStack(this, "hello")))`
            -   `getBots(atPosition("test", 1, 2))`
            -   `getBots(either(byTag("abc", true), byTag("def", true)))`
        -   You can still use the old syntax like `getBot("name", "bob")`.
    -   Improved the server to update a tag indicating whether a user is active or not.
        -   The tag is `aux.user.active` and is on every player bot.
        -   The user frustums have been updated to use this value for detecting if a player is active or not.
    -   Removed the depreciated tags: `aux.context.surface.grid`, `aux.context.surface.defaultHeight`, `aux.input`, `aux.input.target`, and `aux.input.placeholder`.
    -   Made the text editor in sheet go all way to the bottom of the screen when the sheet is toggled to fullscreen mode.
    -   Removed the `event()` function from action scripts.
-   Bug Fixes
    -   Destroying a bot will no longer keep a mod of the bot in the selection.
    -   Modballs will no longer appear as the file rendered when searching for bots.
    -   Added the missing `onPointerDown()` tag to the tag dropdown list.
    -   Fixed an issue that would cause the browser to be refreshed while in the process of Forking an AUX.
    -   The `player.currentChannel()` function will now work in builder.
    -   Fixed actions to be able to support using comments at the end of scripts.
    -   When clicking off of a search for config it will no longer show a mod being selected briefly.

## V0.9.26

### Date: 08/09/2019

### Changes:

-   Improvements
    -   Changed the "Subscribe to Channel" text to "Add Channel" in AUXPlayer.
    -   Changed the "powered by CasualOS" tagline to "CasualOS ☑️".
    -   Added the ability to copy/paste bots directly onto surfaces.
    -   Control clicking a bot and attempting to drag it will now result in cloning the bot.
    -   Removed the outline bars on the player inventory.
    -   Dragging files in AUXPlayer now pulls the selected bot out of the stack.
    -   Updating the `aux.scale.z` or `{context}.z` values on bots now updates the other bots in the same stack.
    -   Improved the sheet to show the filter buttons for every tag namespace.
    -   Added the ability to undo destroying a bot from the sheet.
    -   Changed the "channel does not exist" message to include a better call to action.
    -   Zooming and rotation from a `player.tweenTo()` call can now be canceled by user input.
-   Bug Fixes
    -   The zoom value and orbital values of the `player.tweenTo()` function have been clamped to their set limits to avoid issues.
    -   The inconsistancy of zoom number input between perspective and orthographic cameras with the `tweenTo` function has been fixed.
    -   Fixed the create channel button to refresh the page so that the channel is properly loaded.

## V0.9.25

### Date: 08/08/2019

### Changes:

-   Bug Fixes
    -   Fixed a spelling error in the hamburger menu.
    -   Fixed an issue that would cause recursive formulas to lock-up the channel.

## V0.9.24

### Date: 08/08/2019

### Changes:

-   Improvements
    -   Changed `onPlayerContextEnter()` to `onPlayerEnterContext()`.
    -   Added `player.currentChannel()` for users to query the channel id in player.
-   Bug Fixes
    -   Dragging a mod should no longer show a change in the scale.
    -   Fixed an issue that would show the wrong username if logging in as a guest.
    -   Fixed the "Fork Channel" button to create the new channel.
    -   Changed the "Fork Channel" and "Clear Channel" buttons to only allow admins to run them.
    -   Fixed an issue that would cause the tag input boxes to not accept typing an `=` sign as the first character.
    -   Fixed the `Destroyed {bot ID}` messages to not show when the bot doesn't actually get destroyed.
    -   Getting the mod of a recently changed file will no longer be missing tags.
    -   Fixed isse with new tag input remaining open when verifying a tag vai the enter key.
    -   Fixed issue where `aux.stackable` being false stopped mods from being applied to the bot, mods can now be applied.

## V0.9.23

### Date: 08/06/2019

### Changes:

-   Improvements
    -   Changed `Clear Mod` to `Reset` in the sheet.
    -   Allow the clicking on a bot in the sheet in single selection mode to deselect the bot.
    -   Changed `onCombine()` action tag to `onCombine(#tag:"value")` and set the autofill to not auto add this tag to the sheet.
    -   Added the `aux.context.devices.visible` to allow the hiding of user bots in the player.
-   Bug Fixes
    -   Dragging a bot with no bot selected will no longer select a mod of the dragged bot.

## V0.9.22

### Date: 08/06/2019

### Changes:

-   Improvements
    -   Changed `{context}.index` to `{context}.sortOrder`.
    -   Added another variable to `onClick()` action tag to return a context.
    -   Added another variable to `onCombineEnter()` and `onCombineExit()` action tags to return a context.
    -   Added `onAnyPlayerContextEnter` to trigger on every bot when a player joins a context and changed `onPlayerContextEnter` to trigger on the player bot that joins a context.

## V0.9.21

### Date: 08/05/2019

### Changes:

-   Improvements
    -   Improved the `server.shell()` command to output a bot to the `aux.finishedTasks` channel with the results of the command.
    -   Added the ability to backup channels to Github using Gists.
        -   You can trigger a backup by running `server.backupToGithub(token)` as an admin from the admin channel.
        -   The `token` parameter should be replaced with a string containing a [personal access token](https://help.github.com/en/articles/creating-a-personal-access-token-for-the-command-line) from the account you want the backup to upload to.
        -   During upload a bot will be added to the `aux.runningTasks` context with a progress bar indicating the status of the operation.
        -   When the task is completed the bot will be moved to the `aux.finishedTasks` context and will contain tags indicating the result of the operation.
        -   After finishing the bot will contain a link to the uploaded data.
    -   Added the ability to backup channels as a zip file.
        -   Triggered by running `server.backupAsDownload()` as an admin from the admin channel.
        -   Similar to the Github backup but the zip file is downloaded to your device.
    -   `setTag` function will now accept an array of bots as it's first paramater.
    -   Removed the white circle background from the player's menu button.
    -   Changed `Fork/Upload/Download AUX` to `Fork/Upload/Download Channel`.
    -   Updated connection message.
    -   Allow the deselection of files by clicking on the bot in the sheet during multiselection.
    -   Greatly improved the performance of dragging stacks of bots in AUXPlayer.
    -   Added the `onCombineEnter()` and `onCombineExit()` action tags to fire on all bots being interacted with during a drag operation with combine action tags involved.
-   Bug Fixes
    -   Removed mouse pointer change on player inventory side bars.
    -   Made the multiselect button ui consistant colors.
    -   Made the multiselect button hide itself in multiselect mode.
    -   `aux.label` will now accept numbers as a tag value.
    -   Further restrict the add tag setup to stop unwanted warning popups.
    -   Fixed to let admin users be designers even if the designers list says otherwise.

## V0.9.20

### Date: 07/31/2019

### Changes:

-   Improvements
    -   Increased the Socket.io ping interval and timeout values to better support sending large causal trees.
    -   Updated `aux.inventory.height` to `aux.context.inventory.height`.
    -   Removed the raise and lower option in the context dropdwon menu.
    -   Changed player menu's `Add Channel` to `Subscribe to Channel`.
    -   Set mobile and desktop's default player inventory height to be consistent.
    -   Added a basic console that can be used to view logs from scripts and formulas.
        -   The console can be opened via the `player.openDevConsole()` script function.
    -   Changed the toggle size button's image.
    -   Moved multiselection button to the top right, added new icon for the button.
    -   Added bot image to top of sheet.
    -   Removed deslection button, the minus icon, from the sheets.
    -   Changed destroy bot button text to the trash can icon.
    -   Allow the user to drag bots from the bot image at the top of the sheet section.
-   Bug Fixes
    -   Improved centering of loading popup's `powered by CasualOS` text.
    -   Fixed an issue that would cause `player.currentContext()` to not update until after the `onPlayerContextEnter()` event was fired.
    -   Fixed some issues with the login flow for AUXPlayer.

## V0.9.19

### Date: 07/29/2019

### Changes:

-   Improvements
    -   Added the ability for shouts and whispers to return values.
        -   `shout()` returns a list of results from every bot that ran a script for the shout ordered by bot ID.
        -   `whisper()` returns a list of results from every bot that ran a script for the whisper ordered by the input bot array.
        -   To return a value from a shout/whisper handler, use `return` statements. For example, to return `10` from a shout you would simply write `return 10`.
    -   Changed the tag suggestion list to only show when there are tags that match the input.
    -   Changed the create surface popup's header text to read: `Create Context from Selection`.
    -   Added show surface checkbox to the create context popup.
    -   Removed the text on the sheet's bottom left add tag button.
    -   Added the phrase `powered by CasualOS` to bthe hamburger menu and loading popup.
    -   Removed `Unselect All` from the sheets.
-   Bug Fixes
    -   Fixed an issue that would let users load the admin channel because no file specified session limits for it.
    -   Fixed an issue that would cause formulas which contained indexer expressions to fail.
    -   Fixed the server to not overwrite broke Causal Trees.
    -   Stopped incorrect empty tag warning when attempting to add in a new tag.
    -   Fixed there not being a visible right bar on the player inventory.
    -   Fixed dependency tracking for formulas which get bots by ID. (like `getBots("id")`)

## V0.9.18

### Date: 07/25/2019

### Changes:

-   Bug Fixes
    -   Reverted a change that had the potential to corrupt a tree upon load.

## V0.9.17

### Date: 07/25/2019

### Changes:

-   Improvements
    -   Added the ability to execute remote events on the server.
        -   This lets us do all sorts of administrative tasks while keeping things secure.
        -   These events are sent via scripts.
        -   Depending on the action, it may only be possible to execute them in the correct channel. For example, executing admin tasks is only allowed in the admin channel to help prevent things like clickjacking.
        -   The following functions are supported:
            -   Admin channel only
                -   `server.grantRole(username, role)`: Grants the given role to the user account with the given username if the current player is an admin.
                -   `server.revokeRole(username, role)`: Revokes the given role from the user account with the given username if the current player is an admin.
                -   `server.shell(script)`: Runs the given shell script on the server if the current player is an admin.
    -   Improved the login system to dynamically update based on changes to the admin channel.
        -   This lets us do things like lock user accounts or tokens and have the system automatically handle it.
        -   It even supports formulas!
        -   The login system uses the following tags on bots in the admin channel:
            -   `aux.account.username`: This tag indicates that the bot is a "user account" bot for the given username.
            -   `aux.account.roles`: This tag indicates which roles an account should be granted.
            -   `aux.account.locked`: This tag indicates whether the account is locked and that logging in using it should not be allowed.
            -   `aux.token`: This tag indicates that the bot is a "token" which can be used to login to a user account.
            -   `aux.token.username`: This tag indicates the username of the user account that the token is for.
            -   `aux.token.locked`: This tag indicates whether the token is locked and therefore cannot be used to login to the account.
    -   Improved the login system to automatically give guests the `guest` role.
        -   This allows blocking guests via the `aux.blacklist.roles` tag on the channel config file.
    -   Improved the channel system to only allow loading a channel if it has been created via a bot in the admin channel.
        -   This lets admins control which channels are accessible.
        -   The admin channel is always accessible, but only to admins. This is a safety measure to prevent people from locking themselves out.
        -   To make a channel accessible, load the admin channel and create a bot with `aux.channel` set to the channel you want and `aux.channels` set to `true`.
        -   Alternatively, load the channel you want and click the `Create Channel` toast that pops up. (only works if you're an admin)
    -   Added the ability to view and control how many sessions are allowed.
        -   Allows setting a max sessions allowed value for channels and the entire server.
        -   Per-Channel settings go on the channel file in the admin channel.
            -   The `aux.channel.connectedSessions` tag indicates how many sessions are active for the channel.
            -   The `aux.channel.maxSessionsAllowed` tag specifies how many sessions are allowed for the channel. Admins are not affected by this setting. If this value is not set then there is no limit.
        -   Global settings go on the `config` file in the admin channel.
            -   The `aux.connectedSessions` tag indicates how many sessions are active for the server.
            -   The `aux.maxSessionsAllowed` tag specifies how many sessions are allowed for the entire server. Admins are not affected by this setting. If this value is not set then there is no limit.
    -   Added the ability to query the status information from the server.
        -   Requests to `/api/{channelId}/status` will return a JSON object containing the current number of active connections for the channel.
        -   Requests to `/api/status` will return a JSON object containing the current number of active connections for the server.
    -   Changed `aux.inventory.color` tag to `aux.context.inventory.color`, and allowed the editing of the invenroty color to be done in the context bot's tags.
    -   Added an `aux.context.inventory.visible` tag to toggle the player inventory on and off, it will default to visible.
    -   Reduced width of player inventory and added a left alligned line to it's left side.
    -   Gave the player inventory the ability to be set by a user set inventory context tag.
    -   Added a width maximum to the player inventory.
    -   Added in the `onAnyBotClicked()` function to fire an event when any bot in the scene has been clicked.
-   Bug Fixes
    -   The player's background context color can now be set via fomula.
    -   Fixed scripts to remove deleted files from queries like `getBots()` or `getBot()`.
    -   Fixed the login screen to hide the loading progress when the user needs to scan the token from their other device.
    -   Improved the JavaScript sandbox to prevent common infinite loops.
        -   Loops in JavaScript code now have an energy cost of 1 per iteration.
        -   By default, each formula/action has an energy of `100,000`.
        -   Shouts get their own energy value set at `100,000`. (for now - so it's still possible to get around the energy limit by shouting back and forth)
        -   Exceeding the energy limit causes the formula/action to be terminated so that the application doesn't get locked up.
    -   Corrected misspelled tag name in the tag dropdown list.
    -   Fixed positioning issue with setting `aux.label.anchor` via an interaction.

## V0.9.16

### Date: 07/22/2019

### Changes:

-   Improvements

    -   Added ability to use the enter key on the new tag dropdown to autofill the tag.
    -   The webpage's tab name will now display the channel's ID in designer and the Context name and ID in Player.

-   Bug Fixes
    -   Added another Wall3D optimization with a geometry disposal.
    -   Added a null check to stop an error when trying to drag specifically removed bots.
    -   A mod object will no longer change it's mesh scale while being dragged.
    -   Fixed an issue that would happen if a file was updated and deleted in the same script.

## V0.9.15

### Date: 07/18/2019

### Changes:

-   Improvements
    -   Selecting a tag from the tag suggestions list will now automatically add the tag on click.
    -   Added a plus sign to the `Make mod from selection` butotn's icon.
-   Bug Fixes
    -   Improved Wall3D performance, should no longer take up most memory allocation.
    -   Clicking on a bot will no longer have the mereg ball appear for a second in the file count.

## V0.9.14

### Date: 07/17/2019

### Changes:

-   Improvements
    -   Added a login system
        -   Users are first-come first-serve.
            -   Upon login your device will generate a token that is used to authenticate the device for that user account.
                -   Because this token is unique and secret you must use the new "Login with Another Device" feature in the side menu.
                -   This will show a QR code that can be scanned after trying to login with the same username.
            -   Users can be granted roles via their bot in the `admin` channel.
                -   These roles can be used to allow or deny access to channels.
                -   Users that have the `admin` role are allowed access to every channel. (and bypass the blacklist and whitelist)
        -   The server now decides if a user is able to load an aux.
            -   This means that the server checks `aux.blacklist` and `aux.whitelist` before sending the data.
            -   The following tags have been added to check whether a user is allowed access based on their roles.
                -   `aux.whitelist.roles`: Specifies the list of roles that users must have all of in order to access the channel.
                -   `aux.blacklist.roles`: Specifies the list of roles that users must not have any of in order to access the channel.
            -   By default, the `admin` channel is set to allow only users with the `admin` role.
    -   The login screen now remembers which users you have logged in with previously.
        -   Because tokens are saved on the device it is important to save users and only remove them if explicitly requested by the user.
    -   The `aux.line.style` tag's wall settting will now dynamically scale with bot height and bot stacking.
    -   The inventory viewport now no longer accepts panning input, it will now only zoom and rotate.
    -   Added in an `aux.line.style` tag that changes the design of the `aux.line.to` line.
    -   Added in a resize sheets button to set sheet's to full page width at all times.
    -   Added in an `aux.line.width` tag that changes the width of the `aux.line.to` but only the wall style for now.
    -   Resize the sheets button is now on the far left of the sheets buttons.
    -   Added a new `Make mod from selection` button to the sheet's buttons.
    -   Clicking off of the sheets will now always revert the selected item to an empty bot.
    -   Clicking the `enter` key on a selected tag will automatically open up the `new tag` input section.
    -   Clicking the `escape` key when the `new tag` input section is up will close the input section.
    -   The `new tag` input section will now be left alligned in the sheets.
    -   The tag section buttons will now appear below the bot content in the sheets.
    -   Moved the sheet's `Toggle Size` button to the right side of the sheet.
-   Bug Fixes
    -   Fixed `create()` to dissallow overriding `aux.creator` when a creator is specified.
    -   The center button will no longer effect the rotation in channel designer's viewport.
    -   'Enable AR' button no longer shows up in iOS Chrome which is currently unsupported.
    -   Fixed AR rendering for both AUX Designer and AUX Player.
    -   Fixed the login page to redirect to Channel Designer if the user refreshes the page while on the login screen.
    -   Fixed an issue that would cause `player.currentContext()` to be undefined if it was accessed inside `onConnected()`.
    -   Fixed the link to the `aux-debug` page in Channel Designer.
    -   Fixed an issue where formulas which had circular dependencies would cause other tags referencing the circular tag to not update.
    -   Fixed the parsing logic for filter tags to support curly quotes. (a.k.a. "Smart Quotes" that the iOS keyboard makes)
    -   Adding a new tag to a bot will now automatically focus the new tag whereas before it would not focus it.
    -   Fixed the file table to not interrupt the user's typing when tag value updates are processed.
-   Security Fixes
    -   Updated the `lodash` NPM package to `4.17.14` to mitigate [CVE-2018-16487](https://nvd.nist.gov/vuln/detail/CVE-2018-16487).

## V0.9.13

### Date: 07/10/2019

### Changes:

-   Improvements
    -   Reordered the context menu list to new specifications.
    -   Renamed several items in the context menu list: `Open Context` to `Go to Context` and `Select Context Bot` to `Edit Bot`.
-   Bug Fixes
    -   The `aux.context.locked` will now be properly initially set via the create context popup's tick box.

## V0.9.12

### Date: 07/09/2019

### Changes:

-   Improvements
    -   Added a rotation option to `player.tweenTo`, users can now define an `x` and `y` rotation to define which way the camera views the bot.
    -   New context popup opens with`aux.context.locked` set to false and the text has been change to `Lock Context`.
    -   Changed `aux.mod.tags` to `aux.mod.mergeTags`.
    -   Renamed `aux.movable="mod"` to `aux.movable="cloneMod"`.
    -   `isDiff` function no longer checks for `aux.mod.mergeTags` when determining weather a bot is a diff or not.
    -   Added the `aux.listening` tag to disable, a bot will accept shouts or whispers if this tage is set to true but ignore them it `aux.listening` is set to false.
    -   Removed the `context_` prefix of the default generated name of new contexts.
-   Bug Fixes
    -   The cube that appears on empty bot will now be properly sized.
    -   The center inventory button will now appear when intended.
    -   Fixed typo on the `Requesting site ID` text.
    -   First entered letter on a new bot's label not appearing had been resolved.
    -   The function `onCombine` should not trigger when dragging on a stack of bots but a warning message explaining this has been added it this is attempted.
    -   Dragging the inventory top to change its size will no longer cause the Google Chrome mobile app to refresh the page.
    -   Added in a tween override when user attempts input during a tween that will stop the tween immediately.

## V0.9.11

### Date: 07/01/2019

### Changes:

-   Improvements
    -   Added two new functions that can be used to open URLs.
        -   `player.goToURL(url)`: Redirects the user to the given URL in the same tab/window.
        -   `player.openURL(url)`: Opens the given URL in a new tab/window.
-   Bug Fixes
    -   Fix actions that edit files which get destroyed to not error and cause the rest of the action to fail.

## V0.9.10

### Date: 06/29/2019

### Changes:

-   Bug Fixes
    -   Make the sandboxed iframe fix check if the OS is iOS in addition to checking for Safari. This detects Chrome iOS and therefore applies the workaround.

## V0.9.9

### Date: 06/28/2019

### Changes:

-   Bug Fixes
    -   Make our minifier output ASCII so that Safari can load the web worker from a blob. (which apparently requires ASCII)

## V0.9.8

### Date: 06/28/2019

### Changes:

-   Improvements
    -   Can now click on and drag multiple files at a time, one for each VR controller.
-   Bug Fixes
    -   Fixed loading on Firefox browsers.
        -   Added special case for Firefox browsers to ignore the use of browser crypto since it seems to cause errors despite it being supported.
    -   Always render VR controllers, even if they are not in view of the camera.
        -   This makes sure that you can still see controller pointer lines and cursors even if you are holding the controller out of view.
    -   Fixed loading on Safari by allowing the sandboxed iframe to do more than it should be able to.
        -   Related Bug: https://bugs.webkit.org/show_bug.cgi?id=170075

## V0.9.7

### Date: 06/28/2019

### Changes:

-   Bug Fixes
    -   Inventory camera updates properly again in AUXPlayer.
    -   Added some basic regex URL validation to `aux.iframe` tag.

## V0.9.6

### Date: 06/28/2019

### Changes:

-   **Breaking Changes**
    -   Removed `@` and `#` expressions.
        -   This means that `@id` and `#id` will no longer work.
        -   Instead, use `getBots("#id")` and `getBotTagValues("#id")`.
-   Improvements
    -   The inventory now begins with a top down view.
    -   The center viewport button will now set the rotation to be top down.
    -   Inventory now begins with an increased zoom value.
    -   Manually control when we submit the frame to the VRDisplay
        -   This allows us to be able to do multiple rendering passes on the WebGL canvas and have them all appear in VR correctly.
        -   Before this fix, any elements that were rendered onto the WebGL canvas after the first pass were absent from VR. This was because the `THREE.WebGLRenderer` prematurely submitted the frame to the `VRDisplay`. This was a problem because it appears that the WebVR API ignores subsequent calls to the `VRDisplay.submitFrame` function until the current frame has passed.
    -   Added the `hasTag` function to allow users to check if the file has a specific tag on it.
    -   Moved formula calculations to a background thread.
        -   This helps get a more consistent framerate by running formulas in the background while the scene is rendering.
        -   As a result, the `window` global variable will not be available formulas.
            -   This means formulas like `window.alert()` or `window.location` or `window.navigator.vibrate()` will not work anymore.
            -   This also means that channels are more secure since you should no longer be able to write a formula that directly modifies bots in another channel. (no crossing the streams)
        -   The new system works by tracking dependencies between formulas.
            -   It looks for calls to `getTag()`, `getBot()`, `getBots()` and `getBotTagValues()` to track dependencies.
            -   It is fairly limited and does not yet support using variables for tag names. So `getTag(this, myVar)` won't work. But `getTag(this, "#tag")` will work.
            -   There are probably bugs.
        -   Additional improvements include showing the error message produced from a formula.
            -   If the formula throws an error then it will show up instead of the formula text.
            -   The UI has not been updated so you cannot scroll to read the full error message.
    -   Improved line performance.
    -   Improved label positioning to be more consistent.
    -   Improved users to share inventories, menus, and simulations when they are logged in with the same username.
    -   Old inactive users will now be deleted automatically to keep the data model clear of unused users.
        -   This only affects bots that have the `aux._user` tag set.
    -   Improved our usage of Vue.js to prevent it from crawling the entire game tree to setup property listeners.
        -   This reduces rendering overhead significantly.
    -   Changed the size of the inventory's dragging bar.
-   Bug Fixes
    -   Fixed rendering warning that was caused by `aux.line.to` if the line was too short.
    -   The context will now no longer allow for bot placement if it is not being visualized.
    -   The bot's label should now always appear on page reload.
    -   The bot sheet should now no longer have an incorrect layout upon adding a new bot.
    -   The config ID in sheets will now read as `config` and not `confi`.
    -   Switching contexts in AUXPlayer will now add the old context to the browser history so you can use the back and forward buttons to go back and forth.

## V0.9.5

### Date: 6/19/2019

### Changes:

-   Improvements
    -   `onGridClick()` is now supported in VR.
    -   Changed `mergeBall` tag to `mod`.
    -   Changed `tags` staring tag to `mod`.
    -   Changed `Clear Tags` to `Clear Mod`.
    -   Stop users from adding a blank or only whitespace tag.
    -   Changed `tags.remove()` back to `removeTags()`.
-   Bug Fixes
    -   All camera tweens will now snap to their final (and literal) target destination at the end of the tween.
    -   Bots will get destroyed when dragged over the trashcan in AUX Builder even if it is still on a context surface.
    -   `aux.context.rotation` tags are now being used in AUX Builder to apply rotation to contexts.
    -   Tags starting with `_user` and all other appropriate hidden tags will now correctly sort into the hidden tags section in sheets.
    -   Clearing an empty mod with an added tag on it now clears the added tag.
    -   `aux.label.size.mode` set to `auto` now sizes properly with the orthographic camera.
    -   The inventory in player will now no longer reset it's scale upon resizing the inventory.

## V0.9.4

### Date: 06/18/2019

### Changes:

-   Improvements
    -   Label rendering is now longer overdrawn on the main scene.
        -   This fixes issues with rendering labels in VR.
-   Bug Fixes
    -   Labels are now rendered in both the left and right eye in VR.
    -   Fixed flickering labels due to z-fighting with the geometry it was anchored to

## V0.9.3

### Date: 06/18/2019

### Changes:

-   Improvements
    -   Changed labels to read "Bot" instead of "File".

## V0.9.2

### Date: 06/18/2019

### Changes:

-   **Breaking Changes**
    -   We changed how tags are used in formulas. Now, instead of using the dot (`.`) operator to access a tag in a file, you must use the new `getTag(file, tag)` and `setTag(file, tag)` functions.
        -   For example, instead of:
            -   `this.aux.color = "red"`
        -   You would use:
            -   `setTag(this, "#aux.color", "red")`
        -   Likewise for getting tags:
            -   `alert(this.aux.color)`
        -   You should now use:
            -   `alert(getTag(this, "#aux.color"))`
-   Improvements
    -   Added several functions indended to replace the @ and # expression syntax.
        -   `getBot(tag, value)`, Gets the first file with the given tag and value.
        -   `getBots(tag, value (optional))`, Gets all files with the given tag and optional value. This replaces the `@tag(value)` syntax.
        -   `getBotTagValues(tag)`, Gets all the values of the given tag. This replaces the `#tag` syntax.
        -   `getTag(file, tag)`, Gets the value stored in the given tag from the given file. This replaces using dots (`.`) to access tags.
        -   `setTag(file, tag, value)` Sets the value stored in the given tag in the given file. This replaces using dots (`.`) to set tag values.
    -   Renamed several functions to use the "bots" terminology instead of "files".
        -   `getFilesInContext() -> getBotsInContext()`
        -   `getFilesInStack() -> getBotsInStack()`
        -   `getNeighboringFiles() -> getNeighboringBots()`
        -   `player.getFile() -> player.getBot()`

## V0.9.1

### Date: 06/13/2019

### Changes:

-   Improvements
    -   VR mode is reimplemented.
        -   On a VR device, you can enter VR mode by clicking on `Enter VR` in the menu.
        -   VR controllers can be used to click on files as well as drag them around in both AUX Player and AUX Builder.
        -   `onPointerEnter()` and `onPointerExit()` work for VR controllers in AUX Player.
    -   AR mode is back to its previous working state (along with inventory!)
    -   Changed the function tag `player.isBuilder()` to `player.isDesigner()`.
    -   Clicking on the same file as the selected file will now open the sheet if it has been closed.
    -   Added a `Select Context File` seciton in the workspace dropdown. This will select the file responsible for the workspace and open up it's sheet.
    -   Added ability to drag to change the height of the inventory viewport in the player.
    -   Added a new `aux.inventory.height` tag that when applied to the config file will set a default height of the player's inventory.
-   Bug Fixes
    -   Clicking on the same file as the selected file will no longer deselect the file in single selection mode.
    -   Fixed accidental double render when running in AUX Builder.

## V0.8.11

### Date: 06/07/2019

### Changes:

-   Improvements
    -   Removed unused top grid spaces of empty an empty file.
    -   The tag autocomplete is now in alphabetical order.
    -   The id tag value is now centered in the sheets.
    -   The `Clear Diff` section of the sheets has been renamed `Clear Tags`.
    -   The tooltip for the surface button has been changed from `create surface from selection` to `create surface` in mergeBall mode.
-   Bug Fixes
    -   Changed the resulting `diff-` id of file to `merge` when adding tag to empty file.
    -   Changed header of the create worspace popup from `Create Surface from Selection` to `Create Surface` when opened on a merge file.

## V0.8.10

### Date: 06/07/2019

### Changes:

-   Improvements
    -   Change `diff` key word to `merge` or `mergeBall`.
        -   EX: The tag function `aux.diff` has been changed to `aux.mergeBall` and `aux.diffTags` has been changed to `aux.mergeBall.tags` and the `diff` id tag value has been changed to `merge`.

## V0.8.9

### Date: 06/06/2019

### Changes:

-   Improvements
    -   Changed `diff.save` and `diff.load` to `diff.export` and `diff.import` respectfully.
    -   Changed function `saveDiff` to automatically include the `loadDiff` function within it to clean up the resulting output.
    -   `diff.save` will now return a cleaner JSON than it was before.
-   Bug Fixes
    -   Duplicate tags will now not show up in a closed tag section's tag count.
    -   Stopped additon of extra whitespace on left side of screen when multi selecting too many files.

## V0.8.8

### Date: 06/05/2019

### Changes:

-   Improvements
    -   Improved how diffs are created from files so that they don't contain any tags which are for contexts.
        -   This means that moving a file will only give you a diff of tags that are not related to a context.
        -   Examples are `aux.color`, `aux.label`, etc.
        -   As a result, applying the diff to a file won't cause it to be moved.
    -   The hidden tag section has been changed from `aux._` to `hidden`.
    -   The action and hidden tag sections will now appear when only one tag meets the criteria for the section.
    -   The add tag auto complete will now check for a match of the start if the string and not a substring.
    -   The add tag autocomplete will hide the `aux._` tags until `aux._` is input.
    -   When clicking the background in multi-file selection mode, it will deselect the files and keep a diff of the last selected.
    -   Improved file diffs to keep the existing diff selected after merging it into a file.
    -   Added tag `aux.inventory.color` to global file that allows the user to set the inventory background color in player.
-   Bug Fixes
    -   Fixed an issue that would cause file diffs to apply their context positions to other files.
    -   Clicking the `minus` button of the final file in sheets will now switch to diff without the `minus` or `unselect all` buttons that don't do anything.

## V0.8.7

### Date: 06/05/2019

### Changes:

-   Improvements
    -   Added the ability to show hidden tags by toglging hidden tag section instead of the hidden tags button which has been removed.
    -   Edited hexagon button to be filled and have a larger plus icon to improve uniformity.
-   Bug Fixes
    -   Tag `#` section will no longer remain if there are no tags fitting the criteria.

## V0.8.6

### Date: 06/05/2019

### Changes:

-   Improvements
    -   Added the ability to automatically convert curly quotes (`U+2018`, `U+2019`, `U+201C`, `U+201D`) into normal quotes (`U+0008`, `U+0003`).
-   Bug Fixes
    -   Fixed an issue where tag diffs would appear like normal files.
    -   Fixed an issue that prevented users from moving the camera when tapping/clicking on a worksurface.

## V0.8.5

### Date: 06/04/2019

### Changes:

-   Bug Fixes
    -   Fixed an issue that caused diffs to not be draggable from the mini file in the upper right hand corner of the screen.
    -   Fixed some conflicts between the default panel opening logic and the new dragging logic on mobile.
    -   Fixed an issue that prevented users from dragging file IDs out from the file panel on mobile.

## V0.8.4

### Date: 06/04/2019

### Changes:

-   Improvements
    -   Made AUX Builder remove any context-related tags when cloning/duplicating a file.
        -   This prevents diff files from magically appearing in other contexts when dragging them.
        -   It is accomplished by deleting any tag that is hidden (starts with an underscore) or is related to a context made by an `aux.context` tag in another file.
    -   Added `diff.save()` and `diff.load()` AUX Script functions.
        -   `diff.save(diffToSave)`: Takes the given diff and returns JSON that can be stored in a tag.
        -   `diff.load(diffToLoad)`: Renamed from `diff.create()`, `diff.load()` is now able to take some JSON and returns a diff that can be applied to a file using `applyDiff()`.
    -   Numbers in tags can now start with a decimal instead of having to start with a digit.
        -   For example, `.0123` is now allowed and equals `0.0123`.
    -   Added the ability to customize user colors via the following tags:
        -   `aux.color`: Setting this tag on a user's file will cause that user to be the given color.
        -   `aux.scene.user.player.color`: Setting this tag on the globals file will cause all users in AUX Player to appear as the given color.
        -   `aux.scene.user.builder.color`: Setting this tag on the globals file will cause all users in AUX Builder to appear with the given color.
    -   Made AUX Player users default to a yellow color instead of blue.
    -   Renamed the `globals` file to `config`.
    -   Renamed the following tags/actions:
        -   `aux.context.surface.{x,y,z}` -> `aux.context.{x,y,z}`
        -   `aux.context.surface.rotation.{x,y,z}` -> `aux.context.rotation.{x,y,z}`
        -   `aux._creator` -> `aux.creator`
        -   `aux.builders` -> `aux.designers`
        -   `onSave()` -> `onSaveInput()`
        -   `onClose()` -> `onCloseInput()`
    -   Changed the `"Switch to Player"` button text to be `"Open Context in New Tab"`.
    -   Changed the title of AUX Builder to `"Channel Designer"`.
    -   Improved the file table to automatically focus the first input for newly added tags.
    -   Added an `onDiff()` event that is triggered on the file that a diff was applied to.
        -   The `that` parameter is an object with the following properties:
            -   `diffs`: The array of diffs that were applied to the file.
-   Bug Fixes
    -   Fixed the color picker input to not error when the edited tag doesn't have a value.
    -   Fixed the color picker basic input subtype to have the correct width so that the colors line up properly.
    -   Fixed an issue with showing an input box during the `onSaveInput()` or `onCloseInput()` callback from another input.
    -   Added in ability to drag file or diff out of file selection dropdown button.
    -   The sheet section will now hide itself when dragging a file from it and reopen itself when the drag is completed.
    -   Changed `Create Workspace` button tooltip to `Create Surface from Selection`.
    -   Removed the `Destroy File` and `Clear Diff` buttons from an empty diff sheet.
    -   Removed the `Destroy File` and replaced it with the `Clear Diff` button on a non-empty diff sheet.
    -   Fixed `player.tweenTo()` from affecting the inventory camera if the target file doesnt exist in it.

## V0.8.3

### Date: 06/03/2019

### Changes:

-   Improvements
    -   Replaced `aux.context.surface` with `aux.context.visualize`
        -   This allows specifying how a context should be visualized in AUX Builder.
        -   The previous option only allowed specifying whether a context is visualized, not how.
        -   There are currently 3 possible options:
            -   `false`: Means that the context will not be visible in AUX Builder. (default)
            -   `true`: Means that the context will be visible in AUX Builder but won't have a surface.
            -   `surface`: Means that the context will be visible with a surface in AUX Builder.

## V0.8.2

### Date: 05/31/2019

### Changes:

-   Improvements
    -   Added `onGridClick()`
        -   Triggered when the user clicks on an empty grid space in AUX Player.
        -   Runs on every simulaiton.
        -   The `that` parameter is an object with the following properties:
            -   `context`: The context that the click happened inside of. If the click occurred in the main viewport then this will equal `player.currentContext()`. If the click happened inside the inventory then it will equal `player.getInventoryContext()`.
            -   `position`: The grid position that was clicked. Contains `x` and `y` properties.
    -   Added the `aux.builders` tag which allows setting a whitelist for AUX Builder.
        -   `aux.whitelist` and `aux.blacklist` still exist and can be used to whitelist/blacklist users across both AUX Builder and AUX Player.
        -   If `aux.builders` is present then only users in the builder list can access AUX Builder.
        -   If `aux.builders` is not present then AUX Builder falls back to checking the whitelist and blacklist.
    -   Added support for `aux.movable=diff`.
        -   This mode acts like `clone` but the cloned file is a diff.
        -   You can control the tags that are applied from the diff by setting the `aux.movable.diffTags` tag.
    -   Added `player.isBuilder()` function for AUX Script.
        -   Determines if the current player is able to load AUX Builder without being denied. For all intents and purposes, this means that their name is in the `aux.builders` list or that there is no `aux.builders` list in the globals file.
    -   Added `player.showInputForTag(file, tag, options)` function for AUX Script.
        -   Shows an input dialog for the given file and tag using the given options.
        -   Options are not required, but when specified the following values can be used:
            -   `type`: The type of input dialog to show.
                -   Supported options are `text` and `color`.
                -   If not specified it will default to `text`.
            -   `subtype`: The specific version of the input type to use.
                -   Supported options are `basic`, `advanced`, and `swatch` for the `color` type.
                -   If not specified it will default to `basic`.
            -   `title`: The text that will be shown as the title of the input box.
            -   `foregroundColor`: The color of the text in the input box.
            -   `backgroundColor`: The color of the background of the input box.
            -   `placeholder`: The placeholder text to use for the input box value.
    -   Added autofill feature to the add tag input box for improved tag adding.
    -   Center camera button is only shown when at a specified distance from the world center.
    -   Placed camera type toggle back inside the menu for both AUX Builder and AUX Player.
    -   Changed hexagon image to include a plus sign to make is match with other 'add item' buttons.
    -   Added ability to remove files from a search, will convert any remaining files into a multiselected format.
    -   Removed bottom left diff brush from builder. Diffs need to be dragged from their file ID in the sheets menu now.
    -   Changed the default placholder in the search bar from `search`, `[empty]`, and `[diff-]` to just be `search / run`.
    -   Edited the `RemoveTags()` function to allow it to use Regular Expressions to search for the tag sections to remove.

## V0.8.1

### Date: 05/29/2019

### Changes:

-   Improvements

    -   Added in the `RemoveTags(files, tagSection)` function to remove any tag on the given files that fall into the specified tag section. So triggering a `RemoveTags(this, "position")` will remove all tags such as `position.x` and `position.random.words` on this file.
    -   Added the `aux.destroyable` tag that prevents files from being destroyed when set to `false`.
    -   Made the globals file not destroyable by default.
    -   Reimplemented ability to click File ID in the sheet to focus the camera on it.
    -   Added the `aux.editable` tag that can be used to prevent editing a file in the file sheet.
    -   Added events for `onKeyDown()` and `onKeyUp()`.
        -   These are triggered whenever a key is pressed or released.
        -   The `that` parameter is an object containing the following fields:
            -   `keys` The list of keys that were pressed/released at the same time.
        -   See https://developer.mozilla.org/en-US/docs/Web/API/KeyboardEvent/key/Key_Values for a list of possible key values.
    -   Added new formula functions:
        -   `getFilesInStack(file, context)` gets the list of files that are in the same position as the given file.
        -   `getNeighboringFiles(file, context, direction)` gets the list of files that are next to the given file in the given direction.
            -   Possible directions: `left`, `right`, `front`, `back`.
            -   If a direction is not specified, then the function returns an object containing every possible direction and the corresponding list of files.
        -   `player.importAUX(url)` loads an .aux file from the given URL and imports it into the current channel.
    -   Improved the `whisper()` function to support giving it an array of files to whisper to.
    -   Set an empty diff file as the selected file if no other files are selected, this will allow new files to be dragged out drom this diff's id as a new file.
        -   Selection count is set to 0 in this instance as not files are meant to be shown as selected.
    -   Added a "Create Worksurface" button to the file sheet.
        -   This will create a new worksurface and place all the selected files on it.
        -   The worksurface will use the given context name and can be locked from access in AUX Player.
        -   The new worksurface file will automatically be selected.
        -   The system will find an empty spot to place the new worksurface.
    -   Added camera center and camera type buttons to lower right corner of AUX Builder and AUX Player.
        -   Inventory in AUX Player also has a camera center button.
        -   Camera center will tween the camera back to looking at the world origin (0,0,0).
        -   Camera type will toggle between perspective and orthographic cameras. The toggle button that used to do this has been removed from the main menus.

-   Bug Fixes
    -   Fixed `tweenTo` function not working after changing the camera type.
    -   Fixed the file sheet to not have a double scroll bar when the tags list becomes longer than the max height of the sheet.
    -   Fixed an issue that would add a file to the "null" context when dragging it out by it's ID.

## V0.8.0

### Date: 05/25/2019

### Changes:

-   Improvements
    -   Replaced 2D slot-based inventory with a full 3D inventory context view on the lower portion of the screen.
        -   You can drag files seamlessly in and out of the inventory and current player context.
        -   Inventory has seperate camera control from the player context.
        -   Inventory is now unlimited in capacity as it is just another 3d context to place files in and take with you.
    -   Added a tag section check for multiple action tags, will now compress them into the `actions()` section.
    -   Add a docker-compose file for arm32 devices.
    -   Add the ability to execute a formula and get file events out of it.
    -   Add a play button to the search bar that executes the script.
-   Bug Fixes
    -   Fixed ability to click on files with `aux.shape` set to `sprite`.
    -   Hide the context menu on mobile when clicking the background with it open.
    -   Refactored progress bars to be more performant.
    -   Progress bars no longer interfere with input.
    -   Allow queries to return values that are not null or empty strings.
    -   Remove context menu on mobile when clicking on background.
    -   Make users that are in AUX Player appear blue.

## V0.7.8

### Date: 05/23/2019

### Changes:

-   Bug Fixes
    -   Made adding a tag put the new tag in the correct position in the sheet so it doesn't jump when you edit it.
    -   Fixed the ability to see other players.

## V0.7.7

### Date: 05/23/2019

### Changes:

-   Improvements
    -   The show hidden tag button and new tag button have swapped places.
    -   The sheets section will automatically appear when the search bar is changed.
    -   New create new file button art has been implemented.
    -   Several tags have changed:
        -   `aux.context.movable` -> `aux.context.surface.movable`
        -   `aux.context.x` -> `aux.context.surface.x`
        -   `aux.context.y` -> `aux.context.surface.y`
        -   `aux.context.z` -> `aux.context.surface.z`
        -   `aux.context.grid` -> `aux.context.surface.grid`
        -   `aux.context.scale` -> `aux.context.surface.scale`
        -   `aux.context.minimized` -> `aux.context.surface.minimized`
    -   Added `aux.context.surface` as a way to determine if a surface should show up in AUX Builder.
        -   Defaults to `false`.
    -   Changed how contexts are configured:
        -   You can now configure a context by setting `aux.context` to the context.
        -   Previously, this was done by creating a special tag `{context}.config`.
    -   Added `aux.context.locked` as a way to determine if a context should be able to be loaded in AUX Player.
        -   Defaults to `true` for contexts that do not have a file that sets `aux.context` for it.
        -   Defaults to `false` for contexts that have a file that sets `aux.context` for it and do not have a `aux.context.locked` tag.
    -   Changed how the globals file is created:
        -   It no longer has a label.
        -   It is now movable by default. (but you have to put it in a context first)
        -   It now defines the "global" context instead of a random context.
        -   It is not in the "global" context by default. (so there's just a surface with no files)
-   Bug Fixes
    -   The tags in sheets will now be sorted aplhabetically on show/hide tag sections.

## V0.7.6

### Date: 05/21/2019

### Changes:

-   Improvements
    -   Tag compression now happens when there are at least 2 similar starting sections.
    -   Tag sections now begin with or are replaced by `#`.
    -   Tag sections now truncate if they are over 16 characters.
    -   Tag sections now begin all turned on when opening the sheets.
    -   Tag sections now account for hidden tags and only show a tag section button if the amount of visible hidden tags is greater than 2.
    -   Made the channel ID parsing logic follow the same rules we use for the URLs.
    -   Added a toast message that will be shown whenever a file is deleted via the file table or the trash can.
-   Bug Fixes
    -   Fixed the `isBuilder` and `isPlayer` helper variables.

## V0.7.5

### Date: 05/21/2019

### Changes:

-   Improvements
    -   Tag compression to the table for tags with 3 or more similar starting sections(The series of characters before the first period in the tag).
    -   Made switching contexts in AUX Player via `player.goToContext()` fast by not triggering a page reload.
    -   Forced each channel in AUX Player to display the same context as the primary context.
    -   Added in ability to drag a block out of the sheet's ID value.
    -   Added the `diff.create(file, ...tags)` function.
        -   This creates a diff that takes the specified tags from the given file.
        -   Tags can be strings or regex.
        -   The result can be used in `applyDiff()` or in `create()`.
        -   Example:
            -   `diff.create(this, /aux\..+/, 'fun')`
            -   Creates a new diff that copies all the `aux.*` and `fun` tags.
    -   Added the `player.currentContext()` function.
        -   This returns the context that is currently loaded into AUX Player.
    -   Added the `onPlayerContextEnter()` event.
        -   This is triggered whenever AUX Player loads or changes a context.
        -   The `that` variable is an object containing the following properties:
            -   `context` - the context that was loaded.
    -   Added convenience functions for accessing the first and last elements on an array.
        -   `array.first()` will get the first element.
        -   `array.last()` will get the last element.
-   Changes
    -   Changed the @ and # formula expressions to always return a list of values.
        -   The values will always be sorted by the ID of the file that it came from.
            -   For @ expressions this means that the files will be sorted by ID.
            -   For # expressions this means that the values will be sorted by which file they came from.
        -   Because of this change, users should now use the `.first()` function to get the first file returned from a query.
-   Bug Fixes
    -   Fixed the wording when adding and removing channels.

## V0.7.4

### Date: 05/20/2019

### Changes:

-   Improvements
    -   Added the `NODE_PORT` environment variable to determine which port to use for HTTP in production.
-   Bug Fixes
    -   Fixed SocketManager to build the connection url correctly.

## V0.7.3

### Date: 05/20/2019

### Changes:

-   Bug Fixes
    -   Updated sharp to v0.22.1

## V0.7.2

### Date: 05/20/2019

### Changes:

-   Bug Fixes
    -   Fixed an issue where the server would return the wrong HTML page for AUX Player.

## V0.7.1

### Date: 05/20/2019

### Changes:

-   Bug Fixes
    -   Fixed an issue with running AUX on a .local domain that required HTTPs.

## V0.7.0

### Date: 05/20/2019

### Changes:

-   Improvements
    -   Search bar will now always remain across the top of builder.
    -   Made the `aux.context.grid` tag not use objects for hex heights.
    -   Made `auxplayer.com/channel` load AUX Builder and `auxplayer.com/channel/context` load AUX Player.
    -   Added `onConnected()` and `onDisconnected()` events to notify scripts when the user becomes connected for disconnected from the server.
    -   Added `player.isConnected()` to help formulas easily determine if the player is currently connected.
        -   Works by checking the `aux.connected` tag on the user's file.
-   Bug Fixes
    -   Allow for the expansion and shrinking of hexes after they have been raised or lowered.
    -   Clicking on the diff bursh in builder will now make the sheets appear correctly.
    -   Selecting the file ID in builder will now no longer change the zoom that sent the camera too far away.
    -   Upon shrinking the hex grid, hexes will now remain if a file is on top of it.
    -   Clicking on a non centeral hex did not show correct raise and lower options, now it does.
    -   Fixed an issue that would cause a formula to error if evaluating an array which referenced a non-existant tag.
        -   In the test scenario, this made it appear as if some blocks were able to be moved through and other blocks were not.
        -   In reality, the filter was breaking before it was able to evaluate the correct block.
        -   This is why re-creating a file sometimes worked - because the new file might have a lower file ID which would cause it to be evaluated before the broken file was checked.
    -   Fixed an issue that would cause the formula recursion counter to trigger in non-recursive scenarios.

## V0.6.5

### Date: 05/10/2019

-   Improvements
    -   Added `aux.iframe` tag that allows you to embed HTML pages inside an AUX.
        -   Related iframe tags:
            -   `aux.iframe`: URL of the page to embed
            -   `aux.iframe.x`: X local position
            -   `aux.iframe.y`: Y local position
            -   `aux.iframe.z`: Z local position
            -   `aux.iframe.size.x`: Width of the iframe plane geometry
            -   `aux.iframe.size.y`: Height of the iframe plane geometry
            -   `aux.iframe.rotation.x`: X local rotation
            -   `aux.iframe.rotation.y`: Y local rotation
            -   `aux.iframe.rotation.z`: Z local rotation
            -   `aux.iframe.element.width`: The pixel width of the iframe DOM element
            -   `aux.iframe.scale`: The uniform scale of the iframe plane geometry

## V0.6.4

### Date: 05/09/2019

### Changes:

-   Changes
    -   Made cloned files **not** use the creation hierarchy so that deleting the original file causes all child files to be deleted.
-   Bug Fixes
    -   Fixed the "Destroy file" button in the file sheet to allow destroying files while searching.

## V0.6.3

### Date: 05/09/2019

### Changes:

-   Improvements
    -   Made cloned files use the creation hierarchy so that deleting the original file causes all child files to be deleted.
-   Bug Fixes
    -   Fixed an issue that caused clonable files to not be cloned in AUX Player.

## V0.6.2

### Date: 05/09/2019

### Changes:

-   Improvements
    -   Allow users to determine which side of the file they have clicked on by using `that.face` variable on an `onClick` tag.
    -   Removed `aux.pickupable` and replaced it with special values for `aux.movable`.
        -   Setting `aux.movable` to `true` means it can be moved anywhere.
        -   Setting `aux.movable` to `false` means it cannot be moved.
        -   Setting `aux.movable` to `clone` means that dragging it will create a clone that can be placed anywhere.
        -   Setting `aux.movable` to `pickup` means it can be moved into any other context but not moved within the context it is currently in (only applies to AUX Player).
        -   Setting `aux.movable` to `drag` means it can be moved anywhere within the context it is currently in but not moved to another context. (only applies to AUX Player).
    -   Added the ability to destroy files from the file sheet.
    -   Added the ability to display a QR Code from formula actions.
        -   Use `showQRCode(data)` and `hideQRCode()` from formula actions.
    -   Added the ability to create a new empty file from the file sheet.
        -   Doing so will automatically select the new file and kick the user into multi-select mode.
    -   Added the ability to whitelist or blacklist users by using `aux.whitelist` and `aux.blacklist`.
        -   For example, setting `aux.whitelist` to `Kal` will ensure that only users named `Kal` can access the session.
        -   Similarly, setting `aux.blacklist` to `Kal` will ensure that users named `Kal` cannot access the session.
        -   In the case of a name being listed in both, the whitelist wins.
-   Bug Fixes
    -   Fixed an issue where long tapping on a file would register as a click on mobile.
    -   Dragging a minimized workspace will no longer change its z value for depth, only its x and y.

## V0.6.1

### Date: 05/07/2019

### Changes:

-   Bug Fixes
    -   Fixed the Copy/Paste shortcuts to make `Cmd+C` and `Cmd+V` work on Mac.

## V0.6.0

### Date: 05/07/2019

### Changes:

-   Improvements

    -   Added an `aux.progressBar` tag that generates a progressbar above the file, this tag can be set to any value form 0 to 1.
        -   This new tag also has additionally: `aux.progressBar.color` and `aux.progressBar.backgroundColor` to color the progressbar's components.
        -   This tag also has: `aux.progressBar.anchor` to set the facing direction of the progress bar relative to the file.
    -   Added `aux.pickupable` to control whether files can be placed into the inventory in the player or not, will be true (able to be put in inventory) by default.
        -   If `aux.pickupable` is true but `aux.movable` is false, the file can still be dragged into the inventory without moving the file position. It can also be dragged out of the inventory by setting the file position only until is is placed, then not allowing position changes again as `aux.movable` is still false.
    -   Added the ability to load additional channels into an AUX Player channel.
        -   Channels can be loaded from any reachable instance of AUX Server. (auxplayer.com, a boobox, etc.)
        -   To add a channel to your AUX Player, simply open the hamburger menu and click "Add Channel".
            -   Enter in the ID of the channel you want to load.
            -   There are several options:
                -   A URL (`https://auxplayer.com/channel/context`)
                -   A remote context ID (`auxplayer.com/channel/context`)
                -   A local context ID (`channel/context`)
                -   A local channel ID (`channel`)
        -   To remove a channel, open the hamburger menu and click on the one you want to remove.
        -   Channels can also be loaded by putting them in the query string of the URL.
            -   This is done by adding a parameter named `channels` set to the ID of the channel that you want to load.
            -   For example, `channels=abc/test` will load the `abc/test` channel.
            -   As a result, the URL ends up looking something like this `https://auxplayer.com/channel/context?channels=abc/test&channels=other/channel`.
            -   Note that you can only add channels this way. You must go to the hamburger menu to remove a channel.
                -   Sharing URLs will cause all the channels you have loaded to show up for someone else but it won't remove any channels they already have loaded.
        -   Added several new formula functions:
            -   `superShout(event, arg)` performs a shout that goes to every loaded channel. This is the only way for channels to communicate with each other.
            -   `player.loadChannel(id)` loads the channel with the given ID.
            -   `player.unloadChannel(id)` unloads the channel with the given ID.
        -   Additionally, the following events are always sent to every channel:
            -   `onQRCodeScannerOpened()`
            -   `onQRCodeScannerClosed()`
            -   `onQRCodeScanned()`
            -   `onTapCode()`
        -   How it works
            -   Channels are loaded by creating files in the user's "simulation context".
                -   You can get the user's simulation context by using `player.getFile().aux._userSimulationsContext`.
            -   AUX Player looks for these files and checks if they have a `aux.channel` tag.
                -   For files that do, then the `aux.channel` tag value is used as a channel ID and then AUX Player loads it for each file.
                -   Files that don't are ignored.
            -   Note that because we have multiple channels loaded there are multiple user files and global files.
                -   This is fine because channels cannot lookup files that other channels have.
                -   Because of this, a user also has multiple simulation contexts.
                -   This works out though, because we merge all the simulation contexts and remove duplicate channels.
                -   When `player.unloadChannel(id)` is called, we only remove simulation files that are in the channel that the script is running in.
                -   As a result, if another channel has called `player.loadChannel(id)` with the same ID the channel will remain loaded because at least one channel has requested that it be loaded.
    -   Added in a tween for the zoom that fires once a file has been focused on, it will tween to file position then zoom to the set zoom value.
    -   Added `whisper(file, event, argument)` formula function that sends shouts to a single file.
    -   Added a `aux.version` tag to the globals file which will be used to help determine when breaking changes in the AUX file format occur.
    -   Added the ability to copy and paste file selections in AUX Builder.
        -   Pressing `Ctrl+C` or `Cmd+C` will cause the currently selected files to be copied to the user's clipboard.
        -   Pressing `Ctrl+V` or `Cmd+V` will cause the currently selected files to be pasted into the world where the user's cursor is.
        -   Does not interfere with normal copy/paste operations like copying/pasting in input boxes.
        -   If a worksurface is included in the user's selection the new worksurface will be duplicated from it.
            -   This allows you to do things like copy the context color.
            -   Any files that are being copied from the old worksurface to the new one will also maintain their positions.
    -   Added the ability to copy worksurfaces AUX Builder using the new `"Copy"` option in the context menu.
        -   Using the `Ctrl+V` keybinding after copying the worksurface will paste a duplicate worksurface with duplicates of all the files that were on the surface.
    -   Added the ability to drag `.aux` files into AUX Builder.
        -   This will upload them just like the upload option in the hamburger menu.
    -   Added `player.hasFileInInventory(file)` formula function that determines if the given file or list of files are in the current player's inventory.
        -   As a part of this change, it is now possible to use the other user-related functions in formulas.
    -   Moved the `handlePointerEnter` and `handlePointerExit` function logic to only work in `PlayerInteractionManager`.
    -   Added the `handlePointerDown` to `PlayerInteractionManager` so down events in general can be collected on the player.
    -   Clicking on the `Raise` and `Lower` options on the workspace dropdown will now effect the entrire workspace if it has been expanded.

## V0.5.4

### Date: 04/29/2019

### Changes:

-   Improvements
    -   Changed AUX Player's default background color to match the dark background color that AUX Builder uses.
    -   Changed the globals file to look like a normal file when created and be labeled as "Global".
    -   Updated all the formula functions to use the new naming scheme.
    -   Added the ability to drag worksurfaces when they are minimized.
        -   Setting `aux.context.movable` to `false` will prevent this behavior.
    -   Selecting an item in the inventory no longer shows a selection indicator.
-   Bug Fixes
    -   The inventory placeholders should now always appear square.
    -   Dragging an item out of the inventory will now always remove the image of that item in the inventory.

## V0.5.3

### Date: 04/26/2019

### Changes:

-   Bug Fixes
    -   Fixed an issue that would cause data loss on the server.
        -   The issue was caused by not cleaning up some resources completely.
        -   Because some services were left running, they would allow a session to run indefinitely while the server was running but were not saving any new data to the database.
        -   As a result, any changes that happened after the "cleanup" would be lost after a server restart.

## V0.5.2

### Date: 04/26/2019

### Changes:

-   Improvements
    -   Set builder's default background color to dark gray. Player remains the light blue.
    -   Changed the `onDragAny/onDropAny` actions to be `onAnyDrag/onAnyDrop`.
    -   `formula-lib.ts` has changed `isPlayerInContext` export to `player.isInContext`.
    -   `formula-lib.ts` has changed `makeDiff` export to `diff`.
    -   Made the mini file dots much smaller.
    -   Added the ability to show and hide a QR Code Scanner using the `openQRCodeScanner()` and `closeQRCodeScanner()` functions.
        -   Upon scanning a QR Code the `onQRCodeScanned()` event is triggered with the `that` variable bound to the scanned QR code.
        -   The `onQRCodeScannerOpened()` event is triggered whenever the QR Code Scanner is opened.
        -   The `onQRCodeScannerClosed()` event is triggered whenever the QR Code Scanner is closed.
    -   Moved the file sheet to the right side of the screen.
-   Bug Fixes
    -   Fixed an issue with trying to load a WebP version of the "add tag" icon in Safari.
        -   Safari doesn't support WebP - so we instead have to load it as a PNG.
    -   Fixed the proxy to return the original content type of images to Safari.
        -   Because Safari doesn't support WebP we can't automatically optimize the images.

## V0.5.1

### Date: 04/25/2019

### Changes:

-   Improvements
    -   Automatically log in the user as a guest if they attempt to got to as context without being logged in.
-   Bug Fixes
    -   Stopped a new Guest's username from saying `guest_###` upon logging into a new guest account for the first time.
    -   Fixed highlighting issues when dragging files around.
    -   Totally removed the AUX Player toolbar so that it doesn't get in the way of input events. (Was previously just transparent)
    -   Fixed an issue with files not responding to height changes on a hex when the config file wasn't in the same context.

## V0.5.0

### Date: 04/25/2019

### Changes:

-   Improvements
    -   Restricted onCombine feature to only fire in aux-player and restrict it from happening on aux-builder.
    -   Removed the `clone()` function.
    -   Improved the `create()` function to be able to accept lists of diffs/files.
        -   This allows you to quickly create every combination of a set of diffs.
        -   For example, `create(this, [ { hello: true }, { hello: false } ])` will create two files. One with `#hello: true` and one with `#hello: false`.
        -   More complicated scenarios can be created as well:
            -   `create(this, [ { row: 1 }, { row: 2 } ], [ { column: 1 }, { column: 2 } ])` will create four files for every possible combination between `row: 1|2` and `column: 1|2`.
            -   `create(this, { 'aux.color': 'red' }, [ makeDiff.addToContext('context_1'), makeDiff.addToContext('context_2') ])` will create two files that are both red but are on different contexts.
            -   `create(this, @aux.color('red'), { 'aux.color': 'green' })` will find every file that is red, duplicate them, and set the new files' colors to green.
    -   Improved how we position files to prevent two files from appearing at the same index.
        -   Creating new files at the same position will now automatically stack them.
        -   Stacking is determined first by the index and second by the file ID.
    -   Added a zoom property to the `tweenPlayerTo` function to set a consistent zoom on file focus.
    -   Moved the worksurface context menu options to files mode.
    -   Moved the channel name to the hamburger menu and added the QR Code to the menu as well.
    -   Worksurface improvements
        -   Removed the header in AUX Player so that only the hamburger menu is shown.
        -   Removed the option to enter into worksurfaces mode.
            -   If users are already in worksurfaces mode then they can still exit.
        -   Removed the ability to snap or drag worksurfaces.
        -   Removed the ability to change the worksurface color.
    -   Removed the change background color context menu.
    -   Made the globals file generate as a worksurface.
    -   File Sheet/Search improvements
        -   Removed the edit icon and replaced it with a search icon at the top right of the top bar.
        -   Added the ability to save a `.aux` file from the current selection/search.
        -   Moved the "+tag" button to the left side of the panel and added an icon for it.
        -   Added another "Add Tag" button to the bottom of the tags list.
        -   Added the ability to show the list of selected file IDs in the search bar.
-   Bug Fixes
    -   Stopped sheet closing bug from taking multiple clicks to reopen.

## V0.4.15

### Date: 04/22/2019

### Changes:

-   Improvements

    -   Added a basic proxy to the server so that external web requests can be cached for offline use.
        -   Only works when the app is served over HTTPS.
        -   Uses service workers to redirect external requests to the server which can then download and cache the resources.
            -   Shouldn't be a security/privacy issue because all cookies and headers are stripped from the client requests.
            -   As a result this prevents users from adding resources which require the use of cookies for authorization.
            -   A nice side-effect is that it also helps prevent advertisers/publishers from tracking users that are using AUX. (Cookie tracking and Browser Fingerprinting are prevented)
        -   Currently, only the following image types are cached:
            -   `PNG`
            -   `JPG`
            -   `GIF`
            -   `WEBP`
            -   `BMP`
            -   `TIFF`
            -   `ICO`
        -   Upon caching an image, we also optimize it to WEBP format to reduce file size while preserving quality.
    -   Added `onPointerEnter()` and `onPointerExit()` events that are triggered on files that the user's cursor hovers.
    -   Added a pre-commit task to automatically format files.
    -   Formatted all of the source files. (TS, JS, Vue, JSON, HTML, CSS)
    -   Added an option to the dropdown in aux-builder to jump to aux-player for the current context
    -   `formula-lib.ts` has added a `isPlayerInContext` function to determine if path is in the expected context in aux-player.
    -   `formula-lib.ts` has changed `tweenTo` function to `tweenPlayerTo` for better clarity on the function's use.

## V0.4.14

### Date: 04/19/2019

### Changes:

-   Improvements
    -   Users that join as a guest will now have a cleaner visible name of `Guest`.
    -   Removed the builder checkbox on the new workspace popup to make the feature cleaner.
    -   Added the ability to zoom to a file by tapping/clicking its ID in the file sheet.
    -   Added a couple script functions:
        -   `tweenTo(file or id)` causes the current user's camera to tween to the given file. (just like how the sheet does it)
        -   `toast(message)` causes a toast message to pop up with the given message. It will automatically go away after some time.

## V0.4.13

### Date: 04/18/2019

### Changes:

-   Improvements
    -   Can load external images by setting `aux.image` to an image url.
        -   **NOTE:** The remote server must be CORS enabled in order to allow retrieval of the image.
    -   Added `sprite` as an option for `aux.shape`.
        -   This is a camera facing quad that is great for displaying transparent images.
    -   Added several events:
        -   `onCreate()` is called on the file that was created after being created.
        -   `onDestroy()` is called on the file just before it is destroyed.
        -   `onDropInContext()` is called on all the files that a user just dragged onto a context. (`that` is the context name)
        -   `onDragOutOfContext()` is called on all the files that a user just dragged out of a context. (`that` is the context name)
        -   `onDropAnyInContext()` is called on all files when any file is dragged onto a context. (`that` is an object that contains the `context` and `files`)
        -   `onDragAnyOutOfContext()` is called on all files when any file is dragged out of a context. (`that` is an object that contains the `context` and `files`)
        -   `onDropInInventory()` is called on the file that a user just dragged into their inventory.
        -   `onDragOutOfInventory()` is called on the file that a user just dragged out of their inventory.
        -   `onDropAnyInInventory()` is called on all files when any file is dragged into the user's inventory. (`that` is the list of files)
        -   `onDragAnyOutOfInventory()` is called on all files when any file is dragged out of the user's inventory. (`that` is the list of files)
        -   `onTapCode()` is called on every file whenever a 4 digit tap code has been entered. (`that` is the code)
            -   It is recommended to use an `if` statement to filter the tap code.
            -   This way you won't get events for tap code `1111` all the time due to the user tapping the screen.
        -   All of the drag/drop events are triggered once the user is done dragging. (not during their drag)
    -   Added checkboxes the new workspace modal to allow users to set whether it should show up in builder, player, or both.

## V0.4.12

### Date: 04/17/2019

### Changes:

-   **Breaking Changes**
    -   Changed worksurfaces and player config files to use `{context}.config` instead of `aux.builder.context` and `aux.player.context`.
        -   This also allows people to specify formulas on a per-context basis.
        -   We call these new tags "config tags".
        -   For example, you can show the `hello` context in both AUX Builder and AUX Player by setting the `hello.config` tag to `true`.
        -   Because of this change, existing worksurfaces no longer work. To regain your worksurfaces, do a search for `@aux.builder.context` and then create a config tag for the worksurfaces that are found.
    -   Changed worksurface config values to use `aux.context.{value}` instead of `aux.builder.context.{value}`.
        -   Removing `builder` from the name makes it easier to understand that the tags are describing the contexts that the file is configuring.
    -   Renamed `aux._parent` to `aux._creator`.
    -   Moved functions that create file diffs to their own namespace.
        -   `xyzDiff()` is now `makeDiff.xyz()`
        -   so `addToContextDiff()` is now `makeDiff.addToContext()`
-   Bug Fixes
    -   Fixed an issue that would prevent some files from showing up in Aux Builder due to being created with incorrect data.
    -   Fixed the ability to shrink worksurfaces.
-   Improvements
    -   Added the ability to pass arguments in `shout()`.
        -   For example, you can pass the number 11 to everything that has a `handleMessage()` tag using `shout("handleMessage", 11)`.
    -   Added `isBuilder` and `isPlayer` variables to formulas.
        -   This allows formulas to tell whether they are being run in AUX Builder or AUX Player.
        -   Using these variables in combination with config tags allows specifying whether a context should show up in AUX Builder or AUX Player.
        -   For example, the `hello` context will only show up in AUX Builder when the `hello.config` tag is set to `=isBuilder`.
    -   Added the ability to pass an array of files to `clone()` and `destroy()`.
    -   Changed the generated context ID format from `aux._context_{uuid}` to `context_{short-uuid}`.
    -   Added `aux.mergeable` so control whether diffs can be merged into other files.
    -   Added `md-dialog-prompt` to `GameView` to allow users to set custom contexts for new workspaces.
    -   Removed the `_destroyed` tag. Setting it now does nothing.
    -   Aux Player now uses `aux.context.color` value as the scene's background color.
        -   If `aux.context.color` has no value or is undefined, then it will fall back to `aux.scene.color`.
    -   Made diff toolbar in AUX Builder transparent and Inventory toolbar in AUX Player mostly transparent (slots are still lightly visible.)
    -   Added a trash can that shows up when dragging a file.
        -   Dragging files onto this trash can causes the file to be deleted.
        -   Dragging a diff onto the trash can causes the diff to be cleared.
    -   Added support for `aux.label.anchor` to allow positioning of the label.
        -   Supported values are:
            -   top (default)
            -   left
            -   right
            -   front
            -   back
            -   floating (word bubble)

## V0.4.11

### Date: 04/12/2019

### Changes:

-   Improvements
    -   Updated mesh materials and scene lighting to provide a cleaner look and more accurate color representation.
    -   Dragging files off of worksurfaces no longer deletes them but simply removes them from the context.
    -   Functions:
        -   The `clone()` and `copy()` functions have been changed to accept the first parameter as the creator. This means instead of `clone(this)` you would do `clone(null, this)`. Because of this change, `cloneFrom()` and `copyFrom()` are redundant and have been removed.
        -   The `clone()` and `copy()` functions now return the file that was created.
        -   New Functions:
            -   `addToContextDiff(context, x (optional), y (optional), index (optional))` returns an object that can be used with `create()`, `clone()`, or `applyDiff()` to create or add a file to the given context.
            -   `removeFromContextDiff(context)` returns an object that can be used with `create()`, `clone()`, or `applyDiff()` to remove a file from the given context.
            -   `addToContext(file, context)` adds the given file to the given context.
            -   `removeFromContext(file, context)` removes the given file from the given context.
            -   `setPositionDiff(context, x (optional), y (optional), index (optional))` returns a diff that sets the position of a file in the given context.
            -   `addToMenuDiff()` returns a diff that adds a file to the user's menu.
            -   `removeFromMenuDiff()` returns a diff that removes a file from the user's menu.
        -   Other changes
            -   `create()`, `clone()`, and `createMenuItem()` all support using files as diffs.

## V0.4.10

### Date: 04/11/2019

### Changes:

-   Bug Fixes
    -   Fixed an issue that prevented shouts from adding menu items to the user's menu.
    -   Fixed an issue that caused all users to have hexes.

## V0.4.9

### Date: 04/11/2019

### Changes:

-   Bug Fixes
    -   Fixed a build error.
-   Other improvements
    -   Fudging orthographic camera user context position based on its zoom level. This is not a perfect implementation but does provide a better sense of “where” ortho are when using zoom.

## V0.4.8

### Date: 04/11/2019

### Changes:

-   Bug Fixes
    -   Fixed some broken tests.

## V0.4.7

### Date: 04/11/2019

### Changes:

-   Bug fixes
    -   Typing `=` into a cell should no longer cause issues.
-   Improvements
    -   Menus
        -   Files can now be added to the user's menu.
        -   The items will only show up in AUX Player.
        -   Several functions have been added to help with adding and creating menu items:
            -   `createMenuItem(category, label, actionScript, data (optional))` will create a new file and add it to the current user's menu.
            -   `destroyMenuItem(category)` will destroy any files in the current user's menu with the given category.
            -   `destroyAllMenuItems()` will destroy all files in the current user's menu.
            -   `addToMenu(file)` will add the given file to the current user's menu.
            -   `removeFromMenu(file)` will remove the given file from the current user's menu.
        -   In addition, the following tags control various properties on menu items.
            -   `aux.label` controls the text on the menu item.
            -   `aux.label.color` controls the text color of the menu item.
            -   `aux.color` controls the background color of the menu item.
            -   `onClick()` is called when the menu item is clicked.
            -   `aux.input` turns the menu item into an input that allows modification of the given tag name.
                -   Clicking on the menu item will show a dialog with an input box.
            -   `aux.input.target` indicates the file that the input tag should be set on.
                -   for example, setting `aux.input.target` to `=@name("joe")` will cause the input to change the tag on the file that has the `name` tag set to `joe`.
            -   `aux.input.placeholder` sets the placeholder text to use for the input box.
            -   `onSave()` is called after the user chooses to save their changes.
            -   `onClose()` is called after the dialog has been closed, regardless of whether the changes were saved or not.

## V0.4.6

### Date: 04/11/2019

### Changes:

-   Improvements

    -   Camera is now orthographic by default for both AUX Builder and AUX Player.
        -   There is a toggle button in the menu for builder and player that lets you toggle a perspective camera on/off.

## V0.4.5

### Date: 04/10/2019

### Changes:

-   Bug Fixes
    -   Fixed scrolling in the file panel.

## V0.4.4

### Date: 04/10/2019

### Changes:

-   Improvements:
    -   Diffballs
        -   The recent files list is now a "brush" that takes properties from the last file or tag that was modified.
        -   This means that you can now drag out a file on top of another file to paint the brush's tags onto another file.
        -   The effect is that you can copy and paste tags onto other files.
    -   File Selection
        -   The file panel now only shows the number of selected files when in multi-select mode.
        -   When in single select mode the "Unselect All" button is now a "Multi Select" button to transition to multi select mode.
        -   Hiding or showing the file panel no longer changes the file selection mode.
        -   Selecting the file brush at the bottom of the screen now opens the file panel to show the tags on the brush.
        -   When the brush is selected, the "Muti Select" button becomes a "Clear Diff" button which resets the brush to an empty file.

## V0.4.3

### Date: 04/09/2019

### Changes:

-   Improvements:

    -   Loading screen will show error if one occurs during load.
    -   Can close loading screen if error occurs by pressing the `DISMISS` button.

## V0.4.2

### Date: 04/09/2019

### Changes:

-   Added loading screen to Aux Builder and Aux Player.

## V0.4.1

### Date: 4/05/2019

### Changes:

-   Improvements
    -   File Selection
        -   There are now two file selection modes:
        -   Single select
            -   Users in single select mode are able to click files to automatically show the sheet for the selected file.
            -   Clicking in empty space will clear the selection.
            -   Holding control and selecting another file will add the clicked file to the user's selection and switch to multi-select mode.
            -   Closing the sheet or clicking "Unselect All" will cause the user's selection to be cleared.
        -   Multi select
            -   Works like the old way.
            -   Opening the sheet causes multi-select mode to be enabled.
            -   Alternatively, selecting a file while holding the control key will also cause multi-select mode to be enabled.
            -   While in multi select mode the sheet can be closed just like normal.
            -   Clicking "Unselect All" will cause the selection to be cleared and will switch back to single select mode.
    -   File Sheet
        -   Search
            -   The file sheet now includes a search icon that can be used to show a search bar.
            -   The search bar allows the user to type in formulas and see the results in realtime.
            -   Any files returned from the search are editable in the table.
            -   Other results (like numbers) are shown in a list.
            -   Using the `Ctrl+F` (`Cmd` is difficult to intercept) keyboard shortcut will open the sheet and automatically focus the search bar.
            -   Pressing `Enter` or the green checkmark next to the search bar will finish the search and automatically select any files returned from the search.

## V0.4.0

### Date: 4/04/2019

### Changes:

-   Bug Fixes:
    -   Fixed an issue with having multiple tabs open that caused the tabs to send events as each other.
        -   This was previously fixed but was re-broken as part of a bit of rework around storing atoms.
        -   The issue is that storage is shared between tabs so we need to make sure we're storing the data separately per tab.
        -   So the signatures were valid because they were sharing the same keys.
        -   Maybe something like a copy-on-write mechanism or splitting trees based on the site IDs could fix this in a way that preserves offline capabilities.
        -   Upon reload we would check local storage for currently used site IDs and pick one of the local site IDs that is not in use.
    -   Fixed an issue with scaling and user positions. The user positions were not being scaled to match the context that they were in.
    -   Made the server clear and re-create trees that get corrupted after a reload.
        -   This is a dangerous operation, we'll need to spend some dev time coming up with an acceptible solution to corrupted trees so that data doesn't get lost.
        -   Basically the issue is that we currently don't have a way to communicate these issues to users and make informed decisions on it.
        -   Also because of the issue with multiple tabs, we're always trying to load the tree from the server so we can't have the client send its state to recover.
        -   So, in the meantime, this is potentially an acceptible tradeoff to prevent people from getting locked out of simulations.
-   Other improvements

    -   Redirects
        -   Added the ability to redirect to `https://auxplayer.com` when accessing a context in a simulation.
        -   Added the ability to redirect to `https://auxbuilder.com` when accessing a simulation without a context.
    -   Dynamic client configuration
        -   The client now requests a configuration from the server on startup.
        -   This lets us handle some configuration tasks for the client at runtime from the server.
        -   Will be useful for managing URLs and other functionality for deployments to Raspberry PIs.
    -   Multi-line Editor
        -   Added the ability to show a multi-line text editor for tag values.
        -   This makes editing things like actions and formulas much easier.
    -   File Sheet Axis
        -   Improved the File Sheet to use CSS Grids instead of table elements.
        -   This gives us the capability to dynamically switch between row and column modes.
        -   Also gives us more control over sizing of elements and responsiveness.
    -   Inventory bar adjusts to mobile screen resolutions.
    -   Users are now represented as a semi-transparent square cone mesh.
    -   Scripting Improvements
        -   Added the ability to set tag values on files that are returned from `@` queries.
            -   For example, `@name('bob').name = 'joe'` changes the name of `bob` to `joe`.
            -   Caveats:
                -   Setting individual array values is not supported.
                -   So doing `this.colors[1] = 'blue'` would not change the second element of the `colors` tag to `blue`.
        -   Added the `aux._parent` tag that contains the ID of the file that a file is childed to.
        -   When `destroy(file)` is called all files that have `aux._parent` matching `file.id` will also be destroyed. This happens recursively.
        -   Added a new function `cloneFrom(file, ...newData)`.
            -   Similar to `clone(file, ...newData)` but sets `aux._parent` on the new file to `file.id`.
            -   The new file will have tags copied from `file` and the given list of objects.
        -   Added a new function `createFrom(file, data)`.
            -   Similar to `create(data)` but sets `aux._parent` on the new file to `file.id`.
            -   The new file will have tags from the given `data` parameter.

## V0.3.26

### Date: 4/01/2019

### Changes:

-   Bug Fixes
    -   Fixed worksurfaces to update when their `aux.builder.context` tag is updated.
-   Other improvements
    -   Improved the server to cleanup trees from memory that aren't in active memory.

## V0.3.25

### Date: 4/01/2019

### Changes:

-   Bug Fixes
    -   Fixed HTML Element targets not being captured as intended when using touch.
        -   This fixes inventory dragging for mobile.
    -   Fixed the ability to use indexer expressions in filters after @ or # queries.
        -   `=@nums()[0]` gets the first file with the `nums` tag on it.
    -   Fixed the ability to call functions in filters after @ or # queries.
        -   `=#nums().map(num => num + 10)` now works and produces a list of numbers where each number has 10 added to it.
    -   Fixed the ability to upload AUX files.
    -   Improved garbage collection so that it avoids expensive operations when there is nothing to remove.
    -   Fixed offline mode to work offline(!).
-   Other improvements
    -   Formulas now support using dots after @ or # queries. For example `=@name('bob').name` now works.
    -   Debug Page
    -   The debug page for AUX Builder has been moved to be after the simulation ID. So to access the debug page for `test` you would go to `https://auxbuilder.com/test/aux-debug`.
    -   The debug page now has a search bar that allows entering a formula to search through the file state.
    -   Added the ability for the debug page to search through destroyed files.
    -   Atom signatures are now only checked when adding individual atoms. This greatly improves loading performance.
    -   Refactored some of the logic around propagating file updates so that they can be more performant in the future.
    -   Destroying files by dragging them off of a worksurface or using the `destroy()` function in an action now uses the causal tree instead of setting the `_destroyed` tag to `true`. (Allows better garbage collection in the future)
    -   Improved first load performance by reducing the amount of work the browser needs to do to store a tree in IndexedDB.
    -   Improved performance for inserting atoms into the weave.

## V0.3.24

### Date: 3/28/2019

### Changes:

-   Features:
    -   Can drag files to and from user's inventory in AUX Player.
    -   Added support for cryptograhpically signing and verifiying events.
    -   Renamed `scale.x`, `scale.y`, and `scale.z` to `aux.scale.x`, `aux.scale.y`, and `aux.scale.z`.
    -   Added the ability to use `aux.scale` to uniformly scale the file.
-   Bug Fixes
    -   Use context.z position has an offset from the calculated display z position in Aux Builder.
        -   Making context.z act as an offset allows context.z value of 0 to place the file on the “ground” regardless of tile height in Aux Builder and always place the file on the ground in Aux Builder.
        -   No more file clipping issues due to grid planes being at different heights between Aux Builder and Aux Player.
    -   Don't clear out tags that end with `.x`, `.y`, or `.z` when dragging new files from the recent files list.
    -   Fixed an issue with trees that could cause sibling atoms to be ignored or ordered improperly.
-   Other Improvements
    -   Builder context file now defaults to flat, clear, and not movable.

## V0.3.23

### Date: 3/26/2019

### Changes:

-   Features
    -   Can drag and combine files in AUX Player.
-   Buf Fixes

    -   Can snap hexes together again as long as there is no file on it (currently this includes the builder context file as well).
    -   Fixed an issue that allowed files representing worksurfaces to be dragged even if `aux.movable` was set to `false`.
    -   Fixed an issue that allowed files to be stacked on top of invisible files that were representing users.

## V0.3.22

### Date: 3/26/2019

### Changes:

-   Bug Fixes
    -   Fixed an issue where atoms could be placed in the wrong spot.
    -   Fixed an issue with importing atoms where the tree could become invalid.
-   Other Improvements
    -   Added some core functionality for the infinite mathematical grid in AUX Player.

## V0.3.21

### Date: 3/24/2019

### Changes:

-   Bug Fixes
    -   Fixed an issue where the server would start handing out old site IDs after a restart.
    -   Added the ability to reject events that become corrupted while in transit.

## V0.3.20

### Date: 3/23/2019

### Changes:

-   Bug Fixes
    -   Fixed another scenario where duplicate atoms could be added to a weave.

## V0.3.19

### Date: 3/23/2019

### Changes:

-   Bug Fixes
    -   Fixed Weaves to prevent duplicate atoms from being added in specific scenarios.
        -   This would cause peers to reject changes from each other.
        -   If the issue happened on the server then every client would reject data from the server until the server was restarted.
        -   The restart would cause the server to reload the atoms from the database, eliminating any duplicates.
    -   Fixed signing out and signing back in on AUX Player to put the user back in the context they were previously in.
    -   Fixed an issue that caused users to be invisible the first time they signed into an AUX Player context.

## V0.3.18

### Date: 3/23/2019

### Changes:

-   Bug Fixes
    -   Fixed so that users can actually log out.
    -   Fixed AR mode in AUX Player.
-   Other Improvements
    -   Added a progress spinner to the login pages.
    -   Added lerping to the user meshes so the position updates look more natural.

## V0.3.17

### Date: 3/22/2019

### Changes:

-   Bug Fixes
    -   Fixed so that updates are only sent every 1/2 second instead of up to every frame.

## V0.3.16

### Date: 3/22/2019

### Changes:

-   Bug Fixes
    -   Fixed an issue that would cause two browser tabs to go to war over which was the real tab for that user.
    -   Fixed an issue that would cause two browser tabs to potentially become inconsistent with each other because they were sharing the same site ID.
-   Other Changes
    -   Added a couple extra logs to MongoDBTreeStore.
    -   Added additional safegards against invalid events.

## V0.3.15

### Date: 3/22/2019

### Changes:

-   Bug Fixes
    -   Fixed an issue that prevented users from creating new simulations.
    -   Fixed an issue that caused duplicate files to be created in the game view.
    -   Fixed issues with logging in as the same user from different devices.
    -   Fixed an issue that would cause newly created trees to have garbage collection disabled.
-   Other Improvements
    -   Improved word bubble performance.
    -   Improved performance when loading large causal trees.
    -   Added additional validations when importing trees to prevent errors down the road.
    -   Improved the server to add a root atom if loading a tree that has no atoms.

## V0.3.14

### Date: 3/22/2019

### Changes:

-   Bug Fixes
    -   Fixed CausalTreeServer to save imported atoms.
    -   Fixed CausalTreeServer to not re-store atoms each time it loads the tree from the database.
    -   Make CausalTree export version 3 trees.
    -   Make CausalTree collect garbage after importing.
-   Other Changes
    -   Enable some debug logs.

## V0.3.13

### Date: 3/21/2019

### Changes:

-   Bug Fixes
    -   Reduced memory usage of worksurfaces. This makes it easier to create large worksurfaces.
    -   Fixed not being able to drag the camera around when tapping/clicking on a worksurface while in files mode.
    -   Added indexes to MongoDB collections so that queries won't be so slow.

## V0.3.12

### Date: 3/21/2019

### Changes:

-   Bug Fixes
    -   Fixed issues with slowdowns caused by continually re-saving the entire history.
    -   Fixed several performance issues related to labels and word bubbles.
    -   Changed the branding to AUX Builder from File Simulator.
    -   Fixed several issues with files and contexts in AUX Player.
        -   Files marked as `_destroyed` now no longer display.
        -   Fixed a loading order issue that would occur when a file was its own context.
        -   Fixed an issue that would cause the player to ignore the file removed event for the context file.
    -   Fixed Word Bubbles so that they scale with labels when `aux.label.size.mode` is set to `auto`.
-   AUX Player Improvements
    -   Users now show up inside contexts in both AUX Builder and AUX Player.
    -   The `_lastActiveTime` tag is now per-context. (i.e. `context_a._lastActiveTime`)
-   AUX Builder Improvements
    -   Added the ability to fork simulations.
-   Other Improvements
    -   Added the ability to transparently upgrade our storage formats.
        -   Works for both MongoDB and IndexedDB.
    -   Made the server respond to the local IP Addresses by default in Development mode.
        -   This makes it easier to do development with a mobile device.
        -   Use `npm run watch:player` to have it serve the AUX Player by default. Otherwise it will serve the AUX Builder.
    -   Improved formula query expresions to support tags with dots in them.
        -   Before you would have to wrap the tag in a string.
        -   Now you can simply do `@aux.label` or `#aux.label` as long as each part is a valid [JS identifier](https://developer.mozilla.org/en-US/docs/Glossary/Identifier).

## V0.3.11

### Date: 3/19/2019

### Changes:

-   Bug Fixes
    -   Fixed dragging worksurfaces while in files mode.
    -   Fixed an issue in Aux Player that caused a file to still be visible even if it was destroyed.
    -   Fixed a login issue that would cause the user to get stuck in a redirect loop.
    -   Fixed shouts.
    -   Fixed AUX File upload to overwrite existing state instead of trying to merge the two trees.
        -   This allows us to keep better consistency across multiple devices.
    -   Fixed user labels.
-   Formula Improvements
    -   Improved formulas allow using normal dot syntax for tags with dots in them.
        -   This means you can now do `this.aux.color` instead of `this['aux.color']`
        -   As a result of this change, primitive values (number, string, boolean) are converted to objects.
        -   So to do equality comparisions you must use the `==` operator instead of either `!` or `===`.
        -   Numerical operators and other comparision operators still work fine.
        -   You can alternatively use the `valueOf()` function to convert the object back into a primitive value.
    -   Added the ability to change a file value simply by changing it.
        -   This means instead of doing `copy(this, { "aux.color": "red" })` you can now do `this.aux.color = "red"`.
        -   Additionally, we no longer destroy files by default.
        -   This means that the destroy/recreate pattern is basically deprecated. This pattern worked in simple scenarios, but for more complex scenarios it could easily cause race conditions where duplicate files are created because users clicked the same file at the same time.
-   Other Improvements
    -   Improved the `goToContext()` formula function to be able to accept a single parameter that indicates the context to go to.
        -   The function will infer the current simulation ID from the URL.

## V0.3.10

### Date: 3/18/2019

### Changes:

-   Fixed aux upload.

## V0.3.9

### Date: 3/18/2019

### Changes:

-   Fixed Aux Player file added event ordering.
-   Reworked actions function to take an arbitrary number of files.
-   Added ability to have tag filters that match everything.
-   Added `shout` formula function.
    ```
    shout(eventName)
    ```
-   Added `goToContext` formula function.
    ```
    goToContext(simulationId, contextId)
    ```
-   Calling `onClick` action on file that gets clicked by the user in Aux Player.
-   Fixed Aux Player showing destroyed files.

## V0.3.8

### Date: 3/18/2019

### Changes:

-   Changed configurations to allow auxplayer.com and auxbuilder.com

## V0.3.7

### Date: 3/17/2019

### Changes:

-   Added InventoryContext to hold onto user’s inventory data much in the same way Context3D does (WIP). Ported over some MiniFile stuff from Aux Projector to get inventory display framework up (WIP).
-   Renamed pointOnGrid to pointOnWorkspaceGrid for clarification.

## V0.3.6

### Date: 3/15/2019

### Changes:

-   Changed to using Causal Trees for history.
    -   **This is a breaking change**
    -   This gives us the ability to support offline mode and keep action history.
    -   Because of how the system is designed, every merge conflict can be resolved in a reasonable manner.
    -   This is a new storage format, so data needs to be migrated.
    -   This is also fairly new, so it may have some weird bugs.
-   Removed file types.
    -   **This is a breaking change**
    -   This allows any file to visualize any grouping of files. (e.g. look like a worksurface)
    -   As a result, the only difference between a file and a worksurface is what tags the file has.
    -   This means that new worksurfaces will have a file on them by default. This file is the data for the worksurface.
    -   To create a workspace:
        -   Make a file that has `builder.context` set to any value.
        -   This value is the context that the file is visualizing.
        -   _To make other files show up in this context you simply create a tag with the same name as the context as set its value to `true`._
        -   **Note that when you create a worksurface in worksurface mode we do this for you automatically.**
    -   A couple tags were changed:
        -   `_position`
            -   Split into 3 different tags. (x, y, z)
            -   To change the position of a file you use `{context}.x`, `{context}.y`, and `{context}.z` as the tag names.
        -   `_workspace`
            -   Now to place a file on a workspace you set the `{context}` tag to `true`
        -   All existing tags have been moved to the `aux` namespace.
            -   This affects `color`, `scale`, `stroke`, `line`, `label`, `movable`, and `stackable`.
            -   They have been changed to `aux.color`, `aux.scale`, `aux.stroke`, `aux.line`, `aux.label`, `aux.movable`, and `aux.stackable`.
        -   `_hidden`
            -   This option has been removed in favor of setting the `aux.color` tag to `transparent` or `clear`.
            -   To remove the lines you simply need to set the `stroke.color` tag to `transparent`/`clear`.
    -   Several new tags were added:
        -   `builder.context`
            -   Setting this to a value will cause the file to visualize the context that was specified.
            -   This means appearing like a worksurface and showing any files that have the related `{context}` tag set to `true`.
        -   `builder.context.x`, `builder.context.y`, `builder.context.z`,
            -   These tags specify the X, Y, and Z positions that the center of the worksurface is placed at.
        -   `builder.context.scale`
            -   This tag specifies the scale of the worksurface. (how big it is)
        -   `builder.context.grid.scale`
            -   This tag specifies the scale of the grid relative to the worksurface. (how big the grid squares are)
        -   `builder.context.defaultHeight`
            -   This tag specifies how tall the hexes on the worksurface are by default.
        -   `builder.context.size`
            -   This tag specifies how many hexes from the center the worksurface contains.
        -   `builder.context.minimized`
            -   This tag specifies whether the worksurface is minimized.
        -   `builder.context.color`
            -   This tag specifies the color that the worksurface is.

## V0.3.5

### Date: 2/26/2019

### Changes:

-   Fixed AR mode.
-   Restoring original background color when exiting AR mode.

## V0.3.4

### Date: 2/25/2019

### Changes:

-   Added stub for AUX Player.
-   Added subdomains for File Simulator (projector.filesimulator.com) and AUX Player (player.filesimulator.com).
-   Lots of file reorganization.
    -   `aux-projector` and `aux-player` are now togethor underneath `aux-web` along with any other common/shared files.
-   Fixed combining.

## V0.3.3

### Date: 2/21/2019

### Changes:

-   Implemented a word bubble to help make file labels more readable.

## V0.3.2

## Data: 2/21/2019

### Changes:

-   Nothing, just trying to get npm flow setup.

## V0.3.1

### Date: 2/20/2019

### Changes:

-   Added the ability to delete files by dragging them off a workspace.
-   Fixed the `destroy()` function in action scripts.

## V0.3.0

### Date: 2/14/2019

### Changes:

-   Added a recursion check to the formula evaluation code to prevent infinite loops from locking up the system.

## V0.2.30

### Date: 2/13/2019

### Changes:

-   Added Aux Debug page that can be reached by prepending `/aux-debug/` to your simulation id in the url.
    -   This page presents the AUX data in its raw JSON form and is updated live when changes arrive from the server.
    -   If you wanted to see the raw data for a simulation called `RyanIsSoCool` you would go to: `filesimulator.com/aux-debug/RyanIsSoCool`.
-   Add the ability to drag a stack of files
    -   For some reason the stack doesn't always move at the same time.
    -   It's some weird issue with not updating them fast enough or something.
-   Debounce updates to the recents list so that we're not forcing re-renders of the mini files all the time
-   Fix so that dragging new files doesn't cause a ton to get created
-   Cause formulas to be run when evaluating filters
    -   This also fixes the issue of numbers and true/false values not matching filters
-   Allow combining files that were just dragged from the file queue
-   Hide files without workspaces

    -   Also log out the file ID when this happens.

## V0.2.29

### Date: 2/13/2019

### Changes:

-   Fixed workspace mesh not updating properly.
-   Remove workspace if size is 0.
    -   Only allow shrinking of a workspace to 0 if there are no files on the workspace.
-   Implemented cleanup of a file's arrows/lines when it is destroyed.

## V0.2.28

### Date: 2/12/2019

### Changes:

-   Make the recent files list use 3D renders of the actual files.
-   Fixed issues with the lines not updating when worksurfaces minimize.
-   Disabled shadows.

## V0.2.27

### Date: 2/11/2019

### Changes:

-   Fix the weirdest bug that was caused by an internal error in Vue.js.
    -   It would do something to stop the touch events from being emitted.
    -   I'm not sure how it did that. Maybe changing focus or something.

## V0.2.26

### Date: 2/11/2019

### Changes:

-   Fixed touch scrolling.
-   Fixed an issue that would prevent immovable files from being dragged off of the recent files list.
-   Fixed an issue that allowed players to place files on minimized worksurfaces.
-   Fixed an issue that allowed minimized worksurfaces to snap together.
-   Made the recents list have 3 files at most.
-   Made files in the recents list not duplicate as long as their normal values are the same.
-   Made selecting a file in the recents list move the selected file to the front.
-   Made the first file in the list larger than the others.
-   Made dragging a file from the recents list not move the dragged file to the front of the list.

## V0.2.25

### Date: 2/11/2019

### Changes:

-   Added the first version of the file toolbar.
    -   This is a list of the user's recently edited files.
    -   Users can select a file from the toolbar to tap and place.
    -   They can also click and drag files out into the world.
-   Made minimized hexes 1/3 the scale of normal hexes.
-   Added the ability to minimize hexes while in file mode.
-   Moved extra buttons like the AR mode to the app sidebar.
-   Made the login email box into a name box.
-   Fixed destroyed blocks not dissapearing.
-   Made the tag input field use a placeholder instead of filling with actual text.
-   Fixed some input issues.

## V0.2.24

### Date: 2/8/2019

### Changes:

-   Scaled down color picker, removed scrolling, and made it slightly wider to accommodate mobile screens.
-   It is now possible to close the Color Picker by tapping on empty space (it will no longer open immediately when tapping of of it).
-   Allow camera dragging when performing click operation on file that is incompatible with the current user mode.
-   Prevent the user from changing the background color when in AR mode.
-   Added the ability to see other people and what they are looking at.
-   Added the ability to minimize worksurfaces.
    -   While minimized they can still be dragged around but changing the size and height is not allowed.
    -   The color can still be changed though.
-   Fixed an issue where everyone would try to initialize the globals file with the default color and get a merge conflict if it was different.

## V0.2.23

### Date: 2/7/2019

### Changes:

-   Made the info box default to closed.
-   Added initial version of WebXR support.
    -   Note that this is Mozilla's old crotchety WebXR and not the official standardized version.
    -   As such, it only works in Mozilla's WebXR Viewer app thing.
    -   Hopefully it doesn't break WebVR support.
-   Changed color picker to swatches style.
-   Can only change scene background color while in workspaces mode.
-   Changed `stroke.linewidth` to be `stroke.width`.

## V0.2.22

### Date: 2/7/2019

### Changes:

-   Color Picker component is now more generic. It invokes a callback function every time the color value changes that you can use to get the color value.
-   Made the QR code larger.
-   Change the scene’s background color by clicking on it and using the color picker.
-   Make basically all the text gray (title bar text, mode switch, add buttons, and the hamburger).
-   Changed color picker type to Compact style.

## V0.2.21

### Date: 2/7/2019

### Changes:

-   Changed the top bar and other buttons to have a white background.
-   Changed the red badge on the pencil to be a neutral gray.
-   Changed the actions icon.
-   Added a grid that is visible in hex edit mode.

## V0.2.20

### Date: 2/7/2019

### Changes:

-   Added color picker component.
-   Can change workspace color using color picker from the context menu.
-   Inverted touch input vertical rotation.
-   Clamping vertical rotation so that you can’t rotate underneath the ground plane.

## V0.2.19

### Date: 2/6/2019

### Changes:

-   Added `stroke.linewidth` to control how thick the stroke lines are.
-   Removed the Skybox.
-   Added the ability to change the vertical tilt of the camera by using two fingers and panning up and down.
-   Reworked the files panel to be easier to use.
    -   Added "+action" button for creating actions.
    -   Moved the "+tag" and "+action" buttons above the file table.
    -   Moved the "Clear selection" button to the header row on the file table.
    -   It still needs some of the scrolling features like not scrolling the header while scrolling the body of the table but for the most part it's done.
    -   Also needs the auto-zoom feature for users. After looking at possible implementations I've discovered that it should be easier to do this when the "seeing other people" update arrives.

## V0.2.18

### Date: 2/5/2019

### Changes:

-   Button polling is now implemented in `InputVR` for vr controllers: `getButtonDown`, `getButtonHeld`, `getButtonUp`.
-   Replaced `GameView.workspacePlane` with mathematical plane for workspace dragging.
    -   This fixes not being able to drag workspaces after we disabled the ground plane mesh.
-   Forcing touch input when being used on a VR capable device in non-VR mode. This fixes traditional browser input on devices like the Oculus Go.

## V0.2.17

### Date: 2/5/2019

### Changes:

-   Moved VR controller code to `InputVR` class.
-   Forcefully disconnecting the controller when exiting VR, this fixes bug with GamePad API when returning to VR mode.
-   Disabled visibility of scene’s ground plane.
-   `ControllerMesh` is now a special `Object3D` that is added to the root controller `Object3D` node.

## V0.2.16

### Date: 2/5/2019

### Changes:

-   Controller is represented as a red pointer arrow. It doesnt not currently allow you to interact yet.
-   Disabling shadows when in VR. Shadows are a significant performance cost in its current state, disabling them gives us 20-30+ fps boost in VR.
-   VR button is now hidden when WebVR is not detected.

## V0.2.15

### Date: 2/5/2019

#### Changes:

-   Changed the default cube color to be white.
-   Changed the default cube outline color to gray instead of invisible.
-   Fixed an issue with action filters where some values weren't able to be matched to a filter.
    -   This happened for some tag values that would be parsed from strings into their semantic equivalents.
    -   For example, `"true"` would get converted to `true` and `"123.456"` would get converted to `123.456`.
    -   This conversion was being ignored for filter values, so they would never match in these scenarios.
-   Fixed an issue with action scripts where copying a file would not copy its formulas.
-   Improved the `copy()` function used in action scripts to be able accept any number of arguments.
    -   This allows cascading scenarios like `copy(this, that, @name("joe"), @name("bob"))`.

## V0.2.14

### Date: 2/4/2019

#### Changes:

-   Added `scale.x`, `scale.y`, and `scale.z` tags to allow changing the scale of the cubes.
    -   `x` and `y` are width and thickness. `z` is height.
-   Dragging worksurfaces now no longer snaps to the center but stays relative to the cursor position.
-   Added `label.size` and `label.size.mode` tags.
    -   `label.size` sets the size of the label. Setting it to 1 means the default size and setting it to 2 means twice the default size.
    -   Setting `label.size.mode` to `"auto"` causes the label to appear a constant size no matter where the user's camera is in the scene.
-   Changed the renderer settings to render the 3D scene at the full device resolution.
    -   This will likely increase the accuracy of rendering results but may also cause performance to drop due to rendering a lot more pixels.
    -   Was previously using the browser-default pixel ratio.
-   Added beta support for Web VR devices.
-   Fixed an issue where worksurfaces that did not have default heights and were merged into other worksurfaces would cause those tiles to incorrectly appear with a height of `0`.
    -   The worksurfaces that did not have default heights were from old versions that did not allow changing heights.
-   Added the number of selected cubes to the info box toggle

## V0.2.13

### Date: 2/1/2019

#### Changes:

-   Camera now handles going from two touch -> one touch without jumping around.
-   Removed time instance in `Time.ts`.
-   Input and Time are both updated manually through `GameView`, we need less `requestAnimationFrame` calls when possible.
-   Fixed bug in `Input` that would cause touches to overwrite old ones on browsers that reuse `TouchEvent` identifiers.
-   Remaining `TouchData` finger indexes get normalized when touches are removed.
    -   i.e. if there are two touches and touch 0 gets removed, then touch 1 becomes touch 0.

## V0.2.12

### Date: 2/1/2019

#### Changes:

-   Added `#stroke.color` which sets an outline on the cube.
-   Added the ability to download `.aux` files.
-   Added the ability to upload `.aux` files into the current session.
-   Changed the URLs to not use `#`. (breaking change!)
-   Changed the home screen to be the root path (`/`) so sessions are now just `filesimulator.com/mysession`. (breaking change!)
-   Changed the login screen to be at `/login`. (So `login` is not a valid session ID anymore) (breaking change!)
-   Fixed an issue where destroyed objects were being returned in action script queries.
-   Fixed an issue that allowed files to be combined with themselves. (Sorry Jeremy!)
-   Fixed an issue where offline users would always overwrite file `_index` values if the index was at `0.`
-   Minor changes:
    -   Add a "continue as guest" button.
    -   Replace "File Simulator" with the session code unless they are in the default session.
    -   Disable auto-capitalization and autocorrect on the input fields.
    -   Change the "Add worksurface" and "Add file" buttons to just be a "+" icon.
    -   Change the mode switch to use icons instead of text for the label.
    -   Make the mode switch always appear white.
    -   Remove color integration from FileValue.
    -   Change "Nuke the site" to something a little more friendly.
    -   Change "+ New Tag" to "+tag".
    -   Change the deselect file button to a grey color.
    -   Change the info box header to "Selected Files".
    -   Change the info icon to a pencil icon.

## V0.2.11

### Date: 1/31/2019

#### Changes:

-   Changed the "X" used to deselect files into a "-" sign.
-   Added the ability to show a QR code linking to the session the current user is in.

## V0.2.10

### Date: 1/31/2019

#### Changes:

-   Added two different modes to help control what the user is interacting with
    -   The "Files" mode allows dragging files and making new files.
    -   The "Worksurfaces" mode allows dragging worksurfaces, making new worksurfaces, and interacting via clicking on them.
-   Re-added the ability to combine files
    -   Dragging a file onto another file will combine them if possible.
    -   If no filters match then the files will stack.

## V0.2.9

### Date: 1/31/2019

#### Changes:

-   Camera zooming with trackpad pinching is now supported.
-   Input now handles `WheelEvent` from the browser.
    -   `getWheelMoved()` - Returns true when wheel movemented detected.
    -   `getWheelData()` - Return wheel event data for the current frame.

## V0.2.8

### Date: 1/31/2019

#### Changes:

-   Disabled double-tap to zoom functionality that is added by iOS and Android by default.
-   Fixed an issue where files would all appear in the same spot upon first load of a session.
-   Added the Session ID to the top header.
-   After logging in, the user will now be redirected back to the session they first tried accessing.
-   Fixed some typos.

## V0.2.7

### Date: 1/30/2019

#### Changes:

-   Added `line.to` and `line.color` tags. `line.to` creates an arrow that points from the source file to the target file. An array of files is also supported.
-   Added formula support for `label`, `label.color`.
-   Added some functions to `FileCalculations` to help with handling of short file ids:
    -   `getShortId` - Return the short id for the file.
    -   `fileFromShortId` - Find file that matches the short id.
    -   `filesFromShortIds` - Find files that match the short ids.
-   Disabled depth buffer writing for the new SDF rendered font.
-   Running `updateMatrixWorld` function for `FileMesh` when its position is updated.
    -   This allows child objects to have accurate world positioning the moment its parent is moved instead of waiting for ThreeJS to run the next render update frame.

## V0.2.6

### Date: 1/28/2019

#### Changes:

-   Improved the game window to resize the renderer and camera automatically
-   Improved how the files window scales for small devices
-   Move the toolbar into a floating action button
-   Closing the info box now shows an icon in its place that can be used to reopen it
-   Selecting/changing files no longer re-opens the info box
-   Tags that the user adds to the info box are no longer automatically hidden

## V0.2.5

### Date: 1/28/2019

#### Changes:

-   Rotation with touch input now spins in the correct direction.
-   3D text rendering is now done with SDF (Signed Distance Field). This gives us a much cleaner and crisper text representation.
-   Added `label.color` tag that allows you to change the color of the label text.

## V0.2.4

### Date: 1/28/2019

In this version we improved workspaces and made other minor quality of life improvements.

#### Changes:

-   Added the ability to change hex heights
-   Added the ability to stack cubes on top of each other
-   Added the ability to drag single hex tiles onto other workspaces
-   Added a `list()` formula function that is able to calculate which files are stacked on top of each other.
-   Made the square grid tiles visible only if they are over a related hex tile
-   Made hexes have a short height by default
-   Made hexes larger by default
-   Made cubes always attach to a workspace
-   Made only the grid that a cube is being dragged onto visible

##V0.2.1
###Date: 1/22/2019
In this version we added support for multiple simultaneous sessions. When logging in users can optionally provide a “Session ID” that will put them into that session. Alternatively, they can type the Session ID into the URL and go there directly. Sharing URLs to share your session is also supported.

#### Changes:

-   Multi-Session Support
    -   Users enter in a Session ID to go to a sandbox all their own.
    -   They can also share the URL with other people to be put directly into that session.
-   Hexes no longer have bevels.
-   In Formulas, hashtag expressions which have only a single result now return that result directly instead of in an array.
    -   For example, If there was only one file with a #sum set to “10” and there was a formula “=#sum”
        -   In v0.2.0 the formula would equal “[10]”
        -   In v0.2.1 the formula would equal “10”

## V0.2.0

### Date: 1/16/2019

In this version we added support for offline mode and made general improvements to the user interface.

#### Changes:

-   Added offline mode
    -   After loading the app over HTTPS, the user will be able to go completely offline (airplane mode) and still be able to access everything. This means:
        -   The app should load
        -   The user should be able to create new files and workspaces
        -   They should be able to edit tags and perform actions.
    -   When new app versions are available, the user will be prompted to refresh the page to use the new version.
        When the user goes back online the app will attempt to sync with the server. If successful, then everyone else will be able to see their changes because they have been synced.
    -   If syncing is not successful, then this is because of one or more merge conflicts between the user’s version and the server’s version.
        -   Merge conflicts happen when two users edit the same tag to different values.
        -   The computer doesn’t know which is the most valid so it has to ask the user.
    -   When merge conflicts happen a notification will pop up and prompt the user to fix them.
        -   This prompt will also be in the side bar underneath the hamburger menu.
    -   Until the user fixes the merge conflicts any changes they make will not be synced to the server.
    -   When the user fixes the merge conflicts, their state is synced to the server and everyone is able to see it.
    -   The sidebar will show the current online/offline synced/not synced status. Right clicking it will give the option to force the app into offline mode for testing and vice versa.
-   Added a nuke button
    -   This button allows the user to delete everything in the website.
    -   This is only for testing so don’t expect it to work in all cases. In particular, don’t expect it to work super well when there are multiple people on the site at a time.
-   Removed test buttons from the sidebar
-   Changed the version number to be based on the latest annotated git tag. This will let us have full control over the version numbers while making them a lot more human readable. Upon hover it will also show the git commit hash that the build was made from.<|MERGE_RESOLUTION|>--- conflicted
+++ resolved
@@ -2,11 +2,7 @@
 
 ## V3.0.14
 
-<<<<<<< HEAD
-#### Date: 6/16/2022
-=======
 #### Date: 6/20/2022
->>>>>>> 223bfe2e
 
 ### :rocket: Improvements
 
