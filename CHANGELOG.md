# CasualOS Changelog

## V3.2.4

<<<<<<< HEAD
#### Date: 8/14/2023
=======
#### Date: 8/22/2023
>>>>>>> a1a3ecc7

### :rocket: Improvements

-   Added `formDepthWrite` tag.
-   Added `formDepthTest` tag.
-   Added the ability to use `Ctrl+B` to automatically focus the last visisted tag.
-   Added a "Done" button to the `os.showInput()` modal.
-   Added the ability to create Studios.
    -   Studios are a way to manage records under a different subscription than a personal account.
    -   Studios have their own subscriptions and can have multiple members.
    -   Members can have two roles: `admin` and `member`.
        -   `admin` members can manage the Studio subscription and can add/remove members and create records.
        -   `member` members can read/write data in records, but cannot manage permissions in records.
    -   Like users, studios have an automatically created record that matches their ID.

### :rocket: Bug Fixes

-   Fixed an issue where bots in the miniGridPortal were somehow pointable by controllers while in AR/VR.

## V3.2.3

#### Date: 7/31/2023

### :bug: Bug Fixes

-   Fixed an issue where incorrect subscription features would be shown after a user subscribed.

## V3.2.2

#### Date: 7/31/2023

### :rocket: Improvements

-   Added the `ai.chat()` and `ai.generateSkybox()` functions as an easy way to interface with [OpenAI's Chat API](https://platform.openai.com/docs/guides/gpt/chat-completions-api) and [Blockade Lab's API](https://api-documentation.blockadelabs.com/api).
    -   When configured on the server, users will have the ability to interface with an OpenAI GPT model without having to manage or store their own OpenAI API Key.
    -   They will also be able to interface with Blockade Lab's API without having to manage their own API key.
    -   `ai.chat()` accepts two parameters:
        -   `message` - This is the message (string or object) or list of messages (objects) that the AI model should respond to.
        -   `options` - Is optional and are the options that should be used for the operation.
        -   Returns a promise that resolves when the AI has responded to the message(s). The resolved value will be a string if `message` was a string. Otherwise, it will be an object.
        -   See the documentation for more info.
    -   `ai.generateSkybox()` accepts three parameters:
        -   `prompt` - This is the prompt that tells the AI what the generated skybox should look like.
        -   `negativePrompt` - Is optional and tells the AI what the generated skybox should not look like.
        -   `options` - Is optional and are the options that should be used for the operation.
        -   Returns a promise that resolves when the AI has generated the skybox. The resolved value will be a string containing the URL that the generated image is stored at.
        -   See the documentation for more info.
    -   (DevOps Only) To configure AI Chat features, use the following `SERVER_CONFIG` properties:
        -   `openai` - This should be an object with the following properties:
            -   `apiKey` - The OpenAI API Key that should be used for requests.
            -   `maxTokens` - The maximum number of tokens that can be used in a request. If omitted, then there is no limit.
        -   `blockadeLabs` - This should be an object with the following properties:
            -   `apiKey` - The Blockade Labs API Key that should be used for requests.
        -   `ai` - This should be an object with the following properties:
            -   `chat` - Optional. If omitted, then AI Chat features will be disabled. It should be an object with the following properties:
                -   `provider` - Set this to `"openai"`. This tells the server to use OpenAI for `ai.chat()`.
                -   `defaultModel` - Set this to the model that should be used by default. For OpenAI, see this [list of supported models](https://platform.openai.com/docs/models/model-endpoint-compatibility).
                -   `allowedModels` - The array of model names that are allowed to be used by `ai.chat()`.
                -   `allowedSubscriptionTiers` - The array of subscription tiers that enable `ai.chat()` for a user. If a user is not subscribed to one of the listed tiers, then they will not be allowed to use `ai.chat()`. Set this to `true` to allow all users (even ones that are not subscribed).
            -   `generateSkybox` - Optional. If omitted, then AI Skybox features will be disabled. It should be an object with the following properties:
                -   `provider` - Set this to `"blockadeLabs"`. This tells the server to use Blockade Labs for `ai.generateSkybox()`.
                -   `allowedSubscriptionTiers` - The array of subscription tiers that enable `ai.generateSkybox()` for a user. If a user is not subscribed to one of the listed tiers, then they will not be allowed to use `ai.generateSkybox()`. Set this to `true` to allow all users (even ones that are not subscribed).
-   Added the `bytes.toBase64Url(data, mimeType?)` and `bytes.fromBase64Url(url)` functions.
    -   These functions are useful working with [Data URLs](https://developer.mozilla.org/en-US/docs/web/http/basics_of_http/data_urls) from binary data or a Base 64 string.
    -   `bytes.toBase64Url(data, mimeType?)` - Creates a Data URL using the given binary data or Base 64 string, and includes the given MIME Type in the output.
        -   `data` - Is a `Uint8Array` or `string` and is the data that should be included in the URL.
        -   `mimeType` - Is optional, and is the MIME Type that the data represents.
    -   `bytes.fromBase64Url(url)` - Creates a `Blob` from the given data URL. The resulting blob will have a `type` matching the MIME Type stored in the Data URL, and binary data equal to the decoded base 64.
        -   `url` - The string representing the data URL.

## V3.2.1

#### Date: 7/26/2023

### :rocket: Improvements

-   Added a "repeated error limit" for individual tags that prevents `@onError` from being called if a tag emits a large number errors.
-   Added the `os.openPhotoCamera()`, `os.closePhotoCamera()`, and `os.capturePhoto()` functions.
    -   When called, they open/close the photo camera modal that makes it easy for the user to take photos.
    -   The `@onPhotoCaptured` shout is sent for every photo that the user captures.
    -   See the documentation for more info.
-   Added a basic admin panel to the auth site.
    -   This lets you see the records you own and browse the information contained in them.
    -   It is very limited, but right now it is useful for very basic administration.
    -   It can list data items, files, events, policies, and roles.

### :bug: Bug Fixes

-   Fixed an issue where setting a portal to `null` in `@onPortalChanged` would cause an infinite loop.

## V3.2.0

#### Date: 7/17/2023

### :rocket: Improvements

-   Improved the API reference documentation to be generated from documentation comments in the source code.
-   Added personal records.
    -   Personal records are records that have the same name as your `authBot` ID (User ID).
    -   By default, they are only able to be accessed by your user.
    -   Additionally, they do not require the creation of a record key to use. It will be automatically created for you once you go to use it.

## V3.1.36

#### Date: 7/7/2023

### :rocket: Improvements

-   Added `os.getPublicFile()` and `os.getPrivateFile()` functions as a way to tell CasualOS whether the file is expected to be public or private.
    -   Using `os.getPrivateFile()` is quicker than using `os.getFile()` for private files, but it is slower than using `os.getFile()` for public files.
    -   `os.getFile()` is optimized for retrieving public files, but will fallback to trying to retrieve private files if the first fails.
    -   `os.getPublicFile()` is optimized for retrieving public files and will fail if the file is not public.

### :bug: Bug Fixes

-   Fixed an issue where it was not possible to retrieve private data and file records using `os.getData()` and `os.getFile()`.
-   Fixed an issue where it was impossible to manage an existing subscription.

## V3.1.35

#### Date: 6/30/2023

### :rocket: Improvements

-   Merged the serverless and server backends.
    -   This means that we now ship one docker image for both the aux server and auth server instead of two.
    -   The aux server still runs on port 3000, while the auth server runs on port 3002 (by default).
    -   The auth serverless backend has also been merged with the serverless apiary backends, so only one AWS CloudFormation deployment is needed to have a fully functioning deployment.
-   Added the `skybox` form.

### :bug: Bug Fixes

-   Fixed an issue where roles could not be granted because of a database configuration issue.
-   Fixed an issue where auth sessions could not be renewed because of a database configuration issue.

## V3.1.34

#### Date: 6/19/2023

### :bug: Bug Fixes

-   Fixed an issue where some records could not be retrieved due to the database returning the data in an unexpected format.

## V3.1.33

#### Date: 6/19/2023

### :rocket: Improvements

-   Removed unused DynamoDB tables from the backend.

## V3.1.32

#### Date: 6/17/2023

### :rocket: Improvements

-   Improved the backend to use a SQL Database instead of DynamoDB tables.
    -   This will make development quicker and easier in the future in addition to being more cost effective.

## V3.1.31

#### Date: 5/26/2023

### :rocket: Improvements

-   Added the `os.getCurrentInstUpdate()` function.
    -   Returns a promise that resolves an inst update that represents the current local shared state of the inst.
    -   This function is useful for whenever you want a snapshot of the current `shared` space state and want to be able to restore it to an inst after it is wiped.
-   Added the `os.mergeInstUpdates(updates)` function.
    -   This function merges the given list of inst updates into a single update.
    -   Mostly useful for consolidation and maintenence of updates.

## V3.1.30

#### Date: 5/25/2023

### :rocket: Improvements

-   Added the `meetPortalLanguage` tag.
    -   Sets the language that is displayed in the meetPortal interface by default.
    -   If omitted, then the user-configured language will be used. (English if never changed)
    -   Must be set on the `meetPortalBot` before the meetPortal is loaded in order to take effect.
-   Added support for displaying a list of options using `os.showInput()`.

    -   To display a list, use the `list` type.
    -   The supported list subtypes are:
        -   `select` - Displays a dropdown list that the user can select from.
        -   `multiSelect` - Displays a dropdown list of checkboxes that the user can check.
        -   `checkbox` - Displays a list of checkboxes.
        -   `radio` - Displays a list of radio buttons.
    -   When using the `list` type, you should pass in an array of items that have the following structure:

        ```typescript
        let item: {
            /**
             * The label that should be displayed for the item.
             */
            label: string;

            /**
             * The value that is associated with the item.
             */
            value: any;
        };
        ```

### :bug: Bug Fixes

-   Fixed an issue where using the sheetPortal to delete a bot that had circular `creator` tag references would freeze CasualOS.
-   Fixed an issue where `#` symbols at the start of a tag value would be hidden in the multiline code editor.

## V3.1.29

#### Date: 5/23/2023

### :rocket: Improvements

-   Added the `@onSpaceMaxSizeReached` shout.
    -   This is a shout that is sent when a space has reached its maximum persistent storage size.
    -   `that` is an object with the following properties:
        -   `space` - The space that reached is maximum storage size. Generally, this is `shared`.
        -   `maxSizeInBytes` - The maximum allowed size for the space in bytes.
        -   `neededSizeInBytes` - The number of bytes that would be needed to store the data that was placed in the space.
    -   Note that this only applies to persistent storage. That is, if you create a bot in the `shared` space and receive this shout, then it is possible that the bot was not persistently stored and shared, but it is still available by scripts until the browser tab is refreshed or the PC is restarted.
    -   Generally, if you receive this shout, then it is a good idea to backup your inst.
-   Added configurable support for IP-based rate limiting.
    -   Applies to websockets as well as the API.
    -   Requires a Redis connection and is configurable by the following environment variables:
        -   `RATE_LIMIT_MAX` - The maximum number of requests that can be recieved from an IP address over the window.
        -   `RATE_LIMIT_WINDOW_MS` - The size of the window for requests represented in miliseconds.
    -   If any of the above environment variables are not specified, then rate limiting will be disabled.
-   Added API support for policies and roles.
    -   In the future, additional functions will be added to CasualOS to make accessing these new capabilities easier.
-   Added `formOpacity` tag, which allows bots to be semi-transparent.
    -   A `formOpacity` value of `1` means that the bot's mesh materials are effectively in their default opacity and transparency state.
    -   A `formOpacity` value `< 1` means that the bot's mesh materials become transparent and that the `formOpacity` value is used to modify each material's default opacity level.
    -   A `formOpacity` value of `0` would effectively make the bot invisible.
-   Added several functions to help manage policies and roles:
    -   `os.grantRecordMarkerPermission()`
    -   `os.revokeRecordMarkerPermission()`
    -   `os.grantInstAdminPermission()`
    -   `os.grantUserRole()`
    -   `os.grantInstRole()`
    -   `os.revokeUserRole()`
    -   `os.revokeInstRole()`
    -   See the documentation for more information.
-   Added the `@onSpaceRateLimitExceeded` shout which occurs when a space rejects a tag change or event because a rate limit was exceeded.

### :bug: Bug Fixes

-   Fixed an issue where `os.getMediaPermission` would leave tracks in a MediaStream running. Some browsers/devices release these automatically, while others would leave the tracks running and cause issues with other systems that utilize audio and video hardware like augmented reality.
-   Fixed an issue where `data:` URLs would not work in the `formAddress` tag without a workaround.
-   Fixed an issue where it was impossible to create record keys on deployments that did not have a subscription configuration.
-   Fixed an issue where the bounding objects of a transformed bot did not update if its `transformer` moved.
    -   This fixes a reported bug with `lineTo` to updating correctly while using the `transformer` tag. [Issue #276](https://github.com/casual-simulation/casualos/issues/276)
-   Fixed an issue where the `color` tag would not apply to all materials in a gltf model.
-   Fixed an issue where gltf models with multiple materials and textures would not be properly disposed.
-   Fixed an issue where `os.beginAudioRecording` would fail to provide audio chunks in stream mode if the mimeType was anything other than `audio/x-raw`.
-   Fixed some potential issues with the `tempShared` and `remoteTempShared` spaces.
-   Fixed an issue creating a bot with a `null` tag value would cause the null value to become visible after a refresh.
-   Fixed an issue where a player disconnect event may not be sent if the server failed to message the disconnected player before it processed the disconnection.

## V3.1.28

#### Date: 3/22/2023

### :rocket: Improvements

-   Improved the mapPortal to be able to correctly show large bots which are placed past the horizion but should still be visible because they peak above the horizion.

### :bug: Bug Fixes

-   Fixed an issue where moving the camera using the `cameraPositionOffset` tag while in point of view mode and while one of the mouse buttons is held down would result in the camera moving in a circle instead of where the `cameraPositionOffset` specified.

## V3.1.27

#### Date: 3/16/2023

### :bug: Bug Fixes

-   Fixed an issue where billboarded bots could break the mapPortal.
-   Fixed an issue where quickly tapping on the screen in the mapPortal could cause user controls to stop working.
-   Fixed an issue where large bots were visible through the Earth in the mapPortal and miniMapPortal.

## V3.1.26

#### Date: 3/14/2023

### :rocket: Improvements

-   Added additional configuration options for the Records system.
    -   It is now possible to indicate whether a subscription is purchasable. Setting this to `false` will prevent it from showing to users who haven't purchased a subscription.
    -   It is also now possible to povide additional configuration options for Stripe Checkout sessions and Stripe Customer Portal management sessions.
-   Improved the login system to evaluate email/sms rules on the server. As a result, existing users are no longer subject to the email/sms rules. This makes the rules effective for blocking specific emails/sms from signing up, but they won't interfere with already existing users.

## V3.1.25

#### Date: 3/10/2023

### :rocket: Improvements

-   Added the ability to configure Records system deployments to support Beta Program Subscriptions through Stripe.
    -   If configured, then users can subscribe to the Beta Program through their account portal.
    -   Once subscribed, they can store their OpenAI API Key in their account profile.
    -   This additional information will then be included in the `authBot` (returned from `os.requestAuthBot()`) as a couple tags:
        -   `hasActiveSubscription` - Whether the user has a currently active beta program subscription.
        -   `openAiKey` - The API Key that the user has saved in their account.
    -   If not configured, then every user will have access to all of the Beta Program features.
    -   Of course, since CausalOS is Open Source, anyone is free to take the source code and make their own deployments with all Beta Features enabled by default.

## V3.1.24

#### Date: 2/23/2023

### :bug: Bug Fixes

-   Fixed an issue where the auth system prevent useres from logging in if their User ID was in an old format.

## V3.1.23

#### Date: 2/23/2023

### :rocket: Improvements

-   Improved the records system to authenticate and authorize requests much more quickly than before.
    -   In order to take advantage of the improvements, you may need to request a new record key.
-   Updated the multi-line code editor to color-code parenthesis, curly braces, and square brackets so it is easier to tell which pairs go together.

### :bug: Bug Fixes

-   Fixed an issue where the multi-line editor could get stuck in an infinite loop while trying to resize itself to fit on the screen.
-   Fixed an issue where tag masks would return the serialized version of a value instead of the computed version of the value.
    -   Tag masks are designed to work a little differently from regular tags since it is much more common for tag mask values to be set programmatically instead of entered by hand.
    -   This means that tag masks are designed to preserve the saved type as much as possible, unless it is clear that the value should be converted to a native type.
    -   As a result, only marked values are converted from their string value into a native value.
    -   For example, the string `"123"` will remain `"123"`, but the string `"🔢123"` will be converted to the number `123`. The same goes for other values like `"true"` and `"false"`.
    -   Possible marks are:
        -   Numbers: `🔢`
        -   Mods: `🧬`
        -   Dates: `📅`
        -   Vectors: `➡️`
        -   Rotations: `🔁`
-   Fixed an issue where JSX syntax highlighting would fail if the script contained a return statement.
-   Fixed an issue where empty `{}` expressions in JSX would cause compilation to fail.
-   Fixed an issue where using `animateTag()` with a custom start time wouldn't work.
-   Fixed an issue where autocomplete would not work on instances with a large number of listeners.

## V3.1.22

#### Date: 2/15/2023

### :rocket: Improvements

-   Added a log to help debug an initialization issue.

### :bug: Bug Fixes

-   Fixed an issue where custom apps may sometimes ignore JSX updates when using app hooks.

## V3.1.21

#### Date: 1/30/2023

### :rocket: Improvements

-   Improved the ab-1 bootstrapper to support Version 2 AUX Files.

### :bug: Bug Fixes

-   Fixed an issue with `os.downloadBotsAsInitializationUpdate()` and `os.createInitializationUpdate()` where they could not download bots that contained script syntax errors.

## V3.1.20

#### Date: 1/19/2023

### :rocket: Improvements

-   Added the ability to specify a `type` to `os.addDropGrid()` and `os.addBotDropGrid()`.
    -   Possible types are `sphere` and `grid`. (Defaults to `grid`)
    -   When combined with `portalBot`, you can use this to place bots in a sphere portal.
    -   Alternatively, it can be used to place bots on the surface of a sphere (without rotation for now).

### :bug: Bug Fixes

-   Fixed an issue where the gridPortal would error if a bot had `labelPosition` set to `floating` but had no `label`.
-   Fixed an issue where it was possible for CasualOS to ignore udpates to a newly created bot.

## V3.1.19

#### Date: 1/17/2023

### :rocket: Improvements

-   Improved the diff multi-line code editor to support `codeButton` form bots.
-   Improved `os.focusOn()` to be able to navigate to systemPortal tags when the diff pane is open in the systemPortal.
-   Added the `debug.onScriptActionEnqueued(handler)`, `debug.onAfterScriptUpdatedTag(handler)`, `debug.onAfterScriptUpdatedTagMask(handler)`, `debug.onBeforeUserAction(handler)`, `debug.performUserAction(...actions)`, and `debug.getCallStack()` functions for debuggers.
    -   See the documentation for more information and examples.
-   Added the `os.showConfirm(options)` function.
    -   When called, it displays a confirmation dialog that gives the user the ability to indicate whether they want something confirmed or canceled.
    -   Returns a promise that resolves with `true` if the user clicked the "Confirm" button and `false` if they closed the dialog or clicked the "Cancel" button.
    -   `options` should be an object with the following properties:
        -   `title` - The title that should be shown on the dialog.
        -   `content` - The descriptive content that should be shown in the dialog.
        -   `confirmText` - The text that should be shown for the "Confirm" button. (Optional)
        -   `cancelText` - The text that should be shown for the "Cancel" button. (Optional)
-   Improved the systemPortal to always focus and select the search box when using `Ctrl+Shift+F`/`Cmd+Shift+F`.
    -   It will also grab the currently selected text and auto-fill that into the search box.
-   Improved the systemPortal to preserve the last selected location in a tag when using `os.focusOn()` without line/index information or when using the quick access panel (`Ctrl+P`).
-   Improved the systemPortal to be able to show the quick access panel (`Ctrl+P`) even if the multi-line editor is not focused.
-   Added the `os.downloadBotsAsInitialzationUpdate(bots, filename)` function.
    -   When called, it downloads the given array of bots as a `.aux` or `.pdf` file stored in the Version 2 AUX File Format.
    -   The [Version 2 AUX Format](https://github.com/casual-simulation/casualos/blob/9910658524e4a37f40c72f824ef5770693005394/src/aux-common/bots/StoredAux.ts#L12) is similar to the [Version 1 AUX Format](https://github.com/casual-simulation/casualos/blob/9910658524e4a37f40c72f824ef5770693005394/src/aux-common/bots/StoredAux.ts#L7), except instead of storing the bot data as a snapshot, it stores bot data as a conflict-free update. This means that the Version 2 format is more suited towards scenarios where multiple different machines want to load the aux file at the same time (like when initializing shared instances), or when you want to share changes to an inst offline.
    -   Note that the Version 2 AUX Format is not a replacement for the Version 1 AUX Format. They are both in active use and each is slightly more optimal for different use-cases.
-   Added a button to the "Scan QR Code" dialog that allows changing the current camera.
-   Added the `spherePortal` form.
    -   The `spherePortal` form functions like the `portal` form except that it displays bots in the portal on the surface of an invisible sphere and treats the dimension X and Y tags as latitude and longitude coordinates.

### :bug: Bug Fixes

-   Fixed an issue where `os.applyUpdatesToInst()` would not sync updates to the server.
-   Fixed an issue where strings that can be converted to primitive values search box would not appear if `systemPortalSearch` was set via a script.
-   Fixed an issue where it was impossible to use `os.importAUX()` with URLs that didn't end with ".aux".

## V3.1.18

#### Date: 12/28/2022

### :bug: Bug Fixes

-   Fixed an issue where the systemPortal would not correctly open tags that were clicked by the user.

## V3.1.17

#### Date: 12/28/2022

### :rocket: Improvements

-   Improved `os.focusOn()` to support specifying a rotation in the map portals.
-   Improved custom apps to have better performance when working with apps that utilize a large number of HTML elements.
-   Added the `codeHint` form for bots.
    -   Useful for highlighting some code or inserting inline markers.
    -   This form functions similarly to `cursor`.
    -   Differences are that `strokeColor` is supported for setting a border on the highlighted code, `label` is supported for inserting inline markers, and `@onClick` is supported for clicking the label of a hint.
-   Added the `codeToolsPortal` portal.
    -   When set to a dimension on the `configBot`, it will display bots that are in that dimension and have `label` tags in the toolbar of the multi-line editor.
    -   This is useful for writing little gadgets that are intended to assist with coding.
-   Improved the systemPortal to support bots from attached debuggers.
-   Added the ability to use `Ctrl+P`/`Cmd+P` while the the multi-line code editor is focused to show a quick access menu that lets you quickly search for and jump to different tags.
-   Added the ability to use `Ctrl+Shift+F`/`Cmd+Shift+F` in the system portal to quickly jump to the "Search" panel.
-   Improved `expiriment.beginRecording(options)` to be able to record audio from both the microphone and screen.
-   Added the ability to add the `casualos-no-cors-cache=true` query param to `formAddress` tag values to prevent CasualOS from adding the `cors-cache=` query param to requests that it makes.
    -   This may be needed in some scenarios where you don't need CORS to always function properly with `formAddress` tags, but you do need to prevent the `cors-cache` query param from being included in the address URL.
    -   Note that the `casualos-no-cors-cache=true` param will also be removed from the URL, so it doesn't affect the request either.

### :bug: Bug Fixes

-   Fixed an issue where calling `debug.listCommonPauseTriggers()` on an async listener didn't work.

## V3.1.16

#### Date: 12/13/2022

### :rocket: Improvements

-   Added the `os.listBuiltinTags()` function.
-   Improved `codeButton` form bots to be able to be displayed in the multi-line editor's context menu when their `#true` tag is set to `true`.

### :bug: Bug Fixes

-   Fixed an issue where `os.showHtml()` would use a dark background when the dark theme was enabled.
-   Fixed an issue where calling `os.getData()` with null values would cause the server to crash.

## V3.1.15

#### Date: 12/12/2022

### :bug: Bug Fixes

-   Fixed an issue where custom apps would incorrectly display white text on a white background by default when using the dark theme.
-   Fixed an issue where it was impossible to edit tags using the single-line editors in the systemPortal.

## V3.1.14

#### Date: 12/12/2022

### :rocket: Improvements

-   Added dark mode to CasualOS!
    -   It is controlled by the new `theme` tag on the configBot.
    -   Possible values are:
        -   `auto` - Use the system dark mode setting. (Default)
        -   `light` - Use the light theme.
        -   `dark` - Use the dark theme.
-   Added the `@onMeetRecordingLinkAvailable` shout.
    -   It is triggered when recording is enabled in the meetPortal and contains the link that the recording will be available at.
    -   `that` is an object with the following properties:
        -   `link` - The link that the recording is available at.
        -   `timeToLive` - The number of seconds that the link will be available for.
-   Added the `os.attachDebugger(debug, options?)` and `os.detachDebugger(debug)` functions.
    -   These functions are useful for attaching the bots in a debugger to the CasualOS frontend as if it was a separate inst.
    -   Additionally, debuggers can be attached using a tag name mapper that can remap tag names so the frontend sees a different set of tags than what are actually on the debugger bots.
        -   This is useful for testing. For example, you can create a debugger that contains a copy of all the bots in the inst but instead of being displayed in the `home` dimension would be displayed in the `testHome` dimension because of the tag name mapper.
    -   See the documentation for more information.

### :bug: Bug Fixes

-   Fixed an issue where the grids on the wrist portals would become really large when the user enters VR for the second time during a session.

## V3.1.13

#### Date: 12/5/2022

### :bug: Bug Fixes

-   Fixed an issue where Chrome would appear to randomly add and remove scrollbars when the tag/meet portals were open.

## V3.1.12

#### Date: 12/2/2022

### :bug: Bug Fixes

-   Fixed an issue where it was not possible to tilt the mapPortal camera due to an incorrect default configuration.
-   Fixed an issue where it was not possible to handle errors that occurred during calls to `os.getPublicRecordKey()`.

## V3.1.11

#### Date: 11/28/2022

### :rocket: Improvements

-   Improved the map portals (mapPortal and miniMapPortal) to support the `portalZoomableMin` and `portalZoomableMax` tags.
-   Enabled the multiline code editor to always be shown regardless of if the device is a mobile device or not.
-   Added the `analytics.recordEvent(name, metadata?)` function.
-   Added the `@onKeyRepeat` shout that is fired when a key is held down and "auto repeated".
-   Added support for some simple HTMLElement functions.
    -   HTMLElement objects support the following functions:
        -   `focus()`
        -   `click()`
        -   `blur()`
    -   HTMLInputElement objects support the following functions:
        -   `select()`
        -   `setRangeText()`
        -   `setSelectionRange()`
        -   `showPicker()`
        -   `stepDown()`
        -   `stepUp()`
    -   HTMLFormElement objects support the following functions:
        -   `reset()`
        -   `submit()`
    -   HTMLMediaElement objects support the following functions:
        -   `fastSeek()`
        -   `load()`
        -   `pause()`
        -   `play()`
    -   HTMLVideoElement objects support the following functions:
        -   `requestPictureInPicture()`
-   Added support for the `document.getElementById()` function for custom apps.

### :bug: Bug Fixes

-   Fixed an issue where `Vector2`, `Vector3`, `Rotation`, and `DateTime` values would cause the shared space to emit an error if they were stored in a tag on a new bot while it was being processed by the space.
-   Fixed an issue where it was not possible to tap on codeButton bots on mobile devices.
-   Fixed `@onKeyDown` to only be emitted once when a key is starting to be held down and not continually while a key is held down.

## V3.1.10

#### Date: 11/8/2022

### :rocket: Improvements

-   Added the `systemPortalPane` tag to allow CasualOS to remember which pane the user is viewing in the systemPortal.
    -   This also fixes issues with being unable to select the search pane.
    -   Additionally, CasualOS will now remember the systemPortal search and pane state across browser reloads.
-   Updated the terms of service with consistent wording and with a section about using OLX Services.

### :bug: Bug Fixes

-   Fixed an issue where `Vector2`, `Vector3`, `Rotation`, and `DateTime` values would cause the shared space to emit an error if they were stored in a tag on a new bot while it was being processed by the space.

## V3.1.9

#### Date: 11/4/2022

### :boom: Breaking Changes

-   `os.createDebugger()` now returns a promise that needs to be awaited instead of simply returning a debugger.
-   `setTimeout()` and `setInterval()` now throw an error if called without a handler function.

### :rocket: Improvements

-   Added the ability to pause scripts that are executed inside debuggers.
    -   The `os.createDebugger()` API now supports an additional option parameter `pausable`, which when set to `true` will cause the debugger to execute every script inside a JavaScript interpreter.
    -   The following functions have also been added to the debugger API:
        -   `onPause(handler)` - Registers a handler function that will be called when the debugger pauses due to hitting a pause trigger (i.e. breakpoint).
        -   `setPauseTrigger(bot, tag, options)` - Registers a pause trigger in a bot and tag that the debugger will pause at if it comes across the trigger while executing code. Returns an object that represents the pause trigger.
        -   `removePauseTrigger(trigger)` - Removes the given pause trigger from the debugger.
        -   `enablePauseTrigger(trigger)` - Enables the given pause trigger.
        -   `disablePauseTrigger(trigger)` - Disables the given pause trigger.
        -   `listPauseTriggers()` - Lists the pause triggers that have been set on the debugger.
        -   `listCommonPauseTriggers(bot, tag)` - Lists common locations that pause triggers can be placed at for the given bot and tag.
        -   `resume(pause)` - Tells the debugger to resume execution of the scripts.
    -   See the documentation for more complete information and examples.
    -   Additionally, check out the [debugger-example](https://ab1.bot/?ab=debugger-example) appBundle.
-   Improved `os.focusOn(bot, options)` to support focusing tags in the systemPortal, sheetPortal, and tagPortal.
    -   `options` now supports the following properties:
        -   `tag` - The tag that should be focused. If specified, then the multi-line editor will be opened in a portal (the systemPortal by default) with the bot and tag focused.
        -   `space` - The space of the tag that should be focused. (Optional)
        -   `lineNumber` - The line number that should be focused. (Optional)
        -   `columnNumber` - The column number that should be focused. (Optional)
        -   `startIndex` - The index of the first character that should be auto-selected. (Optional)
        -   `endIndex` - The index of the last character that should be auto-selected. (Optional)
        -   `portal` - The portal that should be opened. Supports `system`, `sheet`, and `tag` for the systemPortal, sheetPortal, and tagPortal respectively.
-   Added the ability to specify a custom frame buffer scale factor for AR and VR sessions.
    -   `os.enableAR()` and `os.enableVR()` now can take an options object with the following property:
        -   `frameBufferScaleFactor` is the number of rendered pixels for each output pixel. As a result, numbers less than 1 increase rendering performance by rendering fewer pixels than are displayed and numbers greater than 1 decrease rendering performance by rendering more pixels than are displayed. Defaults to 1.
-   Improved `animateTag()` to use `0` as a default when `toValue` is a number, no `fromValue` is specified, and there is no current tag value (or the current tag value is not a number).
-   Improved the search panel in the systemPortal to include and highlight tag names that match the search query.
-   Added the ability to show the sheetPortal in the systemPortal.
    -   A new option has been added to the systemPortal to represent the sheetPortal.
    -   Selecting this option will open the sheetPortal to the current gridPortal dimension, or give the user the option to specify a dimension if no gridPortal is open.
    -   Clicking on the sheetPortal button again will give the ability to set the sheetPortal dimension manually.

### :bug: Bug Fixes

-   Fixed an issue where updating Vector, Rotation, or DateTime tag values on newly created bots could cause trouble with synchronizing data.
-   Fixed an issue where switching between mouse and touch input methods was not possible.
-   Fixed an issue that caused dragging bots on the Meta Quest 2 in non-immersive mode to not work.
-   Fixed touch controls to correctly rotate the camera.

## V3.1.8

#### Date: 10/27/2022

### :rocket: Improvements

-   Added the `meetPortalDisablePrivateMessages` tag to the `meetPortalBot` to allow hiding the option to send a new private message to another participant in the meet portal.

## V3.1.7

#### Date: 10/24/2022

### :bug: Bug Fixes

-   Fixed an issue where destroying a GLTF mesh and re-creating it could cause some textures to not load correctly.
-   Fixed an issue where updates to a newly created bot would be forgotten in some scenarios.

## V3.1.6

#### Date: 10/5/2022

### :bug: Bug Fixes

-   Fixed an issue where creating too many GLTF mesh forms could crash Chrome-based web browser tabs.
-   Fixed an issue where creating a bot with a DateTime, Vector2, Vector3, or Rotation tag would crash the system.

## V3.1.5

#### Date: 10/4/2022

### :bug: Bug Fixes

-   Fixed an issue where the login UI would be hidden behind the sheet and system portals if trying to login while one of them is open.

## V3.1.4

#### Date: 10/3/2022

### :rocket: Improvements

-   Enabled the "More" section in the Jitsi meet portal settings window.

### :bug: Bug Fixes

-   Fixed an issue where using `os.focusOn()` with `rotation` set to `{ x: 0, y: 0 }` could trigger floating point rounding errors and cause the camera rotation to be temporarily incorrect.
-   Fixed an issue where `@onRoomTrackUnsubsribed` listeners would not be triggered for local video and audio tracks when leaving a room.

## V3.1.3

#### Date: 9/27/2022

### :bug: Bug Fixes

-   Fixed an issue where `@onMeetExited` could be triggered multiple times when closing the meet portal.
-   Fixed an issue where rejecting and then re-performing a tag edit would cause the multiline editor to show the edit twice.
-   Fixed an issue where the multiline editor would incorrectly edit shared bots that had not been updated. This resulted in the tag edits being incorrectly added to the end of the tag value instead of where they were supposed to be.
-   Fixed an issue where meshes that were set on a bot and then quickly removed could be incorrectly displayed.
-   Fixed an issue where the documentation link from the multiline editor wouldn't auto-scroll to the correct tag.
-   Fixed an issue where using `deleteTagText()` and `insertTagText()` would cause the runtime to get confused during tag sync and incorrectly apply an edit multiple times.
-   Fixed an issue where `deleteTagMaskText()` and `insertTagMaskText()` did not work.

## V3.1.2

#### Date: 9/9/2022

### :rocket: Improvements

-   Improved `os.registerTagPrefix(prefix, options?)` to accept a `name` property in the `options` object that will be used as a hint for the user.
-   Added support for Vector and Rotation values for many tags. The following tags have been added as alternatives to using multiple tags to contain 3D information:
    -   `cameraPosition` replaces `cameraPositionX`, `cameraPositionY`, and `cameraPositionZ`.
    -   `cameraRotation` replaces `cameraRotationX`, `cameraRotationY`, and `cameraRotationZ`.
    -   `cameraFocus` replaces `cameraFocusX`, `cameraFocusY`, and `cameraFocusZ`.
    -   `cameraPositionOffset` replaces `cameraPositionOffsetX`, `cameraPositionOffsetY`, and `cameraPositionOffsetZ`.
    -   `cameraRotationOffset` replaces `cameraRotationOffsetX`, `cameraRotationOffsetY`, and `cameraRotationOffsetZ`.
    -   `deviceRotation` replaces `deviceRotationX`, `deviceRotationY`, and `deviceRotationZ`.
    -   `portalPannableMin` replaces `portalPannableMinX` and `portalPannableMinY`.
    -   `portalPannableMax` replaces `portalPannableMaxX` and `portalPannableMaxY`.
    -   `pointerPixel` replaces `pointerPixelX` and `pointerPixelY`.
    -   `mousePointerPosition` replaces `mousePointerPositionX`, `mousePointerPositionY`, and `mousePointerPositionZ`.
    -   `mousePointerRotation` replaces `mousePointerRotationX`, `mousePointerRotationY`, and `mousePointerRotationZ`.
    -   `leftPointerPosition` replaces `leftPointerPositionX`, `leftPointerPositionY`, and `leftPointerPositionZ`.
    -   `leftPointerRotation` replaces `leftPointerRotationX`, `leftPointerRotationY`, and `leftPointerRotationZ`.
    -   `rightPointerPosition` replaces `rightPointerPositionX`, `rightPointerPositionY`, and `rightPointerPositionZ`.
    -   `rightPointerRotation` replaces `rightPointerRotationX`, `rightPointerRotationY`, and `rightPointerRotationZ`.
    -   `cursorHotspot` replaces `cursorHotspotX` and `cursorHotspotY`.
    -   `portalCursorHotspot` replaces `portalCursorHotspotX` and `portalCursorHotspotY`.
-   Added the `os.requestWakeLock()`, `os.disableWakeLock()`, and `os.getWakeLockConfiguration()` functions.
    -   `os.requestWakeLock()` asks the user for the ability to keep the screen awake, and if they accept will enable a wake lock that will keep the screen on. Returns a promise that resolves once the wake lock has been granted.
    -   `os.disableWakeLock()` disables the wake lock and allows the computer to sleep. Returns a promise that resolves once the wake lock has been disabled.
    -   `os.getWakeLockConfiguration()` gets the current wake lock status. Returns a promise that resolves with the wake lock information.
-   Improved `math.intersectPlane()` to accept two additional optional parameters which represent the normal and origin of the plane that the ray should be intersected with.
    -   The new function definition is `math.intersectPlane(origin, direction, planeNormal?, planeDirection)`.
        -   `planeNormal` is optional and is the normal vector that the plane should use. It defaults to `➡️0,0,1`.
        -   `planeDirection` is optional and is the 3D position that the center of the plane should travel through. It defaults to `➡️0,0,0`.

### :bug: Bug Fixes

-   Fixed an issue where keys reported in `onKeyUp` and `onKeyDown` could be specified in the incorrect order.

## V3.1.1

#### Date: 9/6/2022

### :rocket: Improvements

-   Added the `codeButton` form.
    -   When the bot is placed in a tag dimension (dimension of the form `{botID}.{tag}`) and its form is set to `codeButton`, then it will appear in the multi-line code editor for that tag as a clickable text element.
    -   As such, in order for the button to appear, the bot also needs a `label` tag.
    -   The button can be positioned by line number by using the `[dimension]Start` tag, and the `[dimension]End` tag can be used to specify the priority that the button should have compared to other buttons on the same line (higher numbers means lower priority).
    -   When clicked, the button will receive an `@onClick` whisper.
-   Added the `formRenderOrder` tag.
    -   This tag sets the render order that should be used for a bot in the grid portals.
    -   Setting this property to a value other than 0 overrides the automatically calculated render order which is based on the distance of each bot to the portal camera.
    -   It is not recommended to use this tag unless you are dealing with transparency issues caused by overlapping PNG images.

## V3.1.0

#### Date: 9/2/2022

### :rocket: Improvements

-   Added the `os.createInitializationUpdate(bots)` and `os.applyUpdatesToInst(update)` functions.
    -   `os.createInitializationUpdate(bots)` creates updates that can be used to ensure that an inst is initialized with a specific set of bots. This function is useful for encoding initialization logic that should only be performed in an inst once.
        -   `bots` - The list of bots that should be included in the update.
    -   `os.applyUpdatesToInst(updates)` applies the given list of updates to the current inst.
        -   `updates` - The list of updates that should be applied to the inst.
-   Improved custom apps to support SVG elements.

### :bug: Bug Fixes

-   Fixed an issue where billboarded bots would display incorrectly when they were parented under a rotated dimension or transformer.

## V3.0.21

#### Date: 8/31/2022

### :bug: Bug Fixes

-   Fixed an issue where deleting a GLTF would cause the gridPortal to stop working.

## V3.0.20

#### Date: 8/30/2022

### :rocket: Improvements

-   Added the ability to use your fingers to click bots in VR/AR.
    -   Any device that supports the WebXR Hand input module should work.
    -   Tested with the Oculus Quest 2.
-   Added the `keyboard` form.
    -   This creates a virtual keyboard that the user can interact with.
    -   Clicking keys on the keyboard sends a `@onKeyClick` whisper to the bot.
-   Improved the system portal diff tab to set the `editingBot`, `editingTag`, and `editingTagSpace` tags on the configBot.
-   Added the `os.startFormAnimation(bot, animationName, options?)`, `os.stopFormAnimation(bot, options?)`, `os.listFormAnimations(botOrAddress)`, and `os.bufferFormAddressGLTF(address)` functions.
    -   `os.startFormAnimation(bot, animationName, options?)` is used to trigger an animation on the given bot. Returns a promise that resolves when the animation has started. It accepts the following parameters:
        -   `bot` - The bot or list of bots that the animation should be triggered on.
        -   `animationName` - The name or index of the animation that should be started.
        -   `options` - The additional parameters that should be used for the animation. Optional. It should be an object with the following properties:
            -   `startTime` - The time that the animation should start playing. It should be the number of miliseconds since the Unix Epoch.
            -   `initialTime` - The time within the animation clip that the animation should start at in miliseconds.
            -   `timeScale` - The rate at which the animation plays.
            -   `loop` - Options for looping. It should be an object with the following properties:
                -   `mode` - How the animation should loop. It should be either `repeat` or `pingPong`.
                -   `count` - The number of times that the animation should loop.
            -   `clampWhenFinished` - Whether the final animation values should be preserved when the animation finishes.
            -   `crossFadeDuration` - The number of miliseconds that the animation should take to cross fade from the previous animation.
            -   `fadeDuration` - The number of miliseconds that the animation should take to fade in.
            -   `animationAddress` - The address that the animations should be loaded from.
    -   `os.stopFormAnimation(bot, options?)` is used to stop animations on the given bot. Returns a promise that resolves when the animation has stopped. It accepts the following parameters:
        -   `bot` - The bot or list of bots that animations should be stopped on.
        -   `options` - The options that should be used to stop the animations. Optional. It should be an object with the following properties:
            -   `stopTime` - The time that the animation should stop playing. It should be the number of miliseconds since the Unix Epoch.
            -   `fadeDuration` - The number of miliseconds that the animation should take to fade out.
    -   `os.listFormAnimations(botOrAddress)` is used to retrieve the list of animations that are available on a form. Returns a promise that resolves with the animation list. It accepts the following parameters:
        -   `botOrAddress` - The bot or address that the animation list should be retrieved for.
    -   `os.bufferFormAddressGLTF(address)` is used to pre-cache the given address as a GLTF mesh for future use. Returns a promise that resolves when the address has been buffered. It accepts the following parameters:
        -   `address` - The address that should be loaded.
-   Added several listeners that can be used to observe animation changes on bots.
    -   Currently, they are only sent for animations that are started via `os.startFormAnimation()`. Animations that are triggered via the `#formAnimation` tag or `experiment.localFormAnimation()` are not supported.
    -   `@onFormAnimationStarted` and `@onAnyFormAnimationStarted` are sent when an animation has been started.
    -   `@onFormAnimationStopped` and `@onAnyFormAnimationStopped` are sent when an animation has been manually stopped.
    -   `@onFormAnimationFinished` and `@onAnyFormAnimationFinished` are sent when an animation finishes playing.
    -   `@onFormAnimationLooped` and `@onAnyFormAnimationLooped` are sent when an animation restarts per the looping rules that were given in the options object.
-   Added support for the `scrollTop` and `offsetHeight` properties for `<section>` elements.
-   Added the `@onDocumentAvailable` listener.
    -   `@onDocumentAvailable` is a shout that is sent once `globalThis.document` is first available for scripts to use.
    -   Because of this feature, scripts can now interact with custom apps via `globalThis.document` instead of `os.registerApp()` and `os.compileApp()`.
    -   This feature still uses a separate document instances for `os.registerApp()`, so changes to `globalThis.document` will not conflict with any other custom apps.
-   Added the [Preact render()](https://preactjs.com/guide/v10/api-reference#render) function to `os.appHooks`.
-   Improved tooltips to always render entirely on screen. This can help in scenarios where the tooltip should be shown close to the edge of the screen.

### :bug: Bug Fixes

-   Fixed an issue where `cursor` bots would not update in the multiline editor unless no bots changed for 75ms.
-   Fixed an issue where `cursor` bots would be duplicated if the user closed the portal that contained the multiline editor and then opened it again.
-   Fixed an issue where images that were loaded via custom apps would later fail to load as a `formAddress`.
-   Fixed an issue where floating labels did not work on bots that were transformed by another bot.
-   Fixed an issue where tooltips that had multiple words would always word wrap. Now, they will only word wrap if wider than 200px.

## V3.0.19

#### Date: 8/11/2022

### :bug: Bug Fixes

-   Fixed an issue that would allow browsers to cache certain HTML files when they should not.
-   Fixed an issue where subjectless keys would not work with the new auth system.
-   Fixed an issue where the background for floating labels would not match the label if the bot was rotated.

## V3.0.18

#### Date: 8/9/2022

### :boom: Breaking Changes

-   Changed uploads to PDF files to upload the binary data of the PDF instead of automatically converting it to UTF-8.
    -   This affects both `os.showUploadFiles()` and `@onFileUpload`.

### :rocket: Improvements

-   Switched PublicOS from [Magic.link](https://magic.link) to a custom auth implementation that gives us more flexibility around how we manage user accounts.
    -   This is purely an implementation detail, and should not affect any PublicOS/CasualOS features.
-   Added the ability to see active PublicOS authentication sessions, when they were granted, and what IP Address they were granted to.
-   Improved Custom HTML Apps to copy the following properties from specific element types when an event (like `onLoad`) happens:
    -   `<img>` - The following properties are copied:
        -   `width`
        -   `height`
        -   `naturalWidth`
        -   `naturalHeight`
        -   `currentSrc`
    -   `<video>` - The following properties are copied:
        -   `videoWidth`
        -   `videoHeight`
        -   `duration`
        -   `currentSrc`
-   Moved the "Exit to Grid Portal" button in the system portal from the lower right corner to the lower left corner.
-   Improved the systemPortal to support global search by exact matches for `#id` and `#space`.
-   Improved the systemPortal to support comparing systems of bots against each other.
    -   This works by comparing two separate system tags. The first tag is `#system` (or whatever is specified by `#systemPortalTag` on the config bot) and the second tag is specified by the `#systemPortalDiff` on the config bot.
    -   For example, if the `#systemPortal` is set to `custom` and the `#systemPortalDiff` tag is set to `system2`, then bots that contain `custom` in their `#system` tag will be compared against bots that match using their `#system2` tag.
    -   The result is useful for creating visualizations of change for system bots.
    -   See the documentation for more information.
    -   Also check out the example: https://ab1.bot/?ab=diffPortalExample
-   Added the `os.appHooks` property that contains [hook functions](https://preactjs.com/guide/v10/hooks).
    -   Hook functions make managing custom app states easier and less tedious.

### :bug: Bug Fixes

-   Fixed an issue where entering an invalid value into an input box in a custom app would cause the input box to be automatically cleared.
-   Fixed an issue where the base color on GLTF models would be overridden with white if no color tag was specified.
-   Fixed an issue where self-closing JSX elements that contained attributes would not be compiled correctly.
-   Fixed an issue where the meetPortal could fail to start if the meet portal properties were changed before it finished loading external scripts.
-   Fixed how progress bars position themselves to better match how labels position themselves.
-   Fixed an issue where custom app elements did not support CSS Style properties that started with a hyphen (`-`).

## V3.0.17

#### Date: 7/18/2022

### :bug: Bug Fixes

-   Fixed an issue where calling `os.focusOn()` for the mapPortal before the portal has finished loading would cause the camera to focus on an incorrect location.
-   Fixed an issue where labels would fail to show up on billboarded bots that are directly below or above the portal camera.
-   Fixed an issue where hex bot forms were positioned incorrectly.

## V3.0.16

#### Date: 7/6/2022

### :rocket: Improvements

-   Added the `uv` property to `@onClick`, `@onAnyBotClicked`, `@onDrag`, and `@onAnyBotDrag` shouts.
    -   This property contains the [UV Coordinates](https://stackoverflow.com/questions/3314219/how-do-u-v-coordinates-work) of the texture on the clicked bot that the user clicked.
    -   UV coordinates are a 2D vector representing the X and Y location on the texture (i.e. `formAddress`) on the bot that was clicked.
    -   UV coordinates are mapped as follows:
        -   Bottom left of the texture is: `(0, 0)`
        -   Bottom right is: `(1, 0)`
        -   Top left is: `(0, 1)`
        -   Top right is: `(1, 1)`
-   Added the `os.raycast(portal, origin, direction)` and `os.raycastFromCamera(portal, viewportPosition)` functions.
    -   These functions are useful for finding what bots a particular ray would hit. For example, you could query what bots are under a particular spot of the screen with `os.raycastFromCamera()`.
    -   Currently, the `grid`, `miniGrid`, `map` and `miniMap` portals are supported.
    -   See the documentation for more information and examples.
-   Added the `os.calculateRayFromCamera(portal, viewportPosition)` function.
    -   This function is useful for finding the 3D path (ray) that travels through a particular screen position of the specified portal's camera.
    -   Currently, the `grid`, `miniGrid`, `map` and `miniMap` portals are supported.
    -   See the documentation for more information and examples.
-   Improved `os.getPublicRecordKey()` to return an `errorReason` for failed requests.

### :bug: Bug Fixes

-   Fixed `lineStyle = wall` to support the coordinate system changes from v3.0.11.

## V3.0.15

#### Date: 6/21/2022

### :rocket: Improvements

-   Improved the login system to record user's email/phone number so that we can migrate off of [magic.link](https://magic.link/) in the future.

## V3.0.14

#### Date: 6/20/2022

### :rocket: Improvements

-   Changed the `circle` bot form ignore lighting changes based on its orientation.
-   Added the `formAddressAspectRatio` tag to allow adjusting how `formAddress` images/videos are displayed on `cube`, `circle`, and `sprite` bot forms.
    -   The aspect ratio should be the width of the image divided by the height of the image.
    -   Negative aspect ratios can also be used to mirror the image horizontally.
-   Added the ability to create and join custom multimedia chat rooms.
    -   Key features:
        -   The ability to join multiple chat rooms at once.
        -   The ability to display camera/screen feeds on 3D bots.
        -   Notification of when remote users join/leave.
        -   Notification of when users are speaking.
        -   The ability to control the quality that video tracks stream at.
    -   The following functions have been added:
        -   `os.joinRoom(roomName, options?)`
        -   `os.leaveRoom(roomName, options?)`
        -   `os.getRoomOptions(roomName)`
        -   `os.setRoomOptions(roomName, options)`
        -   `os.getRoomTrackOptions(roomName, trackAddress)`
        -   `os.setRoomTrackOptions(roomName, trackAddress, options)`
        -   `os.getRoomRemoteOptions(roomName, remoteId)`
    -   The following listeners have been added:
        -   `@onRoomJoined` - Sent whenever a room has been joined via `os.joinRoom()`
        -   `@onRoomLeave` - Sent whenever a room has been exited via `os.leaveRoom()`
        -   `@onRoomStreaming` - Sent whenever the local user has been connected or reconnected to a room.
        -   `@onRoomStreamLost` - Sent whenever the local user has been disconnected from a room.
        -   `@onRoomTrackSubscribed` - Sent whenever an audio/video track has been discovered inside a room.
        -   `@onRoomTrackUnsubscribed` - Sent whenever an audio/video track has been removed from a room.
        -   `@onRoomRemoteJoined` - Sent whenever a remote user has joined a room.
        -   `@onRoomRemoteLeave` - Sent whenever a remote user has left a room.
        -   `@onRoomSpeakersChanged` - Sent whenever the list of speaking users has changed in a room.
        -   `@onRoomOptionsChanged` - Sent whenever the local room options have been changed.
    -   See the documentation for more detailed information.
    -   Also check out the `rooms-example` appBundle for an example.
-   Added the `os.listInstUpdates()` and `os.getInstStateFromUpdates(updates)` functions.
    -   These functions are useful for tracking the history of an instance and debugging potential data loss problems.
    -   `os.listInstUpdates()` gets the list of updates that have occurred in the current instance.
    -   `os.getInstStateFromUpdates()` gets the bot state that is produced by the given list of updates.

### :bug: Bug Fixes

-   Fixed an issue where HTML updates could cause CasualOS to skip `@onAnyAction` calls for bot updates.
-   Fixed an issue where point-of-view mode would start the camera at the wrong rotation.
-   Fixed an issue where billboarded bots would rotate to match the roll of the camera in VR/AR.
-   Fixed an issue where using `os.tip()` with long words could cause the words to overflow the tooltip background.
-   Fixed an issue where removing a tag from the sheetPortal could cause the tag below it to become the dimension set in the sheetPortal.

## V3.0.13

#### Date: 6/3/2022

### :rocket: Improvements

-   Added the `math.degreesToRadians(degrees)` and `math.radiansToDegrees(radians)` functions.

### :bug: Bug Fixes

-   Fixed an issue where the `cameraRotationX`, `cameraRotationY`, and `cameraRotationZ` tags were using a Y-up coordinate system instead of the CasualOS Z-up coordinate system.

## V3.0.12

#### Date: 5/31/2022

### :bug: Bug Fixes

-   Fixed an issue where snapping bots to bot faces was not supported in the miniMapPortal.
-   Fixed an issue where snapping bots to faces of bots that have a non-1 `scaleZ` would work incorrectly.

## V3.0.11

#### Date: 5/27/2022

### :boom: Breaking Changes

-   CasualOS now consistently uses a right-handed coordinate system.
    -   In previous versions, CasualOS inconsistently handled rotations which led to some parts obeying the right-hand rule and other parts obeying the left-hand rule for rotations.
    -   One of the consequences of this is that rotations around the Y axis are now counter-clockwise instead of clockwise.
        -   Note that from the default camera perspective, this is switched. Rotations now appear clockwise instead of counter-clockwise.
    -   To keep the previous behavior, simply negate the Y axis for rotations. (e.g. if the rotation was `tags.homeRotationY = 1.3`, now it should be `tags.homeRotationY = -1.3`)
    -   This change affects `[dimension]RotationY`, `cameraRotationOffsetY`, and `os.addDropGrid()`.

### :rocket: Improvements

-   Added the ability to represent positions and rotations with the `➡️` and `🔁` emojis.
    -   In scripts, these values get parsed into `Vector2`, `Vector3`, and `Rotation` objects.
    -   Vectors support the following formats:
        -   `➡️1,2` represents a 2D position/direction (`Vector2`) that contains `X = 1` and `Y = 2`.
        -   `➡️1,2,3` represents a 3D position/direction (`Vector3`) that contains `X = 1`, `Y = 2`, and `Z = 3`.
        -   Additionally, vectors can be created using `new Vector2(1, 2)` and `new Vector3(1, 2, 3)`.
    -   Rotations support the following formats:
        -   `🔁0,0,0,1` represents a 3D rotation (`Rotation`) that contains `X = 0`, `Y = 0`, `Z = 0`, and `W = 1`.
        -   Additionally, rotations can be created using the `Rotation` class constructor. It supports the following forms:
            -   Create a rotation that does nothing:
                ```typescript
                const rotation = new Rotation();
                ```
            -   Create a rotation from an axis and angle:
                ```typescript
                const rotation = new Rotation({
                    axis: new Vector3(0, 0, 1),
                    angle: Math.PI / 2,
                }); // 90 degree rotation about the Z axis
                ```
            -   Create a rotation from two directions:
                ```typescript
                const rotation = new Rotation({
                    from: new Vector3(1, 0, 0),
                    to: new Vector3(0, 1, 0),
                }); // Rotation that transforms points from (1, 0, 0) to (0, 1, 0)
                ```
            -   Create a rotation from multiple rotations:
                ```typescript
                const rotation = new Rotation({
                    sequence: [
                        new Rotation({
                            axis: new Vector3(0, 1, 0),
                            angle: Math.PI / 2,
                        }), // 90 degree rotation around Y axis
                        new Rotation({
                            axis: new Vector3(1, 0, 0),
                            angle: Math.PI / 4,
                        }), // 45 degree rotation around X axis
                    ],
                });
                ```
            -   Create a rotation from a Quaternion:
                ```typescript
                const rotation = new Rotation({
                    quaternion: {
                        x: 0,
                        y: 0.7071067811865475,
                        z: 0,
                        w: 0.7071067811865476,
                    },
                }); // 90 degree rotation about the Y axis
                ```
        -   Check the documentation on Vectors and Rotations for more information.
-   Added the `[dimension]Position` and `[dimension]Rotation` tags to support using vectors and rotation objects for bot positioning.
-   Improved the `getBotPosition()` function to support the `[dimension]Position` tag and return a `Vector3` object.
-   Added the `getBotRotation(bot, dimension)` function that retrieves the position of the given bot in the given dimension and returns a `Rotation` object.
    -   `bot` is the bot whose rotation should be retrieved.
    -   `dimension` is the dimension that the bot's rotation should be retrieved for.
-   Improved the `animateTag()`, `os.getCameraPosition()` `os.getCameraRotation()`, `os.getFocusPoint()`, `os.getPointerPosition()`, `os.getPointerDirection()`, `math.getForwardDirection()`, `math.intersectPlane()`, `math.getAnchorPointOffset()`, `math.addVectors()`, `math.subtractVectors()`, `math.negateVector()`, `math.normalizeVector()`, `math.vectorLength()`, and `math.scaleVector()` functions to support `Vector2`, `Vector3`, and `Rotation` objects.
-   Added the "Select Background" and removed the "Share Video" buttons from the meetPortal.
-   Added initial documentation for ab-1.

### :bug: Bug Fixes

-   Fixed an issue where `os.showUploadFiles()` would return previously uploaded files.
-   Fixed an issue where tag text edits (i.e. `insertTagText()`) would not be properly communicated to the rest of CasualOS when they occurred after tag updates (i.e. `setTag()`).

## V3.0.10

#### Date: 5/6/2022

### :rocket: Improvements

-   Improved the Records API to be able to return errors to allowed HTTP origins.
-   Improved `os.meetCommand()` to return a promise.
-   Added the ability to specify an options object with `os.recordData(key, address, data, options)` that can specify update and delete policies for the data.

    -   These policies can be useful to restrict the set of users that can manipulate the recorded data.
    -   `options` is an object with the following properties:

        ```typescript
        let options: {
            /**
             * The HTTP Endpoint that should be queried.
             */
            endpoint?: string;

            /**
             * The policy that should be used for updating the record.
             * - true indicates that the value can be updated by anyone.
             * - An array of strings indicates the list of user IDs that are allowed to update the data.
             */
            updatePolicy?: true | string[];

            /**
             * The policy that should be used for deleting the record.
             * - true indicates that the value can be erased by anyone.
             * - An array of strings indicates the list of user IDs that are allowed to delete the data.
             * Note that even if a delete policy is used, the owner of the record can still erase any data in the record.
             */
            deletePolicy?: true | string[];
        };
        ```

-   Added the `os.tip(message, pixelX?, pixelY?, duration?)` and `os.hideTips(tipIDs?)` functions to make showing tooltips easy.
    -   `os.tip(message, pixelX?, pixelY?, duration?)` can be used to show a tooltip and takes the following parameters:
        -   `message` is the message that should be shown.
        -   `pixelX` is optional and is the horizontal pixel position on the screen that the message should be shown at.
            If omitted, then the tooltip will be shown at the current mouse position or the last touch position.
            Additionally, omitting the position will cause the tooltip to only be shown when the mouse is near it.
            Moving the mouse away from the tooltip in this mode will cause the tooltip to be automatically hidden.
        -   `pixelY` is optional and is the vertical pixel position on the screen that the message should be shown at.
            If omitted, then the tooltip will be shown at the current mouse position or the last touch position.
            Additionally, omitting the position will cause the tooltip to only be shown when the mouse is near it.
            Moving the mouse away from the tooltip in this mode will cause the tooltip to be automatically hidden.
        -   `duration` is optional and is the number of seconds that the toast should be visible for.
        -   Returns a promise that resolves with the ID of the newly created tooltip.
    -   `os.hideTips(tipIDs?)` can be used to hide a tooltip and takes the following parameters:
        -   `tipIDs` is optional and is the ID or array of IDs of tooltips that should be hidden. If omitted, then all tooltips will be hidden.
        -   Returns a promise that resolves when the action has been completed.
-   Improved the menuPortal to use 60% of the screen width on large screens when the screen is taller than it is wide.
-   Improved the systemPortal to support `system` tag values that are set to non-string values such as booleans and integers.
-   Added WebXR hand tracking support.
    -   Tested and verified on Meta Quest 2 headset.
    -   Wrist portals have custom offsets for hands to try and minimize the blocking of hands during interaction.
    -   Air tap interaction only currently. Air taps are when you tap your index finger and thumb together to perform a "tap/click" on what the pointer ray is targeting.

### :bug: Bug Fixes

-   Fixed an issue where CasualOS would attempt to download records from the wrong origin if using a custom `endpoint` parameter.

## V3.0.9

#### Date: 4/27/2022

### :rocket: Improvements

-   Added the `crypto.hash(algorithm, format, ...data)` and `crypto.hmac(algorithm, format, key, ...data)` functions.
    -   These functions make it easy to generalize which hash algorithm to use and also support outputting the result in several different formats.
    -   Supported algorithms for `crypto.hash()` are: `sha256`, `sha512`, and `sha1`.
    -   Supported algorithms for `crypto.hmac()` are: `hmac-sha256`, `hmac-sha512`, and `hmac-sha1`.
    -   Supported formats for both are: `hex`, `base64`, and `raw`.
    -   See the documentation for more information.
-   Added the `bytes.toBase64String(bytes)`, `bytes.fromBase64String(base64)`, `bytes.toHexString(bytes)`, and `bytes.fromHexString(hex)` functions.
    -   These functions make it easy to convert to and from Base64 and Hexadecimal encoded strings to [Uint8Array](https://developer.mozilla.org/en-US/docs/Web/JavaScript/Reference/Global_Objects/Uint8Array) byte arrays.
    -   See the documentation for more information.

### :bug: Bug Fixes

-   Fixed a permissions issue that prevented the creation of subjectless keys.

## V3.0.8

#### Date: 4/26/2022

### :rocket: Improvements

-   Added the ability to view participants and breakout rooms in the meetPortal.

## V3.0.7

#### Date: 4/26/2022

### :bug: Bug Fixes

-   Fixed an issue where bot labels would not render.

## V3.0.6

#### Date: 4/26/2022

### :bug: Bug Fixes

-   Fixed an issue where bots would not render because their shader code was broken.

## V3.0.5

#### Date: 4/26/2022

### :rocket: Improvements

-   Added the ability to specify which auth site records should be loaded/retrieved from.
    -   This is useful for saving or getting records from another CasualOS instance.
    -   The following functions have been updated to support an optional `endpoint` parameter:
        -   `os.recordData(key, address, data, endpoint?)`
        -   `os.getData(recordName, address, endpoint?)`
        -   `os.listData(recordName, startingAddress?, endpoint?)`
        -   `os.eraseData(key, address, endpoint?)`
        -   `os.recordManualApprovalData(key, address, data, endpoint?)`
        -   `os.getManualApprovalData(recordName, address, endpoint?)`
        -   `os.listManualApprovalData(recordName, startingAddress?, endpoint?)`
        -   `os.eraseManualApprovalData(key, address, endpoint?)`
        -   `os.recordFile(key, data, options?, endpoint?)`
        -   `os.eraseFile(key, url, endpoint?)`
        -   `os.recordEvent(key, eventName, endpoint?)`
        -   `os.countEvents(recordName, eventName, endpoint?)`
-   Improved the sheetPortal and and multi-line editor to support editing tags that contain object values.
-   Updated the Terms of Service, Acceptable Use Policy, and Privacy Policy to make it clearer which websites they apply to.
-   Improved how lines are rendered to use an implementation built into three.js.
    -   This makes bot strokes that are scaled appear correct.
    -   This change also makes lines and strokes appear the same size on screen no matter the zoom level of the camera. This can make it easier to identify bots when zoomed out a lot.
-   Added the ability to allow/deny login with phone numbers based on regex rules defined in a DynamoDB table.
-   Added the `os.getSubjectlessPublicRecordKey(recordName)` function to make it possible to create a record key that allow publishing record data without being logged in.
    -   All record keys are now split into two categories: subjectfull keys and subjectless keys.
    -   subjectfull keys require login in order to publish data are are the default type of key.
    -   subjectless keys do not require login in order to publish data.
    -   When publishing data with a subjectless key, all users are treated as anonymous. In effect, this makes the owner of the record fully responsible for the content that they publish.
-   Added the `os.meetFunction(functionName, ...args)` function to allow querying the current meet portal meeting state.
    -   `functionName` is the name of the function that should be triggered from the [Jitsi Meet API](https://jitsi.github.io/handbook/docs/dev-guide/dev-guide-iframe/#functions).
    -   `args` is the list of arguments that should be provided to the function.
    -   Returns a promise that resolves with the result of the function call.
-   Added the `@onMeetEntered` and `@onMeetExited` shouts which are triggered whenever the current user starts/stops participating in a meet.
    -   Unlike `@onMeetLoaded`, `@onMeetEntered` is only triggered after the user clicks the "Join" button from the meeting waiting room.
    -   See the documentation for more detailed information.
-   Added the `meetPortalJWT` tag to the meetPortalBot to allow using JSON Web Tokens for authenticating moderators in meetings.
    -   See the Jitsi FAQ for more information on how to setup a moderator for a meeting: https://developer.8x8.com/jaas/docs/faq#how-can-i-set-a-user-as-moderator-for-a-meeting
-   Added the `botPortal` tag that when set to a bot ID on the `configBot` will show the JSON data for that bot.
    -   Additionally, the `botPortalAnchorPoint` and `botPortalStyle` tags can be set on the `botPortalBot` similarly to how `meetPortalAnchorPoint` can be set on the `meetPortalBot`.
-   Added the `systemTagName` tag that, when set on the config bot, specifies the tag that should be used when finding bots to include in the systemPortal.
    -   For example, setting `systemTagName` to `"test"` will cause the systemPortal to search for bots that have a `test` tag instead of a `system` tag.

### :bug: Bug Fixes

-   Fixed an issue where accessing certain properties on `globalThis` would cause an error to occur.
-   Fixed an issue where it was not possible to change the current meetPortal while it was already open.
-   Fixed an issue where using `os.replaceDragBot()` with bots that contained an array in its tags would cause an error.
-   Fixed an issue where videos in `formAddress` would not automatically play on Chrome web browsers.

## V3.0.4

#### Date: 3/31/2022

### :rocket: Improvements

-   Added the ability to force AUX to intepret values as strings by prefixing the tag value with the 📝 emoji.
    -   This can be useful for when you want to ensure that a tag value is interpreted a string.
    -   For example, the string `"01"` will be interpreted as the number `1` by default but `"📝01"` will preserve the leading 0.
-   Added the ability to force a tag to interpret values as numbers by prefixing the tag value with the 🔢 emoji.
    -   This can be useful when you want to ensure that a tag is interpreted as a number.
-   Added support for scientific notation in numbers.
    -   `1.23e3` will now be interpreted as `1230`.
-   Improved `os.focusOn()` to support positions that include a Z coordinate.
    -   This allows moving the camera focus point to any position in 3D space.
    -   The Z coordinate defaults to 0 if not specified.
-   Added the `menuItemShowSubmitWhenEmpty` tag to allow showing the submit button on input menu items even if the input box does not have any value.
-   Added the `os.addDropGrid(...grids)` and `os.addBotDropGrid(botId, ...grids)` functions to make it easy to snap bots to a custom grid.
    -   These functions are useful if you want to snap bots to a grid with a custom position or rotation.
    -   Additionally, they can be used to move bots in a grid that is attached to a portal bot.
    -   See the documentation for detailed usage information.

### :bug: Bug Fixes

-   Fixed an issue where `infinity` and `-infinity` would always be calculated as `NaN` instead of their corresponding numerical values.
-   Fixed an issue where passing `null`/`undefined`/`NaN`/`Infinity` as the `x` or `y` coordinate to `os.focusOn()` would break the gridPortal.
-   Fixed an issue where error stack traces would sometimes contain incorrect line numbers.
-   Fixed an issue where the systemPortal recent tags list could error if a bot without a system tag was edited.
-   Fixed an issue where the runtime would crash if `animateTag()` was given a null bot.
-   Fixed an issue where dragging a bot with a controller in free space would position the bot incorrectly if the bot was loaded by a portal form bot.
-   Fixed an issue where bots that were inside a bot portal that was inside a wrist portal would have an incorrect scale. ([#254](https://github.com/casual-simulation/casualos/issues/254))

## V3.0.3

#### Date: 3/22/2022

### :rocket: Improvements

-   Added the `os.getAverageFrameRate()` function.
    -   This function is useful for calculating the number of times that the 3D views have updated in the last second.
    -   Returns a promise that resolves with the current frame rate value.
-   `AUX_PLAYER_MODE`: The player mode that this instance should indicate to scripts.
    -   `"player"` indicates that the inst is supposed to be for playing AUXes while `"builder"` indicates that the inst is used for building AUXes.
    -   Defaults to `"builder"`.
    -   This value is exposed via the object returned from `os.version()`.
        -   See the documentation on `os.version()` for more information.
-   Added a button that offers to redirect to a static instance after a 25 second loading timeout.
    -   The redirect will send the user to `static.{common_host}` so `casualos.com` will redirect to `static.casualos.com` and `stable.casualos.com` will redirect to `static.casualos.com`.

## V3.0.2

#### Date: 3/16/2022

### :boom: Breaking Changes

-   Removed the following functions:
    -   `server.exportGpio()`
    -   `server.unexportGpio()`
    -   `server.getGpio()`
    -   `server.setGpio()`

### :rocket: Improvements

-   Improved performance for lower end devices by making CasualOS more efficient when automatically updating bots with user input.
-   Added the ability to login with a phone number instead of an email address.
    -   This feature is enabled by the `ENABLE_SMS_AUTHENTICATION` environment variable during builds.
-   Added the ability to automatically synchronize device clocks and expose the synchronized information to scripts.
    -   The following properties have been added:
        -   `os.localTime` - The local clock time in miliseconds since the Unix Epoch.
        -   `os.agreedUponTime` - The synchronized clock time in miliseconds since the Unix Epoch.
        -   `os.instLatency` - The average latency between this device and the inst in miliseconds. Smaller values are generally better.
        -   `os.instTimeOffset` - The delta between the local time and agreed upon time in miliseconds.
        -   `os.instTimeOffsetSpread` - The uncertainty of the accuracy of the `os.instTimeOffset` value. Measured in miliseconds. Smaller values indicate that `os.agreedUponTime` is more accurate, larger values indicate that `os.agreedUponTime` is less accurate.
        -   `os.deadReckoningTime` - The synchronized clock time that includes an additional 50ms offset to try to ensure that all devices are synchronized once the time ocurrs.
-   Improved `animateTag()` to support custom easing functions and a custom start time.
    -   The `easing` property in the options object that is passed to `animateTag()` now supports custom functions for custom easing behaviors. The function should accept one parameter which is a number between 0 and 1 that represents the progress of the animation and it should return a number which is the value that should be multiplied against the target tag. See the documentation of `animateTag()` for an example.
    -   The `startTime` property is now supported in the options object that is passed to `animateTag()`. It should be the number of miliseconds since the Unix Epoch that the animation should start at. For example, `os.localTime + 1000` will cause the animation to start in 1 second.

### :bug: Bug Fixes

-   Fixed an issue where `bot.vars` would get cleared after the scripts that created it finished their initial execution.
-   Fixed an issue where `labelColor` did not work on menu bots that had `form` set to `input`.
-   Fixed an issue where `labelColor` would not work unless the menu bot had a `label`.
    -   This is useful for menu bots that only use icons.

## V3.0.1

#### Date: 2/17/2022

### :rocket: Improvements

-   Added the `math.setRandomSeed(seed)` and `math.getSeededRandomNumberGenerator(seed?)` functions.

    -   `math.setRandomSeed(seed)` specifies the random seed that should be used for `math.random()` and `math.randomInt()`.
        -   `seed` is the number or string that should be used as the random number generator seed. If set to null, then the seed value will be cleared.
    -   `math.getSeededRandomNumberGenerator(seed?)` creates a new object that contains its own `random()` and `randomInt()` functions that use the specified seed.

        -   `seed` is the number of string that should be used the random number generator seed. If omitted, then an unpredictable seed will be chosen automatically.
        -   It returns an object with the following structure:

            ```typescript
            let result: {
                /**
                 * The seed that was used to create this random number generator.
                 */
                seed: number | string;

                /**
                 * Generates a random real number between the given minimum and maximum values.
                 */
                random(min?: number, max?: number): number;

                /**
                 * Generates a random integer between the given minimum and maximum values.
                 */
                randomInt(min: number, max: number): number;
            };
            ```

-   Added the ability to store dates in tags by prefixing them with `📅`.
    -   Dates must be formatted similarly to [ISO 8601](https://en.wikipedia.org/wiki/ISO_8601):
        -   `2012-02-06` (year-month-day in UTC-0 time zone)
        -   `2015-08-16T08:45:00` (year-month-day + hour:minute:second in UTC-0 time zone)
        -   `2015-08-16T08:45:00 America/New_York` (year-month-day + hour:minute:second in specified time zone)
        -   `2015-08-16T08:45:00 local` (year-month-day + hour:minute:second + in local time zone)
    -   In scripts, date tags are automatically parsed and converted to DateTime objects.
        -   DateTime objects are easy-to-use representations of date and time with respect to a specific time zone.
        -   They work better than the built-in [Date](https://developer.mozilla.org/en-US/docs/Web/JavaScript/Reference/Global_Objects/Date) class because DateTime supports time zones whereas Date does not.
        -   You can learn more about them by checking out the [documentation](https://docs.casualos.com/docs/actions#datetime).
-   Added the `getDateTime(value)` function to make parsing strings into DateTime objects easy.
    -   Parses the given value and returns a new DateTime that represents the date that was contained in the value.
    -   Returns null if the value could not be parsed.
-   Added the `circle` bot form.

## V3.0.0

#### Date: 2/10/2022

### :rocket: Improvements

-   Added the `os.openImageClassifier(options)` and `os.closeImageClassifier()` functions.
    -   These functions are useful for applying Machine Learning inside CasualOS to detect categories of things via the camera feed.
    -   Currently, the image classifier is only able to consume models generated with [Teachable Machine](https://teachablemachine.withgoogle.com/).
        1.  To create a model, go to [https://teachablemachine.withgoogle.com/](https://teachablemachine.withgoogle.com/) and click "Get Started".
        2.  Create an "Image Project" and choose "Standard image model".
        3.  Add or record photos in each class.
        4.  Click "Train".
        5.  Once training is done you can get a model URL by clicking "Export Model".
        6.  Under "Tensorflow.js", choose "Upload (shareable link)" and click "Upload". You can also optionally save the project to Google Drive.
        7.  Once uploaded, copy the shareable link.
        8.  Create a bot with an `@onClick` tag and put the following code in it (replacing `MY_MODEL_URL` with the shareable link):
            ```typescript
            await os.openImageClassifier({
                modelUrl: 'MY_MODEL_URL',
            });
            ```
    -   `options` is an object with the following properties:
        -   `modelUrl` - The sharable link that was generated from Teachable Machine.
        -   `modelJsonUrl` - Is optional and can be used in advanced scenarios where you want to control where the model is stored.
        -   `modelMetadataUrl` - Is optional and can be used in advanced scenarios where you want to control where the model is stored.
        -   `cameraType` - Is optional and is the type of camera that should be preferred. Can be "front" or "rear".
-   Created the `oai-1` appBundle.

    -   This appBundle is currently a simple ab that can query the [OpenAI GPT-3 API](https://beta.openai.com/overview) via a shout.
    -   The ab has the following features:

        -   A single manager bot in the `oai-1` dimension and systemPortal as `oai-1.manager`.
        -   `@generateTextResponse` is a listener that asks GPT-3 to respond to a given text prompt.

            -   It takes the following parameters:
                -   `apiKey` - The API key that should be used to access the API. You can get an API key at [https://beta.openai.com/overview](https://beta.openai.com/overview).
                -   `prompt` - The text that the AI should respond to. An example is "Write a tagline for an ice cream shop.". Also see this guide: [https://beta.openai.com/docs/guides/completion](https://beta.openai.com/docs/guides/completion).
                -   `engine` - The engine that should be used to process the prompt. Defaults to `"text-davinci-001"` if not specified. You can find a list of engines is available here: [https://beta.openai.com/docs/engines](https://beta.openai.com/docs/engines).
                -   `options` - An object that contains additional options for the request. You can find the documentation for these options here: [https://beta.openai.com/docs/api-reference/completions/create](https://beta.openai.com/docs/api-reference/completions/create).
            -   It returns a promise that contains a list of generated choices.
            -   Example:

                ```typescript
                let oai = getBot('system', 'oai-1.manager');
                const response = await oai.generateTextResponse({
                    apiKey: 'myAPIKey',
                    prompt: 'Write a tagline for an ice cream shop.',
                });

                if (response.choices.length > 0) {
                    os.toast('Best choice: ' + response.choices[0]);
                } else {
                    os.toast('No choices.');
                }
                ```

### :bug: Bug Fixes

-   Fixed an issue with `os.listData()` where it was impossible to list data items unless a starting address was provided.

## V2.0.36

#### Date: 2/4/2022

### :rocket: Improvements

-   Added global search to the systemPortal.
    -   Useful for finding a word or phrase in the tags of all the bots in an inst.
    -   For example, you can find all the places where a shout occurrs by typing "shout" into the search box.
    -   Can be accessed by using `Ctrl+Shift+F` while the systemPortal is open or by selecting the eyeglass icon on the left side of the screen.
-   Added the ability to use a video camera feed as the portal background.
    -   You can enable this feature by setting `portalBackgroundAddress` to `casualos://camera-feed`.
    -   It also supports specifying the rear or front facing cameras with `casualos://camera-feed/rear` and `casualos://camera-feed/front`.

### :bug: Bug Fixes

-   Fixed an issue with custom apps where HTML changes would stop propagating if an element was added to its own parent.
    -   This could happen via using the HTML document API like:
        ```typescript
        // in @onSetupApp
        const parent = that.document.createElement('div');
        const child = that.document.createElement('span');
        parent.appendChild(child);
        parent.appendChild(child); // This would cause the issue
        ```
    -   Alternatively, it could happen when using `os.compileApp()`.
        -   For efficiency, `os.compileApp()` uses a change detection algorithm to limit the number of HTML elements it needs to create.
        -   In some cases, it saw that it could reuse an HTML element by moving it and this happened to trigger the bug in the system that records these changes.

## V2.0.35

#### Date: 2/2/2022

### :rocket: Improvements

-   Added the `os.getMediaPermission(options)` function to request permission for device audio/video streams.
    -   Generally permissions are asked for the moment they are needed but this can be cumbersome in situations such as immersive ar/vr experiences as the user must jump back to the browser in order to grant them.

### :bug: Bug Fixes

-   Fixed jittery camera rendering issues when entering XR for the first time in a session.
-   Fixed three.js holding onto stale XRSession after exiting XR.
    -   This was the root cause of the Hololens losing the ability to render the scene background after exiting XR.

## V2.0.34

#### Date: 1/31/2022

### :rocket: Improvements

-   Improved the systemPortal to show all tags that are on the bot when the pinned tags section is closed.
    -   This makes it easier to manage when adding new tags while the pinned tags section is closed.

### :bug: Bug Fixes

-   Fixed an issue with `os.recordEvent()` where trying to save events in DynamoDB would fail.

## V2.0.33

#### Date: 1/31/2022

### :rocket: Improvements

-   Added the `os.listData(recordNameOrKey, startingAddress?)` function to make it easy to list data items in a record.
    -   `recordNameOrKey` is the name of the record. Can also be a record key.
    -   `startingAddress` is optional and is the address after which items will be included in the returned list. For example, the starting address `b` will cause addresses `c` and `d` to be included but not `a` or `b`.
-   Added the `os.recordEvent(recordKey, eventName)` and `os.countEvents(recordNameOrKey, eventName)` functions. These functions are useful for building simple analytics into your app bundles.
    -   `os.recordEvent(recordKey, eventName)` can be used to document that the given event occurred.
        -   `recordKey` is the key that should be used to access the record.
        -   `eventName` is the name of the event.
    -   `os.countEvents(recordNameOrKey, eventName)` can be used to get the number of times that the given event has ocurred.
        -   `recordNameOrKey` is the name of the record that the event count should be retrieved from. Can also be a record key.
        -   `eventName` is the name of the event.

## V2.0.32

#### Date: 1/26/2022

### :rocket: Improvements

-   Added the `os.arSupported()` and `os.vrSupported()` functions to query device support for AR and VR respectively. Both of these are promises and must be awaited.

    ```typescript
    const arSupported = await os.arSupported();
    if (arSupported) {
        //...
    }

    const vrSupported = await os.vrSupported();
    if (vrSupported) {
        //...
    }
    ```

-   Added shouts for entering and exiting AR and VR:
    -   `@onEnterAR` - Called when AR has been enabled.
    -   `@onExitAR` - Called when AR has been disabled.
    -   `@onEnterVR` - Called when VR has been enabled.
    -   `@onExitVR` - Called when VR has been disabled.
-   Expanded `meetPortal` scripting:
    -   Added shouts for loading and leaving the meet portal:
        -   `@onMeetLoaded` - Called when the user has finished loading the meet portal.
        -   `@onMeetLeave` - Called when the user leaves the meet portal.
    -   Added the `os.meetCommand(command, ...args)` function that sends commands directly to the Jitsi Meet API. Supported commands can be found in the [Jitsi Meet Handbook](https://jitsi.github.io/handbook/docs/dev-guide/dev-guide-iframe#commands).
    -   Added the following meet portal configuration tags. These must be set on the `meetPortalBot`:
        -   `meetPortalPrejoinEnabled` - Whether the meet portal should have the prejoin screen enabled.
            -   The prejoin screen is where the user can setup their display name, microphone, camera, and other settings, before actually joining the meet.
        -   `meetPortalStartWithVideoMuted` - Whether the meet portal should start with video muted.
        -   `meetPortalStartWithAudioMuted` - Whether the meet portal should start with audio muted.
        -   `meetPortalRequireDisplayName` - Whether the meet portal should require the user define a display name.

## V2.0.31

#### Date: 1/20/2022

### :rocket: Improvements

-   Added the `os.eraseData(recordKey, address)` function to allow deleting data records.
    -   `recordKey` is the key that should be used to access the record.
    -   `address` is the address of the data inside the record that should be deleted.
-   Added the `os.eraseFile(recordKey, urlOrRecordFileResult)` function to allow deleting file records.
    -   `recordKey` is the key that should be used to access the record.
    -   `urlOrRecordFileResult` is the URL that the file is stored at. It can also be the result of a `os.recordFile()` call.
-   Added the `os.recordManualApprovalData(recordKey, address, data)`, `os.getManualApprovalData(recordName, address)`, and `os.eraseManualApprovalData(recordKey, address)` functions.
    -   These work the same as `os.recordData()`, `os.getData()`, and `os.eraseData()` except that they read & write data records that require the user to confirm that they want to read/write the data.
    -   One thing to note is that manual approval data records use a different pool of addresses than normal data records.
        This means that data which is stored using `os.recordManualApprovalData()` cannot be retrieved using `os.getData()` (i.e. you must use `os.getManualApprovalData()`).

### :bug: Bug Fixes

-   Fixed an issue where trying to save a bot using `os.recordData()` or `os.recordFile()` would produce an error.

## V2.0.30

#### Date: 1/14/2022

### :wrench: Plumbing Changes

-   Replaced socket.io with native WebSockets.
    -   The possible options for `CAUSAL_REPO_CONNECTION_PROTOCOL` are now `websocket` and `apiary-aws`.
    -   Since the introduction of `apiary-aws`, we've used native WebSockets for more connections. As such, it should be safe to use native WebSockets in place of socket.io.
    -   This means we have fewer depenencies to keep up with and fewer potential bugs.
    -   Additionally it means that we save a little bit on our output code bundle size.

### :bug: Bug Fixes

-   Fixed an issue where deleting all the text from a menu item would show the `menuItemText` tag value instead of the (empty) `menuItemText` tag mask value.
    -   This change causes CasualOS to use `false` for the `menuItemText` `tempLocal` tag mask when a normal tag value is present for `menuItemText`. If the bot has no tag value for `menuItemText`, then `null` is used.
-   Fixed an issue where CasualOS could sometimes miss events during initialization.
    -   This bug most likely affected portals that are configurable by a config bot (e.g. gridPortal) but could have also affected other parts of the CasualOS system.
    -   This bug also was very rare. We only saw it once in our testing.
-   Fixed an issue with custom apps where calling `os.registerApp()` multiple times would cause the app to be destroyed and re-created.
    -   This caused issues with retaining focus and made the user experience generally poor.
-   Fixed an issue with custom apps where a the value attribute could not be overridden on input elements.
    -   Now it is possible to specify what the value should be and it will be properly synced.

## V2.0.29

#### Date: 1/10/2022

### :rocket: Improvements

-   Added the ability to use videos for `formAddress` and `portalBackgroundAddress` URLs.
-   Improved CasualOS to support logging into ab1.link directly from CasualOS.
    -   Previously you would have to login to ab1.link via a new tab.
    -   The new experience is seamless and much less confusing.

### :bug: Bug Fixes

-   Fixed an issue where DRACO compressed GLTF models could not be loaded if the decoder program had already been cached by the web browser.

## V2.0.28

#### Date: 1/5/2022

### :boom: Breaking Changes

-   Changed the auth and records features to default to disabled unless the the `AUTH_ORIGIN` and `RECORDS_ORIGIN` environment variables are specified during build.

### :rocket: Improvements

-   Added the `links` global variable to the code editor autocomplete list.
-   Added the `masks` global variable to the code editor autocomplete list.
-   Improved `os.showUploadFiles()` to include the `mimeType` of the files that were uploaded.
    -   This makes it easier to upload files with `os.recordFile()`.
-   Added the `os.beginAudioRecording(options?)` and `os.endAudioRecording()` functions.
    -   They replace the `experiment.beginAudioRecording()` and `experiment.endAudioRecording()` functions.
    -   Additionally, they now trigger the following listeners:
        -   `@onBeginAudioRecording` - Called when recording starts.
        -   `@onEndAudioRecording` - Called when recording ends.
        -   `@onAudioChunk` - Called when a piece of audio is available if streaming is enabled via the options.
    -   `options` is an object and supports the following properties:
        -   `stream` - Whether to stream audio samples using `@onAudioChunk`.
        -   `mimeType` - The MIME type that should be used to stream audio.
        -   `sampleRate` - The number of audio samples that should be taken per second (Hz). Only supported on raw audio types (`audio/x-raw`).
    -   See the documentation for more information and examples.

### Bug Fixes

-   Fixed an issue where the "remove tag" (X) buttons on empty tags in the sheet portal were always hidden.

## V2.0.27

#### Date: 1/4/2022

### :bug: Bug Fixes

-   Fixed another issue where file records could not be uploaded due more issues with signature calculations.

## V2.0.26

#### Date: 1/4/2022

### :bug: Bug Fixes

-   Fixed another issue where file records could not be uploaded due to various permissions issues.

## V2.0.25

#### Date: 1/4/2022

### :bug: Bug Fixes

-   Fixed an issue where file records could not be uploaded due to not including a security token in a request.

## V2.0.24

#### Date: 1/4/2022

### :bug: Bug Fixes

-   Fixed an issue where file records could not be uploaded due to a permissions issue.

## V2.0.23

#### Date: 1/4/2022

### :bug: Bug Fixes

-   Fixed an issue where file records could not be uploaded due to an issue with signature calculation.

## V2.0.22

#### Date: 1/3/2022

### :boom: Breaking Changes

-   Removed the following functions:
    -   `os.publishRecord()`
    -   `os.getRecords()`
    -   `os.destroyRecord()`
    -   `byAuthID()`
    -   `withAuthToken()`
    -   `byAddress()`
    -   `byPrefix()`

### :rocket: Improvements

-   Implemented the next version of records.
    -   This version replaces the old API (`os.publishRecord()`) and introduces a new paradigm.
    -   The first major change is that records now represent multiple pieces of data.
    -   `os.getPublicRecordKey(recordName)` has been added as a way to retrieve a key that can be used to write data and files to a public record.
    -   `os.recordData(recordKey, address, data)` can be used to store a piece of data at an address inside a record. This data can later be retrieved with `os.getData(recordKeyOrName, address)`.
    -   `os.getData(recordKeyOrName, address)` can be used to retrieve data that was stored in a record.
    -   `os.recordFile(recordKey, data, options?)` can be used to store a file inside a record. Files can be any size and can be accessed via `webhook()` or `os.getFile(url)`.
    -   `os.getFile(urlOrRecordFileResult)` can be used to easily retrieve a file.
    -   `os.isRecordKey(value)` is useful for determining if a value represents a record key.
    -   See the documentation for more information.
-   Updated Material Icons to the latest publicly available version.

## V2.0.21

#### Date: 12/6/2021

### :rocket: Improvements

-   Added [Simple Analytics](https://simpleanalytics.com/) to help us better understand how many people are using CasualOS.
-   Added the `os.convertGeolocationToWhat3Words(location)` function.

    -   Useful for getting a 3 word address for a latitude & longitude location.
    -   Returns a promise that resolves with the string containing the 3 words.
    -   `location` is an object with the following structure:

        -   ```typescript
            let location: {
                /**
                 * The latitude of the location.
                 */
                latitude: number;

                /**
                 * The longitude of the location.
                 */
                longitude: number;

                /**
                 * The language that the resulting 3 word address should be returned in.
                 * Defaults to "en".
                 * See https://developer.what3words.com/public-api/docs#available-languages
                 * for a list of available languages.
                 */
                language?: string;
            };
            ```

## V2.0.20

#### Date: 12/2/2021

### :bug: Bug Fixes

-   Fixed an issue where removing a bot without a stroke from a dimension would cause CasualOS to stop responding.

## V2.0.19

#### Date: 12/1/2021

### :boom: Breaking Changes

-   `lineStyle` now defaults to `line` instead of `arrow`.

### :rocket: Improvements

-   Updated the CasualOS Terms of Service.
-   Improved `lineTo` and `strokeColor` to use lines that support custom widths.
-   Added the `links` variable as a shortcut for `thisBot.links`.
-   Added `bot.vars` and `os.vars` as an easy way to store and lookup variables by name.
    -   `os.vars` works exactly the same as `globalThis`.
    -   `bot.vars` allows you to store special values in a bot that cannot be stored in either `bot.tags` or `bot.masks`.
-   Added the ability to whisper to a bot by using `bot.listener()` instead of `whisper(bot, "listener")`.
    -   e.g.
        ```typescript
        let result = thisBot.myScript(argument);
        ```
        is equivalent to
        ```typescript
        let [result] = whisper(thisBot, 'myScript', argument);
        ```
-   Added the ability to shout to bots by using `shout.listener()` instead of `shout("listener")`.
    -   e.g.
        ```typescript
        let results = shout.myScript(argument);
        ```
        is equivalent to
        ```typescript
        let results = shout('myScript', argument);
        ```

## V2.0.18

#### Date: 11/30/2021

### :rocket: Improvements

-   Added bot links.
    -   Bot links are special tag values that represent a link from the tag to another bot.
    -   Similarly to listen tags, you can create a bot link by setting a tag to `🔗{botID}`.
    -   The 🔗 emoji tells CasualOS that the tag represents a link to another bot.
    -   Links work by referencing Bot IDs and CasualOS now provides additional functions to help with understanding bot links.
        For example, not only do the `#lineTo`, `#creator` and `#transformer` tags support bot links, but you can find the list of tags that reference other bots by using the new `getBotLinks(bot)` function.
    -   Bot links also support linking to multiple other bots by adding commas in between Bot IDs.
    -   The `bot.link` property has been added as a way to quickly get a link to the bot.
    -   The `bot.links` property has been added for scripts to interface with bot links.
        -   This property represents the tags that are bot links.
        -   You can easily link to a bot by setting
            ```typescript
            bot.links.tag = botToLinkTo;
            ```
        -   You can also get the bot(s) that are linked by using
            ```typescript
            // Gets a single bot if only one bot is linked in the tag.
            // Gets an array if multiple bots are linked.
            let linkedBot = bot.links.tag;
            ```
    -   Additionally, the `byTag()` bot filter has been updated to support searching for bots by link.
        -   For example if the `#myLink` tag is used to link bots,
            you can find all the bots that link to this bot using `#myLink` by using `byTag()` like this:
            ```typescript
            let botsThatLinkToThisBot = getBots(
                byTag('myLink', '🔗' + thisBot.id)
            );
            ```
        -   This change also means that it is now possible to have multiple creators for a bot by using bot links in the `#creator` tag.
-   Added some minor visual improvements to the systemPortal.
-   Improved menu bots to show their `formAddress` icon when the bot has no label.
-   Added the `os.getExecutingDebugger()` function.
    -   Gets the debugger that this script is currently running inside. Returns null if not running inside a debugger.
-   Added the `getFormattedJSON(data)` function.
    -   Works like `getJSON(data)` except the returned JSON is nicely formatted instead of compressed.
-   Added the `getSnapshot(bots)` function.
    -   Snapshots are like mods except they represent multiple bots and include the ID, space, tags, and tag masks of each bot.
    -   They are useful for debugging and easily saving a bunch of bots at once.
-   Added the `diffSnapshots(first, second)` function.
    -   Useful for calculating the delta between two snapshots.
-   Added the `applyDiffToSnapshot(snapshot, diff)` funciton/
    -   Useful for calculating a new snapshot from a snapshot and a delta.
    -   Works kinda like the opposite of `diffSnapshots(first, second)`.
-   Added the `getLink(...bots)` function.
    -   Creates a value that represents a link to the given bots. You can then save this value to a tag to save the link.
-   Added the `getBotLinks(bot)` function.
    -   Useful for discovering what links a bot has stored.
    -   See the documentation for more detailed info.
-   Added the `updateBotLinks(bot, idMap)` function.
    -   Useful for updating bot links to reference new bots.
    -   See the documentation for more detailed info.
-   Improved the `editingBot` tag to use bot links instead of just storing the bot ID.
-   Added the `pixelRatio` and `defaultPixelRatio` tags to the configBot.
    -   `defaultPixelRatio` is the [pixel ratio](https://developer.mozilla.org/en-US/docs/Web/API/Window/devicePixelRatio) that is used by CasualOS for rendering 3D portals by default.
    -   `pixelRatio` can be set on the configBot to control the size of the internal render buffers. Higher values make the output image appear smoother but will also cause CasualOS to run slower.
-   Improved `web.hook()` and related functions to accept the `retryCount`, `retryStatusCodes`, and `retryAfterMs` options.
    -   `retryCount` is the number of times the request should be re-sent if it fails. Defaults to 0.
    -   `retryStatusCodes` is the array of error status codes that should cause the request to be retried. Defaults to:
        -   408 - Request Timeout
        -   429 - Too Many Requests
        -   500 - Internal Server Error
        -   502 - Bad Gateway
        -   503 - Service Unavailable
        -   504 - Gateway Timeout
        -   0 - Network Failure / CORS
    -   `retryAfterMs` is the number of miliseconds to wait between retried requests. Defaults to 3000.

### :bug: Bug Fixes

-   Fixed an issue where deleting a tag in the multiline editor would cause the tag to remain in the data.
-   Fixed an issue where autocomplete for tags did not work in the systemPortal.
-   Fixed some display issues in the systemPortal.
-   Fixed an issue where using loops after JSX elements might cause the script to fail to compile.

## V2.0.17

#### Date: 11/12/2021

### :bug: Bug Fixes

-   Fixed an issue where built-in portal bots were not being updated by CasualOS.
    -   This also fixes an issue where camera position and rotation offsets didn't work.

## V2.0.16

#### Date: 11/11/2021

### :boom: Breaking Changes

-   Removed Custom Executables.
    -   This means the following functions are no longer available:
        -   `os.registerExecutable()`
        -   `os.buildExecutable()`
    -   If you have use for this type of functionality, we recommend that you look into [Custom Apps](https://docs.casualos.com/docs/actions/#app-actions).
        They are easier to use and allow you to use more built-in CasualOS functionality than Custom Executables.

### :rocket: Improvements

-   Added the `systemPortal`.
    -   The systemPortal is a new way to organize and edit a set of bots and their scripts.
    -   The systemPortal works by displaying bots that have a `#system` tag.
    -   When `#systemPortal` on the `configBot` is set to `true`, all bots that have a `#system` tag will be displayed in the system portal.
    -   When `#systemPortal` is set to a string, then only bots where their `#system` tag contains the value in `#systemPortal` will be shown.
    -   It also contains some other useful features not found in the sheetPortal like a list of recently edited tags and a search box that lets you easily change the `#systemPortal` tag value.
    -   See the glossary page on the `systemPortal` for more info.

### :bug: Bug Fixes

-   Fixed an issue where the forward/back browser buttons would not delete tags from the config bot if the related query parameter was deleted.

## V2.0.15

#### Date: 11/1/2021

### :rocket: Improvements

-   Added the `miniMapPortal`.
    -   This is a mini version of the `mapPortal` that works kinda like the `miniGridPortal`.
-   Added a introductory page to the documentation that links to the "Pillars of Casual Simulation" video tutorials.
-   Added a "Getting Started" page that contains some written documentation on the basics of CasualOS.
    -   Thanks to Shane Thornton ([@shane-cpu](https://github.com/shane-cpu)) for contributing this!
-   Added a glossary page to the documentation.
    -   This page is incomplete but contains basic descriptions for common terms like "bot", "tag", "portal", "inst", etc.
    -   There is also a feature where other parts of the documentation can link to the glossary and get Wikipedia-style tooltips for the terms.

### :bug: Bug Fixes

-   Fixed an issue where the server failed to retrieve permanent records when when `.getMoreRecords()` was called.

## V2.0.14

#### Date: 10/29/2021

### :rocket: Improvements

-   Improved the `local` space to delete the oldest inst when localStorage is full.
-   Added the `pointerPixelX` and `pointerPixelY` tags to the gridPortalBot to track the mouse pointer position on the screen.
-   Improved the records system to be able to store records larger than 300KB in size.
    -   Records larger than 300KB will be placed in an S3 bucket.
    -   Records stored in S3 will now have a `dataURL` instead of `data` that points to where the record can be downloaded from.

### :bug: Bug Fixes

-   Fixed an issue where the built-in portal bots would cause all scripts to be recompiled.
-   Fixed an issue where functions that retrieve data from portal bots (like `os.getFocusPoint()`) would always return null data.
-   Fixed an issue where the `.getMoreRecords()` function did not work.

## V2.0.13

#### Date: 10/19/2021

### :rocket: Improvements

-   Added several features to make testing asynchronous scripts easier.
    -   Debuggers now automatically convert asynchronous scripts to synchronous scripts by default.
        -   This makes testing easier because your test code no longer needs to be aware of if a script runs asynchronously in order to observe errors or results.
        -   You can override this default behavior by setting `allowAsynchronousScripts` to `true` in the options object that is passed to `os.createDebugger()`.
    -   Some functions are now "maskable".
        -   Maskable functions are useful for testing and debugging because they let you modify how a function works simply by using `function.mask().returns()` instead of `function()`.
            -   For example, the `web.get()` function sends an actual web request based on the options that you give it. When testing we don't want to send a real web request (since that takes time and can fail), so instead we can mask it with the following code:
            ```typescript
            web.get.mask('https://example.com').returns({
                status: 200,
                data: 'hello world!',
            });
            ```
            Then, the next time we call `web.get()` with `https://example.com` it will return the value we have set:
            ```typescript
            console.log(web.get('https://example.com));
            ```
        -   Maskable functions currently only work when scripts are running inside a debugger with `allowAsychronousScripts` set to `false`.
        -   Here is a list of maskable functions (more are coming):
            -   `web.get()`
            -   `web.post()`
            -   `web.hook()`
            -   `webhook()`
            -   `webhook.post()`
            -   `os.showInput()`
            -   `os.getRecords()`
            -   `os.publishRecord()`
            -   `os.destroyRecord()`
            -   `os.requestPermanentAuthToken()`
    -   Properties added to `globalThis` are now separated per-debugger.
        -   This means that you can set `globalThis.myVariable = 123;` and it won't affect debuggers.
        -   It also means that testing with global variables are easier because you don't have to set and reset them before each test anymore.
    -   Debuggers now automatically setup `tempLocal` bots for built-in portals.
        -   This means that the portal bots like `gridPortalBot`, `mapPortalBot`, etc. are available in debuggers.
    -   Debuggers now automatically setup a `configBot`.
        -   You can override this configBot by using the `configBot` property in the options object that is passed to `os.createDebugger()`.
-   Updated the sidebar on the documentation site to be easier to use.
-   Updated the auth site branding.
-   Added well-formatted pages for the terms of service, privacy policy, and acceptable use policy to the auth website.

### :bug: Bug Fixes

-   Fixed an issue where floating labels on billboarded bots did not work.

## V2.0.12

#### Date: 10/8/2021

### :rocket: Improvements

-   Added the `os.createDebugger(options?)` function.
    -   `os.createDebugger()` can be used to create a separate sandbox area where bots can be tested without causing external effects.
    -   This is useful for automated testing scenarios where you want to validate how a script works (e.g. that a toast is shown) without actually performing the script results (i.e. actually showing the toast).
    -   Works by returning an object that contains a separate set of actions (like `create()` and `getBots()`) that can be used like normal.
        For example:
        ```typescript
        const debug = os.createDebugger();
        const debugBot = debug.create({ home: true, color: 'red' });
        ```
        Creates a bot that is contained in the debugger. Therefore, scripts on the `debugBot` will only affect bots that were created in the debugger.
    -   See the documentation for more information.
-   Added the `assert(condition, message?)` and `assertEqual(received, expected)` functions.
    -   These functions check that the given condition is true or that the values are equal to each other and throw an error if they are not.
    -   They can be useful for automated testing.
    -   See the documentation for examples.

### :bug: Bug Fixes

-   Fixed an issue where setting `meetPortalAnchorPoint` to `left` or `right` would not shift the `gridPortal` to the remaining space.

## V2.0.11

#### Date: 10/1/2021

### :boom: Breaking Changes

-   Renamed `server` to `inst`.
    -   This means that you should now `configBot.tags.inst` instead of `configBot.tags.server`.
    -   It also means that you now should go to `https://casualos.com?inst=my-aux` instead of `https://casualos.com?server=my-aux`.
    -   CasualOS will automatically replace `server` with `inst` on the first load so old links will continue to work.
-   Renamed `pagePortal` to `gridPortal`
    -   CasualOS will automatically replace `pagePortal` with `gridPortal` on first load (so old links will continue to work) but any scripts that change `pagePortal` will need to be updated to change `gridPortal`.
    -   `pagePortal` on the `configBot` should now be `gridPortal`.
    -   `pagePortalBot` is now `gridPortalBot`.
    -   Some functions now should reference the bot portal instead of the page portal:
        -   `os.getCameraPosition('page')` -> `os.getCameraPosition('grid')`
        -   `os.getCameraRotation('page')` -> `os.getCameraRotation('grid')`
        -   `os.getFocusPoint('page')` -> `os.getFocusPoint('grid')`
        -   `os.getPortalDimension('page')` -> `os.getPortalDimension('grid')`
    -   `@onPortalChanged` now uses `gridPortal` for `that.portal`.
-   Renamed `miniPortal` to `miniGridPortal`
    -   `miniPortal` on the `configBot` should now be `miniGridPortal`.
    -   `miniPortalBot` should now be `miniGridPortalBot`.
    -   Some functions now should reference the bot portal instead of the page portal:
        -   `os.getCameraPosition('mini')` -> `os.getCameraPosition('miniGrid')`
        -   `os.getCameraRotation('mini')` -> `os.getCameraRotation('miniGrid')`
        -   `os.getFocusPoint('mini')` -> `os.getFocusPoint('miniGrid')`
        -   `os.getPortalDimension('mini')` -> `os.getPortalDimension('miniGrid')`
    -   `@onPortalChanged` now uses `miniGridPortal` for `that.portal`.
-   Renamed some functions:
    -   `os.downloadServer()` -> `os.downloadInst()`
    -   `os.loadServer()` -> `os.loadInst()`
    -   `os.unloadServer()` -> `os.unloadInst()`
    -   `os.getCurrentServer()` -> `os.getCurrentInst()`
    -   `server.remotes()` -> `os.remotes()`
    -   `server.serverRemoteCount()` -> `os.remoteCount()`
    -   `server.servers()` -> `os.instances()`
    -   `server.serverStatuses()` -> `os.instStatuses()`
    -   `server.restoreHistoryMarkToServer()` -> `server.restoreHistoryMarkToInst()`.
    -   Note that some functions have moved to the `os` namespace from the `server` namespace. This is because most `server` functions do not work on CasualOS.com and are only designed to work with a server-based system (which CasualOS.com is not). To clarify this, functions that work all the time are now in the `os` namespace while the others are in the `server` namespace.
-   Renamed several listen tags:
    -   `@onServerJoined` -> `@onInstJoined`
    -   `@onServerLeave` -> `@onInstLeave`
    -   `@onServerStreaming` -> `@onInstStreaming`
    -   `@onServerStreamLost` -> `@onInstStreamLost`
    -   `@onServerAction` -> `@onAnyAction`

### :rocket: Improvements

-   Updated the Privacy Policy, Terms of Service, and Acceptable Use Policy.
-   Changed the meetPortal to use a custom Jitsi deployment.
-   Improved `os.enablePointOfView(center?)` to take an additional argument that determines whether to use the device IMU to control the camera rotation while in POV mode.
    -   The new function signature is `os.enablePointOfView(center?, imu?)`.
    -   e.g. `os.enablePointOfView(undefined, true)` will enable using the IMU for controlling the camera rotation.

### :bug: Bug Fixes

-   Fixed an issue where zooming on menu bots would trigger the browser-provided zoom functionality.
-   Fixed an issue where copying an array from one tag to another tag caused CasualOS to break.
-   Fixed an issue where editing a script via the sheet portal cells would temporarily break the code editor.

## V2.0.10

#### Date: 9/21/2021

### :rocket: Improvements

-   Improved the runtime to track changes to arrays without having to make a copy of the array or save it back to the tag.
-   Improved `os.getRecords(...filters)` to use `authBot.id` if `byAuthID()` is not specified.
-   Added `labelOpacity` tag.
-   Added `menuItemLabelStyle` tag.
-   Added the ability to use the `auto` value in the `scaleY` tag for menu bots. This automatically scales the menu bot height based on the amount of text in the label.
-   Added the ability to rotate around an object multiple times with `os.focusOn()` by setting `normalized` to `false` in the `rotation` property.
    -   By default, rotations passed to `os.focusOn()` are normalized to between 0 and `2π`.
    -   Setting `normalized` to `false` will skip this process and allow rotations larger than `2π` which in turn means the camera will rotate past `2π`.

## V2.0.9

#### Date: 9/7/2021

### :rocket: Improvements

-   Added the `os.requestPermanentAuthToken()` and `os.destroyRecord(record)` functions.
    -   `os.requestPermanentAuthToken()` is used to get auth tokens that can publish records to a app bundle from anywhere - including from other app bundles.
    -   `os.destroyRecord(record)` destroys the given record and makes it inaccessable via `os.getRecords()`. You must be logged in to destroy records and you can only destroy records that have been created by your user account and app bundle.
    -   See the documentation for more info.

### :bug: Bug Fixes

-   Fixed an issue where retrieving records from a temporary space can fail when the query matches no records.
-   Fixed an issue where CasualOS could permanently stall while loading.

## V2.0.8

#### Date: 9/7/2021

### :rocket: Improvements

-   Created https://casualos.me
    -   casualos.me is a companion service for CasualOS that provides the ability to sign in with an account and save permanent records of data.
-   Added the `os.requestAuthBot()` function.
    -   Requests that the user sign in and creates the `authBot` global variable to represent whether the user is signed in.
    -   Only works if an App Bundle (AB) was auto loaded using the `autoLoad` query parameter.
    -   Returns a promise that resolves when the user is signed in.
    -   See the "Auth Bot Tags" section in the documentation for more info.
-   Added the `os.publishRecord(recordDescription)` function to be able to save arbitrary JSON data.
    -   Records are arbitrary pieces of data that can saved and retrieved from special record-enabled spaces.
        -   The possible spaces are:
            -   `tempRestricted` - (Default) Records are temporary (they are deleted at the end of the day) and they are only retrievable by the user and appBundle that created them.
            -   `tempGlobal` - Records are temporary and they are they are retrievable by everyone.
            -   `permanentRestricted` - Records are permanent and they are only retrievable by the user and appBundle that created them.
            -   `permanentGlobal` - Records are permanent and they are retrievable by everyone.
    -   Unlike bots, records are only accessible by searching for them using the `os.getRecords()` function.
    -   Requires that the user has signed in with `os.requestAuthBot()`.
    -   `recordDescription` is an object with the following properties:
        -   `space` - The space that the record should be published to.
        -   `record` - The data that should be included in the record.
        -   `address` - (Optional) The address that the record should be published at. This can be omitted if a `prefix` is specified instead.
        -   `prefix` - (Optional) The prefix that the record should be published at. If used instead of `address`, CasualOS will calculate the `address` by concatenating the given prefix and ID like this: `"{prefix}{id}"`.
        -   `id` - (Optional) The ID that the record should be published at. If used with `prefix`, then CasualOS will combine the given `id` with the given `prefix` to calculate the `address`. If omitted, then CasualOS will generate a UUID to be used with the `prefix`.
        -   `authToken` - (Optional) The auth token that should be used to publish the record. This is useful for allowing other users to be able to publish records to an app bundle on your account. If omitted, then the `authToken` tag from the `authBot` will be used.
    -   Returns a promise that resolves when the record has been published.
    -   See the documentation for some examples.
-   Added the `os.getRecords(...filters)` function to be able to find and retrieve records.
    -   Works similarly to `getBots()` except that the list of possible filters is different and more limited.
    -   Possible filters are:
        -   `byAuthID(id)` - Searches for records that were published by the given auth ID. This filter is required for all `os.getRecords()` queries.
        -   `inSpace(space)` - Searches for records that were published to the given space. If omitted, only `tempRestricted` records will be searched.
        -   `byAddress(address)` - Searches for the record with the given address. Useful for finding a specific record.
        -   `byPrefix(prefix)` - Searches for records whose address starts with the given prefix. Useful for finding a list of records.
        -   `byID(id)` - Searches for records whose address equals `{prefix}{id}`. Works similarly to `byAddress()` except that you must also use `byPrefix()`. Useful for finding a specific record.
    -   Returns a promise that resolves with an object that contains a partial list of records.
        -   Using this object, you can see the total number of records that the query matched and get the next part of the list using the `getMoreRecords()` function.
        -   The object has the following structure:
            -   `records` - The list of records that were retrieved. This list may contain all the records that were found or it might only contain some of the records that were found. You can retrieve all of the records by looping and calling `getMoreRecords()` until it returns an object with `hasMoreRecords` set to `false`.
            -   `totalCount` - The total number of records that the query found.
            -   `hasMoreRecords` - Whether there are more records that can be retrieved for the query.
            -   `getMoreRecords()` - A function that can be called to get the next set of records for the query. Like `os.getRecords()`, this function returns a promise with an object that has the structure described above.
    -   See the documentation for some examples.
-   Added the `byID(id)` bot filter.
    -   This function can be used either as a bot filter with `getBots()` or as a record filter with `os.getRecords()`.
    -   As its name suggests, it can be used to find a bot with the given ID.

### :bug: Bug Fixes

-   Fixed an issue where using a `formAnimationAddress` prevented `formAnimation` from working correctly on first load.
-   Fixed an issue where `os.focusOn()` would not work on mobile devices.

## V2.0.7

#### Date: 8/16/2021

### :bug: Bug Fixes

-   Fixed an issue where remote whispers could cause CasualOS to think it was loaded before it actually was.
    -   This would in turn cause CasualOS to think that ab-1 was not installed and led to ab-1 getting duplicated which could then cause the auxCode to be loaded again.

## V2.0.6

#### Date: 8/11/2021

### :rocket: Improvements

-   Added the `formAnimationAddress` tag to allow specifying a separate GLTF/GLB URL that should be used for animations.
    -   This allows dynamically loading animations instead of requiring that all animations be built into the `formAddress` GLTF mesh.

### :bug: Bug Fixes

-   Fixed an issue where setting the `mapPortal` tag on the `configBot` to `null` would not close the map portal.
-   Fixed an issue where the camera would rotate somewhat randomly when facing straight down using touch controls.

## V2.0.5

#### Date: 7/27/2021

### :rocket: Bug Fixes

-   Fixed an issue where async scripts did not support JSX syntax highlighting.

## V2.0.4

#### Date: 7/27/2021

### :rocket: Improvements

-   Added the ability to download a PDF with embedded bot data by specifying a filename with a `.pdf` extension to `os.downloadBots()`.
-   Added the `os.parseBotsFromData(data)` function.
    -   This function can parse a list of bot mods from JSON or from the contents of a PDF that was created with `os.downloadBots()`.
    -   It returns a list of bot mods (i.e. mods that have the structure of bots) which can in turn be passed to `create()` to add them to the server.
-   Added the `os.unregisterApp(appID)` function to allow removing apps after they have been registered.
-   Added the ability to use [JSX](https://reactjs.org/docs/introducing-jsx.html) for Apps instead of the `html` string helper.
    -   JSX allows you to use a HTML-like language directly inside listeners. This provides some nice benefits including proper syntax highlighting and error messages.
    -   For example:
        ```javascript
        let result = <h1>Hello, World!</h1>;
        ```
    -   Due to convienience this will probably become the preferred way to write HTML for apps, however the `html` string helper will still be available.

## V2.0.3

#### Date: 7/19/2021

### :boom: Breaking Changes

-   "Custom Portals" are now called "Executables"
    -   This is because portals should deal almost exclusively with bots and heavily interface with CasualOS.
    -   "Custom Portals" (as they were called) made this difficult and are better explained as a way to create arbitrary web programs (i.e. executables).
    -   The new "Apps" (`os.registerApp()` and `os.compileApp()`) features make it easier to create custom portals since they can leverage bots and listen tags directly.
-   Renamed `portal.open()` to `os.registerExecutable()`.
-   Renamed `portal.buildBundle()` to `os.buildExecutable()`.
-   Renamed `portal.registerPrefix()` to `os.registerTagPrefix()`.
-   Changed the menuPortal to always be anchored to the bottom of the screen instead of to the miniPortal.

### :rocket: Improvements

-   Added the `os.registerApp(name, bot)` and `os.compileApp(name, content)` functions.
    -   `os.registerApp()` takes an app name and a bot and sets up a space for adding content to the CasualOS frontend.
    -   Calling `os.registerApp()` will also make the given bot available globally as `{name}Bot`.
    -   `os.registerApp()` returns a promise that resolves when the app has been setup and can accept content. Additionally, `onAppSetup` will be whispered to the bot that was specified for the app.
    -   `os.compileApp()` is used to provide content to an app. You can call this as many times as you want and the app will only update when you call `os.compileApp()` for it.
    -   See the docs for more information.
-   Added the `html` string helper.
    -   This can be used to produce HTML from a string for `os.compileApp()` by placing it before a string that uses backtick characters (`` ` ``).
    -   e.g.
        ```javascript
        let result = html`<h1>Hello, World!</h1>`;
        ```
    -   See the docs for more information.
-   Added the `watchBot(bot, callback)` and `watchPortal(portal, callback)` helper functions.
    -   `watchBot()` can be used to watch a given bot (or list of bots) for changes and triggers the given callback function when the bot(s) change.
    -   `watchPortal()` can be used to watch the given portal for changes and triggers the given callback function when the portal changes.
        -   Specifically, `watchPortal()` tracks when the portal is changed (by watching the portal tag on the `configBot`), when bots are added, removed, or updated in the portal, and when the portal bot changes.
-   Improved the bot dragging logic to support using `os.replaceDragBot(null)` to stop dragging a bot.

### :bug: Bug Fixes

-   Fixed an issue where dragging a bot whose position was animated in tempLocal space would produce no visible effect.
-   Fixed an issue where GLB models compressed with a newer version of Draco could not be loaded.
    -   You may have to refresh the browser tab 1 extra time after getting the update for this change to take effect. This is because the Draco library is cached by the web browser and updates to the library are checked in the background while the old version is being used.
-   Fixed an issue where bots in the mapPortal that had LOD listeners would not function correctly unless they had a label.

## V2.0.2

#### Date: 7/6/2021

### :rocket: Improvements

-   Improved the miniPortal to support the `portalCameraZoom`, `portalCameraRotationX` and `portalCameraRotationY` tags.
-   Added the `priorityShout()` function to make it easy to run a set of shouts until a bot returns a value.
-   Added the ability to control the foreground and background colors of the chat bar via the `foregroundColor` and `backgroundColor` options in `os.showChat()`.
-   Added the `date` type for `os.showInput()` to make entering days easier.

### :bug: Bug Fixes

-   Fixed an issue where camera position offsets would continuously be applied to the camera.
-   Fixed an issue where the menu would be positioned incorrectly if the meet portal was anchored to the top of the screen.
-   Fixed an issue where clicking on the grid with a controller in XR would crash CasualOS.
-   Fixed an issue where the transformer tag did not work correctly for bots in the mapPortal.
-   Fixed an issue where dragging an object that gets destroyed in an onPointerDown would freeze the UI.

## V2.0.1

#### Date: 6/9/2021

### :rocket: Improvements

-   Changed the default mapPortal basemap to `dark-gray`.
-   Changed the mapPortal to default to viewing Veterans Memorial Park in Grand Rapids.
    -   This makes it easier to start using AB-1 once the map portal is loaded.

### :bug: Bug Fixes

-   Fixed an issue where calling `os.focusOn()` with a position and no portal would default to the map portal.
-   Fixed an issue where calling `os.focusOn()` for the map portal before it was finished loading would error.

## V2.0.0

#### Date: 6/7/2021

### :bug: Improvements

-   Added the `mapPortal`.
    -   The map portal provides a 3D representation of the entire Earth and allows placing bots anywhere on it.
    -   Bots that are in the map portal use Longitude and Latitude for their X and Y coordinates.
    -   The map can additionally be customized by setting the `mapPortalBasemap` tag on the `mapPortalBot`. See the documentation for more information.
    -   Based upon [ArcGIS](https://www.arcgis.com/index.html).

### :bug: Bug Fixes

-   Fixed an issue where trying to focus on a position in the miniPortal would not work.

## V1.5.24

#### Date: 5/24/2021

### :rocket: Improvements

-   Improved the miniPortal to enable resizing it by dragging the top of the miniPortal instead of just at the corners.
-   Added the `math.normalizeVector()` and `math.vectorLength()` functions.

### :bug: Bug Fixes

-   Fixed an issue where events in some asynchronous scripts would be incorrectly reordered and potentially cause logic issues.

## V1.5.23

#### Date: 5/22/2021

### :boom: Breaking Changes

-   Renamed the `inventoryPortal` to `miniPortal`.
    -   The following were also renamed:
        -   `#inventoryPortalHeight` -> `#miniPortalHeight`
        -   `#inventoryPortalResizable` -> `#miniPortalResizable`
        -   `os.getInventoryPortalDimension()` -> `os.getMiniPortalDimension()`
        -   `os.hasBotInInventory()` -> `os.hasBotInMiniPortal()`
        -   `os.getPortalDimension("inventory")` -> `os.getPortalDimension("mini")`
        -   `os.getCameraPosition("inventory")` -> `os.getCameraPosition("mini")`
        -   `os.getCameraRotation("inventory")` -> `os.getCameraRotation("mini")`
        -   `os.getFocusPoint("inventory")` -> `os.getFocusPoint("mini")`
-   The `miniPortalHeight` tag was changed from being a number between 1 and 10 that represented the number of bots that should fit in the portal. Now it is a number between 0 and 1 that represents the percentage of the screen height it should take. Note that when `#miniPortalWidth` is less than 1 the height of the portal will be more like 80% of the screen height when set to 1. This is because of the mandatory spacing from the bottom of the screen to be somewhat consistent with the spacing on the sides.

### :rocket: Improvements

-   Added the `#miniPortalWidth` tag.
    -   Possible values are between 0 and 1.
    -   Represents the percentage of the screen width that the mini portal should take.
    -   When set to 1, the mini portal will appear docked and there will be no spacing between the bottom of the screen and the mini portal.

### :bug: Bug Fixes

-   Fixed a bunch of issues with zooming, rotating, and resizing the mini portal.

## V1.5.22

#### Date: 5/20/2021

### :rocket: Improvements

-   Added the `os.enableCustomDragging()` function to disable the default dragging behavior for the current drag operation.
    -   This is useful for custom dragging behavior that is associated with a bot like scaling the bot or rotating it.

### :bug: Bug Fixes

-   Fixed an issue where `os.focusOn()` would not work with bots in the inventory portal.

## V1.5.21

#### Date: 5/18/2021

### :rocket: Improvements

-   Improved `os.focusOn()` to support focusing on menu bots that have `#form` set to `input`.
-   Added the ability to snap dragged to a specific axis.

    -   These are special snap target objects that have the following form:

    ```typescript
    let snapAxis: {
        /**
         * The direction that the axis travels along.
         */
        direction: { x: number; y: number; z: number };

        /**
         * The center point that the axis travels through.
         */
        origin: { x: number; y: number; z: number };

        /**
         * The distance that the bot should be from any point along the
         * axis in order to snap to it.
         */
        distance: number;
    };
    ```

### :bug: Bug Fixes

-   Fixed an issue where the "tag has already been added" dialog displayed behind the sheet portal.

## V1.5.20

#### Date: 5/17/2021

### :bug: Bug Fixes

-   Fixed an issue where `@onInputTyping` was incorrectly shouted instead of whispered.

## V1.5.19

#### Date: 5/13/2021

### :rocket: Improvements

-   Added the `labelPaddingX` and `labelPaddingY` tags to allow controlling the padding along the width and height of labels separately.
-   Added the ability to use a URL for the `cursor` and `portalCursor` tags.
-   Added the `cursorHotspotX`, `cursorHotspotY`, `portalCursorHotspotX`, and `portalCursorHotspotY` tags to allow specifying the location that clicks should happen at in the custom cursor image. For example, a cursor that is a circle would have the hotspot in the middle but the default cursor has the hotspot at the top left.

## V1.5.18

#### Date: 5/11/2021

### :rocket: Improvements

-   Added the `AB1_BOOTSTRAP_URL` environment variable to control the URL that ab-1 gets loaded from.

## V1.5.17

#### Date: 5/10/2021

### :rocket: Improvements

-   Added the `cursor` and `portalCursor` tags.
    -   The `cursor` tag specifies the mouse cursor that should be shown when the bot is being hovered.
    -   The `portalCursor` tag specifies the mouse cursor that should be used by default for the page portal.
    -   See the documentation for a list of possible options.
-   Added the `labelPadding` tag to control how much space is between the edge of the bot and edge of the label.

## V1.5.16

#### Date: 5/7/2021

### :bug: Bug Fixes

-   Fixed an issue where it was no longer possible to cancel `setInterval()` with `clearTimeout()` and cancel `setTimeout()` with `clearInterval()`.
    -   They are not meant to be used together but because of an artifact of web browsers it needs to be supported.

## V1.5.15

#### Date: 5/7/2021

### :bug: Bug Fixes

-   Fixed an issue where it was impossible to clear intervals/timeouts from a bot other than the one it was created from.

## V1.5.14

#### Date: 5/7/2021

### :rocket: Improvements

-   Added the ability to clear bot timers using `clearInterval()` and `clearTimeout()`.
    -   `clearInterval(timerId)` is useful for clearing intervals created by `setInterval()`.
    -   `clearTimeout(timerId)` is useful for clearing timeouts created by `setTimeout()`

## V1.5.13

#### Date: 5/3/2021

### :bug: Bug Fixes

-   Fixed an issue where the meet portal could stay open if the portal was cleared before it was fully loaded.

## V1.5.12

#### Date: 5/2/2021

### :bug: Bug Fixes

-   Fixed an issue where `@onSubmit` was shouted to every bot instead of whispered to the bot that the input was submitted on.

## V1.5.11

#### Date: 4/27/2021

### :rocket: Improvements

-   Overhauled the `shared`, `tempShared`, and `remoteTempShared` spaces to use a faster and more efficient storage mechanism.
    -   There is now a new configuration environment variable `SHARED_PARTITIONS_VERSION` which controls whether the new spaces are used. Use `v1` to indicate that the old causal repo based system should be used and use `v2` to indicate that the new system should be used.
-   Added the `math.areClose(first, second)` function to determine if two numbers are within 2 decimal places of each other.
    -   For example, `math.areClose(1, 1.001)` will return true.
-   Improved the `atPosition()` and `inStack()` bot filters to use `math.areClose()` internally when comparing bot positions.
-   Improved handling of errors so they have correct line and column numbers in their stack traces.
    -   Currently, this only functions correctly on Chrome-based browsers (Chrome, Edge, Opera, etc.). Part of this is due to differences between how web browsers generate stack traces and part is due to what browsers support for dynamically generated functions.

### :bug: Bug Fixes

-   Fixed an issue with labels where an error could occur if the label text was updated while it was being rendered.
-   Fixed an issue where `clearAnimations()` would error if given a null bot.
-   Fixed an issue where autocomplete would not work correctly for properties on top level variables.

## V1.5.10

#### Date: 4/8/2021

### :boom: Breaking Changes

-   Renamed `onStreamData` to `onSerialData`.
-   Serial functions now require a "friendly" name to keep track of each device: `serialConnect`, `serialStream`, `serialOpen`, `serialUpdate`, `serialWrite`, `serialRead`, `serialClose`, `serialFlush`,`serialDrain`, `serialPause`, `serialResume`
-   `serialStream` now requires a bot id to send the stream to that bot.

### :rocket: Improvements

-   Improved the IDE Portal to support showing all tags by setting the `idePortal` tag on the config bot to `true`.
-   Added a search tab to the IDE Portal which makes it easy to search within tags that are loaded in the IDE Portal.
    -   It can be focused from the idePortal by using the `Ctrl+Shift+F` hotkey.
-   Added the `sheetPortalAddedTags` tag for the `sheetPortalBot` which specifies additional tags that should always be shown in the sheet portal.
-   Added support for auxcli v2.0.0 to retain current functionality.
-   Added support for multiple serial connections simultaneously.

### :bug: Bug Fixes

-   Fixed an issue where the `url` tag would not be created on initial load unless the URL was updated.

## V1.5.9

#### Date: 4/7/2021

### :rocket: Improvements

-   Added the ability to jump to a tag while in the IDE Portal using `Ctrl+P`.

### :bug: Bug Fixes

-   Fixed an issue where the `imuPortal` would return values that were incorrect for usage on the camera.
    -   Now, the `imuPortal` sets the `deviceRotationX`, `deviceRotationY`, `deviceRotationZ` and `deviceRotationW` values which is the rotation of the device represented as a quaternion.
    -   The `pagePortal` also now supports setting `cameraRotationOffsetW` to indicate that the offset should be applied as a quaternion.
    -   Try the `imuExample01` auxCode for an example.
-   Fixed an issue where CasualOS would fail to load on browsers that do not support speech synthesis.
-   Fixed an issue where bot updates that were executed via `action.perform()` would be treated like they were being performed by the user themselves.
    -   In particular, this issue affected text edits which were originally created by the multiline text editor but were then replayed via `action.perform()`.
    -   The effect of this bug would be that while the data was updated correctly, the multiline text editor would ignore the new data because it assumed it already had the changes.

## V1.5.8

#### Date: 4/5/2021

### :rocket: Improvements

-   Added the ability to see the full text of script errors by using the "Show Error" button in the multiline editor.

### :bug: Bug Fixes

-   Fixed an issue where the `imuPortal` would only open when set to a string value. Now it also supports `true` and non 0 numerical values.

## V1.5.7

#### Date: 4/2/2021

### :rocket: Improvements

-   Improved `imuPortal` to support Safari on iOS.
-   Added the `crypto.isEncrypted(cyphertext)`, `crypto.asymmetric.isEncrypted(cyphertext)`, and `crypto.asymmetric.isKeypair(keypair)` functions.
    -   These can help in determining if a string is supposed to be a asymmetric keypair or if it has been encrypted with symmetric or asymmetric encryption.

### :bug: Bug Fixes

-   Fixed an issue where the configBot would appear to be in the `shared` space but was actually in the `tempLocal` space.

## V1.5.6

#### Date: 4/1/2021

### :rocket: Improvements

-   Added the "bots" snap target for `os.addDropSnap()` and `os.addBotDropSnap()`.
    -   This will cause the dragged bot to snap to other bots.
-   Added the `experiment.speakText(text, options?)` and `experiment.getVoices()` functions.
    -   See the documentation for more information.
-   Added the `os.getGeolocation()` function.
    -   Returns a promise that resolves with the geolocation of the device.
-   Added the `imuPortal` to be able to stream IMU data into CasualOS.
    -   When defined on the config bot, the `imuPortalBot` will be updated with IMU data from the device.
    -   The following tags are used:
        -   `imuSupported` - Whether reading from the IMU is supported. This will be shortly after the `imuPortal` is defined.
        -   `deviceRotationX`, `deviceRotationY`, `deviceRotationZ` - The X, Y, and Z values that represent the orientation of the device.
-   Added the `portalCameraType` tag to allow switching between `perspective` and `orthographic` projections.
    -   Camera projections act similarly to real world camera lenses except that they avoid certain limitations like focal lengths.
    -   `orthographic` - This projection preserves parallel lines from the 3D scene in the output 2D image. As a result, same-sized objects appear the same size on the screen, regardless of how far away they are from the camera.
    -   `perspective` - This projection makes same-sized objects appear larger or smaller based on how far away they are from the camera. Closer objects appear larger and vice versa.
-   Added the `os.enablePointOfView(center?)` and `os.disablePointOfView()` functions.
    -   These are similar to `os.enableVR()` or `os.enableAR()` and can be used to give the player a "ground level" perspective in the page portal.
    -   `os.enablePointOfView(center?)` - Enables POV mode by moving the camera to the given position, setting the camera type to `perspective`, and changing the controls so that it is only possible to rotate the camera.
    -   `os.disablePointOfView()` - Disables POV mode by resetting the camera, camera type, and controls.

### :bug: Bug Fixes

-   Fixed an issue where tag edits would appear duplicated when running CasualOS in the non-collaborative mode.

## V1.5.5

#### Date: 3/25/2021

### :rocket: Improvements

-   Changed CasualOS to not show the `server` URL parameter when loaded in non-collaborative mode.
-   CasualOS will now throw an error when trying to save a bot to a tag during creation.

## V1.5.4

#### Date: 3/25/2021

### :rocket: Improvements

-   Improved `os.download()` to add the correct file extension if one is omitted from the given filename.
-   Added the 📖 emoji has a builtin tag prefix.
    -   This is a useful default prefix for custom portals.
-   Added the ability to load CasualOS in a non-collaborative mode.
    -   This will make the shared spaces (`shared`, `tempShared`, and `remoteTempShared`) act like they are `tempLocal` spaces.
    -   As a result, CasualOS needs no persistent network connection to run an experience when loaded in this mode.
-   Added the `os.isCollaborative()` function to get whether CasualOS was loaded in a collaborative mode or non-collaborative mode.

### :bug: Bug Fixes

-   Fixed the "Docs" link when linking to a listen tag.

## V1.5.3

#### Date: 3/23/2021

### :boom: Breaking Changes

-   Removed bot stacking.
    -   Bots will no longer automatically stack on each other based on position. Instead, they need to be stacked manually.
    -   The `{dimension}SortOrder` tags still exist and are used by the menu portal to order bots.
-   Drag events are now sent for bots that are not draggable.
    -   This means you can set `#draggable` to false and still get a `@onDrag` or `@onAnyBotDrag` event for it.
    -   This change makes it easier to write your own custom dragging logic because it prevents the bot(s) from being automatically moved but still sends the correct events.
    -   If you don't want drag events sent to a bot, you can make it not pointable or you can use your own custom logic on `@onDrag`/`@onDrop`.
-   The `#draggableMode` and `#positioningMode` tags have been removed.
    -   `#draggableMode` can be emulated by setting `#draggable` to false and adding custom `@onDrag` events to limit which dimensions the bot can be moved to.
    -   `#positioningMode` has been replaced with the `os.addDropSnap()` and `os.addBotDropSnap()` functions.

### :rocket: Improvements

-   Added the `@onAnyBotDropEnter` and `@onAnyBotDropExit` shouts.
-   Added the `@onAnyBotPointerDown` and `@onAnyBotPointerUp` shouts.
-   Added the `os.addDropSnap(...targets)` and `os.addBotDropSnap(bot, ...targets)` functions.
    -   These can be used to customize the behavior of a drag operation.
    -   Each function accepts one or more "targets" which are positions that the bot can be dropped at. There are 4 possible values:
        -   `"ground"` - The bot will snap to the ground as it is being dragged. (Default when not in VR)
        -   `"grid"` - The bot will snap to individual grid tiles as it is being dragged.
        -   `"face"` - The bot will snap to the face of other bots as it is being dragged.
        -   A snap point object. The bot will snap to the point when the mouse is within a specified distance. It should be an object with the following properties:
            -   `position` - An object with `x`, `y`, and `z` values representing the world position of the snap point.
            -   `distance` - The distance that the pointer ray should be from the position in order to trigger snapping to the position.
    -   The `os.addBotDropSnap(bot, ...targets)` function accepts a bot as its first parameter which limits the specified snap targets to when the given bot is being dropped on.
-   Added the `experiment.beginRecording(options?)` and `experiment.endRecording()` functions.
    -   These can be used to record both audio and video at the same time.
    -   See the documentation for more details.

### :bug: Bug Fixes

-   Fixed an issue where dragging a parent bot onto a child bot would cause the bot to rapidly snap back and forth.
-   Fixed an issue where negative sort orders could not be used on menu bots.

## V1.5.2

#### Date: 3/18/2021

### :bug: Bug Fixes

-   Fixed an issue where `os.focusOn()` would not function when using positions because inventory and page portals would fight over control of the animation operation.

## V1.5.1

#### Date: 3/17/2021

### :rocket: Improvements

-   Improved `os.focusOn()` to be canceled by `os.goToDimension()` and future calls to `os.focusOn()`.
    -   Additionally, calling `os.focusOn(null)` will cancel the current focus operation without queuing another one.

## V1.5.0

#### Date: 3/17/2021

### :boom: Breaking Changes

-   Changed the `#portalCameraRotationX` and `#portalCameraRotationY` tags to use radians instead of degrees.

### :rocket: Improvements

-   Added the `cameraZoom` and `cameraZoomOffset` tags.
-   Added the `os.focusOn(botOrPosition, options?)` function.
    -   Works similarly to `os.tweenTo()` and `os.moveTo()` except that it takes an options object instead of a bunch of parameters.
    -   Notable improvements includes that it can accept a position instead of a bot, it supports different easing types, and it will return a promise which completes when the camera movement is finished.
    -   Additionally the rotation values are in radians instead of degrees.
-   `os.focusOn()` and `os.tweenTo()` now use quadratic easing by default.
    -   Additionally `os.focusOn()` supports specifying the easing type just like `animateTag()`.
-   `os.tweenTo()` and `os.moveTo()` are now deprecated and should no longer be used. They will be removed in a future release of CasualOS.
    -   To encourage migration, they have been removed from the documentation and autocomplete.
-   Added the `experiment.beginAudioRecording()` and `experiment.endAudioRecording()` functions to experiment with audio recording.
    -   See the documentation for more information.

### :bug: Bug Fixes

-   Fixed an issue where camera offsets would not be taken into account when calculating the camera focus point.
    -   This fixes issues with the focus point becoming more and more wrong as offsets are applied to the camera.
    -   However, any calculations which try to calculate a camera position offset from the focus point must now subtract the current offset from the focus point to get the correct result. The example auxCode (`cameraMovementExample`) has been updated to reflect this change (version 2 and later).

## V1.4.11

#### Date: 3/12/2021

### :rocket: Improvements

-   Added the `math.scaleVector(vector, scale)` function to make multiplying vectors by scalar values easy.

### :bug: Bug Fixes

-   Fixed an issue where the `@onServerJoined` event could be sent before all data was loaded.
    -   This could happen if one player was changing data while another player was joining the server.
-   Fixed an issue where custom portals would not open if the portal tags were not defined when the portal is opened.
-   Fixed an issue where custom portals would always have default styling for their first load.

## V1.4.10

#### Date: 3/9/2021

### :rocket: Improvements

-   Improved `animateTag()` to support animating multiple tags at once by accepting an object for the `fromValue` and `toValue` options properties.
    -   Instead of calling `animateTag(bot, tag, options)`, omit the `tag` argument and call `animateTag(bot, options)`. This will indicate that you want to animate multiple tags at once over the same duration.
    -   The animations that get triggered are grouped together, so cancelling one will cancel them all.
-   Improved `clearAnimations()` to support accepting a list of tags to cancel.
-   Added several 3D math functions:
    -   `getBotPosition(bot, dimension)` - Gets the 3D position of a bot in the given dimension.
    -   `math.addVectors(...vectors)` - Adds the given vectors together and returns the result.
    -   `math.subtractVectors(...vectors)` - Subtracts the given vectors and returns the result.
    -   `math.negateVector(vector)` - Mathematically negates the given vector and returns the result.
-   Added the `os.getFocusPoint(portal?)` function to get the focus point that the camera is looking at.
    -   This value is the same as the one highlighted by the `#portalShowFocusPoint` tag.
    -   It is also backed up by `cameraFocusX`, `cameraFocusY`, `cameraFocusZ` tags on the portal bot.

## V1.4.9

#### Date: 3/3/2021

### :rocket: Improvements

-   Changed the color of the progress spinner and progress bar on the loading dialog to gray.

### :bug: Bug Fixes

-   Fixed an issue where hover events could be sent for bots when the mouse was not directly over the game view.
-   Fixed a couple issues where keyboard events were propagating outside the sheet and IDE portals.
-   Fixed an issue where local variables in the top scope would not be included in the code editor autocomplete box.

## V1.4.8

#### Date: 3/3/2021

### :boom: Breaking Changes

-   `onRemoteData` now uses `that.remoteId` instead of `that.playerId`.
-   Renamed the `portalPlayerZoom`, `portalPlayerRotationX` and `portalPlayerRotationY` tags to `portalCameraZoom` and `portalCameraRotationX` and `portalCameraRotationY`.
-   Renamed the `player` and `otherPlayers` spaces to `tempShared` and `remoteTempShared`.

### :rocket: Improvements

-   Added the `@onError` listen tag.
    -   It is a shout and is triggered when an unhandled error occurs in a listen tag.
-   Improved CasualOS to now include the Bot ID and tag name in internal console logs for unhandled errors.
-   Added perferred alternatives for the following functions and listen tags:
    -   `server.serverPlayerCount()` is now `server.serverRemoteCount()`.
    -   `server.totalPlayerCount()` is now `server.totalRemoteCount()`.
    -   `server.stories()` is now `server.servers()`.
    -   `server.players()` is now `server.remotes()`.
    -   `sleep()` is now `os.sleep()`
    -   `onServerSubscribed` is now `onServerJoined`.
    -   `onServerUnsubscribed` is now `onServerLeave`.
    -   `onPlayerPortalChanged` is now `onPortalChanged`.
    -   `onRemotePlayerSubscribed` is now `onRemoteJoined`
    -   `onRemotePlayerUnsubscribed` is now `onRemoteLeave`.
    -   Additionally, the `that.playerId` has been changed to `that.remoteId` in the new listen tags.
    -   Note that the original tags and functions remain the same but will be removed at some point in the future.
-   Added the `web.get()`, `web.post()`, and `web.hook()` functions as future replacements for the `webhook()` and `webhook.post()` functions.

### :bug: Bug Fixes

-   Fixed an issue where portal bots may not be defined before `@onServerSubscribed` is triggered.
-   Fixed an issue where the `white-space` CSS property could not be used on menu bots.

## V1.4.7

#### Date: 2/26/2021

### :boom: Breaking Changes

-   Renamed all the `player` functions to `os`.
    -   Instead of `player.toast()` you should now do `os.toast()`.
-   Removed the `configBot` and `configTag` variables.
-   Removed the portal config bot tags and replaced them with variables.
    -   e.g. `pagePortalConfigBot` can now be accessed with the `pagePortalBot` variable.
    -   You can now set the page portal color by doing `pagePortalBot.tags.portalColor = "green"`.
    -   By default a `tempLocal` bot will be created for each builtin portal.
    -   You can also provide your own bot by calling `portal.open(portalName, bot)`.
-   Changed the `portal.open()` function to take a bot as a parameter.
    -   It should now be called like `portal.open(name, bot, tag?, options?)`.
    -   After callilng this, the given bot will be available globally at `{name}Bot`.
    -   For example `portal.open("myPortal", bot, "main")` will make `bot` available as `myPortalBot`.
-   Removed `player.getBot()` and replaced it with `configBot`.
-   Renamed the `creator` variable to `creatorBot`.
-   Added the `thisBot` variable as a preferred alternative to `this` and `bot`.
-   Moved the page and inventory camera tags to their portal config bots from the player bot.
    -   e.g. `pageCameraPositionX` used to be on the player bot (now the config bot) but is now on the page portal bot.
-   Changed the behavior of the `transformer` tag to use the page and inventory portal bots instead of the config bot (previously the player bot).
-   Renamed the `pageCameraPosition{X,Y,Z}` and `inventoryCameraPosition{X,Y,Z}` tags to `cameraPosition{X,Y,Z}`.
-   Renamed the `pageCameraRotation{X,Y,Z}` and `inventoryCameraRotation{X,Y,Z}` tags to `cameraRotation{X,Y,Z}`.
-   Renamed the `pagePixelHeight` and `pagePixelWidth` tags to `pixelHeight` and `pixelWidth`.

### :bug: Bug Fixes

-   Fixed an issue where variables from other listen tags would appear as autocomplete options.

## V1.4.6

#### Date: 2/23/2021

### :bug: Bug Fixes

-   Fixed an issue where the circle wipe element would not cover modals like `player.showHtml()` or `player.showInput()`.
-   Fixed an issue where calling `player.showInput()` in sequence would show the first input but not the second input.

## V1.4.5

#### Date: 2/23/2021

### :rocket: Improvements

-   Changed the ab-1 bootstrap URL to `https://bootstrap.casualos.com/ab1.aux`.
-   Updated to three.js r125.
    -   This fixes WebXR for Chrome 88 and later.
-   Added the ability to disable hover states on menu item buttons using the `menuItemHoverMode` tag. It has three possible options:
    -   `auto` - The bot will appear hoverable based on if it has a `@onClick` tag. (Default)
    -   `hover` - The bot will appear hoverable.
    -   `none` - The bot will not appear hoverable.
    -   None of these options affect the existing functionality of any listen tags on menu bots.
-   Added an initial version of the `idePortal` (IDE portal).
    -   The IDE portal makes it easier to jump between tags to edit them in the multiline tag editor.
    -   Setting the `idePortal` tag to a prefix (like 📖) will load every tag that starts with the prefix into the IDE portal and let you jump between them as if they are files in a text editor.
    -   Currently it is pretty limited, but can be very useful for custom portals.

### :bug: Bug Fixes

-   Fixed an issue where it was not possible to enter numbers in menu bot input boxes.

## V1.4.4

#### Date: 2/18/2021

### :rocket: Improvements

-   Added additional crypto functions to support asymmetric encryption and decryption.
    -   `crypto.asymmetric.keypair(secret)` - Creates a keypair that can be used for asymmetric encryption and decryption.
    -   `crypto.asymmetric.encrypt(keypair, data)` - Encrypts some data using the given keypair.
    -   `crypto.asymmetric.decrypt(keypair, secret, data)` - Decrypts some data using the given keypair and secret.
    -   Check the documentation for more info.
-   Added a better error message when trying to save a bot to a tag value.
-   Added the `dimension` bot form as a preferred alias to `portal`.

## V1.4.3

#### Date: 2/17/2021

### :rocket: Improvements

-   Added the ability to interface with CasualOS from inside a custom portal.
    -   CasualOS-related functionality is available by importing functions and objects from the `casualos` module.
    -   Among the available functionality is `onBotsDiscovered`, `onBotsRemoved`, `onBotsUpdated`, `createBot()`, `destroyBot()`, and `updateBot()`.
    -   Additionally autocomplete is available for the available features.

### :bug: Bug Fixes

-   Fixed an issue where webhook errors could not be caught on Safari based browsers.

## V1.4.2

#### Date: 2/11/2021

### :rocket: Improvements

-   Added the ability to zoom by scrolling.
    -   Previously this was possible by holding the Ctrl button down.
-   Added the `#portalCameraControls` tag to allow disabling moving the camera.
    -   Can be set on the portal config bot for the page and inventory portals.
    -   Supported values are:
        -   `player` - Allows the player to move the camera around like normal. (Default)
        -   `false` - Disables camera movement in the portal.

### :bug: Bug Fixes

-   Fixed an issue where the inventory portal color could not be set when the page portal is using an image for the background.

## V1.4.1

#### Date: 2/10/2021

### :rocket: Improvements

-   Added the `player.openCircleWipe()` and `player.closeCircleWipe()` functions.
    -   These are useful for hiding the page portal while transitioning between scenes.
    -   See the documentation for usage information.
-   Added "cube", "helix", and "egg" as additional options for the `#formAddress` tag on menu bots.
-   Added the `input` form for menu bots.
    -   Setting `#form` to "input" on a bot that is in the menu portal will give it an input box that can be typed in.
    -   Typing in the box will send `@onInputTyping` whispers to the bot. And submitting the data by hitting enter or the send button will send a `@onSubmit` whisper to the bot.
    -   Additionally, the text in the input will be stored in the `tempLocal` `#menuItemText` tag.
-   Adjusted the chat bar to be inset in the page portal to give it the feel of being part of the page portal.
-   Added the `#menuPortalStyle` tag to allow customizing the menu portal with CSS.
    -   This works similarly to `#menuItemStyle` except that it applies to the entire menu portal instead of just one item.
    -   Set it on the `#menuPortalConfigBot`.
-   Added the `#portalBackgroundAddress` tag to allow specifying a custom image for the page portal background.
    -   Does not work in VR.

## V1.4.0

#### Date: 2/8/2021

### :rocket: Improvements

-   Added an initial implementation of custom portals.
    -   Custom portals are a way to write scripts that can interact directly with the web browser. This gives you the ability to do anything that is possible from inside a web browser.
    -   The following functions are now available:
        -   `portal.open(portalID, tag, options?)`
        -   `portal.registerPrefix(prefix)`
        -   `portal.buildBundle(tag)`
        -   See the documentation for usage information.
-   Added the `player.download(data, filename, mimeType?)` function.
    -   Useful for downloading arbitrary data in any format you want.
    -   See the documentation for more information.

### :bug: Bug Fixes

-   Fixed an issue that broke bots in the `player` space when a `tempLocal` tag mask was put on them.
-   Fixed an issue that prevented tag masks from being placed on new bots.

## V1.3.14

#### Date: 1/25/2021

### :rocket: Improvements

-   Updated the Terms of Service and Privacy Policy documents.

### :bug: Bug Fixes

-   Fixed an issue where animations would not run while in VR/AR.

## V1.3.13

#### Date: 1/18/2021

### :rocket: Improvements

-   Added the `player.showUploadFiles()` function.
    -   Shows a dialog that can be used to upload arbitrary files.
    -   Returns a promise that resolves with the list of files that were uploaded.
    -   See the documentation for more info.
-   Added the `portal` form.
    -   Displays an entire dimension in place of the bot form.
    -   When set, `#formAddress` will be used as the dimension that should be loaded.

### :bug: Bug Fixes

-   Fixed an issue where bot labels would flicker when scaling the bot.
-   Fixed an issue where tag masks would be incorrectly recorded by the UI as being removed in some cases.
-   Fixed an issue where lines would render incorrectly on the first frame they were setup on.

## V1.3.12

#### Date: 1/13/2021

### :rocket: Improvements

-   Added the Terms of Service and Privacy Policy documents.
    -   The Terms of Service are available at `/terms` (or at `/terms-of-service.txt`).
    -   The Privacy Policy is available at `/privacy-policy` (or at `/privacy-policy.txt`).
-   Added the ability to keep track of the number of `setTimeout()` and `setInterval()` timers that are currently active via the `numberOfActiveTimers` property returned from `perf.getStats()`.
-   Added the `animateTag(bot, tag, options)` and `clearAnimations(bot, tag?)` functions.
    -   `animateTag(bot, tag, options)` - Iteratively changes a tag mask value over time based on the options you provide.
        -   `bot` is the bot or list of bots that should be animated.
        -   `tag` is the tag that should be animated.
        -   `options` is an object that specifies how the tag should be animated. It has the following properties:
            -   `fromValue` - The starting value for the animation.
            -   `toValue` - The ending value.
            -   `duration` - The number of seconds that it should take for the tag to go from the starting value to the ending value.
            -   `easing` - The options for easing the animation.
            -   `tagMaskSpace` - The space that the tag should be changed in. If set to `false` then the tag on the bot will be directly edited.
    -   `clearAnimations(bot, tag?)` - Cancels animations on a bot.
        -   `bot` - The bot or list of bots that should have their animations canceled.
        -   `tag` - Is optional and is the tag that the animations should be canceled for.

### :bug: Bug Fixes

-   Fixed issues with `#labelFontSize = auto` when `#labelPosition != front` or when the bot is rotated.
-   Fixed an issue where non-ASCII characters were being corrupted on download.

## V1.3.11

#### Date: 1/5/2021

### :rocket: Improvements

-   Greatly improved the default layouting behaviour of labels.
    -   Added the `#labelFontSize` tag to control the sizing of the characters in a label. Unlike `#labelSize`, changing this value will cause the label to layout again which will affect word wrapping. Possible values are:
        -   `auto` - Specifies that the system should try to find a font size that fits the text onto the bot. (default)
        -   Any Number - Specifies a specific font size. (1 is previous default)
    -   Added the `#labelWordWrapMode` tag to control the word wrapping behavior of labels. Possible values are:
        -   `breakCharacters` - Specifies that the system should insert line breaks inside words if needed.
        -   `breakWords` - Specifies that the system should insert line breaks between words if needed.
        -   `none` - Specifies that the system should not insert line breaks.
-   Added the ability to control the color of the placeholder text in the chat bar.
    -   Use the `placeholderColor` option when calling `player.showChat()`.

### :bug: Bug Fixes

-   Fixed an issue where atoms that were received before their cause would be discarded.

## V1.3.10

#### Date: 12/29/2020

### :rocket: Improvements

-   Added a button to the Multiline tag editor to make it easy to turn a tag into a Mod tag.

### :bug: Bug Fixes

-   Fixed an issue where script compilation errors would not be handled correctly and would prevent those changes from being communicated to the multiline code editor.

## V1.3.9

#### Date: 12/28/2020

### :boom: Breaking Changes

-   Formulas have been removed and replaced with Mod tags.
    -   Mod tags are tags that start with the DNA Emoji (🧬) and contain JSON data.
    -   Because Mod tags are JSON data, they do not support programmatic computations.
    -   We are making this change because while formulas are powerful, inprecise use of them can result in large slowdowns which is a bad user experience.
    -   The tag data must be valid JSON, so that means using double-quotes `"` for strings and wrapping property names in double-quotes.
        -   Before:
            ```
            =({ color: 'blue', number: 99, toggle: true })
            ```
            After:
            ```
            🧬{ "color": "blue", "number": 99, "toggle": true }
            ```
        -   Before:
            ```
            =([ 1 + 2 ])
            ```
            After:
            ```
            🧬3
            ```
-   Array-like values in tags are now considered strings.
    -   Previously a value like `[1, 2, 3]` was parsed into an array automatically.
    -   This was a little used feature and caused issues for people who simply wanted to store JSON data in a tag.
    -   Now, a value like `[1, 2, 3]` will no longer be parsed and so will appear as the string: `"[1, 2, 3]"`.
    -   If you want CasualOS to parse a tag value as an array, you can use the Mod tags mentioned above.
-   Removed the `error` space.
    -   Also removed the related functions:
        -   `server.destroyErrors()`
        -   `server.loadErrors()`

### :rocket: Improvements

-   Updated Material Icons to v4.0.0.
-   Added `perf.getStats()` as a way to get some statistics on the performance of the server.
-   Various performance improvements:
    -   `getBot('id', id)` is now works in `O(1)` time.
    -   The `tempLocal` and `local` spaces now handle new and deleted bots in a much more performant manner.
-   Fixed an issue where deleted bots in the `shared` space would be treated like they were not deleted on initial load.

### :bug: Bug Fixes

-   Fixed autofocusing newly created tags in the sheetPortal.

## V1.3.8

#### Date: 12/17/2020

### :bug: Bug Fixes

-   Fixed an issue where selecting a color from a `player.showInput()` modal would not save the selected color.

## V1.3.7

#### Date: 12/17/2020

### :boom: Breaking Changes

-   "story" has been renamed to "server". Below is the list of tags, actions and listeners that have been changed:
    -   `#story` -> `#server`.
    -   `server.setupStory()` -> `server.setupServer()`
    -   `server.restoreHistoryMarkToStory()` -> `server.restoreHistoryMarkToServer()`
    -   `server.storyStatuses()` -> `server.serverStatuses()`
    -   `server.storyPlayerCount()` -> `server.serverPlayerCount()`
    -   `player.downloadStory()` -> `player.downloadServer()`
    -   `player.loadStory()` -> `player.loadServer()`
    -   `player.unloadStory()` -> `player.unloadServer()`
    -   `player.getCurrentStory()` -> `player.getCurrentServer()`
    -   `@onStoryAction` -> `@onServerAction`
    -   `@onStoryStreaming` -> `@onServerStreaming`
    -   `@onStoryStreamLost` -> `@onServerStreamLost`
    -   `@onStorySubscribed` -> `@onServerSubscribed`
    -   `@onStoryUnsubscribed` -> `@onServerUnsubscribed`

## V1.3.6

#### Date: 12/17/2020

### :rocket: Improvements

-   Added the ability to show a password input by using the `secret` type with `player.showInput()`.

### :bug: Bug Fixes

-   Fixed an issue where some bots would not be added to the page portal when created in a big batch.
-   Fixed an issue where the `player.showInput()` dialog would appear fullscreen on mobile devices and prevent people from exiting it.
-   Fixed an issue where `@onChatTyping` would be triggered twice for each keystroke.

## V1.3.5

#### Date: 12/15/2020

### :rocket: Improvements

-   Changed `create()` to prevent creating bots that have no tags.
    -   If a bot would be created with zero tags then an error will be thrown.
-   Added a favicon.

### :bug: Bug Fixes

-   Changed the maximum WebSocket message size to 32KB from 128KB.
    -   This will help ensure that we keep below the [AWS API Gateway maximum frame size of 32 KB](https://docs.aws.amazon.com/apigateway/latest/developerguide/limits.html).
-   Fixed an issue where bots that only had a tag mask would not show up in the sheetPortal.

## V1.3.4

#### Date: 12/10/2020

### :rocket: Improvements

-   Added the `EXECUTE_LOADED_STORIES` environment variable to allow reducing server load due to story scripts.
    -   Defaults to `true`.
    -   Setting to `false` will disable all server-side story features except for webhooks and data portals.
        -   This means that some capabilities like `server.setupStory()` will not work when `EXECUTE_LOADED_STORIES` is false.
-   Added gzip compression for HTML, CSS, and JavaScript returned from the server.
-   Improved how some heavy assets are precached so that they can be loaded quickly.
-   Made the browser tab title use the story ID by default.

### :bug: Bug Fixes

-   Fixed an issue where some `.png` files would not load because they were bundled incorrectly.

## V1.3.3

#### Date: 12/10/2020

### :rocket: Improvements

-   Added support for the `apiary-aws` causal repo protocol.
    -   This enables the CasualOS frontend to communicate with instances of the [CasualOS Apiary AWS](https://github.com/casual-simulation/casual-apiary-aws) project.
    -   Use the `CAUSAL_REPO_CONNECTION_PROTOCOL` and `CAUSAL_REPO_CONNECTION_URL` environment variables to control which protocol and URL the frontend should connect to. See the [README in `aux-server`](./src/aux-server/README.md) for more info.
    -   Note that only the following features are supported for AWS Apiaries:
        -   `server.setupStory()`
        -   `server.totalPlayerCount()`
        -   `server.storyPlayerCount()`
        -   `server.players()`
    -   Webhooks are different when the story is hosted on an Apiary.
        -   They require at least one device to have the story loaded for webhooks to function correctly.
        -   They need to be sent to the Apiary host directly. Generally, this is not the same thing as `auxplayer.com` or `casualos.com` so you may need to ask the Apiary manager for it.
-   Added better support for static builds.
    -   Use the `PROXY_CORS_REQUESTS` environment variable during builds to disable support for proxying HTTP requests through the server.
    -   Use `npm run tar:client` after a build to produce a `./temp/output-client.tar.gz` containing all the client code and assets. This can be deployed to S3 or a CDN for static hosting.
    -   Use `npm run package:config` to produce a `./temp/config.json` which can be used for the `/api/config` request that the client makes at startup. Utilizes the environment variables from [the README in `aux-server`](./src/aux-server/README.md) to build the config.

### :bug: Bug Fixes

-   Fixed an issue where it was not possible to change the color of GLTF meshes that did not have a mesh in the GLTF scene root.
-   Fixed an issue where bots created by the ab1 installer would not receive the `@onStorySubscribed` shout.

## V1.3.2

#### Date: 11/17/2020

### :rocket: Improvements

-   Updated the ab-1 bootstrapper to point to AWS S3 for quick loading.

## V1.3.1

#### Date: 11/16/2020

### :rocket: Improvements

-   Added the ability to use the `color` tag on GLTF meshes to apply a color tint to the mesh.

### :bug: Bug Fixes

-   Fixed an issue that prevented deleting the first character of a script/formula in the multi-line editor.
-   Fixed an issue where tag edits on bots in the tempLocal and local spaces would be applied to the multi-line editor twice.

## V1.3.0

#### Date: 11/11/2020

### :rocket: Improvements

-   Added multi-user text editing.
    -   Work on shared bots when editing a tag value with the multi-line editor.
-   Added the cursor bot form.
    -   Used to add a cursor indicator to the multi-line editor.
    -   Works by setting the `form` tag to "cursor" and placing the bot in the corresponding tag portal dimension.
        -   For example, to put a cursor in the multi-line editor for the `test` tag on a bot you would set `{targetBot.id}.test` to true.
    -   Supported tags are:
        -   `color` - Specifies the color of the cursor.
        -   `label` - Specifies a label that should appear on the cursor when the mouse is hovering over it.
        -   `labelColor` - Specifies the color of the text in the cursor label.
        -   `{dimension}Start` - Specifies the index at which the cursor selection starts (Mirrors `cursorStartIndex` from the player bot).
        -   `{dimension}End` - Specifies the index at which the cursor selection ends (Mirrors `cursorEndIndex` from the player bot).
-   Added the `pageTitle`, `cursorStartIndex`, and `cursorEndIndex` tags to the player bot.
    -   `pageTitle` is used to set the title of the current browser tab.
    -   `cursorStartIndex` contains the starting index of the player's text selection inside the multi-line editor.
    -   `cursorEndIndex` contains the ending index of the player's text selection inside the multi-line editor.
    -   Note that when `cursorStartIndex` is larger than `cursorEndIndex` it means that the player has selected text from the right to the left. This is important because text will always be inserted at `cursorEndIndex`.
-   Added the `insertTagText()`, `deleteTagText()`, `insertTagMaskText()`, and `deleteTagMaskText()` functions to allow scripts to work with multi-user text editing.
    -   `insertTagText(bot, tag, index, text)` inserts the given text at the index into the given tag on the given bot.
    -   `insertTagMaskText(bot, tag, index, text, space?)` inserts the given text at the index into the tag and bot. Optionally accepts the space of the tag mask.
    -   `deleteTagText(bot, tag, index, deleteCount)` deletes the given number of characters at the index from the tag and bot.
    -   `deleteTagMaskText(bot, tag, index, deleteCount, space?)` deletes the given number of characters at the index from the tag and bot. Optionally accepts the space of the tag mask.
-   Added the ability to use the `transformer` tag on the player bot to parent the player to a bot.
-   Added the ability to edit tag masks in the tag portal by setting the `tagPortalSpace` tag on the player bot.

## V1.2.21

#### Date: 11/5/2020

### :rocket: Improvements

-   Updated the MongoDB driver to v3.6.2 and added the `MONGO_USE_UNIFIED_TOPOLOGY` environment variable to control whether the driver uses the new unified topology layer.

## V1.2.20

#### Date: 10/27/2020

### :rocket: Improvements

-   Added support for `@onPointerEnter`, `@onPointerExit`, `@onAnyBotPointerEnter` and `@onAnyBotPointerExit` for bots in the menu portal.

### :bug: Bug Fixes

-   Fixed the multiline code editor to not clip tooltips and the autocomplete box.
-   Fixed the menu portal to not break on Hololens (Servo-based browsers) when a progress bar is placed on a menu item.

## V1.2.19

#### Date: 10/22/2020

### :rocket: Improvements

-   Added the `egg` form for bots.
    -   Displays the bot as an egg like how ab-1 appears as an egg before being activated.
-   Added the `hex` form for bots.
    -   Displays the bot as a hexagon.
-   Added the `pagePixelWidth` and `pagePixelHeight` tags to the player bot.
    -   These indicate the size of the image rendered to the page portal in pixels.

### :bug: Bug Fixes

-   Fixed Draco compression support.

## V1.2.18

#### Date: 10/20/2020

### :bug: Bug Fixes

-   Fixed the code editor.

## V1.2.17

#### Date: 10/20/2020

### :rocket: Improvements

-   Improved bots in the menu portal to support additional tags.
    -   Added the ability to change the height of menu items by using `scale` and `scaleY`.
    -   Added the ability to set an icon for a menu item by using the `formAddress` tag.
    -   Added the ability to set arbitrary CSS styles on a menu bot by using the `menuItemStyle` tag.
        -   This lets you use margins and borders to indicate grouping.
    -   Added the ability to show a pie-chart progress bar on a menu item by using the `progressBar` tags.
    -   Added the ability to use `@onPointerUp` and `@onPointerDown` for menu.

## V1.2.16

#### Date: 10/16/2020

### :rocket: Improvements

-   Added the `transformer` tag.
    -   When set to a bot ID, the bot will inherit the position, rotation, and scale of the specified bot inside the page portal.
    -   This produces a "parenting" effect that is common in most 3D graphics engines.

## V1.2.15

#### Date: 10/12/2020

### :rocket: Improvements

-   Added the `experiment.getAnchorPointPosition()` and `math.getAnchorPointOffset()` functions.
    -   These are useful for determining where a bot would be placed if it had a particular anchor point.
    -   See the [docs](https://docs.casualsimulation.com/docs/actions) for more info.

## V1.2.14

#### Date: 10/7/2020

### :bug: Bug Fixes

-   Fixed an issue where calling `server.setupStory()` twice with the same story name would cause the story to be setup twice.
-   Fixed an issue where bots would be incorrectly removed from the menu portal if they existed in both the old and new dimensions.
-   Greatly reduced the number of scenarios where formulas would be recalculated after any change.

## V1.2.13

#### Date: 9/24/2020

### :boom: Breaking Changes

-   Renamed the `_editingBot` tag to `editingBot`.

### :rocket: Improvements

-   sheetPortal Improvements
    -   Added the `@onSheetTagClick` listener which is triggered when a tag name is clicked.
    -   Added the `@onSheetBotIDClick` listener which is triggered when a Bot ID is clicked.
    -   Added the `@onSheetBotClick` listener which is triggered when a bot visualization is clicked in the sheet.
    -   Added the `sheetPortalShowButton` config bot tag to control whether the button in the bottom right corner of the sheet is shown.
    -   Added the `sheetPortalButtonIcon` config bot tag to control the icon on the button in the bottom right corner of the sheet.
    -   Added the `sheetPortalButtonHint` config bot tag to control the tooltip on the button in the bottom right corner of the sheet.
    -   Added the `sheetPortalAllowedTags` config bot tag to control which tags are allowed to be shown and edited in the sheet portal.
    -   Swapped the position of the new bot and new tag buttons in the sheet.
    -   Added the `editingTag` tag which contains the tag that the player is currently editing.

### :bug: Bug Fixes

-   Fixed an issue where cells in the sheet portal would not cover the entire cell area.
-   Fixed an issue where `clearTagMasks()` would error if given a bot that had no tag masks.

## V1.2.12

#### Date: 9/22/2020

### :rocket: Improvements

-   Added the `helix` form.
    -   Displays a DNA strand mesh whose color can be customized.
-   Added tag masks.
    -   Tag masks are special tags that can live in a separate space from their bot.
    -   This makes it possible to create a temporary tag on a shared bot.
    -   Tag masks do not replace tags. Instead, they exist in addition to normal tags and can be used to temporarily hide a normal tag value.
    -   Like bots, tag masks live in a space. This means that a bot can have multiple masks for a particular tag. Currently the supported spaces are:
        -   `tempLocal`
        -   `local`
        -   `player`/`otherPlayers`
        -   `shared`
    -   New scripting features:
        -   All bots now have a `masks` property which works like `tags` except that it creates tag masks in the `tempLocal` space.
        -   All scripts also have a `masks` property which is a shortcut for `bot.masks`.
        -   `setTagMask(bot, tag, value, space?)` is a new function that is able to set the value of a tag mask on the given bot and in the given space. See the documentation for more info.
        -   `clearTagMasks(bot, space?)` is a new function that is able to clear all the tag masks in the given space from a given bot. See the documentation for more info.
    -   Example use cases:
        -   Local click/hover states.
        -   Animations.
        -   Storing decrypted data.

### :100: Other Changes

-   Pinned the Deno version to `v1.4` so that we can decide when to adopt future Deno updates.

### :bug: Bug Fixes

-   Fixed an issue where `server.setupStory()` would load a simulation and never dispose it.
-   Fixed an issue where wrist portals were not being anchored properly.
-   Fixed an issue where pressing enter to make a new tag would put a new line in the current tag value.

## V1.2.11

#### Date: 9/9/2020

### :bug: Bug Fixes

-   Fixed an issue where zooming was broken when the page portal is not anchored to the top left of the screen.

## V1.2.10

#### Date: 9/8/2020

### :bug: Bug Fixes

-   Fixed an issue with the multiline editor getting cut off inside the tag portal.

## V1.2.9

#### Date: 9/8/2020

### :rocket: Improvements

-   Changed the page portal to resize around the tag portal instead of being hidden behind it.

## V1.2.8

#### Date: 9/8/2020

### :boom: Breaking Changes

-   Changed `experiment.localPositionTween()` and `experiment.localRotationTween()` to take different arguments and return a promise.
    -   the 4th parameter is now an options object instead of the easing options.
    -   This options object is able to accept easing and duration values.
    -   Additionally the functions now return promises.
    -   See the docs for examples.

### :bug: Bug Fixes

-   Fixed an issue where `experiment.localPositionTween()` and `experiment.localRotationTween()` may not execute if triggered during `@onCreate()`.

## V1.2.7

#### Date: 9/4/2020

### :boom: Breaking Changes

-   Changed `@onListen` to only be sent to bots which have a listener for the shout/whisper.
    -   Previously `@onListen` would be sent to all bots that were targeted by the shout/whisper.
-   Changed `shout()` and `whisper()` to cost 1 energy point.
    -   This helps prevent infinite loops.
    -   The energy point is only deducted if a bot has a listener for the event.

### :bug: Bug Fixes

-   Fixed an issue where `onBotAdded`, `onAnyBotsAdded`, `onAnyBotsRemoved`, `onBotChanged`, and `onAnyBotsChanged` would reset the energy counter.

## V1.2.6

#### Date: 9/4/2020

### :bug: Bug Fixes

-   Fixed an issue where whispering to a bot that is null or undefined would end up sending a shout to all bots.

## V1.2.5

#### Date: 8/31/2020

### :rocket: Improvements

-   Added the `pageCameraPositionOffset[X,Y,Z]`, `inventoryCameraPositionOffset[X,Y,Z]`, `pageCameraRotationOffset[X,Y,Z]`, and `inventoryCameraRotationOffset[X,Y,Z]` tags.
    -   These can be used to move the camera apart from the player's input.
    -   The position offset tags are especially useful for warping the player around in VR.
-   Added the ability to use the dynamic `import()` keyword to import arbitrary JavaScript modules.
    -   Useful with https://www.skypack.dev/ to import modules from [NPM](https://www.npmjs.com/).
-   Added the ability to use `player.replaceDragBot()` even when not dragging.
-   Improved the camera zoom functionality to zoom the camera towards and away from the mouse.
-   Added the `experiment.localPositionTween()` and `experiment.localRotationTween()` functions.
    -   Locally animates a bot's position/rotation using the given easing type.
    -   During the animation, changes to the bot position will be ignored.
    -   Once the animation is done, changes to the bot will reset the position/rotation to the value that is currently stored.
    -   Check out the docs for detailed usage information and examples.

### :bug: Bug Fixes

-   Fixed the dataPortal to always return raw tag values unless they are formulas.
    -   Issue with returning incorrect JSON data was caused by the built-in CasualOS array parsing.
    -   This fixes it by skipping any parsing of the data.
-   Fixed an issue where keyboard states would not be reset when the player removed focus from the story.
-   Fixed an issue where `server.setupStory()` would crash the deno process due to incorrectly handling deserialized data.

## V1.2.4

#### Date: 8/26/2020

### :rocket: Improvements

-   Added the `tagPortalShowButton` tag to control whether a button should be shown in the tag portal.
    -   The button is placed at the lower right hand side of the tag portal.
    -   Clicking the button will trigger a `@onClick` on the tag portal config bot.
    -   Two additional tags can be used to customize the button:
        -   `tagPortalButtonIcon` is the icon that is shown on the button and can be set to any [Material Icon](https://material.io/resources/icons/?style=baseline).
        -   `tagPortalButtonHint` is the text that should be shown in the tooltip for the button.
-   Added the `frustum` form.
-   Improved `player.showInput()` to automatically save and close when a color is selected from the color picker.
    -   Applies to the `basic` and `swatch` subtypes but not `advanced`.
-   Improved the multiline editor to have a "Docs" button that links to the documentation for the current tag.
-   Improved the tag portal to support using `@` and `#` symbols at the beginning of the tag.
    -   Implemented for consistency with functions like `getBot()`, `getTag()`, etc.
-   Added the `@onAnyBotPointerEnter` and `@onAnyBotPointerExit` listen tags.
    -   These are shouts that happen whenever a `@onPointerEnter` or `@onPointerExit` whisper occurs.
-   Added the `player.getPointerDirection()`, `math.getForwardDirection()` and `math.intersectPlane()` functions.
    -   These are useful for calculating where a pointer is pointing.
-   Added the ability to store uncommitted atoms in MongoDB.
    -   Can be configred with the `STAGE_TYPE` environment variable. Can be set to either `redis` or `mongodb`. Currently defaults to `redis` until a migration path is implemented.
-   Added a bunch of extra GPIO-related functions.
    -   `server.rpioReadpad()`
    -   `server.rpioWritepad()`
    -   `server.rpioPud()`
    -   `server.rpioPoll()`
    -   `server.rpioI2CBegin()`
    -   `server.rpioI2CSetSlaveAddress()`
    -   `server.rpioI2CSetBaudRate()`
    -   `server.rpioI2CSetClockDivider()`
    -   `server.rpioI2CRead()`
    -   `server.rpioI2CWrite()`
    -   `server.rpioI2CEnd()`
    -   `server.rpioPWMSetClockDivider()`
    -   `server.rpioPWMSetRange()`
    -   `server.rpioPWMSetData()`
    -   `server.rpioSPIBegin()`
    -   `server.rpioSPIChipSelect()`
    -   `server.rpioSPISetCSPolarity()`
    -   `server.rpioSPISetClockDivider()`
    -   `server.rpioSPISetDataMode()`
    -   `server.rpioSPITransfer()`
    -   `server.rpioSPIWrite()`,
    -   `server.rpioSPIEnd()`

### :bug: Bug Fixes

-   Fixed to safely allow editing multiline scripts in the sheet cells.
-   Fixed an issue with the tag portal where it would not respond to changes with the `tagPortal` tag if it was already set.
-   Fixed an issue with the Deno sandbox where it wouldn't load due to missing dependencies.
-   Fixed an issue where 3D content would not occlude iframe forms.
    -   Only fixed for non-Safari web browsers.

## V1.2.3

#### Date: 8/20/2020

### :rocket: Improvements

-   Added the tag portal.
    -   The tag portal is similar to the sheet portal but it shows only the multiline editor for the specified bot ID and tag.
    -   Set the `tagPortal` tag on the player bot to a string with a Bot ID and a tag name separated by a period (`.`).
-   Improved `player.playSound(url)` to return a promise that resolves with a sound ID.
    -   This sound ID can be used with `player.cancelSound(soundID)` to stop the sound from playing.
-   Added the `player.bufferSound(url)` and `player.cancelSound(soundID)` functions.
    -   `player.bufferSound(url)` can be used to pre-load a sound so that there will be no delay when using `player.playSound()`.
        -   Returns a promise that resolves once the sound has been loaded.
    -   `player.cancelSound(soundID)` can be used to stop a sound that is already playing.
        -   Returns a promise that resolves once the sound has been canceled.

### :bug: Bug Fixes

-   Fixed an issue where actions that were created in an async script would not be dispatched until the script finished.

## V1.2.2

#### Date: 8/14/2020

### :boom: Breaking Changes

-   Changed `crypto.encrypt()` and `crypto.decrypt()` to return the result directly instead of returning a promise.

### :rocket: Improvements

-   Added the `crypto.createCertificate()`, `crypto.signTag()`, and `crypto.verifyTag()`, `crypto.revokeCertificate()` functions to help with creating certificate chains and signing and validating tag data. Check the docs for detailed usage information.
-   Added an indicator to the multi-line editor that is shown when a tag value is verified.
-   Added the ability to force all scripts to be verified in order to be executed using the `forceSignedScripts` query parameter.
    -   When the query param is set to `true`, all scripts must have a valid signature in order to be executed.
    -   This allows running in a trusted execution environment - thereby preventing unauthorized scripts from running.
-   Replaced builder with ab-1.
    -   ab-1 is a new version of builder which is designed to be easy to extend and improve.
-   Added the `adminSpace.setPassword(oldPassword, newPassword)` function.
    -   Allows changing the password that is used to unlock admin space.
    -   The first parameter is the old password that was used to unlock the space.
    -   The second parameter is the new password that should be used to unlock the space.
-   Added several functions to allow using the GPIO pins on Rasberry Pi.
    -   Currently, all of these functions are experimental and only work on Raspberry Pi.
    -   See the documentation for more information.
    -   `server.exportGpio(pin, mode)`
    -   `server.unexportGpio(pin, mode)`
    -   `server.setGpio(pin, value)`
    -   `server.getGpio(pin)`
    -   `server.rpioInit(options)`
    -   `server.rpioExit()`
    -   `server.rpioOpen(pin, mode, options)`
    -   `server.rpioMode(pin, mode, options)`
    -   `server.rpioRead(pin)`
    -   `server.rpioReadSequence(pin, length)`
    -   `server.rpioWrite(pin, value)`
    -   `server.rpioWriteSequence(pin, buffer)`
    -   `server.rpioClose(pin, options)`

### :bug: Bug Fixes

-   Fixed an issue where using `player.showInput()` with an existing value would not prefill the text box with the existing value.
-   Fixed a performance issue where formulas which were recalculated after every change had a factorial (!) performance cost.
    -   Was caused by two things:
        1.  Some formulas don't have enough information to determine what tags they are dependent on. In these cases, we callback to using an "all" dependency which means that the formula will be recalculated whenever any tag changes.
        2.  These "all" dependencies were included when searching for nested dependencies which meant that we were resolving every "all" dependency for every other "all" dependency. This gives us the effect of searching every possible combination of dependencies instead of only the ones we need, which has a factorial cost.

## V1.2.1

#### Date: 8/4/2020

### :rocket: Improvements

-   Added a server sandbox based on [Deno](https://deno.land/).
    -   Security feature to prevent scripts that are running on the server from harming the underlying system or other stories.
    -   It additionally prevents scripts from accessing random Node.js modules by using `require("module")`.
    -   Finally, it prevents a script from denying service to other stories because the sandbox is run inside a separate process.
-   Improved the sheet portal to display scripts with a monospace font in the sheet cells.
-   Improved the documentation to clarify some things and also mension that bots can be made transparent with the "clear" color.
-   Improved the multi-line text editor to support syntax highlighting for HTML, CSS, and JSON based on whether the tag ends with `.html`, `.css` or `.json`.

### :bug: Bug Fixes

-   Fixed the `lineTo` tag to support arrays of bots and arrays of bot IDs in addition to individual bots and bot IDs.
-   Fixed an issue where deleting a tempLocal bot that was updated in the same script would crash the runtime.
-   Fixed an issue with the `player.showInput()` modal where Android devices using the Google GBoard keyboard wouldn't send input correctly.
-   Fixed an issue where a `@onPlayerPortalChanged` event would be incorrectly triggered after reconnecting to the server.
-   Fixed an issue where the iframe form on iOS 14 Beta 3 would cause the entire scene to disappear.
-   Fixed an issue where loading an image could fail if `formAddress` tag was changed while the image was downloading.
-   Fixed an issue where submitting HTML forms from inside an iframe form was not allowed.

## V1.2.0

### Date: 7/17/2020

### Changes:

-   :rocket: Improvements

    -   Added the `MONGO_USE_NEW_URL_PARSER` environment variable parameter to control whether CasualOS uses the new MongoDB URL Parser. (Defaults to false)
    -   Added a popup to notify the user that data might be lost if they attempt to close the tab while not connected to the server.
    -   Added the following cryptographic functions:
        -   `crypto.sha256(data)`
            -   Calculates the [SHA-256](https://en.wikipedia.org/wiki/SHA-2) hash of the given data.
            -   `data` is the data to calculate the hash of.
            -   Supports strings, numbers, booleans, objects, arrays, and bots.
        -   `crypto.sha512(data)`
            -   Calculates the [SHA-512](https://en.wikipedia.org/wiki/SHA-2) hash of the given data.
            -   `data` is the data to calculate the hash of.
            -   Supports strings, numbers, booleans, objects, arrays, and bots.
        -   `crypto.hmacSha256(key, data)`
            -   Calculates the [HMAC](https://en.wikipedia.org/wiki/HMAC) [SHA-256](https://en.wikipedia.org/wiki/SHA-2) hash of the given data.
            -   `key` is the password that should be used for the message authentication code.
            -   `data` is the data to calculate the HMAC of.
            -   Supports strings, numbers, booleans, objects, arrays, and bots.
        -   `crypto.encrypt(password, data)`
            -   Encrypts the given data with the given password and returns the result as a promise.
            -   `password` is the password to use for encrypting the data.
            -   `data` is the data that should be encrypted.
        -   `crypto.decrypt(password, data)`
            -   Decrypts the given data with the given password and returns the result as a promise.
            -   Only works if the given data is the output of `crypto.encrypt()`.
            -   `password` is the password that was used to encrypt the data.
            -   `data` is the data that should be decrypted.

-   :bug: Bug Fixes
    -   Fixed a race condition where concurrently updating a tag in a script and triggering a dependency update on that same tag could cause the runtime to crash.

## V1.1.18

### Date: 7/10/2020

### Changes:

-   :rocket: Improvements

    -   Improved the `player.run()` function to return a promise that can be awaited to get the result of the script (or wait until the script has been executed).
    -   Improved the `server.loadErrors()` function to return a promise that can be awaited to get the list of bots that were loaded.
    -   Improved the `server.destroyErrors()` function to return a promise that resolves once the error bots are destroyed.
    -   Improved the `server.loadFile()` function to return a promise that resolves once the file is loaded.
    -   Improved the `server.saveFile()` function to return a promise that resolves once the file is saved.
    -   Improved the `server.setupStory()` function to return a promise that resolves once the story is setup.
    -   Improved the `server.browseHistory()` function to return a promise that resolves once the history is loaded.
    -   Improved the `server.markHistory()` function to return a promise that resolves once the history is saved.
    -   Improved the `server.restoreHistoryMark()` function to return a promise that resolves once the history is restored.
    -   Improved the `server.restoreHistoryMarkToStory()` function to return a promise that resolves once the history is restored.
    -   Added the `@onBotAdded` and `@onAnyBotsAdded` listen tags.
        -   These are triggered whenever a bot is added to the local story.
        -   Note that this is different from `@onCreate` because you will be notified whenever a bot is added to the state even if it has already been created.
        -   An example of this are bots in the `otherPlayers` space. You cannot create bots in this space but you will be notified via `@onBotAdded` and `@onAnyBotsAdded`.
        -   `@onBotAdded` is triggered on the bot that was added. There is no `that`.
        -   `@onAnyBotsAdded` is triggered on every bot whenever one or more bots are added.
            -   `that` is an object with the following properties:
                -   `bots` - The array of bots that were added.
    -   Added the `@onAnyBotsRemoved` listen tags.
        -   These are triggered whenever a a bot is removed from the local story.
        -   Note that this is different from `@onDestroy` because you will be notified whenever a bot is removed from the state even if it has not been explicitly destroyed.
        -   An example of this are bots in the `otherPlayers` space. When another player disconnects no `@onDestroy` is fired but you will get a `@onAnyBotsRemoved`.
        -   `@onAnyBotsRemoved` is triggered on every bot whenever one or more bots are removed.
            -   `that` is an object with the following properties:
                -   `botIDs` - The array of bot IDs that were removed.
    -   Added the `@onBotChanged` and `@onAnyBotsChanged` listen tags.
        -   These are triggered whenever a bot is changed in the local story.
        -   Note that you will be notified whenever a bot is changed in the state even if it was changed by another player.
        -   An example of this are bots in the `otherPlayers` space. You cannot update bots in this space but you will be notified via `@onBotChanged` and `@onAnyBotsChanged`.
        -   `@onBotChanged` is triggered on the bot that was changed.
            -   `that` is an object with the following properties:
                -   `tags` - The list of tags that were changed on the bot.
        -   `@onAnyBotsAdded` is triggered on every bot whenever one or more bots are added.
            -   `that` is an array containing objects with the following properties:
                -   `bot` - The bot that was updated.
                -   `tags` - The tags that were changed on the bot.
    -   Added several tags to the player bot:
        -   These tags are updated by CasualOS and can be used to query the current state of the input system.
        -   Camera Tags
            -   These tags contain the position and rotation of the player's camera.
            -   You can use this to communicate where the player is to other players.
            -   `pageCameraPositionX`
            -   `pageCameraPositionY`
            -   `pageCameraPositionZ`
            -   `inventoryCameraPositionX`
            -   `inventoryCameraPositionY`
            -   `inventoryCameraPositionZ`
            -   `pageCameraRotationX`
            -   `pageCameraRotationY`
            -   `pageCameraRotationZ`
            -   `inventoryCameraRotationX`
            -   `inventoryCameraRotationY`
            -   `inventoryCameraRotationZ`
        -   Pointer Tags
            -   These tags contain the position and rotation of the player's pointers.
            -   You can use this to tell where the VR controllers are or where the mouse is pointing.
            -   `mousePointerPositionX`
            -   `mousePointerPositionY`
            -   `mousePointerPositionZ`
            -   `mousePointerRotationX`
            -   `mousePointerRotationY`
            -   `mousePointerRotationZ`
            -   `mousePointerPortal`
            -   `rightPointerPositionX`
            -   `rightPointerPositionY`
            -   `rightPointerPositionZ`
            -   `rightPointerRotationX`
            -   `rightPointerRotationY`
            -   `rightPointerRotationZ`
            -   `rightPointerPortal`
            -   `leftPointerPositionX`
            -   `leftPointerPositionY`
            -   `leftPointerPositionZ`
            -   `leftPointerRotationX`
            -   `leftPointerRotationY`
            -   `leftPointerRotationZ`
            -   `leftPointerPortal`
        -   Button Tags
            -   These tags contain the state of the different buttons.
            -   Possible values are:
                -   `null` - Button is not pressed.
                -   `down` - Button was just pressed.
                -   `held` - Button is being held down.
            -   `mousePointer_left`
            -   `mousePointer_right`
            -   `mousePointer_middle`
            -   `leftPointer_primary`
            -   `leftPointer_squeeze`
            -   `rightPointer_primary`
            -   `rightPointer_squeeze`
            -   `keyboard_[key]`
                -   Replace `[key]` with the key that you want the state of.
                -   For example use `keyboard_a` to get the state of the `a` key.
    -   Added the `player.getCameraPosition(portal?)` function.
        -   `portal` is optional and is the portal (`page` or `inventory`) that the camera position should be retrieved for.
        -   Returns an object with the following properties:
            -   `x`
            -   `y`
            -   `z`
    -   Added the `player.getCameraRotation(portal?)` function.
        -   `portal` is optional and is the portal (`page` or `inventory`) that the camera rotation should be retrieved for.
        -   Returns an object with the following properties:
            -   `x`
            -   `y`
            -   `z`
    -   Added the `player.getPointerPosition(pointer?)` function.
        -   `pointer` is optional and is the pointer (`mouse`, `left` or `right`) that the position should be retrieved for.
        -   Returns an object with the following properties:
            -   `x`
            -   `y`
            -   `z`
    -   Added the `player.getPointerRotation(pointer?)` function.
        -   `pointer` is optional and is the pointer (`mouse`, `left` or `right`) that the rotation should be retrieved for.
        -   Returns an object with the following properties:
            -   `x`
            -   `y`
            -   `z`
    -   Added the `player.getInputState(controller, button)` function.
        -   `controller` is the controller (`mousePointer`, `leftPointer`, `rightPointer`, `keyboard` or `touch`) that the button state should be retrieved from.
        -   `button` is the name of the button that should be retrieved.
        -   Returns a string containing the state of the button or `null` if the button is not pressed.
            -   `"down"` means that the button just started to be pressed.
            -   `"held"` means that the button is being held down.
            -   `null` means that the button is not pressed.
    -   Added the `player.getInputList()` function.
        -   Returns a list of available inputs that can be used by the `player.getInputState()` function.

-   :bug: Bug Fixes
    -   Fixed an issue where toasting recursive objects could break CasualOS.
        -   Fixed by storing a map of previously converted objects to avoid reconverting them infinitely.
        -   Also improved to gracefully handle objects that are nested too deeply.
    -   Fixed an issue with the show input modal where it incorrectly errored sometimes.

## V1.1.17

### Date: 7/3/2020

### Changes:

-   :bug: Bug Fixes
    -   Fixed an issue where the web browser service worker would incorrectly intercept requests for data portals.

## V1.1.16

### Date: 7/2/2020

### Changes:

-   :rocket: Improvements
    -   Added the ability to respond to webhooks by returning data from `@onWebhook`.
        -   If the returned value is a string, then it will be used for the response.
        -   If the returned value is an object, then it should have the following properties:
            -   `data` - The value that should be used as the body of the response.
            -   `headers` - An object that contains the HTTP headers that should be set on the response. (Optional)
            -   `status` - The numerical status code that should be set on the response. (Optional) If omitted, status code 200 will be used.
    -   Added the `dataPortal`.
        -   This is a special portal that only works on web requests and must be specified in the URL.
        -   Setting it to a Bot ID will return the JSON of the bot with the given ID.
        -   Setting it to a tag will return all the values corresponding to the given tag.
        -   Using a tag with a common extension (like `.html`) will tag the data as the corresponding content type so that normal software know how to interpret the data.

## V1.1.15

### Date: 7/2/2020

### Changes:

-   :rocket: Improvements

    -   Added player space to the server.
        -   This lets you send remote whispers to the `server` player.
    -   Added the `server.storyStatuses()` function.
        -   Returns a promise that resolves with a list of stories and the last time each story was updated.
    -   Added the `@onRemotePlayerSubscribed` and `@onRemotePlayerUnsubscribed` listen tags.
        -   They are triggered on _every_ other player when a player joins or leaves the story.
        -   Additionally, they are triggered whenever connection to the other players is lost.
        -   `that` is an object with the following properties:
            -   `playerId` - The ID of the player that joined/left the story.
    -   Added the `uuid()` function.
        -   This function generates and returns a random [UUID](https://en.wikipedia.org/wiki/Universally_unique_identifier).
        -   Useful for creating unique identifiers.

-   Bug Fixes
    -   Fixed an issue where remote shouts would be sent to yourself twice.
    -   Fixed an issue where labels would not always follow the `labelAlignment` tag when the text in the label was small enough to fit within the bot.

## V1.1.14

### Date: 6/29/2020

### Changes:

-   :rocket: Improvements

    -   Improved how the meet portal, page portal, and sheet portal work together to make space for each other.
    -   Added the `left` and `right` options for `meetPortalAnchorPoint`.
    -   Changed the `top` and `bottom` options for `meetPortalAnchorPoint` to occupy half of the screen.
    -   Added the `server.players()` function to get the list of player IDs that are connected to the current story.
        -   Returns a promise that resolves with the list of player IDs.
    -   Added the `remoteWhisper(players, name, arg)` function to make sending messages to other players easy.
        -   Takes the following arguments:
            -   `players` is the player ID or list of player IDs that should receive the shout.
            -   `name` is the name of the message.
            -   `arg` is the data that should be included.
        -   This will trigger a `@onRemoteWhisper` shout on all the specified players.
    -   Added the `remoteShout(name, arg)` function to make sending messages to all players easy.
        -   Takes the following arguments:
            -   `name` is the name of the message.
            -   `arg` is the data that should be included.
    -   Added the `@onRemoteWhisper` listen tag that is shouted when a `remoteWhisper()` or `remoteShout()` is sent to the local player.
        -   `that` is an object with the following properties:
            -   `name` - The name of the shout that was sent.
            -   `that` - The data which was sent.
            -   `playerId` - The ID of the player that sent the shout.

-   Bug Fixes
    -   Fixed an issue that prevented using `lineStyle` in place of `auxLineStyle`.

## V1.1.13

### Date: 6/25/2020

### Changes:

-   :rocket: Improvements

    -   Added the `meetPortal`.
        -   This is a special portal that, instead of loading bots, loads a [Jitsi Meet](https://meet.jit.si/) meeting with the given room code.
        -   All rooms are publicly accessible (but not searchable), so longer room codes will be more private.
        -   You can use the `meetPortalConfigBot` option to reference the bot that should be used to configure the meet portal.
        -   The following options are available:
            -   `meetPortalVisible` - Whether the meet portal should be visible. This allows you to be joined to a meet while keeping your screen on the page portal. (Defaults to true)
            -   `meetPortalAnchorPoint` - The anchor point that the meet portal should use. Possible options are:
                -   `fullscreen` - The meet portal should take the entire screen. (Default)
                -   `top` - The meet portal should take the top of the screen.
                -   `topRight` - The meet portal should take the top-right corner of the screen.
                -   `topLeft` - The meet portal should take the top-left corner of the screen.
                -   `bottom` - The meet portal should take the bottom of the screen.
                -   `bottomRight` - The meet portal should take the bottom-right corner of the screen.
                -   `bottomLeft` - The meet portal should take the bottom-left corner of the screen.
                -   `[top, right, bottom, left]` - The meet portal should use the given values for the CSS top, right, bottom, and left properties respectively.
            -   `meetPortalStyle` - The CSS style that should be applied to the meet portal container.
                -   Should be a JavaScript object.
                -   Each property on the object will map directly to a CSS property.
                -   Useful for moving the meet portal to arbitrary positions.

-   :bug: Bug Fixes

    -   Fixed an issue where the Hololens 2 would not be able to enter AR/VR because a controller's (hand) position would sometimes be null.
    -   Fixed an issue where loading without a story would create a new random story but then immediately unload it.
    -   Fixed an issue where local bots from other stories would be loaded if the current story name happened to be a prefix of the other story name.
    -   Fixed the input modal background.
    -   Fixed the TypeScript definitions for the `player.showInput()` function.

## V1.1.12

### Date: 6/18/2020

### Changes:

-   :bug: Bug Fixes

    -   Fixed an issue where Servo-based browsers would run into a race condition during initialization.

## V1.1.11

### Date: 6/18/2020

### Changes:

-   :rocket: Improvements
    -   Added a reflog and sitelog for stories so that it is possible to track the history of a story branch and which sites have connected to it.
        -   This will make it easier for us to recover from data loss issues in the future since we'll be able to lookup data like the last commit that a branch pointed at or which atoms were added to a branch.
-   :bug: Bug Fixes

    -   Fixed an issue where all bots would appear to be in the `shared` space even though they were not.
    -   Fixed issues with loading on Servo-based browsers.
        -   The issues were mostly related to Servo having not implemented IndexedDB yet.
    -   Fixed an issue where some temporary branches would show up in `server.stories()`.

## V1.1.10

### Date: 6/16/2020

### Changes:

-   :bug: Bug Fixes

    -   Fixed an issue where an incorrectly formatted event would crash the server.
    -   Fixed an issue where the server would incorrectly store atoms added to a temporary branch.

## V1.1.9

### Date: 6/16/2020

### Changes:

-   :rocket: Improvements
    -   Added the `player` and `otherPlayers` spaces.
        -   These spaces are special and interact with each other.
        -   Both the `player` space and `otherPlayers` space are shared but the lifetime of the bots is temporary. In this sense, the bots act like temporary shared bots.
        -   However, bots created in the `player` space will show up in the `otherPlayers` space to other players and vice versa.
        -   This means you can share temporary bots with other players by using the `player` space and see the temporary bots shared by other players by inspecting the `otherPlayers` space.
        -   Important Notes:
            -   The `player` space only contains bots that you create while `otherPlayers` contains bots that other players have created.
            -   You can create, edit, and destroy bots in the `player` space, but not in the `otherPlayers` space.
            -   When you close your session (exit the browser or close the tab), all of your `player` bots will be automatically destroyed. This will also automatically remove them from any `otherPlayers` spaces that they may be in.
-   :bug: Bug Fixes

    -   Fixed an issue where using a single minus sign in a tag would be interpreted as a number.
    -   Fixed an issue where some tags would not be included in the JSON output of a bot.

## V1.1.8

### Date: 6/12/2020

### Changes:

-   :rocket: Improvements

    -   Changed what words the story name auto-generation will use.

## V1.1.7

### Date: 6/11/2020

### Changes:

-   :rocket: Improvements

    -   Added the ability to auto-generate a story name when loading CasualOS without a story.

-   :bug: Bug Fixes
    -   Fixed an issue where objects that have an `id` property that is not a string would break the sheet.

## V1.1.6

### Date: 6/11/2020

### Changes:

-   :boom: Breaking Changes

    -   Renamed all the history tags to not have the `aux` prefix.

-   :rocket: Improvements

    -   Added the `server.storyPlayerCount()` function.
        -   Returns a promise that resolves with the number of players currently connected to the current story.
        -   Optionally accepts a parameter which indicates the story to check.
    -   Added the `server.totalPlayerCount()` function.
        -   Returns a promise that resolves with the total number of players connected to the server.
    -   Added the `server.stories()` function.
        -   Returns a promise that resolves with the list of stories that are on the server.

-   :bug: Bug Fixes
    -   Removed the globals bot tags from the documentation since they no longer exist.

## V1.1.5

### Date: 6/9/2020

### Changes:

-   :boom: Breaking Changes

    -   The following tags have been renamed:
        -   Renamed all the tags so that they no longer have the `aux` prefix. However, any tag not listed below should continue to work with the `aux` prefix without any changes.
        -   Renamed `auxUniverse` to `story`.
        -   Renamed `auxCreator` to `creator`.
            -   Note that the `creator` variable in scripts remains the same.
        -   Renamed `auxConfigBot` to `configBot`.
            -   Note that the `config` variable in scripts remains the same.
        -   Renamed `auxGLTFVersion` to `gltfVersion`.
        -   Renamed `auxPagePortal` to `pagePortal`.
        -   Renamed `auxSheetPortal` to `sheetPortal`.
        -   Renamed `auxInventoryPortal` to `inventoryPortal`.
        -   Renamed `auxMenuPortal` to `menuPortal`.
        -   Renamed `auxLeftWristPortal` to `leftWristPortal`.
        -   Renamed `auxRightWristPortal` to `rightWristPortal`.
        -   Renamed `auxPagePortalConfigBot` to `pagePortalConfigBot`.
        -   Renamed `auxSheetPortalConfigBot` to `sheetPortalConfigBot`.
        -   Renamed `auxInventoryPortalConfigBot` to `inventoryPortalConfigBot`.
        -   Renamed `auxMenuPortalConfigBot` to `menuPortalConfigBot`.
        -   Renamed `auxLeftWristPortalConfigBot` to `leftWristPortalConfigBot`.
        -   Renamed `auxRightWristPortalConfigBot` to `rightWristPortalConfigBot`.
        -   Renamed `_auxEditingBot` to `_editingBot`.
    -   Renamed "universe" to "story". The following tags and functions have been affected:
        -   `auxUniverse` -> `story`
        -   `onUniverseAction` -> `onStoryAction`
        -   `onUniverseStreaming` -> `onStoryStreaming`
            -   The `universe` property has been renamed to `story`
        -   `onUniverseStreamLost` -> `onStoryStreamLost`
            -   The `universe` property has been renamed to `story`
        -   `onUniverseSubscribed` -> `onStorySubscribed`
            -   The `universe` property has been renamed to `story`
        -   `onUniverseUnsubscribed` -> `onStoryUnsubscribed`
            -   The `universe` property has been renamed to `story`
        -   `player.downloadUniverse()` -> `player.downloadStory()`
        -   `player.loadUniverse()` -> `player.loadStory()`
            -   The action type has been renamed from `load_universe` to `load_story`.
        -   `player.unloadUniverse()` -> `player.unloadStory()`
            -   The action type has been renamed from `unload_universe` to `unload_story`.
        -   `player.getCurrentUniverse()` -> `player.getCurrentStory()`
        -   `player.checkout()`
            -   The `processingUniverse` property has been renamed to `processingStory`.
        -   `player.showJoinCode()`
            -   The `universe` property on the `show_join_code` action has been renamed to `story`
        -   `server.restoreHistoryMark()`
            -   The `universe` property on the `restore_history_mark` action has been renamed to `story`.
        -   `server.restoryHistoryMarkToUniverse()` -> `server.restoreHistoryMarkToStory()`
        -   `server.setupUniverse()` -> `server.setupStory()`
            -   The action type has been renamed from `setup_universe` to `setup_story`.

-   :rocket: Improvements

    -   Improved MongoDB to store all atoms for a commit inside the same document. This should improve loading performance since MongoDB will only need to make 1 lookup per universe instead of 1 lookup per atom per universe.
    -   Added admin space.
        -   Admin space is a space that is shared between all universes on the same auxPlayer.
        -   It is locked by default, which means that bots that are in it cannot be created, updated, or destroyed.
        -   You can unlock admin space by using the `adminSpace.unlock(password)` function.
            -   It returns a Promise that resolves once the space is unlocked. If the space was unable to be unlocked, then the promise will reject with an error.
            -   `password` is the password that should be used to unlock the admin space. If incorrect, admin space will remain locked.
    -   Removed the CasualOS tagline from the loading popup.
    -   Improved the `webhook()` and `webhook.post()` functions to return promises.
        -   The promise can be awaited and resolves with the an an object with the following properties:
            -   `data` - The data returned from the webhook. If the returned data was JSON, then this will be an object. Otherwise, it will be a string.
            -   `status` - The numerical HTTP status code that was returned.
            -   `statusText` - The name of the HTTP status code that was returned.
            -   `headers` - The HTTP headers that were included in the response.
    -   Improved the `neighboring()` function to allow omitting the `direction` parameter.
        -   When omitted, all supported directions will be included.
        -   Currently, the supported directions are `front`, `right`, `back`, and `left`.
        -   If an unsupported direction is given, then no bots will be included.
    -   Updated the Documentation website to the [latest version of Docusaurus](https://github.com/facebook/docusaurus/releases/tag/v2.0.0-alpha.56).
    -   Added the `renameTag(bot, originalTag, newTag)` function which makes it easy to rename a tag on a bot or list of bots.
        -   `bot` is the bot or list of bots that should have the tag renamed.
        -   `originalTag` is the name of the tag that should be renamed.
        -   `newTag` is the new name that the tag should have.

-   :bug: Bug Fixes
    -   Fixed an issue where destroying an already destroyed bot would incorrectly destroy an unrelated bot.
    -   Fixed an issue where using `player.run()` to execute an invalid script would cause other actions to fail.
    -   Added some extra spacing to labels to help prevent Z-fighting.
    -   Fixed toasting bots by converting them to copiable values. This will also allow toasting unconventional arguments like function and error objects.
    -   Fixed an issue where the menu would stop repositioning after the inventory portal had been hidden.
    -   Fixed an issue where tapping on the screen while in AR would crash the session.
    -   Fixed an issue where labels would be positioned incorrectly if `#anchorPoint` was set to something other than `bottom`.

## V1.1.4

### Date: 5/18/2020

### Changes:

-   :bug: Bug Fixes
    -   Fixed an issue where Builder could not be created/updated due to being unable to load .aux files with a version field.

## V1.1.3

### Date: 5/18/2020

### Changes:

-   :bug: Bug Fixes
    -   Fixed inconsistent menu item names in Builder.

## V1.1.2

### Date: 5/18/2020

### Changes:

-   :rocket: Improvements

    -   Added the `#auxLabelFontAddress` tag to allow specifying a custom font for a label.
        -   Supports any URL and also the following values:
            -   `roboto` - Specifies that the Roboto font should be used. (default)
            -   `noto-sans-kr` - Specifies that the Noto Sans KR font should be used. This is a Korean-specific font.
        -   Supports [WOFF](https://en.wikipedia.org/wiki/Web_Open_Font_Format) and [OTF](https://en.wikipedia.org/wiki/OpenType) files.
    -   Sheet Changes
        -   Removed the tag filters.
        -   Moved the "Close Sheet" button to be a floating button that is at the lower right corner of the sheet.
        -   Changed the "Close Sheet" button icon and changed the tooltip text to "Page Portal".
        -   Made the `#id` tag not clickable.
    -   Builder Changes
        -   Renamed the "Sheet" and "Sheet New Tab" menu items to "Sheet Portal" and "Sheet Portal New Tab".
        -   Made the chat bar not automatically show when opening a menu.

-   :bug: Bug Fixes
    -   Fixed an issue where updating a bot would not update its raw tags.

## V1.1.1

### Date: 5/7/2020

### Changes:

-   :rocket: Improvements

    -   Added the `#auxPortalDisableCanvasTransparency` tag to allow choosing between transparency for iframes and more correct 3D rendering.

        -   Set this to `true` on the page portal config bot to disable transparency on the canvas element. This will make all 3D models that use alpha textures work better with alpha cutoff.
        -   Note that setting to `true` will make all iframe forms unusable.
        -   Defaults to `false`.

    -   Added the ability to store universe data in CassandraDB.

        -   Note that support for CassandraDB is experimental and probably won't be supported in the future.
        -   If the required environment variables are not specified, then Cassandra support will be disabled.
        -   Use the following environment variables to enable Cassandra support:
            -   `CASSANDRA_AWS_REGION` - This is the AWS region that the Amazon Keyspaces instance is hosted in.
            -   `CASSANDRA_CONTACT_POINTS` - This is the comma-separated list of hostnames that the Cassandra client to connect to on first load. (Required if `CASSANDRA_AWS_REGION` is not specified)
            -   `CASSANDRA_LOCAL_DATACENTER` - This is the name of the data center that the AUX Server is booting up in. (Required if `CASSANDRA_AWS_REGION` is not specified)
            -   `CASSANDRA_KEYSPACE` - This is the name of the keyspace that should be used by the client. (Required for Cassandra)
            -   `CASSANDRA_CREATE_KEYSPACE` - This is a `true`/`false` value indicating whether the client should create the keyspace if it doesn't exist. (Optional)
            -   `CASSANDRA_CERTIFICATE_AUTHORITY` - This is the path to the public key file (PEM format) that should be used. Only required if connecting to a Cassandra server which uses a self-signed certificate.

-   :bug: Bug Fixes
    -   Fixed an issue where loading a GLTF would error if the bot was destroyed while the GLTF was loading.

## V1.1.0

### Date: 4/27/2020

### Changes:

-   :rocket: Improvements

    -   Added the `autoSelect` property to the options in `player.showInput()` and `player.showInputForTags()`.
        -   When set to true, the text in the input box will be automatically selected when the box is displayed.
    -   Made the VR pointer line draw all the way to the bot or grid that it is pointing at.
    -   Changed the layout of sizing of the history bots so that they are easy to distinguish from each other and the labels fit on the bot.
    -   Added the `#auxScaleMode` tag to control how a custom mesh is scaled to fit inside a bot. It supports the following options:
        -   `fit` - The mesh is scaled to fit inside the bot's unit cube. (default)
        -   `absolute` - The mesh uses whatever scale it originally had.

-   :bug: Bug Fixes
    -   Fixed LODs in VR.
        -   There were two issues:
            -   The first was that we were using the incorrect camera for LOD calculations.
            -   The second was that Three.js's Sphere implementation incorrectly calculated the sphere size for perspective cameras.
    -   Fixed some issues with the `destroy()` function where it improperly handled non-bot objects.
    -   Fixed an issue with builder where extra tags would be added to new blank bots.
    -   Fixed an issue with menu bots where they would not send `@onAnyBotClicked` shouts.

## V1.0.27

### Date: 4/22/2020

### Changes:

-   :rocket: Improvements

    -   Added the `player.share(options)` function.
        -   This will trigger the device's social share capabilities to share the given URL or text.
        -   Note that this only works on Android and iOS phones and only works in response to some user action like a click.
        -   `options` is an object with at least one of the following properties:
            -   `url` - The URL to share. (optional)
            -   `text` - The text to share. (optional)
            -   `title` - The title of the document that is being shared. (optional)
    -   Added the `auxLabelAlignment` tag.
        -   Note that this value affects menu bots as well.
        -   Possible values are:
            -   `center` - Aligns the text in the center of the label. (default)
            -   `left` - Aligns the text to the left of the label.
            -   `right` - Aligns the text to the right of the label.
    -   Improved the `auxPointable` tag to affect whether iframes are interactable.

-   :bug: Bug Fixes

    -   Fixed an issue with the iframe form where non square scales would not resize the clickable area of the iframe.

## V1.0.26

### Date: 4/21/2020

### Changes:

-   :boom: Breaking Changes

    -   Changed how universes from other auxPlayers are specified.
        -   This affects the `player.loadUniverse()` function and the `BotManager` API.
        -   Previously, you could load a universe from a different auxPlayer by using a universe ID like:
            -   `otherAuxPlayer.com/*/universeToLoad`
        -   Now, you can load a universe by simply using its full URL. Like this:
            -   `https://otherAuxPlayer.com?auxUniverse=universeToLoad`
        -   Note that this does not affect loading universes from the same auxPlayer. If you pass a universe ID that is not a URL then it will load that particular universe from same auxPlayer.
            -   e.g. `player.loadUniverse("myUniverse")`

*   :rocket: Improvements

    -   Improved the `player.showInputForTag()` modal.
        -   Removed the "Save" and "Cancel" buttons. The tag will be saved automatically.
        -   Hid the modal title when none is provided in the options.
        -   Made the text box in the modal auto-focus.
        -   Made the show/hide animations happen quicker.
    -   Added the `player.showInput(value, options)` function.
        -   Shows an input modal but without requiring a bot and a tag.
        -   Returns a [Promise](https://web.dev/promises/) that resolves with the final value when the input modal is closed.
        -   The function accepts two arguments:
            -   `value` is a string containing the value that should
            -   `options` is an object that takes the same properties that the options for `player.showInputForTag()` takes.
    -   Added the ability to use the [`await` keyword](https://developer.mozilla.org/en-US/docs/Web/JavaScript/Reference/Operators/await) in scripts.
        -   `await` tells the system to wait for a promise to finish before continuing.
        -   This makes it easier to write scripts which deal with tasks that take a while to complete.
    -   Improved Builder to support opening a single bot in a new tab and changed its hover label from "menu" to "|||".

-   :bug: Bug Fixes

    -   Fixed an issue where it was impossible to load an AUX over HTTPS from a UI that was loaded over HTTP.

## V1.0.25

### Date: 4/15/2020

### Changes:

-   :boom: Breaking Changes

    -   Renamed the `billboardZ` auxOrientationMode option to `billboardTop`.

-   :rocket: Improvements

    -   Added the `server.loadErrors(bot, tag)` function to make loading error bots from the error space easy.
        -   `bot` is the bot or bot ID that the errors should be loaded for.
        -   `tag` is the tag that the errors should be loaded for.
    -   Added the `server.destroyErrors()` function to clear all the errors in the universe.
    -   Added the `billboardFront` auxOrientationMode option to billboard the front of a bot instead of its top.
    -   Added the ability to set `auxFormAnimation` to an array.
        -   When set, the list of animations will play in sequence.
        -   The last animation will loop forever until changed.
    -   Added the `experiment.localFormAnimation(bot, animation)` function to play an animation locally.
        -   It will interrupt and restore whichever animation is already playing on the bot.

-   :bug: Bug Fixes

    -   Fixed an issue where tags that were added via the sheet would not be recognized by the `getMod()` function.

## V1.0.24

### Date: 4/14/2020

### Changes:

-   :rocket: Improvements

    -   Added a button on the sheet code editor to show errors that the script has run into.
        -   It is very basic at the moment. There are no line/column numbers, no timestamps, and no way to clear the errors.
        -   Errors are automatically pulled from error space and queried based on the following tags:
            -   `auxError` must be `true`
            -   `auxErrorBot` must be the ID of the bot whose script is in the editor.
            -   `auxErrorTag` must be the name of the tag that is being edited.
        -   The following tags are displayed for each error:
            -   `auxErrorName` is the name of the error that occurred.
            -   `auxErrorMessage` is the message that the error contained.

-   :bug: Bug Fixes

    -   Fixed the color encoding of sprites to use sRGB instead of linear.
    -   Fixed an issue where atoms would be sorted improperly because their causes were improperly treated as different.

## V1.0.23

### Date: 4/12/2020

### Changes:

-   :rocket: Improvements

    -   Improved the handling of `setTimeout()` and `setInterval()` to support creating, updating, and deleting bots while in a callback.

-   :bug: Bug Fixes

    -   Fixed an issue that prevented events produced while in a task from being dispatched.

## V1.0.22

### Date: 4/11/2020

### Changes:

-   :boom: Breaking Changes

    -   The `player.inSheet()` function has been changed to return whether the player bot has a dimension in their `auxSheetPortal`.
        -   Previously, it was used to determine if the player was inside auxBuilder (which no longer exists).
    -   Removed assignment formulas.
        -   Assignment formulas were a special kind of formula where the tag value would be replaced with the result of the formula.
        -   They were removed due to lack of use in addition to other means of achieving the same result being available.
    -   Semantics of `@onUniverseAction` have changed.
        -   Previously, `@onUniverseAction` was run before any particular action was executed but the actions that were dispatched from `@onUniverseAction` were run after the evaluated actions. This led to a scenario in which a `@onUniverseAction` call could overwrite values that were updated by an action that had not been checked yet.
        -   Now, all actions dispatched by `@onUniverseAction` are executed before the action that is being evaluated. This makes the behavior of the data produced by `@onUniverseAction` mirror the runtime behavior of `@onUniverseAction`.

-   :rocket: Features

    -   Added a new runtime for scripts and formulas.
        -   This new runtime is much faster than the previous system and lets us provide features that were not possible before.
        -   _Should_ work exactly the same as the previous system. (There might be a couple of tricky-to-reproduce bugs)
        -   Now supports `setTimeout()` and `setInterval()`.
            -   This lets you write your own custom game loop if you want.
            -   Note that the script energy will only be restored if a user action triggers a shout.
        -   Paves the way for future functionality (not guarenteed):
            -   Change notifications (`@onBotChanged`, `@onBotTagChanged()`, etc.)
            -   Asynchronous functions instead of `responseShout`. (e.g. `const response = await webhook.post("https://example.com", data)`)
    -   Added the `error` space.
        -   The `error` space contains bots that represent errors that have occurred scripts in a universe.
        -   Unlike other spaces, the `error` space does not load all of its bots into the universe automatically.
        -   Instead, they have to be requested via a search query. These queries filter bots by tag/value pairs.
        -   Currently, `error` space is only used for storing errors and there is no way to load bots from the space.
        -   In the future, we will add the ability to load errors via scripts as well as display them in the sheet.
    -   Changed the renderer to output colors in the sRGB color space instead of linear.

-   :bug: Bug Fixes

    -   Fixed an issue where a shout argument might be recognized as a bot even though it isn't.
    -   Fixed an issue where a shout argument with a custom prototype would be overridden.
    -   Fixed a bug in three.js's LegacyGLTFLoader where it was using an old API.

## V1.0.21

### Date: 3/30/2020

### Changes:

-   :bug: Bug Fixes

    -   Fixed an issue where the proxy system would interfere with requests that specified custom HTTP headers.

## V1.0.20

### Date: 3/20/2020

### Changes:

-   :rocket: Improvements

    -   Added the `#auxPointable` tag to determine whether a bot can interact with pointers.
        -   Defaults to `true`.
        -   When `false`, the bot won't be clickable or hoverable and will not receive drop events.
        -   Depending on the `#auxPositioningMode` it is still possible to stack bots on top of it though.
    -   Added the `@onFocusEnter`, `@onFocusExit`, `@onAnyFocusEnter` and `@onAnyFocusExit` listen tags.
        -   These are triggered when a bot is directly in the center of the screen.
        -   Uses the `#auxFocusable` tag to determine whether a bot is focusable.
        -   `that` is an object with the following properties:
            -   `dimension` - The dimension that the the bot was (un)focused in.
            -   `bot` - The bot that was (un)focused.
    -   Added the `nothing` aux form.
        -   Does exactly what it seems. A bot with the `nothing` form has no shape and is unable to be clicked, hovered, or focused.
        -   Labels still work though which makes it convienent for adding extra labels around the dimension.
    -   Added the `#auxPortalShowFocusPoint` tag.
        -   Shows a small sphere in the portal where the portal camera will orbit around.

-   :bug: Bug Fixes

    -   Fixed an issue where LODs would flicker upon changing the bot form by ensuring consistent sizing for the related bounding boxes.
    -   Fixed an issue with panning that would cause the camera orbiting position to be moved off the ground.

## V1.0.19

### Date: 3/19/2020

### Changes:

-   :rocket: Improvements

    -   Added the ability to modify tags directly on bots in `that`/`data` values in listeners.
        -   Allows doing `that.bot.tags.abc = 123` instead of `setTag(that.bot, "abc", 123)`.
    -   Added the `@onGridUp` and `@onGridDown` listeners.
        -   `that` is an object with the following properties:
            -   `dimension` - The dimension that the grid was clicked in.
            -   `position` - The X and Y position that was clicked.
    -   Changed the Level-Of-Detail calculations to use the apparent size of a bot instead of its on-screen size.
        -   Apparent size is the size the bot would appear if it was fully on screen.
        -   Under the new system, the LOD of a that is on screen bot will only change due to zooming the camera. Bots that are fully off screen will always have the minimum LOD.
    -   Added the `@onFileUpload` listener.
        -   `that` is an object with the following properties:
            -   `file` is an object with the following properties:
                -   `name` - The name of the file.
                -   `size` - The size of the file in bytes.
                -   `data` - The data contained in the file.
        -   See the documentation for more information.
    -   Improved the `player.importAux()` function to support importing directly from JSON.
        -   If given a URL, then `player.importAux()` will behave the same as before (download and import).
        -   If given JSON, then `player.importAux()` will simply import it directly.

-   :bug: Bug Fixes
    -   Fixed an issue where the camera matrix was being used before it was updated.

## V1.0.18

### Date: 3/18/2020

### Changes:

-   :rocket: Improvements

    -   Added LOD triggers based on virtual distance.
        -   `@onMaxLODEnter`, `@onMinLODEnter`, `@onMaxLODExit`, `@onMinLODExit` are new listeners that are called when the Max and Min Level-Of-Detail states are entered and exited. There are also "any" versions of these listeners.
            -   `that` is an object with the following properties:
                -   `bot` - The bot that entered/exited the LOD.
                -   `dimension` - The dimension that the LOD was entered/exited in.
        -   The `#auxMaxLODThreshold` and `#auxMinLODThreshold` tags can be used to control when the LODs are entered/exited.
            -   They are numbers between 0 and 1 representing the percentage of the screen that the bot needs to occupy.
            -   The Max LOD is entered when the bot occupies a larger percentage of the screen than the max threshold value.
            -   The Min LOD is entered when the bot occupies a smaller percentage of the screen than the min threshold value.
        -   Only active on bots that specify a listener or threshold value for LODs.

-   :robot: Builder Improvements

    -   Changed the labeling and ordering of several menu items in the menus.
    -   Removed tips from the chat bar.
    -   Removed the "Apply Hover Mod" and "Apply Click Mod" menu items.
    -   Changed Builder to not move when clicking the grid to clear the menu.
    -   Added a "Clear Universe" option to the Builder Egg. Selecting this will create a history mark and then delete every bot in the universe. (it will even delete bots that are marked as not destroyable)

-   :bug: Bug Fixes

    -   Fixed an issue with hovering billboarded bots where their rotation would sometimes be reset which would cause the hover exit and enter events to be continually triggered.
    -   Fixed an issue where creating a history mark would clear changes that were made during the history mark creation.

## V1.0.17

### Date: 3/17/2020

### Changes:

-   :boom: Breaking Changes

    -   Renamed and removed several `auxAnchorPoint` values.
        -   Renamed `centerFront` to `front`.
        -   Renamed `centerBack` to `back`.
        -   Removed `bottomFront`, `bottomBack`, `topFront`, and `topBack`.

-   :rocket: Improvements

    -   Added the ability to specify an array of 3 numbers as the `#auxAnchorPoint` to use a custom offset.

-   :bug: Bug Fixes
    -   Fixed `billboardZ` to rotate with the Y axis of the bot facing upwards.

## V1.0.16

### Date: 3/16/2020

### Changes:

-   :boom: Breaking Changes

    -   Both sprites and iframes now face upwards by default.
    -   `#auxAnchorPoint` has been changed to move the bot form inside of its virtual spacing box.
        -   Previously, both the virtual box and the bot form was moved to try and preserve the absolute positioning of the bot form when changing anchor points.
        -   Now, only the bot form is moved to ensure the correctness of the resulting scale and rotation calculations.
    -   `#auxOrientationMode`
        -   Renamed the `billboardX` option to `billboardZ`.
    -   Changed iframes forms to not support strokes.

-   :rocket: Improvements

    -   Added the following options for `#auxAnchorPoint`
        -   `centerFront` - Positions the bot form such that the center of the form's front face is at the center of the virtual bot.
        -   `centerBack` - Positions the bot form such that the center of the form's back face is at the center of the virtual bot.
        -   `bottomFront` - Positions the bot form such that the bottom of the form's front face is at the center of the virtual bot.
        -   `bottomBack` - Positions the bot form such that the bottom of the form's back face is at the center of the virtual bot.
        -   `top` - Positions the bot form such that the top of the form is at the center of the virtual bot.
        -   `topFront` - Positions the bot form such that the top of the form's front face is at the center of the virtual bot.
        -   `topBack` - Positions the bot form such that the top of the form's back face is at the center of the virtual bot.

-   :bug: Bug Fixes
    -   Fixed issues with scale and rotation when `#auxAnchorPoint` is set to `center`.
    -   Fixed sprite billboarding issues when looking straight down at them.
    -   Fixed an issue where the wrong Z position tag of a bot was used for calculating how bots stack.
    -   Fixed an issue where the bot stroke was being considered for collision detection. This caused bots with strokes to have a much larger hit box than they should have had.

## V1.0.15

### Date: 3/13/2020

### Changes:

-   :boom: Breaking Changes

    -   Replaced all of the experimental iframe tags with the `iframe` `#auxForm`.
        -   `auxIframe`
        -   `auxIframeX`
        -   `auxIframeY`
        -   `auxIframeZ`
        -   `auxIframeSizeX`
        -   `auxIframeSizeY`
        -   `auxIframeRotationX`
        -   `auxIframeRotationY`
        -   `auxIframeRotationZ`
        -   `auxIframeElementWidth`
        -   `auxIframeScale`
    -   Sprites no longer automatically rotate to face the player. You instead have to set `#auxOrientationMode` to `billboard`.

-   :rocket: Improvements

    -   Improved `@onPlayerPortalChanged` to support `auxLeftWristPortal` and `auxRightWristPortal`.
    -   Moved the left and right wrist portals to the top of the wrist instead of the bottom.
    -   Added the `iframe` option for `#auxForm`.
        -   `iframe` has two subtypes:
            -   `html` - This `#auxFormSubtype` displays the HTML in `#auxFormAddress` in the iframe. (Default)
            -   `src` - This `#auxFormSubtype` displays the URL in `#auxFormAddress` in the iframe.
        -   In order to enable interactivity with the loaded website, the bot will only be draggable at the very bottom of the panel.
    -   Added the `#auxAnchorPoint` and `#auxOrientationMode` tags.
        -   Works on all bot forms.
        -   `#auxAnchorPoint` determines the point that the bot scales and rotates around.
            -   Possible values are:
                -   `bottom` - The bot rotates and scales around its bottom point. (Default)
                -   `center` - The bot rotates and scales around its center point.
        -   `#auxOrientationMode` determines how the bot rotates.
            -   Possible values are:
                -   `absolute` - Rotation is taken from the dimension rotation values. (Default)
                -   `billboard` - The bot rotates automatically to face the player.
                -   `billboardX` - The bot rotates left and right automatically to face the player.
                -   `billboardZ` - The bot rotates up and down automatically to face the player.
    -   Improved drag and drop interactions to calculate intersections with other bots instead of just using grid positioning.
        -   This makes it easier drop a bot onto another specific bot.
        -   Can be controlled with the `#auxPortalPointerCollisionMode` tag on a portal config.
            -   Possible values are:
                -   `world` - The mouse pointer collides with other bots in the world when being dragged. (Default)
                -   `grid` - The mouse pointer ignores other bots in the world when being dragged.
    -   Added the ability to animate meshes.
        -   By default the first animation will play if available.
        -   You can control which animation is played using the `#auxFormAnimation` tag.
            -   Set to a string to play an animation by name. (Case sensitive)
            -   Set to a number to play an animation by index.
            -   Set to `false` to stop animating.

-   :robot: Builder Improvements

    -   Added a "Scan" menu item to the builder menu that opens the QR Code scanner to let you import an AUX or mod.
        -   Scanning a URL that ends with `.aux` will try to download the file at the URL and import it as an AUX file.
        -   Scanning some JSON will put Builder into clone mode with the JSON as a mod.
    -   Added a hover state to Builder that changes its label to "menu".
    -   Changed the label of the Builder Egg to "ab-1 config".

-   :book: Documentation

    -   Added documentation for the wrist portals and their related config bot tags.

-   :bug: Bug Fixes
    -   Fixed `player.downloadUniverse()` to only include bots from the shared space.
    -   Fixed an issue where sprites were not clickable or draggable in VR.

## V1.0.14

### Date: 3/6/2020

### Changes:

-   :rocket: Features

    -   Added wrist portals for WebXR
        -   `#auxLeftWristPortal` is attached to the left controller and `#auxRightWristPortal` is attached to the right controller.
        -   You can configure these portals using the `#auxLeftWristPortalConfigBot` and `#auxRightWristPortalConfigBot` tags.
        -   The portals are hidden until you look at them. They are placed underneath your wrist like a wristwatch.
        -   The following tags are available for configuration:
            -   `#auxPortalGridScale` - Changes the size of the grid for the portal. (Defaults to `0.025` for wrist portals)
            -   `#auxWristPortalHeight` - The height of the portal in grid elements. (Defaults to `6`)
            -   `#auxWristPortalWidth` - The width of the portal in grid elements. (Defaults to `6`)
        -   There are a couple of known issues with wrist portals:
            -   3D Text is sometimes improperly aligned.
            -   Lines/Arrows/Walls also have alignment issues.

-   :bug: Bug Fixes
    -   Fixed an issue that caused the inventory to not appear if it was changed multiple times during the same frame.
    -   Fixed an issue that caused the `#auxPortalGridScale` tag to function improperly.

## V1.0.13

### Date: 3/2/2020

### Changes:

-   :bug: Bug Fixes
    -   Fixed an issue that caused all the input to not work.

## V1.0.12

### Date: 3/2/2020

### Changes:

-   :bug: Bug Fixes
    -   Fixed an issue with loading skinned meshes.
    -   Fixed an issue that prevented VR from working when sprites were in the scene.
    -   Fixed an issue where an error in one script would cause other scripts to be skipped.
    -   Fixed an issue where invisible bots are excluded from the colliders list.

## V1.0.11

### Date: 2/27/2020

### Changes:

-   :bug: Bug Fixes
    -   Fixed a configuration value that enabled the 3D debug mode by default.

## V1.0.10

### Date: 2/27/2020

### Changes:

#### :rocket: Improvements

-   Added Basic WebXR Support

    -   This replaces the original WebVR and WebXR support.
    -   Supports both the Oculus Quest and Chrome 80+ on Android.
    -   Supports all pointer events (click, drag, hover).
    -   The `player.device()` function returns whether AR/VR are supported.
    -   The `player.enableAR()` and `player.enableVR()` functions are used to jump into AR/VR.
    -   The world is placed on the ground (if supported by the device) and bots are 1 meter cubed by default.
    -   When using a controller, dragging a bot with `#auxPositioningMode` set to `absolute` will move it in free space.

-   :bug: Bug Fixes
    -   Fixed several issues with using numbers for the `auxUniverse` and `auxPagePortal` query parameters.
    -   Fixed an issue that would cause a service worker to fail to update because an external resource could not be fetched.
    -   Fixed an issue that would cause a stack overflow error when too many uncommitted atoms are loaded.

## V1.0.9

### Date: 2/21/2020

### Changes:

#### :rocket: Improvements

-   The "Create Empty Bot" button is now hidden when opening the sheet for a single bot.

#### :robot: Builder Improvements

-   Re-labeled the "Copy" menu item to "Copy to Clipboard".
-   Re-labeled the "Make Clone" menu item to "Clone".

#### :bug: Bug Fixes

-   Fixed an issue with `getBots(tag, value)` that caused falsy values (like `0` or `false`) to return all bots with the given tag.
-   Fixed an issue where the progress bar's position would only be updated if the progress bar value changed.

## V1.0.8

### Date: 2/20/2020

### Changes:

#### :rocket: Improvements

-   Added the `@onPaste` listener which is triggered when some text is pasted into an AUX.
    -   `that` is an object with the following properties:
        -   `text` - the text that was pasted.

#### :robot: Builder Improvements

-   Changed all the menu items to use normal labels instead of the chat commands.
-   Added a menu item to open a bot directly in the sheet.
-   Added a menu item to copy a bot to the clipboard.
-   Pasting a bot/mod when builder is in the dimension will now put builder into clone mode with the copied bot/mod.
-   Moving builder when builder is in clone mode will now also move the clone.
-   Cloning a bot with a custom scale will now make builder large enough to cover the entire bot.
-   Builder will now automatically hide when the sheet is opened.

## V1.0.7

### Date: 2/19/2020

### Changes:

#### :bug: Bug Fixes

-   Fixed an issue where the hint text for a function was being clipped.
-   Fixed an issue with uploading .aux files that were downloaded from a previous version.
-   Fixed an issue with downloading .aux files in the wrong format.

## V1.0.6

### Date: 2/19/2020

### Changes:

#### :boom: Breaking Changes

-   Renamed `auxLabelAnchor` to `auxLabelPosition`.
-   Renamed `auxProgressBarAnchor` to `auxProgressBarPosition`.
-   Removed the `config` bot.
-   Moved the `#stripePublishableKey` and `#stripeSecretKey` tags from the config bot to the `player.checkout()` and `server.finishCheckout()` function options.
-   `@onUniverseAction` is now a shout.
-   Removed [poly.google.com](https://poly.google.com) support.
    -   To load meshes from poly.google.com, you must make the API requests manually.
    -   See https://casualos.com/home/google-poly-example for an example.

#### :rocket: Improvements

-   Added the `config`, `configTag`, and `tagName` variables.
    -   These variables are useful for creating values and scripts that are shared across multiple bots.
    -   The `config` variable is a shortcut for `getBot("#id", tags.auxConfigBot)`.
    -   The `tagName` variable is the name of the tag that the script is running in.
    -   The `configTag` variable is a shortcut for `config.tags[tagName]`.
-   Made the player menu full width on mobile devices.
-   Improved the sheet portal to load all bots when set to `true`, `id`, or `space`.

#### :bug: Bug Fixes

-   Made bots be hidden while their images are loading.
-   Improved the image loading logic to cache requests for the same URL.

## V1.0.5

### Date: 2/14/2020

### Changes:

#### :book: Documentation

-   Added docs for the `polyApiKey`, `stripePublishableKey`, and `stripeSecretKey` tags.
-   Added a "Player Bot Tags" section with a description of what the player tags do.

#### Other Changes

-   Added support for the webkit-specific versions of the [`requestFullscreen()`](https://developer.mozilla.org/en-US/docs/Web/API/Element/requestFullscreen) function.
    -   This may enable support for fullscreen on iPad, but it also may do nothing.

## V1.0.4

### Date: 2/13/2020

### Changes:

#### :rocket: Features

-   Added the `player.requestFullscreenMode()` and `player.exitFullscreenMode()` functions.
    -   These functions allow jumping in and out of fullscreen, thereby hiding the browser UI controls.
-   Added the `apple-mobile-web-app-*` meta tags to support jumping into fullscreen mode when launching from a bookmark on the iOS home screen.
-   Added the ability to load GLTF and [poly.google.com](https://poly.google.com) meshes.
    -   To load a GLTF model from a URL:
        -   Set `#auxForm` to `mesh`.
        -   Set `#auxFormSubtype` to `gltf`.
        -   Set `#auxFormAddress` to the URL.
    -   To load a model from [poly.google.com](https://poly.google.com):
        -   Set `#auxForm` to `mesh`.
        -   Set `#auxFormSubtype` to `poly`.
        -   Set `#auxFormAddress` to the ID of the model.
-   Added the `face` property to the `@onDrag` and `@onAnyBotDrag` listen arguments.
    -   This is the same value that you would get in an `@onClick`.

#### :robot: Builder Improvements

-   Improved builder to draw a line to the selected bot.

#### :bug: Bug Fixes

-   Fixed positioning of `#auxLabelAnchor` and `#auxProgressBarAnchor` when the values were set to `left` or `right`.

## V1.0.3

### Date: 2/11/2020

### Changes:

#### :robot: Builder Improvements

-   Making a clone of a bot now puts builder into palette mode.
-   Dragging a bot into builder no longer changes builder's color to white.
-   Added the `.help` command to show a list of available commands.
-   Added the `.sleep` command to the helper builder menu.
-   Added the "Go to Builder Dimension` menu action.
-   Added a "Show Join Code" menu item to show a QR Code to quickly join.
-   Waking builder will automatically summon it to the current dimension.
-   Clicking in an empty space when builder is awake will summon him to the clicked space.
-   Made the main builder flat.
-   Builder is now enabled by default in new universes.
-   Added the "Restore Mark" menu item to restore history to the selected history mark.
-   Simplified a bunch of examples.

#### :rocket: Other Features

-   Added the `player.showJoinCode()` function to quickly show a QR Code to join a universe.
-   Made the chat bar auto-focus when it is first shown.

#### :bug: Bug Fixes

-   Fixed an issue that would cause the URL portal tag sync to break, this in turn also caused `@onPlayerPortalChanged` events to not be sent.
    -   This is also the issue that caused the inventory portal colors to not update.
-   Fixed an issue that would cause the tag autocomplete list to stop showing tags when an invalid tag was entered.

## V1.0.2

### Date: 2/10/2020

### Changes:

#### :bug: Bug Fixes

-   Fixed an issue where dragging normal bots was broken.

## V1.0.1

### Date: 2/10/2020

### Changes:

#### :bug: Bug Fixes

-   Fixed an issue with mouse input where dragging the mouse off the browser window would cause the dragging action to persist even when the mouse button is released.
-   Fixed an issue where sometimes a touch handler would be called twice due to event propagation. This would cause other touch events to be lost which would leave the input system in an unrecoverable state.
-   Fixed an issue where sometimes `player.replaceDragBot()` would not work for the entire session.

## V1.0.0

### Date: 2/7/2020

### Changes:

#### :robot: Builder Improvements

-   Renamed the `.summon` command to `.`.
-   Renamed the `.new builder` command to `.clone builder`
-   The Builder menu will now close automatically in the following scenarios:
    -   Any bot is clicked
    -   The grid is clicked
    -   A menu item is selected
    -   A chat command is sent
-   The Builder's cursor is now perfectly flat and is the same color as the Builder.
-   Renamed the default Builder to `ab-1`
-   Dragging a bot into Builder will cause Builder to expand to contain the bot and make Builder produce additional copies of the bot when dragged.
-   Added the `.list commands` command to show a HTML popup with a list of available commands.
-   Added the ability to change the color of the Builder.
-   Updated how hints are displayed in the chat bar.
-   Renamed several labels.

#### :rocket: Other Improvements

-   Moved the "Exit Sheet" button from the bottom of the sheet the top of the sheet. (next to the "Create Bot" button)
-   Added the ability to click a bot in the sheet to hide the sheet and warp to the clicked bot.
-   Added a notification that pops up when a bot ID is copied from the sheet.

#### :bug: Bug Fixes

-   Fixed an issue where destroying a bot during a shout would error if the destroyed bot also had a listener for the same shout.

## V0.11.27

### Date: 2/6/2020

### Changes:

#### :rocket: Features

-   Added an initial version of Builder.
    -   Builder is a bot that helps you build things in aux.
    -   Builder lives in the `auxBuilder` dimension and can be woken up by clicking it.
    -   Builder currently has the following chat commands:
        -   `.. [name]` - Wakes Builder with the given name. If the name is omitted, then the `b001` Builder will be woken.
        -   `.sleep` - Puts Builder to sleep.
        -   `.sheet [dimension]` - Opens the sheet to the given dimension. If the dimension is omitted, then the sheet will be opened for the current dimension.
        -   `.new bot` - Creates a new bot in the current dimension.
        -   `.download` - Downloads the entire universe.
        -   `.upload` - Shows the upload dialog.
        -   `.goto {dimension}` - Redirects the page portal to the given dimension.
        -   `.new universe {universeName}` - Creates a new universe with the given name and opens it in a new tab.
        -   `.show history` - Loads the history and goes to the `auxHistory` dimension.
        -   `.mark history` - Creates a new history mark for the current state.
        -   `.show docs` - Opens the documentation website in a new tab.
        -   `.summon` - Summons the Builder helper into the current dimension.
        -   `.new builder {name}` - Creates a clone of the current builder with the given name.
    -   Builder has a helper bot which will follow you around the universe.
        -   If you enter an empty dimension, the helper bot will automatically appear.
        -   If you enter a dimension that has a bot, you need to summon it using the `.summon` command.
        -   You can click on helper to show a menu of possible options.
        -   Dragging helper will give you a cursor that lets you teleport helper around or select other bots.
        -   Dragging another bot onto helper will turn helper into a pallete so when you drag helper it will make a clone of the other bot.
            -   Clicking helper will return it to normal.
-   Added hotkeys to show/hide the chat bar.
    -   Use the `~` key to show the char bar.
    -   Use the `3342` finger tap code on mobile to show the chat bar.
    -   Use a `5` finger tap on mobile to hide the chat bar.

#### :bug: Bug Fixes

-   Fixed an issue where creating a bot inside a shout would prevent the new bot from being modified by future shouts.
-   Fixed an issue where creating and then updating a bot that was not in the shared space would cause all the updates to be incorrectly routed to the shared space and dropped.

## V0.11.26

### Date: 2/4/2020

### Changes:

#### :book: Documentation

-   Added documentation for the following actions:
    -   `player.getCurrentUniverse()`
    -   `player.getCurrentDimension()`
    -   `player.getInventoryDimension()`
    -   `player.getMenuDimension()`
    -   `player.goToURL()`
    -   `player.openURL()`
    -   `player.getBot()`
    -   `player.playSound()`
    -   `player.showHtml()`
    -   `player.hideHtml()`
    -   `player.tweenTo()`
    -   `player.moveTo()`
    -   `player.openQRCodeScanner()`
    -   `player.closeQRCodeScanner()`
    -   `player.showQRCode()`
    -   `player.hideQRCode()`
    -   `player.openBarcodeScanner()`
    -   `player.closeBarcodeScanner()`
    -   `player.showBarcode()`
    -   `player.hideBarcode()`
    -   `player.loadUniverse()`
    -   `player.unloadUniverse()`
    -   `player.importAUX()`
    -   `player.hasBotInInventory()`
    -   `player.showInputForTag()`
    -   `player.checkout()`
    -   `player.openDevConsole()`
    -   `server.finishCheckout()`
    -   `server.loadFile()`
    -   `server.saveFile()`
    -   `server.shell()`
    -   `server.backupToGithub()`
    -   `server.backupAsDownload()`
    -   `superShout()`
    -   `action.perform()`
    -   `action.reject()`
    -   `getBotTagValues()`
    -   `remote()`
    -   `webhook()`
    -   `webhook.post()`
    -   `byMod()`
    -   `neighboring()`
    -   `either()`
    -   `not()`
    -   `removeTags()`
    -   `subtractMods()`
    -   `getTag()`
    -   `setTag()`
    -   `math.sum()`
    -   `math.avg()`
    -   `math.abs()`
    -   `math.sqrt()`
    -   `math.stdDev()`
    -   `math.randomInt()`
    -   `math.random()`
-   Removed the following functions:
    -   `renameTagsFromDotCaseToCamelCase()`
    -   `server.sayHello()`
    -   `server.echo()`

#### :bug: Bug Fixes

-   Fixed an issue that prevented `changeState()` from working on bots which were provided from a `that`/`data` argument.

## V0.11.25

### Date: 1/31/2020

### Changes:

#### :boom: **Breaking Changes**

-   Replaced the `@onPlayerEnterDimension` listener with `@onPlayerPortalChanged`.
    -   `@onPlayerPortalChanged` is called whenever any portal changes whereas `@onPlayerEnterDimension` was only called for `auxPagePortal`.
    -   Additionally, this fixes some of the issues that `@onPlayerEnterDimension` ran into.
-   Changed the Webhook URLs to the new URL scheme.
    -   Instead of `https://auxplayer.com/{dimension}/{universe}` you should use `https://auxplayer.com/webhook?auxUniverse={universe}`

#### :rocket: Features

-   Added the ability to click a Bot ID in the sheet to copy it.

#### :bug: Bug Fixes

-   Fixed an issue that prevented the portals from reverting to default values if the config bot for the portal was cleared.

## V0.11.24

### Date: 1/31/2020

### Changes:

#### :boom: **Breaking Changes**

-   Renamed the following tags:
    -   `_auxUserDimension` -> `auxPagePortal`
    -   `_auxUserInventoryDimension` -> `auxInventoryPortal`
    -   `_auxUserMenuDimension` -> `auxMenuPortal`
    -   `_auxUserUniverse` -> `auxUniverse`
    -   `auxDimensionColor` -> `auxPortalColor`
    -   `auxDimensionLocked` -> `auxPortalLocked`
    -   `auxDimensionRotatable` -> `auxPortalRotatable`
    -   `auxDimensionPannable` -> `auxPortalPannable`
    -   `auxDimensionPannableMaxX` -> `auxPortalPannableMaxX`
    -   `auxDimensionPannableMaxY` -> `auxPortalPannableMaxY`
    -   `auxDimensionPannableMinX` -> `auxPortalPannableMinX`
    -   `auxDimensionPannableMinY` -> `auxPortalPannableMinY`
    -   `auxDimensionZoomable` -> `auxPortalZoomable`
    -   `auxDimensionZoomableMax` -> `auxPortalZoomableMax`
    -   `auxDimensionZoomableMin` -> `auxPortalZoomableMin`
    -   `auxDimensionPlayerZoom` -> `auxPortalPlayerZoom`
    -   `auxDimensionPlayerRotationX` -> `auxPortalPlayerRotationX`
    -   `auxDimensionPlayerRotationY` -> `auxPortalPlayerRotationY`
    -   `auxDimensionGridScale` -> `auxPortalGridScale`
    -   `auxDimensionSurfaceScale` -> `auxPortalSurfaceScale`
    -   `auxDimensionInventoryHeight` -> `auxInventoryPortalHeight`
    -   `auxDimensionInventoryResizable` -> `auxInventoryPortalResizable`
    -   Removed all the inventory-specific dimension config tags in favor of the normal ones.
        -   e.g. `auxDimensionInventoryColor` is now just `auxPortalColor`
-   Removed the following tags:
    -   `aux._lastActiveTime`
    -   `_auxSelection`
    -   `aux.connected`
    -   `_auxUser`
    -   `auxUserUniversesDimension`
    -   `auxDimensionConfig`
-   Removed the following function:
    -   `player.isConnected()`
-   The `player.isInDimension()` function has been updated to check whether the page portal is showing the given dimension.
-   Dimensions can no longer be configured using the `auxDimensionConfig` tag.
    -   Instead of configuring dimensions, you must configure portals.
    -   Use the new `aux{type}PortalConfigBot` (like `auxPagePortalConfigBot`) tags to specify the bot that should configure the portal.
    -   The you can find a list of the possible tags under the "Portal Config Tags" header in the documentation.
-   Channel Designer is no more.
    -   In addition, the URL scheme has changed. Instead of `auxplayer.com/*{dimension}/{universe}` to get the sheet, you now have to specify the portals via URL query parameters. (e.g. `auxplayer.com?auxUniverse={universe}&auxSheetPortal={dimension}`)
    -   The possible portal values are:
        -   `auxSheetPortal` - Loads the sheet with the given dimension.
        -   `auxPagePortal` - Loads the normal 3D view with the given dimension.
        -   `auxMenuPortal` - Loads the menu with the given dimension.
        -   `auxInventoryPortal` - Loads the inventory with the given dimension.
    -   As a shortcut, you can go to `casualos.com/{dimension}/{universe}` and it will redirect you to `auxplayer.com?auxUniverse={universe}&auxPagePortal={dimension}` or `auxplayer.com?auxUniverse={universe}&auxSheetPortal={dimension}` depending on if you include the `*` for the dimension.

#### :rocket: Features

-   Added the `player.getPortalDimension(portal)` function.
    -   `portal` is a string with the name of the portal. Can be one of the following options:
        -   `page` - Gets the `auxPagePortal` tag.
        -   `inventory` - Gets the `auxInventoryPortal` tag.
        -   `menu` - Gets the `auxMenuPortal` tag.
        -   `sheet` - Gets the `auxSheetPortal` tag.
        -   `universes` - Gets the `auxUniversesPortal` tag.
        -   You can also give it a tag that ends with `"Portal"` to get that tag directly. (e.g. `auxPagePortal` will return `auxPagePortal`)
-   Added the `player.getDimensionalDepth(dimension)` function.
    -   `dimension` is the dimension that should be searched for.
    -   Returns the distance between the player bot and the given dimension.
        -   A return value of `0` means that the player bot is in the given dimension.
        -   A return value of `1` means that the player bot is viewing the given dimension through a portal.
        -   A return value of `-1` means that the player bot cannot access the given dimension at this moment.
-   Added the ability to show the sheet in auxPlayer by setting the `auxSheetPortal` tag on the player bot.

#### :bug: Bug Fixes

-   Fixed an issue where the inventory camera would be placed at an impossible location if the inventory was hidden during startup.
-   Fixed an issue with the inventory where setting `auxInventoryPortal` to null or `undefined` would not hide it.
-   Fixed an issue where setting a dimension tag to a number would place the bot in the dimension.
-   Fixed an issue where tag autocomplete results would become duplicated after closing and reopening the sheet.

## V0.11.23

### Date: 1/23/2020

### Changes:

#### :boom: **Breaking Changes**

-   Renamed the `player.inDesigner()` function to `player.inSheet()`.
-   Changed the `player.showChat(placeholder)` function to set the placeholder of the chat bar instead of the prefill.
-   Removed the ability to trigger a listener by clicking the play button in the code editor.
-   Removed the side menu from auxPlayer.
-   Removed [sharp](https://github.com/lovell/sharp) to allow us to make ARM builds on macOS.

#### :rocket: Features

-   Added the ability to specify an options object when calling `player.showChat(options)`.
    -   `options` is an object with the following properties:
        -   `placeholder` - The placeholder. Will override the existing placeholder. (optional)
        -   `prefill` - The prefill. Will only be set if there is no text already in the chat bar. (optional)
-   Added the ability to click the `id` tag in the sheet to load all the bots.
-   Added the ability to use the browser back button in the sheet.
-   Added the version number to the loading popup.
-   Added the `player.version()` function which gets information about the current version number.
    -   Returns an object with the following properties:
        -   `hash` - The Git hash that the build was made from.
        -   `version` - The Git tag that the build was made from.
        -   `major` - The major number of the build.
        -   `minor` - The minor number of the build.
        -   `patch` - The patch number of the build.
-   Improved the chat bar to remove focus from the input box when the "Send Message" button is clicked/tapped.
    -   This should cause the on-screen keyboard to automatically close.
-   Improved the menu positioning so that it will appear at the bottom of the screen when the inventory is hidden.
-   Added the ability to resize the code editor window.
-   Added the `player.device()` function which gets information about the current device.
    -   Returns an object with the following properties:
        -   `supportsAR` - Whether AR is supported.
        -   `supportsVR` - Whether VR is supported.
-   Added the `player.enableAR()` and `player.disableAR()` functions.
-   Added the `player.enableVR()` and `player.disableVR()` functions.

#### :bug: Bug Fixes

-   Fixed an issue where hidden tags would not get a button to toggle their visiblity in the sheet.
-   Fixed an issue where the `space` tag in the sheet would sometimes show an incorrect value.
-   Fixed an issue where sometimes AUX would crash when multiple tabs were open due to a race condition.
-   Fixed an issue where bots from the history space would not be findable in scripts.

## V0.11.22

### Date: 1/16/2020

### Changes:

-   **Breaking Changes**
    -   Changed player bots to use the `tempLocal` space.
        -   This means that refreshing the page won't pollute the universe with a ton of extra bots.
    -   `player.loadUniverse()` will now create bots in the `tempLocal` space.
        -   Previously they were created in the `shared` space.
-   Improvements
    -   Added the ability to create, load, and restore version marks.
        -   The `player.markHistory(options)` function creates a history mark for the current version.
            -   `options` is an object with the following properties:
                -   `message` - The message that the new mark should have.
        -   The `player.browseHistory()` function loads the `history` space with all the marks that the universe has.
        -   The `player.restoreHistoryMark(mark)` function restores the state in the given mark to the universe.
            -   `mark` - The bot or bot ID of the mark that should be restored.
        -   The `player.restoreHistoryMarkToUniverse(mark, universe)` function restores the state in the given mark to the given universe.
            -   `mark` - The bot or bot ID of the mark that should be restored.
            -   `universe` - The universe that the mark should be restored to.
    -   Changed the CORS settings to allow access from any origin.

## V0.11.21

### Date: 1/14/2020

### Changes:

-   **Breaking Changes**
    -   Renamed the `player.showUploadUniverse()` function to `player.showUploadAuxFile()`.
-   Improvements
    -   Added the `@onAnyCreate` shout listener.
        -   `that` is an object with the following properties:
            -   `bot` - The bot that was created.

## V0.11.20

### Date: 1/13/2020

### Changes:

-   **Breaking Changes**
    -   Renamed context to dimension.
        -   All the `auxContext*` tags have been renamed to `auxDimension*`.
        -   Listeners like `@onDrop`, `@onModDrop`, `@onClick`, etc. now have a `dimension` property in the `data` argument instead of `context`.
        -   The `@onPlayerEnterContext` listener has been renamed to `@onPlayerEnterDimension`.
        -   The `_auxUserContext`, `_auxUserMenuContext`, `_auxUserInventoryContext`, and `_auxUserChannelsContext` have been renamed to use dimension instead of context.
    -   Renamed channel to universe.
        -   All the `auxChannel*` tags have been renamed to `auxUniverse*`.
        -   The `_auxUserChannelsContext` tag has been renamed to `_auxUserUniversesDimension`.
        -   The `_auxUserChannel` tag has been renamed to `_auxUserUniverse`.
        -   The `player.setupChannel()` function has been renamed to `player.setupUniverse()`.
        -   The `player.loadChannel()` and `player.unloadChannel()` functions have been renamed to `player.loadUniverse()` and `player.unloadUniverse()`.
        -   The `player.getCurrentChannel()` function has been renamed to `player.getCurrentUniverse()`.
        -   The `setup_channel` action type has been renamed to `setup_universe`.
        -   The `@onChannel*` listen tags have been renamed to `@onUniverse*`.
            -   Also the `channel` property in the `data` argument has been renamed to `universe`.
    -   Renamed the `auxDimensionRotation` (`auxContextRotation`) tags to `auxDimensionOrientation`.
    -   You no longer need to define a dimension bot (context bot) in order to view a dimension in auxPlayer.
        -   You can still configure a dimension using the `auxDimensionConfig` tag (renamed from `auxContext`).
    -   Channel Designer is no more!
        -   It has been replaced with the "sheet dimension" (bot table).
        -   You can show _any_ dimension in the sheet by putting a `*` in front of the dimension name in the URL.
            -   e.g. `https://auxplayer.com/*home/example` if you wanted to view the `home` dimension in the sheet from the `example` universe.
            -   Going to just `*` will show all bots in the universe in the sheet. (which is very slow at the moment)
        -   You can also jump directly into auxPlayer by using the "Open dimension in auxPlayer" button that is next to the tag filters.
    -   Removed the `player.isDesigner()` function.
    -   Renamed `auxShape` to `auxForm`.
    -   Renamed `auxImage` to `auxFormAddress`.
-   Improvements
    -   Added the `player.showChat()` and `player.hideChat()` functions.
        -   These show/hide the chat bar in auxPlayer.
        -   Typing in the chat bar will trigger a `@onChatUpdated` shout with the text in the chat bar.
        -   Pressing Enter or clicking the send button on the chat bar will trigger a `@onChatEnter` shout with the text in the chat bar.
    -   Added the `@onChat` shout listener.
        -   Triggered when the user sends a message using the chat bar.
        -   `that` is an object with the following properties:
            -   `message` - The message that was sent.
    -   Added the `@onChatTyping` shout listener.
        -   Triggered when the user edits the text in the chat bar.
        -   `that` is an object with the following properties:
            -   `message` - The message that is in the chat bar after the user edited it.
    -   Added the `player.run(script)` function.
        -   `script` is the script text that should be executed.
        -   Works by sending a `run_script` action. This allows `@onUniverseAction()` listener to intercept and prevent scripts.
    -   Added the ability to click a tag in the bot table to teleport to that dimension.
    -   Added a play button to the right side of the code editor to run scripts for quick debugging.
    -   Added the `player.downloadBots(bots, filename)` function.
        -   The first parameter is an array of bots that should be downloaded.
        -   The second parameter is the name of the file that is downloaded.
    -   Added the `player.showUploadUniverse()` function.
        -   Shows a dialog that lets the user upload `.aux` files.
-   Other Changes
    -   Changed the "AUX Player" and "Channel Designer" tab titles to "auxPlayer".
    -   Removed the colored dots from tag labels in the bot table.
-   Bug Fixes
    -   `auxIframe` now supports URLs with `*` characters in them.
    -   Fixed an issue with the menu dimension that would cause items to remain even though a different dimension should be visible.

## V0.11.19

### Date: 12/31/2019

### Changes:

-   Bug Fixes
    -   Fixed an issue where the "Create Empty Bot" button in the bot table was hidden when a mod was selected.

## V0.11.18

### Date: 12/30/2019

### Changes:

-   Improvements
    -   Showing hidden tags in the bot table will now also show the `shared` tag.
    -   Removed the multi-select button from the bot table.
    -   Removed the create context button from the bot table.
    -   Removed the clear search button from the bot table.
    -   Removed the "create mod from selection" button from the bot table.
    -   Added the ability to click/tap on a bot preview in the bot table to select a mod of it.
    -   Added the ability to drag a bot preview in the bot table to drag a mod of it.
    -   Hid the ID tag when a mod is selected.
    -   Hid all other buttons when a mod is selected in the bot table.

## V0.11.17

### Date: 12/20/2019

### Changes:

-   **Breaking Changes**
    -   Changed `@onDrop`, `@onDropEnter`, and `@onDropExit` to use the same parameters.
        -   `that` is an object with the following properties:
            -   `dragBot` - The bot that is being dragged.
            -   `to` - an object with the following properties:
                -   `context` - The context the bot is being dragged into.
                -   `x` - The X grid position the bot is being dragged to.
                -   `y` - The Y grid position the bot is being dragged to.
                -   `bot` - The bot that the `dragBot` is being dragged onto.
            -   `from` - an object with the following properties:
                -   `context` The context the bot is being dragged from.
                -   `x` - The X grid position the bot is being dragged from.
                -   `y` - The Y grid position the bot is being dragged from.
-   Improvements
    -   `create()` will now automatically set the `auxCreator` tag to `null` if it references a bot that is in a different space from the created bot.
    -   Also `create()` will not set the `auxCreator` tag to `null` if it references a non-existent bot.
    -   Added the `changeState(bot, stateName, groupName)` function to help with building state machines.
        -   Sets the `[groupName]` tag to `[stateName]` on `bot` and sends "on enter" and "on exit" whispers to the bot that was updated.
        -   `groupName` defaults to `"state"` if not specified.
        -   If the state has changed, then a `@[groupName][previousStateName]OnExit()` and `@[groupName][stateName]OnEnter()` whispers are sent to the updated bot.
            -   `that` is a object with the following properties:
                -   `from` - The previous state name.
                -   `to` - The next state name.
        -   Example: Running `changeState(bot, "Running")` will set the `state` tag to `"Running"` and will send a `@stateRunningOnEnter()` whisper to the bot.

## V0.11.16

### Date: 12/19/2019

### Changes:

-   **Breaking Changes**
    -   Renamed `onBotDrag` and `onBotDrop` to `onDrag` and `onDrop` respectively.
    -   Renamed `onMod` to `onModDrop`.
    -   Removed `onCombine`, `onCombineEnter`, and `onCombineExit`.
    -   Dropping a mod in an empty space will no longer create a new bot.
    -   Setting `auxPositioningMode` to `absolute` will no longer prevent mods.
    -   Changed `applyMod()` and `subtractMods()` to not send `onMod()` events.
    -   Renamed the `diffs` property on the `onModDrop` argument to `mod`.
-   Improvements
    -   Added `onModDropEnter` and `onModDropExit` listeners for when a mod is dragged onto or off of a bot.
        -   The bot that the mod will be applied to recieves the `onModDropEnter` and `onModDropExit` events.
    -   If a custom `onModDrop` listener is provided, then the mod will not be applied. It is up to the `onModDrop` listener to apply the mod via `applyMod(this, that.mod)`.
    -   Added `onDropEnter` and `onDropExit` listeners for when a bot is dragged onto or off of another bot.
        -   Both the bot that is being dragged and the bot that they are on top of will recieve the `onDropEnter` and `onDropExit` events.
        -   Note that `onDropEnter` and `onDropExit` events will fire even if one of the bots is not stackable.
        -   They have the following parameters:
            -   `draggedBot` - the bot that is being dragged.
            -   `otherBot` - the bot that the dragged bot is on top of.
            -   `context` - the context that this is happening in.
    -   Improved `onDrop` to be sent to both the dragged bot and the bot that it is dropped on top of.
        -   The event will fire on the other bot even if it has `auxPositioningMode` set to `absolute`.
    -   Added the `player.setClipboard()` function that is able to set the user's clipboard to the given text.
        -   ex. `player.setClipboard("abc")` will set the user's clipboard to "abc".
        -   On Chrome and Firefox, the text will be copied directly to the user's clipboard.
        -   On Safari and all iOS browsers, a popup will be triggered with a copy button allowing the user to copy the text to their clipboard.
    -   Tags that contain listeners will now display with a @ symbol in front of the tag name.
    -   Tags that contain formulas will now display with a = sign after the tag name.
    -   Removed the @ symbol from the first line in the code editor when editing a script.
    -   Added the ability to use an @ symbol while creating a new tag to prefill the editor with an @.
    -   Added the ability to use @ symbols in tags in `getTag()`, `setTag()`, `getBot()`, `getBots()`, `byTag()`, `shout()`, and `whisper()`.
    -   Added tag filters for listener tags and formula tags to the bot table.
    -   Added the ability to detect the `tags` variable in scripts as a reference to tags.
        -   This is useful for knowing when to update a formula.
        -   Also works with the `raw` variable.
        -   Limitations:
            -   Does not detect references via the `bot` or `this` variables. (e.g. `bot.tags.abc`)
            -   Does not detect references via other bots. (e.g. `otherBot.tags.abc`)
            -   Does not detect references if a function is called on the tag. (e.g. `tags.name.toString()`)
        -   If you need to work around the limitations, use the `getTag()` function.

## V0.11.15

### Date: 12/17/2019

### Changes:

-   Bug Fixes
    -   Fixed an issue where `player.replaceDragBot()` actions were not getting processed because some data was improperly formatted.
    -   Resolved issue with inventory not remaining in place on resizing.

## V0.11.14

### Date: 12/16/2019

### Changes:

-   **Breaking Changes**

    -   Removed `auxStackable` and replaced it with `auxPositioningMode`.
        -   `auxPositioningMode` has two possible values:
            -   `stack` - Indicates that the bot will stack on top of other bots (default)
            -   `absolute` - Indicates that the bot will ignore other bots when positioning.
    -   Removed the `createTemp()` function.
        -   It has been replaced with the `{ space: "value" }` mod.
        -   e.g. Instead of `createTemp()` you should use `create({ space: "tempLocal" })`.
    -   Removed the `cookie` bot. It has been replaced with the `local` space.
    -   Removed the following functions:
        -   `addToContextMod()`
        -   `removeFromContextMod()`
        -   `addToMenuMod()`
        -   `removeFromMenuMod()`
        -   `setPositionMod()`
        -   `from()`
            -   You can use a mod declaration with the new `getID()` function to achieve the same functionality:
            -   `{ auxCreator: getID(bot) }`
    -   Renamed the `createdBy()` filter function to `byCreator()`.

-   Improvements
    -   Added the `space` tag which indicates where a bot will be stored.
        -   The following spaces are currently available:
            -   `shared` - This space is shared among multiple users and is persistent. This is the default space for bots if not specified.
            -   `tempLocal` - This space is not shared and is cleared every time the browser refreshes.
            -   `local` - This space is kept on your device and is persistent.
        -   When creating a bot, you can set the space that it will be stored in using a `{ space: "value" }` mod.
            -   e.g. `create({ space: "local" })` will create a new bot in the `local` space.
            -   Creating a bot from another bot will inherit spaces. So cloning a `tempLocal` bot will produce another `tempLocal` bot. You can of course override this using a mod.
        -   You can search for bots in a specific space using the `bySpace()` filter function.
            -   e.g. `getBots(bySpace("local"))` will get all the bots in the `local` space.
            -   It is simply an alternative way to do `getBots(byTag("space", value))`.
    -   Added the following functions:
        -   `getID(bot)` gets the ID of a bot. If given a string, then that will be returned instead.
        -   `getJSON(data)` gets a JSON string for the given data.
-   Bug Fixes
    -   Resolved issue of orientation inverting then attepting to resize the inventory once the viewport has beeen panned.

## V0.11.13

### Date: 12/13/2019

### Changes:

-   Bug Fixes
    -   Fixed an issue where having duplicate bot atoms could cause the bot values to be locked because it would chose the wrong bot to update.

## V0.11.12

### Date: 12/12/2019

### Changes:

-   Bug Fixes
    -   Fixed an issue where script bots were not being converted back into normal bots correctly.

## V0.11.11

### Date: 12/12/2019

### Changes:

-   **Breaking Changes**

    -   Changed `create()` and `createTemp()` to automatically set `auxCreator` to the current `this` bot.
        -   `create()` no longer takes a bot/bot ID as the first parameter. Instead, you need to use the `from()` function to set the creator ID.
        -   e.g. `create(from(bot))`.
    -   Renamed all listen tags to not use the `()` at the end.
        -   Every tag is now the same. This means that `()` to the end of a tag does nothing special.
        -   i.e. There is no difference between a "normal" tag and a "listen" tag.
        -   Instead, tags can listen by prefixing their script with a `@` symbol.
        -   e.g. `player.toast("Hi!")` becomes `@player.toast("Hi!")`.
    -   Renamed `mod()` to `applyMod()`.
    -   Renamed `mod.addToMenu()` to `addToMenuMod()`.
    -   Renamed `mod.removeFromMenu()` to `removeFromMenuMod()`.
    -   Renamed `mod.addToContext()` to `addToContextMod()`.
    -   Renamed `mod.removeFromContext()` to `removeFromContextMod()`.
    -   Renamed `mod.setPosition()` to `setPositionMod()`.
    -   Renamed `mod.subtract()` to `subtractMods()`.
    -   Renamed `mod.import()` to `getMod()`.
    -   Removed `mod.export()`.

-   Improvements
    -   Added a `creator` variable to scripts and formulas which gets the bot that created the `this` bot.
        -   `creator` is null if the current bot has no creator.
    -   Added a `raw` variable to scripts and formulas which gets direct access to the `this` bot's tag values.
        -   This is similar to the `tags` variable but does not do any pre-processing on the tag value. This means you will get formula scripts back instead of the calculated formula values.
    -   Improved the `tags` variable to handle setting tag values on it.
        -   This lets you write scripts like `tags.name = "joe"` or `bot.tags.myContext = true`.
        -   Also works with the `raw` variable.
    -   Improved bots returned from `getBots()` and `getBot()` to support setting tag values on their `tags` property.
        -   This lets you write things like `myBot.tags.name = "bob"`.
        -   Should also work with bots in the `that` variable.
    -   Added a `data` variable which equals `that`.
    -   Added the `player.hideHtml()` function which hides the HTML modal.
    -   Added in inventory tags to limit panning movements on the inventory context: `auxContextInventoryPannableMinX`, `auxContextInventoryPannableMaxX`, `auxContextInventoryPannableMinY`, `auxContextInventoryPannableMaxY`.
    -   Reformatted new selection id logic by removing the `._` character from its return.

## V0.11.10

### Date: 12/9/2019

### Changes:

-   Bug Fixes
    -   Resolved issue of hidden tags showing up when no filter has been selected on the table.

## V0.11.9

### Date: 12/6/2019

### Changes:

-   **Breaking Changes**
    -   `removeTags()` now checks if a tag starts with the given search value.
        -   Previously it would check if the search value matched the first part of a tag up do the dot (`.`).
        -   Now, it will remove all tags that start with the given search value.
        -   e.g. `removeTags(bot, "hello")` will remove `hello`, `helloAbc`, and `helloX`.
    -   The bot table tag blacklist has been updated to support camel cased tags.
    -   Renamed several functions:
        -   Renamed `onAnyAction()` to `onChannelAction()`.
        -   Renamed `player.currentChannel()` to `player.getCurrentChannel()`.
        -   Renamed `player.currentContext()` to `player.getCurrentContext()`.
        -   Renamed `mod.apply()` to `mod()`.
            -   All the other `mod.` functions remain the same.
            -   ex. `mod.export()` still works.
    -   Renamed all of the built-in tags to use `camelCase` instead of `dot.case`.
        -   Renamed all the scene tags to channel tags.
            -   `aux.scene.color` is now `auxChannelColor`
            -   `aux.scene.user.player.color` is now `auxChannelUserPlayerColor`
            -   `aux.scene.user.builder.color` is now `auxChannelUserBuilderColor`
        -   Renamed `aux.inventory.height` to `auxInventoryHeight`.
        -   Renamed `aux.channel` to `auxChannel`.
        -   Renamed `aux.connectedSessions` to `auxConnectedSessions`.
        -   Renamed `aux.color` to `auxColor`.
        -   Renamed `aux.creator` to `auxCreator`.
        -   Renamed `aux.draggable` to `auxDraggable`.
        -   Renamed `aux.draggable.mode` to `auxDraggableMode`.
        -   Renamed `aux.stackable` to `auxStackable`.
        -   Renamed `aux.destroyable` to `auxDestroyable`.
        -   Renamed `aux.editable` to `auxEditable`.
        -   Renamed `aux.stroke.color` to `auxStrokeColor`.
        -   Renamed `aux.stroke.width` to `auxStrokeWidth`.
        -   Renamed `aux.line.to` to `auxLineTo`.
        -   Renamed `aux.line.width` to `auxLineWidth`.
        -   Renamed `aux.line.style` to `auxLineStyle`.
        -   Renamed `aux.line.color` to `auxLineColor`.
        -   Renamed `aux.label` to `auxLabel`.
        -   Renamed `aux.label.color` to `auxLabelColor`.
        -   Renamed `aux.label.size` to `auxLabelSize`.
        -   Renamed `aux.label.size.mode` to `auxLabelSizeMode`.
        -   Renamed `aux.label.anchor` to `auxLabelAnchor`.
        -   Renamed `aux.listening` to `auxListening`.
        -   Renamed `aux.shape` to `auxShape`.
        -   Renamed `aux.scale` to `auxScale`.
        -   Renamed `aux.scale.x` to `auxScaleX`.
        -   Renamed `aux.scale.y` to `auxScaleY`.
        -   Renamed `aux.scale.z` to `auxScaleZ`.
        -   Renamed `aux.image` to `auxImage`.
        -   Renamed `aux.iframe` to `auxIframe`.
        -   Renamed `aux.iframe.x` to `auxIframeX`.
        -   Renamed `aux.iframe.y` to `auxIframeY`.
        -   Renamed `aux.iframe.z` to `auxIframeZ`.
        -   Renamed `aux.iframe.size.x` to `auxIframeSizeX`.
        -   Renamed `aux.iframe.size.y` to `auxIframeSizeY`.
        -   Renamed `aux.iframe.rotation.x` to `auxIframeRotationX`.
        -   Renamed `aux.iframe.rotation.y` to `auxIframeRotationY`.
        -   Renamed `aux.iframe.rotation.z` to `auxIframeRotationZ`.
        -   Renamed `aux.iframe.element.width` to `auxIframeElementWidth`.
        -   Renamed `aux.iframe.scale` to `auxIframeScale`.
        -   Renamed `aux.progressBar` to `auxProgressBar`.
        -   Renamed `aux.progressBar.color` to `auxProgressBarColor`.
        -   Renamed `aux.progressBar.backgroundColor` to `auxProgressBarBackgroundColor`.
        -   Renamed `aux.progressBar.anchor` to `auxProgressBarAnchor`.
        -   Renamed `aux._selection` to `_auxSelection`.
        -   Renamed `aux._user` to `_auxUser`.
        -   Renamed `aux.user.active` to `auxUserActive`.
        -   Renamed `aux.version` to `auxVersion`.
        -   Renamed `aux._userChannel` to `_auxUserChannel`.
        -   Renamed `aux._userContext` to `_auxUserContext`.
        -   Renamed `aux._userInventoryContext` to `_auxUserInventoryContext`.
        -   Renamed `aux._userMenuContext` to `_auxUserMenuContext`.
        -   Renamed `aux._userSimulationsContext` to `_auxUserChannelsContext`.
        -   Renamed `aux._editingBot` to `_auxEditingBot`.
        -   Renamed `aux._selectionMode` to `_auxSelectionMode`.
        -   Renamed `aux.runningTasks` to `auxRunningTasks`.
        -   Renamed `aux.finishedTasks` to `auxFinishedTasks`.
        -   Renamed `aux.task.output` to `auxTaskOutput`.
        -   Renamed `aux.task.error` to `auxTaskError`.
        -   Renamed `aux.task.time` to `auxTaskTime`.
        -   Renamed `aux.task.shell` to `auxTaskShell`.
        -   Renamed `aux.task.backup` to `auxTaskBackup`.
        -   Renamed `aux.task.backup.type` to `auxTaskBackupType`.
        -   Renamed `aux.task.backup.url` to `auxTaskBackupUrl`.
        -   Renamed `aux.context` to `auxContext`.
        -   Renamed `aux.context.color` to `auxContextColor`.
        -   Renamed `aux.context.locked` to `auxContextLocked`.
        -   Renamed `aux.context.grid.scale` to `auxContextGridScale`.
        -   Renamed `aux.context.visualize` to `auxContextVisualize`.
        -   Renamed `aux.context.x` to `auxContextX`.
        -   Renamed `aux.context.y` to `auxContextY`.
        -   Renamed `aux.context.z` to `auxContextZ`.
        -   Renamed `aux.context.rotation.x` to `auxContextRotationX`.
        -   Renamed `aux.context.rotation.y` to `auxContextRotationY`.
        -   Renamed `aux.context.rotation.z` to `auxContextRotationZ`.
        -   Renamed `aux.context.surface.scale` to `auxContextSurfaceScale`.
        -   Renamed `aux.context.surface.size` to `auxContextSurfaceSize`.
        -   Renamed `aux.context.surface.minimized` to `auxContextSurfaceMinimized`.
        -   Renamed `aux.context.surface.defaultHeight` to `auxContextSurfaceDefaultHeight`.
        -   Renamed `aux.context.surface.movable` to `auxContextSurfaceMovable`.
        -   Renamed `aux.context.player.rotation.x` to `auxContextPlayerRotationX`.
        -   Renamed `aux.context.player.rotation.y` to `auxContextPlayerRotationY`.
        -   Renamed `aux.context.player.zoom` to `auxContextPlayerZoom`.
        -   Renamed `aux.context.devices.visible` to `auxContextDevicesVisible`.
        -   Renamed `aux.context.inventory.color` to `auxContextInventoryColor`.
        -   Renamed `aux.context.inventory.height` to `auxContextInventoryHeight`.
        -   Renamed `aux.context.inventory.pannable` to `auxContextInventoryPannable`.
        -   Renamed `aux.context.inventory.resizable` to `auxContextInventoryResizable`.
        -   Renamed `aux.context.inventory.rotatable` to `auxContextInventoryRotatable`.
        -   Renamed `aux.context.inventory.zoomable` to `auxContextInventoryZoomable`.
        -   Renamed `aux.context.inventory.visible` to `auxContextInventoryVisible`.
        -   Renamed `aux.context.pannable` to `auxContextPannable`.
        -   Renamed `aux.context.pannable.min.x` to `auxContextPannableMinX`.
        -   Renamed `aux.context.pannable.max.x` to `auxContextPannableMaxX`.
        -   Renamed `aux.context.pannable.min.y` to `auxContextPannableMinY`.
        -   Renamed `aux.context.pannable.max.y` to `auxContextPannableMaxY`.
        -   Renamed `aux.context.zoomable` to `auxContextZoomable`.
        -   Renamed `aux.context.zoomable.min` to `auxContextZoomableMin`.
        -   Renamed `aux.context.zoomable.max` to `auxContextZoomableMax`.
        -   Renamed `aux.context.rotatable` to `auxContextRotatable`.
        -   Renamed `stripe.publishableKey` to `stripePublishableKey`.
        -   Renamed `stripe.secretKey` to `stripeSecretKey`.
        -   Renamed `stripe.charges` to `stripeCharges`.
        -   Renamed `stripe.successfulCharges` to `stripeSuccessfulCharges`.
        -   Renamed `stripe.failedCharges` to `stripeFailedCharges`.
        -   Renamed `stripe.charge` to `stripeCharge`.
        -   Renamed `stripe.charge.receipt.url` to `stripeChargeReceiptUrl`.
        -   Renamed `stripe.charge.receipt.number` to `stripeChargeReceiptNumber`.
        -   Renamed `stripe.charge.description` to `stripeChargeDescription`.
        -   Renamed `stripe.outcome.networkStatus` to `stripeOutcomeNetworkStatus`.
        -   Renamed `stripe.outcome.reason` to `stripeOutcomeReason`.
        -   Renamed `stripe.outcome.riskLevel` to `stripeOutcomeRiskLevel`.
        -   Renamed `stripe.outcome.riskScore` to `stripeOutcomeRiskScore`.
        -   Renamed `stripe.outcome.rule` to `stripeOutcomeRule`.
        -   Renamed `stripe.outcome.sellerMessage` to `stripeOutcomeSellerMessage`.
        -   Renamed `stripe.outcome.type` to `stripeOutcomeType`.
        -   Renamed `stripe.errors` to `stripeErrors`.
        -   Renamed `stripe.error` to `stripeError`.
        -   Renamed `stripe.error.type` to `stripeErrorType`.
-   Improvements
    -   Added the `renameTagsFromDotCaseToCamelCase()` function to help with updating bots from the old tag style to the new tag style.
        -   Use this function on bots that were using the old tag naming style but you want to use the new style.
        -   Note that this only renames the tags already existing on the bot. It does not fix any code that might be stored in the bot.
        -   Usage: `renameTagsFromDotCaseToCamelCase(bot)`
    -   Added the `bot` variable to all functions and formulas.
        -   Replacement for `this`.
    -   Added the `getMod()` function to be able to get all the tags on a bot.
        -   Returns a mod containing all the tag values on the bot.
        -   The returned mod is always up to date with the bot's current values.
        -   Calling `mod.export()` on the returned mod will save the tag code to JSON.
            -   For example, if you have a formula `=123`, then `mod.export(getMod(bot))` will return JSON containing `tag: "=123"` instead of `tag: 123`.
    -   Added the `tags` variable to all functions and formulas.
        -   This is a quick shortcut for `let tags = getMod(bot)` at the beginning of a script/formula.
        -   The `tags` variable has some caveats when used in formulas. Namely that the formulas won't be automatically updated when another tag referenced from the formula is updated. (Use `getTag()` for full support)
        -   Supports autocomplete for all tags.

## V0.11.8

### Date: 12/3/2019

### Changes:

-   Improvements
    -   Added a new system for managing causal trees.
        -   This new system has improvements for performance and reliability.
        -   It also adds support for revision history. (The controls will be coming in a future update)
        -   Every new channel will use the new system while old channels will continue to use the old one.
        -   Everything should function exactly the same as before.
    -   Changed the .aux file format.
        -   The new format is based on the bots state and is easily human readable/writable.
        -   This is different from the old format where a list of atoms was stored.
        -   Downloading a channel will give you a .aux file with the new format.
        -   Uploading a channel supports both the old format and the new format.

## V0.11.7

### Date: 11/27/2019

### Changes:

-   Improvements
    -   Changed the functionality of the table view's filterying system to be inverted.
    -   Attempting to drag a bot onto a bot with `aux.stackable` set to false will now cause the dragged bot to pass through the other bot as if it was not there.
-   Bug Fixes
    -   Resolved issue of player inventory resizing showing a reset on each change.
    -   Tag values that are objects are displayed as JSON.Stringified text. ie `{ field: "myValue" }`
        -   Known Issue: Modifying these displayed strings will convert the tag value to a string
    -   When Moving the camera via `player.MoveTo()`, the pan distance is now set correctly so pan limits are absolute.

## V0.11.6

### Date: 11/6/2019

### Changes:

-   Improvements
    -   Added the `server.setupChannel(channel, botOrMod)` function.
        -   This sends a `setup_channel` action to the server which, if executed using `action.perform()`, will create a channel if it doesn't already exist and place a clone of the given bot or mod in it.
        -   Takes 2 parameters:
            -   `channel` - The channel that should be created.
            -   `botOrMod` - (Optional) The bot or mod that should be cloned and placed inside the new channel. `onCreate()` is triggered after the bot or mod is created so you can use that to script custom setup logic.
        -   As mentioned above, you have to receive the `device` action in `onAnyAction()` and do an `action.perform(that.action.event)` to allow channels to be setup via this function.

## V0.11.5

### Date: 10/31/2019

### Changes:

-   Improvements
    -   Added the `player.replaceDragBot(botOrMod)` function.
        -   When used inside of `onBotDrag()` or `onAnyBotDrag()`, it will set the bot/mod that the user is dragging.
        -   Use this to implement clone or cloneAsMod style functionality.
    -   Added the ability to create temporary bots using the `createTemp()` function.
        -   This function behaves exactly the same as `create()` but the created bot is temporary, which means it won't be shared and will be deleted upon refresh.
-   Changes
    -   Renamed `aux.movable` to `aux.draggable`.
        -   `aux.draggable` now only woks with `true` and `false` values.
        -   The `pickup` and `drag` options have been moved to a new tag `aux.draggable.mode`.
        -   The `clone` and `cloneMod` options have been removed.
            -   You will need to use the new `player.replaceDragBot()` API to replicate `clone` and `cloneMod` behavior.
    -   Removed the `aux.mergeable` tag.
        -   It has been replaced with the `aux.stackable` tag.
    -   Removed the `aux.mod` and `aux.mod.mergeTags` tags.
    -   Renamed the `local` bot to the `cookie` bot.
        -   This is supposed to help make it clear that the bot data is stored in the browser and will be cleared when the browser's data is cleared.
    -   Renamed the `aux.users` context to `aux-users`.
    -   Added the `aux.inventory.height` tag which controls the default height of the inventory on all contexts when set of the config bot.
        -   The `aux.context.inventory.height` tag has been updated to only work on the context bot.
    -   Removed names from the other player frustums.
    -   Removed `aux.whitelist`, `aux.blacklist`, and `aux.designers`.
-   Bug Fixes
    -   Fixed an issue that would cause duplicate users to be created all the time.
    -   Fixed an issue that prevented other users from being rendered.
    -   Fixed an issue that caused all users to use channel designer colors.

## V0.11.4

### Date: 10/29/2019

### Changes:

-   Bug Fixes
    -   Fixed an issue in production builds that pre-processed the QR Code scanner code with babel. As a result, async code in the QR Code scanner failed because the babel polyfill is not being used.

## V0.11.3

### Date: 10/28/2019

### Changes:

-   Improvements
    -   Improved the vendor JavaScript bundle size by removing unused code.
        -   Refactored `three-vrcontroller-module` to use the `three` package instead of `three-full` so we don't duplicate Three.js.
        -   Removed unused shims (PEP.js, `webrtc-adapter`).
        -   Refactored `lodash` imports to directly import the modules that are used.
            -   This helps with dead code eliminiation.
    -   Added the ability to save and load files.
        -   New functions:
            -   `server.saveFile(filename, data, options)`
                -   `filename` is a string and should start with `/drives/`.
                -   `data` is a string of the data to store.
                -   `options` is an object with the following properties:
                    -   `callbackShout` A shout that should happen on the server when the file is done saving.
                    -   `overwriteExistingFile` A boolean that indicates if existing files should be overwritten. (defaults to false)
            -   `server.loadFile(filename, options)`
                -   `filename` is a string and should start with `/drives/`.
                -   `options` is an object with the following properties:
                    -   `callbackShout` A shout that should happen on the server when the file is done loading.
        -   Note that the save file and load file tasks must be enabled via the `onAnyAction()` listener.
            -   You can enable it via using this code:
            ```javascript
            if (that.action.type === 'device') {
                if (
                    ['save_file', 'load_file'].indexOf(
                        that.action.event.type
                    ) >= 0
                ) {
                    action.perform(that.action.event);
                }
            }
            ```
        -   All files from USB drives are stored under the `/drives` directory and the USB drives themselves are numbered starting with 0.
            -   To load a file from USB drive #1, use `server.loadFile("/drives/0/myFile")`.
            -   To save a file to USB drive #2, use `server.saveFile("/drives/1/myFile", data)`.
    -   Removed several options from the side menu:
        -   Removed the channel name from the top of the menu.
        -   Removed the login status from the top of the menu.
        -   Removed the login/logout options from the menu.
            -   The "Logout" option will still be available if you are logged in as a non-guest.
            -   Once you are logged out, then the option will dissapear.
        -   Removed the "Add Channel" option from the menu in AUXPlayer.
-   Bug Fixes
    -   Fixed an issue that prevented the `removeTags()` function from working when given an array of bots.

## V0.11.2

### Date: 10/23/2019

### Changes:

-   Improvements
    -   Improved initial loading time by up to 70%.
    -   Added the ability to choose which camera is used for QR and Barcode scanning.
        -   The following functions have been improved:
            -   `player.openQRCodeScanner(camera)`
            -   `player.openBarcodeScanner(camera)`
        -   The `camera` parameter is optional and takes 2 values: `"front"` or `"rear"`.
    -   Add the `LOCAL_IP_ADDRESS` environment variable which controls the private IP Address that the directory client reports.
    -   Added the ability to serve files from an external folder.
        -   Makes it easy for us to map USB drives into the folder and have them be automatically served to AUX users.
-   Changes
    -   User bots no longer register their own context. Instead, a new bot has been created to host the `aux.users` context.
        -   Improves performance of AUXes with many user bots with the same username.
        -   Existing user bots are not affected. They will be deleted automatically if given enough time. Alternatively, you can delete them using `destroy(getBots("#aux._user"))`.
-   Bug Fixes
    -   Fixed an issue where bots would have the incorrect height because of conflicts in a caching mechanism.
    -   Audio will now trigger on ios devices and on the safari browser.

## V0.11.1

### Date: 10/21/2019

### Changes:

-   Improvements
    -   Added in `player.playSound()` function, will play a sound, given by the url path, once.
-   Bug Fixes
    -   Fixed issue where default panning tag locked the vertical movement in player.

## V0.11.0

### Date: 10/18/2019

### Changes:

-   Improvements
    -   Made the menu item count badge a lighter gray.
    -   Removed the item count badge from the menu.
    -   Removed the dropdown aspect of the menu.
-   Changes

    -   Made the menu item count badge a lighter gray.
    -   Removed the admin channel and admin-channel specific functionality.
        -   This means that there are no more user account bots or channel bots.
            -   You can login as anyone from any device without requiring additional authentication.
            -   You can access any channel. No need to create a channel first. (because there are no channel bots anymore)
            -   The connection counts are now stored in the config bot of the channel.
            -   Connection limits no longer work since they were set on the channel bot in the admin channel.
            -   Username whitelists and blacklists still work, but they rely on client-side script execution instead of server-side execution.
        -   It also means there is no admin role. For now, everyone has admin permissions.
        -   `action.perform()` now needs to be used to run actions on the server.
            -   You can send an action to the server using the `remote()` function.
            -   The server will receive the action in its `onAnyAction()` as `that.action.type === "device"`
            -   `onAnyAction()` has to detect remove events and execute the inner action via `action.perform(that.action.event)`.
        -   The following functions have been removed:
            -   `server.grantRole()`
            -   `server.revokeRole()`
        -   The following functions are not executed by default and require a custom `onAnyAction()` to handle them.
            -   `server.backupAsDownload()`
            -   `server.backupToGithub()`
            -   `server.shell()`
        -   `server.backupAsDownload()` has been updated to accept a "session selector" which determines which session the ZIP file should be sent to.
            -   ex. `server.backupAsDownload({ username: getTag(player.getBot(), "#aux._user") })`
        -   Removed the `aux._lastEditedBy` tag.
            -   This tag was automatically set to the ID of the user whenever a bot was edited.
            -   Currently, it is extra cruft that is not needed and could be easily implemented via `onAnyAction()`.
    -   Centered the menu above the player inventory.
    -   Increased menu text size.
    -   Added in new camera range tags: `aux.context.zoomable.min`, `aux.context.zoomable.max` `aux.context.pannable.min.x`, `aux.context.pannable.max.x`, `aux.context.pannable.min.y`, `aux.context.pannable.max.y`.

-   Bug Fixes
    -   Removed hidden inventory dragging hitboxes when inventory is set to non-visible.

## V0.10.10

### Date: 10/11/2019

### Changes:

-   Bug Fixes
    -   Fixed an issue where sometimes DependencyManager would be given a bot that was undefined which would crash the simulation.

## V0.10.9

### Date: 10/11/2019

### Changes:

-   Bug Fixes
    -   Fixed the ability to make other users admins.

## V0.10.8

### Date: 10/09/2019

### Changes:

-   Improvements
    -   Added a Content-Security-Policy to HTML Modals which prevents them from including scripts of any kind.
        -   This prevents malicious users from executing cross-channel scripting attacks.
        -   Scripts are still allowed in iframes loaded from external domains. (like youtube)
-   Bug Fixes
    -   Disabled the site-wide Content-Security-Policy.
        -   Many devices enforce Content-Security-Policy differently and so it is difficult to find an option which is secure and compatible.

## V0.10.7

### Date: 10/09/2019

### Changes:

-   Bug Fixes
    -   Added a workaround for an issue with Amazon Kindle tablets that caused the Content-Security-Policy to not work correctly.
        -   Downside is that security is less effective since now HTML modals can load whatever scripts they want. (XSS threat)
        -   As a result, this workaround is only applied to Kindle devices.

## V0.10.6

### Date: 10/08/2019

### Changes:

-   Bug Fixes
    -   Fixed labels.

## V0.10.5

### Date: 10/08/2019

### Changes:

-   Improvements
    -   Added the `player.showHtml(html)` function that shows a modal with the given HTML.
        -   Optimized for embedding YouTube videos but works with any arbitrary HTML.
        -   Embedding JavaScript is not supported.
-   Bug Fixes
    -   Fixed an issue that prevented tabs with the same URL from seeing each other's changes to the local bot.

## V0.10.4

### Date: 10/08/2019

### Changes:

-   Improvements
    -   Added `onAnyAction()` action tag to intercept and change actions before they are executed.
        -   `onAnyAction()` runs for every action, including when a bot is created, changed, or deleted.
        -   Every action is an object with a `type` property.
            -   The `type` property is a string that indicates what the action does.
            -   Here is a partial list of types:
                -   `add_bot`: A bot should be added (i.e. created).
                -   `remove_bot`: A bot should be removed (i.e. deleted).
                -   `update_bot`: A bot should be updated.
                -   `apply_state`: The given bot state should be applied. (i.e. a set of bots should be created/updated)
                -   `shout`: A shout should be executed.
                -   `show_toast`: A toast message should be shown on the device.
                -   `show_barcode`: A barcode should be shown.
                -   `tween_to`: The camera should be tweened to show a bot.
        -   `that` is an object with the following properties:
            -   `action`: The action that is going to be executed.
        -   Forking a channel clears the `onAnyAction()` on the config bot.
            -   This is so that you can recover from broken states and also gives the person who forked the AUX full control over the fork.
    -   Added two new script functions:
        -   `action.reject(action)`: Prevents the given action from being performed. Returns the rejection action.
        -   `action.perform(action)`: Adds the given action to the performance queue so it will be performed. This can be used to re-enable an action after it has been rejected (you can also reject the rejection action). Returns the action that will be performed.
    -   Added a `local` bot which is stored in the browser's local storage.
        -   The `local` bot is a bot that is unique to the device and channel.
        -   You can access the bot by querying for it: `getBot("#id", "local")`.
    -   Renamed `onShout()` to `onAnyListen()`.
    -   Added `onListen()` which is an alternative to `onAnyListen()` that is only called on the targeted bots.
    -   Added ability to set duration of toast, `plater.toast("message", durationNum)`.
    -   Made the background for the menu label gray.

## V0.10.3

### Date: 10/04/2019

### Changes:

-   Improvements
    -   Added tags to control panning, zooming, and rotating the main camera.
        -   `aux.context.pannable`: Controls whether the main camera is able to be panned.
        -   `aux.context.zoomable`: Controls whether the main camera is able to be zoomed.
        -   `aux.context.rotatable`: Controls whether the main camera is able to be rotated.
    -   Added `player.moveTo()` to instantly tween the camera to a bot.
        -   In the future, custom tween durations will be supported.
    -   Changed the low camera angle limit to 32 degrees from 10 degrees.
    -   `onCombineExit` action will now fire alongside the `onCombine` action.
    -   Newly created contexts will no longer be autoselected.
    -   Toast messages will now only remain on screen for 2 seconds.
    -   Added the ability to send webhooks from the server.
        -   You can also tell the server to send a webhook via `remote(webhook())`.
        -   This is useful for getting around CORS issues.
-   Bug Fixes
    -   Fixed `player.tweenTo()` to not change the zoom level when it is not specified.
    -   Tweens will now work better with the `onPlayerEnterContext` action.

## V0.10.2

### Date: 09/27/2019

### Changes:

-   Bug Fixes
    -   Resolved issues with context changing affecting base simulation identifier.
    -   Invoke a camera reset upon changing contexts via `player.goToContext()`.

## V0.10.1

### Date: 09/26/2019

### Changes:

-   Improvements
    -   Browser tab will now update to correct context when switched to with `player.goToContext()`.
-   Bug Fixes
    -   Resolved error in inventory setup causing runtime issues.

## V0.10.0

### Date: 09/25/2019

### Changes:

-   Improvements
    -   Added the ability to send and receive webhooks.
        -   Send webhooks using the following functions:
            -   `webhook(options)` - options is an object that takes the following properties:
                -   `method` - The HTTP Method that should be used for the request.
                -   `url` - The URL that the request should be made to.
                -   `responseShout` - (Optional) The shout that should happen when a response is received from the server.
                -   `headers` - (Optional) The HTTP headers that should be sent with the request.
                -   `data` - (Optional) The data that should be sent with the request.
            -   `webhook.post(url, data, options)` - Sends a HTTP Post request.
                -   `url` - The URL that the request should be made to.
                -   `data` - (Optional) The data that should be sent with the request.
                -   `options` - (Optional) An object that takes the following properties:
                    -   `responseShout` - (Optional) The shout that should happen when a response is received from the server.
                    -   `headers` - (Optional) The headers that should be sent with the request.
        -   Receive webhooks by registering a handler for the `onWebhook()` action and send requests to `https://auxplayer.com/{context}/{channel}/whatever-you-want`.
            -   `onWebhook()` is shouted to the channel that the request was made to and `that` is an object with the following properties:
                -   `method` - The HTTP Method that the request was made with.
                -   `url` - The URL that the request was made to.
                -   `data` - The JSON data that the request included.
                -   `headers` - The HTTP headers that were included with the request.
    -   Added the ability to spy on shouts and whispers via the `onShout()` event.
        -   `onShout()` is executed on every bot whenever a shout or whisper happens.
            -   It is useful for tracking what shouts are being made and modifying responses.
            -   Also useful for providing default behaviors.
            -   `that` is an object with the following properties:
                -   `name` is the name of the action being shouted.
                -   `that` is the argument which was provided for the shout.
                -   `targets` is an array of bots that the shout was sent to.
                -   `listeners` is an array of bots that ran a script for the shout.
                -   `responses` is an array of responses that were returned from the listeners.
    -   Added events to notify scripts when channels become available.
        -   The following events have been added:
            -   `onChannelSubscribed()` - happens the first time a channel is loaded. Sent to every channel that is currently loaded.
            -   `onChannelUnsubscribed()` - happens when a channel is unloaded. Sent to every channel that remains after the channel is unloaded.
            -   `onChannelStreaming()` - happens when a channel is connected and fully synced. Sent to every channel that is currently loaded.
            -   `onChannelStreamLost()` - happens when a channel is disconnected and may not be fully synced. Sent to every channel that is currently loaded.
            -   For all events, `that` is an object with the following properties:
                -   `channel` - The channel that the event is for.
        -   The following events have been removed:
            -   `onConnected()`
            -   `onDisconnected()`
    -   Added in tags to change the state of the inventory's camera controls:
        -   `aux.context.inventory.pannable` enables and disables the inventory's ability to pan, off by default.
        -   `aux.context.inventory.resizable` enables and disables the inventory's drag to resize functionality, on by default.
        -   `aux.context.inventory.rotatable` enables and disables the inventory's ability to rotate, on by default.
        -   `aux.context.inventory.zoomable` enables and disables the inventory's ability to zoom, on by default.
-   Bug Fixes
    -   Resolved issue with the near cliiping plane for the sheet's minifile image.
    -   Resolved issues with the create empty bot button not functioning sometimes on mobile.

## V0.9.40

### Date: 09/20/2019

### Changes:

-   Improvements
    -   Reworked the login functionality to use popups instead of dedicated pages.
        -   The login page has been split into two popups:
            -   The login popup (account selector).
            -   The authorization popup (QR Scanner).
        -   The login popup has the following functions:
            -   It can be opened by the "Login/Logout" button in the menu.
            -   It will display a list of accounts that can be used to login.
            -   If no accounts are available, then a username box will be shown.
            -   If accounts are available, a new account can be added by clicking the "+" button at the bottom of the list.
            -   At any time, the user can close the popup to keep their current login.
            -   They can also select the "Continue as Guest" option to login as a guest.
        -   The authorization popup has the following functions:
            -   It is opened automatically when the user needs to scan an account code.
            -   It contains the QR Code scanner to scan the account code.
            -   It also contains an input box to manually enter the code.
            -   Closing the popup automatically logs the user in as a guest.
    -   Made the account QR Code blue.
    -   Added the ability to click the account QR Code to copy it to the clipboard.
-   Bug Fixes
    -   Fixed a couple communication issues between the server and client during login.
        -   One such issue could potentially leave the client in state where future changes would not be synced to the server.

## V0.9.39

### Date: 09/19/2019

### Changes:

-   Improvements
    -   Added support for accepting payments via Stripe.
        -   To get started with Stripe, first register for an account on [their website](https://dashboard.stripe.com/register).
        -   Second, copy your publishable key from the stripe dashboard and add it to the channel's config file in the `stripe.publishableKey` tag.
        -   Third, make a new channel. This will be the "processing" channel which will contain all the information actually needed to charge users for payments. And contain the code to actually complete a charge.
            -   In this channel, add your Stripe secret key to the config file in the `stripe.secretKey` tag.
        -   At this point, you are all setup to accept payments. Use the following functions:
            -   `player.checkout(options)`: Starts the checkout process for the user. Accepts an object with the following properties:
                -   `productId`: The ID of the product that is being purchased. This is a value that you make up to distinguish different products from each other so you know what to charge.
                -   `title`: The title message that should appear in the checkout box.
                -   `description`: The description message that should appear in the checkout box.
                -   `processingChannel`: The channel that payment processing should happen on. This is the channel you made from step 3.
                -   `requestBillingAddress`: Whether to request billing address information with the purchase.
                -   `paymentRequest`: Optional values for the "payment request" that gives users the option to use Apple Pay or their saved credit card information to checkout. It's an object that takes the following properties:
                    -   `country`: The two-letter country code of your Stripe account.
                    -   `currency`: The three letter currency code. For example, "usd" is for United States Dollars.
                    -   `total`: The label and amount for the total. An object that has the following properties:
                        -   `label`: The label that should be shown for the total.
                        -   `amount`: The amount that should be charged in the currency's smallest unit. (cents, etc.)
            -   `server.finishCheckout(options)`: Finishes the checkout process by actually charging the user for the product. Takes an object with the following properties:
                -   `token`: The token that was produced from the `onCheckout()` call in the processing channel.
                -   `amount`: The amount that should be charged in the currency's smallest unit.
                -   `currency`: The three character currency code.
                -   `description`: The description that should be included in the receipt.
                -   `extra`: Extra data that should be sent to the `onPaymentSuccessful()` or `onPaymentFailed()` actions.
        -   Additionally, the following actions have been added:
            -   `onCheckout()`: This action is called on both the normal channel and the processing channel when the user submits a payment option to pay for the product/service. `that` is an object with the following properties:
                -   `token`: The Stripe token that was created to represent the payment details. In the processing channel, this token can be passed to `server.finishCheckout()` to complete the payment process.
                -   `productId`: The ID of the product that is being purchased. This is useful to determine which product is being bought and which price to charge.
                -   `user`: (Processing channel only) Info about the user that is currently purchasing the item. It is an object containing the following properties:
                    -   `username`: The username of the user. (Shared for every tab & device that the user is logged into)
                    -   `device`: The device ID of the user. (Shared for every tab on a single device that the user is logged into)
                    -   `session`: The session ID of the user. (Unique to a single tab)
            -   `onPaymentSuccessful()`: This action is called on the processing channel when payment has been accepted after `server.finishCheckout()` has completed. `that` is an object with the following properties:
                -   `bot`: The bot that was created for the order.
                -   `charge`: The info about the charge that the Stripe API returned. (Direct result from [`/api/charges/create`](https://stripe.com/docs/api/charges/create))
                -   `extra`: The extra info that was included in the `server.finishCheckout()` call.
            -   `onPaymentFailed()`: This action is called on the processing channel when payment has failed after `server.finishCheckout()` was called. `that` is an object with the following properties:
                -   `bot`: The bot that was created for the error.
                -   `error`: The error object.
                -   `extra`: The extra info that was included in the `server.finishCheckout()` call.
    -   Added the ability to send commands directly to users from the server via the `remote(command, target)` function.
        -   For example, calling `remote(player.toast("hi!"), { username: 'test' })` will send a toast message with "hi!" to all sessions that the user "test" has open.
        -   This is useful for giving the user feedback after finishing the checkout process.
        -   Currently, only player commands like `player.toast()` or `player.goToURL()` work. Shouts and whispers are not supported yet.

## V0.9.38

### Date: 09/16/2019

### Changes:

-   Improvements
    -   Added the ability for the directory client to automatically connect to an AUX Proxy.
        -   Can be controlled by using the `PROXY_TUNNEL` environment variable which should be set to the WebSocket URL that the client should try to tunnel to.
        -   Also needs to have the `UPSTREAM_DIRECTORY` environment variable set to the URL of the directory that the client should register with and get its tokens from.
        -   The `casualsimulation/aux-proxy` docker image is a tunnel server that can handle automatically accepting and managing tunnels for directory clients.
        -   For example, you can get a basic tunnel system going by setting up the `casualsimulation/aux-proxy` docker image at a URL like `proxy.auxplayer.com` and setting the `PROXY_TUNNEL` environment variable for the `casualsimulation/aux` image to `wss://proxy.auxplayer.com`.
            -   When the client grabs a token from the configured `UPSTREAM_DIRECTORY`, it will then try to connect to `wss://proxy.auxplayer.com` to establish a tunnel for the `external-{key}` subdomain.
            -   Once the tunnel is established, any traffic directed at `external-{key}.auxplayer.com` which is routed to the same server that hosts `proxy.auxplayer.com` will be forwarded onto the tunnel client which will then server the AUX experience.
            -   In effect, this lets a AUXPlayer experience hosted from an internal network be accessible from outside the network via using a reverse tunnel server. (This lets us get around NAT without things like UPNP)
-   Bug Fixes
    -   Copying the workspace will now copy the context bot as well.
    -   Removing a bot via code it should no longer set the selection to a mod.

## V0.9.37

### Date: 9/13/2019

### Changes:

-   Improvements
    -   Added an AUX Proxy web service that can temporarilly authorize a proxy connection for a local AUX.
    -   Added a package that provides the ability to create tunnels via websockets.

## V0.9.36

### Date: 9/13/2019

### Changes:

-   Bug Fixes
    -   Fixed an issue with dragging files on a non-default grid scale in AUXPlayer.

## V0.9.35

### Date: 9/11/2019

### Changes:

-   Improvements
    -   Changing the player inventory's height via the height slider will now set the inventory items to be correctly bottom aligned.
-   Bug Fixes
    -   Resolved issues with dragging bots and minimized contexts onto the background in builder.
    -   Resolved issues with sizing differences of the player inventory between pc and mobile platforms.
    -   Fixed the directory client to send the correct IP Address.
    -   Fixed the directory service to handle errors when sending webhooks.

## V0.9.34

### Date: 9/10/2019

### Changes:

-   Improvements
    -   Added the ability to set which IP Addresses should be trusted as reverse proxies.
        -   Setting this value will allow the server to determine the actual IP Address of visiting users and which protocol they are actually using to load data.
        -   Can be controlled with the `PROXY_IP_RANGE` environment variable.
            -   Supports a single IP Address, or a CIDR IP Address range.

## V0.9.33

### Date: 9/10/2019

### Changes:

-   Improvements
    -   Added a service which can send information to the configured directory at periodic intervals.
        -   By default, the information gets sent on startup and every 5 minutes afterwards.
            -   `key`: The SHA-256 hash of the hostname plus the loopback interface's MAC address.
            -   `password`: The password that was generated on the device to authenticate to the directory.
            -   `publicName`: The hostname of the device.
            -   `privateIpAddress`: The IPv4 Address of the first non-loopback interface sorted by interface name. This is supposed to be the LAN IP that the device has.
        -   The directory that the client reports to (the upstream) can be configured using the `UPSTREAM_DIRECTORY` environment variable. If it is not set, then the client is disabled in production.

## V0.9.32

### Date: 9/10/2019

### Changes:

-   Improvements
    -   Changed and condensed the action tags: `onDropInContext()`, `onAnyDropInContext()`, `onDropInInventory()`, `onAnyDropInInventory()`, `onDragOutOfContext()`, `onAnyDragOutOfContext()`, `onDragOutOfInventory()` and `onAnyDragOutOfInventory()` to `onBotDrop()`, `onAnyBotDrop()`, `onBotDrag()`, `onAnyBotDrag()`.
    -   Setup new 1x7 player inventory layout, works with dynamic changes to width, currently not working with dynamic changes to height.
    -   Changed range of `aux.context.inventory.height` from 0 to 1 to instead be 1 to 10 defining the default number of rows to view in the inventory on page load.
    -   Added an API for the AUX Directory.
        -   Stores a list of AUXes and their IP addresses to make it easy to discover AUXPlayers that share the same public IP address with you.
        -   Controllable with the `DIRECTORY_TOKEN_SECRET` and `DIRECTORY_WEBHOOK` environment variables.
        -   If the `DIRECTORY_TOKEN_SECRET` environmenv variable is not specified, then the directory API will not be enabled.
        -   Make sure to use a long secure random value for the `DIRECTORY_TOKEN_SECRET`.
        -   The `DIRECTORY_WEBHOOK` variable specifies the URL that updated entry information should be POSTed to.
            -   The message contains a JSON object with the following data:
                -   `key`: The key/hash that the uniquely identifies the AUX that was updated.
                -   `externalIpAddress`: The external (public facing) IP Address that the AUX is using.
                -   `internalIpAddress`: The internal (non-public facing) IP Address that the AUX is using.
        -   The following API Endpoints have been added:
            -   `GET /api/directory`
                -   Gets a list of AUXPlayers that share the same public IP Address as you.
                -   Each entry in the list contains the name of the AUXPlayer and the URL that it can be accessed at.
            -   `PUT /api/directory`
                -   Creates / Updates the entry for an AUXPlayer.
                -   The request must contain the following values as a JSON object:
                    -   `key`: The unique key identifying the AUXPlayer. Recommended to use a hash of the MAC address and hostname.
                    -   `privateIpAddress`: The local network IP Address that has been assigned to the AUXPlayer.
                    -   `publicName`: The name that can be shown to other users publicly.
                    -   `password`: The password that is required to update the record. If this is the first request for the `key` then the password will be saved such that the record can only be updated in the future when given the same password.
-   Bug Fixes
    -   Unbound `aux.context.player.rotation.x` and `aux.context.player.rotation.y` from one another to let the user only need to fill in one of the fields for player's initial rotation to work.

## V0.9.31

### Date: 9/05/2019

### Changes:

-   Improvements
    -   Added in a `mod.subtract` function to removed certain tags defined by a mod.
    -   Added the ending grid position to the drag and drop context actions.
    -   Added the new `createdBy()` function that get the filter of bots that have been created by another bot.
    -   Set the drag and drop actions to return more consistant variables.
    -   Removed the hamburger menu icon and the menu text from the player's menu.
    -   Player's menu will now open then items are added to it from an empty state.
    -   Removed unneeded function from the project: `getBotsInContext`, `getBotsInStack`, `getFilessAtPosition`, `getNeighboringBots`.
-   Bug Fixes
    -   Set the bot in the drag and drop actions to no longer return multiple bots.
    -   Cleaned up missed text artifact on the loading popup in player.
    -   Setting the initial zoom of the player in the context without setting anything for the rotation will no longer rotate the initial player.
    -   Resolved issue with wall height not getting set correctly when the context the bot is on is moved vertically.
    -   Fix issue with the bot returned from a drag and drop action.
    -   Sheet will now remain open when deleting a bot.
    -   Fixed `onCombine()` actions to pass the other bot as `that.bot`.

## V0.9.30

### Date: 08/28/2019

### Changes:

-   Improvements
    -   Split the player inventory's resizing bar into two and placed them at the top corners of the inventory.
    -   Halved the inventory's gap spacing when on moble for a larger inventory.
    -   Improved the label textbox to resize to fix bot that have a high width value.
    -   The drop action tags: `onDropInContext()`, `onAnyDropInContext()`, `onDropInInventory()` and `onAnyDropInInventory()` now return the previous context the bots were in before the drop.
    -   Allow the context to set the player's default zoom with the tag `aux.context.player.zoom` and its rotation with the tags `aux.context.player.rotation.x` and `aux.context.player.rotation.y`.
    -   Changed the loading popup to have improved readability and removed wanted information from the player's loading popup.
    -   Added the ability to show and scan barcodes.
        -   Barcodes can be shown via the `player.showBarcode(code, format)` function.
            -   The `format` parameter accepts the following options:
                -   [`code128`](https://en.wikipedia.org/wiki/Code_128) (Code 128) (default)
                -   [EAN](https://en.wikipedia.org/wiki/International_Article_Number)
                    -   `ean13` (EAN-13)
                    -   `ean8` (EAN-8)
                    -   `upc` (UPC-A)
                -   [`itf14`](https://en.wikipedia.org/wiki/ITF-14) (ITF-14)
                -   [`msi`](https://en.wikipedia.org/wiki/MSI_Barcode) (MSI)
                -   [`pharmacode`](https://en.wikipedia.org/wiki/Pharmacode) (Pharmacode)
                -   [`codabar`](https://en.wikipedia.org/wiki/Codabar) (Codabar)
        -   The barcode scanner can be opened via the `player.openBarcodeScanner()` function.
            -   The following barcode types can be scanned:
                -   Code 128
                -   Code 39
                -   Code 93
                -   EAN-13
                -   EAN-8
                -   UPC-A
                -   UPC-C
                -   Codeabar
            -   When a barcode is scanned the `onBarcodeScanned()` event will be sent containing the barcode that was detected.
            -   Also supports `onBarcodeScannerOpened()` and `onBarcodeScannerClosed()`.
    -   Added menus back to AUXPlayer.
    -   Added `byMod()` as an additional way to query bots.
        -   Convienent way to query bots by multiple tags at once.
        -   Usage:
            -   `getBots(byMod({ "aux.color": "red", "aux.scale": 2 }))` gets all the bots with `aux.color` set to `"red"` and `aux.scale` set to `2`.
            -   `getBots(byMod({ "aux.color": null, "aux.label": "Hi!" }))` gets all the bots without an `aux.color` but with `aux.label` set to `"Hi!"`.
-   Bug Fixes
    -   Resolved issue with new contexts adding an incorrect tag to the sheet.
    -   Changed the dynamic aspect ratio to a stable one for the inventory scaling.

## V0.9.29

### Date: 08/23/2019

### Changes:

-   Improvements
    -   Changed `hasFileInInventory()` function to `hasBotInInventory()`.
    -   Changed `onMerge()` action tag to `onMod()`.
    -   Changed `aux._editingFile` hidden tag to `aux._editingBot`.
    -   Gave the player inventory an offset from the bottom of the window so that it is floating.
    -   Deselecting one of 2 bots in multiselection mode will return the the sheet to single selection mode.
    -   Removed the direct aux view for now.
    -   Added new feature in sheet where clicking on a bot's tag will select all bots with that tag.
    -   Added a code editor.
        -   Loads only on desktop/laptop.
        -   For the best experience, use with the full size sheet.
        -   Features:
            -   Syntax highlighting for action tags and formulas.
                -   Normal tags don't get syntax highlighting.
            -   Syntax checking.
            -   Autocomplete for tags.
                -   Triggered by typing `#` or by pressing `Ctrl+Space`.
            -   Autocomplete for formula/action API functions.
                -   Triggered by typing or by pressing `Ctrl+Space`.
            -   Find references to API functions across actions/formulas.
                -   Trigger by putting the cursor on the tag and press `Shift+F12`.
            -   Find references to tags across actions/formulas.
                -   Trigger by putting the cursor on the tag and press `Shift+F12`.
            -   Auto formatting
                -   Trigger by typing `Alt+Shift+F`.
            -   Find & Replace
                -   Open the find tool by pressing `Ctrl+F`.
                -   Go to replace mode by toggling the arrow on the left side of the find tool.
        -   Other notes
            -   It is not currently possible to remove formulas using the code editor. Instead, you have to use the small tag input in the table to completely remove formulas.
    -   Changed menu button text of: `Channel doesn't exist. Do you want to create it?` to `Channel doesn't exist. Click here to create it.` for better user direction.
-   Bug Fixes
    -   Resolved issue of the `getBot()` function not working in the search bar.
    -   Allow the use of a channelID made up entirely of numbers.
    -   Resolved issue of `setTag()` not working with multiple files when fed a false or null value to set.
    -   Deleting a bot when in multiselection mode will no longer close the sheet.
    -   The `onPointerExit()` function will now execute before an `onPointerEnter()` function when hovering over multiple bots.
    -   Fixed issue in the `RemoveTags()` function where providing a string with a `.` in its tag section failed to remove the correct tags.
    -   The tag `aux.context` can now be set to a value type of boolean or number.
    -   Increased the timeout time on the `Create Channel` toast message to give it more processing time so it works more consistently.
    -   Fixed inconsistency between actual action tag `onAnyDropInContext` and what was appearing in the tag dropdown `onDropAnyInContext` to read correctly, and other similar cases of this.
    -   Changed the tag `aux.context.inventory.height` to work in the context bot's tag list.

## V0.9.28

### Date: 08/16/2019

### Changes:

-   Improvements
    -   Added the `onPointerUp()` action tag to fire on button release.
-   Bug Fixes
    -   Resolved issue where creating a new tag on one bot, deselecting all bots and attempting to add that same tag to a different bot resulted in a warning.
    -   Resolved issue stopping VR from functioning on Occulus Quest.

## V0.9.27

### Date: 08/14/2019

### Changes:

-   Improvements
    -   Added the context to the `that` of the `onAnyBotClicked()` action tag.
    -   Added the context to the `that` of the `onKeyDown()` and `onKeyUp` action tags.
    -   Removed the trashcan area that appears when dragging a bot.
    -   Added the bot and context to the `that` of the `onPointer` action tags.
    -   Improved the functionality of `getBots()` and `getBot()` by adding the ability to search by multiple parameters.
        -   [Github Issue](https://github.com/casual-simulation/aux/issues/8)
        -   The following functions have been added:
            -   `byTag(tag, value)`: Filters for bots that have the given tag and value.
            -   `inContext(context)`: Filters for bots that are in the given context.
            -   `inStack(bot, context)`: Filters for bots that are in the same stack as the given bot in the given context.
            -   `atPosition(context, x, y)`: Filters for bots that are at the given position in the given context.
            -   `neighboring(bot, context, direction)`: Filters for bots that are neighboring the given bot in the given context in the given direction.
            -   `either(filter1, filter2)`: Filters for bots that match either of the given filters.
            -   `not(filter)`: Filters for bots that do not match the given filter.
        -   As a result, it is now possible to use `getBots()` like this:
            -   `getBots(byTag("abc", 123), byTag("name", "test"))`
            -   `getBots(not(inContext("hello")))`
            -   `getBots(inContext("hello"), not(inStack(this, "hello")))`
            -   `getBots(atPosition("test", 1, 2))`
            -   `getBots(either(byTag("abc", true), byTag("def", true)))`
        -   You can still use the old syntax like `getBot("name", "bob")`.
    -   Improved the server to update a tag indicating whether a user is active or not.
        -   The tag is `aux.user.active` and is on every player bot.
        -   The user frustums have been updated to use this value for detecting if a player is active or not.
    -   Removed the depreciated tags: `aux.context.surface.grid`, `aux.context.surface.defaultHeight`, `aux.input`, `aux.input.target`, and `aux.input.placeholder`.
    -   Made the text editor in sheet go all way to the bottom of the screen when the sheet is toggled to fullscreen mode.
    -   Removed the `event()` function from action scripts.
-   Bug Fixes
    -   Destroying a bot will no longer keep a mod of the bot in the selection.
    -   Modballs will no longer appear as the file rendered when searching for bots.
    -   Added the missing `onPointerDown()` tag to the tag dropdown list.
    -   Fixed an issue that would cause the browser to be refreshed while in the process of Forking an AUX.
    -   The `player.currentChannel()` function will now work in builder.
    -   Fixed actions to be able to support using comments at the end of scripts.
    -   When clicking off of a search for config it will no longer show a mod being selected briefly.

## V0.9.26

### Date: 08/09/2019

### Changes:

-   Improvements
    -   Changed the "Subscribe to Channel" text to "Add Channel" in AUXPlayer.
    -   Changed the "powered by CasualOS" tagline to "CasualOS ☑️".
    -   Added the ability to copy/paste bots directly onto surfaces.
    -   Control clicking a bot and attempting to drag it will now result in cloning the bot.
    -   Removed the outline bars on the player inventory.
    -   Dragging files in AUXPlayer now pulls the selected bot out of the stack.
    -   Updating the `aux.scale.z` or `{context}.z` values on bots now updates the other bots in the same stack.
    -   Improved the sheet to show the filter buttons for every tag namespace.
    -   Added the ability to undo destroying a bot from the sheet.
    -   Changed the "channel does not exist" message to include a better call to action.
    -   Zooming and rotation from a `player.tweenTo()` call can now be canceled by user input.
-   Bug Fixes
    -   The zoom value and orbital values of the `player.tweenTo()` function have been clamped to their set limits to avoid issues.
    -   The inconsistancy of zoom number input between perspective and orthographic cameras with the `tweenTo` function has been fixed.
    -   Fixed the create channel button to refresh the page so that the channel is properly loaded.

## V0.9.25

### Date: 08/08/2019

### Changes:

-   Bug Fixes
    -   Fixed a spelling error in the hamburger menu.
    -   Fixed an issue that would cause recursive formulas to lock-up the channel.

## V0.9.24

### Date: 08/08/2019

### Changes:

-   Improvements
    -   Changed `onPlayerContextEnter()` to `onPlayerEnterContext()`.
    -   Added `player.currentChannel()` for users to query the channel id in player.
-   Bug Fixes
    -   Dragging a mod should no longer show a change in the scale.
    -   Fixed an issue that would show the wrong username if logging in as a guest.
    -   Fixed the "Fork Channel" button to create the new channel.
    -   Changed the "Fork Channel" and "Clear Channel" buttons to only allow admins to run them.
    -   Fixed an issue that would cause the tag input boxes to not accept typing an `=` sign as the first character.
    -   Fixed the `Destroyed {bot ID}` messages to not show when the bot doesn't actually get destroyed.
    -   Getting the mod of a recently changed file will no longer be missing tags.
    -   Fixed isse with new tag input remaining open when verifying a tag vai the enter key.
    -   Fixed issue where `aux.stackable` being false stopped mods from being applied to the bot, mods can now be applied.

## V0.9.23

### Date: 08/06/2019

### Changes:

-   Improvements
    -   Changed `Clear Mod` to `Reset` in the sheet.
    -   Allow the clicking on a bot in the sheet in single selection mode to deselect the bot.
    -   Changed `onCombine()` action tag to `onCombine(#tag:"value")` and set the autofill to not auto add this tag to the sheet.
    -   Added the `aux.context.devices.visible` to allow the hiding of user bots in the player.
-   Bug Fixes
    -   Dragging a bot with no bot selected will no longer select a mod of the dragged bot.

## V0.9.22

### Date: 08/06/2019

### Changes:

-   Improvements
    -   Changed `{context}.index` to `{context}.sortOrder`.
    -   Added another variable to `onClick()` action tag to return a context.
    -   Added another variable to `onCombineEnter()` and `onCombineExit()` action tags to return a context.
    -   Added `onAnyPlayerContextEnter` to trigger on every bot when a player joins a context and changed `onPlayerContextEnter` to trigger on the player bot that joins a context.

## V0.9.21

### Date: 08/05/2019

### Changes:

-   Improvements
    -   Improved the `server.shell()` command to output a bot to the `aux.finishedTasks` channel with the results of the command.
    -   Added the ability to backup channels to Github using Gists.
        -   You can trigger a backup by running `server.backupToGithub(token)` as an admin from the admin channel.
        -   The `token` parameter should be replaced with a string containing a [personal access token](https://help.github.com/en/articles/creating-a-personal-access-token-for-the-command-line) from the account you want the backup to upload to.
        -   During upload a bot will be added to the `aux.runningTasks` context with a progress bar indicating the status of the operation.
        -   When the task is completed the bot will be moved to the `aux.finishedTasks` context and will contain tags indicating the result of the operation.
        -   After finishing the bot will contain a link to the uploaded data.
    -   Added the ability to backup channels as a zip file.
        -   Triggered by running `server.backupAsDownload()` as an admin from the admin channel.
        -   Similar to the Github backup but the zip file is downloaded to your device.
    -   `setTag` function will now accept an array of bots as it's first paramater.
    -   Removed the white circle background from the player's menu button.
    -   Changed `Fork/Upload/Download AUX` to `Fork/Upload/Download Channel`.
    -   Updated connection message.
    -   Allow the deselection of files by clicking on the bot in the sheet during multiselection.
    -   Greatly improved the performance of dragging stacks of bots in AUXPlayer.
    -   Added the `onCombineEnter()` and `onCombineExit()` action tags to fire on all bots being interacted with during a drag operation with combine action tags involved.
-   Bug Fixes
    -   Removed mouse pointer change on player inventory side bars.
    -   Made the multiselect button ui consistant colors.
    -   Made the multiselect button hide itself in multiselect mode.
    -   `aux.label` will now accept numbers as a tag value.
    -   Further restrict the add tag setup to stop unwanted warning popups.
    -   Fixed to let admin users be designers even if the designers list says otherwise.

## V0.9.20

### Date: 07/31/2019

### Changes:

-   Improvements
    -   Increased the Socket.io ping interval and timeout values to better support sending large causal trees.
    -   Updated `aux.inventory.height` to `aux.context.inventory.height`.
    -   Removed the raise and lower option in the context dropdwon menu.
    -   Changed player menu's `Add Channel` to `Subscribe to Channel`.
    -   Set mobile and desktop's default player inventory height to be consistent.
    -   Added a basic console that can be used to view logs from scripts and formulas.
        -   The console can be opened via the `player.openDevConsole()` script function.
    -   Changed the toggle size button's image.
    -   Moved multiselection button to the top right, added new icon for the button.
    -   Added bot image to top of sheet.
    -   Removed deslection button, the minus icon, from the sheets.
    -   Changed destroy bot button text to the trash can icon.
    -   Allow the user to drag bots from the bot image at the top of the sheet section.
-   Bug Fixes
    -   Improved centering of loading popup's `powered by CasualOS` text.
    -   Fixed an issue that would cause `player.currentContext()` to not update until after the `onPlayerContextEnter()` event was fired.
    -   Fixed some issues with the login flow for AUXPlayer.

## V0.9.19

### Date: 07/29/2019

### Changes:

-   Improvements
    -   Added the ability for shouts and whispers to return values.
        -   `shout()` returns a list of results from every bot that ran a script for the shout ordered by bot ID.
        -   `whisper()` returns a list of results from every bot that ran a script for the whisper ordered by the input bot array.
        -   To return a value from a shout/whisper handler, use `return` statements. For example, to return `10` from a shout you would simply write `return 10`.
    -   Changed the tag suggestion list to only show when there are tags that match the input.
    -   Changed the create surface popup's header text to read: `Create Context from Selection`.
    -   Added show surface checkbox to the create context popup.
    -   Removed the text on the sheet's bottom left add tag button.
    -   Added the phrase `powered by CasualOS` to bthe hamburger menu and loading popup.
    -   Removed `Unselect All` from the sheets.
-   Bug Fixes
    -   Fixed an issue that would let users load the admin channel because no file specified session limits for it.
    -   Fixed an issue that would cause formulas which contained indexer expressions to fail.
    -   Fixed the server to not overwrite broke Causal Trees.
    -   Stopped incorrect empty tag warning when attempting to add in a new tag.
    -   Fixed there not being a visible right bar on the player inventory.
    -   Fixed dependency tracking for formulas which get bots by ID. (like `getBots("id")`)

## V0.9.18

### Date: 07/25/2019

### Changes:

-   Bug Fixes
    -   Reverted a change that had the potential to corrupt a tree upon load.

## V0.9.17

### Date: 07/25/2019

### Changes:

-   Improvements
    -   Added the ability to execute remote events on the server.
        -   This lets us do all sorts of administrative tasks while keeping things secure.
        -   These events are sent via scripts.
        -   Depending on the action, it may only be possible to execute them in the correct channel. For example, executing admin tasks is only allowed in the admin channel to help prevent things like clickjacking.
        -   The following functions are supported:
            -   Admin channel only
                -   `server.grantRole(username, role)`: Grants the given role to the user account with the given username if the current player is an admin.
                -   `server.revokeRole(username, role)`: Revokes the given role from the user account with the given username if the current player is an admin.
                -   `server.shell(script)`: Runs the given shell script on the server if the current player is an admin.
    -   Improved the login system to dynamically update based on changes to the admin channel.
        -   This lets us do things like lock user accounts or tokens and have the system automatically handle it.
        -   It even supports formulas!
        -   The login system uses the following tags on bots in the admin channel:
            -   `aux.account.username`: This tag indicates that the bot is a "user account" bot for the given username.
            -   `aux.account.roles`: This tag indicates which roles an account should be granted.
            -   `aux.account.locked`: This tag indicates whether the account is locked and that logging in using it should not be allowed.
            -   `aux.token`: This tag indicates that the bot is a "token" which can be used to login to a user account.
            -   `aux.token.username`: This tag indicates the username of the user account that the token is for.
            -   `aux.token.locked`: This tag indicates whether the token is locked and therefore cannot be used to login to the account.
    -   Improved the login system to automatically give guests the `guest` role.
        -   This allows blocking guests via the `aux.blacklist.roles` tag on the channel config file.
    -   Improved the channel system to only allow loading a channel if it has been created via a bot in the admin channel.
        -   This lets admins control which channels are accessible.
        -   The admin channel is always accessible, but only to admins. This is a safety measure to prevent people from locking themselves out.
        -   To make a channel accessible, load the admin channel and create a bot with `aux.channel` set to the channel you want and `aux.channels` set to `true`.
        -   Alternatively, load the channel you want and click the `Create Channel` toast that pops up. (only works if you're an admin)
    -   Added the ability to view and control how many sessions are allowed.
        -   Allows setting a max sessions allowed value for channels and the entire server.
        -   Per-Channel settings go on the channel file in the admin channel.
            -   The `aux.channel.connectedSessions` tag indicates how many sessions are active for the channel.
            -   The `aux.channel.maxSessionsAllowed` tag specifies how many sessions are allowed for the channel. Admins are not affected by this setting. If this value is not set then there is no limit.
        -   Global settings go on the `config` file in the admin channel.
            -   The `aux.connectedSessions` tag indicates how many sessions are active for the server.
            -   The `aux.maxSessionsAllowed` tag specifies how many sessions are allowed for the entire server. Admins are not affected by this setting. If this value is not set then there is no limit.
    -   Added the ability to query the status information from the server.
        -   Requests to `/api/{channelId}/status` will return a JSON object containing the current number of active connections for the channel.
        -   Requests to `/api/status` will return a JSON object containing the current number of active connections for the server.
    -   Changed `aux.inventory.color` tag to `aux.context.inventory.color`, and allowed the editing of the invenroty color to be done in the context bot's tags.
    -   Added an `aux.context.inventory.visible` tag to toggle the player inventory on and off, it will default to visible.
    -   Reduced width of player inventory and added a left alligned line to it's left side.
    -   Gave the player inventory the ability to be set by a user set inventory context tag.
    -   Added a width maximum to the player inventory.
    -   Added in the `onAnyBotClicked()` function to fire an event when any bot in the scene has been clicked.
-   Bug Fixes
    -   The player's background context color can now be set via fomula.
    -   Fixed scripts to remove deleted files from queries like `getBots()` or `getBot()`.
    -   Fixed the login screen to hide the loading progress when the user needs to scan the token from their other device.
    -   Improved the JavaScript sandbox to prevent common infinite loops.
        -   Loops in JavaScript code now have an energy cost of 1 per iteration.
        -   By default, each formula/action has an energy of `100,000`.
        -   Shouts get their own energy value set at `100,000`. (for now - so it's still possible to get around the energy limit by shouting back and forth)
        -   Exceeding the energy limit causes the formula/action to be terminated so that the application doesn't get locked up.
    -   Corrected misspelled tag name in the tag dropdown list.
    -   Fixed positioning issue with setting `aux.label.anchor` via an interaction.

## V0.9.16

### Date: 07/22/2019

### Changes:

-   Improvements

    -   Added ability to use the enter key on the new tag dropdown to autofill the tag.
    -   The webpage's tab name will now display the channel's ID in designer and the Context name and ID in Player.

-   Bug Fixes
    -   Added another Wall3D optimization with a geometry disposal.
    -   Added a null check to stop an error when trying to drag specifically removed bots.
    -   A mod object will no longer change it's mesh scale while being dragged.
    -   Fixed an issue that would happen if a file was updated and deleted in the same script.

## V0.9.15

### Date: 07/18/2019

### Changes:

-   Improvements
    -   Selecting a tag from the tag suggestions list will now automatically add the tag on click.
    -   Added a plus sign to the `Make mod from selection` butotn's icon.
-   Bug Fixes
    -   Improved Wall3D performance, should no longer take up most memory allocation.
    -   Clicking on a bot will no longer have the mereg ball appear for a second in the file count.

## V0.9.14

### Date: 07/17/2019

### Changes:

-   Improvements
    -   Added a login system
        -   Users are first-come first-serve.
            -   Upon login your device will generate a token that is used to authenticate the device for that user account.
                -   Because this token is unique and secret you must use the new "Login with Another Device" feature in the side menu.
                -   This will show a QR code that can be scanned after trying to login with the same username.
            -   Users can be granted roles via their bot in the `admin` channel.
                -   These roles can be used to allow or deny access to channels.
                -   Users that have the `admin` role are allowed access to every channel. (and bypass the blacklist and whitelist)
        -   The server now decides if a user is able to load an aux.
            -   This means that the server checks `aux.blacklist` and `aux.whitelist` before sending the data.
            -   The following tags have been added to check whether a user is allowed access based on their roles.
                -   `aux.whitelist.roles`: Specifies the list of roles that users must have all of in order to access the channel.
                -   `aux.blacklist.roles`: Specifies the list of roles that users must not have any of in order to access the channel.
            -   By default, the `admin` channel is set to allow only users with the `admin` role.
    -   The login screen now remembers which users you have logged in with previously.
        -   Because tokens are saved on the device it is important to save users and only remove them if explicitly requested by the user.
    -   The `aux.line.style` tag's wall settting will now dynamically scale with bot height and bot stacking.
    -   The inventory viewport now no longer accepts panning input, it will now only zoom and rotate.
    -   Added in an `aux.line.style` tag that changes the design of the `aux.line.to` line.
    -   Added in a resize sheets button to set sheet's to full page width at all times.
    -   Added in an `aux.line.width` tag that changes the width of the `aux.line.to` but only the wall style for now.
    -   Resize the sheets button is now on the far left of the sheets buttons.
    -   Added a new `Make mod from selection` button to the sheet's buttons.
    -   Clicking off of the sheets will now always revert the selected item to an empty bot.
    -   Clicking the `enter` key on a selected tag will automatically open up the `new tag` input section.
    -   Clicking the `escape` key when the `new tag` input section is up will close the input section.
    -   The `new tag` input section will now be left alligned in the sheets.
    -   The tag section buttons will now appear below the bot content in the sheets.
    -   Moved the sheet's `Toggle Size` button to the right side of the sheet.
-   Bug Fixes
    -   Fixed `create()` to dissallow overriding `aux.creator` when a creator is specified.
    -   The center button will no longer effect the rotation in channel designer's viewport.
    -   'Enable AR' button no longer shows up in iOS Chrome which is currently unsupported.
    -   Fixed AR rendering for both AUX Designer and AUX Player.
    -   Fixed the login page to redirect to Channel Designer if the user refreshes the page while on the login screen.
    -   Fixed an issue that would cause `player.currentContext()` to be undefined if it was accessed inside `onConnected()`.
    -   Fixed the link to the `aux-debug` page in Channel Designer.
    -   Fixed an issue where formulas which had circular dependencies would cause other tags referencing the circular tag to not update.
    -   Fixed the parsing logic for filter tags to support curly quotes. (a.k.a. "Smart Quotes" that the iOS keyboard makes)
    -   Adding a new tag to a bot will now automatically focus the new tag whereas before it would not focus it.
    -   Fixed the file table to not interrupt the user's typing when tag value updates are processed.
-   Security Fixes
    -   Updated the `lodash` NPM package to `4.17.14` to mitigate [CVE-2018-16487](https://nvd.nist.gov/vuln/detail/CVE-2018-16487).

## V0.9.13

### Date: 07/10/2019

### Changes:

-   Improvements
    -   Reordered the context menu list to new specifications.
    -   Renamed several items in the context menu list: `Open Context` to `Go to Context` and `Select Context Bot` to `Edit Bot`.
-   Bug Fixes
    -   The `aux.context.locked` will now be properly initially set via the create context popup's tick box.

## V0.9.12

### Date: 07/09/2019

### Changes:

-   Improvements
    -   Added a rotation option to `player.tweenTo`, users can now define an `x` and `y` rotation to define which way the camera views the bot.
    -   New context popup opens with`aux.context.locked` set to false and the text has been change to `Lock Context`.
    -   Changed `aux.mod.tags` to `aux.mod.mergeTags`.
    -   Renamed `aux.movable="mod"` to `aux.movable="cloneMod"`.
    -   `isDiff` function no longer checks for `aux.mod.mergeTags` when determining weather a bot is a diff or not.
    -   Added the `aux.listening` tag to disable, a bot will accept shouts or whispers if this tage is set to true but ignore them it `aux.listening` is set to false.
    -   Removed the `context_` prefix of the default generated name of new contexts.
-   Bug Fixes
    -   The cube that appears on empty bot will now be properly sized.
    -   The center inventory button will now appear when intended.
    -   Fixed typo on the `Requesting site ID` text.
    -   First entered letter on a new bot's label not appearing had been resolved.
    -   The function `onCombine` should not trigger when dragging on a stack of bots but a warning message explaining this has been added it this is attempted.
    -   Dragging the inventory top to change its size will no longer cause the Google Chrome mobile app to refresh the page.
    -   Added in a tween override when user attempts input during a tween that will stop the tween immediately.

## V0.9.11

### Date: 07/01/2019

### Changes:

-   Improvements
    -   Added two new functions that can be used to open URLs.
        -   `player.goToURL(url)`: Redirects the user to the given URL in the same tab/window.
        -   `player.openURL(url)`: Opens the given URL in a new tab/window.
-   Bug Fixes
    -   Fix actions that edit files which get destroyed to not error and cause the rest of the action to fail.

## V0.9.10

### Date: 06/29/2019

### Changes:

-   Bug Fixes
    -   Make the sandboxed iframe fix check if the OS is iOS in addition to checking for Safari. This detects Chrome iOS and therefore applies the workaround.

## V0.9.9

### Date: 06/28/2019

### Changes:

-   Bug Fixes
    -   Make our minifier output ASCII so that Safari can load the web worker from a blob. (which apparently requires ASCII)

## V0.9.8

### Date: 06/28/2019

### Changes:

-   Improvements
    -   Can now click on and drag multiple files at a time, one for each VR controller.
-   Bug Fixes
    -   Fixed loading on Firefox browsers.
        -   Added special case for Firefox browsers to ignore the use of browser crypto since it seems to cause errors despite it being supported.
    -   Always render VR controllers, even if they are not in view of the camera.
        -   This makes sure that you can still see controller pointer lines and cursors even if you are holding the controller out of view.
    -   Fixed loading on Safari by allowing the sandboxed iframe to do more than it should be able to.
        -   Related Bug: https://bugs.webkit.org/show_bug.cgi?id=170075

## V0.9.7

### Date: 06/28/2019

### Changes:

-   Bug Fixes
    -   Inventory camera updates properly again in AUXPlayer.
    -   Added some basic regex URL validation to `aux.iframe` tag.

## V0.9.6

### Date: 06/28/2019

### Changes:

-   **Breaking Changes**
    -   Removed `@` and `#` expressions.
        -   This means that `@id` and `#id` will no longer work.
        -   Instead, use `getBots("#id")` and `getBotTagValues("#id")`.
-   Improvements
    -   The inventory now begins with a top down view.
    -   The center viewport button will now set the rotation to be top down.
    -   Inventory now begins with an increased zoom value.
    -   Manually control when we submit the frame to the VRDisplay
        -   This allows us to be able to do multiple rendering passes on the WebGL canvas and have them all appear in VR correctly.
        -   Before this fix, any elements that were rendered onto the WebGL canvas after the first pass were absent from VR. This was because the `THREE.WebGLRenderer` prematurely submitted the frame to the `VRDisplay`. This was a problem because it appears that the WebVR API ignores subsequent calls to the `VRDisplay.submitFrame` function until the current frame has passed.
    -   Added the `hasTag` function to allow users to check if the file has a specific tag on it.
    -   Moved formula calculations to a background thread.
        -   This helps get a more consistent framerate by running formulas in the background while the scene is rendering.
        -   As a result, the `window` global variable will not be available formulas.
            -   This means formulas like `window.alert()` or `window.location` or `window.navigator.vibrate()` will not work anymore.
            -   This also means that channels are more secure since you should no longer be able to write a formula that directly modifies bots in another channel. (no crossing the streams)
        -   The new system works by tracking dependencies between formulas.
            -   It looks for calls to `getTag()`, `getBot()`, `getBots()` and `getBotTagValues()` to track dependencies.
            -   It is fairly limited and does not yet support using variables for tag names. So `getTag(this, myVar)` won't work. But `getTag(this, "#tag")` will work.
            -   There are probably bugs.
        -   Additional improvements include showing the error message produced from a formula.
            -   If the formula throws an error then it will show up instead of the formula text.
            -   The UI has not been updated so you cannot scroll to read the full error message.
    -   Improved line performance.
    -   Improved label positioning to be more consistent.
    -   Improved users to share inventories, menus, and simulations when they are logged in with the same username.
    -   Old inactive users will now be deleted automatically to keep the data model clear of unused users.
        -   This only affects bots that have the `aux._user` tag set.
    -   Improved our usage of Vue.js to prevent it from crawling the entire game tree to setup property listeners.
        -   This reduces rendering overhead significantly.
    -   Changed the size of the inventory's dragging bar.
-   Bug Fixes
    -   Fixed rendering warning that was caused by `aux.line.to` if the line was too short.
    -   The context will now no longer allow for bot placement if it is not being visualized.
    -   The bot's label should now always appear on page reload.
    -   The bot sheet should now no longer have an incorrect layout upon adding a new bot.
    -   The config ID in sheets will now read as `config` and not `confi`.
    -   Switching contexts in AUXPlayer will now add the old context to the browser history so you can use the back and forward buttons to go back and forth.

## V0.9.5

### Date: 6/19/2019

### Changes:

-   Improvements
    -   `onGridClick()` is now supported in VR.
    -   Changed `mergeBall` tag to `mod`.
    -   Changed `tags` staring tag to `mod`.
    -   Changed `Clear Tags` to `Clear Mod`.
    -   Stop users from adding a blank or only whitespace tag.
    -   Changed `tags.remove()` back to `removeTags()`.
-   Bug Fixes
    -   All camera tweens will now snap to their final (and literal) target destination at the end of the tween.
    -   Bots will get destroyed when dragged over the trashcan in AUX Builder even if it is still on a context surface.
    -   `aux.context.rotation` tags are now being used in AUX Builder to apply rotation to contexts.
    -   Tags starting with `_user` and all other appropriate hidden tags will now correctly sort into the hidden tags section in sheets.
    -   Clearing an empty mod with an added tag on it now clears the added tag.
    -   `aux.label.size.mode` set to `auto` now sizes properly with the orthographic camera.
    -   The inventory in player will now no longer reset it's scale upon resizing the inventory.

## V0.9.4

### Date: 06/18/2019

### Changes:

-   Improvements
    -   Label rendering is now longer overdrawn on the main scene.
        -   This fixes issues with rendering labels in VR.
-   Bug Fixes
    -   Labels are now rendered in both the left and right eye in VR.
    -   Fixed flickering labels due to z-fighting with the geometry it was anchored to

## V0.9.3

### Date: 06/18/2019

### Changes:

-   Improvements
    -   Changed labels to read "Bot" instead of "File".

## V0.9.2

### Date: 06/18/2019

### Changes:

-   **Breaking Changes**
    -   We changed how tags are used in formulas. Now, instead of using the dot (`.`) operator to access a tag in a file, you must use the new `getTag(file, tag)` and `setTag(file, tag)` functions.
        -   For example, instead of:
            -   `this.aux.color = "red"`
        -   You would use:
            -   `setTag(this, "#aux.color", "red")`
        -   Likewise for getting tags:
            -   `alert(this.aux.color)`
        -   You should now use:
            -   `alert(getTag(this, "#aux.color"))`
-   Improvements
    -   Added several functions indended to replace the @ and # expression syntax.
        -   `getBot(tag, value)`, Gets the first file with the given tag and value.
        -   `getBots(tag, value (optional))`, Gets all files with the given tag and optional value. This replaces the `@tag(value)` syntax.
        -   `getBotTagValues(tag)`, Gets all the values of the given tag. This replaces the `#tag` syntax.
        -   `getTag(file, tag)`, Gets the value stored in the given tag from the given file. This replaces using dots (`.`) to access tags.
        -   `setTag(file, tag, value)` Sets the value stored in the given tag in the given file. This replaces using dots (`.`) to set tag values.
    -   Renamed several functions to use the "bots" terminology instead of "files".
        -   `getFilesInContext() -> getBotsInContext()`
        -   `getFilesInStack() -> getBotsInStack()`
        -   `getNeighboringFiles() -> getNeighboringBots()`
        -   `player.getFile() -> player.getBot()`

## V0.9.1

### Date: 06/13/2019

### Changes:

-   Improvements
    -   VR mode is reimplemented.
        -   On a VR device, you can enter VR mode by clicking on `Enter VR` in the menu.
        -   VR controllers can be used to click on files as well as drag them around in both AUX Player and AUX Builder.
        -   `onPointerEnter()` and `onPointerExit()` work for VR controllers in AUX Player.
    -   AR mode is back to its previous working state (along with inventory!)
    -   Changed the function tag `player.isBuilder()` to `player.isDesigner()`.
    -   Clicking on the same file as the selected file will now open the sheet if it has been closed.
    -   Added a `Select Context File` seciton in the workspace dropdown. This will select the file responsible for the workspace and open up it's sheet.
    -   Added ability to drag to change the height of the inventory viewport in the player.
    -   Added a new `aux.inventory.height` tag that when applied to the config file will set a default height of the player's inventory.
-   Bug Fixes
    -   Clicking on the same file as the selected file will no longer deselect the file in single selection mode.
    -   Fixed accidental double render when running in AUX Builder.

## V0.8.11

### Date: 06/07/2019

### Changes:

-   Improvements
    -   Removed unused top grid spaces of empty an empty file.
    -   The tag autocomplete is now in alphabetical order.
    -   The id tag value is now centered in the sheets.
    -   The `Clear Diff` section of the sheets has been renamed `Clear Tags`.
    -   The tooltip for the surface button has been changed from `create surface from selection` to `create surface` in mergeBall mode.
-   Bug Fixes
    -   Changed the resulting `diff-` id of file to `merge` when adding tag to empty file.
    -   Changed header of the create worspace popup from `Create Surface from Selection` to `Create Surface` when opened on a merge file.

## V0.8.10

### Date: 06/07/2019

### Changes:

-   Improvements
    -   Change `diff` key word to `merge` or `mergeBall`.
        -   EX: The tag function `aux.diff` has been changed to `aux.mergeBall` and `aux.diffTags` has been changed to `aux.mergeBall.tags` and the `diff` id tag value has been changed to `merge`.

## V0.8.9

### Date: 06/06/2019

### Changes:

-   Improvements
    -   Changed `diff.save` and `diff.load` to `diff.export` and `diff.import` respectfully.
    -   Changed function `saveDiff` to automatically include the `loadDiff` function within it to clean up the resulting output.
    -   `diff.save` will now return a cleaner JSON than it was before.
-   Bug Fixes
    -   Duplicate tags will now not show up in a closed tag section's tag count.
    -   Stopped additon of extra whitespace on left side of screen when multi selecting too many files.

## V0.8.8

### Date: 06/05/2019

### Changes:

-   Improvements
    -   Improved how diffs are created from files so that they don't contain any tags which are for contexts.
        -   This means that moving a file will only give you a diff of tags that are not related to a context.
        -   Examples are `aux.color`, `aux.label`, etc.
        -   As a result, applying the diff to a file won't cause it to be moved.
    -   The hidden tag section has been changed from `aux._` to `hidden`.
    -   The action and hidden tag sections will now appear when only one tag meets the criteria for the section.
    -   The add tag auto complete will now check for a match of the start if the string and not a substring.
    -   The add tag autocomplete will hide the `aux._` tags until `aux._` is input.
    -   When clicking the background in multi-file selection mode, it will deselect the files and keep a diff of the last selected.
    -   Improved file diffs to keep the existing diff selected after merging it into a file.
    -   Added tag `aux.inventory.color` to global file that allows the user to set the inventory background color in player.
-   Bug Fixes
    -   Fixed an issue that would cause file diffs to apply their context positions to other files.
    -   Clicking the `minus` button of the final file in sheets will now switch to diff without the `minus` or `unselect all` buttons that don't do anything.

## V0.8.7

### Date: 06/05/2019

### Changes:

-   Improvements
    -   Added the ability to show hidden tags by toglging hidden tag section instead of the hidden tags button which has been removed.
    -   Edited hexagon button to be filled and have a larger plus icon to improve uniformity.
-   Bug Fixes
    -   Tag `#` section will no longer remain if there are no tags fitting the criteria.

## V0.8.6

### Date: 06/05/2019

### Changes:

-   Improvements
    -   Added the ability to automatically convert curly quotes (`U+2018`, `U+2019`, `U+201C`, `U+201D`) into normal quotes (`U+0008`, `U+0003`).
-   Bug Fixes
    -   Fixed an issue where tag diffs would appear like normal files.
    -   Fixed an issue that prevented users from moving the camera when tapping/clicking on a worksurface.

## V0.8.5

### Date: 06/04/2019

### Changes:

-   Bug Fixes
    -   Fixed an issue that caused diffs to not be draggable from the mini file in the upper right hand corner of the screen.
    -   Fixed some conflicts between the default panel opening logic and the new dragging logic on mobile.
    -   Fixed an issue that prevented users from dragging file IDs out from the file panel on mobile.

## V0.8.4

### Date: 06/04/2019

### Changes:

-   Improvements
    -   Made AUX Builder remove any context-related tags when cloning/duplicating a file.
        -   This prevents diff files from magically appearing in other contexts when dragging them.
        -   It is accomplished by deleting any tag that is hidden (starts with an underscore) or is related to a context made by an `aux.context` tag in another file.
    -   Added `diff.save()` and `diff.load()` AUX Script functions.
        -   `diff.save(diffToSave)`: Takes the given diff and returns JSON that can be stored in a tag.
        -   `diff.load(diffToLoad)`: Renamed from `diff.create()`, `diff.load()` is now able to take some JSON and returns a diff that can be applied to a file using `applyDiff()`.
    -   Numbers in tags can now start with a decimal instead of having to start with a digit.
        -   For example, `.0123` is now allowed and equals `0.0123`.
    -   Added the ability to customize user colors via the following tags:
        -   `aux.color`: Setting this tag on a user's file will cause that user to be the given color.
        -   `aux.scene.user.player.color`: Setting this tag on the globals file will cause all users in AUX Player to appear as the given color.
        -   `aux.scene.user.builder.color`: Setting this tag on the globals file will cause all users in AUX Builder to appear with the given color.
    -   Made AUX Player users default to a yellow color instead of blue.
    -   Renamed the `globals` file to `config`.
    -   Renamed the following tags/actions:
        -   `aux.context.surface.{x,y,z}` -> `aux.context.{x,y,z}`
        -   `aux.context.surface.rotation.{x,y,z}` -> `aux.context.rotation.{x,y,z}`
        -   `aux._creator` -> `aux.creator`
        -   `aux.builders` -> `aux.designers`
        -   `onSave()` -> `onSaveInput()`
        -   `onClose()` -> `onCloseInput()`
    -   Changed the `"Switch to Player"` button text to be `"Open Context in New Tab"`.
    -   Changed the title of AUX Builder to `"Channel Designer"`.
    -   Improved the file table to automatically focus the first input for newly added tags.
    -   Added an `onDiff()` event that is triggered on the file that a diff was applied to.
        -   The `that` parameter is an object with the following properties:
            -   `diffs`: The array of diffs that were applied to the file.
-   Bug Fixes
    -   Fixed the color picker input to not error when the edited tag doesn't have a value.
    -   Fixed the color picker basic input subtype to have the correct width so that the colors line up properly.
    -   Fixed an issue with showing an input box during the `onSaveInput()` or `onCloseInput()` callback from another input.
    -   Added in ability to drag file or diff out of file selection dropdown button.
    -   The sheet section will now hide itself when dragging a file from it and reopen itself when the drag is completed.
    -   Changed `Create Workspace` button tooltip to `Create Surface from Selection`.
    -   Removed the `Destroy File` and `Clear Diff` buttons from an empty diff sheet.
    -   Removed the `Destroy File` and replaced it with the `Clear Diff` button on a non-empty diff sheet.
    -   Fixed `player.tweenTo()` from affecting the inventory camera if the target file doesnt exist in it.

## V0.8.3

### Date: 06/03/2019

### Changes:

-   Improvements
    -   Replaced `aux.context.surface` with `aux.context.visualize`
        -   This allows specifying how a context should be visualized in AUX Builder.
        -   The previous option only allowed specifying whether a context is visualized, not how.
        -   There are currently 3 possible options:
            -   `false`: Means that the context will not be visible in AUX Builder. (default)
            -   `true`: Means that the context will be visible in AUX Builder but won't have a surface.
            -   `surface`: Means that the context will be visible with a surface in AUX Builder.

## V0.8.2

### Date: 05/31/2019

### Changes:

-   Improvements
    -   Added `onGridClick()`
        -   Triggered when the user clicks on an empty grid space in AUX Player.
        -   Runs on every simulaiton.
        -   The `that` parameter is an object with the following properties:
            -   `context`: The context that the click happened inside of. If the click occurred in the main viewport then this will equal `player.currentContext()`. If the click happened inside the inventory then it will equal `player.getInventoryContext()`.
            -   `position`: The grid position that was clicked. Contains `x` and `y` properties.
    -   Added the `aux.builders` tag which allows setting a whitelist for AUX Builder.
        -   `aux.whitelist` and `aux.blacklist` still exist and can be used to whitelist/blacklist users across both AUX Builder and AUX Player.
        -   If `aux.builders` is present then only users in the builder list can access AUX Builder.
        -   If `aux.builders` is not present then AUX Builder falls back to checking the whitelist and blacklist.
    -   Added support for `aux.movable=diff`.
        -   This mode acts like `clone` but the cloned file is a diff.
        -   You can control the tags that are applied from the diff by setting the `aux.movable.diffTags` tag.
    -   Added `player.isBuilder()` function for AUX Script.
        -   Determines if the current player is able to load AUX Builder without being denied. For all intents and purposes, this means that their name is in the `aux.builders` list or that there is no `aux.builders` list in the globals file.
    -   Added `player.showInputForTag(file, tag, options)` function for AUX Script.
        -   Shows an input dialog for the given file and tag using the given options.
        -   Options are not required, but when specified the following values can be used:
            -   `type`: The type of input dialog to show.
                -   Supported options are `text` and `color`.
                -   If not specified it will default to `text`.
            -   `subtype`: The specific version of the input type to use.
                -   Supported options are `basic`, `advanced`, and `swatch` for the `color` type.
                -   If not specified it will default to `basic`.
            -   `title`: The text that will be shown as the title of the input box.
            -   `foregroundColor`: The color of the text in the input box.
            -   `backgroundColor`: The color of the background of the input box.
            -   `placeholder`: The placeholder text to use for the input box value.
    -   Added autofill feature to the add tag input box for improved tag adding.
    -   Center camera button is only shown when at a specified distance from the world center.
    -   Placed camera type toggle back inside the menu for both AUX Builder and AUX Player.
    -   Changed hexagon image to include a plus sign to make is match with other 'add item' buttons.
    -   Added ability to remove files from a search, will convert any remaining files into a multiselected format.
    -   Removed bottom left diff brush from builder. Diffs need to be dragged from their file ID in the sheets menu now.
    -   Changed the default placholder in the search bar from `search`, `[empty]`, and `[diff-]` to just be `search / run`.
    -   Edited the `RemoveTags()` function to allow it to use Regular Expressions to search for the tag sections to remove.

## V0.8.1

### Date: 05/29/2019

### Changes:

-   Improvements

    -   Added in the `RemoveTags(files, tagSection)` function to remove any tag on the given files that fall into the specified tag section. So triggering a `RemoveTags(this, "position")` will remove all tags such as `position.x` and `position.random.words` on this file.
    -   Added the `aux.destroyable` tag that prevents files from being destroyed when set to `false`.
    -   Made the globals file not destroyable by default.
    -   Reimplemented ability to click File ID in the sheet to focus the camera on it.
    -   Added the `aux.editable` tag that can be used to prevent editing a file in the file sheet.
    -   Added events for `onKeyDown()` and `onKeyUp()`.
        -   These are triggered whenever a key is pressed or released.
        -   The `that` parameter is an object containing the following fields:
            -   `keys` The list of keys that were pressed/released at the same time.
        -   See https://developer.mozilla.org/en-US/docs/Web/API/KeyboardEvent/key/Key_Values for a list of possible key values.
    -   Added new formula functions:
        -   `getFilesInStack(file, context)` gets the list of files that are in the same position as the given file.
        -   `getNeighboringFiles(file, context, direction)` gets the list of files that are next to the given file in the given direction.
            -   Possible directions: `left`, `right`, `front`, `back`.
            -   If a direction is not specified, then the function returns an object containing every possible direction and the corresponding list of files.
        -   `player.importAUX(url)` loads an .aux file from the given URL and imports it into the current channel.
    -   Improved the `whisper()` function to support giving it an array of files to whisper to.
    -   Set an empty diff file as the selected file if no other files are selected, this will allow new files to be dragged out drom this diff's id as a new file.
        -   Selection count is set to 0 in this instance as not files are meant to be shown as selected.
    -   Added a "Create Worksurface" button to the file sheet.
        -   This will create a new worksurface and place all the selected files on it.
        -   The worksurface will use the given context name and can be locked from access in AUX Player.
        -   The new worksurface file will automatically be selected.
        -   The system will find an empty spot to place the new worksurface.
    -   Added camera center and camera type buttons to lower right corner of AUX Builder and AUX Player.
        -   Inventory in AUX Player also has a camera center button.
        -   Camera center will tween the camera back to looking at the world origin (0,0,0).
        -   Camera type will toggle between perspective and orthographic cameras. The toggle button that used to do this has been removed from the main menus.

-   Bug Fixes
    -   Fixed `tweenTo` function not working after changing the camera type.
    -   Fixed the file sheet to not have a double scroll bar when the tags list becomes longer than the max height of the sheet.
    -   Fixed an issue that would add a file to the "null" context when dragging it out by it's ID.

## V0.8.0

### Date: 05/25/2019

### Changes:

-   Improvements
    -   Replaced 2D slot-based inventory with a full 3D inventory context view on the lower portion of the screen.
        -   You can drag files seamlessly in and out of the inventory and current player context.
        -   Inventory has seperate camera control from the player context.
        -   Inventory is now unlimited in capacity as it is just another 3d context to place files in and take with you.
    -   Added a tag section check for multiple action tags, will now compress them into the `actions()` section.
    -   Add a docker-compose file for arm32 devices.
    -   Add the ability to execute a formula and get file events out of it.
    -   Add a play button to the search bar that executes the script.
-   Bug Fixes
    -   Fixed ability to click on files with `aux.shape` set to `sprite`.
    -   Hide the context menu on mobile when clicking the background with it open.
    -   Refactored progress bars to be more performant.
    -   Progress bars no longer interfere with input.
    -   Allow queries to return values that are not null or empty strings.
    -   Remove context menu on mobile when clicking on background.
    -   Make users that are in AUX Player appear blue.

## V0.7.8

### Date: 05/23/2019

### Changes:

-   Bug Fixes
    -   Made adding a tag put the new tag in the correct position in the sheet so it doesn't jump when you edit it.
    -   Fixed the ability to see other players.

## V0.7.7

### Date: 05/23/2019

### Changes:

-   Improvements
    -   The show hidden tag button and new tag button have swapped places.
    -   The sheets section will automatically appear when the search bar is changed.
    -   New create new file button art has been implemented.
    -   Several tags have changed:
        -   `aux.context.movable` -> `aux.context.surface.movable`
        -   `aux.context.x` -> `aux.context.surface.x`
        -   `aux.context.y` -> `aux.context.surface.y`
        -   `aux.context.z` -> `aux.context.surface.z`
        -   `aux.context.grid` -> `aux.context.surface.grid`
        -   `aux.context.scale` -> `aux.context.surface.scale`
        -   `aux.context.minimized` -> `aux.context.surface.minimized`
    -   Added `aux.context.surface` as a way to determine if a surface should show up in AUX Builder.
        -   Defaults to `false`.
    -   Changed how contexts are configured:
        -   You can now configure a context by setting `aux.context` to the context.
        -   Previously, this was done by creating a special tag `{context}.config`.
    -   Added `aux.context.locked` as a way to determine if a context should be able to be loaded in AUX Player.
        -   Defaults to `true` for contexts that do not have a file that sets `aux.context` for it.
        -   Defaults to `false` for contexts that have a file that sets `aux.context` for it and do not have a `aux.context.locked` tag.
    -   Changed how the globals file is created:
        -   It no longer has a label.
        -   It is now movable by default. (but you have to put it in a context first)
        -   It now defines the "global" context instead of a random context.
        -   It is not in the "global" context by default. (so there's just a surface with no files)
-   Bug Fixes
    -   The tags in sheets will now be sorted aplhabetically on show/hide tag sections.

## V0.7.6

### Date: 05/21/2019

### Changes:

-   Improvements
    -   Tag compression now happens when there are at least 2 similar starting sections.
    -   Tag sections now begin with or are replaced by `#`.
    -   Tag sections now truncate if they are over 16 characters.
    -   Tag sections now begin all turned on when opening the sheets.
    -   Tag sections now account for hidden tags and only show a tag section button if the amount of visible hidden tags is greater than 2.
    -   Made the channel ID parsing logic follow the same rules we use for the URLs.
    -   Added a toast message that will be shown whenever a file is deleted via the file table or the trash can.
-   Bug Fixes
    -   Fixed the `isBuilder` and `isPlayer` helper variables.

## V0.7.5

### Date: 05/21/2019

### Changes:

-   Improvements
    -   Tag compression to the table for tags with 3 or more similar starting sections(The series of characters before the first period in the tag).
    -   Made switching contexts in AUX Player via `player.goToContext()` fast by not triggering a page reload.
    -   Forced each channel in AUX Player to display the same context as the primary context.
    -   Added in ability to drag a block out of the sheet's ID value.
    -   Added the `diff.create(file, ...tags)` function.
        -   This creates a diff that takes the specified tags from the given file.
        -   Tags can be strings or regex.
        -   The result can be used in `applyDiff()` or in `create()`.
        -   Example:
            -   `diff.create(this, /aux\..+/, 'fun')`
            -   Creates a new diff that copies all the `aux.*` and `fun` tags.
    -   Added the `player.currentContext()` function.
        -   This returns the context that is currently loaded into AUX Player.
    -   Added the `onPlayerContextEnter()` event.
        -   This is triggered whenever AUX Player loads or changes a context.
        -   The `that` variable is an object containing the following properties:
            -   `context` - the context that was loaded.
    -   Added convenience functions for accessing the first and last elements on an array.
        -   `array.first()` will get the first element.
        -   `array.last()` will get the last element.
-   Changes
    -   Changed the @ and # formula expressions to always return a list of values.
        -   The values will always be sorted by the ID of the file that it came from.
            -   For @ expressions this means that the files will be sorted by ID.
            -   For # expressions this means that the values will be sorted by which file they came from.
        -   Because of this change, users should now use the `.first()` function to get the first file returned from a query.
-   Bug Fixes
    -   Fixed the wording when adding and removing channels.

## V0.7.4

### Date: 05/20/2019

### Changes:

-   Improvements
    -   Added the `NODE_PORT` environment variable to determine which port to use for HTTP in production.
-   Bug Fixes
    -   Fixed SocketManager to build the connection url correctly.

## V0.7.3

### Date: 05/20/2019

### Changes:

-   Bug Fixes
    -   Updated sharp to v0.22.1

## V0.7.2

### Date: 05/20/2019

### Changes:

-   Bug Fixes
    -   Fixed an issue where the server would return the wrong HTML page for AUX Player.

## V0.7.1

### Date: 05/20/2019

### Changes:

-   Bug Fixes
    -   Fixed an issue with running AUX on a .local domain that required HTTPs.

## V0.7.0

### Date: 05/20/2019

### Changes:

-   Improvements
    -   Search bar will now always remain across the top of builder.
    -   Made the `aux.context.grid` tag not use objects for hex heights.
    -   Made `auxplayer.com/channel` load AUX Builder and `auxplayer.com/channel/context` load AUX Player.
    -   Added `onConnected()` and `onDisconnected()` events to notify scripts when the user becomes connected for disconnected from the server.
    -   Added `player.isConnected()` to help formulas easily determine if the player is currently connected.
        -   Works by checking the `aux.connected` tag on the user's file.
-   Bug Fixes
    -   Allow for the expansion and shrinking of hexes after they have been raised or lowered.
    -   Clicking on the diff bursh in builder will now make the sheets appear correctly.
    -   Selecting the file ID in builder will now no longer change the zoom that sent the camera too far away.
    -   Upon shrinking the hex grid, hexes will now remain if a file is on top of it.
    -   Clicking on a non centeral hex did not show correct raise and lower options, now it does.
    -   Fixed an issue that would cause a formula to error if evaluating an array which referenced a non-existant tag.
        -   In the test scenario, this made it appear as if some blocks were able to be moved through and other blocks were not.
        -   In reality, the filter was breaking before it was able to evaluate the correct block.
        -   This is why re-creating a file sometimes worked - because the new file might have a lower file ID which would cause it to be evaluated before the broken file was checked.
    -   Fixed an issue that would cause the formula recursion counter to trigger in non-recursive scenarios.

## V0.6.5

### Date: 05/10/2019

-   Improvements
    -   Added `aux.iframe` tag that allows you to embed HTML pages inside an AUX.
        -   Related iframe tags:
            -   `aux.iframe`: URL of the page to embed
            -   `aux.iframe.x`: X local position
            -   `aux.iframe.y`: Y local position
            -   `aux.iframe.z`: Z local position
            -   `aux.iframe.size.x`: Width of the iframe plane geometry
            -   `aux.iframe.size.y`: Height of the iframe plane geometry
            -   `aux.iframe.rotation.x`: X local rotation
            -   `aux.iframe.rotation.y`: Y local rotation
            -   `aux.iframe.rotation.z`: Z local rotation
            -   `aux.iframe.element.width`: The pixel width of the iframe DOM element
            -   `aux.iframe.scale`: The uniform scale of the iframe plane geometry

## V0.6.4

### Date: 05/09/2019

### Changes:

-   Changes
    -   Made cloned files **not** use the creation hierarchy so that deleting the original file causes all child files to be deleted.
-   Bug Fixes
    -   Fixed the "Destroy file" button in the file sheet to allow destroying files while searching.

## V0.6.3

### Date: 05/09/2019

### Changes:

-   Improvements
    -   Made cloned files use the creation hierarchy so that deleting the original file causes all child files to be deleted.
-   Bug Fixes
    -   Fixed an issue that caused clonable files to not be cloned in AUX Player.

## V0.6.2

### Date: 05/09/2019

### Changes:

-   Improvements
    -   Allow users to determine which side of the file they have clicked on by using `that.face` variable on an `onClick` tag.
    -   Removed `aux.pickupable` and replaced it with special values for `aux.movable`.
        -   Setting `aux.movable` to `true` means it can be moved anywhere.
        -   Setting `aux.movable` to `false` means it cannot be moved.
        -   Setting `aux.movable` to `clone` means that dragging it will create a clone that can be placed anywhere.
        -   Setting `aux.movable` to `pickup` means it can be moved into any other context but not moved within the context it is currently in (only applies to AUX Player).
        -   Setting `aux.movable` to `drag` means it can be moved anywhere within the context it is currently in but not moved to another context. (only applies to AUX Player).
    -   Added the ability to destroy files from the file sheet.
    -   Added the ability to display a QR Code from formula actions.
        -   Use `showQRCode(data)` and `hideQRCode()` from formula actions.
    -   Added the ability to create a new empty file from the file sheet.
        -   Doing so will automatically select the new file and kick the user into multi-select mode.
    -   Added the ability to whitelist or blacklist users by using `aux.whitelist` and `aux.blacklist`.
        -   For example, setting `aux.whitelist` to `Kal` will ensure that only users named `Kal` can access the session.
        -   Similarly, setting `aux.blacklist` to `Kal` will ensure that users named `Kal` cannot access the session.
        -   In the case of a name being listed in both, the whitelist wins.
-   Bug Fixes
    -   Fixed an issue where long tapping on a file would register as a click on mobile.
    -   Dragging a minimized workspace will no longer change its z value for depth, only its x and y.

## V0.6.1

### Date: 05/07/2019

### Changes:

-   Bug Fixes
    -   Fixed the Copy/Paste shortcuts to make `Cmd+C` and `Cmd+V` work on Mac.

## V0.6.0

### Date: 05/07/2019

### Changes:

-   Improvements

    -   Added an `aux.progressBar` tag that generates a progressbar above the file, this tag can be set to any value form 0 to 1.
        -   This new tag also has additionally: `aux.progressBar.color` and `aux.progressBar.backgroundColor` to color the progressbar's components.
        -   This tag also has: `aux.progressBar.anchor` to set the facing direction of the progress bar relative to the file.
    -   Added `aux.pickupable` to control whether files can be placed into the inventory in the player or not, will be true (able to be put in inventory) by default.
        -   If `aux.pickupable` is true but `aux.movable` is false, the file can still be dragged into the inventory without moving the file position. It can also be dragged out of the inventory by setting the file position only until is is placed, then not allowing position changes again as `aux.movable` is still false.
    -   Added the ability to load additional channels into an AUX Player channel.
        -   Channels can be loaded from any reachable instance of AUX Server. (auxplayer.com, a boobox, etc.)
        -   To add a channel to your AUX Player, simply open the hamburger menu and click "Add Channel".
            -   Enter in the ID of the channel you want to load.
            -   There are several options:
                -   A URL (`https://auxplayer.com/channel/context`)
                -   A remote context ID (`auxplayer.com/channel/context`)
                -   A local context ID (`channel/context`)
                -   A local channel ID (`channel`)
        -   To remove a channel, open the hamburger menu and click on the one you want to remove.
        -   Channels can also be loaded by putting them in the query string of the URL.
            -   This is done by adding a parameter named `channels` set to the ID of the channel that you want to load.
            -   For example, `channels=abc/test` will load the `abc/test` channel.
            -   As a result, the URL ends up looking something like this `https://auxplayer.com/channel/context?channels=abc/test&channels=other/channel`.
            -   Note that you can only add channels this way. You must go to the hamburger menu to remove a channel.
                -   Sharing URLs will cause all the channels you have loaded to show up for someone else but it won't remove any channels they already have loaded.
        -   Added several new formula functions:
            -   `superShout(event, arg)` performs a shout that goes to every loaded channel. This is the only way for channels to communicate with each other.
            -   `player.loadChannel(id)` loads the channel with the given ID.
            -   `player.unloadChannel(id)` unloads the channel with the given ID.
        -   Additionally, the following events are always sent to every channel:
            -   `onQRCodeScannerOpened()`
            -   `onQRCodeScannerClosed()`
            -   `onQRCodeScanned()`
            -   `onTapCode()`
        -   How it works
            -   Channels are loaded by creating files in the user's "simulation context".
                -   You can get the user's simulation context by using `player.getFile().aux._userSimulationsContext`.
            -   AUX Player looks for these files and checks if they have a `aux.channel` tag.
                -   For files that do, then the `aux.channel` tag value is used as a channel ID and then AUX Player loads it for each file.
                -   Files that don't are ignored.
            -   Note that because we have multiple channels loaded there are multiple user files and global files.
                -   This is fine because channels cannot lookup files that other channels have.
                -   Because of this, a user also has multiple simulation contexts.
                -   This works out though, because we merge all the simulation contexts and remove duplicate channels.
                -   When `player.unloadChannel(id)` is called, we only remove simulation files that are in the channel that the script is running in.
                -   As a result, if another channel has called `player.loadChannel(id)` with the same ID the channel will remain loaded because at least one channel has requested that it be loaded.
    -   Added in a tween for the zoom that fires once a file has been focused on, it will tween to file position then zoom to the set zoom value.
    -   Added `whisper(file, event, argument)` formula function that sends shouts to a single file.
    -   Added a `aux.version` tag to the globals file which will be used to help determine when breaking changes in the AUX file format occur.
    -   Added the ability to copy and paste file selections in AUX Builder.
        -   Pressing `Ctrl+C` or `Cmd+C` will cause the currently selected files to be copied to the user's clipboard.
        -   Pressing `Ctrl+V` or `Cmd+V` will cause the currently selected files to be pasted into the world where the user's cursor is.
        -   Does not interfere with normal copy/paste operations like copying/pasting in input boxes.
        -   If a worksurface is included in the user's selection the new worksurface will be duplicated from it.
            -   This allows you to do things like copy the context color.
            -   Any files that are being copied from the old worksurface to the new one will also maintain their positions.
    -   Added the ability to copy worksurfaces AUX Builder using the new `"Copy"` option in the context menu.
        -   Using the `Ctrl+V` keybinding after copying the worksurface will paste a duplicate worksurface with duplicates of all the files that were on the surface.
    -   Added the ability to drag `.aux` files into AUX Builder.
        -   This will upload them just like the upload option in the hamburger menu.
    -   Added `player.hasFileInInventory(file)` formula function that determines if the given file or list of files are in the current player's inventory.
        -   As a part of this change, it is now possible to use the other user-related functions in formulas.
    -   Moved the `handlePointerEnter` and `handlePointerExit` function logic to only work in `PlayerInteractionManager`.
    -   Added the `handlePointerDown` to `PlayerInteractionManager` so down events in general can be collected on the player.
    -   Clicking on the `Raise` and `Lower` options on the workspace dropdown will now effect the entrire workspace if it has been expanded.

## V0.5.4

### Date: 04/29/2019

### Changes:

-   Improvements
    -   Changed AUX Player's default background color to match the dark background color that AUX Builder uses.
    -   Changed the globals file to look like a normal file when created and be labeled as "Global".
    -   Updated all the formula functions to use the new naming scheme.
    -   Added the ability to drag worksurfaces when they are minimized.
        -   Setting `aux.context.movable` to `false` will prevent this behavior.
    -   Selecting an item in the inventory no longer shows a selection indicator.
-   Bug Fixes
    -   The inventory placeholders should now always appear square.
    -   Dragging an item out of the inventory will now always remove the image of that item in the inventory.

## V0.5.3

### Date: 04/26/2019

### Changes:

-   Bug Fixes
    -   Fixed an issue that would cause data loss on the server.
        -   The issue was caused by not cleaning up some resources completely.
        -   Because some services were left running, they would allow a session to run indefinitely while the server was running but were not saving any new data to the database.
        -   As a result, any changes that happened after the "cleanup" would be lost after a server restart.

## V0.5.2

### Date: 04/26/2019

### Changes:

-   Improvements
    -   Set builder's default background color to dark gray. Player remains the light blue.
    -   Changed the `onDragAny/onDropAny` actions to be `onAnyDrag/onAnyDrop`.
    -   `formula-lib.ts` has changed `isPlayerInContext` export to `player.isInContext`.
    -   `formula-lib.ts` has changed `makeDiff` export to `diff`.
    -   Made the mini file dots much smaller.
    -   Added the ability to show and hide a QR Code Scanner using the `openQRCodeScanner()` and `closeQRCodeScanner()` functions.
        -   Upon scanning a QR Code the `onQRCodeScanned()` event is triggered with the `that` variable bound to the scanned QR code.
        -   The `onQRCodeScannerOpened()` event is triggered whenever the QR Code Scanner is opened.
        -   The `onQRCodeScannerClosed()` event is triggered whenever the QR Code Scanner is closed.
    -   Moved the file sheet to the right side of the screen.
-   Bug Fixes
    -   Fixed an issue with trying to load a WebP version of the "add tag" icon in Safari.
        -   Safari doesn't support WebP - so we instead have to load it as a PNG.
    -   Fixed the proxy to return the original content type of images to Safari.
        -   Because Safari doesn't support WebP we can't automatically optimize the images.

## V0.5.1

### Date: 04/25/2019

### Changes:

-   Improvements
    -   Automatically log in the user as a guest if they attempt to got to as context without being logged in.
-   Bug Fixes
    -   Stopped a new Guest's username from saying `guest_###` upon logging into a new guest account for the first time.
    -   Fixed highlighting issues when dragging files around.
    -   Totally removed the AUX Player toolbar so that it doesn't get in the way of input events. (Was previously just transparent)
    -   Fixed an issue with files not responding to height changes on a hex when the config file wasn't in the same context.

## V0.5.0

### Date: 04/25/2019

### Changes:

-   Improvements
    -   Restricted onCombine feature to only fire in aux-player and restrict it from happening on aux-builder.
    -   Removed the `clone()` function.
    -   Improved the `create()` function to be able to accept lists of diffs/files.
        -   This allows you to quickly create every combination of a set of diffs.
        -   For example, `create(this, [ { hello: true }, { hello: false } ])` will create two files. One with `#hello: true` and one with `#hello: false`.
        -   More complicated scenarios can be created as well:
            -   `create(this, [ { row: 1 }, { row: 2 } ], [ { column: 1 }, { column: 2 } ])` will create four files for every possible combination between `row: 1|2` and `column: 1|2`.
            -   `create(this, { 'aux.color': 'red' }, [ makeDiff.addToContext('context_1'), makeDiff.addToContext('context_2') ])` will create two files that are both red but are on different contexts.
            -   `create(this, @aux.color('red'), { 'aux.color': 'green' })` will find every file that is red, duplicate them, and set the new files' colors to green.
    -   Improved how we position files to prevent two files from appearing at the same index.
        -   Creating new files at the same position will now automatically stack them.
        -   Stacking is determined first by the index and second by the file ID.
    -   Added a zoom property to the `tweenPlayerTo` function to set a consistent zoom on file focus.
    -   Moved the worksurface context menu options to files mode.
    -   Moved the channel name to the hamburger menu and added the QR Code to the menu as well.
    -   Worksurface improvements
        -   Removed the header in AUX Player so that only the hamburger menu is shown.
        -   Removed the option to enter into worksurfaces mode.
            -   If users are already in worksurfaces mode then they can still exit.
        -   Removed the ability to snap or drag worksurfaces.
        -   Removed the ability to change the worksurface color.
    -   Removed the change background color context menu.
    -   Made the globals file generate as a worksurface.
    -   File Sheet/Search improvements
        -   Removed the edit icon and replaced it with a search icon at the top right of the top bar.
        -   Added the ability to save a `.aux` file from the current selection/search.
        -   Moved the "+tag" button to the left side of the panel and added an icon for it.
        -   Added another "Add Tag" button to the bottom of the tags list.
        -   Added the ability to show the list of selected file IDs in the search bar.
-   Bug Fixes
    -   Stopped sheet closing bug from taking multiple clicks to reopen.

## V0.4.15

### Date: 04/22/2019

### Changes:

-   Improvements

    -   Added a basic proxy to the server so that external web requests can be cached for offline use.
        -   Only works when the app is served over HTTPS.
        -   Uses service workers to redirect external requests to the server which can then download and cache the resources.
            -   Shouldn't be a security/privacy issue because all cookies and headers are stripped from the client requests.
            -   As a result this prevents users from adding resources which require the use of cookies for authorization.
            -   A nice side-effect is that it also helps prevent advertisers/publishers from tracking users that are using AUX. (Cookie tracking and Browser Fingerprinting are prevented)
        -   Currently, only the following image types are cached:
            -   `PNG`
            -   `JPG`
            -   `GIF`
            -   `WEBP`
            -   `BMP`
            -   `TIFF`
            -   `ICO`
        -   Upon caching an image, we also optimize it to WEBP format to reduce file size while preserving quality.
    -   Added `onPointerEnter()` and `onPointerExit()` events that are triggered on files that the user's cursor hovers.
    -   Added a pre-commit task to automatically format files.
    -   Formatted all of the source files. (TS, JS, Vue, JSON, HTML, CSS)
    -   Added an option to the dropdown in aux-builder to jump to aux-player for the current context
    -   `formula-lib.ts` has added a `isPlayerInContext` function to determine if path is in the expected context in aux-player.
    -   `formula-lib.ts` has changed `tweenTo` function to `tweenPlayerTo` for better clarity on the function's use.

## V0.4.14

### Date: 04/19/2019

### Changes:

-   Improvements
    -   Users that join as a guest will now have a cleaner visible name of `Guest`.
    -   Removed the builder checkbox on the new workspace popup to make the feature cleaner.
    -   Added the ability to zoom to a file by tapping/clicking its ID in the file sheet.
    -   Added a couple script functions:
        -   `tweenTo(file or id)` causes the current user's camera to tween to the given file. (just like how the sheet does it)
        -   `toast(message)` causes a toast message to pop up with the given message. It will automatically go away after some time.

## V0.4.13

### Date: 04/18/2019

### Changes:

-   Improvements
    -   Can load external images by setting `aux.image` to an image url.
        -   **NOTE:** The remote server must be CORS enabled in order to allow retrieval of the image.
    -   Added `sprite` as an option for `aux.shape`.
        -   This is a camera facing quad that is great for displaying transparent images.
    -   Added several events:
        -   `onCreate()` is called on the file that was created after being created.
        -   `onDestroy()` is called on the file just before it is destroyed.
        -   `onDropInContext()` is called on all the files that a user just dragged onto a context. (`that` is the context name)
        -   `onDragOutOfContext()` is called on all the files that a user just dragged out of a context. (`that` is the context name)
        -   `onDropAnyInContext()` is called on all files when any file is dragged onto a context. (`that` is an object that contains the `context` and `files`)
        -   `onDragAnyOutOfContext()` is called on all files when any file is dragged out of a context. (`that` is an object that contains the `context` and `files`)
        -   `onDropInInventory()` is called on the file that a user just dragged into their inventory.
        -   `onDragOutOfInventory()` is called on the file that a user just dragged out of their inventory.
        -   `onDropAnyInInventory()` is called on all files when any file is dragged into the user's inventory. (`that` is the list of files)
        -   `onDragAnyOutOfInventory()` is called on all files when any file is dragged out of the user's inventory. (`that` is the list of files)
        -   `onTapCode()` is called on every file whenever a 4 digit tap code has been entered. (`that` is the code)
            -   It is recommended to use an `if` statement to filter the tap code.
            -   This way you won't get events for tap code `1111` all the time due to the user tapping the screen.
        -   All of the drag/drop events are triggered once the user is done dragging. (not during their drag)
    -   Added checkboxes the new workspace modal to allow users to set whether it should show up in builder, player, or both.

## V0.4.12

### Date: 04/17/2019

### Changes:

-   **Breaking Changes**
    -   Changed worksurfaces and player config files to use `{context}.config` instead of `aux.builder.context` and `aux.player.context`.
        -   This also allows people to specify formulas on a per-context basis.
        -   We call these new tags "config tags".
        -   For example, you can show the `hello` context in both AUX Builder and AUX Player by setting the `hello.config` tag to `true`.
        -   Because of this change, existing worksurfaces no longer work. To regain your worksurfaces, do a search for `@aux.builder.context` and then create a config tag for the worksurfaces that are found.
    -   Changed worksurface config values to use `aux.context.{value}` instead of `aux.builder.context.{value}`.
        -   Removing `builder` from the name makes it easier to understand that the tags are describing the contexts that the file is configuring.
    -   Renamed `aux._parent` to `aux._creator`.
    -   Moved functions that create file diffs to their own namespace.
        -   `xyzDiff()` is now `makeDiff.xyz()`
        -   so `addToContextDiff()` is now `makeDiff.addToContext()`
-   Bug Fixes
    -   Fixed an issue that would prevent some files from showing up in Aux Builder due to being created with incorrect data.
    -   Fixed the ability to shrink worksurfaces.
-   Improvements
    -   Added the ability to pass arguments in `shout()`.
        -   For example, you can pass the number 11 to everything that has a `handleMessage()` tag using `shout("handleMessage", 11)`.
    -   Added `isBuilder` and `isPlayer` variables to formulas.
        -   This allows formulas to tell whether they are being run in AUX Builder or AUX Player.
        -   Using these variables in combination with config tags allows specifying whether a context should show up in AUX Builder or AUX Player.
        -   For example, the `hello` context will only show up in AUX Builder when the `hello.config` tag is set to `=isBuilder`.
    -   Added the ability to pass an array of files to `clone()` and `destroy()`.
    -   Changed the generated context ID format from `aux._context_{uuid}` to `context_{short-uuid}`.
    -   Added `aux.mergeable` so control whether diffs can be merged into other files.
    -   Added `md-dialog-prompt` to `GameView` to allow users to set custom contexts for new workspaces.
    -   Removed the `_destroyed` tag. Setting it now does nothing.
    -   Aux Player now uses `aux.context.color` value as the scene's background color.
        -   If `aux.context.color` has no value or is undefined, then it will fall back to `aux.scene.color`.
    -   Made diff toolbar in AUX Builder transparent and Inventory toolbar in AUX Player mostly transparent (slots are still lightly visible.)
    -   Added a trash can that shows up when dragging a file.
        -   Dragging files onto this trash can causes the file to be deleted.
        -   Dragging a diff onto the trash can causes the diff to be cleared.
    -   Added support for `aux.label.anchor` to allow positioning of the label.
        -   Supported values are:
            -   top (default)
            -   left
            -   right
            -   front
            -   back
            -   floating (word bubble)

## V0.4.11

### Date: 04/12/2019

### Changes:

-   Improvements
    -   Updated mesh materials and scene lighting to provide a cleaner look and more accurate color representation.
    -   Dragging files off of worksurfaces no longer deletes them but simply removes them from the context.
    -   Functions:
        -   The `clone()` and `copy()` functions have been changed to accept the first parameter as the creator. This means instead of `clone(this)` you would do `clone(null, this)`. Because of this change, `cloneFrom()` and `copyFrom()` are redundant and have been removed.
        -   The `clone()` and `copy()` functions now return the file that was created.
        -   New Functions:
            -   `addToContextDiff(context, x (optional), y (optional), index (optional))` returns an object that can be used with `create()`, `clone()`, or `applyDiff()` to create or add a file to the given context.
            -   `removeFromContextDiff(context)` returns an object that can be used with `create()`, `clone()`, or `applyDiff()` to remove a file from the given context.
            -   `addToContext(file, context)` adds the given file to the given context.
            -   `removeFromContext(file, context)` removes the given file from the given context.
            -   `setPositionDiff(context, x (optional), y (optional), index (optional))` returns a diff that sets the position of a file in the given context.
            -   `addToMenuDiff()` returns a diff that adds a file to the user's menu.
            -   `removeFromMenuDiff()` returns a diff that removes a file from the user's menu.
        -   Other changes
            -   `create()`, `clone()`, and `createMenuItem()` all support using files as diffs.

## V0.4.10

### Date: 04/11/2019

### Changes:

-   Bug Fixes
    -   Fixed an issue that prevented shouts from adding menu items to the user's menu.
    -   Fixed an issue that caused all users to have hexes.

## V0.4.9

### Date: 04/11/2019

### Changes:

-   Bug Fixes
    -   Fixed a build error.
-   Other improvements
    -   Fudging orthographic camera user context position based on its zoom level. This is not a perfect implementation but does provide a better sense of “where” ortho are when using zoom.

## V0.4.8

### Date: 04/11/2019

### Changes:

-   Bug Fixes
    -   Fixed some broken tests.

## V0.4.7

### Date: 04/11/2019

### Changes:

-   Bug fixes
    -   Typing `=` into a cell should no longer cause issues.
-   Improvements
    -   Menus
        -   Files can now be added to the user's menu.
        -   The items will only show up in AUX Player.
        -   Several functions have been added to help with adding and creating menu items:
            -   `createMenuItem(category, label, actionScript, data (optional))` will create a new file and add it to the current user's menu.
            -   `destroyMenuItem(category)` will destroy any files in the current user's menu with the given category.
            -   `destroyAllMenuItems()` will destroy all files in the current user's menu.
            -   `addToMenu(file)` will add the given file to the current user's menu.
            -   `removeFromMenu(file)` will remove the given file from the current user's menu.
        -   In addition, the following tags control various properties on menu items.
            -   `aux.label` controls the text on the menu item.
            -   `aux.label.color` controls the text color of the menu item.
            -   `aux.color` controls the background color of the menu item.
            -   `onClick()` is called when the menu item is clicked.
            -   `aux.input` turns the menu item into an input that allows modification of the given tag name.
                -   Clicking on the menu item will show a dialog with an input box.
            -   `aux.input.target` indicates the file that the input tag should be set on.
                -   for example, setting `aux.input.target` to `=@name("joe")` will cause the input to change the tag on the file that has the `name` tag set to `joe`.
            -   `aux.input.placeholder` sets the placeholder text to use for the input box.
            -   `onSave()` is called after the user chooses to save their changes.
            -   `onClose()` is called after the dialog has been closed, regardless of whether the changes were saved or not.

## V0.4.6

### Date: 04/11/2019

### Changes:

-   Improvements

    -   Camera is now orthographic by default for both AUX Builder and AUX Player.
        -   There is a toggle button in the menu for builder and player that lets you toggle a perspective camera on/off.

## V0.4.5

### Date: 04/10/2019

### Changes:

-   Bug Fixes
    -   Fixed scrolling in the file panel.

## V0.4.4

### Date: 04/10/2019

### Changes:

-   Improvements:
    -   Diffballs
        -   The recent files list is now a "brush" that takes properties from the last file or tag that was modified.
        -   This means that you can now drag out a file on top of another file to paint the brush's tags onto another file.
        -   The effect is that you can copy and paste tags onto other files.
    -   File Selection
        -   The file panel now only shows the number of selected files when in multi-select mode.
        -   When in single select mode the "Unselect All" button is now a "Multi Select" button to transition to multi select mode.
        -   Hiding or showing the file panel no longer changes the file selection mode.
        -   Selecting the file brush at the bottom of the screen now opens the file panel to show the tags on the brush.
        -   When the brush is selected, the "Muti Select" button becomes a "Clear Diff" button which resets the brush to an empty file.

## V0.4.3

### Date: 04/09/2019

### Changes:

-   Improvements:

    -   Loading screen will show error if one occurs during load.
    -   Can close loading screen if error occurs by pressing the `DISMISS` button.

## V0.4.2

### Date: 04/09/2019

### Changes:

-   Added loading screen to Aux Builder and Aux Player.

## V0.4.1

### Date: 4/05/2019

### Changes:

-   Improvements
    -   File Selection
        -   There are now two file selection modes:
        -   Single select
            -   Users in single select mode are able to click files to automatically show the sheet for the selected file.
            -   Clicking in empty space will clear the selection.
            -   Holding control and selecting another file will add the clicked file to the user's selection and switch to multi-select mode.
            -   Closing the sheet or clicking "Unselect All" will cause the user's selection to be cleared.
        -   Multi select
            -   Works like the old way.
            -   Opening the sheet causes multi-select mode to be enabled.
            -   Alternatively, selecting a file while holding the control key will also cause multi-select mode to be enabled.
            -   While in multi select mode the sheet can be closed just like normal.
            -   Clicking "Unselect All" will cause the selection to be cleared and will switch back to single select mode.
    -   File Sheet
        -   Search
            -   The file sheet now includes a search icon that can be used to show a search bar.
            -   The search bar allows the user to type in formulas and see the results in realtime.
            -   Any files returned from the search are editable in the table.
            -   Other results (like numbers) are shown in a list.
            -   Using the `Ctrl+F` (`Cmd` is difficult to intercept) keyboard shortcut will open the sheet and automatically focus the search bar.
            -   Pressing `Enter` or the green checkmark next to the search bar will finish the search and automatically select any files returned from the search.

## V0.4.0

### Date: 4/04/2019

### Changes:

-   Bug Fixes:
    -   Fixed an issue with having multiple tabs open that caused the tabs to send events as each other.
        -   This was previously fixed but was re-broken as part of a bit of rework around storing atoms.
        -   The issue is that storage is shared between tabs so we need to make sure we're storing the data separately per tab.
        -   So the signatures were valid because they were sharing the same keys.
        -   Maybe something like a copy-on-write mechanism or splitting trees based on the site IDs could fix this in a way that preserves offline capabilities.
        -   Upon reload we would check local storage for currently used site IDs and pick one of the local site IDs that is not in use.
    -   Fixed an issue with scaling and user positions. The user positions were not being scaled to match the context that they were in.
    -   Made the server clear and re-create trees that get corrupted after a reload.
        -   This is a dangerous operation, we'll need to spend some dev time coming up with an acceptible solution to corrupted trees so that data doesn't get lost.
        -   Basically the issue is that we currently don't have a way to communicate these issues to users and make informed decisions on it.
        -   Also because of the issue with multiple tabs, we're always trying to load the tree from the server so we can't have the client send its state to recover.
        -   So, in the meantime, this is potentially an acceptible tradeoff to prevent people from getting locked out of simulations.
-   Other improvements

    -   Redirects
        -   Added the ability to redirect to `https://auxplayer.com` when accessing a context in a simulation.
        -   Added the ability to redirect to `https://auxbuilder.com` when accessing a simulation without a context.
    -   Dynamic client configuration
        -   The client now requests a configuration from the server on startup.
        -   This lets us handle some configuration tasks for the client at runtime from the server.
        -   Will be useful for managing URLs and other functionality for deployments to Raspberry PIs.
    -   Multi-line Editor
        -   Added the ability to show a multi-line text editor for tag values.
        -   This makes editing things like actions and formulas much easier.
    -   File Sheet Axis
        -   Improved the File Sheet to use CSS Grids instead of table elements.
        -   This gives us the capability to dynamically switch between row and column modes.
        -   Also gives us more control over sizing of elements and responsiveness.
    -   Inventory bar adjusts to mobile screen resolutions.
    -   Users are now represented as a semi-transparent square cone mesh.
    -   Scripting Improvements
        -   Added the ability to set tag values on files that are returned from `@` queries.
            -   For example, `@name('bob').name = 'joe'` changes the name of `bob` to `joe`.
            -   Caveats:
                -   Setting individual array values is not supported.
                -   So doing `this.colors[1] = 'blue'` would not change the second element of the `colors` tag to `blue`.
        -   Added the `aux._parent` tag that contains the ID of the file that a file is childed to.
        -   When `destroy(file)` is called all files that have `aux._parent` matching `file.id` will also be destroyed. This happens recursively.
        -   Added a new function `cloneFrom(file, ...newData)`.
            -   Similar to `clone(file, ...newData)` but sets `aux._parent` on the new file to `file.id`.
            -   The new file will have tags copied from `file` and the given list of objects.
        -   Added a new function `createFrom(file, data)`.
            -   Similar to `create(data)` but sets `aux._parent` on the new file to `file.id`.
            -   The new file will have tags from the given `data` parameter.

## V0.3.26

### Date: 4/01/2019

### Changes:

-   Bug Fixes
    -   Fixed worksurfaces to update when their `aux.builder.context` tag is updated.
-   Other improvements
    -   Improved the server to cleanup trees from memory that aren't in active memory.

## V0.3.25

### Date: 4/01/2019

### Changes:

-   Bug Fixes
    -   Fixed HTML Element targets not being captured as intended when using touch.
        -   This fixes inventory dragging for mobile.
    -   Fixed the ability to use indexer expressions in filters after @ or # queries.
        -   `=@nums()[0]` gets the first file with the `nums` tag on it.
    -   Fixed the ability to call functions in filters after @ or # queries.
        -   `=#nums().map(num => num + 10)` now works and produces a list of numbers where each number has 10 added to it.
    -   Fixed the ability to upload AUX files.
    -   Improved garbage collection so that it avoids expensive operations when there is nothing to remove.
    -   Fixed offline mode to work offline(!).
-   Other improvements
    -   Formulas now support using dots after @ or # queries. For example `=@name('bob').name` now works.
    -   Debug Page
    -   The debug page for AUX Builder has been moved to be after the simulation ID. So to access the debug page for `test` you would go to `https://auxbuilder.com/test/aux-debug`.
    -   The debug page now has a search bar that allows entering a formula to search through the file state.
    -   Added the ability for the debug page to search through destroyed files.
    -   Atom signatures are now only checked when adding individual atoms. This greatly improves loading performance.
    -   Refactored some of the logic around propagating file updates so that they can be more performant in the future.
    -   Destroying files by dragging them off of a worksurface or using the `destroy()` function in an action now uses the causal tree instead of setting the `_destroyed` tag to `true`. (Allows better garbage collection in the future)
    -   Improved first load performance by reducing the amount of work the browser needs to do to store a tree in IndexedDB.
    -   Improved performance for inserting atoms into the weave.

## V0.3.24

### Date: 3/28/2019

### Changes:

-   Features:
    -   Can drag files to and from user's inventory in AUX Player.
    -   Added support for cryptograhpically signing and verifiying events.
    -   Renamed `scale.x`, `scale.y`, and `scale.z` to `aux.scale.x`, `aux.scale.y`, and `aux.scale.z`.
    -   Added the ability to use `aux.scale` to uniformly scale the file.
-   Bug Fixes
    -   Use context.z position has an offset from the calculated display z position in Aux Builder.
        -   Making context.z act as an offset allows context.z value of 0 to place the file on the “ground” regardless of tile height in Aux Builder and always place the file on the ground in Aux Builder.
        -   No more file clipping issues due to grid planes being at different heights between Aux Builder and Aux Player.
    -   Don't clear out tags that end with `.x`, `.y`, or `.z` when dragging new files from the recent files list.
    -   Fixed an issue with trees that could cause sibling atoms to be ignored or ordered improperly.
-   Other Improvements
    -   Builder context file now defaults to flat, clear, and not movable.

## V0.3.23

### Date: 3/26/2019

### Changes:

-   Features
    -   Can drag and combine files in AUX Player.
-   Buf Fixes

    -   Can snap hexes together again as long as there is no file on it (currently this includes the builder context file as well).
    -   Fixed an issue that allowed files representing worksurfaces to be dragged even if `aux.movable` was set to `false`.
    -   Fixed an issue that allowed files to be stacked on top of invisible files that were representing users.

## V0.3.22

### Date: 3/26/2019

### Changes:

-   Bug Fixes
    -   Fixed an issue where atoms could be placed in the wrong spot.
    -   Fixed an issue with importing atoms where the tree could become invalid.
-   Other Improvements
    -   Added some core functionality for the infinite mathematical grid in AUX Player.

## V0.3.21

### Date: 3/24/2019

### Changes:

-   Bug Fixes
    -   Fixed an issue where the server would start handing out old site IDs after a restart.
    -   Added the ability to reject events that become corrupted while in transit.

## V0.3.20

### Date: 3/23/2019

### Changes:

-   Bug Fixes
    -   Fixed another scenario where duplicate atoms could be added to a weave.

## V0.3.19

### Date: 3/23/2019

### Changes:

-   Bug Fixes
    -   Fixed Weaves to prevent duplicate atoms from being added in specific scenarios.
        -   This would cause peers to reject changes from each other.
        -   If the issue happened on the server then every client would reject data from the server until the server was restarted.
        -   The restart would cause the server to reload the atoms from the database, eliminating any duplicates.
    -   Fixed signing out and signing back in on AUX Player to put the user back in the context they were previously in.
    -   Fixed an issue that caused users to be invisible the first time they signed into an AUX Player context.

## V0.3.18

### Date: 3/23/2019

### Changes:

-   Bug Fixes
    -   Fixed so that users can actually log out.
    -   Fixed AR mode in AUX Player.
-   Other Improvements
    -   Added a progress spinner to the login pages.
    -   Added lerping to the user meshes so the position updates look more natural.

## V0.3.17

### Date: 3/22/2019

### Changes:

-   Bug Fixes
    -   Fixed so that updates are only sent every 1/2 second instead of up to every frame.

## V0.3.16

### Date: 3/22/2019

### Changes:

-   Bug Fixes
    -   Fixed an issue that would cause two browser tabs to go to war over which was the real tab for that user.
    -   Fixed an issue that would cause two browser tabs to potentially become inconsistent with each other because they were sharing the same site ID.
-   Other Changes
    -   Added a couple extra logs to MongoDBTreeStore.
    -   Added additional safegards against invalid events.

## V0.3.15

### Date: 3/22/2019

### Changes:

-   Bug Fixes
    -   Fixed an issue that prevented users from creating new simulations.
    -   Fixed an issue that caused duplicate files to be created in the game view.
    -   Fixed issues with logging in as the same user from different devices.
    -   Fixed an issue that would cause newly created trees to have garbage collection disabled.
-   Other Improvements
    -   Improved word bubble performance.
    -   Improved performance when loading large causal trees.
    -   Added additional validations when importing trees to prevent errors down the road.
    -   Improved the server to add a root atom if loading a tree that has no atoms.

## V0.3.14

### Date: 3/22/2019

### Changes:

-   Bug Fixes
    -   Fixed CausalTreeServer to save imported atoms.
    -   Fixed CausalTreeServer to not re-store atoms each time it loads the tree from the database.
    -   Make CausalTree export version 3 trees.
    -   Make CausalTree collect garbage after importing.
-   Other Changes
    -   Enable some debug logs.

## V0.3.13

### Date: 3/21/2019

### Changes:

-   Bug Fixes
    -   Reduced memory usage of worksurfaces. This makes it easier to create large worksurfaces.
    -   Fixed not being able to drag the camera around when tapping/clicking on a worksurface while in files mode.
    -   Added indexes to MongoDB collections so that queries won't be so slow.

## V0.3.12

### Date: 3/21/2019

### Changes:

-   Bug Fixes
    -   Fixed issues with slowdowns caused by continually re-saving the entire history.
    -   Fixed several performance issues related to labels and word bubbles.
    -   Changed the branding to AUX Builder from File Simulator.
    -   Fixed several issues with files and contexts in AUX Player.
        -   Files marked as `_destroyed` now no longer display.
        -   Fixed a loading order issue that would occur when a file was its own context.
        -   Fixed an issue that would cause the player to ignore the file removed event for the context file.
    -   Fixed Word Bubbles so that they scale with labels when `aux.label.size.mode` is set to `auto`.
-   AUX Player Improvements
    -   Users now show up inside contexts in both AUX Builder and AUX Player.
    -   The `_lastActiveTime` tag is now per-context. (i.e. `context_a._lastActiveTime`)
-   AUX Builder Improvements
    -   Added the ability to fork simulations.
-   Other Improvements
    -   Added the ability to transparently upgrade our storage formats.
        -   Works for both MongoDB and IndexedDB.
    -   Made the server respond to the local IP Addresses by default in Development mode.
        -   This makes it easier to do development with a mobile device.
        -   Use `npm run watch:player` to have it serve the AUX Player by default. Otherwise it will serve the AUX Builder.
    -   Improved formula query expresions to support tags with dots in them.
        -   Before you would have to wrap the tag in a string.
        -   Now you can simply do `@aux.label` or `#aux.label` as long as each part is a valid [JS identifier](https://developer.mozilla.org/en-US/docs/Glossary/Identifier).

## V0.3.11

### Date: 3/19/2019

### Changes:

-   Bug Fixes
    -   Fixed dragging worksurfaces while in files mode.
    -   Fixed an issue in Aux Player that caused a file to still be visible even if it was destroyed.
    -   Fixed a login issue that would cause the user to get stuck in a redirect loop.
    -   Fixed shouts.
    -   Fixed AUX File upload to overwrite existing state instead of trying to merge the two trees.
        -   This allows us to keep better consistency across multiple devices.
    -   Fixed user labels.
-   Formula Improvements
    -   Improved formulas allow using normal dot syntax for tags with dots in them.
        -   This means you can now do `this.aux.color` instead of `this['aux.color']`
        -   As a result of this change, primitive values (number, string, boolean) are converted to objects.
        -   So to do equality comparisions you must use the `==` operator instead of either `!` or `===`.
        -   Numerical operators and other comparision operators still work fine.
        -   You can alternatively use the `valueOf()` function to convert the object back into a primitive value.
    -   Added the ability to change a file value simply by changing it.
        -   This means instead of doing `copy(this, { "aux.color": "red" })` you can now do `this.aux.color = "red"`.
        -   Additionally, we no longer destroy files by default.
        -   This means that the destroy/recreate pattern is basically deprecated. This pattern worked in simple scenarios, but for more complex scenarios it could easily cause race conditions where duplicate files are created because users clicked the same file at the same time.
-   Other Improvements
    -   Improved the `goToContext()` formula function to be able to accept a single parameter that indicates the context to go to.
        -   The function will infer the current simulation ID from the URL.

## V0.3.10

### Date: 3/18/2019

### Changes:

-   Fixed aux upload.

## V0.3.9

### Date: 3/18/2019

### Changes:

-   Fixed Aux Player file added event ordering.
-   Reworked actions function to take an arbitrary number of files.
-   Added ability to have tag filters that match everything.
-   Added `shout` formula function.
    ```
    shout(eventName)
    ```
-   Added `goToContext` formula function.
    ```
    goToContext(simulationId, contextId)
    ```
-   Calling `onClick` action on file that gets clicked by the user in Aux Player.
-   Fixed Aux Player showing destroyed files.

## V0.3.8

### Date: 3/18/2019

### Changes:

-   Changed configurations to allow auxplayer.com and auxbuilder.com

## V0.3.7

### Date: 3/17/2019

### Changes:

-   Added InventoryContext to hold onto user’s inventory data much in the same way Context3D does (WIP). Ported over some MiniFile stuff from Aux Projector to get inventory display framework up (WIP).
-   Renamed pointOnGrid to pointOnWorkspaceGrid for clarification.

## V0.3.6

### Date: 3/15/2019

### Changes:

-   Changed to using Causal Trees for history.
    -   **This is a breaking change**
    -   This gives us the ability to support offline mode and keep action history.
    -   Because of how the system is designed, every merge conflict can be resolved in a reasonable manner.
    -   This is a new storage format, so data needs to be migrated.
    -   This is also fairly new, so it may have some weird bugs.
-   Removed file types.
    -   **This is a breaking change**
    -   This allows any file to visualize any grouping of files. (e.g. look like a worksurface)
    -   As a result, the only difference between a file and a worksurface is what tags the file has.
    -   This means that new worksurfaces will have a file on them by default. This file is the data for the worksurface.
    -   To create a workspace:
        -   Make a file that has `builder.context` set to any value.
        -   This value is the context that the file is visualizing.
        -   _To make other files show up in this context you simply create a tag with the same name as the context as set its value to `true`._
        -   **Note that when you create a worksurface in worksurface mode we do this for you automatically.**
    -   A couple tags were changed:
        -   `_position`
            -   Split into 3 different tags. (x, y, z)
            -   To change the position of a file you use `{context}.x`, `{context}.y`, and `{context}.z` as the tag names.
        -   `_workspace`
            -   Now to place a file on a workspace you set the `{context}` tag to `true`
        -   All existing tags have been moved to the `aux` namespace.
            -   This affects `color`, `scale`, `stroke`, `line`, `label`, `movable`, and `stackable`.
            -   They have been changed to `aux.color`, `aux.scale`, `aux.stroke`, `aux.line`, `aux.label`, `aux.movable`, and `aux.stackable`.
        -   `_hidden`
            -   This option has been removed in favor of setting the `aux.color` tag to `transparent` or `clear`.
            -   To remove the lines you simply need to set the `stroke.color` tag to `transparent`/`clear`.
    -   Several new tags were added:
        -   `builder.context`
            -   Setting this to a value will cause the file to visualize the context that was specified.
            -   This means appearing like a worksurface and showing any files that have the related `{context}` tag set to `true`.
        -   `builder.context.x`, `builder.context.y`, `builder.context.z`,
            -   These tags specify the X, Y, and Z positions that the center of the worksurface is placed at.
        -   `builder.context.scale`
            -   This tag specifies the scale of the worksurface. (how big it is)
        -   `builder.context.grid.scale`
            -   This tag specifies the scale of the grid relative to the worksurface. (how big the grid squares are)
        -   `builder.context.defaultHeight`
            -   This tag specifies how tall the hexes on the worksurface are by default.
        -   `builder.context.size`
            -   This tag specifies how many hexes from the center the worksurface contains.
        -   `builder.context.minimized`
            -   This tag specifies whether the worksurface is minimized.
        -   `builder.context.color`
            -   This tag specifies the color that the worksurface is.

## V0.3.5

### Date: 2/26/2019

### Changes:

-   Fixed AR mode.
-   Restoring original background color when exiting AR mode.

## V0.3.4

### Date: 2/25/2019

### Changes:

-   Added stub for AUX Player.
-   Added subdomains for File Simulator (projector.filesimulator.com) and AUX Player (player.filesimulator.com).
-   Lots of file reorganization.
    -   `aux-projector` and `aux-player` are now togethor underneath `aux-web` along with any other common/shared files.
-   Fixed combining.

## V0.3.3

### Date: 2/21/2019

### Changes:

-   Implemented a word bubble to help make file labels more readable.

## V0.3.2

## Data: 2/21/2019

### Changes:

-   Nothing, just trying to get npm flow setup.

## V0.3.1

### Date: 2/20/2019

### Changes:

-   Added the ability to delete files by dragging them off a workspace.
-   Fixed the `destroy()` function in action scripts.

## V0.3.0

### Date: 2/14/2019

### Changes:

-   Added a recursion check to the formula evaluation code to prevent infinite loops from locking up the system.

## V0.2.30

### Date: 2/13/2019

### Changes:

-   Added Aux Debug page that can be reached by prepending `/aux-debug/` to your simulation id in the url.
    -   This page presents the AUX data in its raw JSON form and is updated live when changes arrive from the server.
    -   If you wanted to see the raw data for a simulation called `RyanIsSoCool` you would go to: `filesimulator.com/aux-debug/RyanIsSoCool`.
-   Add the ability to drag a stack of files
    -   For some reason the stack doesn't always move at the same time.
    -   It's some weird issue with not updating them fast enough or something.
-   Debounce updates to the recents list so that we're not forcing re-renders of the mini files all the time
-   Fix so that dragging new files doesn't cause a ton to get created
-   Cause formulas to be run when evaluating filters
    -   This also fixes the issue of numbers and true/false values not matching filters
-   Allow combining files that were just dragged from the file queue
-   Hide files without workspaces

    -   Also log out the file ID when this happens.

## V0.2.29

### Date: 2/13/2019

### Changes:

-   Fixed workspace mesh not updating properly.
-   Remove workspace if size is 0.
    -   Only allow shrinking of a workspace to 0 if there are no files on the workspace.
-   Implemented cleanup of a file's arrows/lines when it is destroyed.

## V0.2.28

### Date: 2/12/2019

### Changes:

-   Make the recent files list use 3D renders of the actual files.
-   Fixed issues with the lines not updating when worksurfaces minimize.
-   Disabled shadows.

## V0.2.27

### Date: 2/11/2019

### Changes:

-   Fix the weirdest bug that was caused by an internal error in Vue.js.
    -   It would do something to stop the touch events from being emitted.
    -   I'm not sure how it did that. Maybe changing focus or something.

## V0.2.26

### Date: 2/11/2019

### Changes:

-   Fixed touch scrolling.
-   Fixed an issue that would prevent immovable files from being dragged off of the recent files list.
-   Fixed an issue that allowed players to place files on minimized worksurfaces.
-   Fixed an issue that allowed minimized worksurfaces to snap together.
-   Made the recents list have 3 files at most.
-   Made files in the recents list not duplicate as long as their normal values are the same.
-   Made selecting a file in the recents list move the selected file to the front.
-   Made the first file in the list larger than the others.
-   Made dragging a file from the recents list not move the dragged file to the front of the list.

## V0.2.25

### Date: 2/11/2019

### Changes:

-   Added the first version of the file toolbar.
    -   This is a list of the user's recently edited files.
    -   Users can select a file from the toolbar to tap and place.
    -   They can also click and drag files out into the world.
-   Made minimized hexes 1/3 the scale of normal hexes.
-   Added the ability to minimize hexes while in file mode.
-   Moved extra buttons like the AR mode to the app sidebar.
-   Made the login email box into a name box.
-   Fixed destroyed blocks not dissapearing.
-   Made the tag input field use a placeholder instead of filling with actual text.
-   Fixed some input issues.

## V0.2.24

### Date: 2/8/2019

### Changes:

-   Scaled down color picker, removed scrolling, and made it slightly wider to accommodate mobile screens.
-   It is now possible to close the Color Picker by tapping on empty space (it will no longer open immediately when tapping of of it).
-   Allow camera dragging when performing click operation on file that is incompatible with the current user mode.
-   Prevent the user from changing the background color when in AR mode.
-   Added the ability to see other people and what they are looking at.
-   Added the ability to minimize worksurfaces.
    -   While minimized they can still be dragged around but changing the size and height is not allowed.
    -   The color can still be changed though.
-   Fixed an issue where everyone would try to initialize the globals file with the default color and get a merge conflict if it was different.

## V0.2.23

### Date: 2/7/2019

### Changes:

-   Made the info box default to closed.
-   Added initial version of WebXR support.
    -   Note that this is Mozilla's old crotchety WebXR and not the official standardized version.
    -   As such, it only works in Mozilla's WebXR Viewer app thing.
    -   Hopefully it doesn't break WebVR support.
-   Changed color picker to swatches style.
-   Can only change scene background color while in workspaces mode.
-   Changed `stroke.linewidth` to be `stroke.width`.

## V0.2.22

### Date: 2/7/2019

### Changes:

-   Color Picker component is now more generic. It invokes a callback function every time the color value changes that you can use to get the color value.
-   Made the QR code larger.
-   Change the scene’s background color by clicking on it and using the color picker.
-   Make basically all the text gray (title bar text, mode switch, add buttons, and the hamburger).
-   Changed color picker type to Compact style.

## V0.2.21

### Date: 2/7/2019

### Changes:

-   Changed the top bar and other buttons to have a white background.
-   Changed the red badge on the pencil to be a neutral gray.
-   Changed the actions icon.
-   Added a grid that is visible in hex edit mode.

## V0.2.20

### Date: 2/7/2019

### Changes:

-   Added color picker component.
-   Can change workspace color using color picker from the context menu.
-   Inverted touch input vertical rotation.
-   Clamping vertical rotation so that you can’t rotate underneath the ground plane.

## V0.2.19

### Date: 2/6/2019

### Changes:

-   Added `stroke.linewidth` to control how thick the stroke lines are.
-   Removed the Skybox.
-   Added the ability to change the vertical tilt of the camera by using two fingers and panning up and down.
-   Reworked the files panel to be easier to use.
    -   Added "+action" button for creating actions.
    -   Moved the "+tag" and "+action" buttons above the file table.
    -   Moved the "Clear selection" button to the header row on the file table.
    -   It still needs some of the scrolling features like not scrolling the header while scrolling the body of the table but for the most part it's done.
    -   Also needs the auto-zoom feature for users. After looking at possible implementations I've discovered that it should be easier to do this when the "seeing other people" update arrives.

## V0.2.18

### Date: 2/5/2019

### Changes:

-   Button polling is now implemented in `InputVR` for vr controllers: `getButtonDown`, `getButtonHeld`, `getButtonUp`.
-   Replaced `GameView.workspacePlane` with mathematical plane for workspace dragging.
    -   This fixes not being able to drag workspaces after we disabled the ground plane mesh.
-   Forcing touch input when being used on a VR capable device in non-VR mode. This fixes traditional browser input on devices like the Oculus Go.

## V0.2.17

### Date: 2/5/2019

### Changes:

-   Moved VR controller code to `InputVR` class.
-   Forcefully disconnecting the controller when exiting VR, this fixes bug with GamePad API when returning to VR mode.
-   Disabled visibility of scene’s ground plane.
-   `ControllerMesh` is now a special `Object3D` that is added to the root controller `Object3D` node.

## V0.2.16

### Date: 2/5/2019

### Changes:

-   Controller is represented as a red pointer arrow. It doesnt not currently allow you to interact yet.
-   Disabling shadows when in VR. Shadows are a significant performance cost in its current state, disabling them gives us 20-30+ fps boost in VR.
-   VR button is now hidden when WebVR is not detected.

## V0.2.15

### Date: 2/5/2019

#### Changes:

-   Changed the default cube color to be white.
-   Changed the default cube outline color to gray instead of invisible.
-   Fixed an issue with action filters where some values weren't able to be matched to a filter.
    -   This happened for some tag values that would be parsed from strings into their semantic equivalents.
    -   For example, `"true"` would get converted to `true` and `"123.456"` would get converted to `123.456`.
    -   This conversion was being ignored for filter values, so they would never match in these scenarios.
-   Fixed an issue with action scripts where copying a file would not copy its formulas.
-   Improved the `copy()` function used in action scripts to be able accept any number of arguments.
    -   This allows cascading scenarios like `copy(this, that, @name("joe"), @name("bob"))`.

## V0.2.14

### Date: 2/4/2019

#### Changes:

-   Added `scale.x`, `scale.y`, and `scale.z` tags to allow changing the scale of the cubes.
    -   `x` and `y` are width and thickness. `z` is height.
-   Dragging worksurfaces now no longer snaps to the center but stays relative to the cursor position.
-   Added `label.size` and `label.size.mode` tags.
    -   `label.size` sets the size of the label. Setting it to 1 means the default size and setting it to 2 means twice the default size.
    -   Setting `label.size.mode` to `"auto"` causes the label to appear a constant size no matter where the user's camera is in the scene.
-   Changed the renderer settings to render the 3D scene at the full device resolution.
    -   This will likely increase the accuracy of rendering results but may also cause performance to drop due to rendering a lot more pixels.
    -   Was previously using the browser-default pixel ratio.
-   Added beta support for Web VR devices.
-   Fixed an issue where worksurfaces that did not have default heights and were merged into other worksurfaces would cause those tiles to incorrectly appear with a height of `0`.
    -   The worksurfaces that did not have default heights were from old versions that did not allow changing heights.
-   Added the number of selected cubes to the info box toggle

## V0.2.13

### Date: 2/1/2019

#### Changes:

-   Camera now handles going from two touch -> one touch without jumping around.
-   Removed time instance in `Time.ts`.
-   Input and Time are both updated manually through `GameView`, we need less `requestAnimationFrame` calls when possible.
-   Fixed bug in `Input` that would cause touches to overwrite old ones on browsers that reuse `TouchEvent` identifiers.
-   Remaining `TouchData` finger indexes get normalized when touches are removed.
    -   i.e. if there are two touches and touch 0 gets removed, then touch 1 becomes touch 0.

## V0.2.12

### Date: 2/1/2019

#### Changes:

-   Added `#stroke.color` which sets an outline on the cube.
-   Added the ability to download `.aux` files.
-   Added the ability to upload `.aux` files into the current session.
-   Changed the URLs to not use `#`. (breaking change!)
-   Changed the home screen to be the root path (`/`) so sessions are now just `filesimulator.com/mysession`. (breaking change!)
-   Changed the login screen to be at `/login`. (So `login` is not a valid session ID anymore) (breaking change!)
-   Fixed an issue where destroyed objects were being returned in action script queries.
-   Fixed an issue that allowed files to be combined with themselves. (Sorry Jeremy!)
-   Fixed an issue where offline users would always overwrite file `_index` values if the index was at `0.`
-   Minor changes:
    -   Add a "continue as guest" button.
    -   Replace "File Simulator" with the session code unless they are in the default session.
    -   Disable auto-capitalization and autocorrect on the input fields.
    -   Change the "Add worksurface" and "Add file" buttons to just be a "+" icon.
    -   Change the mode switch to use icons instead of text for the label.
    -   Make the mode switch always appear white.
    -   Remove color integration from FileValue.
    -   Change "Nuke the site" to something a little more friendly.
    -   Change "+ New Tag" to "+tag".
    -   Change the deselect file button to a grey color.
    -   Change the info box header to "Selected Files".
    -   Change the info icon to a pencil icon.

## V0.2.11

### Date: 1/31/2019

#### Changes:

-   Changed the "X" used to deselect files into a "-" sign.
-   Added the ability to show a QR code linking to the session the current user is in.

## V0.2.10

### Date: 1/31/2019

#### Changes:

-   Added two different modes to help control what the user is interacting with
    -   The "Files" mode allows dragging files and making new files.
    -   The "Worksurfaces" mode allows dragging worksurfaces, making new worksurfaces, and interacting via clicking on them.
-   Re-added the ability to combine files
    -   Dragging a file onto another file will combine them if possible.
    -   If no filters match then the files will stack.

## V0.2.9

### Date: 1/31/2019

#### Changes:

-   Camera zooming with trackpad pinching is now supported.
-   Input now handles `WheelEvent` from the browser.
    -   `getWheelMoved()` - Returns true when wheel movemented detected.
    -   `getWheelData()` - Return wheel event data for the current frame.

## V0.2.8

### Date: 1/31/2019

#### Changes:

-   Disabled double-tap to zoom functionality that is added by iOS and Android by default.
-   Fixed an issue where files would all appear in the same spot upon first load of a session.
-   Added the Session ID to the top header.
-   After logging in, the user will now be redirected back to the session they first tried accessing.
-   Fixed some typos.

## V0.2.7

### Date: 1/30/2019

#### Changes:

-   Added `line.to` and `line.color` tags. `line.to` creates an arrow that points from the source file to the target file. An array of files is also supported.
-   Added formula support for `label`, `label.color`.
-   Added some functions to `FileCalculations` to help with handling of short file ids:
    -   `getShortId` - Return the short id for the file.
    -   `fileFromShortId` - Find file that matches the short id.
    -   `filesFromShortIds` - Find files that match the short ids.
-   Disabled depth buffer writing for the new SDF rendered font.
-   Running `updateMatrixWorld` function for `FileMesh` when its position is updated.
    -   This allows child objects to have accurate world positioning the moment its parent is moved instead of waiting for ThreeJS to run the next render update frame.

## V0.2.6

### Date: 1/28/2019

#### Changes:

-   Improved the game window to resize the renderer and camera automatically
-   Improved how the files window scales for small devices
-   Move the toolbar into a floating action button
-   Closing the info box now shows an icon in its place that can be used to reopen it
-   Selecting/changing files no longer re-opens the info box
-   Tags that the user adds to the info box are no longer automatically hidden

## V0.2.5

### Date: 1/28/2019

#### Changes:

-   Rotation with touch input now spins in the correct direction.
-   3D text rendering is now done with SDF (Signed Distance Field). This gives us a much cleaner and crisper text representation.
-   Added `label.color` tag that allows you to change the color of the label text.

## V0.2.4

### Date: 1/28/2019

In this version we improved workspaces and made other minor quality of life improvements.

#### Changes:

-   Added the ability to change hex heights
-   Added the ability to stack cubes on top of each other
-   Added the ability to drag single hex tiles onto other workspaces
-   Added a `list()` formula function that is able to calculate which files are stacked on top of each other.
-   Made the square grid tiles visible only if they are over a related hex tile
-   Made hexes have a short height by default
-   Made hexes larger by default
-   Made cubes always attach to a workspace
-   Made only the grid that a cube is being dragged onto visible

##V0.2.1
###Date: 1/22/2019
In this version we added support for multiple simultaneous sessions. When logging in users can optionally provide a “Session ID” that will put them into that session. Alternatively, they can type the Session ID into the URL and go there directly. Sharing URLs to share your session is also supported.

#### Changes:

-   Multi-Session Support
    -   Users enter in a Session ID to go to a sandbox all their own.
    -   They can also share the URL with other people to be put directly into that session.
-   Hexes no longer have bevels.
-   In Formulas, hashtag expressions which have only a single result now return that result directly instead of in an array.
    -   For example, If there was only one file with a #sum set to “10” and there was a formula “=#sum”
        -   In v0.2.0 the formula would equal “[10]”
        -   In v0.2.1 the formula would equal “10”

## V0.2.0

### Date: 1/16/2019

In this version we added support for offline mode and made general improvements to the user interface.

#### Changes:

-   Added offline mode
    -   After loading the app over HTTPS, the user will be able to go completely offline (airplane mode) and still be able to access everything. This means:
        -   The app should load
        -   The user should be able to create new files and workspaces
        -   They should be able to edit tags and perform actions.
    -   When new app versions are available, the user will be prompted to refresh the page to use the new version.
        When the user goes back online the app will attempt to sync with the server. If successful, then everyone else will be able to see their changes because they have been synced.
    -   If syncing is not successful, then this is because of one or more merge conflicts between the user’s version and the server’s version.
        -   Merge conflicts happen when two users edit the same tag to different values.
        -   The computer doesn’t know which is the most valid so it has to ask the user.
    -   When merge conflicts happen a notification will pop up and prompt the user to fix them.
        -   This prompt will also be in the side bar underneath the hamburger menu.
    -   Until the user fixes the merge conflicts any changes they make will not be synced to the server.
    -   When the user fixes the merge conflicts, their state is synced to the server and everyone is able to see it.
    -   The sidebar will show the current online/offline synced/not synced status. Right clicking it will give the option to force the app into offline mode for testing and vice versa.
-   Added a nuke button
    -   This button allows the user to delete everything in the website.
    -   This is only for testing so don’t expect it to work in all cases. In particular, don’t expect it to work super well when there are multiple people on the site at a time.
-   Removed test buttons from the sidebar
-   Changed the version number to be based on the latest annotated git tag. This will let us have full control over the version numbers while making them a lot more human readable. Upon hover it will also show the git commit hash that the build was made from.<|MERGE_RESOLUTION|>--- conflicted
+++ resolved
@@ -2,11 +2,7 @@
 
 ## V3.2.4
 
-<<<<<<< HEAD
-#### Date: 8/14/2023
-=======
 #### Date: 8/22/2023
->>>>>>> a1a3ecc7
 
 ### :rocket: Improvements
 
