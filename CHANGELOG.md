# CasualOS Changelog

## V3.0.19

#### Date: 8/10/2022

### :bug: Bug Fixes

-   Fixed an issue that would allow browsers to cache certain HTML files when they should not.

## V3.0.18

<<<<<<< HEAD
#### Date: 7/25/2022
=======
#### Date: 8/9/2022

### :boom: Breaking Changes

-   Changed uploads to PDF files to upload the binary data of the PDF instead of automatically converting it to UTF-8.
    -   This affects both `os.showUploadFiles()` and `@onFileUpload`.
>>>>>>> c02c1e0a

### :rocket: Improvements

-   Switched PublicOS from [Magic.link](https://magic.link) to a custom auth implementation that gives us more flexibility around how we manage user accounts.
    -   This is purely an implementation detail, and should not affect any PublicOS/CasualOS features.
-   Added the ability to see active PublicOS authentication sessions, when they were granted, and what IP Address they were granted to.
-   Improved Custom HTML Apps to copy the following properties from specific element types when an event (like `onLoad`) happens:
    -   `<img>` - The following properties are copied:
        -   `width`
        -   `height`
        -   `naturalWidth`
        -   `naturalHeight`
        -   `currentSrc`
    -   `<video>` - The following properties are copied:
        -   `videoWidth`
        -   `videoHeight`
        -   `duration`
        -   `currentSrc`
-   Moved the "Exit to Grid Portal" button in the system portal from the lower right corner to the lower left corner.
-   Improved the systemPortal to support global search by exact matches for `#id` and `#space`.
-   Improved the systemPortal to support comparing systems of bots against each other.
    -   This works by comparing two separate system tags. The first tag is `#system` (or whatever is specified by `#systemPortalTag` on the config bot) and the second tag is specified by the `#systemPortalDiff` on the config bot.
    -   For example, if the `#systemPortal` is set to `custom` and the `#systemPortalDiff` tag is set to `system2`, then bots that contain `custom` in their `#system` tag will be compared against bots that match using their `#system2` tag.
    -   The result is useful for creating visualizations of change for system bots.
    -   See the documentation for more information.
    -   Also check out the example: https://ab1.bot/?ab=diffPortalExample
-   Added the `os.appHooks` property that contains [hook functions](https://preactjs.com/guide/v10/hooks).
    -   Hook functions make managing custom app states easier and less tedious.

### :bug: Bug Fixes

-   Fixed an issue where entering an invalid value into an input box in a custom app would cause the input box to be automatically cleared.
-   Fixed an issue where the base color on GLTF models would be overridden with white if no color tag was specified.
-   Fixed an issue where self-closing JSX elements that contained attributes would not be compiled correctly.
-   Fixed an issue where the meetPortal could fail to start if the meet portal properties were changed before it finished loading external scripts.
-   Fixed how progress bars position themselves to better match how labels position themselves.
-   Fixed an issue where custom app elements did not support CSS Style properties that started with a hyphen (`-`).

## V3.0.17

#### Date: 7/18/2022

### :bug: Bug Fixes

-   Fixed an issue where calling `os.focusOn()` for the mapPortal before the portal has finished loading would cause the camera to focus on an incorrect location.
-   Fixed an issue where labels would fail to show up on billboarded bots that are directly below or above the portal camera.
-   Fixed an issue where hex bot forms were positioned incorrectly.

## V3.0.16

#### Date: 7/6/2022

### :rocket: Improvements

-   Added the `uv` property to `@onClick`, `@onAnyBotClicked`, `@onDrag`, and `@onAnyBotDrag` shouts.
    -   This property contains the [UV Coordinates](https://stackoverflow.com/questions/3314219/how-do-u-v-coordinates-work) of the texture on the clicked bot that the user clicked.
    -   UV coordinates are a 2D vector representing the X and Y location on the texture (i.e. `formAddress`) on the bot that was clicked.
    -   UV coordinates are mapped as follows:
        -   Bottom left of the texture is: `(0, 0)`
        -   Bottom right is: `(1, 0)`
        -   Top left is: `(0, 1)`
        -   Top right is: `(1, 1)`
-   Added the `os.raycast(portal, origin, direction)` and `os.raycastFromCamera(portal, viewportPosition)` functions.
    -   These functions are useful for finding what bots a particular ray would hit. For example, you could query what bots are under a particular spot of the screen with `os.raycastFromCamera()`.
    -   Currently, the `grid`, `miniGrid`, `map` and `miniMap` portals are supported.
    -   See the documentation for more information and examples.
-   Added the `os.calculateRayFromCamera(portal, viewportPosition)` function.
    -   This function is useful for finding the 3D path (ray) that travels through a particular screen position of the specified portal's camera.
    -   Currently, the `grid`, `miniGrid`, `map` and `miniMap` portals are supported.
    -   See the documentation for more information and examples.
-   Improved `os.getPublicRecordKey()` to return an `errorReason` for failed requests.

### :bug: Bug Fixes

-   Fixed `lineStyle = wall` to support the coordinate system changes from v3.0.11.

## V3.0.15

#### Date: 6/21/2022

### :rocket: Improvements

-   Improved the login system to record user's email/phone number so that we can migrate off of [magic.link](https://magic.link/) in the future.

## V3.0.14

#### Date: 6/20/2022

### :rocket: Improvements

-   Changed the `circle` bot form ignore lighting changes based on its orientation.
-   Added the `formAddressAspectRatio` tag to allow adjusting how `formAddress` images/videos are displayed on `cube`, `circle`, and `sprite` bot forms.
    -   The aspect ratio should be the width of the image divided by the height of the image.
    -   Negative aspect ratios can also be used to mirror the image horizontally.
-   Added the ability to create and join custom multimedia chat rooms.
    -   Key features:
        -   The ability to join multiple chat rooms at once.
        -   The ability to display camera/screen feeds on 3D bots.
        -   Notification of when remote users join/leave.
        -   Notification of when users are speaking.
        -   The ability to control the quality that video tracks stream at.
    -   The following functions have been added:
        -   `os.joinRoom(roomName, options?)`
        -   `os.leaveRoom(roomName, options?)`
        -   `os.getRoomOptions(roomName)`
        -   `os.setRoomOptions(roomName, options)`
        -   `os.getRoomTrackOptions(roomName, trackAddress)`
        -   `os.setRoomTrackOptions(roomName, trackAddress, options)`
        -   `os.getRoomRemoteOptions(roomName, remoteId)`
    -   The following listeners have been added:
        -   `@onRoomJoined` - Sent whenever a room has been joined via `os.joinRoom()`
        -   `@onRoomLeave` - Sent whenever a room has been exited via `os.leaveRoom()`
        -   `@onRoomStreaming` - Sent whenever the local user has been connected or reconnected to a room.
        -   `@onRoomStreamLost` - Sent whenever the local user has been disconnected from a room.
        -   `@onRoomTrackSubscribed` - Sent whenever an audio/video track has been discovered inside a room.
        -   `@onRoomTrackUnsubscribed` - Sent whenever an audio/video track has been removed from a room.
        -   `@onRoomRemoteJoined` - Sent whenever a remote user has joined a room.
        -   `@onRoomRemoteLeave` - Sent whenever a remote user has left a room.
        -   `@onRoomSpeakersChanged` - Sent whenever the list of speaking users has changed in a room.
        -   `@onRoomOptionsChanged` - Sent whenever the local room options have been changed.
    -   See the documentation for more detailed information.
    -   Also check out the `rooms-example` appBundle for an example.
-   Added the `os.listInstUpdates()` and `os.getInstStateFromUpdates(updates)` functions.
    -   These functions are useful for tracking the history of an instance and debugging potential data loss problems.
    -   `os.listInstUpdates()` gets the list of updates that have occurred in the current instance.
    -   `os.getInstStateFromUpdates()` gets the bot state that is produced by the given list of updates.

### :bug: Bug Fixes

-   Fixed an issue where HTML updates could cause CasualOS to skip `@onAnyAction` calls for bot updates.
-   Fixed an issue where point-of-view mode would start the camera at the wrong rotation.
-   Fixed an issue where billboarded bots would rotate to match the roll of the camera in VR/AR.
-   Fixed an issue where using `os.tip()` with long words could cause the words to overflow the tooltip background.
-   Fixed an issue where removing a tag from the sheetPortal could cause the tag below it to become the dimension set in the sheetPortal.

## V3.0.13

#### Date: 6/3/2022

### :rocket: Improvements

-   Added the `math.degreesToRadians(degrees)` and `math.radiansToDegrees(radians)` functions.

### :bug: Bug Fixes

-   Fixed an issue where the `cameraRotationX`, `cameraRotationY`, and `cameraRotationZ` tags were using a Y-up coordinate system instead of the CasualOS Z-up coordinate system.

## V3.0.12

#### Date: 5/31/2022

### :bug: Bug Fixes

-   Fixed an issue where snapping bots to bot faces was not supported in the miniMapPortal.
-   Fixed an issue where snapping bots to faces of bots that have a non-1 `scaleZ` would work incorrectly.

## V3.0.11

#### Date: 5/27/2022

### :boom: Breaking Changes

-   CasualOS now consistently uses a right-handed coordinate system.
    -   In previous versions, CasualOS inconsistently handled rotations which led to some parts obeying the right-hand rule and other parts obeying the left-hand rule for rotations.
    -   One of the consequences of this is that rotations around the Y axis are now counter-clockwise instead of clockwise.
        -   Note that from the default camera perspective, this is switched. Rotations now appear clockwise instead of counter-clockwise.
    -   To keep the previous behavior, simply negate the Y axis for rotations. (e.g. if the rotation was `tags.homeRotationY = 1.3`, now it should be `tags.homeRotationY = -1.3`)
    -   This change affects `[dimension]RotationY`, `cameraRotationOffsetY`, and `os.addDropGrid()`.

### :rocket: Improvements

-   Added the ability to represent positions and rotations with the `➡️` and `🔁` emojis.
    -   In scripts, these values get parsed into `Vector2`, `Vector3`, and `Rotation` objects.
    -   Vectors support the following formats:
        -   `➡️1,2` represents a 2D position/direction (`Vector2`) that contains `X = 1` and `Y = 2`.
        -   `➡️1,2,3` represents a 3D position/direction (`Vector3`) that contains `X = 1`, `Y = 2`, and `Z = 3`.
        -   Additionally, vectors can be created using `new Vector2(1, 2)` and `new Vector3(1, 2, 3)`.
    -   Rotations support the following formats:
        -   `🔁0,0,0,1` represents a 3D rotation (`Rotation`) that contains `X = 0`, `Y = 0`, `Z = 0`, and `W = 1`.
        -   Additionally, rotations can be created using the `Rotation` class constructor. It supports the following forms:
            -   Create a rotation that does nothing:
                ```typescript
                const rotation = new Rotation();
                ```
            -   Create a rotation from an axis and angle:
                ```typescript
                const rotation = new Rotation({
                    axis: new Vector3(0, 0, 1),
                    angle: Math.PI / 2,
                }); // 90 degree rotation about the Z axis
                ```
            -   Create a rotation from two directions:
                ```typescript
                const rotation = new Rotation({
                    from: new Vector3(1, 0, 0),
                    to: new Vector3(0, 1, 0),
                }); // Rotation that transforms points from (1, 0, 0) to (0, 1, 0)
                ```
            -   Create a rotation from multiple rotations:
                ```typescript
                const rotation = new Rotation({
                    sequence: [
                        new Rotation({
                            axis: new Vector3(0, 1, 0),
                            angle: Math.PI / 2,
                        }), // 90 degree rotation around Y axis
                        new Rotation({
                            axis: new Vector3(1, 0, 0),
                            angle: Math.PI / 4,
                        }), // 45 degree rotation around X axis
                    ],
                });
                ```
            -   Create a rotation from a Quaternion:
                ```typescript
                const rotation = new Rotation({
                    quaternion: {
                        x: 0,
                        y: 0.7071067811865475,
                        z: 0,
                        w: 0.7071067811865476,
                    },
                }); // 90 degree rotation about the Y axis
                ```
        -   Check the documentation on Vectors and Rotations for more information.
-   Added the `[dimension]Position` and `[dimension]Rotation` tags to support using vectors and rotation objects for bot positioning.
-   Improved the `getBotPosition()` function to support the `[dimension]Position` tag and return a `Vector3` object.
-   Added the `getBotRotation(bot, dimension)` function that retrieves the position of the given bot in the given dimension and returns a `Rotation` object.
    -   `bot` is the bot whose rotation should be retrieved.
    -   `dimension` is the dimension that the bot's rotation should be retrieved for.
-   Improved the `animateTag()`, `os.getCameraPosition()` `os.getCameraRotation()`, `os.getFocusPoint()`, `os.getPointerPosition()`, `os.getPointerDirection()`, `math.getForwardDirection()`, `math.intersectPlane()`, `math.getAnchorPointOffset()`, `math.addVectors()`, `math.subtractVectors()`, `math.negateVector()`, `math.normalizeVector()`, `math.vectorLength()`, and `math.scaleVector()` functions to support `Vector2`, `Vector3`, and `Rotation` objects.
-   Added the "Select Background" and removed the "Share Video" buttons from the meetPortal.
-   Added initial documentation for ab-1.

### :bug: Bug Fixes

-   Fixed an issue where `os.showUploadFiles()` would return previously uploaded files.
-   Fixed an issue where tag text edits (i.e. `insertTagText()`) would not be properly communicated to the rest of CasualOS when they occurred after tag updates (i.e. `setTag()`).

## V3.0.10

#### Date: 5/6/2022

### :rocket: Improvements

-   Improved the Records API to be able to return errors to allowed HTTP origins.
-   Improved `os.meetCommand()` to return a promise.
-   Added the ability to specify an options object with `os.recordData(key, address, data, options)` that can specify update and delete policies for the data.

    -   These policies can be useful to restrict the set of users that can manipulate the recorded data.
    -   `options` is an object with the following properties:

        ```typescript
        let options: {
            /**
             * The HTTP Endpoint that should be queried.
             */
            endpoint?: string;

            /**
             * The policy that should be used for updating the record.
             * - true indicates that the value can be updated by anyone.
             * - An array of strings indicates the list of user IDs that are allowed to update the data.
             */
            updatePolicy?: true | string[];

            /**
             * The policy that should be used for deleting the record.
             * - true indicates that the value can be erased by anyone.
             * - An array of strings indicates the list of user IDs that are allowed to delete the data.
             * Note that even if a delete policy is used, the owner of the record can still erase any data in the record.
             */
            deletePolicy?: true | string[];
        };
        ```

-   Added the `os.tip(message, pixelX?, pixelY?, duration?)` and `os.hideTips(tipIDs?)` functions to make showing tooltips easy.
    -   `os.tip(message, pixelX?, pixelY?, duration?)` can be used to show a tooltip and takes the following parameters:
        -   `message` is the message that should be shown.
        -   `pixelX` is optional and is the horizontal pixel position on the screen that the message should be shown at.
            If omitted, then the tooltip will be shown at the current mouse position or the last touch position.
            Additionally, omitting the position will cause the tooltip to only be shown when the mouse is near it.
            Moving the mouse away from the tooltip in this mode will cause the tooltip to be automatically hidden.
        -   `pixelY` is optional and is the vertical pixel position on the screen that the message should be shown at.
            If omitted, then the tooltip will be shown at the current mouse position or the last touch position.
            Additionally, omitting the position will cause the tooltip to only be shown when the mouse is near it.
            Moving the mouse away from the tooltip in this mode will cause the tooltip to be automatically hidden.
        -   `duration` is optional and is the number of seconds that the toast should be visible for.
        -   Returns a promise that resolves with the ID of the newly created tooltip.
    -   `os.hideTips(tipIDs?)` can be used to hide a tooltip and takes the following parameters:
        -   `tipIDs` is optional and is the ID or array of IDs of tooltips that should be hidden. If omitted, then all tooltips will be hidden.
        -   Returns a promise that resolves when the action has been completed.
-   Improved the menuPortal to use 60% of the screen width on large screens when the screen is taller than it is wide.
-   Improved the systemPortal to support `system` tag values that are set to non-string values such as booleans and integers.
-   Added WebXR hand tracking support.
    -   Tested and verified on Meta Quest 2 headset.
    -   Wrist portals have custom offsets for hands to try and minimize the blocking of hands during interaction.
    -   Air tap interaction only currently. Air taps are when you tap your index finger and thumb together to perform a "tap/click" on what the pointer ray is targeting.

### :bug: Bug Fixes

-   Fixed an issue where CasualOS would attempt to download records from the wrong origin if using a custom `endpoint` parameter.

## V3.0.9

#### Date: 4/27/2022

### :rocket: Improvements

-   Added the `crypto.hash(algorithm, format, ...data)` and `crypto.hmac(algorithm, format, key, ...data)` functions.
    -   These functions make it easy to generalize which hash algorithm to use and also support outputting the result in several different formats.
    -   Supported algorithms for `crypto.hash()` are: `sha256`, `sha512`, and `sha1`.
    -   Supported algorithms for `crypto.hmac()` are: `hmac-sha256`, `hmac-sha512`, and `hmac-sha1`.
    -   Supported formats for both are: `hex`, `base64`, and `raw`.
    -   See the documentation for more information.
-   Added the `bytes.toBase64String(bytes)`, `bytes.fromBase64String(base64)`, `bytes.toHexString(bytes)`, and `bytes.fromHexString(hex)` functions.
    -   These functions make it easy to convert to and from Base64 and Hexadecimal encoded strings to [Uint8Array](https://developer.mozilla.org/en-US/docs/Web/JavaScript/Reference/Global_Objects/Uint8Array) byte arrays.
    -   See the documentation for more information.

### :bug: Bug Fixes

-   Fixed a permissions issue that prevented the creation of subjectless keys.

## V3.0.8

#### Date: 4/26/2022

### :rocket: Improvements

-   Added the ability to view participants and breakout rooms in the meetPortal.

## V3.0.7

#### Date: 4/26/2022

### :bug: Bug Fixes

-   Fixed an issue where bot labels would not render.

## V3.0.6

#### Date: 4/26/2022

### :bug: Bug Fixes

-   Fixed an issue where bots would not render because their shader code was broken.

## V3.0.5

#### Date: 4/26/2022

### :rocket: Improvements

-   Added the ability to specify which auth site records should be loaded/retrieved from.
    -   This is useful for saving or getting records from another CasualOS instance.
    -   The following functions have been updated to support an optional `endpoint` parameter:
        -   `os.recordData(key, address, data, endpoint?)`
        -   `os.getData(recordName, address, endpoint?)`
        -   `os.listData(recordName, startingAddress?, endpoint?)`
        -   `os.eraseData(key, address, endpoint?)`
        -   `os.recordManualApprovalData(key, address, data, endpoint?)`
        -   `os.getManualApprovalData(recordName, address, endpoint?)`
        -   `os.listManualApprovalData(recordName, startingAddress?, endpoint?)`
        -   `os.eraseManualApprovalData(key, address, endpoint?)`
        -   `os.recordFile(key, data, options?, endpoint?)`
        -   `os.eraseFile(key, url, endpoint?)`
        -   `os.recordEvent(key, eventName, endpoint?)`
        -   `os.countEvents(recordName, eventName, endpoint?)`
-   Improved the sheetPortal and and multi-line editor to support editing tags that contain object values.
-   Updated the Terms of Service, Acceptable Use Policy, and Privacy Policy to make it clearer which websites they apply to.
-   Improved how lines are rendered to use an implementation built into three.js.
    -   This makes bot strokes that are scaled appear correct.
    -   This change also makes lines and strokes appear the same size on screen no matter the zoom level of the camera. This can make it easier to identify bots when zoomed out a lot.
-   Added the ability to allow/deny login with phone numbers based on regex rules defined in a DynamoDB table.
-   Added the `os.getSubjectlessPublicRecordKey(recordName)` function to make it possible to create a record key that allow publishing record data without being logged in.
    -   All record keys are now split into two categories: subjectfull keys and subjectless keys.
    -   subjectfull keys require login in order to publish data are are the default type of key.
    -   subjectless keys do not require login in order to publish data.
    -   When publishing data with a subjectless key, all users are treated as anonymous. In effect, this makes the owner of the record fully responsible for the content that they publish.
-   Added the `os.meetFunction(functionName, ...args)` function to allow querying the current meet portal meeting state.
    -   `functionName` is the name of the function that should be triggered from the [Jitsi Meet API](https://jitsi.github.io/handbook/docs/dev-guide/dev-guide-iframe/#functions).
    -   `args` is the list of arguments that should be provided to the function.
    -   Returns a promise that resolves with the result of the function call.
-   Added the `@onMeetEntered` and `@onMeetExited` shouts which are triggered whenever the current user starts/stops participating in a meet.
    -   Unlike `@onMeetLoaded`, `@onMeetEntered` is only triggered after the user clicks the "Join" button from the meeting waiting room.
    -   See the documentation for more detailed information.
-   Added the `meetPortalJWT` tag to the meetPortalBot to allow using JSON Web Tokens for authenticating moderators in meetings.
    -   See the Jitsi FAQ for more information on how to setup a moderator for a meeting: https://developer.8x8.com/jaas/docs/faq#how-can-i-set-a-user-as-moderator-for-a-meeting
-   Added the `botPortal` tag that when set to a bot ID on the `configBot` will show the JSON data for that bot.
    -   Additionally, the `botPortalAnchorPoint` and `botPortalStyle` tags can be set on the `botPortalBot` similarly to how `meetPortalAnchorPoint` can be set on the `meetPortalBot`.
-   Added the `systemTagName` tag that, when set on the config bot, specifies the tag that should be used when finding bots to include in the systemPortal.
    -   For example, setting `systemTagName` to `"test"` will cause the systemPortal to search for bots that have a `test` tag instead of a `system` tag.

### :bug: Bug Fixes

-   Fixed an issue where accessing certain properties on `globalThis` would cause an error to occur.
-   Fixed an issue where it was not possible to change the current meetPortal while it was already open.
-   Fixed an issue where using `os.replaceDragBot()` with bots that contained an array in its tags would cause an error.
-   Fixed an issue where videos in `formAddress` would not automatically play on Chrome web browsers.

## V3.0.4

#### Date: 3/31/2022

### :rocket: Improvements

-   Added the ability to force AUX to intepret values as strings by prefixing the tag value with the 📝 emoji.
    -   This can be useful for when you want to ensure that a tag value is interpreted a string.
    -   For example, the string `"01"` will be interpreted as the number `1` by default but `"📝01"` will preserve the leading 0.
-   Added the ability to force a tag to interpret values as numbers by prefixing the tag value with the 🔢 emoji.
    -   This can be useful when you want to ensure that a tag is interpreted as a number.
-   Added support for scientific notation in numbers.
    -   `1.23e3` will now be interpreted as `1230`.
-   Improved `os.focusOn()` to support positions that include a Z coordinate.
    -   This allows moving the camera focus point to any position in 3D space.
    -   The Z coordinate defaults to 0 if not specified.
-   Added the `menuItemShowSubmitWhenEmpty` tag to allow showing the submit button on input menu items even if the input box does not have any value.
-   Added the `os.addDropGrid(...grids)` and `os.addBotDropGrid(botId, ...grids)` functions to make it easy to snap bots to a custom grid.
    -   These functions are useful if you want to snap bots to a grid with a custom position or rotation.
    -   Additionally, they can be used to move bots in a grid that is attached to a portal bot.
    -   See the documentation for detailed usage information.

### :bug: Bug Fixes

-   Fixed an issue where `infinity` and `-infinity` would always be calculated as `NaN` instead of their corresponding numerical values.
-   Fixed an issue where passing `null`/`undefined`/`NaN`/`Infinity` as the `x` or `y` coordinate to `os.focusOn()` would break the gridPortal.
-   Fixed an issue where error stack traces would sometimes contain incorrect line numbers.
-   Fixed an issue where the systemPortal recent tags list could error if a bot without a system tag was edited.
-   Fixed an issue where the runtime would crash if `animateTag()` was given a null bot.
-   Fixed an issue where dragging a bot with a controller in free space would position the bot incorrectly if the bot was loaded by a portal form bot.
-   Fixed an issue where bots that were inside a bot portal that was inside a wrist portal would have an incorrect scale. ([#254](https://github.com/casual-simulation/casualos/issues/254))

## V3.0.3

#### Date: 3/22/2022

### :rocket: Improvements

-   Added the `os.getAverageFrameRate()` function.
    -   This function is useful for calculating the number of times that the 3D views have updated in the last second.
    -   Returns a promise that resolves with the current frame rate value.
-   `AUX_PLAYER_MODE`: The player mode that this instance should indicate to scripts.
    -   `"player"` indicates that the inst is supposed to be for playing AUXes while `"builder"` indicates that the inst is used for building AUXes.
    -   Defaults to `"builder"`.
    -   This value is exposed via the object returned from `os.version()`.
        -   See the documentation on `os.version()` for more information.
-   Added a button that offers to redirect to a static instance after a 25 second loading timeout.
    -   The redirect will send the user to `static.{common_host}` so `casualos.com` will redirect to `static.casualos.com` and `stable.casualos.com` will redirect to `static.casualos.com`.

## V3.0.2

#### Date: 3/16/2022

### :boom: Breaking Changes

-   Removed the following functions:
    -   `server.exportGpio()`
    -   `server.unexportGpio()`
    -   `server.getGpio()`
    -   `server.setGpio()`

### :rocket: Improvements

-   Improved performance for lower end devices by making CasualOS more efficient when automatically updating bots with user input.
-   Added the ability to login with a phone number instead of an email address.
    -   This feature is enabled by the `ENABLE_SMS_AUTHENTICATION` environment variable during builds.
-   Added the ability to automatically synchronize device clocks and expose the synchronized information to scripts.
    -   The following properties have been added:
        -   `os.localTime` - The local clock time in miliseconds since the Unix Epoch.
        -   `os.agreedUponTime` - The synchronized clock time in miliseconds since the Unix Epoch.
        -   `os.instLatency` - The average latency between this device and the inst in miliseconds. Smaller values are generally better.
        -   `os.instTimeOffset` - The delta between the local time and agreed upon time in miliseconds.
        -   `os.instTimeOffsetSpread` - The uncertainty of the accuracy of the `os.instTimeOffset` value. Measured in miliseconds. Smaller values indicate that `os.agreedUponTime` is more accurate, larger values indicate that `os.agreedUponTime` is less accurate.
        -   `os.deadReckoningTime` - The synchronized clock time that includes an additional 50ms offset to try to ensure that all devices are synchronized once the time ocurrs.
-   Improved `animateTag()` to support custom easing functions and a custom start time.
    -   The `easing` property in the options object that is passed to `animateTag()` now supports custom functions for custom easing behaviors. The function should accept one parameter which is a number between 0 and 1 that represents the progress of the animation and it should return a number which is the value that should be multiplied against the target tag. See the documentation of `animateTag()` for an example.
    -   The `startTime` property is now supported in the options object that is passed to `animateTag()`. It should be the number of miliseconds since the Unix Epoch that the animation should start at. For example, `os.localTime + 1000` will cause the animation to start in 1 second.

### :bug: Bug Fixes

-   Fixed an issue where `bot.vars` would get cleared after the scripts that created it finished their initial execution.
-   Fixed an issue where `labelColor` did not work on menu bots that had `form` set to `input`.
-   Fixed an issue where `labelColor` would not work unless the menu bot had a `label`.
    -   This is useful for menu bots that only use icons.

## V3.0.1

#### Date: 2/17/2022

### :rocket: Improvements

-   Added the `math.setRandomSeed(seed)` and `math.getSeededRandomNumberGenerator(seed?)` functions.

    -   `math.setRandomSeed(seed)` specifies the random seed that should be used for `math.random()` and `math.randomInt()`.
        -   `seed` is the number or string that should be used as the random number generator seed. If set to null, then the seed value will be cleared.
    -   `math.getSeededRandomNumberGenerator(seed?)` creates a new object that contains its own `random()` and `randomInt()` functions that use the specified seed.

        -   `seed` is the number of string that should be used the random number generator seed. If omitted, then an unpredictable seed will be chosen automatically.
        -   It returns an object with the following structure:

            ```typescript
            let result: {
                /**
                 * The seed that was used to create this random number generator.
                 */
                seed: number | string;

                /**
                 * Generates a random real number between the given minimum and maximum values.
                 */
                random(min?: number, max?: number): number;

                /**
                 * Generates a random integer between the given minimum and maximum values.
                 */
                randomInt(min: number, max: number): number;
            };
            ```

-   Added the ability to store dates in tags by prefixing them with `📅`.
    -   Dates must be formatted similarly to [ISO 8601](https://en.wikipedia.org/wiki/ISO_8601):
        -   `2012-02-06` (year-month-day in UTC-0 time zone)
        -   `2015-08-16T08:45:00` (year-month-day + hour:minute:second in UTC-0 time zone)
        -   `2015-08-16T08:45:00 America/New_York` (year-month-day + hour:minute:second in specified time zone)
        -   `2015-08-16T08:45:00 local` (year-month-day + hour:minute:second + in local time zone)
    -   In scripts, date tags are automatically parsed and converted to DateTime objects.
        -   DateTime objects are easy-to-use representations of date and time with respect to a specific time zone.
        -   They work better than the built-in [Date](https://developer.mozilla.org/en-US/docs/Web/JavaScript/Reference/Global_Objects/Date) class because DateTime supports time zones whereas Date does not.
        -   You can learn more about them by checking out the [documentation](https://docs.casualos.com/docs/actions#datetime).
-   Added the `getDateTime(value)` function to make parsing strings into DateTime objects easy.
    -   Parses the given value and returns a new DateTime that represents the date that was contained in the value.
    -   Returns null if the value could not be parsed.
-   Added the `circle` bot form.

## V3.0.0

#### Date: 2/10/2022

### :rocket: Improvements

-   Added the `os.openImageClassifier(options)` and `os.closeImageClassifier()` functions.
    -   These functions are useful for applying Machine Learning inside CasualOS to detect categories of things via the camera feed.
    -   Currently, the image classifier is only able to consume models generated with [Teachable Machine](https://teachablemachine.withgoogle.com/).
        1.  To create a model, go to [https://teachablemachine.withgoogle.com/](https://teachablemachine.withgoogle.com/) and click "Get Started".
        2.  Create an "Image Project" and choose "Standard image model".
        3.  Add or record photos in each class.
        4.  Click "Train".
        5.  Once training is done you can get a model URL by clicking "Export Model".
        6.  Under "Tensorflow.js", choose "Upload (shareable link)" and click "Upload". You can also optionally save the project to Google Drive.
        7.  Once uploaded, copy the shareable link.
        8.  Create a bot with an `@onClick` tag and put the following code in it (replacing `MY_MODEL_URL` with the shareable link):
            ```typescript
            await os.openImageClassifier({
                modelUrl: 'MY_MODEL_URL',
            });
            ```
    -   `options` is an object with the following properties:
        -   `modelUrl` - The sharable link that was generated from Teachable Machine.
        -   `modelJsonUrl` - Is optional and can be used in advanced scenarios where you want to control where the model is stored.
        -   `modelMetadataUrl` - Is optional and can be used in advanced scenarios where you want to control where the model is stored.
        -   `cameraType` - Is optional and is the type of camera that should be preferred. Can be "front" or "rear".
-   Created the `oai-1` appBundle.

    -   This appBundle is currently a simple ab that can query the [OpenAI GPT-3 API](https://beta.openai.com/overview) via a shout.
    -   The ab has the following features:

        -   A single manager bot in the `oai-1` dimension and systemPortal as `oai-1.manager`.
        -   `@generateTextResponse` is a listener that asks GPT-3 to respond to a given text prompt.

            -   It takes the following parameters:
                -   `apiKey` - The API key that should be used to access the API. You can get an API key at [https://beta.openai.com/overview](https://beta.openai.com/overview).
                -   `prompt` - The text that the AI should respond to. An example is "Write a tagline for an ice cream shop.". Also see this guide: [https://beta.openai.com/docs/guides/completion](https://beta.openai.com/docs/guides/completion).
                -   `engine` - The engine that should be used to process the prompt. Defaults to `"text-davinci-001"` if not specified. You can find a list of engines is available here: [https://beta.openai.com/docs/engines](https://beta.openai.com/docs/engines).
                -   `options` - An object that contains additional options for the request. You can find the documentation for these options here: [https://beta.openai.com/docs/api-reference/completions/create](https://beta.openai.com/docs/api-reference/completions/create).
            -   It returns a promise that contains a list of generated choices.
            -   Example:

                ```typescript
                let oai = getBot('system', 'oai-1.manager');
                const response = await oai.generateTextResponse({
                    apiKey: 'myAPIKey',
                    prompt: 'Write a tagline for an ice cream shop.',
                });

                if (response.choices.length > 0) {
                    os.toast('Best choice: ' + response.choices[0]);
                } else {
                    os.toast('No choices.');
                }
                ```

### :bug: Bug Fixes

-   Fixed an issue with `os.listData()` where it was impossible to list data items unless a starting address was provided.

## V2.0.36

#### Date: 2/4/2022

### :rocket: Improvements

-   Added global search to the systemPortal.
    -   Useful for finding a word or phrase in the tags of all the bots in an inst.
    -   For example, you can find all the places where a shout occurrs by typing "shout" into the search box.
    -   Can be accessed by using `Ctrl+Shift+F` while the systemPortal is open or by selecting the eyeglass icon on the left side of the screen.
-   Added the ability to use a video camera feed as the portal background.
    -   You can enable this feature by setting `portalBackgroundAddress` to `casualos://camera-feed`.
    -   It also supports specifying the rear or front facing cameras with `casualos://camera-feed/rear` and `casualos://camera-feed/front`.

### :bug: Bug Fixes

-   Fixed an issue with custom apps where HTML changes would stop propagating if an element was added to its own parent.
    -   This could happen via using the HTML document API like:
        ```typescript
        // in @onSetupApp
        const parent = that.document.createElement('div');
        const child = that.document.createElement('span');
        parent.appendChild(child);
        parent.appendChild(child); // This would cause the issue
        ```
    -   Alternatively, it could happen when using `os.compileApp()`.
        -   For efficiency, `os.compileApp()` uses a change detection algorithm to limit the number of HTML elements it needs to create.
        -   In some cases, it saw that it could reuse an HTML element by moving it and this happened to trigger the bug in the system that records these changes.

## V2.0.35

#### Date: 2/2/2022

### :rocket: Improvements

-   Added the `os.getMediaPermission(options)` function to request permission for device audio/video streams.
    -   Generally permissions are asked for the moment they are needed but this can be cumbersome in situations such as immersive ar/vr experiences as the user must jump back to the browser in order to grant them.

### :bug: Bug Fixes

-   Fixed jittery camera rendering issues when entering XR for the first time in a session.
-   Fixed three.js holding onto stale XRSession after exiting XR.
    -   This was the root cause of the Hololens losing the ability to render the scene background after exiting XR.

## V2.0.34

#### Date: 1/31/2022

### :rocket: Improvements

-   Improved the systemPortal to show all tags that are on the bot when the pinned tags section is closed.
    -   This makes it easier to manage when adding new tags while the pinned tags section is closed.

### :bug: Bug Fixes

-   Fixed an issue with `os.recordEvent()` where trying to save events in DynamoDB would fail.

## V2.0.33

#### Date: 1/31/2022

### :rocket: Improvements

-   Added the `os.listData(recordNameOrKey, startingAddress?)` function to make it easy to list data items in a record.
    -   `recordNameOrKey` is the name of the record. Can also be a record key.
    -   `startingAddress` is optional and is the address after which items will be included in the returned list. For example, the starting address `b` will cause addresses `c` and `d` to be included but not `a` or `b`.
-   Added the `os.recordEvent(recordKey, eventName)` and `os.countEvents(recordNameOrKey, eventName)` functions. These functions are useful for building simple analytics into your app bundles.
    -   `os.recordEvent(recordKey, eventName)` can be used to document that the given event occurred.
        -   `recordKey` is the key that should be used to access the record.
        -   `eventName` is the name of the event.
    -   `os.countEvents(recordNameOrKey, eventName)` can be used to get the number of times that the given event has ocurred.
        -   `recordNameOrKey` is the name of the record that the event count should be retrieved from. Can also be a record key.
        -   `eventName` is the name of the event.

## V2.0.32

#### Date: 1/26/2022

### :rocket: Improvements

-   Added the `os.arSupported()` and `os.vrSupported()` functions to query device support for AR and VR respectively. Both of these are promises and must be awaited.

    ```typescript
    const arSupported = await os.arSupported();
    if (arSupported) {
        //...
    }

    const vrSupported = await os.vrSupported();
    if (vrSupported) {
        //...
    }
    ```

-   Added shouts for entering and exiting AR and VR:
    -   `@onEnterAR` - Called when AR has been enabled.
    -   `@onExitAR` - Called when AR has been disabled.
    -   `@onEnterVR` - Called when VR has been enabled.
    -   `@onExitVR` - Called when VR has been disabled.
-   Expanded `meetPortal` scripting:
    -   Added shouts for loading and leaving the meet portal:
        -   `@onMeetLoaded` - Called when the user has finished loading the meet portal.
        -   `@onMeetLeave` - Called when the user leaves the meet portal.
    -   Added the `os.meetCommand(command, ...args)` function that sends commands directly to the Jitsi Meet API. Supported commands can be found in the [Jitsi Meet Handbook](https://jitsi.github.io/handbook/docs/dev-guide/dev-guide-iframe#commands).
    -   Added the following meet portal configuration tags. These must be set on the `meetPortalBot`:
        -   `meetPortalPrejoinEnabled` - Whether the meet portal should have the prejoin screen enabled.
            -   The prejoin screen is where the user can setup their display name, microphone, camera, and other settings, before actually joining the meet.
        -   `meetPortalStartWithVideoMuted` - Whether the meet portal should start with video muted.
        -   `meetPortalStartWithAudioMuted` - Whether the meet portal should start with audio muted.
        -   `meetPortalRequireDisplayName` - Whether the meet portal should require the user define a display name.

## V2.0.31

#### Date: 1/20/2022

### :rocket: Improvements

-   Added the `os.eraseData(recordKey, address)` function to allow deleting data records.
    -   `recordKey` is the key that should be used to access the record.
    -   `address` is the address of the data inside the record that should be deleted.
-   Added the `os.eraseFile(recordKey, urlOrRecordFileResult)` function to allow deleting file records.
    -   `recordKey` is the key that should be used to access the record.
    -   `urlOrRecordFileResult` is the URL that the file is stored at. It can also be the result of a `os.recordFile()` call.
-   Added the `os.recordManualApprovalData(recordKey, address, data)`, `os.getManualApprovalData(recordName, address)`, and `os.eraseManualApprovalData(recordKey, address)` functions.
    -   These work the same as `os.recordData()`, `os.getData()`, and `os.eraseData()` except that they read & write data records that require the user to confirm that they want to read/write the data.
    -   One thing to note is that manual approval data records use a different pool of addresses than normal data records.
        This means that data which is stored using `os.recordManualApprovalData()` cannot be retrieved using `os.getData()` (i.e. you must use `os.getManualApprovalData()`).

### :bug: Bug Fixes

-   Fixed an issue where trying to save a bot using `os.recordData()` or `os.recordFile()` would produce an error.

## V2.0.30

#### Date: 1/14/2022

### :wrench: Plumbing Changes

-   Replaced socket.io with native WebSockets.
    -   The possible options for `CAUSAL_REPO_CONNECTION_PROTOCOL` are now `websocket` and `apiary-aws`.
    -   Since the introduction of `apiary-aws`, we've used native WebSockets for more connections. As such, it should be safe to use native WebSockets in place of socket.io.
    -   This means we have fewer depenencies to keep up with and fewer potential bugs.
    -   Additionally it means that we save a little bit on our output code bundle size.

### :bug: Bug Fixes

-   Fixed an issue where deleting all the text from a menu item would show the `menuItemText` tag value instead of the (empty) `menuItemText` tag mask value.
    -   This change causes CasualOS to use `false` for the `menuItemText` `tempLocal` tag mask when a normal tag value is present for `menuItemText`. If the bot has no tag value for `menuItemText`, then `null` is used.
-   Fixed an issue where CasualOS could sometimes miss events during initialization.
    -   This bug most likely affected portals that are configurable by a config bot (e.g. gridPortal) but could have also affected other parts of the CasualOS system.
    -   This bug also was very rare. We only saw it once in our testing.
-   Fixed an issue with custom apps where calling `os.registerApp()` multiple times would cause the app to be destroyed and re-created.
    -   This caused issues with retaining focus and made the user experience generally poor.
-   Fixed an issue with custom apps where a the value attribute could not be overridden on input elements.
    -   Now it is possible to specify what the value should be and it will be properly synced.

## V2.0.29

#### Date: 1/10/2022

### :rocket: Improvements

-   Added the ability to use videos for `formAddress` and `portalBackgroundAddress` URLs.
-   Improved CasualOS to support logging into ab1.link directly from CasualOS.
    -   Previously you would have to login to ab1.link via a new tab.
    -   The new experience is seamless and much less confusing.

### :bug: Bug Fixes

-   Fixed an issue where DRACO compressed GLTF models could not be loaded if the decoder program had already been cached by the web browser.

## V2.0.28

#### Date: 1/5/2022

### :boom: Breaking Changes

-   Changed the auth and records features to default to disabled unless the the `AUTH_ORIGIN` and `RECORDS_ORIGIN` environment variables are specified during build.

### :rocket: Improvements

-   Added the `links` global variable to the code editor autocomplete list.
-   Added the `masks` global variable to the code editor autocomplete list.
-   Improved `os.showUploadFiles()` to include the `mimeType` of the files that were uploaded.
    -   This makes it easier to upload files with `os.recordFile()`.
-   Added the `os.beginAudioRecording(options?)` and `os.endAudioRecording()` functions.
    -   They replace the `experiment.beginAudioRecording()` and `experiment.endAudioRecording()` functions.
    -   Additionally, they now trigger the following listeners:
        -   `@onBeginAudioRecording` - Called when recording starts.
        -   `@onEndAudioRecording` - Called when recording ends.
        -   `@onAudioChunk` - Called when a piece of audio is available if streaming is enabled via the options.
    -   `options` is an object and supports the following properties:
        -   `stream` - Whether to stream audio samples using `@onAudioChunk`.
        -   `mimeType` - The MIME type that should be used to stream audio.
        -   `sampleRate` - The number of audio samples that should be taken per second (Hz). Only supported on raw audio types (`audio/x-raw`).
    -   See the documentation for more information and examples.

### Bug Fixes

-   Fixed an issue where the "remove tag" (X) buttons on empty tags in the sheet portal were always hidden.

## V2.0.27

#### Date: 1/4/2022

### :bug: Bug Fixes

-   Fixed another issue where file records could not be uploaded due more issues with signature calculations.

## V2.0.26

#### Date: 1/4/2022

### :bug: Bug Fixes

-   Fixed another issue where file records could not be uploaded due to various permissions issues.

## V2.0.25

#### Date: 1/4/2022

### :bug: Bug Fixes

-   Fixed an issue where file records could not be uploaded due to not including a security token in a request.

## V2.0.24

#### Date: 1/4/2022

### :bug: Bug Fixes

-   Fixed an issue where file records could not be uploaded due to a permissions issue.

## V2.0.23

#### Date: 1/4/2022

### :bug: Bug Fixes

-   Fixed an issue where file records could not be uploaded due to an issue with signature calculation.

## V2.0.22

#### Date: 1/3/2022

### :boom: Breaking Changes

-   Removed the following functions:
    -   `os.publishRecord()`
    -   `os.getRecords()`
    -   `os.destroyRecord()`
    -   `byAuthID()`
    -   `withAuthToken()`
    -   `byAddress()`
    -   `byPrefix()`

### :rocket: Improvements

-   Implemented the next version of records.
    -   This version replaces the old API (`os.publishRecord()`) and introduces a new paradigm.
    -   The first major change is that records now represent multiple pieces of data.
    -   `os.getPublicRecordKey(recordName)` has been added as a way to retrieve a key that can be used to write data and files to a public record.
    -   `os.recordData(recordKey, address, data)` can be used to store a piece of data at an address inside a record. This data can later be retrieved with `os.getData(recordKeyOrName, address)`.
    -   `os.getData(recordKeyOrName, address)` can be used to retrieve data that was stored in a record.
    -   `os.recordFile(recordKey, data, options?)` can be used to store a file inside a record. Files can be any size and can be accessed via `webhook()` or `os.getFile(url)`.
    -   `os.getFile(urlOrRecordFileResult)` can be used to easily retrieve a file.
    -   `os.isRecordKey(value)` is useful for determining if a value represents a record key.
    -   See the documentation for more information.
-   Updated Material Icons to the latest publicly available version.

## V2.0.21

#### Date: 12/6/2021

### :rocket: Improvements

-   Added [Simple Analytics](https://simpleanalytics.com/) to help us better understand how many people are using CasualOS.
-   Added the `os.convertGeolocationToWhat3Words(location)` function.

    -   Useful for getting a 3 word address for a latitude & longitude location.
    -   Returns a promise that resolves with the string containing the 3 words.
    -   `location` is an object with the following structure:

        -   ```typescript
            let location: {
                /**
                 * The latitude of the location.
                 */
                latitude: number;

                /**
                 * The longitude of the location.
                 */
                longitude: number;

                /**
                 * The language that the resulting 3 word address should be returned in.
                 * Defaults to "en".
                 * See https://developer.what3words.com/public-api/docs#available-languages
                 * for a list of available languages.
                 */
                language?: string;
            };
            ```

## V2.0.20

#### Date: 12/2/2021

### :bug: Bug Fixes

-   Fixed an issue where removing a bot without a stroke from a dimension would cause CasualOS to stop responding.

## V2.0.19

#### Date: 12/1/2021

### :boom: Breaking Changes

-   `lineStyle` now defaults to `line` instead of `arrow`.

### :rocket: Improvements

-   Updated the CasualOS Terms of Service.
-   Improved `lineTo` and `strokeColor` to use lines that support custom widths.
-   Added the `links` variable as a shortcut for `thisBot.links`.
-   Added `bot.vars` and `os.vars` as an easy way to store and lookup variables by name.
    -   `os.vars` works exactly the same as `globalThis`.
    -   `bot.vars` allows you to store special values in a bot that cannot be stored in either `bot.tags` or `bot.masks`.
-   Added the ability to whisper to a bot by using `bot.listener()` instead of `whisper(bot, "listener")`.
    -   e.g.
        ```typescript
        let result = thisBot.myScript(argument);
        ```
        is equivalent to
        ```typescript
        let [result] = whisper(thisBot, 'myScript', argument);
        ```
-   Added the ability to shout to bots by using `shout.listener()` instead of `shout("listener")`.
    -   e.g.
        ```typescript
        let results = shout.myScript(argument);
        ```
        is equivalent to
        ```typescript
        let results = shout('myScript', argument);
        ```

## V2.0.18

#### Date: 11/30/2021

### :rocket: Improvements

-   Added bot links.
    -   Bot links are special tag values that represent a link from the tag to another bot.
    -   Similarly to listen tags, you can create a bot link by setting a tag to `🔗{botID}`.
    -   The 🔗 emoji tells CasualOS that the tag represents a link to another bot.
    -   Links work by referencing Bot IDs and CasualOS now provides additional functions to help with understanding bot links.
        For example, not only do the `#lineTo`, `#creator` and `#transformer` tags support bot links, but you can find the list of tags that reference other bots by using the new `getBotLinks(bot)` function.
    -   Bot links also support linking to multiple other bots by adding commas in between Bot IDs.
    -   The `bot.link` property has been added as a way to quickly get a link to the bot.
    -   The `bot.links` property has been added for scripts to interface with bot links.
        -   This property represents the tags that are bot links.
        -   You can easily link to a bot by setting
            ```typescript
            bot.links.tag = botToLinkTo;
            ```
        -   You can also get the bot(s) that are linked by using
            ```typescript
            // Gets a single bot if only one bot is linked in the tag.
            // Gets an array if multiple bots are linked.
            let linkedBot = bot.links.tag;
            ```
    -   Additionally, the `byTag()` bot filter has been updated to support searching for bots by link.
        -   For example if the `#myLink` tag is used to link bots,
            you can find all the bots that link to this bot using `#myLink` by using `byTag()` like this:
            ```typescript
            let botsThatLinkToThisBot = getBots(
                byTag('myLink', '🔗' + thisBot.id)
            );
            ```
        -   This change also means that it is now possible to have multiple creators for a bot by using bot links in the `#creator` tag.
-   Added some minor visual improvements to the systemPortal.
-   Improved menu bots to show their `formAddress` icon when the bot has no label.
-   Added the `os.getExecutingDebugger()` function.
    -   Gets the debugger that this script is currently running inside. Returns null if not running inside a debugger.
-   Added the `getFormattedJSON(data)` function.
    -   Works like `getJSON(data)` except the returned JSON is nicely formatted instead of compressed.
-   Added the `getSnapshot(bots)` function.
    -   Snapshots are like mods except they represent multiple bots and include the ID, space, tags, and tag masks of each bot.
    -   They are useful for debugging and easily saving a bunch of bots at once.
-   Added the `diffSnapshots(first, second)` function.
    -   Useful for calculating the delta between two snapshots.
-   Added the `applyDiffToSnapshot(snapshot, diff)` funciton/
    -   Useful for calculating a new snapshot from a snapshot and a delta.
    -   Works kinda like the opposite of `diffSnapshots(first, second)`.
-   Added the `getLink(...bots)` function.
    -   Creates a value that represents a link to the given bots. You can then save this value to a tag to save the link.
-   Added the `getBotLinks(bot)` function.
    -   Useful for discovering what links a bot has stored.
    -   See the documentation for more detailed info.
-   Added the `updateBotLinks(bot, idMap)` function.
    -   Useful for updating bot links to reference new bots.
    -   See the documentation for more detailed info.
-   Improved the `editingBot` tag to use bot links instead of just storing the bot ID.
-   Added the `pixelRatio` and `defaultPixelRatio` tags to the configBot.
    -   `defaultPixelRatio` is the [pixel ratio](https://developer.mozilla.org/en-US/docs/Web/API/Window/devicePixelRatio) that is used by CasualOS for rendering 3D portals by default.
    -   `pixelRatio` can be set on the configBot to control the size of the internal render buffers. Higher values make the output image appear smoother but will also cause CasualOS to run slower.
-   Improved `web.hook()` and related functions to accept the `retryCount`, `retryStatusCodes`, and `retryAfterMs` options.
    -   `retryCount` is the number of times the request should be re-sent if it fails. Defaults to 0.
    -   `retryStatusCodes` is the array of error status codes that should cause the request to be retried. Defaults to:
        -   408 - Request Timeout
        -   429 - Too Many Requests
        -   500 - Internal Server Error
        -   502 - Bad Gateway
        -   503 - Service Unavailable
        -   504 - Gateway Timeout
        -   0 - Network Failure / CORS
    -   `retryAfterMs` is the number of miliseconds to wait between retried requests. Defaults to 3000.

### :bug: Bug Fixes

-   Fixed an issue where deleting a tag in the multiline editor would cause the tag to remain in the data.
-   Fixed an issue where autocomplete for tags did not work in the systemPortal.
-   Fixed some display issues in the systemPortal.
-   Fixed an issue where using loops after JSX elements might cause the script to fail to compile.

## V2.0.17

#### Date: 11/12/2021

### :bug: Bug Fixes

-   Fixed an issue where built-in portal bots were not being updated by CasualOS.
    -   This also fixes an issue where camera position and rotation offsets didn't work.

## V2.0.16

#### Date: 11/11/2021

### :boom: Breaking Changes

-   Removed Custom Executables.
    -   This means the following functions are no longer available:
        -   `os.registerExecutable()`
        -   `os.buildExecutable()`
    -   If you have use for this type of functionality, we recommend that you look into [Custom Apps](https://docs.casualos.com/docs/actions/#app-actions).
        They are easier to use and allow you to use more built-in CasualOS functionality than Custom Executables.

### :rocket: Improvements

-   Added the `systemPortal`.
    -   The systemPortal is a new way to organize and edit a set of bots and their scripts.
    -   The systemPortal works by displaying bots that have a `#system` tag.
    -   When `#systemPortal` on the `configBot` is set to `true`, all bots that have a `#system` tag will be displayed in the system portal.
    -   When `#systemPortal` is set to a string, then only bots where their `#system` tag contains the value in `#systemPortal` will be shown.
    -   It also contains some other useful features not found in the sheetPortal like a list of recently edited tags and a search box that lets you easily change the `#systemPortal` tag value.
    -   See the glossary page on the `systemPortal` for more info.

### :bug: Bug Fixes

-   Fixed an issue where the forward/back browser buttons would not delete tags from the config bot if the related query parameter was deleted.

## V2.0.15

#### Date: 11/1/2021

### :rocket: Improvements

-   Added the `miniMapPortal`.
    -   This is a mini version of the `mapPortal` that works kinda like the `miniGridPortal`.
-   Added a introductory page to the documentation that links to the "Pillars of Casual Simulation" video tutorials.
-   Added a "Getting Started" page that contains some written documentation on the basics of CasualOS.
    -   Thanks to Shane Thornton ([@shane-cpu](https://github.com/shane-cpu)) for contributing this!
-   Added a glossary page to the documentation.
    -   This page is incomplete but contains basic descriptions for common terms like "bot", "tag", "portal", "inst", etc.
    -   There is also a feature where other parts of the documentation can link to the glossary and get Wikipedia-style tooltips for the terms.

### :bug: Bug Fixes

-   Fixed an issue where the server failed to retrieve permanent records when when `.getMoreRecords()` was called.

## V2.0.14

#### Date: 10/29/2021

### :rocket: Improvements

-   Improved the `local` space to delete the oldest inst when localStorage is full.
-   Added the `pointerPixelX` and `pointerPixelY` tags to the gridPortalBot to track the mouse pointer position on the screen.
-   Improved the records system to be able to store records larger than 300KB in size.
    -   Records larger than 300KB will be placed in an S3 bucket.
    -   Records stored in S3 will now have a `dataURL` instead of `data` that points to where the record can be downloaded from.

### :bug: Bug Fixes

-   Fixed an issue where the built-in portal bots would cause all scripts to be recompiled.
-   Fixed an issue where functions that retrieve data from portal bots (like `os.getFocusPoint()`) would always return null data.
-   Fixed an issue where the `.getMoreRecords()` function did not work.

## V2.0.13

#### Date: 10/19/2021

### :rocket: Improvements

-   Added several features to make testing asynchronous scripts easier.
    -   Debuggers now automatically convert asynchronous scripts to synchronous scripts by default.
        -   This makes testing easier because your test code no longer needs to be aware of if a script runs asynchronously in order to observe errors or results.
        -   You can override this default behavior by setting `allowAsynchronousScripts` to `true` in the options object that is passed to `os.createDebugger()`.
    -   Some functions are now "maskable".
        -   Maskable functions are useful for testing and debugging because they let you modify how a function works simply by using `function.mask().returns()` instead of `function()`.
            -   For example, the `web.get()` function sends an actual web request based on the options that you give it. When testing we don't want to send a real web request (since that takes time and can fail), so instead we can mask it with the following code:
            ```typescript
            web.get.mask('https://example.com').returns({
                status: 200,
                data: 'hello world!',
            });
            ```
            Then, the next time we call `web.get()` with `https://example.com` it will return the value we have set:
            ```typescript
            console.log(web.get('https://example.com));
            ```
        -   Maskable functions currently only work when scripts are running inside a debugger with `allowAsychronousScripts` set to `false`.
        -   Here is a list of maskable functions (more are coming):
            -   `web.get()`
            -   `web.post()`
            -   `web.hook()`
            -   `webhook()`
            -   `webhook.post()`
            -   `os.showInput()`
            -   `os.getRecords()`
            -   `os.publishRecord()`
            -   `os.destroyRecord()`
            -   `os.requestPermanentAuthToken()`
    -   Properties added to `globalThis` are now separated per-debugger.
        -   This means that you can set `globalThis.myVariable = 123;` and it won't affect debuggers.
        -   It also means that testing with global variables are easier because you don't have to set and reset them before each test anymore.
    -   Debuggers now automatically setup `tempLocal` bots for built-in portals.
        -   This means that the portal bots like `gridPortalBot`, `mapPortalBot`, etc. are available in debuggers.
    -   Debuggers now automatically setup a `configBot`.
        -   You can override this configBot by using the `configBot` property in the options object that is passed to `os.createDebugger()`.
-   Updated the sidebar on the documentation site to be easier to use.
-   Updated the auth site branding.
-   Added well-formatted pages for the terms of service, privacy policy, and acceptable use policy to the auth website.

### :bug: Bug Fixes

-   Fixed an issue where floating labels on billboarded bots did not work.

## V2.0.12

#### Date: 10/8/2021

### :rocket: Improvements

-   Added the `os.createDebugger(options?)` function.
    -   `os.createDebugger()` can be used to create a separate sandbox area where bots can be tested without causing external effects.
    -   This is useful for automated testing scenarios where you want to validate how a script works (e.g. that a toast is shown) without actually performing the script results (i.e. actually showing the toast).
    -   Works by returning an object that contains a separate set of actions (like `create()` and `getBots()`) that can be used like normal.
        For example:
        ```typescript
        const debug = os.createDebugger();
        const debugBot = debug.create({ home: true, color: 'red' });
        ```
        Creates a bot that is contained in the debugger. Therefore, scripts on the `debugBot` will only affect bots that were created in the debugger.
    -   See the documentation for more information.
-   Added the `assert(condition, message?)` and `assertEqual(received, expected)` functions.
    -   These functions check that the given condition is true or that the values are equal to each other and throw an error if they are not.
    -   They can be useful for automated testing.
    -   See the documentation for examples.

### :bug: Bug Fixes

-   Fixed an issue where setting `meetPortalAnchorPoint` to `left` or `right` would not shift the `gridPortal` to the remaining space.

## V2.0.11

#### Date: 10/1/2021

### :boom: Breaking Changes

-   Renamed `server` to `inst`.
    -   This means that you should now `configBot.tags.inst` instead of `configBot.tags.server`.
    -   It also means that you now should go to `https://casualos.com?inst=my-aux` instead of `https://casualos.com?server=my-aux`.
    -   CasualOS will automatically replace `server` with `inst` on the first load so old links will continue to work.
-   Renamed `pagePortal` to `gridPortal`
    -   CasualOS will automatically replace `pagePortal` with `gridPortal` on first load (so old links will continue to work) but any scripts that change `pagePortal` will need to be updated to change `gridPortal`.
    -   `pagePortal` on the `configBot` should now be `gridPortal`.
    -   `pagePortalBot` is now `gridPortalBot`.
    -   Some functions now should reference the bot portal instead of the page portal:
        -   `os.getCameraPosition('page')` -> `os.getCameraPosition('grid')`
        -   `os.getCameraRotation('page')` -> `os.getCameraRotation('grid')`
        -   `os.getFocusPoint('page')` -> `os.getFocusPoint('grid')`
        -   `os.getPortalDimension('page')` -> `os.getPortalDimension('grid')`
    -   `@onPortalChanged` now uses `gridPortal` for `that.portal`.
-   Renamed `miniPortal` to `miniGridPortal`
    -   `miniPortal` on the `configBot` should now be `miniGridPortal`.
    -   `miniPortalBot` should now be `miniGridPortalBot`.
    -   Some functions now should reference the bot portal instead of the page portal:
        -   `os.getCameraPosition('mini')` -> `os.getCameraPosition('miniGrid')`
        -   `os.getCameraRotation('mini')` -> `os.getCameraRotation('miniGrid')`
        -   `os.getFocusPoint('mini')` -> `os.getFocusPoint('miniGrid')`
        -   `os.getPortalDimension('mini')` -> `os.getPortalDimension('miniGrid')`
    -   `@onPortalChanged` now uses `miniGridPortal` for `that.portal`.
-   Renamed some functions:
    -   `os.downloadServer()` -> `os.downloadInst()`
    -   `os.loadServer()` -> `os.loadInst()`
    -   `os.unloadServer()` -> `os.unloadInst()`
    -   `os.getCurrentServer()` -> `os.getCurrentInst()`
    -   `server.remotes()` -> `os.remotes()`
    -   `server.serverRemoteCount()` -> `os.remoteCount()`
    -   `server.servers()` -> `os.instances()`
    -   `server.serverStatuses()` -> `os.instStatuses()`
    -   `server.restoreHistoryMarkToServer()` -> `server.restoreHistoryMarkToInst()`.
    -   Note that some functions have moved to the `os` namespace from the `server` namespace. This is because most `server` functions do not work on CasualOS.com and are only designed to work with a server-based system (which CasualOS.com is not). To clarify this, functions that work all the time are now in the `os` namespace while the others are in the `server` namespace.
-   Renamed several listen tags:
    -   `@onServerJoined` -> `@onInstJoined`
    -   `@onServerLeave` -> `@onInstLeave`
    -   `@onServerStreaming` -> `@onInstStreaming`
    -   `@onServerStreamLost` -> `@onInstStreamLost`
    -   `@onServerAction` -> `@onAnyAction`

### :rocket: Improvements

-   Updated the Privacy Policy, Terms of Service, and Acceptable Use Policy.
-   Changed the meetPortal to use a custom Jitsi deployment.
-   Improved `os.enablePointOfView(center?)` to take an additional argument that determines whether to use the device IMU to control the camera rotation while in POV mode.
    -   The new function signature is `os.enablePointOfView(center?, imu?)`.
    -   e.g. `os.enablePointOfView(undefined, true)` will enable using the IMU for controlling the camera rotation.

### :bug: Bug Fixes

-   Fixed an issue where zooming on menu bots would trigger the browser-provided zoom functionality.
-   Fixed an issue where copying an array from one tag to another tag caused CasualOS to break.
-   Fixed an issue where editing a script via the sheet portal cells would temporarily break the code editor.

## V2.0.10

#### Date: 9/21/2021

### :rocket: Improvements

-   Improved the runtime to track changes to arrays without having to make a copy of the array or save it back to the tag.
-   Improved `os.getRecords(...filters)` to use `authBot.id` if `byAuthID()` is not specified.
-   Added `labelOpacity` tag.
-   Added `menuItemLabelStyle` tag.
-   Added the ability to use the `auto` value in the `scaleY` tag for menu bots. This automatically scales the menu bot height based on the amount of text in the label.
-   Added the ability to rotate around an object multiple times with `os.focusOn()` by setting `normalized` to `false` in the `rotation` property.
    -   By default, rotations passed to `os.focusOn()` are normalized to between 0 and `2π`.
    -   Setting `normalized` to `false` will skip this process and allow rotations larger than `2π` which in turn means the camera will rotate past `2π`.

## V2.0.9

#### Date: 9/7/2021

### :rocket: Improvements

-   Added the `os.requestPermanentAuthToken()` and `os.destroyRecord(record)` functions.
    -   `os.requestPermanentAuthToken()` is used to get auth tokens that can publish records to a app bundle from anywhere - including from other app bundles.
    -   `os.destroyRecord(record)` destroys the given record and makes it inaccessable via `os.getRecords()`. You must be logged in to destroy records and you can only destroy records that have been created by your user account and app bundle.
    -   See the documentation for more info.

### :bug: Bug Fixes

-   Fixed an issue where retrieving records from a temporary space can fail when the query matches no records.
-   Fixed an issue where CasualOS could permanently stall while loading.

## V2.0.8

#### Date: 9/7/2021

### :rocket: Improvements

-   Created https://casualos.me
    -   casualos.me is a companion service for CasualOS that provides the ability to sign in with an account and save permanent records of data.
-   Added the `os.requestAuthBot()` function.
    -   Requests that the user sign in and creates the `authBot` global variable to represent whether the user is signed in.
    -   Only works if an App Bundle (AB) was auto loaded using the `autoLoad` query parameter.
    -   Returns a promise that resolves when the user is signed in.
    -   See the "Auth Bot Tags" section in the documentation for more info.
-   Added the `os.publishRecord(recordDescription)` function to be able to save arbitrary JSON data.
    -   Records are arbitrary pieces of data that can saved and retrieved from special record-enabled spaces.
        -   The possible spaces are:
            -   `tempRestricted` - (Default) Records are temporary (they are deleted at the end of the day) and they are only retrievable by the user and appBundle that created them.
            -   `tempGlobal` - Records are temporary and they are they are retrievable by everyone.
            -   `permanentRestricted` - Records are permanent and they are only retrievable by the user and appBundle that created them.
            -   `permanentGlobal` - Records are permanent and they are retrievable by everyone.
    -   Unlike bots, records are only accessible by searching for them using the `os.getRecords()` function.
    -   Requires that the user has signed in with `os.requestAuthBot()`.
    -   `recordDescription` is an object with the following properties:
        -   `space` - The space that the record should be published to.
        -   `record` - The data that should be included in the record.
        -   `address` - (Optional) The address that the record should be published at. This can be omitted if a `prefix` is specified instead.
        -   `prefix` - (Optional) The prefix that the record should be published at. If used instead of `address`, CasualOS will calculate the `address` by concatenating the given prefix and ID like this: `"{prefix}{id}"`.
        -   `id` - (Optional) The ID that the record should be published at. If used with `prefix`, then CasualOS will combine the given `id` with the given `prefix` to calculate the `address`. If omitted, then CasualOS will generate a UUID to be used with the `prefix`.
        -   `authToken` - (Optional) The auth token that should be used to publish the record. This is useful for allowing other users to be able to publish records to an app bundle on your account. If omitted, then the `authToken` tag from the `authBot` will be used.
    -   Returns a promise that resolves when the record has been published.
    -   See the documentation for some examples.
-   Added the `os.getRecords(...filters)` function to be able to find and retrieve records.
    -   Works similarly to `getBots()` except that the list of possible filters is different and more limited.
    -   Possible filters are:
        -   `byAuthID(id)` - Searches for records that were published by the given auth ID. This filter is required for all `os.getRecords()` queries.
        -   `inSpace(space)` - Searches for records that were published to the given space. If omitted, only `tempRestricted` records will be searched.
        -   `byAddress(address)` - Searches for the record with the given address. Useful for finding a specific record.
        -   `byPrefix(prefix)` - Searches for records whose address starts with the given prefix. Useful for finding a list of records.
        -   `byID(id)` - Searches for records whose address equals `{prefix}{id}`. Works similarly to `byAddress()` except that you must also use `byPrefix()`. Useful for finding a specific record.
    -   Returns a promise that resolves with an object that contains a partial list of records.
        -   Using this object, you can see the total number of records that the query matched and get the next part of the list using the `getMoreRecords()` function.
        -   The object has the following structure:
            -   `records` - The list of records that were retrieved. This list may contain all the records that were found or it might only contain some of the records that were found. You can retrieve all of the records by looping and calling `getMoreRecords()` until it returns an object with `hasMoreRecords` set to `false`.
            -   `totalCount` - The total number of records that the query found.
            -   `hasMoreRecords` - Whether there are more records that can be retrieved for the query.
            -   `getMoreRecords()` - A function that can be called to get the next set of records for the query. Like `os.getRecords()`, this function returns a promise with an object that has the structure described above.
    -   See the documentation for some examples.
-   Added the `byID(id)` bot filter.
    -   This function can be used either as a bot filter with `getBots()` or as a record filter with `os.getRecords()`.
    -   As its name suggests, it can be used to find a bot with the given ID.

### :bug: Bug Fixes

-   Fixed an issue where using a `formAnimationAddress` prevented `formAnimation` from working correctly on first load.
-   Fixed an issue where `os.focusOn()` would not work on mobile devices.

## V2.0.7

#### Date: 8/16/2021

### :bug: Bug Fixes

-   Fixed an issue where remote whispers could cause CasualOS to think it was loaded before it actually was.
    -   This would in turn cause CasualOS to think that ab-1 was not installed and led to ab-1 getting duplicated which could then cause the auxCode to be loaded again.

## V2.0.6

#### Date: 8/11/2021

### :rocket: Improvements

-   Added the `formAnimationAddress` tag to allow specifying a separate GLTF/GLB URL that should be used for animations.
    -   This allows dynamically loading animations instead of requiring that all animations be built into the `formAddress` GLTF mesh.

### :bug: Bug Fixes

-   Fixed an issue where setting the `mapPortal` tag on the `configBot` to `null` would not close the map portal.
-   Fixed an issue where the camera would rotate somewhat randomly when facing straight down using touch controls.

## V2.0.5

#### Date: 7/27/2021

### :rocket: Bug Fixes

-   Fixed an issue where async scripts did not support JSX syntax highlighting.

## V2.0.4

#### Date: 7/27/2021

### :rocket: Improvements

-   Added the ability to download a PDF with embedded bot data by specifying a filename with a `.pdf` extension to `os.downloadBots()`.
-   Added the `os.parseBotsFromData(data)` function.
    -   This function can parse a list of bot mods from JSON or from the contents of a PDF that was created with `os.downloadBots()`.
    -   It returns a list of bot mods (i.e. mods that have the structure of bots) which can in turn be passed to `create()` to add them to the server.
-   Added the `os.unregisterApp(appID)` function to allow removing apps after they have been registered.
-   Added the ability to use [JSX](https://reactjs.org/docs/introducing-jsx.html) for Apps instead of the `html` string helper.
    -   JSX allows you to use a HTML-like language directly inside listeners. This provides some nice benefits including proper syntax highlighting and error messages.
    -   For example:
        ```javascript
        let result = <h1>Hello, World!</h1>;
        ```
    -   Due to convienience this will probably become the preferred way to write HTML for apps, however the `html` string helper will still be available.

## V2.0.3

#### Date: 7/19/2021

### :boom: Breaking Changes

-   "Custom Portals" are now called "Executables"
    -   This is because portals should deal almost exclusively with bots and heavily interface with CasualOS.
    -   "Custom Portals" (as they were called) made this difficult and are better explained as a way to create arbitrary web programs (i.e. executables).
    -   The new "Apps" (`os.registerApp()` and `os.compileApp()`) features make it easier to create custom portals since they can leverage bots and listen tags directly.
-   Renamed `portal.open()` to `os.registerExecutable()`.
-   Renamed `portal.buildBundle()` to `os.buildExecutable()`.
-   Renamed `portal.registerPrefix()` to `os.registerTagPrefix()`.
-   Changed the menuPortal to always be anchored to the bottom of the screen instead of to the miniPortal.

### :rocket: Improvements

-   Added the `os.registerApp(name, bot)` and `os.compileApp(name, content)` functions.
    -   `os.registerApp()` takes an app name and a bot and sets up a space for adding content to the CasualOS frontend.
    -   Calling `os.registerApp()` will also make the given bot available globally as `{name}Bot`.
    -   `os.registerApp()` returns a promise that resolves when the app has been setup and can accept content. Additionally, `onAppSetup` will be whispered to the bot that was specified for the app.
    -   `os.compileApp()` is used to provide content to an app. You can call this as many times as you want and the app will only update when you call `os.compileApp()` for it.
    -   See the docs for more information.
-   Added the `html` string helper.
    -   This can be used to produce HTML from a string for `os.compileApp()` by placing it before a string that uses backtick characters (`` ` ``).
    -   e.g.
        ```javascript
        let result = html`<h1>Hello, World!</h1>`;
        ```
    -   See the docs for more information.
-   Added the `watchBot(bot, callback)` and `watchPortal(portal, callback)` helper functions.
    -   `watchBot()` can be used to watch a given bot (or list of bots) for changes and triggers the given callback function when the bot(s) change.
    -   `watchPortal()` can be used to watch the given portal for changes and triggers the given callback function when the portal changes.
        -   Specifically, `watchPortal()` tracks when the portal is changed (by watching the portal tag on the `configBot`), when bots are added, removed, or updated in the portal, and when the portal bot changes.
-   Improved the bot dragging logic to support using `os.replaceDragBot(null)` to stop dragging a bot.

### :bug: Bug Fixes

-   Fixed an issue where dragging a bot whose position was animated in tempLocal space would produce no visible effect.
-   Fixed an issue where GLB models compressed with a newer version of Draco could not be loaded.
    -   You may have to refresh the browser tab 1 extra time after getting the update for this change to take effect. This is because the Draco library is cached by the web browser and updates to the library are checked in the background while the old version is being used.
-   Fixed an issue where bots in the mapPortal that had LOD listeners would not function correctly unless they had a label.

## V2.0.2

#### Date: 7/6/2021

### :rocket: Improvements

-   Improved the miniPortal to support the `portalCameraZoom`, `portalCameraRotationX` and `portalCameraRotationY` tags.
-   Added the `priorityShout()` function to make it easy to run a set of shouts until a bot returns a value.
-   Added the ability to control the foreground and background colors of the chat bar via the `foregroundColor` and `backgroundColor` options in `os.showChat()`.
-   Added the `date` type for `os.showInput()` to make entering days easier.

### :bug: Bug Fixes

-   Fixed an issue where camera position offsets would continuously be applied to the camera.
-   Fixed an issue where the menu would be positioned incorrectly if the meet portal was anchored to the top of the screen.
-   Fixed an issue where clicking on the grid with a controller in XR would crash CasualOS.
-   Fixed an issue where the transformer tag did not work correctly for bots in the mapPortal.
-   Fixed an issue where dragging an object that gets destroyed in an onPointerDown would freeze the UI.

## V2.0.1

#### Date: 6/9/2021

### :rocket: Improvements

-   Changed the default mapPortal basemap to `dark-gray`.
-   Changed the mapPortal to default to viewing Veterans Memorial Park in Grand Rapids.
    -   This makes it easier to start using AB-1 once the map portal is loaded.

### :bug: Bug Fixes

-   Fixed an issue where calling `os.focusOn()` with a position and no portal would default to the map portal.
-   Fixed an issue where calling `os.focusOn()` for the map portal before it was finished loading would error.

## V2.0.0

#### Date: 6/7/2021

### :bug: Improvements

-   Added the `mapPortal`.
    -   The map portal provides a 3D representation of the entire Earth and allows placing bots anywhere on it.
    -   Bots that are in the map portal use Longitude and Latitude for their X and Y coordinates.
    -   The map can additionally be customized by setting the `mapPortalBasemap` tag on the `mapPortalBot`. See the documentation for more information.
    -   Based upon [ArcGIS](https://www.arcgis.com/index.html).

### :bug: Bug Fixes

-   Fixed an issue where trying to focus on a position in the miniPortal would not work.

## V1.5.24

#### Date: 5/24/2021

### :rocket: Improvements

-   Improved the miniPortal to enable resizing it by dragging the top of the miniPortal instead of just at the corners.
-   Added the `math.normalizeVector()` and `math.vectorLength()` functions.

### :bug: Bug Fixes

-   Fixed an issue where events in some asynchronous scripts would be incorrectly reordered and potentially cause logic issues.

## V1.5.23

#### Date: 5/22/2021

### :boom: Breaking Changes

-   Renamed the `inventoryPortal` to `miniPortal`.
    -   The following were also renamed:
        -   `#inventoryPortalHeight` -> `#miniPortalHeight`
        -   `#inventoryPortalResizable` -> `#miniPortalResizable`
        -   `os.getInventoryPortalDimension()` -> `os.getMiniPortalDimension()`
        -   `os.hasBotInInventory()` -> `os.hasBotInMiniPortal()`
        -   `os.getPortalDimension("inventory")` -> `os.getPortalDimension("mini")`
        -   `os.getCameraPosition("inventory")` -> `os.getCameraPosition("mini")`
        -   `os.getCameraRotation("inventory")` -> `os.getCameraRotation("mini")`
        -   `os.getFocusPoint("inventory")` -> `os.getFocusPoint("mini")`
-   The `miniPortalHeight` tag was changed from being a number between 1 and 10 that represented the number of bots that should fit in the portal. Now it is a number between 0 and 1 that represents the percentage of the screen height it should take. Note that when `#miniPortalWidth` is less than 1 the height of the portal will be more like 80% of the screen height when set to 1. This is because of the mandatory spacing from the bottom of the screen to be somewhat consistent with the spacing on the sides.

### :rocket: Improvements

-   Added the `#miniPortalWidth` tag.
    -   Possible values are between 0 and 1.
    -   Represents the percentage of the screen width that the mini portal should take.
    -   When set to 1, the mini portal will appear docked and there will be no spacing between the bottom of the screen and the mini portal.

### :bug: Bug Fixes

-   Fixed a bunch of issues with zooming, rotating, and resizing the mini portal.

## V1.5.22

#### Date: 5/20/2021

### :rocket: Improvements

-   Added the `os.enableCustomDragging()` function to disable the default dragging behavior for the current drag operation.
    -   This is useful for custom dragging behavior that is associated with a bot like scaling the bot or rotating it.

### :bug: Bug Fixes

-   Fixed an issue where `os.focusOn()` would not work with bots in the inventory portal.

## V1.5.21

#### Date: 5/18/2021

### :rocket: Improvements

-   Improved `os.focusOn()` to support focusing on menu bots that have `#form` set to `input`.
-   Added the ability to snap dragged to a specific axis.

    -   These are special snap target objects that have the following form:

    ```typescript
    let snapAxis: {
        /**
         * The direction that the axis travels along.
         */
        direction: { x: number; y: number; z: number };

        /**
         * The center point that the axis travels through.
         */
        origin: { x: number; y: number; z: number };

        /**
         * The distance that the bot should be from any point along the
         * axis in order to snap to it.
         */
        distance: number;
    };
    ```

### :bug: Bug Fixes

-   Fixed an issue where the "tag has already been added" dialog displayed behind the sheet portal.

## V1.5.20

#### Date: 5/17/2021

### :bug: Bug Fixes

-   Fixed an issue where `@onInputTyping` was incorrectly shouted instead of whispered.

## V1.5.19

#### Date: 5/13/2021

### :rocket: Improvements

-   Added the `labelPaddingX` and `labelPaddingY` tags to allow controlling the padding along the width and height of labels separately.
-   Added the ability to use a URL for the `cursor` and `portalCursor` tags.
-   Added the `cursorHotspotX`, `cursorHotspotY`, `portalCursorHotspotX`, and `portalCursorHotspotY` tags to allow specifying the location that clicks should happen at in the custom cursor image. For example, a cursor that is a circle would have the hotspot in the middle but the default cursor has the hotspot at the top left.

## V1.5.18

#### Date: 5/11/2021

### :rocket: Improvements

-   Added the `AB1_BOOTSTRAP_URL` environment variable to control the URL that ab-1 gets loaded from.

## V1.5.17

#### Date: 5/10/2021

### :rocket: Improvements

-   Added the `cursor` and `portalCursor` tags.
    -   The `cursor` tag specifies the mouse cursor that should be shown when the bot is being hovered.
    -   The `portalCursor` tag specifies the mouse cursor that should be used by default for the page portal.
    -   See the documentation for a list of possible options.
-   Added the `labelPadding` tag to control how much space is between the edge of the bot and edge of the label.

## V1.5.16

#### Date: 5/7/2021

### :bug: Bug Fixes

-   Fixed an issue where it was no longer possible to cancel `setInterval()` with `clearTimeout()` and cancel `setTimeout()` with `clearInterval()`.
    -   They are not meant to be used together but because of an artifact of web browsers it needs to be supported.

## V1.5.15

#### Date: 5/7/2021

### :bug: Bug Fixes

-   Fixed an issue where it was impossible to clear intervals/timeouts from a bot other than the one it was created from.

## V1.5.14

#### Date: 5/7/2021

### :rocket: Improvements

-   Added the ability to clear bot timers using `clearInterval()` and `clearTimeout()`.
    -   `clearInterval(timerId)` is useful for clearing intervals created by `setInterval()`.
    -   `clearTimeout(timerId)` is useful for clearing timeouts created by `setTimeout()`

## V1.5.13

#### Date: 5/3/2021

### :bug: Bug Fixes

-   Fixed an issue where the meet portal could stay open if the portal was cleared before it was fully loaded.

## V1.5.12

#### Date: 5/2/2021

### :bug: Bug Fixes

-   Fixed an issue where `@onSubmit` was shouted to every bot instead of whispered to the bot that the input was submitted on.

## V1.5.11

#### Date: 4/27/2021

### :rocket: Improvements

-   Overhauled the `shared`, `tempShared`, and `remoteTempShared` spaces to use a faster and more efficient storage mechanism.
    -   There is now a new configuration environment variable `SHARED_PARTITIONS_VERSION` which controls whether the new spaces are used. Use `v1` to indicate that the old causal repo based system should be used and use `v2` to indicate that the new system should be used.
-   Added the `math.areClose(first, second)` function to determine if two numbers are within 2 decimal places of each other.
    -   For example, `math.areClose(1, 1.001)` will return true.
-   Improved the `atPosition()` and `inStack()` bot filters to use `math.areClose()` internally when comparing bot positions.
-   Improved handling of errors so they have correct line and column numbers in their stack traces.
    -   Currently, this only functions correctly on Chrome-based browsers (Chrome, Edge, Opera, etc.). Part of this is due to differences between how web browsers generate stack traces and part is due to what browsers support for dynamically generated functions.

### :bug: Bug Fixes

-   Fixed an issue with labels where an error could occur if the label text was updated while it was being rendered.
-   Fixed an issue where `clearAnimations()` would error if given a null bot.
-   Fixed an issue where autocomplete would not work correctly for properties on top level variables.

## V1.5.10

#### Date: 4/8/2021

### :boom: Breaking Changes

-   Renamed `onStreamData` to `onSerialData`.
-   Serial functions now require a "friendly" name to keep track of each device: `serialConnect`, `serialStream`, `serialOpen`, `serialUpdate`, `serialWrite`, `serialRead`, `serialClose`, `serialFlush`,`serialDrain`, `serialPause`, `serialResume`
-   `serialStream` now requires a bot id to send the stream to that bot.

### :rocket: Improvements

-   Improved the IDE Portal to support showing all tags by setting the `idePortal` tag on the config bot to `true`.
-   Added a search tab to the IDE Portal which makes it easy to search within tags that are loaded in the IDE Portal.
    -   It can be focused from the idePortal by using the `Ctrl+Shift+F` hotkey.
-   Added the `sheetPortalAddedTags` tag for the `sheetPortalBot` which specifies additional tags that should always be shown in the sheet portal.
-   Added support for auxcli v2.0.0 to retain current functionality.
-   Added support for multiple serial connections simultaneously.

### :bug: Bug Fixes

-   Fixed an issue where the `url` tag would not be created on initial load unless the URL was updated.

## V1.5.9

#### Date: 4/7/2021

### :rocket: Improvements

-   Added the ability to jump to a tag while in the IDE Portal using `Ctrl+P`.

### :bug: Bug Fixes

-   Fixed an issue where the `imuPortal` would return values that were incorrect for usage on the camera.
    -   Now, the `imuPortal` sets the `deviceRotationX`, `deviceRotationY`, `deviceRotationZ` and `deviceRotationW` values which is the rotation of the device represented as a quaternion.
    -   The `pagePortal` also now supports setting `cameraRotationOffsetW` to indicate that the offset should be applied as a quaternion.
    -   Try the `imuExample01` auxCode for an example.
-   Fixed an issue where CasualOS would fail to load on browsers that do not support speech synthesis.
-   Fixed an issue where bot updates that were executed via `action.perform()` would be treated like they were being performed by the user themselves.
    -   In particular, this issue affected text edits which were originally created by the multiline text editor but were then replayed via `action.perform()`.
    -   The effect of this bug would be that while the data was updated correctly, the multiline text editor would ignore the new data because it assumed it already had the changes.

## V1.5.8

#### Date: 4/5/2021

### :rocket: Improvements

-   Added the ability to see the full text of script errors by using the "Show Error" button in the multiline editor.

### :bug: Bug Fixes

-   Fixed an issue where the `imuPortal` would only open when set to a string value. Now it also supports `true` and non 0 numerical values.

## V1.5.7

#### Date: 4/2/2021

### :rocket: Improvements

-   Improved `imuPortal` to support Safari on iOS.
-   Added the `crypto.isEncrypted(cyphertext)`, `crypto.asymmetric.isEncrypted(cyphertext)`, and `crypto.asymmetric.isKeypair(keypair)` functions.
    -   These can help in determining if a string is supposed to be a asymmetric keypair or if it has been encrypted with symmetric or asymmetric encryption.

### :bug: Bug Fixes

-   Fixed an issue where the configBot would appear to be in the `shared` space but was actually in the `tempLocal` space.

## V1.5.6

#### Date: 4/1/2021

### :rocket: Improvements

-   Added the "bots" snap target for `os.addDropSnap()` and `os.addBotDropSnap()`.
    -   This will cause the dragged bot to snap to other bots.
-   Added the `experiment.speakText(text, options?)` and `experiment.getVoices()` functions.
    -   See the documentation for more information.
-   Added the `os.getGeolocation()` function.
    -   Returns a promise that resolves with the geolocation of the device.
-   Added the `imuPortal` to be able to stream IMU data into CasualOS.
    -   When defined on the config bot, the `imuPortalBot` will be updated with IMU data from the device.
    -   The following tags are used:
        -   `imuSupported` - Whether reading from the IMU is supported. This will be shortly after the `imuPortal` is defined.
        -   `deviceRotationX`, `deviceRotationY`, `deviceRotationZ` - The X, Y, and Z values that represent the orientation of the device.
-   Added the `portalCameraType` tag to allow switching between `perspective` and `orthographic` projections.
    -   Camera projections act similarly to real world camera lenses except that they avoid certain limitations like focal lengths.
    -   `orthographic` - This projection preserves parallel lines from the 3D scene in the output 2D image. As a result, same-sized objects appear the same size on the screen, regardless of how far away they are from the camera.
    -   `perspective` - This projection makes same-sized objects appear larger or smaller based on how far away they are from the camera. Closer objects appear larger and vice versa.
-   Added the `os.enablePointOfView(center?)` and `os.disablePointOfView()` functions.
    -   These are similar to `os.enableVR()` or `os.enableAR()` and can be used to give the player a "ground level" perspective in the page portal.
    -   `os.enablePointOfView(center?)` - Enables POV mode by moving the camera to the given position, setting the camera type to `perspective`, and changing the controls so that it is only possible to rotate the camera.
    -   `os.disablePointOfView()` - Disables POV mode by resetting the camera, camera type, and controls.

### :bug: Bug Fixes

-   Fixed an issue where tag edits would appear duplicated when running CasualOS in the non-collaborative mode.

## V1.5.5

#### Date: 3/25/2021

### :rocket: Improvements

-   Changed CasualOS to not show the `server` URL parameter when loaded in non-collaborative mode.
-   CasualOS will now throw an error when trying to save a bot to a tag during creation.

## V1.5.4

#### Date: 3/25/2021

### :rocket: Improvements

-   Improved `os.download()` to add the correct file extension if one is omitted from the given filename.
-   Added the 📖 emoji has a builtin tag prefix.
    -   This is a useful default prefix for custom portals.
-   Added the ability to load CasualOS in a non-collaborative mode.
    -   This will make the shared spaces (`shared`, `tempShared`, and `remoteTempShared`) act like they are `tempLocal` spaces.
    -   As a result, CasualOS needs no persistent network connection to run an experience when loaded in this mode.
-   Added the `os.isCollaborative()` function to get whether CasualOS was loaded in a collaborative mode or non-collaborative mode.

### :bug: Bug Fixes

-   Fixed the "Docs" link when linking to a listen tag.

## V1.5.3

#### Date: 3/23/2021

### :boom: Breaking Changes

-   Removed bot stacking.
    -   Bots will no longer automatically stack on each other based on position. Instead, they need to be stacked manually.
    -   The `{dimension}SortOrder` tags still exist and are used by the menu portal to order bots.
-   Drag events are now sent for bots that are not draggable.
    -   This means you can set `#draggable` to false and still get a `@onDrag` or `@onAnyBotDrag` event for it.
    -   This change makes it easier to write your own custom dragging logic because it prevents the bot(s) from being automatically moved but still sends the correct events.
    -   If you don't want drag events sent to a bot, you can make it not pointable or you can use your own custom logic on `@onDrag`/`@onDrop`.
-   The `#draggableMode` and `#positioningMode` tags have been removed.
    -   `#draggableMode` can be emulated by setting `#draggable` to false and adding custom `@onDrag` events to limit which dimensions the bot can be moved to.
    -   `#positioningMode` has been replaced with the `os.addDropSnap()` and `os.addBotDropSnap()` functions.

### :rocket: Improvements

-   Added the `@onAnyBotDropEnter` and `@onAnyBotDropExit` shouts.
-   Added the `@onAnyBotPointerDown` and `@onAnyBotPointerUp` shouts.
-   Added the `os.addDropSnap(...targets)` and `os.addBotDropSnap(bot, ...targets)` functions.
    -   These can be used to customize the behavior of a drag operation.
    -   Each function accepts one or more "targets" which are positions that the bot can be dropped at. There are 4 possible values:
        -   `"ground"` - The bot will snap to the ground as it is being dragged. (Default when not in VR)
        -   `"grid"` - The bot will snap to individual grid tiles as it is being dragged.
        -   `"face"` - The bot will snap to the face of other bots as it is being dragged.
        -   A snap point object. The bot will snap to the point when the mouse is within a specified distance. It should be an object with the following properties:
            -   `position` - An object with `x`, `y`, and `z` values representing the world position of the snap point.
            -   `distance` - The distance that the pointer ray should be from the position in order to trigger snapping to the position.
    -   The `os.addBotDropSnap(bot, ...targets)` function accepts a bot as its first parameter which limits the specified snap targets to when the given bot is being dropped on.
-   Added the `experiment.beginRecording(options?)` and `experiment.endRecording()` functions.
    -   These can be used to record both audio and video at the same time.
    -   See the documentation for more details.

### :bug: Bug Fixes

-   Fixed an issue where dragging a parent bot onto a child bot would cause the bot to rapidly snap back and forth.
-   Fixed an issue where negative sort orders could not be used on menu bots.

## V1.5.2

#### Date: 3/18/2021

### :bug: Bug Fixes

-   Fixed an issue where `os.focusOn()` would not function when using positions because inventory and page portals would fight over control of the animation operation.

## V1.5.1

#### Date: 3/17/2021

### :rocket: Improvements

-   Improved `os.focusOn()` to be canceled by `os.goToDimension()` and future calls to `os.focusOn()`.
    -   Additionally, calling `os.focusOn(null)` will cancel the current focus operation without queuing another one.

## V1.5.0

#### Date: 3/17/2021

### :boom: Breaking Changes

-   Changed the `#portalCameraRotationX` and `#portalCameraRotationY` tags to use radians instead of degrees.

### :rocket: Improvements

-   Added the `cameraZoom` and `cameraZoomOffset` tags.
-   Added the `os.focusOn(botOrPosition, options?)` function.
    -   Works similarly to `os.tweenTo()` and `os.moveTo()` except that it takes an options object instead of a bunch of parameters.
    -   Notable improvements includes that it can accept a position instead of a bot, it supports different easing types, and it will return a promise which completes when the camera movement is finished.
    -   Additionally the rotation values are in radians instead of degrees.
-   `os.focusOn()` and `os.tweenTo()` now use quadratic easing by default.
    -   Additionally `os.focusOn()` supports specifying the easing type just like `animateTag()`.
-   `os.tweenTo()` and `os.moveTo()` are now deprecated and should no longer be used. They will be removed in a future release of CasualOS.
    -   To encourage migration, they have been removed from the documentation and autocomplete.
-   Added the `experiment.beginAudioRecording()` and `experiment.endAudioRecording()` functions to experiment with audio recording.
    -   See the documentation for more information.

### :bug: Bug Fixes

-   Fixed an issue where camera offsets would not be taken into account when calculating the camera focus point.
    -   This fixes issues with the focus point becoming more and more wrong as offsets are applied to the camera.
    -   However, any calculations which try to calculate a camera position offset from the focus point must now subtract the current offset from the focus point to get the correct result. The example auxCode (`cameraMovementExample`) has been updated to reflect this change (version 2 and later).

## V1.4.11

#### Date: 3/12/2021

### :rocket: Improvements

-   Added the `math.scaleVector(vector, scale)` function to make multiplying vectors by scalar values easy.

### :bug: Bug Fixes

-   Fixed an issue where the `@onServerJoined` event could be sent before all data was loaded.
    -   This could happen if one player was changing data while another player was joining the server.
-   Fixed an issue where custom portals would not open if the portal tags were not defined when the portal is opened.
-   Fixed an issue where custom portals would always have default styling for their first load.

## V1.4.10

#### Date: 3/9/2021

### :rocket: Improvements

-   Improved `animateTag()` to support animating multiple tags at once by accepting an object for the `fromValue` and `toValue` options properties.
    -   Instead of calling `animateTag(bot, tag, options)`, omit the `tag` argument and call `animateTag(bot, options)`. This will indicate that you want to animate multiple tags at once over the same duration.
    -   The animations that get triggered are grouped together, so cancelling one will cancel them all.
-   Improved `clearAnimations()` to support accepting a list of tags to cancel.
-   Added several 3D math functions:
    -   `getBotPosition(bot, dimension)` - Gets the 3D position of a bot in the given dimension.
    -   `math.addVectors(...vectors)` - Adds the given vectors together and returns the result.
    -   `math.subtractVectors(...vectors)` - Subtracts the given vectors and returns the result.
    -   `math.negateVector(vector)` - Mathematically negates the given vector and returns the result.
-   Added the `os.getFocusPoint(portal?)` function to get the focus point that the camera is looking at.
    -   This value is the same as the one highlighted by the `#portalShowFocusPoint` tag.
    -   It is also backed up by `cameraFocusX`, `cameraFocusY`, `cameraFocusZ` tags on the portal bot.

## V1.4.9

#### Date: 3/3/2021

### :rocket: Improvements

-   Changed the color of the progress spinner and progress bar on the loading dialog to gray.

### :bug: Bug Fixes

-   Fixed an issue where hover events could be sent for bots when the mouse was not directly over the game view.
-   Fixed a couple issues where keyboard events were propagating outside the sheet and IDE portals.
-   Fixed an issue where local variables in the top scope would not be included in the code editor autocomplete box.

## V1.4.8

#### Date: 3/3/2021

### :boom: Breaking Changes

-   `onRemoteData` now uses `that.remoteId` instead of `that.playerId`.
-   Renamed the `portalPlayerZoom`, `portalPlayerRotationX` and `portalPlayerRotationY` tags to `portalCameraZoom` and `portalCameraRotationX` and `portalCameraRotationY`.
-   Renamed the `player` and `otherPlayers` spaces to `tempShared` and `remoteTempShared`.

### :rocket: Improvements

-   Added the `@onError` listen tag.
    -   It is a shout and is triggered when an unhandled error occurs in a listen tag.
-   Improved CasualOS to now include the Bot ID and tag name in internal console logs for unhandled errors.
-   Added perferred alternatives for the following functions and listen tags:
    -   `server.serverPlayerCount()` is now `server.serverRemoteCount()`.
    -   `server.totalPlayerCount()` is now `server.totalRemoteCount()`.
    -   `server.stories()` is now `server.servers()`.
    -   `server.players()` is now `server.remotes()`.
    -   `sleep()` is now `os.sleep()`
    -   `onServerSubscribed` is now `onServerJoined`.
    -   `onServerUnsubscribed` is now `onServerLeave`.
    -   `onPlayerPortalChanged` is now `onPortalChanged`.
    -   `onRemotePlayerSubscribed` is now `onRemoteJoined`
    -   `onRemotePlayerUnsubscribed` is now `onRemoteLeave`.
    -   Additionally, the `that.playerId` has been changed to `that.remoteId` in the new listen tags.
    -   Note that the original tags and functions remain the same but will be removed at some point in the future.
-   Added the `web.get()`, `web.post()`, and `web.hook()` functions as future replacements for the `webhook()` and `webhook.post()` functions.

### :bug: Bug Fixes

-   Fixed an issue where portal bots may not be defined before `@onServerSubscribed` is triggered.
-   Fixed an issue where the `white-space` CSS property could not be used on menu bots.

## V1.4.7

#### Date: 2/26/2021

### :boom: Breaking Changes

-   Renamed all the `player` functions to `os`.
    -   Instead of `player.toast()` you should now do `os.toast()`.
-   Removed the `configBot` and `configTag` variables.
-   Removed the portal config bot tags and replaced them with variables.
    -   e.g. `pagePortalConfigBot` can now be accessed with the `pagePortalBot` variable.
    -   You can now set the page portal color by doing `pagePortalBot.tags.portalColor = "green"`.
    -   By default a `tempLocal` bot will be created for each builtin portal.
    -   You can also provide your own bot by calling `portal.open(portalName, bot)`.
-   Changed the `portal.open()` function to take a bot as a parameter.
    -   It should now be called like `portal.open(name, bot, tag?, options?)`.
    -   After callilng this, the given bot will be available globally at `{name}Bot`.
    -   For example `portal.open("myPortal", bot, "main")` will make `bot` available as `myPortalBot`.
-   Removed `player.getBot()` and replaced it with `configBot`.
-   Renamed the `creator` variable to `creatorBot`.
-   Added the `thisBot` variable as a preferred alternative to `this` and `bot`.
-   Moved the page and inventory camera tags to their portal config bots from the player bot.
    -   e.g. `pageCameraPositionX` used to be on the player bot (now the config bot) but is now on the page portal bot.
-   Changed the behavior of the `transformer` tag to use the page and inventory portal bots instead of the config bot (previously the player bot).
-   Renamed the `pageCameraPosition{X,Y,Z}` and `inventoryCameraPosition{X,Y,Z}` tags to `cameraPosition{X,Y,Z}`.
-   Renamed the `pageCameraRotation{X,Y,Z}` and `inventoryCameraRotation{X,Y,Z}` tags to `cameraRotation{X,Y,Z}`.
-   Renamed the `pagePixelHeight` and `pagePixelWidth` tags to `pixelHeight` and `pixelWidth`.

### :bug: Bug Fixes

-   Fixed an issue where variables from other listen tags would appear as autocomplete options.

## V1.4.6

#### Date: 2/23/2021

### :bug: Bug Fixes

-   Fixed an issue where the circle wipe element would not cover modals like `player.showHtml()` or `player.showInput()`.
-   Fixed an issue where calling `player.showInput()` in sequence would show the first input but not the second input.

## V1.4.5

#### Date: 2/23/2021

### :rocket: Improvements

-   Changed the ab-1 bootstrap URL to `https://bootstrap.casualos.com/ab1.aux`.
-   Updated to three.js r125.
    -   This fixes WebXR for Chrome 88 and later.
-   Added the ability to disable hover states on menu item buttons using the `menuItemHoverMode` tag. It has three possible options:
    -   `auto` - The bot will appear hoverable based on if it has a `@onClick` tag. (Default)
    -   `hover` - The bot will appear hoverable.
    -   `none` - The bot will not appear hoverable.
    -   None of these options affect the existing functionality of any listen tags on menu bots.
-   Added an initial version of the `idePortal` (IDE portal).
    -   The IDE portal makes it easier to jump between tags to edit them in the multiline tag editor.
    -   Setting the `idePortal` tag to a prefix (like 📖) will load every tag that starts with the prefix into the IDE portal and let you jump between them as if they are files in a text editor.
    -   Currently it is pretty limited, but can be very useful for custom portals.

### :bug: Bug Fixes

-   Fixed an issue where it was not possible to enter numbers in menu bot input boxes.

## V1.4.4

#### Date: 2/18/2021

### :rocket: Improvements

-   Added additional crypto functions to support asymmetric encryption and decryption.
    -   `crypto.asymmetric.keypair(secret)` - Creates a keypair that can be used for asymmetric encryption and decryption.
    -   `crypto.asymmetric.encrypt(keypair, data)` - Encrypts some data using the given keypair.
    -   `crypto.asymmetric.decrypt(keypair, secret, data)` - Decrypts some data using the given keypair and secret.
    -   Check the documentation for more info.
-   Added a better error message when trying to save a bot to a tag value.
-   Added the `dimension` bot form as a preferred alias to `portal`.

## V1.4.3

#### Date: 2/17/2021

### :rocket: Improvements

-   Added the ability to interface with CasualOS from inside a custom portal.
    -   CasualOS-related functionality is available by importing functions and objects from the `casualos` module.
    -   Among the available functionality is `onBotsDiscovered`, `onBotsRemoved`, `onBotsUpdated`, `createBot()`, `destroyBot()`, and `updateBot()`.
    -   Additionally autocomplete is available for the available features.

### :bug: Bug Fixes

-   Fixed an issue where webhook errors could not be caught on Safari based browsers.

## V1.4.2

#### Date: 2/11/2021

### :rocket: Improvements

-   Added the ability to zoom by scrolling.
    -   Previously this was possible by holding the Ctrl button down.
-   Added the `#portalCameraControls` tag to allow disabling moving the camera.
    -   Can be set on the portal config bot for the page and inventory portals.
    -   Supported values are:
        -   `player` - Allows the player to move the camera around like normal. (Default)
        -   `false` - Disables camera movement in the portal.

### :bug: Bug Fixes

-   Fixed an issue where the inventory portal color could not be set when the page portal is using an image for the background.

## V1.4.1

#### Date: 2/10/2021

### :rocket: Improvements

-   Added the `player.openCircleWipe()` and `player.closeCircleWipe()` functions.
    -   These are useful for hiding the page portal while transitioning between scenes.
    -   See the documentation for usage information.
-   Added "cube", "helix", and "egg" as additional options for the `#formAddress` tag on menu bots.
-   Added the `input` form for menu bots.
    -   Setting `#form` to "input" on a bot that is in the menu portal will give it an input box that can be typed in.
    -   Typing in the box will send `@onInputTyping` whispers to the bot. And submitting the data by hitting enter or the send button will send a `@onSubmit` whisper to the bot.
    -   Additionally, the text in the input will be stored in the `tempLocal` `#menuItemText` tag.
-   Adjusted the chat bar to be inset in the page portal to give it the feel of being part of the page portal.
-   Added the `#menuPortalStyle` tag to allow customizing the menu portal with CSS.
    -   This works similarly to `#menuItemStyle` except that it applies to the entire menu portal instead of just one item.
    -   Set it on the `#menuPortalConfigBot`.
-   Added the `#portalBackgroundAddress` tag to allow specifying a custom image for the page portal background.
    -   Does not work in VR.

## V1.4.0

#### Date: 2/8/2021

### :rocket: Improvements

-   Added an initial implementation of custom portals.
    -   Custom portals are a way to write scripts that can interact directly with the web browser. This gives you the ability to do anything that is possible from inside a web browser.
    -   The following functions are now available:
        -   `portal.open(portalID, tag, options?)`
        -   `portal.registerPrefix(prefix)`
        -   `portal.buildBundle(tag)`
        -   See the documentation for usage information.
-   Added the `player.download(data, filename, mimeType?)` function.
    -   Useful for downloading arbitrary data in any format you want.
    -   See the documentation for more information.

### :bug: Bug Fixes

-   Fixed an issue that broke bots in the `player` space when a `tempLocal` tag mask was put on them.
-   Fixed an issue that prevented tag masks from being placed on new bots.

## V1.3.14

#### Date: 1/25/2021

### :rocket: Improvements

-   Updated the Terms of Service and Privacy Policy documents.

### :bug: Bug Fixes

-   Fixed an issue where animations would not run while in VR/AR.

## V1.3.13

#### Date: 1/18/2021

### :rocket: Improvements

-   Added the `player.showUploadFiles()` function.
    -   Shows a dialog that can be used to upload arbitrary files.
    -   Returns a promise that resolves with the list of files that were uploaded.
    -   See the documentation for more info.
-   Added the `portal` form.
    -   Displays an entire dimension in place of the bot form.
    -   When set, `#formAddress` will be used as the dimension that should be loaded.

### :bug: Bug Fixes

-   Fixed an issue where bot labels would flicker when scaling the bot.
-   Fixed an issue where tag masks would be incorrectly recorded by the UI as being removed in some cases.
-   Fixed an issue where lines would render incorrectly on the first frame they were setup on.

## V1.3.12

#### Date: 1/13/2021

### :rocket: Improvements

-   Added the Terms of Service and Privacy Policy documents.
    -   The Terms of Service are available at `/terms` (or at `/terms-of-service.txt`).
    -   The Privacy Policy is available at `/privacy-policy` (or at `/privacy-policy.txt`).
-   Added the ability to keep track of the number of `setTimeout()` and `setInterval()` timers that are currently active via the `numberOfActiveTimers` property returned from `perf.getStats()`.
-   Added the `animateTag(bot, tag, options)` and `clearAnimations(bot, tag?)` functions.
    -   `animateTag(bot, tag, options)` - Iteratively changes a tag mask value over time based on the options you provide.
        -   `bot` is the bot or list of bots that should be animated.
        -   `tag` is the tag that should be animated.
        -   `options` is an object that specifies how the tag should be animated. It has the following properties:
            -   `fromValue` - The starting value for the animation.
            -   `toValue` - The ending value.
            -   `duration` - The number of seconds that it should take for the tag to go from the starting value to the ending value.
            -   `easing` - The options for easing the animation.
            -   `tagMaskSpace` - The space that the tag should be changed in. If set to `false` then the tag on the bot will be directly edited.
    -   `clearAnimations(bot, tag?)` - Cancels animations on a bot.
        -   `bot` - The bot or list of bots that should have their animations canceled.
        -   `tag` - Is optional and is the tag that the animations should be canceled for.

### :bug: Bug Fixes

-   Fixed issues with `#labelFontSize = auto` when `#labelPosition != front` or when the bot is rotated.
-   Fixed an issue where non-ASCII characters were being corrupted on download.

## V1.3.11

#### Date: 1/5/2021

### :rocket: Improvements

-   Greatly improved the default layouting behaviour of labels.
    -   Added the `#labelFontSize` tag to control the sizing of the characters in a label. Unlike `#labelSize`, changing this value will cause the label to layout again which will affect word wrapping. Possible values are:
        -   `auto` - Specifies that the system should try to find a font size that fits the text onto the bot. (default)
        -   Any Number - Specifies a specific font size. (1 is previous default)
    -   Added the `#labelWordWrapMode` tag to control the word wrapping behavior of labels. Possible values are:
        -   `breakCharacters` - Specifies that the system should insert line breaks inside words if needed.
        -   `breakWords` - Specifies that the system should insert line breaks between words if needed.
        -   `none` - Specifies that the system should not insert line breaks.
-   Added the ability to control the color of the placeholder text in the chat bar.
    -   Use the `placeholderColor` option when calling `player.showChat()`.

### :bug: Bug Fixes

-   Fixed an issue where atoms that were received before their cause would be discarded.

## V1.3.10

#### Date: 12/29/2020

### :rocket: Improvements

-   Added a button to the Multiline tag editor to make it easy to turn a tag into a Mod tag.

### :bug: Bug Fixes

-   Fixed an issue where script compilation errors would not be handled correctly and would prevent those changes from being communicated to the multiline code editor.

## V1.3.9

#### Date: 12/28/2020

### :boom: Breaking Changes

-   Formulas have been removed and replaced with Mod tags.
    -   Mod tags are tags that start with the DNA Emoji (🧬) and contain JSON data.
    -   Because Mod tags are JSON data, they do not support programmatic computations.
    -   We are making this change because while formulas are powerful, inprecise use of them can result in large slowdowns which is a bad user experience.
    -   The tag data must be valid JSON, so that means using double-quotes `"` for strings and wrapping property names in double-quotes.
        -   Before:
            ```
            =({ color: 'blue', number: 99, toggle: true })
            ```
            After:
            ```
            🧬{ "color": "blue", "number": 99, "toggle": true }
            ```
        -   Before:
            ```
            =([ 1 + 2 ])
            ```
            After:
            ```
            🧬3
            ```
-   Array-like values in tags are now considered strings.
    -   Previously a value like `[1, 2, 3]` was parsed into an array automatically.
    -   This was a little used feature and caused issues for people who simply wanted to store JSON data in a tag.
    -   Now, a value like `[1, 2, 3]` will no longer be parsed and so will appear as the string: `"[1, 2, 3]"`.
    -   If you want CasualOS to parse a tag value as an array, you can use the Mod tags mentioned above.
-   Removed the `error` space.
    -   Also removed the related functions:
        -   `server.destroyErrors()`
        -   `server.loadErrors()`

### :rocket: Improvements

-   Updated Material Icons to v4.0.0.
-   Added `perf.getStats()` as a way to get some statistics on the performance of the server.
-   Various performance improvements:
    -   `getBot('id', id)` is now works in `O(1)` time.
    -   The `tempLocal` and `local` spaces now handle new and deleted bots in a much more performant manner.
-   Fixed an issue where deleted bots in the `shared` space would be treated like they were not deleted on initial load.

### :bug: Bug Fixes

-   Fixed autofocusing newly created tags in the sheetPortal.

## V1.3.8

#### Date: 12/17/2020

### :bug: Bug Fixes

-   Fixed an issue where selecting a color from a `player.showInput()` modal would not save the selected color.

## V1.3.7

#### Date: 12/17/2020

### :boom: Breaking Changes

-   "story" has been renamed to "server". Below is the list of tags, actions and listeners that have been changed:
    -   `#story` -> `#server`.
    -   `server.setupStory()` -> `server.setupServer()`
    -   `server.restoreHistoryMarkToStory()` -> `server.restoreHistoryMarkToServer()`
    -   `server.storyStatuses()` -> `server.serverStatuses()`
    -   `server.storyPlayerCount()` -> `server.serverPlayerCount()`
    -   `player.downloadStory()` -> `player.downloadServer()`
    -   `player.loadStory()` -> `player.loadServer()`
    -   `player.unloadStory()` -> `player.unloadServer()`
    -   `player.getCurrentStory()` -> `player.getCurrentServer()`
    -   `@onStoryAction` -> `@onServerAction`
    -   `@onStoryStreaming` -> `@onServerStreaming`
    -   `@onStoryStreamLost` -> `@onServerStreamLost`
    -   `@onStorySubscribed` -> `@onServerSubscribed`
    -   `@onStoryUnsubscribed` -> `@onServerUnsubscribed`

## V1.3.6

#### Date: 12/17/2020

### :rocket: Improvements

-   Added the ability to show a password input by using the `secret` type with `player.showInput()`.

### :bug: Bug Fixes

-   Fixed an issue where some bots would not be added to the page portal when created in a big batch.
-   Fixed an issue where the `player.showInput()` dialog would appear fullscreen on mobile devices and prevent people from exiting it.
-   Fixed an issue where `@onChatTyping` would be triggered twice for each keystroke.

## V1.3.5

#### Date: 12/15/2020

### :rocket: Improvements

-   Changed `create()` to prevent creating bots that have no tags.
    -   If a bot would be created with zero tags then an error will be thrown.
-   Added a favicon.

### :bug: Bug Fixes

-   Changed the maximum WebSocket message size to 32KB from 128KB.
    -   This will help ensure that we keep below the [AWS API Gateway maximum frame size of 32 KB](https://docs.aws.amazon.com/apigateway/latest/developerguide/limits.html).
-   Fixed an issue where bots that only had a tag mask would not show up in the sheetPortal.

## V1.3.4

#### Date: 12/10/2020

### :rocket: Improvements

-   Added the `EXECUTE_LOADED_STORIES` environment variable to allow reducing server load due to story scripts.
    -   Defaults to `true`.
    -   Setting to `false` will disable all server-side story features except for webhooks and data portals.
        -   This means that some capabilities like `server.setupStory()` will not work when `EXECUTE_LOADED_STORIES` is false.
-   Added gzip compression for HTML, CSS, and JavaScript returned from the server.
-   Improved how some heavy assets are precached so that they can be loaded quickly.
-   Made the browser tab title use the story ID by default.

### :bug: Bug Fixes

-   Fixed an issue where some `.png` files would not load because they were bundled incorrectly.

## V1.3.3

#### Date: 12/10/2020

### :rocket: Improvements

-   Added support for the `apiary-aws` causal repo protocol.
    -   This enables the CasualOS frontend to communicate with instances of the [CasualOS Apiary AWS](https://github.com/casual-simulation/casual-apiary-aws) project.
    -   Use the `CAUSAL_REPO_CONNECTION_PROTOCOL` and `CAUSAL_REPO_CONNECTION_URL` environment variables to control which protocol and URL the frontend should connect to. See the [README in `aux-server`](./src/aux-server/README.md) for more info.
    -   Note that only the following features are supported for AWS Apiaries:
        -   `server.setupStory()`
        -   `server.totalPlayerCount()`
        -   `server.storyPlayerCount()`
        -   `server.players()`
    -   Webhooks are different when the story is hosted on an Apiary.
        -   They require at least one device to have the story loaded for webhooks to function correctly.
        -   They need to be sent to the Apiary host directly. Generally, this is not the same thing as `auxplayer.com` or `casualos.com` so you may need to ask the Apiary manager for it.
-   Added better support for static builds.
    -   Use the `PROXY_CORS_REQUESTS` environment variable during builds to disable support for proxying HTTP requests through the server.
    -   Use `npm run tar:client` after a build to produce a `./temp/output-client.tar.gz` containing all the client code and assets. This can be deployed to S3 or a CDN for static hosting.
    -   Use `npm run package:config` to produce a `./temp/config.json` which can be used for the `/api/config` request that the client makes at startup. Utilizes the environment variables from [the README in `aux-server`](./src/aux-server/README.md) to build the config.

### :bug: Bug Fixes

-   Fixed an issue where it was not possible to change the color of GLTF meshes that did not have a mesh in the GLTF scene root.
-   Fixed an issue where bots created by the ab1 installer would not receive the `@onStorySubscribed` shout.

## V1.3.2

#### Date: 11/17/2020

### :rocket: Improvements

-   Updated the ab-1 bootstrapper to point to AWS S3 for quick loading.

## V1.3.1

#### Date: 11/16/2020

### :rocket: Improvements

-   Added the ability to use the `color` tag on GLTF meshes to apply a color tint to the mesh.

### :bug: Bug Fixes

-   Fixed an issue that prevented deleting the first character of a script/formula in the multi-line editor.
-   Fixed an issue where tag edits on bots in the tempLocal and local spaces would be applied to the multi-line editor twice.

## V1.3.0

#### Date: 11/11/2020

### :rocket: Improvements

-   Added multi-user text editing.
    -   Work on shared bots when editing a tag value with the multi-line editor.
-   Added the cursor bot form.
    -   Used to add a cursor indicator to the multi-line editor.
    -   Works by setting the `form` tag to "cursor" and placing the bot in the corresponding tag portal dimension.
        -   For example, to put a cursor in the multi-line editor for the `test` tag on a bot you would set `{targetBot.id}.test` to true.
    -   Supported tags are:
        -   `color` - Specifies the color of the cursor.
        -   `label` - Specifies a label that should appear on the cursor when the mouse is hovering over it.
        -   `labelColor` - Specifies the color of the text in the cursor label.
        -   `{dimension}Start` - Specifies the index at which the cursor selection starts (Mirrors `cursorStartIndex` from the player bot).
        -   `{dimension}End` - Specifies the index at which the cursor selection ends (Mirrors `cursorEndIndex` from the player bot).
-   Added the `pageTitle`, `cursorStartIndex`, and `cursorEndIndex` tags to the player bot.
    -   `pageTitle` is used to set the title of the current browser tab.
    -   `cursorStartIndex` contains the starting index of the player's text selection inside the multi-line editor.
    -   `cursorEndIndex` contains the ending index of the player's text selection inside the multi-line editor.
    -   Note that when `cursorStartIndex` is larger than `cursorEndIndex` it means that the player has selected text from the right to the left. This is important because text will always be inserted at `cursorEndIndex`.
-   Added the `insertTagText()`, `deleteTagText()`, `insertTagMaskText()`, and `deleteTagMaskText()` functions to allow scripts to work with multi-user text editing.
    -   `insertTagText(bot, tag, index, text)` inserts the given text at the index into the given tag on the given bot.
    -   `insertTagMaskText(bot, tag, index, text, space?)` inserts the given text at the index into the tag and bot. Optionally accepts the space of the tag mask.
    -   `deleteTagText(bot, tag, index, deleteCount)` deletes the given number of characters at the index from the tag and bot.
    -   `deleteTagMaskText(bot, tag, index, deleteCount, space?)` deletes the given number of characters at the index from the tag and bot. Optionally accepts the space of the tag mask.
-   Added the ability to use the `transformer` tag on the player bot to parent the player to a bot.
-   Added the ability to edit tag masks in the tag portal by setting the `tagPortalSpace` tag on the player bot.

## V1.2.21

#### Date: 11/5/2020

### :rocket: Improvements

-   Updated the MongoDB driver to v3.6.2 and added the `MONGO_USE_UNIFIED_TOPOLOGY` environment variable to control whether the driver uses the new unified topology layer.

## V1.2.20

#### Date: 10/27/2020

### :rocket: Improvements

-   Added support for `@onPointerEnter`, `@onPointerExit`, `@onAnyBotPointerEnter` and `@onAnyBotPointerExit` for bots in the menu portal.

### :bug: Bug Fixes

-   Fixed the multiline code editor to not clip tooltips and the autocomplete box.
-   Fixed the menu portal to not break on Hololens (Servo-based browsers) when a progress bar is placed on a menu item.

## V1.2.19

#### Date: 10/22/2020

### :rocket: Improvements

-   Added the `egg` form for bots.
    -   Displays the bot as an egg like how ab-1 appears as an egg before being activated.
-   Added the `hex` form for bots.
    -   Displays the bot as a hexagon.
-   Added the `pagePixelWidth` and `pagePixelHeight` tags to the player bot.
    -   These indicate the size of the image rendered to the page portal in pixels.

### :bug: Bug Fixes

-   Fixed Draco compression support.

## V1.2.18

#### Date: 10/20/2020

### :bug: Bug Fixes

-   Fixed the code editor.

## V1.2.17

#### Date: 10/20/2020

### :rocket: Improvements

-   Improved bots in the menu portal to support additional tags.
    -   Added the ability to change the height of menu items by using `scale` and `scaleY`.
    -   Added the ability to set an icon for a menu item by using the `formAddress` tag.
    -   Added the ability to set arbitrary CSS styles on a menu bot by using the `menuItemStyle` tag.
        -   This lets you use margins and borders to indicate grouping.
    -   Added the ability to show a pie-chart progress bar on a menu item by using the `progressBar` tags.
    -   Added the ability to use `@onPointerUp` and `@onPointerDown` for menu.

## V1.2.16

#### Date: 10/16/2020

### :rocket: Improvements

-   Added the `transformer` tag.
    -   When set to a bot ID, the bot will inherit the position, rotation, and scale of the specified bot inside the page portal.
    -   This produces a "parenting" effect that is common in most 3D graphics engines.

## V1.2.15

#### Date: 10/12/2020

### :rocket: Improvements

-   Added the `experiment.getAnchorPointPosition()` and `math.getAnchorPointOffset()` functions.
    -   These are useful for determining where a bot would be placed if it had a particular anchor point.
    -   See the [docs](https://docs.casualsimulation.com/docs/actions) for more info.

## V1.2.14

#### Date: 10/7/2020

### :bug: Bug Fixes

-   Fixed an issue where calling `server.setupStory()` twice with the same story name would cause the story to be setup twice.
-   Fixed an issue where bots would be incorrectly removed from the menu portal if they existed in both the old and new dimensions.
-   Greatly reduced the number of scenarios where formulas would be recalculated after any change.

## V1.2.13

#### Date: 9/24/2020

### :boom: Breaking Changes

-   Renamed the `_editingBot` tag to `editingBot`.

### :rocket: Improvements

-   sheetPortal Improvements
    -   Added the `@onSheetTagClick` listener which is triggered when a tag name is clicked.
    -   Added the `@onSheetBotIDClick` listener which is triggered when a Bot ID is clicked.
    -   Added the `@onSheetBotClick` listener which is triggered when a bot visualization is clicked in the sheet.
    -   Added the `sheetPortalShowButton` config bot tag to control whether the button in the bottom right corner of the sheet is shown.
    -   Added the `sheetPortalButtonIcon` config bot tag to control the icon on the button in the bottom right corner of the sheet.
    -   Added the `sheetPortalButtonHint` config bot tag to control the tooltip on the button in the bottom right corner of the sheet.
    -   Added the `sheetPortalAllowedTags` config bot tag to control which tags are allowed to be shown and edited in the sheet portal.
    -   Swapped the position of the new bot and new tag buttons in the sheet.
    -   Added the `editingTag` tag which contains the tag that the player is currently editing.

### :bug: Bug Fixes

-   Fixed an issue where cells in the sheet portal would not cover the entire cell area.
-   Fixed an issue where `clearTagMasks()` would error if given a bot that had no tag masks.

## V1.2.12

#### Date: 9/22/2020

### :rocket: Improvements

-   Added the `helix` form.
    -   Displays a DNA strand mesh whose color can be customized.
-   Added tag masks.
    -   Tag masks are special tags that can live in a separate space from their bot.
    -   This makes it possible to create a temporary tag on a shared bot.
    -   Tag masks do not replace tags. Instead, they exist in addition to normal tags and can be used to temporarily hide a normal tag value.
    -   Like bots, tag masks live in a space. This means that a bot can have multiple masks for a particular tag. Currently the supported spaces are:
        -   `tempLocal`
        -   `local`
        -   `player`/`otherPlayers`
        -   `shared`
    -   New scripting features:
        -   All bots now have a `masks` property which works like `tags` except that it creates tag masks in the `tempLocal` space.
        -   All scripts also have a `masks` property which is a shortcut for `bot.masks`.
        -   `setTagMask(bot, tag, value, space?)` is a new function that is able to set the value of a tag mask on the given bot and in the given space. See the documentation for more info.
        -   `clearTagMasks(bot, space?)` is a new function that is able to clear all the tag masks in the given space from a given bot. See the documentation for more info.
    -   Example use cases:
        -   Local click/hover states.
        -   Animations.
        -   Storing decrypted data.

### :100: Other Changes

-   Pinned the Deno version to `v1.4` so that we can decide when to adopt future Deno updates.

### :bug: Bug Fixes

-   Fixed an issue where `server.setupStory()` would load a simulation and never dispose it.
-   Fixed an issue where wrist portals were not being anchored properly.
-   Fixed an issue where pressing enter to make a new tag would put a new line in the current tag value.

## V1.2.11

#### Date: 9/9/2020

### :bug: Bug Fixes

-   Fixed an issue where zooming was broken when the page portal is not anchored to the top left of the screen.

## V1.2.10

#### Date: 9/8/2020

### :bug: Bug Fixes

-   Fixed an issue with the multiline editor getting cut off inside the tag portal.

## V1.2.9

#### Date: 9/8/2020

### :rocket: Improvements

-   Changed the page portal to resize around the tag portal instead of being hidden behind it.

## V1.2.8

#### Date: 9/8/2020

### :boom: Breaking Changes

-   Changed `experiment.localPositionTween()` and `experiment.localRotationTween()` to take different arguments and return a promise.
    -   the 4th parameter is now an options object instead of the easing options.
    -   This options object is able to accept easing and duration values.
    -   Additionally the functions now return promises.
    -   See the docs for examples.

### :bug: Bug Fixes

-   Fixed an issue where `experiment.localPositionTween()` and `experiment.localRotationTween()` may not execute if triggered during `@onCreate()`.

## V1.2.7

#### Date: 9/4/2020

### :boom: Breaking Changes

-   Changed `@onListen` to only be sent to bots which have a listener for the shout/whisper.
    -   Previously `@onListen` would be sent to all bots that were targeted by the shout/whisper.
-   Changed `shout()` and `whisper()` to cost 1 energy point.
    -   This helps prevent infinite loops.
    -   The energy point is only deducted if a bot has a listener for the event.

### :bug: Bug Fixes

-   Fixed an issue where `onBotAdded`, `onAnyBotsAdded`, `onAnyBotsRemoved`, `onBotChanged`, and `onAnyBotsChanged` would reset the energy counter.

## V1.2.6

#### Date: 9/4/2020

### :bug: Bug Fixes

-   Fixed an issue where whispering to a bot that is null or undefined would end up sending a shout to all bots.

## V1.2.5

#### Date: 8/31/2020

### :rocket: Improvements

-   Added the `pageCameraPositionOffset[X,Y,Z]`, `inventoryCameraPositionOffset[X,Y,Z]`, `pageCameraRotationOffset[X,Y,Z]`, and `inventoryCameraRotationOffset[X,Y,Z]` tags.
    -   These can be used to move the camera apart from the player's input.
    -   The position offset tags are especially useful for warping the player around in VR.
-   Added the ability to use the dynamic `import()` keyword to import arbitrary JavaScript modules.
    -   Useful with https://www.skypack.dev/ to import modules from [NPM](https://www.npmjs.com/).
-   Added the ability to use `player.replaceDragBot()` even when not dragging.
-   Improved the camera zoom functionality to zoom the camera towards and away from the mouse.
-   Added the `experiment.localPositionTween()` and `experiment.localRotationTween()` functions.
    -   Locally animates a bot's position/rotation using the given easing type.
    -   During the animation, changes to the bot position will be ignored.
    -   Once the animation is done, changes to the bot will reset the position/rotation to the value that is currently stored.
    -   Check out the docs for detailed usage information and examples.

### :bug: Bug Fixes

-   Fixed the dataPortal to always return raw tag values unless they are formulas.
    -   Issue with returning incorrect JSON data was caused by the built-in CasualOS array parsing.
    -   This fixes it by skipping any parsing of the data.
-   Fixed an issue where keyboard states would not be reset when the player removed focus from the story.
-   Fixed an issue where `server.setupStory()` would crash the deno process due to incorrectly handling deserialized data.

## V1.2.4

#### Date: 8/26/2020

### :rocket: Improvements

-   Added the `tagPortalShowButton` tag to control whether a button should be shown in the tag portal.
    -   The button is placed at the lower right hand side of the tag portal.
    -   Clicking the button will trigger a `@onClick` on the tag portal config bot.
    -   Two additional tags can be used to customize the button:
        -   `tagPortalButtonIcon` is the icon that is shown on the button and can be set to any [Material Icon](https://material.io/resources/icons/?style=baseline).
        -   `tagPortalButtonHint` is the text that should be shown in the tooltip for the button.
-   Added the `frustum` form.
-   Improved `player.showInput()` to automatically save and close when a color is selected from the color picker.
    -   Applies to the `basic` and `swatch` subtypes but not `advanced`.
-   Improved the multiline editor to have a "Docs" button that links to the documentation for the current tag.
-   Improved the tag portal to support using `@` and `#` symbols at the beginning of the tag.
    -   Implemented for consistency with functions like `getBot()`, `getTag()`, etc.
-   Added the `@onAnyBotPointerEnter` and `@onAnyBotPointerExit` listen tags.
    -   These are shouts that happen whenever a `@onPointerEnter` or `@onPointerExit` whisper occurs.
-   Added the `player.getPointerDirection()`, `math.getForwardDirection()` and `math.intersectPlane()` functions.
    -   These are useful for calculating where a pointer is pointing.
-   Added the ability to store uncommitted atoms in MongoDB.
    -   Can be configred with the `STAGE_TYPE` environment variable. Can be set to either `redis` or `mongodb`. Currently defaults to `redis` until a migration path is implemented.
-   Added a bunch of extra GPIO-related functions.
    -   `server.rpioReadpad()`
    -   `server.rpioWritepad()`
    -   `server.rpioPud()`
    -   `server.rpioPoll()`
    -   `server.rpioI2CBegin()`
    -   `server.rpioI2CSetSlaveAddress()`
    -   `server.rpioI2CSetBaudRate()`
    -   `server.rpioI2CSetClockDivider()`
    -   `server.rpioI2CRead()`
    -   `server.rpioI2CWrite()`
    -   `server.rpioI2CEnd()`
    -   `server.rpioPWMSetClockDivider()`
    -   `server.rpioPWMSetRange()`
    -   `server.rpioPWMSetData()`
    -   `server.rpioSPIBegin()`
    -   `server.rpioSPIChipSelect()`
    -   `server.rpioSPISetCSPolarity()`
    -   `server.rpioSPISetClockDivider()`
    -   `server.rpioSPISetDataMode()`
    -   `server.rpioSPITransfer()`
    -   `server.rpioSPIWrite()`,
    -   `server.rpioSPIEnd()`

### :bug: Bug Fixes

-   Fixed to safely allow editing multiline scripts in the sheet cells.
-   Fixed an issue with the tag portal where it would not respond to changes with the `tagPortal` tag if it was already set.
-   Fixed an issue with the Deno sandbox where it wouldn't load due to missing dependencies.
-   Fixed an issue where 3D content would not occlude iframe forms.
    -   Only fixed for non-Safari web browsers.

## V1.2.3

#### Date: 8/20/2020

### :rocket: Improvements

-   Added the tag portal.
    -   The tag portal is similar to the sheet portal but it shows only the multiline editor for the specified bot ID and tag.
    -   Set the `tagPortal` tag on the player bot to a string with a Bot ID and a tag name separated by a period (`.`).
-   Improved `player.playSound(url)` to return a promise that resolves with a sound ID.
    -   This sound ID can be used with `player.cancelSound(soundID)` to stop the sound from playing.
-   Added the `player.bufferSound(url)` and `player.cancelSound(soundID)` functions.
    -   `player.bufferSound(url)` can be used to pre-load a sound so that there will be no delay when using `player.playSound()`.
        -   Returns a promise that resolves once the sound has been loaded.
    -   `player.cancelSound(soundID)` can be used to stop a sound that is already playing.
        -   Returns a promise that resolves once the sound has been canceled.

### :bug: Bug Fixes

-   Fixed an issue where actions that were created in an async script would not be dispatched until the script finished.

## V1.2.2

#### Date: 8/14/2020

### :boom: Breaking Changes

-   Changed `crypto.encrypt()` and `crypto.decrypt()` to return the result directly instead of returning a promise.

### :rocket: Improvements

-   Added the `crypto.createCertificate()`, `crypto.signTag()`, and `crypto.verifyTag()`, `crypto.revokeCertificate()` functions to help with creating certificate chains and signing and validating tag data. Check the docs for detailed usage information.
-   Added an indicator to the multi-line editor that is shown when a tag value is verified.
-   Added the ability to force all scripts to be verified in order to be executed using the `forceSignedScripts` query parameter.
    -   When the query param is set to `true`, all scripts must have a valid signature in order to be executed.
    -   This allows running in a trusted execution environment - thereby preventing unauthorized scripts from running.
-   Replaced builder with ab-1.
    -   ab-1 is a new version of builder which is designed to be easy to extend and improve.
-   Added the `adminSpace.setPassword(oldPassword, newPassword)` function.
    -   Allows changing the password that is used to unlock admin space.
    -   The first parameter is the old password that was used to unlock the space.
    -   The second parameter is the new password that should be used to unlock the space.
-   Added several functions to allow using the GPIO pins on Rasberry Pi.
    -   Currently, all of these functions are experimental and only work on Raspberry Pi.
    -   See the documentation for more information.
    -   `server.exportGpio(pin, mode)`
    -   `server.unexportGpio(pin, mode)`
    -   `server.setGpio(pin, value)`
    -   `server.getGpio(pin)`
    -   `server.rpioInit(options)`
    -   `server.rpioExit()`
    -   `server.rpioOpen(pin, mode, options)`
    -   `server.rpioMode(pin, mode, options)`
    -   `server.rpioRead(pin)`
    -   `server.rpioReadSequence(pin, length)`
    -   `server.rpioWrite(pin, value)`
    -   `server.rpioWriteSequence(pin, buffer)`
    -   `server.rpioClose(pin, options)`

### :bug: Bug Fixes

-   Fixed an issue where using `player.showInput()` with an existing value would not prefill the text box with the existing value.
-   Fixed a performance issue where formulas which were recalculated after every change had a factorial (!) performance cost.
    -   Was caused by two things:
        1.  Some formulas don't have enough information to determine what tags they are dependent on. In these cases, we callback to using an "all" dependency which means that the formula will be recalculated whenever any tag changes.
        2.  These "all" dependencies were included when searching for nested dependencies which meant that we were resolving every "all" dependency for every other "all" dependency. This gives us the effect of searching every possible combination of dependencies instead of only the ones we need, which has a factorial cost.

## V1.2.1

#### Date: 8/4/2020

### :rocket: Improvements

-   Added a server sandbox based on [Deno](https://deno.land/).
    -   Security feature to prevent scripts that are running on the server from harming the underlying system or other stories.
    -   It additionally prevents scripts from accessing random Node.js modules by using `require("module")`.
    -   Finally, it prevents a script from denying service to other stories because the sandbox is run inside a separate process.
-   Improved the sheet portal to display scripts with a monospace font in the sheet cells.
-   Improved the documentation to clarify some things and also mension that bots can be made transparent with the "clear" color.
-   Improved the multi-line text editor to support syntax highlighting for HTML, CSS, and JSON based on whether the tag ends with `.html`, `.css` or `.json`.

### :bug: Bug Fixes

-   Fixed the `lineTo` tag to support arrays of bots and arrays of bot IDs in addition to individual bots and bot IDs.
-   Fixed an issue where deleting a tempLocal bot that was updated in the same script would crash the runtime.
-   Fixed an issue with the `player.showInput()` modal where Android devices using the Google GBoard keyboard wouldn't send input correctly.
-   Fixed an issue where a `@onPlayerPortalChanged` event would be incorrectly triggered after reconnecting to the server.
-   Fixed an issue where the iframe form on iOS 14 Beta 3 would cause the entire scene to disappear.
-   Fixed an issue where loading an image could fail if `formAddress` tag was changed while the image was downloading.
-   Fixed an issue where submitting HTML forms from inside an iframe form was not allowed.

## V1.2.0

### Date: 7/17/2020

### Changes:

-   :rocket: Improvements

    -   Added the `MONGO_USE_NEW_URL_PARSER` environment variable parameter to control whether CasualOS uses the new MongoDB URL Parser. (Defaults to false)
    -   Added a popup to notify the user that data might be lost if they attempt to close the tab while not connected to the server.
    -   Added the following cryptographic functions:
        -   `crypto.sha256(data)`
            -   Calculates the [SHA-256](https://en.wikipedia.org/wiki/SHA-2) hash of the given data.
            -   `data` is the data to calculate the hash of.
            -   Supports strings, numbers, booleans, objects, arrays, and bots.
        -   `crypto.sha512(data)`
            -   Calculates the [SHA-512](https://en.wikipedia.org/wiki/SHA-2) hash of the given data.
            -   `data` is the data to calculate the hash of.
            -   Supports strings, numbers, booleans, objects, arrays, and bots.
        -   `crypto.hmacSha256(key, data)`
            -   Calculates the [HMAC](https://en.wikipedia.org/wiki/HMAC) [SHA-256](https://en.wikipedia.org/wiki/SHA-2) hash of the given data.
            -   `key` is the password that should be used for the message authentication code.
            -   `data` is the data to calculate the HMAC of.
            -   Supports strings, numbers, booleans, objects, arrays, and bots.
        -   `crypto.encrypt(password, data)`
            -   Encrypts the given data with the given password and returns the result as a promise.
            -   `password` is the password to use for encrypting the data.
            -   `data` is the data that should be encrypted.
        -   `crypto.decrypt(password, data)`
            -   Decrypts the given data with the given password and returns the result as a promise.
            -   Only works if the given data is the output of `crypto.encrypt()`.
            -   `password` is the password that was used to encrypt the data.
            -   `data` is the data that should be decrypted.

-   :bug: Bug Fixes
    -   Fixed a race condition where concurrently updating a tag in a script and triggering a dependency update on that same tag could cause the runtime to crash.

## V1.1.18

### Date: 7/10/2020

### Changes:

-   :rocket: Improvements

    -   Improved the `player.run()` function to return a promise that can be awaited to get the result of the script (or wait until the script has been executed).
    -   Improved the `server.loadErrors()` function to return a promise that can be awaited to get the list of bots that were loaded.
    -   Improved the `server.destroyErrors()` function to return a promise that resolves once the error bots are destroyed.
    -   Improved the `server.loadFile()` function to return a promise that resolves once the file is loaded.
    -   Improved the `server.saveFile()` function to return a promise that resolves once the file is saved.
    -   Improved the `server.setupStory()` function to return a promise that resolves once the story is setup.
    -   Improved the `server.browseHistory()` function to return a promise that resolves once the history is loaded.
    -   Improved the `server.markHistory()` function to return a promise that resolves once the history is saved.
    -   Improved the `server.restoreHistoryMark()` function to return a promise that resolves once the history is restored.
    -   Improved the `server.restoreHistoryMarkToStory()` function to return a promise that resolves once the history is restored.
    -   Added the `@onBotAdded` and `@onAnyBotsAdded` listen tags.
        -   These are triggered whenever a bot is added to the local story.
        -   Note that this is different from `@onCreate` because you will be notified whenever a bot is added to the state even if it has already been created.
        -   An example of this are bots in the `otherPlayers` space. You cannot create bots in this space but you will be notified via `@onBotAdded` and `@onAnyBotsAdded`.
        -   `@onBotAdded` is triggered on the bot that was added. There is no `that`.
        -   `@onAnyBotsAdded` is triggered on every bot whenever one or more bots are added.
            -   `that` is an object with the following properties:
                -   `bots` - The array of bots that were added.
    -   Added the `@onAnyBotsRemoved` listen tags.
        -   These are triggered whenever a a bot is removed from the local story.
        -   Note that this is different from `@onDestroy` because you will be notified whenever a bot is removed from the state even if it has not been explicitly destroyed.
        -   An example of this are bots in the `otherPlayers` space. When another player disconnects no `@onDestroy` is fired but you will get a `@onAnyBotsRemoved`.
        -   `@onAnyBotsRemoved` is triggered on every bot whenever one or more bots are removed.
            -   `that` is an object with the following properties:
                -   `botIDs` - The array of bot IDs that were removed.
    -   Added the `@onBotChanged` and `@onAnyBotsChanged` listen tags.
        -   These are triggered whenever a bot is changed in the local story.
        -   Note that you will be notified whenever a bot is changed in the state even if it was changed by another player.
        -   An example of this are bots in the `otherPlayers` space. You cannot update bots in this space but you will be notified via `@onBotChanged` and `@onAnyBotsChanged`.
        -   `@onBotChanged` is triggered on the bot that was changed.
            -   `that` is an object with the following properties:
                -   `tags` - The list of tags that were changed on the bot.
        -   `@onAnyBotsAdded` is triggered on every bot whenever one or more bots are added.
            -   `that` is an array containing objects with the following properties:
                -   `bot` - The bot that was updated.
                -   `tags` - The tags that were changed on the bot.
    -   Added several tags to the player bot:
        -   These tags are updated by CasualOS and can be used to query the current state of the input system.
        -   Camera Tags
            -   These tags contain the position and rotation of the player's camera.
            -   You can use this to communicate where the player is to other players.
            -   `pageCameraPositionX`
            -   `pageCameraPositionY`
            -   `pageCameraPositionZ`
            -   `inventoryCameraPositionX`
            -   `inventoryCameraPositionY`
            -   `inventoryCameraPositionZ`
            -   `pageCameraRotationX`
            -   `pageCameraRotationY`
            -   `pageCameraRotationZ`
            -   `inventoryCameraRotationX`
            -   `inventoryCameraRotationY`
            -   `inventoryCameraRotationZ`
        -   Pointer Tags
            -   These tags contain the position and rotation of the player's pointers.
            -   You can use this to tell where the VR controllers are or where the mouse is pointing.
            -   `mousePointerPositionX`
            -   `mousePointerPositionY`
            -   `mousePointerPositionZ`
            -   `mousePointerRotationX`
            -   `mousePointerRotationY`
            -   `mousePointerRotationZ`
            -   `mousePointerPortal`
            -   `rightPointerPositionX`
            -   `rightPointerPositionY`
            -   `rightPointerPositionZ`
            -   `rightPointerRotationX`
            -   `rightPointerRotationY`
            -   `rightPointerRotationZ`
            -   `rightPointerPortal`
            -   `leftPointerPositionX`
            -   `leftPointerPositionY`
            -   `leftPointerPositionZ`
            -   `leftPointerRotationX`
            -   `leftPointerRotationY`
            -   `leftPointerRotationZ`
            -   `leftPointerPortal`
        -   Button Tags
            -   These tags contain the state of the different buttons.
            -   Possible values are:
                -   `null` - Button is not pressed.
                -   `down` - Button was just pressed.
                -   `held` - Button is being held down.
            -   `mousePointer_left`
            -   `mousePointer_right`
            -   `mousePointer_middle`
            -   `leftPointer_primary`
            -   `leftPointer_squeeze`
            -   `rightPointer_primary`
            -   `rightPointer_squeeze`
            -   `keyboard_[key]`
                -   Replace `[key]` with the key that you want the state of.
                -   For example use `keyboard_a` to get the state of the `a` key.
    -   Added the `player.getCameraPosition(portal?)` function.
        -   `portal` is optional and is the portal (`page` or `inventory`) that the camera position should be retrieved for.
        -   Returns an object with the following properties:
            -   `x`
            -   `y`
            -   `z`
    -   Added the `player.getCameraRotation(portal?)` function.
        -   `portal` is optional and is the portal (`page` or `inventory`) that the camera rotation should be retrieved for.
        -   Returns an object with the following properties:
            -   `x`
            -   `y`
            -   `z`
    -   Added the `player.getPointerPosition(pointer?)` function.
        -   `pointer` is optional and is the pointer (`mouse`, `left` or `right`) that the position should be retrieved for.
        -   Returns an object with the following properties:
            -   `x`
            -   `y`
            -   `z`
    -   Added the `player.getPointerRotation(pointer?)` function.
        -   `pointer` is optional and is the pointer (`mouse`, `left` or `right`) that the rotation should be retrieved for.
        -   Returns an object with the following properties:
            -   `x`
            -   `y`
            -   `z`
    -   Added the `player.getInputState(controller, button)` function.
        -   `controller` is the controller (`mousePointer`, `leftPointer`, `rightPointer`, `keyboard` or `touch`) that the button state should be retrieved from.
        -   `button` is the name of the button that should be retrieved.
        -   Returns a string containing the state of the button or `null` if the button is not pressed.
            -   `"down"` means that the button just started to be pressed.
            -   `"held"` means that the button is being held down.
            -   `null` means that the button is not pressed.
    -   Added the `player.getInputList()` function.
        -   Returns a list of available inputs that can be used by the `player.getInputState()` function.

-   :bug: Bug Fixes
    -   Fixed an issue where toasting recursive objects could break CasualOS.
        -   Fixed by storing a map of previously converted objects to avoid reconverting them infinitely.
        -   Also improved to gracefully handle objects that are nested too deeply.
    -   Fixed an issue with the show input modal where it incorrectly errored sometimes.

## V1.1.17

### Date: 7/3/2020

### Changes:

-   :bug: Bug Fixes
    -   Fixed an issue where the web browser service worker would incorrectly intercept requests for data portals.

## V1.1.16

### Date: 7/2/2020

### Changes:

-   :rocket: Improvements
    -   Added the ability to respond to webhooks by returning data from `@onWebhook`.
        -   If the returned value is a string, then it will be used for the response.
        -   If the returned value is an object, then it should have the following properties:
            -   `data` - The value that should be used as the body of the response.
            -   `headers` - An object that contains the HTTP headers that should be set on the response. (Optional)
            -   `status` - The numerical status code that should be set on the response. (Optional) If omitted, status code 200 will be used.
    -   Added the `dataPortal`.
        -   This is a special portal that only works on web requests and must be specified in the URL.
        -   Setting it to a Bot ID will return the JSON of the bot with the given ID.
        -   Setting it to a tag will return all the values corresponding to the given tag.
        -   Using a tag with a common extension (like `.html`) will tag the data as the corresponding content type so that normal software know how to interpret the data.

## V1.1.15

### Date: 7/2/2020

### Changes:

-   :rocket: Improvements

    -   Added player space to the server.
        -   This lets you send remote whispers to the `server` player.
    -   Added the `server.storyStatuses()` function.
        -   Returns a promise that resolves with a list of stories and the last time each story was updated.
    -   Added the `@onRemotePlayerSubscribed` and `@onRemotePlayerUnsubscribed` listen tags.
        -   They are triggered on _every_ other player when a player joins or leaves the story.
        -   Additionally, they are triggered whenever connection to the other players is lost.
        -   `that` is an object with the following properties:
            -   `playerId` - The ID of the player that joined/left the story.
    -   Added the `uuid()` function.
        -   This function generates and returns a random [UUID](https://en.wikipedia.org/wiki/Universally_unique_identifier).
        -   Useful for creating unique identifiers.

-   Bug Fixes
    -   Fixed an issue where remote shouts would be sent to yourself twice.
    -   Fixed an issue where labels would not always follow the `labelAlignment` tag when the text in the label was small enough to fit within the bot.

## V1.1.14

### Date: 6/29/2020

### Changes:

-   :rocket: Improvements

    -   Improved how the meet portal, page portal, and sheet portal work together to make space for each other.
    -   Added the `left` and `right` options for `meetPortalAnchorPoint`.
    -   Changed the `top` and `bottom` options for `meetPortalAnchorPoint` to occupy half of the screen.
    -   Added the `server.players()` function to get the list of player IDs that are connected to the current story.
        -   Returns a promise that resolves with the list of player IDs.
    -   Added the `remoteWhisper(players, name, arg)` function to make sending messages to other players easy.
        -   Takes the following arguments:
            -   `players` is the player ID or list of player IDs that should receive the shout.
            -   `name` is the name of the message.
            -   `arg` is the data that should be included.
        -   This will trigger a `@onRemoteWhisper` shout on all the specified players.
    -   Added the `remoteShout(name, arg)` function to make sending messages to all players easy.
        -   Takes the following arguments:
            -   `name` is the name of the message.
            -   `arg` is the data that should be included.
    -   Added the `@onRemoteWhisper` listen tag that is shouted when a `remoteWhisper()` or `remoteShout()` is sent to the local player.
        -   `that` is an object with the following properties:
            -   `name` - The name of the shout that was sent.
            -   `that` - The data which was sent.
            -   `playerId` - The ID of the player that sent the shout.

-   Bug Fixes
    -   Fixed an issue that prevented using `lineStyle` in place of `auxLineStyle`.

## V1.1.13

### Date: 6/25/2020

### Changes:

-   :rocket: Improvements

    -   Added the `meetPortal`.
        -   This is a special portal that, instead of loading bots, loads a [Jitsi Meet](https://meet.jit.si/) meeting with the given room code.
        -   All rooms are publicly accessible (but not searchable), so longer room codes will be more private.
        -   You can use the `meetPortalConfigBot` option to reference the bot that should be used to configure the meet portal.
        -   The following options are available:
            -   `meetPortalVisible` - Whether the meet portal should be visible. This allows you to be joined to a meet while keeping your screen on the page portal. (Defaults to true)
            -   `meetPortalAnchorPoint` - The anchor point that the meet portal should use. Possible options are:
                -   `fullscreen` - The meet portal should take the entire screen. (Default)
                -   `top` - The meet portal should take the top of the screen.
                -   `topRight` - The meet portal should take the top-right corner of the screen.
                -   `topLeft` - The meet portal should take the top-left corner of the screen.
                -   `bottom` - The meet portal should take the bottom of the screen.
                -   `bottomRight` - The meet portal should take the bottom-right corner of the screen.
                -   `bottomLeft` - The meet portal should take the bottom-left corner of the screen.
                -   `[top, right, bottom, left]` - The meet portal should use the given values for the CSS top, right, bottom, and left properties respectively.
            -   `meetPortalStyle` - The CSS style that should be applied to the meet portal container.
                -   Should be a JavaScript object.
                -   Each property on the object will map directly to a CSS property.
                -   Useful for moving the meet portal to arbitrary positions.

-   :bug: Bug Fixes

    -   Fixed an issue where the Hololens 2 would not be able to enter AR/VR because a controller's (hand) position would sometimes be null.
    -   Fixed an issue where loading without a story would create a new random story but then immediately unload it.
    -   Fixed an issue where local bots from other stories would be loaded if the current story name happened to be a prefix of the other story name.
    -   Fixed the input modal background.
    -   Fixed the TypeScript definitions for the `player.showInput()` function.

## V1.1.12

### Date: 6/18/2020

### Changes:

-   :bug: Bug Fixes

    -   Fixed an issue where Servo-based browsers would run into a race condition during initialization.

## V1.1.11

### Date: 6/18/2020

### Changes:

-   :rocket: Improvements
    -   Added a reflog and sitelog for stories so that it is possible to track the history of a story branch and which sites have connected to it.
        -   This will make it easier for us to recover from data loss issues in the future since we'll be able to lookup data like the last commit that a branch pointed at or which atoms were added to a branch.
-   :bug: Bug Fixes

    -   Fixed an issue where all bots would appear to be in the `shared` space even though they were not.
    -   Fixed issues with loading on Servo-based browsers.
        -   The issues were mostly related to Servo having not implemented IndexedDB yet.
    -   Fixed an issue where some temporary branches would show up in `server.stories()`.

## V1.1.10

### Date: 6/16/2020

### Changes:

-   :bug: Bug Fixes

    -   Fixed an issue where an incorrectly formatted event would crash the server.
    -   Fixed an issue where the server would incorrectly store atoms added to a temporary branch.

## V1.1.9

### Date: 6/16/2020

### Changes:

-   :rocket: Improvements
    -   Added the `player` and `otherPlayers` spaces.
        -   These spaces are special and interact with each other.
        -   Both the `player` space and `otherPlayers` space are shared but the lifetime of the bots is temporary. In this sense, the bots act like temporary shared bots.
        -   However, bots created in the `player` space will show up in the `otherPlayers` space to other players and vice versa.
        -   This means you can share temporary bots with other players by using the `player` space and see the temporary bots shared by other players by inspecting the `otherPlayers` space.
        -   Important Notes:
            -   The `player` space only contains bots that you create while `otherPlayers` contains bots that other players have created.
            -   You can create, edit, and destroy bots in the `player` space, but not in the `otherPlayers` space.
            -   When you close your session (exit the browser or close the tab), all of your `player` bots will be automatically destroyed. This will also automatically remove them from any `otherPlayers` spaces that they may be in.
-   :bug: Bug Fixes

    -   Fixed an issue where using a single minus sign in a tag would be interpreted as a number.
    -   Fixed an issue where some tags would not be included in the JSON output of a bot.

## V1.1.8

### Date: 6/12/2020

### Changes:

-   :rocket: Improvements

    -   Changed what words the story name auto-generation will use.

## V1.1.7

### Date: 6/11/2020

### Changes:

-   :rocket: Improvements

    -   Added the ability to auto-generate a story name when loading CasualOS without a story.

-   :bug: Bug Fixes
    -   Fixed an issue where objects that have an `id` property that is not a string would break the sheet.

## V1.1.6

### Date: 6/11/2020

### Changes:

-   :boom: Breaking Changes

    -   Renamed all the history tags to not have the `aux` prefix.

-   :rocket: Improvements

    -   Added the `server.storyPlayerCount()` function.
        -   Returns a promise that resolves with the number of players currently connected to the current story.
        -   Optionally accepts a parameter which indicates the story to check.
    -   Added the `server.totalPlayerCount()` function.
        -   Returns a promise that resolves with the total number of players connected to the server.
    -   Added the `server.stories()` function.
        -   Returns a promise that resolves with the list of stories that are on the server.

-   :bug: Bug Fixes
    -   Removed the globals bot tags from the documentation since they no longer exist.

## V1.1.5

### Date: 6/9/2020

### Changes:

-   :boom: Breaking Changes

    -   The following tags have been renamed:
        -   Renamed all the tags so that they no longer have the `aux` prefix. However, any tag not listed below should continue to work with the `aux` prefix without any changes.
        -   Renamed `auxUniverse` to `story`.
        -   Renamed `auxCreator` to `creator`.
            -   Note that the `creator` variable in scripts remains the same.
        -   Renamed `auxConfigBot` to `configBot`.
            -   Note that the `config` variable in scripts remains the same.
        -   Renamed `auxGLTFVersion` to `gltfVersion`.
        -   Renamed `auxPagePortal` to `pagePortal`.
        -   Renamed `auxSheetPortal` to `sheetPortal`.
        -   Renamed `auxInventoryPortal` to `inventoryPortal`.
        -   Renamed `auxMenuPortal` to `menuPortal`.
        -   Renamed `auxLeftWristPortal` to `leftWristPortal`.
        -   Renamed `auxRightWristPortal` to `rightWristPortal`.
        -   Renamed `auxPagePortalConfigBot` to `pagePortalConfigBot`.
        -   Renamed `auxSheetPortalConfigBot` to `sheetPortalConfigBot`.
        -   Renamed `auxInventoryPortalConfigBot` to `inventoryPortalConfigBot`.
        -   Renamed `auxMenuPortalConfigBot` to `menuPortalConfigBot`.
        -   Renamed `auxLeftWristPortalConfigBot` to `leftWristPortalConfigBot`.
        -   Renamed `auxRightWristPortalConfigBot` to `rightWristPortalConfigBot`.
        -   Renamed `_auxEditingBot` to `_editingBot`.
    -   Renamed "universe" to "story". The following tags and functions have been affected:
        -   `auxUniverse` -> `story`
        -   `onUniverseAction` -> `onStoryAction`
        -   `onUniverseStreaming` -> `onStoryStreaming`
            -   The `universe` property has been renamed to `story`
        -   `onUniverseStreamLost` -> `onStoryStreamLost`
            -   The `universe` property has been renamed to `story`
        -   `onUniverseSubscribed` -> `onStorySubscribed`
            -   The `universe` property has been renamed to `story`
        -   `onUniverseUnsubscribed` -> `onStoryUnsubscribed`
            -   The `universe` property has been renamed to `story`
        -   `player.downloadUniverse()` -> `player.downloadStory()`
        -   `player.loadUniverse()` -> `player.loadStory()`
            -   The action type has been renamed from `load_universe` to `load_story`.
        -   `player.unloadUniverse()` -> `player.unloadStory()`
            -   The action type has been renamed from `unload_universe` to `unload_story`.
        -   `player.getCurrentUniverse()` -> `player.getCurrentStory()`
        -   `player.checkout()`
            -   The `processingUniverse` property has been renamed to `processingStory`.
        -   `player.showJoinCode()`
            -   The `universe` property on the `show_join_code` action has been renamed to `story`
        -   `server.restoreHistoryMark()`
            -   The `universe` property on the `restore_history_mark` action has been renamed to `story`.
        -   `server.restoryHistoryMarkToUniverse()` -> `server.restoreHistoryMarkToStory()`
        -   `server.setupUniverse()` -> `server.setupStory()`
            -   The action type has been renamed from `setup_universe` to `setup_story`.

-   :rocket: Improvements

    -   Improved MongoDB to store all atoms for a commit inside the same document. This should improve loading performance since MongoDB will only need to make 1 lookup per universe instead of 1 lookup per atom per universe.
    -   Added admin space.
        -   Admin space is a space that is shared between all universes on the same auxPlayer.
        -   It is locked by default, which means that bots that are in it cannot be created, updated, or destroyed.
        -   You can unlock admin space by using the `adminSpace.unlock(password)` function.
            -   It returns a Promise that resolves once the space is unlocked. If the space was unable to be unlocked, then the promise will reject with an error.
            -   `password` is the password that should be used to unlock the admin space. If incorrect, admin space will remain locked.
    -   Removed the CasualOS tagline from the loading popup.
    -   Improved the `webhook()` and `webhook.post()` functions to return promises.
        -   The promise can be awaited and resolves with the an an object with the following properties:
            -   `data` - The data returned from the webhook. If the returned data was JSON, then this will be an object. Otherwise, it will be a string.
            -   `status` - The numerical HTTP status code that was returned.
            -   `statusText` - The name of the HTTP status code that was returned.
            -   `headers` - The HTTP headers that were included in the response.
    -   Improved the `neighboring()` function to allow omitting the `direction` parameter.
        -   When omitted, all supported directions will be included.
        -   Currently, the supported directions are `front`, `right`, `back`, and `left`.
        -   If an unsupported direction is given, then no bots will be included.
    -   Updated the Documentation website to the [latest version of Docusaurus](https://github.com/facebook/docusaurus/releases/tag/v2.0.0-alpha.56).
    -   Added the `renameTag(bot, originalTag, newTag)` function which makes it easy to rename a tag on a bot or list of bots.
        -   `bot` is the bot or list of bots that should have the tag renamed.
        -   `originalTag` is the name of the tag that should be renamed.
        -   `newTag` is the new name that the tag should have.

-   :bug: Bug Fixes
    -   Fixed an issue where destroying an already destroyed bot would incorrectly destroy an unrelated bot.
    -   Fixed an issue where using `player.run()` to execute an invalid script would cause other actions to fail.
    -   Added some extra spacing to labels to help prevent Z-fighting.
    -   Fixed toasting bots by converting them to copiable values. This will also allow toasting unconventional arguments like function and error objects.
    -   Fixed an issue where the menu would stop repositioning after the inventory portal had been hidden.
    -   Fixed an issue where tapping on the screen while in AR would crash the session.
    -   Fixed an issue where labels would be positioned incorrectly if `#anchorPoint` was set to something other than `bottom`.

## V1.1.4

### Date: 5/18/2020

### Changes:

-   :bug: Bug Fixes
    -   Fixed an issue where Builder could not be created/updated due to being unable to load .aux files with a version field.

## V1.1.3

### Date: 5/18/2020

### Changes:

-   :bug: Bug Fixes
    -   Fixed inconsistent menu item names in Builder.

## V1.1.2

### Date: 5/18/2020

### Changes:

-   :rocket: Improvements

    -   Added the `#auxLabelFontAddress` tag to allow specifying a custom font for a label.
        -   Supports any URL and also the following values:
            -   `roboto` - Specifies that the Roboto font should be used. (default)
            -   `noto-sans-kr` - Specifies that the Noto Sans KR font should be used. This is a Korean-specific font.
        -   Supports [WOFF](https://en.wikipedia.org/wiki/Web_Open_Font_Format) and [OTF](https://en.wikipedia.org/wiki/OpenType) files.
    -   Sheet Changes
        -   Removed the tag filters.
        -   Moved the "Close Sheet" button to be a floating button that is at the lower right corner of the sheet.
        -   Changed the "Close Sheet" button icon and changed the tooltip text to "Page Portal".
        -   Made the `#id` tag not clickable.
    -   Builder Changes
        -   Renamed the "Sheet" and "Sheet New Tab" menu items to "Sheet Portal" and "Sheet Portal New Tab".
        -   Made the chat bar not automatically show when opening a menu.

-   :bug: Bug Fixes
    -   Fixed an issue where updating a bot would not update its raw tags.

## V1.1.1

### Date: 5/7/2020

### Changes:

-   :rocket: Improvements

    -   Added the `#auxPortalDisableCanvasTransparency` tag to allow choosing between transparency for iframes and more correct 3D rendering.

        -   Set this to `true` on the page portal config bot to disable transparency on the canvas element. This will make all 3D models that use alpha textures work better with alpha cutoff.
        -   Note that setting to `true` will make all iframe forms unusable.
        -   Defaults to `false`.

    -   Added the ability to store universe data in CassandraDB.

        -   Note that support for CassandraDB is experimental and probably won't be supported in the future.
        -   If the required environment variables are not specified, then Cassandra support will be disabled.
        -   Use the following environment variables to enable Cassandra support:
            -   `CASSANDRA_AWS_REGION` - This is the AWS region that the Amazon Keyspaces instance is hosted in.
            -   `CASSANDRA_CONTACT_POINTS` - This is the comma-separated list of hostnames that the Cassandra client to connect to on first load. (Required if `CASSANDRA_AWS_REGION` is not specified)
            -   `CASSANDRA_LOCAL_DATACENTER` - This is the name of the data center that the AUX Server is booting up in. (Required if `CASSANDRA_AWS_REGION` is not specified)
            -   `CASSANDRA_KEYSPACE` - This is the name of the keyspace that should be used by the client. (Required for Cassandra)
            -   `CASSANDRA_CREATE_KEYSPACE` - This is a `true`/`false` value indicating whether the client should create the keyspace if it doesn't exist. (Optional)
            -   `CASSANDRA_CERTIFICATE_AUTHORITY` - This is the path to the public key file (PEM format) that should be used. Only required if connecting to a Cassandra server which uses a self-signed certificate.

-   :bug: Bug Fixes
    -   Fixed an issue where loading a GLTF would error if the bot was destroyed while the GLTF was loading.

## V1.1.0

### Date: 4/27/2020

### Changes:

-   :rocket: Improvements

    -   Added the `autoSelect` property to the options in `player.showInput()` and `player.showInputForTags()`.
        -   When set to true, the text in the input box will be automatically selected when the box is displayed.
    -   Made the VR pointer line draw all the way to the bot or grid that it is pointing at.
    -   Changed the layout of sizing of the history bots so that they are easy to distinguish from each other and the labels fit on the bot.
    -   Added the `#auxScaleMode` tag to control how a custom mesh is scaled to fit inside a bot. It supports the following options:
        -   `fit` - The mesh is scaled to fit inside the bot's unit cube. (default)
        -   `absolute` - The mesh uses whatever scale it originally had.

-   :bug: Bug Fixes
    -   Fixed LODs in VR.
        -   There were two issues:
            -   The first was that we were using the incorrect camera for LOD calculations.
            -   The second was that Three.js's Sphere implementation incorrectly calculated the sphere size for perspective cameras.
    -   Fixed some issues with the `destroy()` function where it improperly handled non-bot objects.
    -   Fixed an issue with builder where extra tags would be added to new blank bots.
    -   Fixed an issue with menu bots where they would not send `@onAnyBotClicked` shouts.

## V1.0.27

### Date: 4/22/2020

### Changes:

-   :rocket: Improvements

    -   Added the `player.share(options)` function.
        -   This will trigger the device's social share capabilities to share the given URL or text.
        -   Note that this only works on Android and iOS phones and only works in response to some user action like a click.
        -   `options` is an object with at least one of the following properties:
            -   `url` - The URL to share. (optional)
            -   `text` - The text to share. (optional)
            -   `title` - The title of the document that is being shared. (optional)
    -   Added the `auxLabelAlignment` tag.
        -   Note that this value affects menu bots as well.
        -   Possible values are:
            -   `center` - Aligns the text in the center of the label. (default)
            -   `left` - Aligns the text to the left of the label.
            -   `right` - Aligns the text to the right of the label.
    -   Improved the `auxPointable` tag to affect whether iframes are interactable.

-   :bug: Bug Fixes

    -   Fixed an issue with the iframe form where non square scales would not resize the clickable area of the iframe.

## V1.0.26

### Date: 4/21/2020

### Changes:

-   :boom: Breaking Changes

    -   Changed how universes from other auxPlayers are specified.
        -   This affects the `player.loadUniverse()` function and the `BotManager` API.
        -   Previously, you could load a universe from a different auxPlayer by using a universe ID like:
            -   `otherAuxPlayer.com/*/universeToLoad`
        -   Now, you can load a universe by simply using its full URL. Like this:
            -   `https://otherAuxPlayer.com?auxUniverse=universeToLoad`
        -   Note that this does not affect loading universes from the same auxPlayer. If you pass a universe ID that is not a URL then it will load that particular universe from same auxPlayer.
            -   e.g. `player.loadUniverse("myUniverse")`

*   :rocket: Improvements

    -   Improved the `player.showInputForTag()` modal.
        -   Removed the "Save" and "Cancel" buttons. The tag will be saved automatically.
        -   Hid the modal title when none is provided in the options.
        -   Made the text box in the modal auto-focus.
        -   Made the show/hide animations happen quicker.
    -   Added the `player.showInput(value, options)` function.
        -   Shows an input modal but without requiring a bot and a tag.
        -   Returns a [Promise](https://web.dev/promises/) that resolves with the final value when the input modal is closed.
        -   The function accepts two arguments:
            -   `value` is a string containing the value that should
            -   `options` is an object that takes the same properties that the options for `player.showInputForTag()` takes.
    -   Added the ability to use the [`await` keyword](https://developer.mozilla.org/en-US/docs/Web/JavaScript/Reference/Operators/await) in scripts.
        -   `await` tells the system to wait for a promise to finish before continuing.
        -   This makes it easier to write scripts which deal with tasks that take a while to complete.
    -   Improved Builder to support opening a single bot in a new tab and changed its hover label from "menu" to "|||".

-   :bug: Bug Fixes

    -   Fixed an issue where it was impossible to load an AUX over HTTPS from a UI that was loaded over HTTP.

## V1.0.25

### Date: 4/15/2020

### Changes:

-   :boom: Breaking Changes

    -   Renamed the `billboardZ` auxOrientationMode option to `billboardTop`.

-   :rocket: Improvements

    -   Added the `server.loadErrors(bot, tag)` function to make loading error bots from the error space easy.
        -   `bot` is the bot or bot ID that the errors should be loaded for.
        -   `tag` is the tag that the errors should be loaded for.
    -   Added the `server.destroyErrors()` function to clear all the errors in the universe.
    -   Added the `billboardFront` auxOrientationMode option to billboard the front of a bot instead of its top.
    -   Added the ability to set `auxFormAnimation` to an array.
        -   When set, the list of animations will play in sequence.
        -   The last animation will loop forever until changed.
    -   Added the `experiment.localFormAnimation(bot, animation)` function to play an animation locally.
        -   It will interrupt and restore whichever animation is already playing on the bot.

-   :bug: Bug Fixes

    -   Fixed an issue where tags that were added via the sheet would not be recognized by the `getMod()` function.

## V1.0.24

### Date: 4/14/2020

### Changes:

-   :rocket: Improvements

    -   Added a button on the sheet code editor to show errors that the script has run into.
        -   It is very basic at the moment. There are no line/column numbers, no timestamps, and no way to clear the errors.
        -   Errors are automatically pulled from error space and queried based on the following tags:
            -   `auxError` must be `true`
            -   `auxErrorBot` must be the ID of the bot whose script is in the editor.
            -   `auxErrorTag` must be the name of the tag that is being edited.
        -   The following tags are displayed for each error:
            -   `auxErrorName` is the name of the error that occurred.
            -   `auxErrorMessage` is the message that the error contained.

-   :bug: Bug Fixes

    -   Fixed the color encoding of sprites to use sRGB instead of linear.
    -   Fixed an issue where atoms would be sorted improperly because their causes were improperly treated as different.

## V1.0.23

### Date: 4/12/2020

### Changes:

-   :rocket: Improvements

    -   Improved the handling of `setTimeout()` and `setInterval()` to support creating, updating, and deleting bots while in a callback.

-   :bug: Bug Fixes

    -   Fixed an issue that prevented events produced while in a task from being dispatched.

## V1.0.22

### Date: 4/11/2020

### Changes:

-   :boom: Breaking Changes

    -   The `player.inSheet()` function has been changed to return whether the player bot has a dimension in their `auxSheetPortal`.
        -   Previously, it was used to determine if the player was inside auxBuilder (which no longer exists).
    -   Removed assignment formulas.
        -   Assignment formulas were a special kind of formula where the tag value would be replaced with the result of the formula.
        -   They were removed due to lack of use in addition to other means of achieving the same result being available.
    -   Semantics of `@onUniverseAction` have changed.
        -   Previously, `@onUniverseAction` was run before any particular action was executed but the actions that were dispatched from `@onUniverseAction` were run after the evaluated actions. This led to a scenario in which a `@onUniverseAction` call could overwrite values that were updated by an action that had not been checked yet.
        -   Now, all actions dispatched by `@onUniverseAction` are executed before the action that is being evaluated. This makes the behavior of the data produced by `@onUniverseAction` mirror the runtime behavior of `@onUniverseAction`.

-   :rocket: Features

    -   Added a new runtime for scripts and formulas.
        -   This new runtime is much faster than the previous system and lets us provide features that were not possible before.
        -   _Should_ work exactly the same as the previous system. (There might be a couple of tricky-to-reproduce bugs)
        -   Now supports `setTimeout()` and `setInterval()`.
            -   This lets you write your own custom game loop if you want.
            -   Note that the script energy will only be restored if a user action triggers a shout.
        -   Paves the way for future functionality (not guarenteed):
            -   Change notifications (`@onBotChanged`, `@onBotTagChanged()`, etc.)
            -   Asynchronous functions instead of `responseShout`. (e.g. `const response = await webhook.post("https://example.com", data)`)
    -   Added the `error` space.
        -   The `error` space contains bots that represent errors that have occurred scripts in a universe.
        -   Unlike other spaces, the `error` space does not load all of its bots into the universe automatically.
        -   Instead, they have to be requested via a search query. These queries filter bots by tag/value pairs.
        -   Currently, `error` space is only used for storing errors and there is no way to load bots from the space.
        -   In the future, we will add the ability to load errors via scripts as well as display them in the sheet.
    -   Changed the renderer to output colors in the sRGB color space instead of linear.

-   :bug: Bug Fixes

    -   Fixed an issue where a shout argument might be recognized as a bot even though it isn't.
    -   Fixed an issue where a shout argument with a custom prototype would be overridden.
    -   Fixed a bug in three.js's LegacyGLTFLoader where it was using an old API.

## V1.0.21

### Date: 3/30/2020

### Changes:

-   :bug: Bug Fixes

    -   Fixed an issue where the proxy system would interfere with requests that specified custom HTTP headers.

## V1.0.20

### Date: 3/20/2020

### Changes:

-   :rocket: Improvements

    -   Added the `#auxPointable` tag to determine whether a bot can interact with pointers.
        -   Defaults to `true`.
        -   When `false`, the bot won't be clickable or hoverable and will not receive drop events.
        -   Depending on the `#auxPositioningMode` it is still possible to stack bots on top of it though.
    -   Added the `@onFocusEnter`, `@onFocusExit`, `@onAnyFocusEnter` and `@onAnyFocusExit` listen tags.
        -   These are triggered when a bot is directly in the center of the screen.
        -   Uses the `#auxFocusable` tag to determine whether a bot is focusable.
        -   `that` is an object with the following properties:
            -   `dimension` - The dimension that the the bot was (un)focused in.
            -   `bot` - The bot that was (un)focused.
    -   Added the `nothing` aux form.
        -   Does exactly what it seems. A bot with the `nothing` form has no shape and is unable to be clicked, hovered, or focused.
        -   Labels still work though which makes it convienent for adding extra labels around the dimension.
    -   Added the `#auxPortalShowFocusPoint` tag.
        -   Shows a small sphere in the portal where the portal camera will orbit around.

-   :bug: Bug Fixes

    -   Fixed an issue where LODs would flicker upon changing the bot form by ensuring consistent sizing for the related bounding boxes.
    -   Fixed an issue with panning that would cause the camera orbiting position to be moved off the ground.

## V1.0.19

### Date: 3/19/2020

### Changes:

-   :rocket: Improvements

    -   Added the ability to modify tags directly on bots in `that`/`data` values in listeners.
        -   Allows doing `that.bot.tags.abc = 123` instead of `setTag(that.bot, "abc", 123)`.
    -   Added the `@onGridUp` and `@onGridDown` listeners.
        -   `that` is an object with the following properties:
            -   `dimension` - The dimension that the grid was clicked in.
            -   `position` - The X and Y position that was clicked.
    -   Changed the Level-Of-Detail calculations to use the apparent size of a bot instead of its on-screen size.
        -   Apparent size is the size the bot would appear if it was fully on screen.
        -   Under the new system, the LOD of a that is on screen bot will only change due to zooming the camera. Bots that are fully off screen will always have the minimum LOD.
    -   Added the `@onFileUpload` listener.
        -   `that` is an object with the following properties:
            -   `file` is an object with the following properties:
                -   `name` - The name of the file.
                -   `size` - The size of the file in bytes.
                -   `data` - The data contained in the file.
        -   See the documentation for more information.
    -   Improved the `player.importAux()` function to support importing directly from JSON.
        -   If given a URL, then `player.importAux()` will behave the same as before (download and import).
        -   If given JSON, then `player.importAux()` will simply import it directly.

-   :bug: Bug Fixes
    -   Fixed an issue where the camera matrix was being used before it was updated.

## V1.0.18

### Date: 3/18/2020

### Changes:

-   :rocket: Improvements

    -   Added LOD triggers based on virtual distance.
        -   `@onMaxLODEnter`, `@onMinLODEnter`, `@onMaxLODExit`, `@onMinLODExit` are new listeners that are called when the Max and Min Level-Of-Detail states are entered and exited. There are also "any" versions of these listeners.
            -   `that` is an object with the following properties:
                -   `bot` - The bot that entered/exited the LOD.
                -   `dimension` - The dimension that the LOD was entered/exited in.
        -   The `#auxMaxLODThreshold` and `#auxMinLODThreshold` tags can be used to control when the LODs are entered/exited.
            -   They are numbers between 0 and 1 representing the percentage of the screen that the bot needs to occupy.
            -   The Max LOD is entered when the bot occupies a larger percentage of the screen than the max threshold value.
            -   The Min LOD is entered when the bot occupies a smaller percentage of the screen than the min threshold value.
        -   Only active on bots that specify a listener or threshold value for LODs.

-   :robot: Builder Improvements

    -   Changed the labeling and ordering of several menu items in the menus.
    -   Removed tips from the chat bar.
    -   Removed the "Apply Hover Mod" and "Apply Click Mod" menu items.
    -   Changed Builder to not move when clicking the grid to clear the menu.
    -   Added a "Clear Universe" option to the Builder Egg. Selecting this will create a history mark and then delete every bot in the universe. (it will even delete bots that are marked as not destroyable)

-   :bug: Bug Fixes

    -   Fixed an issue with hovering billboarded bots where their rotation would sometimes be reset which would cause the hover exit and enter events to be continually triggered.
    -   Fixed an issue where creating a history mark would clear changes that were made during the history mark creation.

## V1.0.17

### Date: 3/17/2020

### Changes:

-   :boom: Breaking Changes

    -   Renamed and removed several `auxAnchorPoint` values.
        -   Renamed `centerFront` to `front`.
        -   Renamed `centerBack` to `back`.
        -   Removed `bottomFront`, `bottomBack`, `topFront`, and `topBack`.

-   :rocket: Improvements

    -   Added the ability to specify an array of 3 numbers as the `#auxAnchorPoint` to use a custom offset.

-   :bug: Bug Fixes
    -   Fixed `billboardZ` to rotate with the Y axis of the bot facing upwards.

## V1.0.16

### Date: 3/16/2020

### Changes:

-   :boom: Breaking Changes

    -   Both sprites and iframes now face upwards by default.
    -   `#auxAnchorPoint` has been changed to move the bot form inside of its virtual spacing box.
        -   Previously, both the virtual box and the bot form was moved to try and preserve the absolute positioning of the bot form when changing anchor points.
        -   Now, only the bot form is moved to ensure the correctness of the resulting scale and rotation calculations.
    -   `#auxOrientationMode`
        -   Renamed the `billboardX` option to `billboardZ`.
    -   Changed iframes forms to not support strokes.

-   :rocket: Improvements

    -   Added the following options for `#auxAnchorPoint`
        -   `centerFront` - Positions the bot form such that the center of the form's front face is at the center of the virtual bot.
        -   `centerBack` - Positions the bot form such that the center of the form's back face is at the center of the virtual bot.
        -   `bottomFront` - Positions the bot form such that the bottom of the form's front face is at the center of the virtual bot.
        -   `bottomBack` - Positions the bot form such that the bottom of the form's back face is at the center of the virtual bot.
        -   `top` - Positions the bot form such that the top of the form is at the center of the virtual bot.
        -   `topFront` - Positions the bot form such that the top of the form's front face is at the center of the virtual bot.
        -   `topBack` - Positions the bot form such that the top of the form's back face is at the center of the virtual bot.

-   :bug: Bug Fixes
    -   Fixed issues with scale and rotation when `#auxAnchorPoint` is set to `center`.
    -   Fixed sprite billboarding issues when looking straight down at them.
    -   Fixed an issue where the wrong Z position tag of a bot was used for calculating how bots stack.
    -   Fixed an issue where the bot stroke was being considered for collision detection. This caused bots with strokes to have a much larger hit box than they should have had.

## V1.0.15

### Date: 3/13/2020

### Changes:

-   :boom: Breaking Changes

    -   Replaced all of the experimental iframe tags with the `iframe` `#auxForm`.
        -   `auxIframe`
        -   `auxIframeX`
        -   `auxIframeY`
        -   `auxIframeZ`
        -   `auxIframeSizeX`
        -   `auxIframeSizeY`
        -   `auxIframeRotationX`
        -   `auxIframeRotationY`
        -   `auxIframeRotationZ`
        -   `auxIframeElementWidth`
        -   `auxIframeScale`
    -   Sprites no longer automatically rotate to face the player. You instead have to set `#auxOrientationMode` to `billboard`.

-   :rocket: Improvements

    -   Improved `@onPlayerPortalChanged` to support `auxLeftWristPortal` and `auxRightWristPortal`.
    -   Moved the left and right wrist portals to the top of the wrist instead of the bottom.
    -   Added the `iframe` option for `#auxForm`.
        -   `iframe` has two subtypes:
            -   `html` - This `#auxFormSubtype` displays the HTML in `#auxFormAddress` in the iframe. (Default)
            -   `src` - This `#auxFormSubtype` displays the URL in `#auxFormAddress` in the iframe.
        -   In order to enable interactivity with the loaded website, the bot will only be draggable at the very bottom of the panel.
    -   Added the `#auxAnchorPoint` and `#auxOrientationMode` tags.
        -   Works on all bot forms.
        -   `#auxAnchorPoint` determines the point that the bot scales and rotates around.
            -   Possible values are:
                -   `bottom` - The bot rotates and scales around its bottom point. (Default)
                -   `center` - The bot rotates and scales around its center point.
        -   `#auxOrientationMode` determines how the bot rotates.
            -   Possible values are:
                -   `absolute` - Rotation is taken from the dimension rotation values. (Default)
                -   `billboard` - The bot rotates automatically to face the player.
                -   `billboardX` - The bot rotates left and right automatically to face the player.
                -   `billboardZ` - The bot rotates up and down automatically to face the player.
    -   Improved drag and drop interactions to calculate intersections with other bots instead of just using grid positioning.
        -   This makes it easier drop a bot onto another specific bot.
        -   Can be controlled with the `#auxPortalPointerCollisionMode` tag on a portal config.
            -   Possible values are:
                -   `world` - The mouse pointer collides with other bots in the world when being dragged. (Default)
                -   `grid` - The mouse pointer ignores other bots in the world when being dragged.
    -   Added the ability to animate meshes.
        -   By default the first animation will play if available.
        -   You can control which animation is played using the `#auxFormAnimation` tag.
            -   Set to a string to play an animation by name. (Case sensitive)
            -   Set to a number to play an animation by index.
            -   Set to `false` to stop animating.

-   :robot: Builder Improvements

    -   Added a "Scan" menu item to the builder menu that opens the QR Code scanner to let you import an AUX or mod.
        -   Scanning a URL that ends with `.aux` will try to download the file at the URL and import it as an AUX file.
        -   Scanning some JSON will put Builder into clone mode with the JSON as a mod.
    -   Added a hover state to Builder that changes its label to "menu".
    -   Changed the label of the Builder Egg to "ab-1 config".

-   :book: Documentation

    -   Added documentation for the wrist portals and their related config bot tags.

-   :bug: Bug Fixes
    -   Fixed `player.downloadUniverse()` to only include bots from the shared space.
    -   Fixed an issue where sprites were not clickable or draggable in VR.

## V1.0.14

### Date: 3/6/2020

### Changes:

-   :rocket: Features

    -   Added wrist portals for WebXR
        -   `#auxLeftWristPortal` is attached to the left controller and `#auxRightWristPortal` is attached to the right controller.
        -   You can configure these portals using the `#auxLeftWristPortalConfigBot` and `#auxRightWristPortalConfigBot` tags.
        -   The portals are hidden until you look at them. They are placed underneath your wrist like a wristwatch.
        -   The following tags are available for configuration:
            -   `#auxPortalGridScale` - Changes the size of the grid for the portal. (Defaults to `0.025` for wrist portals)
            -   `#auxWristPortalHeight` - The height of the portal in grid elements. (Defaults to `6`)
            -   `#auxWristPortalWidth` - The width of the portal in grid elements. (Defaults to `6`)
        -   There are a couple of known issues with wrist portals:
            -   3D Text is sometimes improperly aligned.
            -   Lines/Arrows/Walls also have alignment issues.

-   :bug: Bug Fixes
    -   Fixed an issue that caused the inventory to not appear if it was changed multiple times during the same frame.
    -   Fixed an issue that caused the `#auxPortalGridScale` tag to function improperly.

## V1.0.13

### Date: 3/2/2020

### Changes:

-   :bug: Bug Fixes
    -   Fixed an issue that caused all the input to not work.

## V1.0.12

### Date: 3/2/2020

### Changes:

-   :bug: Bug Fixes
    -   Fixed an issue with loading skinned meshes.
    -   Fixed an issue that prevented VR from working when sprites were in the scene.
    -   Fixed an issue where an error in one script would cause other scripts to be skipped.
    -   Fixed an issue where invisible bots are excluded from the colliders list.

## V1.0.11

### Date: 2/27/2020

### Changes:

-   :bug: Bug Fixes
    -   Fixed a configuration value that enabled the 3D debug mode by default.

## V1.0.10

### Date: 2/27/2020

### Changes:

#### :rocket: Improvements

-   Added Basic WebXR Support

    -   This replaces the original WebVR and WebXR support.
    -   Supports both the Oculus Quest and Chrome 80+ on Android.
    -   Supports all pointer events (click, drag, hover).
    -   The `player.device()` function returns whether AR/VR are supported.
    -   The `player.enableAR()` and `player.enableVR()` functions are used to jump into AR/VR.
    -   The world is placed on the ground (if supported by the device) and bots are 1 meter cubed by default.
    -   When using a controller, dragging a bot with `#auxPositioningMode` set to `absolute` will move it in free space.

-   :bug: Bug Fixes
    -   Fixed several issues with using numbers for the `auxUniverse` and `auxPagePortal` query parameters.
    -   Fixed an issue that would cause a service worker to fail to update because an external resource could not be fetched.
    -   Fixed an issue that would cause a stack overflow error when too many uncommitted atoms are loaded.

## V1.0.9

### Date: 2/21/2020

### Changes:

#### :rocket: Improvements

-   The "Create Empty Bot" button is now hidden when opening the sheet for a single bot.

#### :robot: Builder Improvements

-   Re-labeled the "Copy" menu item to "Copy to Clipboard".
-   Re-labeled the "Make Clone" menu item to "Clone".

#### :bug: Bug Fixes

-   Fixed an issue with `getBots(tag, value)` that caused falsy values (like `0` or `false`) to return all bots with the given tag.
-   Fixed an issue where the progress bar's position would only be updated if the progress bar value changed.

## V1.0.8

### Date: 2/20/2020

### Changes:

#### :rocket: Improvements

-   Added the `@onPaste` listener which is triggered when some text is pasted into an AUX.
    -   `that` is an object with the following properties:
        -   `text` - the text that was pasted.

#### :robot: Builder Improvements

-   Changed all the menu items to use normal labels instead of the chat commands.
-   Added a menu item to open a bot directly in the sheet.
-   Added a menu item to copy a bot to the clipboard.
-   Pasting a bot/mod when builder is in the dimension will now put builder into clone mode with the copied bot/mod.
-   Moving builder when builder is in clone mode will now also move the clone.
-   Cloning a bot with a custom scale will now make builder large enough to cover the entire bot.
-   Builder will now automatically hide when the sheet is opened.

## V1.0.7

### Date: 2/19/2020

### Changes:

#### :bug: Bug Fixes

-   Fixed an issue where the hint text for a function was being clipped.
-   Fixed an issue with uploading .aux files that were downloaded from a previous version.
-   Fixed an issue with downloading .aux files in the wrong format.

## V1.0.6

### Date: 2/19/2020

### Changes:

#### :boom: Breaking Changes

-   Renamed `auxLabelAnchor` to `auxLabelPosition`.
-   Renamed `auxProgressBarAnchor` to `auxProgressBarPosition`.
-   Removed the `config` bot.
-   Moved the `#stripePublishableKey` and `#stripeSecretKey` tags from the config bot to the `player.checkout()` and `server.finishCheckout()` function options.
-   `@onUniverseAction` is now a shout.
-   Removed [poly.google.com](https://poly.google.com) support.
    -   To load meshes from poly.google.com, you must make the API requests manually.
    -   See https://casualos.com/home/google-poly-example for an example.

#### :rocket: Improvements

-   Added the `config`, `configTag`, and `tagName` variables.
    -   These variables are useful for creating values and scripts that are shared across multiple bots.
    -   The `config` variable is a shortcut for `getBot("#id", tags.auxConfigBot)`.
    -   The `tagName` variable is the name of the tag that the script is running in.
    -   The `configTag` variable is a shortcut for `config.tags[tagName]`.
-   Made the player menu full width on mobile devices.
-   Improved the sheet portal to load all bots when set to `true`, `id`, or `space`.

#### :bug: Bug Fixes

-   Made bots be hidden while their images are loading.
-   Improved the image loading logic to cache requests for the same URL.

## V1.0.5

### Date: 2/14/2020

### Changes:

#### :book: Documentation

-   Added docs for the `polyApiKey`, `stripePublishableKey`, and `stripeSecretKey` tags.
-   Added a "Player Bot Tags" section with a description of what the player tags do.

#### Other Changes

-   Added support for the webkit-specific versions of the [`requestFullscreen()`](https://developer.mozilla.org/en-US/docs/Web/API/Element/requestFullscreen) function.
    -   This may enable support for fullscreen on iPad, but it also may do nothing.

## V1.0.4

### Date: 2/13/2020

### Changes:

#### :rocket: Features

-   Added the `player.requestFullscreenMode()` and `player.exitFullscreenMode()` functions.
    -   These functions allow jumping in and out of fullscreen, thereby hiding the browser UI controls.
-   Added the `apple-mobile-web-app-*` meta tags to support jumping into fullscreen mode when launching from a bookmark on the iOS home screen.
-   Added the ability to load GLTF and [poly.google.com](https://poly.google.com) meshes.
    -   To load a GLTF model from a URL:
        -   Set `#auxForm` to `mesh`.
        -   Set `#auxFormSubtype` to `gltf`.
        -   Set `#auxFormAddress` to the URL.
    -   To load a model from [poly.google.com](https://poly.google.com):
        -   Set `#auxForm` to `mesh`.
        -   Set `#auxFormSubtype` to `poly`.
        -   Set `#auxFormAddress` to the ID of the model.
-   Added the `face` property to the `@onDrag` and `@onAnyBotDrag` listen arguments.
    -   This is the same value that you would get in an `@onClick`.

#### :robot: Builder Improvements

-   Improved builder to draw a line to the selected bot.

#### :bug: Bug Fixes

-   Fixed positioning of `#auxLabelAnchor` and `#auxProgressBarAnchor` when the values were set to `left` or `right`.

## V1.0.3

### Date: 2/11/2020

### Changes:

#### :robot: Builder Improvements

-   Making a clone of a bot now puts builder into palette mode.
-   Dragging a bot into builder no longer changes builder's color to white.
-   Added the `.help` command to show a list of available commands.
-   Added the `.sleep` command to the helper builder menu.
-   Added the "Go to Builder Dimension` menu action.
-   Added a "Show Join Code" menu item to show a QR Code to quickly join.
-   Waking builder will automatically summon it to the current dimension.
-   Clicking in an empty space when builder is awake will summon him to the clicked space.
-   Made the main builder flat.
-   Builder is now enabled by default in new universes.
-   Added the "Restore Mark" menu item to restore history to the selected history mark.
-   Simplified a bunch of examples.

#### :rocket: Other Features

-   Added the `player.showJoinCode()` function to quickly show a QR Code to join a universe.
-   Made the chat bar auto-focus when it is first shown.

#### :bug: Bug Fixes

-   Fixed an issue that would cause the URL portal tag sync to break, this in turn also caused `@onPlayerPortalChanged` events to not be sent.
    -   This is also the issue that caused the inventory portal colors to not update.
-   Fixed an issue that would cause the tag autocomplete list to stop showing tags when an invalid tag was entered.

## V1.0.2

### Date: 2/10/2020

### Changes:

#### :bug: Bug Fixes

-   Fixed an issue where dragging normal bots was broken.

## V1.0.1

### Date: 2/10/2020

### Changes:

#### :bug: Bug Fixes

-   Fixed an issue with mouse input where dragging the mouse off the browser window would cause the dragging action to persist even when the mouse button is released.
-   Fixed an issue where sometimes a touch handler would be called twice due to event propagation. This would cause other touch events to be lost which would leave the input system in an unrecoverable state.
-   Fixed an issue where sometimes `player.replaceDragBot()` would not work for the entire session.

## V1.0.0

### Date: 2/7/2020

### Changes:

#### :robot: Builder Improvements

-   Renamed the `.summon` command to `.`.
-   Renamed the `.new builder` command to `.clone builder`
-   The Builder menu will now close automatically in the following scenarios:
    -   Any bot is clicked
    -   The grid is clicked
    -   A menu item is selected
    -   A chat command is sent
-   The Builder's cursor is now perfectly flat and is the same color as the Builder.
-   Renamed the default Builder to `ab-1`
-   Dragging a bot into Builder will cause Builder to expand to contain the bot and make Builder produce additional copies of the bot when dragged.
-   Added the `.list commands` command to show a HTML popup with a list of available commands.
-   Added the ability to change the color of the Builder.
-   Updated how hints are displayed in the chat bar.
-   Renamed several labels.

#### :rocket: Other Improvements

-   Moved the "Exit Sheet" button from the bottom of the sheet the top of the sheet. (next to the "Create Bot" button)
-   Added the ability to click a bot in the sheet to hide the sheet and warp to the clicked bot.
-   Added a notification that pops up when a bot ID is copied from the sheet.

#### :bug: Bug Fixes

-   Fixed an issue where destroying a bot during a shout would error if the destroyed bot also had a listener for the same shout.

## V0.11.27

### Date: 2/6/2020

### Changes:

#### :rocket: Features

-   Added an initial version of Builder.
    -   Builder is a bot that helps you build things in aux.
    -   Builder lives in the `auxBuilder` dimension and can be woken up by clicking it.
    -   Builder currently has the following chat commands:
        -   `.. [name]` - Wakes Builder with the given name. If the name is omitted, then the `b001` Builder will be woken.
        -   `.sleep` - Puts Builder to sleep.
        -   `.sheet [dimension]` - Opens the sheet to the given dimension. If the dimension is omitted, then the sheet will be opened for the current dimension.
        -   `.new bot` - Creates a new bot in the current dimension.
        -   `.download` - Downloads the entire universe.
        -   `.upload` - Shows the upload dialog.
        -   `.goto {dimension}` - Redirects the page portal to the given dimension.
        -   `.new universe {universeName}` - Creates a new universe with the given name and opens it in a new tab.
        -   `.show history` - Loads the history and goes to the `auxHistory` dimension.
        -   `.mark history` - Creates a new history mark for the current state.
        -   `.show docs` - Opens the documentation website in a new tab.
        -   `.summon` - Summons the Builder helper into the current dimension.
        -   `.new builder {name}` - Creates a clone of the current builder with the given name.
    -   Builder has a helper bot which will follow you around the universe.
        -   If you enter an empty dimension, the helper bot will automatically appear.
        -   If you enter a dimension that has a bot, you need to summon it using the `.summon` command.
        -   You can click on helper to show a menu of possible options.
        -   Dragging helper will give you a cursor that lets you teleport helper around or select other bots.
        -   Dragging another bot onto helper will turn helper into a pallete so when you drag helper it will make a clone of the other bot.
            -   Clicking helper will return it to normal.
-   Added hotkeys to show/hide the chat bar.
    -   Use the `~` key to show the char bar.
    -   Use the `3342` finger tap code on mobile to show the chat bar.
    -   Use a `5` finger tap on mobile to hide the chat bar.

#### :bug: Bug Fixes

-   Fixed an issue where creating a bot inside a shout would prevent the new bot from being modified by future shouts.
-   Fixed an issue where creating and then updating a bot that was not in the shared space would cause all the updates to be incorrectly routed to the shared space and dropped.

## V0.11.26

### Date: 2/4/2020

### Changes:

#### :book: Documentation

-   Added documentation for the following actions:
    -   `player.getCurrentUniverse()`
    -   `player.getCurrentDimension()`
    -   `player.getInventoryDimension()`
    -   `player.getMenuDimension()`
    -   `player.goToURL()`
    -   `player.openURL()`
    -   `player.getBot()`
    -   `player.playSound()`
    -   `player.showHtml()`
    -   `player.hideHtml()`
    -   `player.tweenTo()`
    -   `player.moveTo()`
    -   `player.openQRCodeScanner()`
    -   `player.closeQRCodeScanner()`
    -   `player.showQRCode()`
    -   `player.hideQRCode()`
    -   `player.openBarcodeScanner()`
    -   `player.closeBarcodeScanner()`
    -   `player.showBarcode()`
    -   `player.hideBarcode()`
    -   `player.loadUniverse()`
    -   `player.unloadUniverse()`
    -   `player.importAUX()`
    -   `player.hasBotInInventory()`
    -   `player.showInputForTag()`
    -   `player.checkout()`
    -   `player.openDevConsole()`
    -   `server.finishCheckout()`
    -   `server.loadFile()`
    -   `server.saveFile()`
    -   `server.shell()`
    -   `server.backupToGithub()`
    -   `server.backupAsDownload()`
    -   `superShout()`
    -   `action.perform()`
    -   `action.reject()`
    -   `getBotTagValues()`
    -   `remote()`
    -   `webhook()`
    -   `webhook.post()`
    -   `byMod()`
    -   `neighboring()`
    -   `either()`
    -   `not()`
    -   `removeTags()`
    -   `subtractMods()`
    -   `getTag()`
    -   `setTag()`
    -   `math.sum()`
    -   `math.avg()`
    -   `math.abs()`
    -   `math.sqrt()`
    -   `math.stdDev()`
    -   `math.randomInt()`
    -   `math.random()`
-   Removed the following functions:
    -   `renameTagsFromDotCaseToCamelCase()`
    -   `server.sayHello()`
    -   `server.echo()`

#### :bug: Bug Fixes

-   Fixed an issue that prevented `changeState()` from working on bots which were provided from a `that`/`data` argument.

## V0.11.25

### Date: 1/31/2020

### Changes:

#### :boom: **Breaking Changes**

-   Replaced the `@onPlayerEnterDimension` listener with `@onPlayerPortalChanged`.
    -   `@onPlayerPortalChanged` is called whenever any portal changes whereas `@onPlayerEnterDimension` was only called for `auxPagePortal`.
    -   Additionally, this fixes some of the issues that `@onPlayerEnterDimension` ran into.
-   Changed the Webhook URLs to the new URL scheme.
    -   Instead of `https://auxplayer.com/{dimension}/{universe}` you should use `https://auxplayer.com/webhook?auxUniverse={universe}`

#### :rocket: Features

-   Added the ability to click a Bot ID in the sheet to copy it.

#### :bug: Bug Fixes

-   Fixed an issue that prevented the portals from reverting to default values if the config bot for the portal was cleared.

## V0.11.24

### Date: 1/31/2020

### Changes:

#### :boom: **Breaking Changes**

-   Renamed the following tags:
    -   `_auxUserDimension` -> `auxPagePortal`
    -   `_auxUserInventoryDimension` -> `auxInventoryPortal`
    -   `_auxUserMenuDimension` -> `auxMenuPortal`
    -   `_auxUserUniverse` -> `auxUniverse`
    -   `auxDimensionColor` -> `auxPortalColor`
    -   `auxDimensionLocked` -> `auxPortalLocked`
    -   `auxDimensionRotatable` -> `auxPortalRotatable`
    -   `auxDimensionPannable` -> `auxPortalPannable`
    -   `auxDimensionPannableMaxX` -> `auxPortalPannableMaxX`
    -   `auxDimensionPannableMaxY` -> `auxPortalPannableMaxY`
    -   `auxDimensionPannableMinX` -> `auxPortalPannableMinX`
    -   `auxDimensionPannableMinY` -> `auxPortalPannableMinY`
    -   `auxDimensionZoomable` -> `auxPortalZoomable`
    -   `auxDimensionZoomableMax` -> `auxPortalZoomableMax`
    -   `auxDimensionZoomableMin` -> `auxPortalZoomableMin`
    -   `auxDimensionPlayerZoom` -> `auxPortalPlayerZoom`
    -   `auxDimensionPlayerRotationX` -> `auxPortalPlayerRotationX`
    -   `auxDimensionPlayerRotationY` -> `auxPortalPlayerRotationY`
    -   `auxDimensionGridScale` -> `auxPortalGridScale`
    -   `auxDimensionSurfaceScale` -> `auxPortalSurfaceScale`
    -   `auxDimensionInventoryHeight` -> `auxInventoryPortalHeight`
    -   `auxDimensionInventoryResizable` -> `auxInventoryPortalResizable`
    -   Removed all the inventory-specific dimension config tags in favor of the normal ones.
        -   e.g. `auxDimensionInventoryColor` is now just `auxPortalColor`
-   Removed the following tags:
    -   `aux._lastActiveTime`
    -   `_auxSelection`
    -   `aux.connected`
    -   `_auxUser`
    -   `auxUserUniversesDimension`
    -   `auxDimensionConfig`
-   Removed the following function:
    -   `player.isConnected()`
-   The `player.isInDimension()` function has been updated to check whether the page portal is showing the given dimension.
-   Dimensions can no longer be configured using the `auxDimensionConfig` tag.
    -   Instead of configuring dimensions, you must configure portals.
    -   Use the new `aux{type}PortalConfigBot` (like `auxPagePortalConfigBot`) tags to specify the bot that should configure the portal.
    -   The you can find a list of the possible tags under the "Portal Config Tags" header in the documentation.
-   Channel Designer is no more.
    -   In addition, the URL scheme has changed. Instead of `auxplayer.com/*{dimension}/{universe}` to get the sheet, you now have to specify the portals via URL query parameters. (e.g. `auxplayer.com?auxUniverse={universe}&auxSheetPortal={dimension}`)
    -   The possible portal values are:
        -   `auxSheetPortal` - Loads the sheet with the given dimension.
        -   `auxPagePortal` - Loads the normal 3D view with the given dimension.
        -   `auxMenuPortal` - Loads the menu with the given dimension.
        -   `auxInventoryPortal` - Loads the inventory with the given dimension.
    -   As a shortcut, you can go to `casualos.com/{dimension}/{universe}` and it will redirect you to `auxplayer.com?auxUniverse={universe}&auxPagePortal={dimension}` or `auxplayer.com?auxUniverse={universe}&auxSheetPortal={dimension}` depending on if you include the `*` for the dimension.

#### :rocket: Features

-   Added the `player.getPortalDimension(portal)` function.
    -   `portal` is a string with the name of the portal. Can be one of the following options:
        -   `page` - Gets the `auxPagePortal` tag.
        -   `inventory` - Gets the `auxInventoryPortal` tag.
        -   `menu` - Gets the `auxMenuPortal` tag.
        -   `sheet` - Gets the `auxSheetPortal` tag.
        -   `universes` - Gets the `auxUniversesPortal` tag.
        -   You can also give it a tag that ends with `"Portal"` to get that tag directly. (e.g. `auxPagePortal` will return `auxPagePortal`)
-   Added the `player.getDimensionalDepth(dimension)` function.
    -   `dimension` is the dimension that should be searched for.
    -   Returns the distance between the player bot and the given dimension.
        -   A return value of `0` means that the player bot is in the given dimension.
        -   A return value of `1` means that the player bot is viewing the given dimension through a portal.
        -   A return value of `-1` means that the player bot cannot access the given dimension at this moment.
-   Added the ability to show the sheet in auxPlayer by setting the `auxSheetPortal` tag on the player bot.

#### :bug: Bug Fixes

-   Fixed an issue where the inventory camera would be placed at an impossible location if the inventory was hidden during startup.
-   Fixed an issue with the inventory where setting `auxInventoryPortal` to null or `undefined` would not hide it.
-   Fixed an issue where setting a dimension tag to a number would place the bot in the dimension.
-   Fixed an issue where tag autocomplete results would become duplicated after closing and reopening the sheet.

## V0.11.23

### Date: 1/23/2020

### Changes:

#### :boom: **Breaking Changes**

-   Renamed the `player.inDesigner()` function to `player.inSheet()`.
-   Changed the `player.showChat(placeholder)` function to set the placeholder of the chat bar instead of the prefill.
-   Removed the ability to trigger a listener by clicking the play button in the code editor.
-   Removed the side menu from auxPlayer.
-   Removed [sharp](https://github.com/lovell/sharp) to allow us to make ARM builds on macOS.

#### :rocket: Features

-   Added the ability to specify an options object when calling `player.showChat(options)`.
    -   `options` is an object with the following properties:
        -   `placeholder` - The placeholder. Will override the existing placeholder. (optional)
        -   `prefill` - The prefill. Will only be set if there is no text already in the chat bar. (optional)
-   Added the ability to click the `id` tag in the sheet to load all the bots.
-   Added the ability to use the browser back button in the sheet.
-   Added the version number to the loading popup.
-   Added the `player.version()` function which gets information about the current version number.
    -   Returns an object with the following properties:
        -   `hash` - The Git hash that the build was made from.
        -   `version` - The Git tag that the build was made from.
        -   `major` - The major number of the build.
        -   `minor` - The minor number of the build.
        -   `patch` - The patch number of the build.
-   Improved the chat bar to remove focus from the input box when the "Send Message" button is clicked/tapped.
    -   This should cause the on-screen keyboard to automatically close.
-   Improved the menu positioning so that it will appear at the bottom of the screen when the inventory is hidden.
-   Added the ability to resize the code editor window.
-   Added the `player.device()` function which gets information about the current device.
    -   Returns an object with the following properties:
        -   `supportsAR` - Whether AR is supported.
        -   `supportsVR` - Whether VR is supported.
-   Added the `player.enableAR()` and `player.disableAR()` functions.
-   Added the `player.enableVR()` and `player.disableVR()` functions.

#### :bug: Bug Fixes

-   Fixed an issue where hidden tags would not get a button to toggle their visiblity in the sheet.
-   Fixed an issue where the `space` tag in the sheet would sometimes show an incorrect value.
-   Fixed an issue where sometimes AUX would crash when multiple tabs were open due to a race condition.
-   Fixed an issue where bots from the history space would not be findable in scripts.

## V0.11.22

### Date: 1/16/2020

### Changes:

-   **Breaking Changes**
    -   Changed player bots to use the `tempLocal` space.
        -   This means that refreshing the page won't pollute the universe with a ton of extra bots.
    -   `player.loadUniverse()` will now create bots in the `tempLocal` space.
        -   Previously they were created in the `shared` space.
-   Improvements
    -   Added the ability to create, load, and restore version marks.
        -   The `player.markHistory(options)` function creates a history mark for the current version.
            -   `options` is an object with the following properties:
                -   `message` - The message that the new mark should have.
        -   The `player.browseHistory()` function loads the `history` space with all the marks that the universe has.
        -   The `player.restoreHistoryMark(mark)` function restores the state in the given mark to the universe.
            -   `mark` - The bot or bot ID of the mark that should be restored.
        -   The `player.restoreHistoryMarkToUniverse(mark, universe)` function restores the state in the given mark to the given universe.
            -   `mark` - The bot or bot ID of the mark that should be restored.
            -   `universe` - The universe that the mark should be restored to.
    -   Changed the CORS settings to allow access from any origin.

## V0.11.21

### Date: 1/14/2020

### Changes:

-   **Breaking Changes**
    -   Renamed the `player.showUploadUniverse()` function to `player.showUploadAuxFile()`.
-   Improvements
    -   Added the `@onAnyCreate` shout listener.
        -   `that` is an object with the following properties:
            -   `bot` - The bot that was created.

## V0.11.20

### Date: 1/13/2020

### Changes:

-   **Breaking Changes**
    -   Renamed context to dimension.
        -   All the `auxContext*` tags have been renamed to `auxDimension*`.
        -   Listeners like `@onDrop`, `@onModDrop`, `@onClick`, etc. now have a `dimension` property in the `data` argument instead of `context`.
        -   The `@onPlayerEnterContext` listener has been renamed to `@onPlayerEnterDimension`.
        -   The `_auxUserContext`, `_auxUserMenuContext`, `_auxUserInventoryContext`, and `_auxUserChannelsContext` have been renamed to use dimension instead of context.
    -   Renamed channel to universe.
        -   All the `auxChannel*` tags have been renamed to `auxUniverse*`.
        -   The `_auxUserChannelsContext` tag has been renamed to `_auxUserUniversesDimension`.
        -   The `_auxUserChannel` tag has been renamed to `_auxUserUniverse`.
        -   The `player.setupChannel()` function has been renamed to `player.setupUniverse()`.
        -   The `player.loadChannel()` and `player.unloadChannel()` functions have been renamed to `player.loadUniverse()` and `player.unloadUniverse()`.
        -   The `player.getCurrentChannel()` function has been renamed to `player.getCurrentUniverse()`.
        -   The `setup_channel` action type has been renamed to `setup_universe`.
        -   The `@onChannel*` listen tags have been renamed to `@onUniverse*`.
            -   Also the `channel` property in the `data` argument has been renamed to `universe`.
    -   Renamed the `auxDimensionRotation` (`auxContextRotation`) tags to `auxDimensionOrientation`.
    -   You no longer need to define a dimension bot (context bot) in order to view a dimension in auxPlayer.
        -   You can still configure a dimension using the `auxDimensionConfig` tag (renamed from `auxContext`).
    -   Channel Designer is no more!
        -   It has been replaced with the "sheet dimension" (bot table).
        -   You can show _any_ dimension in the sheet by putting a `*` in front of the dimension name in the URL.
            -   e.g. `https://auxplayer.com/*home/example` if you wanted to view the `home` dimension in the sheet from the `example` universe.
            -   Going to just `*` will show all bots in the universe in the sheet. (which is very slow at the moment)
        -   You can also jump directly into auxPlayer by using the "Open dimension in auxPlayer" button that is next to the tag filters.
    -   Removed the `player.isDesigner()` function.
    -   Renamed `auxShape` to `auxForm`.
    -   Renamed `auxImage` to `auxFormAddress`.
-   Improvements
    -   Added the `player.showChat()` and `player.hideChat()` functions.
        -   These show/hide the chat bar in auxPlayer.
        -   Typing in the chat bar will trigger a `@onChatUpdated` shout with the text in the chat bar.
        -   Pressing Enter or clicking the send button on the chat bar will trigger a `@onChatEnter` shout with the text in the chat bar.
    -   Added the `@onChat` shout listener.
        -   Triggered when the user sends a message using the chat bar.
        -   `that` is an object with the following properties:
            -   `message` - The message that was sent.
    -   Added the `@onChatTyping` shout listener.
        -   Triggered when the user edits the text in the chat bar.
        -   `that` is an object with the following properties:
            -   `message` - The message that is in the chat bar after the user edited it.
    -   Added the `player.run(script)` function.
        -   `script` is the script text that should be executed.
        -   Works by sending a `run_script` action. This allows `@onUniverseAction()` listener to intercept and prevent scripts.
    -   Added the ability to click a tag in the bot table to teleport to that dimension.
    -   Added a play button to the right side of the code editor to run scripts for quick debugging.
    -   Added the `player.downloadBots(bots, filename)` function.
        -   The first parameter is an array of bots that should be downloaded.
        -   The second parameter is the name of the file that is downloaded.
    -   Added the `player.showUploadUniverse()` function.
        -   Shows a dialog that lets the user upload `.aux` files.
-   Other Changes
    -   Changed the "AUX Player" and "Channel Designer" tab titles to "auxPlayer".
    -   Removed the colored dots from tag labels in the bot table.
-   Bug Fixes
    -   `auxIframe` now supports URLs with `*` characters in them.
    -   Fixed an issue with the menu dimension that would cause items to remain even though a different dimension should be visible.

## V0.11.19

### Date: 12/31/2019

### Changes:

-   Bug Fixes
    -   Fixed an issue where the "Create Empty Bot" button in the bot table was hidden when a mod was selected.

## V0.11.18

### Date: 12/30/2019

### Changes:

-   Improvements
    -   Showing hidden tags in the bot table will now also show the `shared` tag.
    -   Removed the multi-select button from the bot table.
    -   Removed the create context button from the bot table.
    -   Removed the clear search button from the bot table.
    -   Removed the "create mod from selection" button from the bot table.
    -   Added the ability to click/tap on a bot preview in the bot table to select a mod of it.
    -   Added the ability to drag a bot preview in the bot table to drag a mod of it.
    -   Hid the ID tag when a mod is selected.
    -   Hid all other buttons when a mod is selected in the bot table.

## V0.11.17

### Date: 12/20/2019

### Changes:

-   **Breaking Changes**
    -   Changed `@onDrop`, `@onDropEnter`, and `@onDropExit` to use the same parameters.
        -   `that` is an object with the following properties:
            -   `dragBot` - The bot that is being dragged.
            -   `to` - an object with the following properties:
                -   `context` - The context the bot is being dragged into.
                -   `x` - The X grid position the bot is being dragged to.
                -   `y` - The Y grid position the bot is being dragged to.
                -   `bot` - The bot that the `dragBot` is being dragged onto.
            -   `from` - an object with the following properties:
                -   `context` The context the bot is being dragged from.
                -   `x` - The X grid position the bot is being dragged from.
                -   `y` - The Y grid position the bot is being dragged from.
-   Improvements
    -   `create()` will now automatically set the `auxCreator` tag to `null` if it references a bot that is in a different space from the created bot.
    -   Also `create()` will not set the `auxCreator` tag to `null` if it references a non-existent bot.
    -   Added the `changeState(bot, stateName, groupName)` function to help with building state machines.
        -   Sets the `[groupName]` tag to `[stateName]` on `bot` and sends "on enter" and "on exit" whispers to the bot that was updated.
        -   `groupName` defaults to `"state"` if not specified.
        -   If the state has changed, then a `@[groupName][previousStateName]OnExit()` and `@[groupName][stateName]OnEnter()` whispers are sent to the updated bot.
            -   `that` is a object with the following properties:
                -   `from` - The previous state name.
                -   `to` - The next state name.
        -   Example: Running `changeState(bot, "Running")` will set the `state` tag to `"Running"` and will send a `@stateRunningOnEnter()` whisper to the bot.

## V0.11.16

### Date: 12/19/2019

### Changes:

-   **Breaking Changes**
    -   Renamed `onBotDrag` and `onBotDrop` to `onDrag` and `onDrop` respectively.
    -   Renamed `onMod` to `onModDrop`.
    -   Removed `onCombine`, `onCombineEnter`, and `onCombineExit`.
    -   Dropping a mod in an empty space will no longer create a new bot.
    -   Setting `auxPositioningMode` to `absolute` will no longer prevent mods.
    -   Changed `applyMod()` and `subtractMods()` to not send `onMod()` events.
    -   Renamed the `diffs` property on the `onModDrop` argument to `mod`.
-   Improvements
    -   Added `onModDropEnter` and `onModDropExit` listeners for when a mod is dragged onto or off of a bot.
        -   The bot that the mod will be applied to recieves the `onModDropEnter` and `onModDropExit` events.
    -   If a custom `onModDrop` listener is provided, then the mod will not be applied. It is up to the `onModDrop` listener to apply the mod via `applyMod(this, that.mod)`.
    -   Added `onDropEnter` and `onDropExit` listeners for when a bot is dragged onto or off of another bot.
        -   Both the bot that is being dragged and the bot that they are on top of will recieve the `onDropEnter` and `onDropExit` events.
        -   Note that `onDropEnter` and `onDropExit` events will fire even if one of the bots is not stackable.
        -   They have the following parameters:
            -   `draggedBot` - the bot that is being dragged.
            -   `otherBot` - the bot that the dragged bot is on top of.
            -   `context` - the context that this is happening in.
    -   Improved `onDrop` to be sent to both the dragged bot and the bot that it is dropped on top of.
        -   The event will fire on the other bot even if it has `auxPositioningMode` set to `absolute`.
    -   Added the `player.setClipboard()` function that is able to set the user's clipboard to the given text.
        -   ex. `player.setClipboard("abc")` will set the user's clipboard to "abc".
        -   On Chrome and Firefox, the text will be copied directly to the user's clipboard.
        -   On Safari and all iOS browsers, a popup will be triggered with a copy button allowing the user to copy the text to their clipboard.
    -   Tags that contain listeners will now display with a @ symbol in front of the tag name.
    -   Tags that contain formulas will now display with a = sign after the tag name.
    -   Removed the @ symbol from the first line in the code editor when editing a script.
    -   Added the ability to use an @ symbol while creating a new tag to prefill the editor with an @.
    -   Added the ability to use @ symbols in tags in `getTag()`, `setTag()`, `getBot()`, `getBots()`, `byTag()`, `shout()`, and `whisper()`.
    -   Added tag filters for listener tags and formula tags to the bot table.
    -   Added the ability to detect the `tags` variable in scripts as a reference to tags.
        -   This is useful for knowing when to update a formula.
        -   Also works with the `raw` variable.
        -   Limitations:
            -   Does not detect references via the `bot` or `this` variables. (e.g. `bot.tags.abc`)
            -   Does not detect references via other bots. (e.g. `otherBot.tags.abc`)
            -   Does not detect references if a function is called on the tag. (e.g. `tags.name.toString()`)
        -   If you need to work around the limitations, use the `getTag()` function.

## V0.11.15

### Date: 12/17/2019

### Changes:

-   Bug Fixes
    -   Fixed an issue where `player.replaceDragBot()` actions were not getting processed because some data was improperly formatted.
    -   Resolved issue with inventory not remaining in place on resizing.

## V0.11.14

### Date: 12/16/2019

### Changes:

-   **Breaking Changes**

    -   Removed `auxStackable` and replaced it with `auxPositioningMode`.
        -   `auxPositioningMode` has two possible values:
            -   `stack` - Indicates that the bot will stack on top of other bots (default)
            -   `absolute` - Indicates that the bot will ignore other bots when positioning.
    -   Removed the `createTemp()` function.
        -   It has been replaced with the `{ space: "value" }` mod.
        -   e.g. Instead of `createTemp()` you should use `create({ space: "tempLocal" })`.
    -   Removed the `cookie` bot. It has been replaced with the `local` space.
    -   Removed the following functions:
        -   `addToContextMod()`
        -   `removeFromContextMod()`
        -   `addToMenuMod()`
        -   `removeFromMenuMod()`
        -   `setPositionMod()`
        -   `from()`
            -   You can use a mod declaration with the new `getID()` function to achieve the same functionality:
            -   `{ auxCreator: getID(bot) }`
    -   Renamed the `createdBy()` filter function to `byCreator()`.

-   Improvements
    -   Added the `space` tag which indicates where a bot will be stored.
        -   The following spaces are currently available:
            -   `shared` - This space is shared among multiple users and is persistent. This is the default space for bots if not specified.
            -   `tempLocal` - This space is not shared and is cleared every time the browser refreshes.
            -   `local` - This space is kept on your device and is persistent.
        -   When creating a bot, you can set the space that it will be stored in using a `{ space: "value" }` mod.
            -   e.g. `create({ space: "local" })` will create a new bot in the `local` space.
            -   Creating a bot from another bot will inherit spaces. So cloning a `tempLocal` bot will produce another `tempLocal` bot. You can of course override this using a mod.
        -   You can search for bots in a specific space using the `bySpace()` filter function.
            -   e.g. `getBots(bySpace("local"))` will get all the bots in the `local` space.
            -   It is simply an alternative way to do `getBots(byTag("space", value))`.
    -   Added the following functions:
        -   `getID(bot)` gets the ID of a bot. If given a string, then that will be returned instead.
        -   `getJSON(data)` gets a JSON string for the given data.
-   Bug Fixes
    -   Resolved issue of orientation inverting then attepting to resize the inventory once the viewport has beeen panned.

## V0.11.13

### Date: 12/13/2019

### Changes:

-   Bug Fixes
    -   Fixed an issue where having duplicate bot atoms could cause the bot values to be locked because it would chose the wrong bot to update.

## V0.11.12

### Date: 12/12/2019

### Changes:

-   Bug Fixes
    -   Fixed an issue where script bots were not being converted back into normal bots correctly.

## V0.11.11

### Date: 12/12/2019

### Changes:

-   **Breaking Changes**

    -   Changed `create()` and `createTemp()` to automatically set `auxCreator` to the current `this` bot.
        -   `create()` no longer takes a bot/bot ID as the first parameter. Instead, you need to use the `from()` function to set the creator ID.
        -   e.g. `create(from(bot))`.
    -   Renamed all listen tags to not use the `()` at the end.
        -   Every tag is now the same. This means that `()` to the end of a tag does nothing special.
        -   i.e. There is no difference between a "normal" tag and a "listen" tag.
        -   Instead, tags can listen by prefixing their script with a `@` symbol.
        -   e.g. `player.toast("Hi!")` becomes `@player.toast("Hi!")`.
    -   Renamed `mod()` to `applyMod()`.
    -   Renamed `mod.addToMenu()` to `addToMenuMod()`.
    -   Renamed `mod.removeFromMenu()` to `removeFromMenuMod()`.
    -   Renamed `mod.addToContext()` to `addToContextMod()`.
    -   Renamed `mod.removeFromContext()` to `removeFromContextMod()`.
    -   Renamed `mod.setPosition()` to `setPositionMod()`.
    -   Renamed `mod.subtract()` to `subtractMods()`.
    -   Renamed `mod.import()` to `getMod()`.
    -   Removed `mod.export()`.

-   Improvements
    -   Added a `creator` variable to scripts and formulas which gets the bot that created the `this` bot.
        -   `creator` is null if the current bot has no creator.
    -   Added a `raw` variable to scripts and formulas which gets direct access to the `this` bot's tag values.
        -   This is similar to the `tags` variable but does not do any pre-processing on the tag value. This means you will get formula scripts back instead of the calculated formula values.
    -   Improved the `tags` variable to handle setting tag values on it.
        -   This lets you write scripts like `tags.name = "joe"` or `bot.tags.myContext = true`.
        -   Also works with the `raw` variable.
    -   Improved bots returned from `getBots()` and `getBot()` to support setting tag values on their `tags` property.
        -   This lets you write things like `myBot.tags.name = "bob"`.
        -   Should also work with bots in the `that` variable.
    -   Added a `data` variable which equals `that`.
    -   Added the `player.hideHtml()` function which hides the HTML modal.
    -   Added in inventory tags to limit panning movements on the inventory context: `auxContextInventoryPannableMinX`, `auxContextInventoryPannableMaxX`, `auxContextInventoryPannableMinY`, `auxContextInventoryPannableMaxY`.
    -   Reformatted new selection id logic by removing the `._` character from its return.

## V0.11.10

### Date: 12/9/2019

### Changes:

-   Bug Fixes
    -   Resolved issue of hidden tags showing up when no filter has been selected on the table.

## V0.11.9

### Date: 12/6/2019

### Changes:

-   **Breaking Changes**
    -   `removeTags()` now checks if a tag starts with the given search value.
        -   Previously it would check if the search value matched the first part of a tag up do the dot (`.`).
        -   Now, it will remove all tags that start with the given search value.
        -   e.g. `removeTags(bot, "hello")` will remove `hello`, `helloAbc`, and `helloX`.
    -   The bot table tag blacklist has been updated to support camel cased tags.
    -   Renamed several functions:
        -   Renamed `onAnyAction()` to `onChannelAction()`.
        -   Renamed `player.currentChannel()` to `player.getCurrentChannel()`.
        -   Renamed `player.currentContext()` to `player.getCurrentContext()`.
        -   Renamed `mod.apply()` to `mod()`.
            -   All the other `mod.` functions remain the same.
            -   ex. `mod.export()` still works.
    -   Renamed all of the built-in tags to use `camelCase` instead of `dot.case`.
        -   Renamed all the scene tags to channel tags.
            -   `aux.scene.color` is now `auxChannelColor`
            -   `aux.scene.user.player.color` is now `auxChannelUserPlayerColor`
            -   `aux.scene.user.builder.color` is now `auxChannelUserBuilderColor`
        -   Renamed `aux.inventory.height` to `auxInventoryHeight`.
        -   Renamed `aux.channel` to `auxChannel`.
        -   Renamed `aux.connectedSessions` to `auxConnectedSessions`.
        -   Renamed `aux.color` to `auxColor`.
        -   Renamed `aux.creator` to `auxCreator`.
        -   Renamed `aux.draggable` to `auxDraggable`.
        -   Renamed `aux.draggable.mode` to `auxDraggableMode`.
        -   Renamed `aux.stackable` to `auxStackable`.
        -   Renamed `aux.destroyable` to `auxDestroyable`.
        -   Renamed `aux.editable` to `auxEditable`.
        -   Renamed `aux.stroke.color` to `auxStrokeColor`.
        -   Renamed `aux.stroke.width` to `auxStrokeWidth`.
        -   Renamed `aux.line.to` to `auxLineTo`.
        -   Renamed `aux.line.width` to `auxLineWidth`.
        -   Renamed `aux.line.style` to `auxLineStyle`.
        -   Renamed `aux.line.color` to `auxLineColor`.
        -   Renamed `aux.label` to `auxLabel`.
        -   Renamed `aux.label.color` to `auxLabelColor`.
        -   Renamed `aux.label.size` to `auxLabelSize`.
        -   Renamed `aux.label.size.mode` to `auxLabelSizeMode`.
        -   Renamed `aux.label.anchor` to `auxLabelAnchor`.
        -   Renamed `aux.listening` to `auxListening`.
        -   Renamed `aux.shape` to `auxShape`.
        -   Renamed `aux.scale` to `auxScale`.
        -   Renamed `aux.scale.x` to `auxScaleX`.
        -   Renamed `aux.scale.y` to `auxScaleY`.
        -   Renamed `aux.scale.z` to `auxScaleZ`.
        -   Renamed `aux.image` to `auxImage`.
        -   Renamed `aux.iframe` to `auxIframe`.
        -   Renamed `aux.iframe.x` to `auxIframeX`.
        -   Renamed `aux.iframe.y` to `auxIframeY`.
        -   Renamed `aux.iframe.z` to `auxIframeZ`.
        -   Renamed `aux.iframe.size.x` to `auxIframeSizeX`.
        -   Renamed `aux.iframe.size.y` to `auxIframeSizeY`.
        -   Renamed `aux.iframe.rotation.x` to `auxIframeRotationX`.
        -   Renamed `aux.iframe.rotation.y` to `auxIframeRotationY`.
        -   Renamed `aux.iframe.rotation.z` to `auxIframeRotationZ`.
        -   Renamed `aux.iframe.element.width` to `auxIframeElementWidth`.
        -   Renamed `aux.iframe.scale` to `auxIframeScale`.
        -   Renamed `aux.progressBar` to `auxProgressBar`.
        -   Renamed `aux.progressBar.color` to `auxProgressBarColor`.
        -   Renamed `aux.progressBar.backgroundColor` to `auxProgressBarBackgroundColor`.
        -   Renamed `aux.progressBar.anchor` to `auxProgressBarAnchor`.
        -   Renamed `aux._selection` to `_auxSelection`.
        -   Renamed `aux._user` to `_auxUser`.
        -   Renamed `aux.user.active` to `auxUserActive`.
        -   Renamed `aux.version` to `auxVersion`.
        -   Renamed `aux._userChannel` to `_auxUserChannel`.
        -   Renamed `aux._userContext` to `_auxUserContext`.
        -   Renamed `aux._userInventoryContext` to `_auxUserInventoryContext`.
        -   Renamed `aux._userMenuContext` to `_auxUserMenuContext`.
        -   Renamed `aux._userSimulationsContext` to `_auxUserChannelsContext`.
        -   Renamed `aux._editingBot` to `_auxEditingBot`.
        -   Renamed `aux._selectionMode` to `_auxSelectionMode`.
        -   Renamed `aux.runningTasks` to `auxRunningTasks`.
        -   Renamed `aux.finishedTasks` to `auxFinishedTasks`.
        -   Renamed `aux.task.output` to `auxTaskOutput`.
        -   Renamed `aux.task.error` to `auxTaskError`.
        -   Renamed `aux.task.time` to `auxTaskTime`.
        -   Renamed `aux.task.shell` to `auxTaskShell`.
        -   Renamed `aux.task.backup` to `auxTaskBackup`.
        -   Renamed `aux.task.backup.type` to `auxTaskBackupType`.
        -   Renamed `aux.task.backup.url` to `auxTaskBackupUrl`.
        -   Renamed `aux.context` to `auxContext`.
        -   Renamed `aux.context.color` to `auxContextColor`.
        -   Renamed `aux.context.locked` to `auxContextLocked`.
        -   Renamed `aux.context.grid.scale` to `auxContextGridScale`.
        -   Renamed `aux.context.visualize` to `auxContextVisualize`.
        -   Renamed `aux.context.x` to `auxContextX`.
        -   Renamed `aux.context.y` to `auxContextY`.
        -   Renamed `aux.context.z` to `auxContextZ`.
        -   Renamed `aux.context.rotation.x` to `auxContextRotationX`.
        -   Renamed `aux.context.rotation.y` to `auxContextRotationY`.
        -   Renamed `aux.context.rotation.z` to `auxContextRotationZ`.
        -   Renamed `aux.context.surface.scale` to `auxContextSurfaceScale`.
        -   Renamed `aux.context.surface.size` to `auxContextSurfaceSize`.
        -   Renamed `aux.context.surface.minimized` to `auxContextSurfaceMinimized`.
        -   Renamed `aux.context.surface.defaultHeight` to `auxContextSurfaceDefaultHeight`.
        -   Renamed `aux.context.surface.movable` to `auxContextSurfaceMovable`.
        -   Renamed `aux.context.player.rotation.x` to `auxContextPlayerRotationX`.
        -   Renamed `aux.context.player.rotation.y` to `auxContextPlayerRotationY`.
        -   Renamed `aux.context.player.zoom` to `auxContextPlayerZoom`.
        -   Renamed `aux.context.devices.visible` to `auxContextDevicesVisible`.
        -   Renamed `aux.context.inventory.color` to `auxContextInventoryColor`.
        -   Renamed `aux.context.inventory.height` to `auxContextInventoryHeight`.
        -   Renamed `aux.context.inventory.pannable` to `auxContextInventoryPannable`.
        -   Renamed `aux.context.inventory.resizable` to `auxContextInventoryResizable`.
        -   Renamed `aux.context.inventory.rotatable` to `auxContextInventoryRotatable`.
        -   Renamed `aux.context.inventory.zoomable` to `auxContextInventoryZoomable`.
        -   Renamed `aux.context.inventory.visible` to `auxContextInventoryVisible`.
        -   Renamed `aux.context.pannable` to `auxContextPannable`.
        -   Renamed `aux.context.pannable.min.x` to `auxContextPannableMinX`.
        -   Renamed `aux.context.pannable.max.x` to `auxContextPannableMaxX`.
        -   Renamed `aux.context.pannable.min.y` to `auxContextPannableMinY`.
        -   Renamed `aux.context.pannable.max.y` to `auxContextPannableMaxY`.
        -   Renamed `aux.context.zoomable` to `auxContextZoomable`.
        -   Renamed `aux.context.zoomable.min` to `auxContextZoomableMin`.
        -   Renamed `aux.context.zoomable.max` to `auxContextZoomableMax`.
        -   Renamed `aux.context.rotatable` to `auxContextRotatable`.
        -   Renamed `stripe.publishableKey` to `stripePublishableKey`.
        -   Renamed `stripe.secretKey` to `stripeSecretKey`.
        -   Renamed `stripe.charges` to `stripeCharges`.
        -   Renamed `stripe.successfulCharges` to `stripeSuccessfulCharges`.
        -   Renamed `stripe.failedCharges` to `stripeFailedCharges`.
        -   Renamed `stripe.charge` to `stripeCharge`.
        -   Renamed `stripe.charge.receipt.url` to `stripeChargeReceiptUrl`.
        -   Renamed `stripe.charge.receipt.number` to `stripeChargeReceiptNumber`.
        -   Renamed `stripe.charge.description` to `stripeChargeDescription`.
        -   Renamed `stripe.outcome.networkStatus` to `stripeOutcomeNetworkStatus`.
        -   Renamed `stripe.outcome.reason` to `stripeOutcomeReason`.
        -   Renamed `stripe.outcome.riskLevel` to `stripeOutcomeRiskLevel`.
        -   Renamed `stripe.outcome.riskScore` to `stripeOutcomeRiskScore`.
        -   Renamed `stripe.outcome.rule` to `stripeOutcomeRule`.
        -   Renamed `stripe.outcome.sellerMessage` to `stripeOutcomeSellerMessage`.
        -   Renamed `stripe.outcome.type` to `stripeOutcomeType`.
        -   Renamed `stripe.errors` to `stripeErrors`.
        -   Renamed `stripe.error` to `stripeError`.
        -   Renamed `stripe.error.type` to `stripeErrorType`.
-   Improvements
    -   Added the `renameTagsFromDotCaseToCamelCase()` function to help with updating bots from the old tag style to the new tag style.
        -   Use this function on bots that were using the old tag naming style but you want to use the new style.
        -   Note that this only renames the tags already existing on the bot. It does not fix any code that might be stored in the bot.
        -   Usage: `renameTagsFromDotCaseToCamelCase(bot)`
    -   Added the `bot` variable to all functions and formulas.
        -   Replacement for `this`.
    -   Added the `getMod()` function to be able to get all the tags on a bot.
        -   Returns a mod containing all the tag values on the bot.
        -   The returned mod is always up to date with the bot's current values.
        -   Calling `mod.export()` on the returned mod will save the tag code to JSON.
            -   For example, if you have a formula `=123`, then `mod.export(getMod(bot))` will return JSON containing `tag: "=123"` instead of `tag: 123`.
    -   Added the `tags` variable to all functions and formulas.
        -   This is a quick shortcut for `let tags = getMod(bot)` at the beginning of a script/formula.
        -   The `tags` variable has some caveats when used in formulas. Namely that the formulas won't be automatically updated when another tag referenced from the formula is updated. (Use `getTag()` for full support)
        -   Supports autocomplete for all tags.

## V0.11.8

### Date: 12/3/2019

### Changes:

-   Improvements
    -   Added a new system for managing causal trees.
        -   This new system has improvements for performance and reliability.
        -   It also adds support for revision history. (The controls will be coming in a future update)
        -   Every new channel will use the new system while old channels will continue to use the old one.
        -   Everything should function exactly the same as before.
    -   Changed the .aux file format.
        -   The new format is based on the bots state and is easily human readable/writable.
        -   This is different from the old format where a list of atoms was stored.
        -   Downloading a channel will give you a .aux file with the new format.
        -   Uploading a channel supports both the old format and the new format.

## V0.11.7

### Date: 11/27/2019

### Changes:

-   Improvements
    -   Changed the functionality of the table view's filterying system to be inverted.
    -   Attempting to drag a bot onto a bot with `aux.stackable` set to false will now cause the dragged bot to pass through the other bot as if it was not there.
-   Bug Fixes
    -   Resolved issue of player inventory resizing showing a reset on each change.
    -   Tag values that are objects are displayed as JSON.Stringified text. ie `{ field: "myValue" }`
        -   Known Issue: Modifying these displayed strings will convert the tag value to a string
    -   When Moving the camera via `player.MoveTo()`, the pan distance is now set correctly so pan limits are absolute.

## V0.11.6

### Date: 11/6/2019

### Changes:

-   Improvements
    -   Added the `server.setupChannel(channel, botOrMod)` function.
        -   This sends a `setup_channel` action to the server which, if executed using `action.perform()`, will create a channel if it doesn't already exist and place a clone of the given bot or mod in it.
        -   Takes 2 parameters:
            -   `channel` - The channel that should be created.
            -   `botOrMod` - (Optional) The bot or mod that should be cloned and placed inside the new channel. `onCreate()` is triggered after the bot or mod is created so you can use that to script custom setup logic.
        -   As mentioned above, you have to receive the `device` action in `onAnyAction()` and do an `action.perform(that.action.event)` to allow channels to be setup via this function.

## V0.11.5

### Date: 10/31/2019

### Changes:

-   Improvements
    -   Added the `player.replaceDragBot(botOrMod)` function.
        -   When used inside of `onBotDrag()` or `onAnyBotDrag()`, it will set the bot/mod that the user is dragging.
        -   Use this to implement clone or cloneAsMod style functionality.
    -   Added the ability to create temporary bots using the `createTemp()` function.
        -   This function behaves exactly the same as `create()` but the created bot is temporary, which means it won't be shared and will be deleted upon refresh.
-   Changes
    -   Renamed `aux.movable` to `aux.draggable`.
        -   `aux.draggable` now only woks with `true` and `false` values.
        -   The `pickup` and `drag` options have been moved to a new tag `aux.draggable.mode`.
        -   The `clone` and `cloneMod` options have been removed.
            -   You will need to use the new `player.replaceDragBot()` API to replicate `clone` and `cloneMod` behavior.
    -   Removed the `aux.mergeable` tag.
        -   It has been replaced with the `aux.stackable` tag.
    -   Removed the `aux.mod` and `aux.mod.mergeTags` tags.
    -   Renamed the `local` bot to the `cookie` bot.
        -   This is supposed to help make it clear that the bot data is stored in the browser and will be cleared when the browser's data is cleared.
    -   Renamed the `aux.users` context to `aux-users`.
    -   Added the `aux.inventory.height` tag which controls the default height of the inventory on all contexts when set of the config bot.
        -   The `aux.context.inventory.height` tag has been updated to only work on the context bot.
    -   Removed names from the other player frustums.
    -   Removed `aux.whitelist`, `aux.blacklist`, and `aux.designers`.
-   Bug Fixes
    -   Fixed an issue that would cause duplicate users to be created all the time.
    -   Fixed an issue that prevented other users from being rendered.
    -   Fixed an issue that caused all users to use channel designer colors.

## V0.11.4

### Date: 10/29/2019

### Changes:

-   Bug Fixes
    -   Fixed an issue in production builds that pre-processed the QR Code scanner code with babel. As a result, async code in the QR Code scanner failed because the babel polyfill is not being used.

## V0.11.3

### Date: 10/28/2019

### Changes:

-   Improvements
    -   Improved the vendor JavaScript bundle size by removing unused code.
        -   Refactored `three-vrcontroller-module` to use the `three` package instead of `three-full` so we don't duplicate Three.js.
        -   Removed unused shims (PEP.js, `webrtc-adapter`).
        -   Refactored `lodash` imports to directly import the modules that are used.
            -   This helps with dead code eliminiation.
    -   Added the ability to save and load files.
        -   New functions:
            -   `server.saveFile(filename, data, options)`
                -   `filename` is a string and should start with `/drives/`.
                -   `data` is a string of the data to store.
                -   `options` is an object with the following properties:
                    -   `callbackShout` A shout that should happen on the server when the file is done saving.
                    -   `overwriteExistingFile` A boolean that indicates if existing files should be overwritten. (defaults to false)
            -   `server.loadFile(filename, options)`
                -   `filename` is a string and should start with `/drives/`.
                -   `options` is an object with the following properties:
                    -   `callbackShout` A shout that should happen on the server when the file is done loading.
        -   Note that the save file and load file tasks must be enabled via the `onAnyAction()` listener.
            -   You can enable it via using this code:
            ```javascript
            if (that.action.type === 'device') {
                if (
                    ['save_file', 'load_file'].indexOf(
                        that.action.event.type
                    ) >= 0
                ) {
                    action.perform(that.action.event);
                }
            }
            ```
        -   All files from USB drives are stored under the `/drives` directory and the USB drives themselves are numbered starting with 0.
            -   To load a file from USB drive #1, use `server.loadFile("/drives/0/myFile")`.
            -   To save a file to USB drive #2, use `server.saveFile("/drives/1/myFile", data)`.
    -   Removed several options from the side menu:
        -   Removed the channel name from the top of the menu.
        -   Removed the login status from the top of the menu.
        -   Removed the login/logout options from the menu.
            -   The "Logout" option will still be available if you are logged in as a non-guest.
            -   Once you are logged out, then the option will dissapear.
        -   Removed the "Add Channel" option from the menu in AUXPlayer.
-   Bug Fixes
    -   Fixed an issue that prevented the `removeTags()` function from working when given an array of bots.

## V0.11.2

### Date: 10/23/2019

### Changes:

-   Improvements
    -   Improved initial loading time by up to 70%.
    -   Added the ability to choose which camera is used for QR and Barcode scanning.
        -   The following functions have been improved:
            -   `player.openQRCodeScanner(camera)`
            -   `player.openBarcodeScanner(camera)`
        -   The `camera` parameter is optional and takes 2 values: `"front"` or `"rear"`.
    -   Add the `LOCAL_IP_ADDRESS` environment variable which controls the private IP Address that the directory client reports.
    -   Added the ability to serve files from an external folder.
        -   Makes it easy for us to map USB drives into the folder and have them be automatically served to AUX users.
-   Changes
    -   User bots no longer register their own context. Instead, a new bot has been created to host the `aux.users` context.
        -   Improves performance of AUXes with many user bots with the same username.
        -   Existing user bots are not affected. They will be deleted automatically if given enough time. Alternatively, you can delete them using `destroy(getBots("#aux._user"))`.
-   Bug Fixes
    -   Fixed an issue where bots would have the incorrect height because of conflicts in a caching mechanism.
    -   Audio will now trigger on ios devices and on the safari browser.

## V0.11.1

### Date: 10/21/2019

### Changes:

-   Improvements
    -   Added in `player.playSound()` function, will play a sound, given by the url path, once.
-   Bug Fixes
    -   Fixed issue where default panning tag locked the vertical movement in player.

## V0.11.0

### Date: 10/18/2019

### Changes:

-   Improvements
    -   Made the menu item count badge a lighter gray.
    -   Removed the item count badge from the menu.
    -   Removed the dropdown aspect of the menu.
-   Changes

    -   Made the menu item count badge a lighter gray.
    -   Removed the admin channel and admin-channel specific functionality.
        -   This means that there are no more user account bots or channel bots.
            -   You can login as anyone from any device without requiring additional authentication.
            -   You can access any channel. No need to create a channel first. (because there are no channel bots anymore)
            -   The connection counts are now stored in the config bot of the channel.
            -   Connection limits no longer work since they were set on the channel bot in the admin channel.
            -   Username whitelists and blacklists still work, but they rely on client-side script execution instead of server-side execution.
        -   It also means there is no admin role. For now, everyone has admin permissions.
        -   `action.perform()` now needs to be used to run actions on the server.
            -   You can send an action to the server using the `remote()` function.
            -   The server will receive the action in its `onAnyAction()` as `that.action.type === "device"`
            -   `onAnyAction()` has to detect remove events and execute the inner action via `action.perform(that.action.event)`.
        -   The following functions have been removed:
            -   `server.grantRole()`
            -   `server.revokeRole()`
        -   The following functions are not executed by default and require a custom `onAnyAction()` to handle them.
            -   `server.backupAsDownload()`
            -   `server.backupToGithub()`
            -   `server.shell()`
        -   `server.backupAsDownload()` has been updated to accept a "session selector" which determines which session the ZIP file should be sent to.
            -   ex. `server.backupAsDownload({ username: getTag(player.getBot(), "#aux._user") })`
        -   Removed the `aux._lastEditedBy` tag.
            -   This tag was automatically set to the ID of the user whenever a bot was edited.
            -   Currently, it is extra cruft that is not needed and could be easily implemented via `onAnyAction()`.
    -   Centered the menu above the player inventory.
    -   Increased menu text size.
    -   Added in new camera range tags: `aux.context.zoomable.min`, `aux.context.zoomable.max` `aux.context.pannable.min.x`, `aux.context.pannable.max.x`, `aux.context.pannable.min.y`, `aux.context.pannable.max.y`.

-   Bug Fixes
    -   Removed hidden inventory dragging hitboxes when inventory is set to non-visible.

## V0.10.10

### Date: 10/11/2019

### Changes:

-   Bug Fixes
    -   Fixed an issue where sometimes DependencyManager would be given a bot that was undefined which would crash the simulation.

## V0.10.9

### Date: 10/11/2019

### Changes:

-   Bug Fixes
    -   Fixed the ability to make other users admins.

## V0.10.8

### Date: 10/09/2019

### Changes:

-   Improvements
    -   Added a Content-Security-Policy to HTML Modals which prevents them from including scripts of any kind.
        -   This prevents malicious users from executing cross-channel scripting attacks.
        -   Scripts are still allowed in iframes loaded from external domains. (like youtube)
-   Bug Fixes
    -   Disabled the site-wide Content-Security-Policy.
        -   Many devices enforce Content-Security-Policy differently and so it is difficult to find an option which is secure and compatible.

## V0.10.7

### Date: 10/09/2019

### Changes:

-   Bug Fixes
    -   Added a workaround for an issue with Amazon Kindle tablets that caused the Content-Security-Policy to not work correctly.
        -   Downside is that security is less effective since now HTML modals can load whatever scripts they want. (XSS threat)
        -   As a result, this workaround is only applied to Kindle devices.

## V0.10.6

### Date: 10/08/2019

### Changes:

-   Bug Fixes
    -   Fixed labels.

## V0.10.5

### Date: 10/08/2019

### Changes:

-   Improvements
    -   Added the `player.showHtml(html)` function that shows a modal with the given HTML.
        -   Optimized for embedding YouTube videos but works with any arbitrary HTML.
        -   Embedding JavaScript is not supported.
-   Bug Fixes
    -   Fixed an issue that prevented tabs with the same URL from seeing each other's changes to the local bot.

## V0.10.4

### Date: 10/08/2019

### Changes:

-   Improvements
    -   Added `onAnyAction()` action tag to intercept and change actions before they are executed.
        -   `onAnyAction()` runs for every action, including when a bot is created, changed, or deleted.
        -   Every action is an object with a `type` property.
            -   The `type` property is a string that indicates what the action does.
            -   Here is a partial list of types:
                -   `add_bot`: A bot should be added (i.e. created).
                -   `remove_bot`: A bot should be removed (i.e. deleted).
                -   `update_bot`: A bot should be updated.
                -   `apply_state`: The given bot state should be applied. (i.e. a set of bots should be created/updated)
                -   `shout`: A shout should be executed.
                -   `show_toast`: A toast message should be shown on the device.
                -   `show_barcode`: A barcode should be shown.
                -   `tween_to`: The camera should be tweened to show a bot.
        -   `that` is an object with the following properties:
            -   `action`: The action that is going to be executed.
        -   Forking a channel clears the `onAnyAction()` on the config bot.
            -   This is so that you can recover from broken states and also gives the person who forked the AUX full control over the fork.
    -   Added two new script functions:
        -   `action.reject(action)`: Prevents the given action from being performed. Returns the rejection action.
        -   `action.perform(action)`: Adds the given action to the performance queue so it will be performed. This can be used to re-enable an action after it has been rejected (you can also reject the rejection action). Returns the action that will be performed.
    -   Added a `local` bot which is stored in the browser's local storage.
        -   The `local` bot is a bot that is unique to the device and channel.
        -   You can access the bot by querying for it: `getBot("#id", "local")`.
    -   Renamed `onShout()` to `onAnyListen()`.
    -   Added `onListen()` which is an alternative to `onAnyListen()` that is only called on the targeted bots.
    -   Added ability to set duration of toast, `plater.toast("message", durationNum)`.
    -   Made the background for the menu label gray.

## V0.10.3

### Date: 10/04/2019

### Changes:

-   Improvements
    -   Added tags to control panning, zooming, and rotating the main camera.
        -   `aux.context.pannable`: Controls whether the main camera is able to be panned.
        -   `aux.context.zoomable`: Controls whether the main camera is able to be zoomed.
        -   `aux.context.rotatable`: Controls whether the main camera is able to be rotated.
    -   Added `player.moveTo()` to instantly tween the camera to a bot.
        -   In the future, custom tween durations will be supported.
    -   Changed the low camera angle limit to 32 degrees from 10 degrees.
    -   `onCombineExit` action will now fire alongside the `onCombine` action.
    -   Newly created contexts will no longer be autoselected.
    -   Toast messages will now only remain on screen for 2 seconds.
    -   Added the ability to send webhooks from the server.
        -   You can also tell the server to send a webhook via `remote(webhook())`.
        -   This is useful for getting around CORS issues.
-   Bug Fixes
    -   Fixed `player.tweenTo()` to not change the zoom level when it is not specified.
    -   Tweens will now work better with the `onPlayerEnterContext` action.

## V0.10.2

### Date: 09/27/2019

### Changes:

-   Bug Fixes
    -   Resolved issues with context changing affecting base simulation identifier.
    -   Invoke a camera reset upon changing contexts via `player.goToContext()`.

## V0.10.1

### Date: 09/26/2019

### Changes:

-   Improvements
    -   Browser tab will now update to correct context when switched to with `player.goToContext()`.
-   Bug Fixes
    -   Resolved error in inventory setup causing runtime issues.

## V0.10.0

### Date: 09/25/2019

### Changes:

-   Improvements
    -   Added the ability to send and receive webhooks.
        -   Send webhooks using the following functions:
            -   `webhook(options)` - options is an object that takes the following properties:
                -   `method` - The HTTP Method that should be used for the request.
                -   `url` - The URL that the request should be made to.
                -   `responseShout` - (Optional) The shout that should happen when a response is received from the server.
                -   `headers` - (Optional) The HTTP headers that should be sent with the request.
                -   `data` - (Optional) The data that should be sent with the request.
            -   `webhook.post(url, data, options)` - Sends a HTTP Post request.
                -   `url` - The URL that the request should be made to.
                -   `data` - (Optional) The data that should be sent with the request.
                -   `options` - (Optional) An object that takes the following properties:
                    -   `responseShout` - (Optional) The shout that should happen when a response is received from the server.
                    -   `headers` - (Optional) The headers that should be sent with the request.
        -   Receive webhooks by registering a handler for the `onWebhook()` action and send requests to `https://auxplayer.com/{context}/{channel}/whatever-you-want`.
            -   `onWebhook()` is shouted to the channel that the request was made to and `that` is an object with the following properties:
                -   `method` - The HTTP Method that the request was made with.
                -   `url` - The URL that the request was made to.
                -   `data` - The JSON data that the request included.
                -   `headers` - The HTTP headers that were included with the request.
    -   Added the ability to spy on shouts and whispers via the `onShout()` event.
        -   `onShout()` is executed on every bot whenever a shout or whisper happens.
            -   It is useful for tracking what shouts are being made and modifying responses.
            -   Also useful for providing default behaviors.
            -   `that` is an object with the following properties:
                -   `name` is the name of the action being shouted.
                -   `that` is the argument which was provided for the shout.
                -   `targets` is an array of bots that the shout was sent to.
                -   `listeners` is an array of bots that ran a script for the shout.
                -   `responses` is an array of responses that were returned from the listeners.
    -   Added events to notify scripts when channels become available.
        -   The following events have been added:
            -   `onChannelSubscribed()` - happens the first time a channel is loaded. Sent to every channel that is currently loaded.
            -   `onChannelUnsubscribed()` - happens when a channel is unloaded. Sent to every channel that remains after the channel is unloaded.
            -   `onChannelStreaming()` - happens when a channel is connected and fully synced. Sent to every channel that is currently loaded.
            -   `onChannelStreamLost()` - happens when a channel is disconnected and may not be fully synced. Sent to every channel that is currently loaded.
            -   For all events, `that` is an object with the following properties:
                -   `channel` - The channel that the event is for.
        -   The following events have been removed:
            -   `onConnected()`
            -   `onDisconnected()`
    -   Added in tags to change the state of the inventory's camera controls:
        -   `aux.context.inventory.pannable` enables and disables the inventory's ability to pan, off by default.
        -   `aux.context.inventory.resizable` enables and disables the inventory's drag to resize functionality, on by default.
        -   `aux.context.inventory.rotatable` enables and disables the inventory's ability to rotate, on by default.
        -   `aux.context.inventory.zoomable` enables and disables the inventory's ability to zoom, on by default.
-   Bug Fixes
    -   Resolved issue with the near cliiping plane for the sheet's minifile image.
    -   Resolved issues with the create empty bot button not functioning sometimes on mobile.

## V0.9.40

### Date: 09/20/2019

### Changes:

-   Improvements
    -   Reworked the login functionality to use popups instead of dedicated pages.
        -   The login page has been split into two popups:
            -   The login popup (account selector).
            -   The authorization popup (QR Scanner).
        -   The login popup has the following functions:
            -   It can be opened by the "Login/Logout" button in the menu.
            -   It will display a list of accounts that can be used to login.
            -   If no accounts are available, then a username box will be shown.
            -   If accounts are available, a new account can be added by clicking the "+" button at the bottom of the list.
            -   At any time, the user can close the popup to keep their current login.
            -   They can also select the "Continue as Guest" option to login as a guest.
        -   The authorization popup has the following functions:
            -   It is opened automatically when the user needs to scan an account code.
            -   It contains the QR Code scanner to scan the account code.
            -   It also contains an input box to manually enter the code.
            -   Closing the popup automatically logs the user in as a guest.
    -   Made the account QR Code blue.
    -   Added the ability to click the account QR Code to copy it to the clipboard.
-   Bug Fixes
    -   Fixed a couple communication issues between the server and client during login.
        -   One such issue could potentially leave the client in state where future changes would not be synced to the server.

## V0.9.39

### Date: 09/19/2019

### Changes:

-   Improvements
    -   Added support for accepting payments via Stripe.
        -   To get started with Stripe, first register for an account on [their website](https://dashboard.stripe.com/register).
        -   Second, copy your publishable key from the stripe dashboard and add it to the channel's config file in the `stripe.publishableKey` tag.
        -   Third, make a new channel. This will be the "processing" channel which will contain all the information actually needed to charge users for payments. And contain the code to actually complete a charge.
            -   In this channel, add your Stripe secret key to the config file in the `stripe.secretKey` tag.
        -   At this point, you are all setup to accept payments. Use the following functions:
            -   `player.checkout(options)`: Starts the checkout process for the user. Accepts an object with the following properties:
                -   `productId`: The ID of the product that is being purchased. This is a value that you make up to distinguish different products from each other so you know what to charge.
                -   `title`: The title message that should appear in the checkout box.
                -   `description`: The description message that should appear in the checkout box.
                -   `processingChannel`: The channel that payment processing should happen on. This is the channel you made from step 3.
                -   `requestBillingAddress`: Whether to request billing address information with the purchase.
                -   `paymentRequest`: Optional values for the "payment request" that gives users the option to use Apple Pay or their saved credit card information to checkout. It's an object that takes the following properties:
                    -   `country`: The two-letter country code of your Stripe account.
                    -   `currency`: The three letter currency code. For example, "usd" is for United States Dollars.
                    -   `total`: The label and amount for the total. An object that has the following properties:
                        -   `label`: The label that should be shown for the total.
                        -   `amount`: The amount that should be charged in the currency's smallest unit. (cents, etc.)
            -   `server.finishCheckout(options)`: Finishes the checkout process by actually charging the user for the product. Takes an object with the following properties:
                -   `token`: The token that was produced from the `onCheckout()` call in the processing channel.
                -   `amount`: The amount that should be charged in the currency's smallest unit.
                -   `currency`: The three character currency code.
                -   `description`: The description that should be included in the receipt.
                -   `extra`: Extra data that should be sent to the `onPaymentSuccessful()` or `onPaymentFailed()` actions.
        -   Additionally, the following actions have been added:
            -   `onCheckout()`: This action is called on both the normal channel and the processing channel when the user submits a payment option to pay for the product/service. `that` is an object with the following properties:
                -   `token`: The Stripe token that was created to represent the payment details. In the processing channel, this token can be passed to `server.finishCheckout()` to complete the payment process.
                -   `productId`: The ID of the product that is being purchased. This is useful to determine which product is being bought and which price to charge.
                -   `user`: (Processing channel only) Info about the user that is currently purchasing the item. It is an object containing the following properties:
                    -   `username`: The username of the user. (Shared for every tab & device that the user is logged into)
                    -   `device`: The device ID of the user. (Shared for every tab on a single device that the user is logged into)
                    -   `session`: The session ID of the user. (Unique to a single tab)
            -   `onPaymentSuccessful()`: This action is called on the processing channel when payment has been accepted after `server.finishCheckout()` has completed. `that` is an object with the following properties:
                -   `bot`: The bot that was created for the order.
                -   `charge`: The info about the charge that the Stripe API returned. (Direct result from [`/api/charges/create`](https://stripe.com/docs/api/charges/create))
                -   `extra`: The extra info that was included in the `server.finishCheckout()` call.
            -   `onPaymentFailed()`: This action is called on the processing channel when payment has failed after `server.finishCheckout()` was called. `that` is an object with the following properties:
                -   `bot`: The bot that was created for the error.
                -   `error`: The error object.
                -   `extra`: The extra info that was included in the `server.finishCheckout()` call.
    -   Added the ability to send commands directly to users from the server via the `remote(command, target)` function.
        -   For example, calling `remote(player.toast("hi!"), { username: 'test' })` will send a toast message with "hi!" to all sessions that the user "test" has open.
        -   This is useful for giving the user feedback after finishing the checkout process.
        -   Currently, only player commands like `player.toast()` or `player.goToURL()` work. Shouts and whispers are not supported yet.

## V0.9.38

### Date: 09/16/2019

### Changes:

-   Improvements
    -   Added the ability for the directory client to automatically connect to an AUX Proxy.
        -   Can be controlled by using the `PROXY_TUNNEL` environment variable which should be set to the WebSocket URL that the client should try to tunnel to.
        -   Also needs to have the `UPSTREAM_DIRECTORY` environment variable set to the URL of the directory that the client should register with and get its tokens from.
        -   The `casualsimulation/aux-proxy` docker image is a tunnel server that can handle automatically accepting and managing tunnels for directory clients.
        -   For example, you can get a basic tunnel system going by setting up the `casualsimulation/aux-proxy` docker image at a URL like `proxy.auxplayer.com` and setting the `PROXY_TUNNEL` environment variable for the `casualsimulation/aux` image to `wss://proxy.auxplayer.com`.
            -   When the client grabs a token from the configured `UPSTREAM_DIRECTORY`, it will then try to connect to `wss://proxy.auxplayer.com` to establish a tunnel for the `external-{key}` subdomain.
            -   Once the tunnel is established, any traffic directed at `external-{key}.auxplayer.com` which is routed to the same server that hosts `proxy.auxplayer.com` will be forwarded onto the tunnel client which will then server the AUX experience.
            -   In effect, this lets a AUXPlayer experience hosted from an internal network be accessible from outside the network via using a reverse tunnel server. (This lets us get around NAT without things like UPNP)
-   Bug Fixes
    -   Copying the workspace will now copy the context bot as well.
    -   Removing a bot via code it should no longer set the selection to a mod.

## V0.9.37

### Date: 9/13/2019

### Changes:

-   Improvements
    -   Added an AUX Proxy web service that can temporarilly authorize a proxy connection for a local AUX.
    -   Added a package that provides the ability to create tunnels via websockets.

## V0.9.36

### Date: 9/13/2019

### Changes:

-   Bug Fixes
    -   Fixed an issue with dragging files on a non-default grid scale in AUXPlayer.

## V0.9.35

### Date: 9/11/2019

### Changes:

-   Improvements
    -   Changing the player inventory's height via the height slider will now set the inventory items to be correctly bottom aligned.
-   Bug Fixes
    -   Resolved issues with dragging bots and minimized contexts onto the background in builder.
    -   Resolved issues with sizing differences of the player inventory between pc and mobile platforms.
    -   Fixed the directory client to send the correct IP Address.
    -   Fixed the directory service to handle errors when sending webhooks.

## V0.9.34

### Date: 9/10/2019

### Changes:

-   Improvements
    -   Added the ability to set which IP Addresses should be trusted as reverse proxies.
        -   Setting this value will allow the server to determine the actual IP Address of visiting users and which protocol they are actually using to load data.
        -   Can be controlled with the `PROXY_IP_RANGE` environment variable.
            -   Supports a single IP Address, or a CIDR IP Address range.

## V0.9.33

### Date: 9/10/2019

### Changes:

-   Improvements
    -   Added a service which can send information to the configured directory at periodic intervals.
        -   By default, the information gets sent on startup and every 5 minutes afterwards.
            -   `key`: The SHA-256 hash of the hostname plus the loopback interface's MAC address.
            -   `password`: The password that was generated on the device to authenticate to the directory.
            -   `publicName`: The hostname of the device.
            -   `privateIpAddress`: The IPv4 Address of the first non-loopback interface sorted by interface name. This is supposed to be the LAN IP that the device has.
        -   The directory that the client reports to (the upstream) can be configured using the `UPSTREAM_DIRECTORY` environment variable. If it is not set, then the client is disabled in production.

## V0.9.32

### Date: 9/10/2019

### Changes:

-   Improvements
    -   Changed and condensed the action tags: `onDropInContext()`, `onAnyDropInContext()`, `onDropInInventory()`, `onAnyDropInInventory()`, `onDragOutOfContext()`, `onAnyDragOutOfContext()`, `onDragOutOfInventory()` and `onAnyDragOutOfInventory()` to `onBotDrop()`, `onAnyBotDrop()`, `onBotDrag()`, `onAnyBotDrag()`.
    -   Setup new 1x7 player inventory layout, works with dynamic changes to width, currently not working with dynamic changes to height.
    -   Changed range of `aux.context.inventory.height` from 0 to 1 to instead be 1 to 10 defining the default number of rows to view in the inventory on page load.
    -   Added an API for the AUX Directory.
        -   Stores a list of AUXes and their IP addresses to make it easy to discover AUXPlayers that share the same public IP address with you.
        -   Controllable with the `DIRECTORY_TOKEN_SECRET` and `DIRECTORY_WEBHOOK` environment variables.
        -   If the `DIRECTORY_TOKEN_SECRET` environmenv variable is not specified, then the directory API will not be enabled.
        -   Make sure to use a long secure random value for the `DIRECTORY_TOKEN_SECRET`.
        -   The `DIRECTORY_WEBHOOK` variable specifies the URL that updated entry information should be POSTed to.
            -   The message contains a JSON object with the following data:
                -   `key`: The key/hash that the uniquely identifies the AUX that was updated.
                -   `externalIpAddress`: The external (public facing) IP Address that the AUX is using.
                -   `internalIpAddress`: The internal (non-public facing) IP Address that the AUX is using.
        -   The following API Endpoints have been added:
            -   `GET /api/directory`
                -   Gets a list of AUXPlayers that share the same public IP Address as you.
                -   Each entry in the list contains the name of the AUXPlayer and the URL that it can be accessed at.
            -   `PUT /api/directory`
                -   Creates / Updates the entry for an AUXPlayer.
                -   The request must contain the following values as a JSON object:
                    -   `key`: The unique key identifying the AUXPlayer. Recommended to use a hash of the MAC address and hostname.
                    -   `privateIpAddress`: The local network IP Address that has been assigned to the AUXPlayer.
                    -   `publicName`: The name that can be shown to other users publicly.
                    -   `password`: The password that is required to update the record. If this is the first request for the `key` then the password will be saved such that the record can only be updated in the future when given the same password.
-   Bug Fixes
    -   Unbound `aux.context.player.rotation.x` and `aux.context.player.rotation.y` from one another to let the user only need to fill in one of the fields for player's initial rotation to work.

## V0.9.31

### Date: 9/05/2019

### Changes:

-   Improvements
    -   Added in a `mod.subtract` function to removed certain tags defined by a mod.
    -   Added the ending grid position to the drag and drop context actions.
    -   Added the new `createdBy()` function that get the filter of bots that have been created by another bot.
    -   Set the drag and drop actions to return more consistant variables.
    -   Removed the hamburger menu icon and the menu text from the player's menu.
    -   Player's menu will now open then items are added to it from an empty state.
    -   Removed unneeded function from the project: `getBotsInContext`, `getBotsInStack`, `getFilessAtPosition`, `getNeighboringBots`.
-   Bug Fixes
    -   Set the bot in the drag and drop actions to no longer return multiple bots.
    -   Cleaned up missed text artifact on the loading popup in player.
    -   Setting the initial zoom of the player in the context without setting anything for the rotation will no longer rotate the initial player.
    -   Resolved issue with wall height not getting set correctly when the context the bot is on is moved vertically.
    -   Fix issue with the bot returned from a drag and drop action.
    -   Sheet will now remain open when deleting a bot.
    -   Fixed `onCombine()` actions to pass the other bot as `that.bot`.

## V0.9.30

### Date: 08/28/2019

### Changes:

-   Improvements
    -   Split the player inventory's resizing bar into two and placed them at the top corners of the inventory.
    -   Halved the inventory's gap spacing when on moble for a larger inventory.
    -   Improved the label textbox to resize to fix bot that have a high width value.
    -   The drop action tags: `onDropInContext()`, `onAnyDropInContext()`, `onDropInInventory()` and `onAnyDropInInventory()` now return the previous context the bots were in before the drop.
    -   Allow the context to set the player's default zoom with the tag `aux.context.player.zoom` and its rotation with the tags `aux.context.player.rotation.x` and `aux.context.player.rotation.y`.
    -   Changed the loading popup to have improved readability and removed wanted information from the player's loading popup.
    -   Added the ability to show and scan barcodes.
        -   Barcodes can be shown via the `player.showBarcode(code, format)` function.
            -   The `format` parameter accepts the following options:
                -   [`code128`](https://en.wikipedia.org/wiki/Code_128) (Code 128) (default)
                -   [EAN](https://en.wikipedia.org/wiki/International_Article_Number)
                    -   `ean13` (EAN-13)
                    -   `ean8` (EAN-8)
                    -   `upc` (UPC-A)
                -   [`itf14`](https://en.wikipedia.org/wiki/ITF-14) (ITF-14)
                -   [`msi`](https://en.wikipedia.org/wiki/MSI_Barcode) (MSI)
                -   [`pharmacode`](https://en.wikipedia.org/wiki/Pharmacode) (Pharmacode)
                -   [`codabar`](https://en.wikipedia.org/wiki/Codabar) (Codabar)
        -   The barcode scanner can be opened via the `player.openBarcodeScanner()` function.
            -   The following barcode types can be scanned:
                -   Code 128
                -   Code 39
                -   Code 93
                -   EAN-13
                -   EAN-8
                -   UPC-A
                -   UPC-C
                -   Codeabar
            -   When a barcode is scanned the `onBarcodeScanned()` event will be sent containing the barcode that was detected.
            -   Also supports `onBarcodeScannerOpened()` and `onBarcodeScannerClosed()`.
    -   Added menus back to AUXPlayer.
    -   Added `byMod()` as an additional way to query bots.
        -   Convienent way to query bots by multiple tags at once.
        -   Usage:
            -   `getBots(byMod({ "aux.color": "red", "aux.scale": 2 }))` gets all the bots with `aux.color` set to `"red"` and `aux.scale` set to `2`.
            -   `getBots(byMod({ "aux.color": null, "aux.label": "Hi!" }))` gets all the bots without an `aux.color` but with `aux.label` set to `"Hi!"`.
-   Bug Fixes
    -   Resolved issue with new contexts adding an incorrect tag to the sheet.
    -   Changed the dynamic aspect ratio to a stable one for the inventory scaling.

## V0.9.29

### Date: 08/23/2019

### Changes:

-   Improvements
    -   Changed `hasFileInInventory()` function to `hasBotInInventory()`.
    -   Changed `onMerge()` action tag to `onMod()`.
    -   Changed `aux._editingFile` hidden tag to `aux._editingBot`.
    -   Gave the player inventory an offset from the bottom of the window so that it is floating.
    -   Deselecting one of 2 bots in multiselection mode will return the the sheet to single selection mode.
    -   Removed the direct aux view for now.
    -   Added new feature in sheet where clicking on a bot's tag will select all bots with that tag.
    -   Added a code editor.
        -   Loads only on desktop/laptop.
        -   For the best experience, use with the full size sheet.
        -   Features:
            -   Syntax highlighting for action tags and formulas.
                -   Normal tags don't get syntax highlighting.
            -   Syntax checking.
            -   Autocomplete for tags.
                -   Triggered by typing `#` or by pressing `Ctrl+Space`.
            -   Autocomplete for formula/action API functions.
                -   Triggered by typing or by pressing `Ctrl+Space`.
            -   Find references to API functions across actions/formulas.
                -   Trigger by putting the cursor on the tag and press `Shift+F12`.
            -   Find references to tags across actions/formulas.
                -   Trigger by putting the cursor on the tag and press `Shift+F12`.
            -   Auto formatting
                -   Trigger by typing `Alt+Shift+F`.
            -   Find & Replace
                -   Open the find tool by pressing `Ctrl+F`.
                -   Go to replace mode by toggling the arrow on the left side of the find tool.
        -   Other notes
            -   It is not currently possible to remove formulas using the code editor. Instead, you have to use the small tag input in the table to completely remove formulas.
    -   Changed menu button text of: `Channel doesn't exist. Do you want to create it?` to `Channel doesn't exist. Click here to create it.` for better user direction.
-   Bug Fixes
    -   Resolved issue of the `getBot()` function not working in the search bar.
    -   Allow the use of a channelID made up entirely of numbers.
    -   Resolved issue of `setTag()` not working with multiple files when fed a false or null value to set.
    -   Deleting a bot when in multiselection mode will no longer close the sheet.
    -   The `onPointerExit()` function will now execute before an `onPointerEnter()` function when hovering over multiple bots.
    -   Fixed issue in the `RemoveTags()` function where providing a string with a `.` in its tag section failed to remove the correct tags.
    -   The tag `aux.context` can now be set to a value type of boolean or number.
    -   Increased the timeout time on the `Create Channel` toast message to give it more processing time so it works more consistently.
    -   Fixed inconsistency between actual action tag `onAnyDropInContext` and what was appearing in the tag dropdown `onDropAnyInContext` to read correctly, and other similar cases of this.
    -   Changed the tag `aux.context.inventory.height` to work in the context bot's tag list.

## V0.9.28

### Date: 08/16/2019

### Changes:

-   Improvements
    -   Added the `onPointerUp()` action tag to fire on button release.
-   Bug Fixes
    -   Resolved issue where creating a new tag on one bot, deselecting all bots and attempting to add that same tag to a different bot resulted in a warning.
    -   Resolved issue stopping VR from functioning on Occulus Quest.

## V0.9.27

### Date: 08/14/2019

### Changes:

-   Improvements
    -   Added the context to the `that` of the `onAnyBotClicked()` action tag.
    -   Added the context to the `that` of the `onKeyDown()` and `onKeyUp` action tags.
    -   Removed the trashcan area that appears when dragging a bot.
    -   Added the bot and context to the `that` of the `onPointer` action tags.
    -   Improved the functionality of `getBots()` and `getBot()` by adding the ability to search by multiple parameters.
        -   [Github Issue](https://github.com/casual-simulation/aux/issues/8)
        -   The following functions have been added:
            -   `byTag(tag, value)`: Filters for bots that have the given tag and value.
            -   `inContext(context)`: Filters for bots that are in the given context.
            -   `inStack(bot, context)`: Filters for bots that are in the same stack as the given bot in the given context.
            -   `atPosition(context, x, y)`: Filters for bots that are at the given position in the given context.
            -   `neighboring(bot, context, direction)`: Filters for bots that are neighboring the given bot in the given context in the given direction.
            -   `either(filter1, filter2)`: Filters for bots that match either of the given filters.
            -   `not(filter)`: Filters for bots that do not match the given filter.
        -   As a result, it is now possible to use `getBots()` like this:
            -   `getBots(byTag("abc", 123), byTag("name", "test"))`
            -   `getBots(not(inContext("hello")))`
            -   `getBots(inContext("hello"), not(inStack(this, "hello")))`
            -   `getBots(atPosition("test", 1, 2))`
            -   `getBots(either(byTag("abc", true), byTag("def", true)))`
        -   You can still use the old syntax like `getBot("name", "bob")`.
    -   Improved the server to update a tag indicating whether a user is active or not.
        -   The tag is `aux.user.active` and is on every player bot.
        -   The user frustums have been updated to use this value for detecting if a player is active or not.
    -   Removed the depreciated tags: `aux.context.surface.grid`, `aux.context.surface.defaultHeight`, `aux.input`, `aux.input.target`, and `aux.input.placeholder`.
    -   Made the text editor in sheet go all way to the bottom of the screen when the sheet is toggled to fullscreen mode.
    -   Removed the `event()` function from action scripts.
-   Bug Fixes
    -   Destroying a bot will no longer keep a mod of the bot in the selection.
    -   Modballs will no longer appear as the file rendered when searching for bots.
    -   Added the missing `onPointerDown()` tag to the tag dropdown list.
    -   Fixed an issue that would cause the browser to be refreshed while in the process of Forking an AUX.
    -   The `player.currentChannel()` function will now work in builder.
    -   Fixed actions to be able to support using comments at the end of scripts.
    -   When clicking off of a search for config it will no longer show a mod being selected briefly.

## V0.9.26

### Date: 08/09/2019

### Changes:

-   Improvements
    -   Changed the "Subscribe to Channel" text to "Add Channel" in AUXPlayer.
    -   Changed the "powered by CasualOS" tagline to "CasualOS ☑️".
    -   Added the ability to copy/paste bots directly onto surfaces.
    -   Control clicking a bot and attempting to drag it will now result in cloning the bot.
    -   Removed the outline bars on the player inventory.
    -   Dragging files in AUXPlayer now pulls the selected bot out of the stack.
    -   Updating the `aux.scale.z` or `{context}.z` values on bots now updates the other bots in the same stack.
    -   Improved the sheet to show the filter buttons for every tag namespace.
    -   Added the ability to undo destroying a bot from the sheet.
    -   Changed the "channel does not exist" message to include a better call to action.
    -   Zooming and rotation from a `player.tweenTo()` call can now be canceled by user input.
-   Bug Fixes
    -   The zoom value and orbital values of the `player.tweenTo()` function have been clamped to their set limits to avoid issues.
    -   The inconsistancy of zoom number input between perspective and orthographic cameras with the `tweenTo` function has been fixed.
    -   Fixed the create channel button to refresh the page so that the channel is properly loaded.

## V0.9.25

### Date: 08/08/2019

### Changes:

-   Bug Fixes
    -   Fixed a spelling error in the hamburger menu.
    -   Fixed an issue that would cause recursive formulas to lock-up the channel.

## V0.9.24

### Date: 08/08/2019

### Changes:

-   Improvements
    -   Changed `onPlayerContextEnter()` to `onPlayerEnterContext()`.
    -   Added `player.currentChannel()` for users to query the channel id in player.
-   Bug Fixes
    -   Dragging a mod should no longer show a change in the scale.
    -   Fixed an issue that would show the wrong username if logging in as a guest.
    -   Fixed the "Fork Channel" button to create the new channel.
    -   Changed the "Fork Channel" and "Clear Channel" buttons to only allow admins to run them.
    -   Fixed an issue that would cause the tag input boxes to not accept typing an `=` sign as the first character.
    -   Fixed the `Destroyed {bot ID}` messages to not show when the bot doesn't actually get destroyed.
    -   Getting the mod of a recently changed file will no longer be missing tags.
    -   Fixed isse with new tag input remaining open when verifying a tag vai the enter key.
    -   Fixed issue where `aux.stackable` being false stopped mods from being applied to the bot, mods can now be applied.

## V0.9.23

### Date: 08/06/2019

### Changes:

-   Improvements
    -   Changed `Clear Mod` to `Reset` in the sheet.
    -   Allow the clicking on a bot in the sheet in single selection mode to deselect the bot.
    -   Changed `onCombine()` action tag to `onCombine(#tag:"value")` and set the autofill to not auto add this tag to the sheet.
    -   Added the `aux.context.devices.visible` to allow the hiding of user bots in the player.
-   Bug Fixes
    -   Dragging a bot with no bot selected will no longer select a mod of the dragged bot.

## V0.9.22

### Date: 08/06/2019

### Changes:

-   Improvements
    -   Changed `{context}.index` to `{context}.sortOrder`.
    -   Added another variable to `onClick()` action tag to return a context.
    -   Added another variable to `onCombineEnter()` and `onCombineExit()` action tags to return a context.
    -   Added `onAnyPlayerContextEnter` to trigger on every bot when a player joins a context and changed `onPlayerContextEnter` to trigger on the player bot that joins a context.

## V0.9.21

### Date: 08/05/2019

### Changes:

-   Improvements
    -   Improved the `server.shell()` command to output a bot to the `aux.finishedTasks` channel with the results of the command.
    -   Added the ability to backup channels to Github using Gists.
        -   You can trigger a backup by running `server.backupToGithub(token)` as an admin from the admin channel.
        -   The `token` parameter should be replaced with a string containing a [personal access token](https://help.github.com/en/articles/creating-a-personal-access-token-for-the-command-line) from the account you want the backup to upload to.
        -   During upload a bot will be added to the `aux.runningTasks` context with a progress bar indicating the status of the operation.
        -   When the task is completed the bot will be moved to the `aux.finishedTasks` context and will contain tags indicating the result of the operation.
        -   After finishing the bot will contain a link to the uploaded data.
    -   Added the ability to backup channels as a zip file.
        -   Triggered by running `server.backupAsDownload()` as an admin from the admin channel.
        -   Similar to the Github backup but the zip file is downloaded to your device.
    -   `setTag` function will now accept an array of bots as it's first paramater.
    -   Removed the white circle background from the player's menu button.
    -   Changed `Fork/Upload/Download AUX` to `Fork/Upload/Download Channel`.
    -   Updated connection message.
    -   Allow the deselection of files by clicking on the bot in the sheet during multiselection.
    -   Greatly improved the performance of dragging stacks of bots in AUXPlayer.
    -   Added the `onCombineEnter()` and `onCombineExit()` action tags to fire on all bots being interacted with during a drag operation with combine action tags involved.
-   Bug Fixes
    -   Removed mouse pointer change on player inventory side bars.
    -   Made the multiselect button ui consistant colors.
    -   Made the multiselect button hide itself in multiselect mode.
    -   `aux.label` will now accept numbers as a tag value.
    -   Further restrict the add tag setup to stop unwanted warning popups.
    -   Fixed to let admin users be designers even if the designers list says otherwise.

## V0.9.20

### Date: 07/31/2019

### Changes:

-   Improvements
    -   Increased the Socket.io ping interval and timeout values to better support sending large causal trees.
    -   Updated `aux.inventory.height` to `aux.context.inventory.height`.
    -   Removed the raise and lower option in the context dropdwon menu.
    -   Changed player menu's `Add Channel` to `Subscribe to Channel`.
    -   Set mobile and desktop's default player inventory height to be consistent.
    -   Added a basic console that can be used to view logs from scripts and formulas.
        -   The console can be opened via the `player.openDevConsole()` script function.
    -   Changed the toggle size button's image.
    -   Moved multiselection button to the top right, added new icon for the button.
    -   Added bot image to top of sheet.
    -   Removed deslection button, the minus icon, from the sheets.
    -   Changed destroy bot button text to the trash can icon.
    -   Allow the user to drag bots from the bot image at the top of the sheet section.
-   Bug Fixes
    -   Improved centering of loading popup's `powered by CasualOS` text.
    -   Fixed an issue that would cause `player.currentContext()` to not update until after the `onPlayerContextEnter()` event was fired.
    -   Fixed some issues with the login flow for AUXPlayer.

## V0.9.19

### Date: 07/29/2019

### Changes:

-   Improvements
    -   Added the ability for shouts and whispers to return values.
        -   `shout()` returns a list of results from every bot that ran a script for the shout ordered by bot ID.
        -   `whisper()` returns a list of results from every bot that ran a script for the whisper ordered by the input bot array.
        -   To return a value from a shout/whisper handler, use `return` statements. For example, to return `10` from a shout you would simply write `return 10`.
    -   Changed the tag suggestion list to only show when there are tags that match the input.
    -   Changed the create surface popup's header text to read: `Create Context from Selection`.
    -   Added show surface checkbox to the create context popup.
    -   Removed the text on the sheet's bottom left add tag button.
    -   Added the phrase `powered by CasualOS` to bthe hamburger menu and loading popup.
    -   Removed `Unselect All` from the sheets.
-   Bug Fixes
    -   Fixed an issue that would let users load the admin channel because no file specified session limits for it.
    -   Fixed an issue that would cause formulas which contained indexer expressions to fail.
    -   Fixed the server to not overwrite broke Causal Trees.
    -   Stopped incorrect empty tag warning when attempting to add in a new tag.
    -   Fixed there not being a visible right bar on the player inventory.
    -   Fixed dependency tracking for formulas which get bots by ID. (like `getBots("id")`)

## V0.9.18

### Date: 07/25/2019

### Changes:

-   Bug Fixes
    -   Reverted a change that had the potential to corrupt a tree upon load.

## V0.9.17

### Date: 07/25/2019

### Changes:

-   Improvements
    -   Added the ability to execute remote events on the server.
        -   This lets us do all sorts of administrative tasks while keeping things secure.
        -   These events are sent via scripts.
        -   Depending on the action, it may only be possible to execute them in the correct channel. For example, executing admin tasks is only allowed in the admin channel to help prevent things like clickjacking.
        -   The following functions are supported:
            -   Admin channel only
                -   `server.grantRole(username, role)`: Grants the given role to the user account with the given username if the current player is an admin.
                -   `server.revokeRole(username, role)`: Revokes the given role from the user account with the given username if the current player is an admin.
                -   `server.shell(script)`: Runs the given shell script on the server if the current player is an admin.
    -   Improved the login system to dynamically update based on changes to the admin channel.
        -   This lets us do things like lock user accounts or tokens and have the system automatically handle it.
        -   It even supports formulas!
        -   The login system uses the following tags on bots in the admin channel:
            -   `aux.account.username`: This tag indicates that the bot is a "user account" bot for the given username.
            -   `aux.account.roles`: This tag indicates which roles an account should be granted.
            -   `aux.account.locked`: This tag indicates whether the account is locked and that logging in using it should not be allowed.
            -   `aux.token`: This tag indicates that the bot is a "token" which can be used to login to a user account.
            -   `aux.token.username`: This tag indicates the username of the user account that the token is for.
            -   `aux.token.locked`: This tag indicates whether the token is locked and therefore cannot be used to login to the account.
    -   Improved the login system to automatically give guests the `guest` role.
        -   This allows blocking guests via the `aux.blacklist.roles` tag on the channel config file.
    -   Improved the channel system to only allow loading a channel if it has been created via a bot in the admin channel.
        -   This lets admins control which channels are accessible.
        -   The admin channel is always accessible, but only to admins. This is a safety measure to prevent people from locking themselves out.
        -   To make a channel accessible, load the admin channel and create a bot with `aux.channel` set to the channel you want and `aux.channels` set to `true`.
        -   Alternatively, load the channel you want and click the `Create Channel` toast that pops up. (only works if you're an admin)
    -   Added the ability to view and control how many sessions are allowed.
        -   Allows setting a max sessions allowed value for channels and the entire server.
        -   Per-Channel settings go on the channel file in the admin channel.
            -   The `aux.channel.connectedSessions` tag indicates how many sessions are active for the channel.
            -   The `aux.channel.maxSessionsAllowed` tag specifies how many sessions are allowed for the channel. Admins are not affected by this setting. If this value is not set then there is no limit.
        -   Global settings go on the `config` file in the admin channel.
            -   The `aux.connectedSessions` tag indicates how many sessions are active for the server.
            -   The `aux.maxSessionsAllowed` tag specifies how many sessions are allowed for the entire server. Admins are not affected by this setting. If this value is not set then there is no limit.
    -   Added the ability to query the status information from the server.
        -   Requests to `/api/{channelId}/status` will return a JSON object containing the current number of active connections for the channel.
        -   Requests to `/api/status` will return a JSON object containing the current number of active connections for the server.
    -   Changed `aux.inventory.color` tag to `aux.context.inventory.color`, and allowed the editing of the invenroty color to be done in the context bot's tags.
    -   Added an `aux.context.inventory.visible` tag to toggle the player inventory on and off, it will default to visible.
    -   Reduced width of player inventory and added a left alligned line to it's left side.
    -   Gave the player inventory the ability to be set by a user set inventory context tag.
    -   Added a width maximum to the player inventory.
    -   Added in the `onAnyBotClicked()` function to fire an event when any bot in the scene has been clicked.
-   Bug Fixes
    -   The player's background context color can now be set via fomula.
    -   Fixed scripts to remove deleted files from queries like `getBots()` or `getBot()`.
    -   Fixed the login screen to hide the loading progress when the user needs to scan the token from their other device.
    -   Improved the JavaScript sandbox to prevent common infinite loops.
        -   Loops in JavaScript code now have an energy cost of 1 per iteration.
        -   By default, each formula/action has an energy of `100,000`.
        -   Shouts get their own energy value set at `100,000`. (for now - so it's still possible to get around the energy limit by shouting back and forth)
        -   Exceeding the energy limit causes the formula/action to be terminated so that the application doesn't get locked up.
    -   Corrected misspelled tag name in the tag dropdown list.
    -   Fixed positioning issue with setting `aux.label.anchor` via an interaction.

## V0.9.16

### Date: 07/22/2019

### Changes:

-   Improvements

    -   Added ability to use the enter key on the new tag dropdown to autofill the tag.
    -   The webpage's tab name will now display the channel's ID in designer and the Context name and ID in Player.

-   Bug Fixes
    -   Added another Wall3D optimization with a geometry disposal.
    -   Added a null check to stop an error when trying to drag specifically removed bots.
    -   A mod object will no longer change it's mesh scale while being dragged.
    -   Fixed an issue that would happen if a file was updated and deleted in the same script.

## V0.9.15

### Date: 07/18/2019

### Changes:

-   Improvements
    -   Selecting a tag from the tag suggestions list will now automatically add the tag on click.
    -   Added a plus sign to the `Make mod from selection` butotn's icon.
-   Bug Fixes
    -   Improved Wall3D performance, should no longer take up most memory allocation.
    -   Clicking on a bot will no longer have the mereg ball appear for a second in the file count.

## V0.9.14

### Date: 07/17/2019

### Changes:

-   Improvements
    -   Added a login system
        -   Users are first-come first-serve.
            -   Upon login your device will generate a token that is used to authenticate the device for that user account.
                -   Because this token is unique and secret you must use the new "Login with Another Device" feature in the side menu.
                -   This will show a QR code that can be scanned after trying to login with the same username.
            -   Users can be granted roles via their bot in the `admin` channel.
                -   These roles can be used to allow or deny access to channels.
                -   Users that have the `admin` role are allowed access to every channel. (and bypass the blacklist and whitelist)
        -   The server now decides if a user is able to load an aux.
            -   This means that the server checks `aux.blacklist` and `aux.whitelist` before sending the data.
            -   The following tags have been added to check whether a user is allowed access based on their roles.
                -   `aux.whitelist.roles`: Specifies the list of roles that users must have all of in order to access the channel.
                -   `aux.blacklist.roles`: Specifies the list of roles that users must not have any of in order to access the channel.
            -   By default, the `admin` channel is set to allow only users with the `admin` role.
    -   The login screen now remembers which users you have logged in with previously.
        -   Because tokens are saved on the device it is important to save users and only remove them if explicitly requested by the user.
    -   The `aux.line.style` tag's wall settting will now dynamically scale with bot height and bot stacking.
    -   The inventory viewport now no longer accepts panning input, it will now only zoom and rotate.
    -   Added in an `aux.line.style` tag that changes the design of the `aux.line.to` line.
    -   Added in a resize sheets button to set sheet's to full page width at all times.
    -   Added in an `aux.line.width` tag that changes the width of the `aux.line.to` but only the wall style for now.
    -   Resize the sheets button is now on the far left of the sheets buttons.
    -   Added a new `Make mod from selection` button to the sheet's buttons.
    -   Clicking off of the sheets will now always revert the selected item to an empty bot.
    -   Clicking the `enter` key on a selected tag will automatically open up the `new tag` input section.
    -   Clicking the `escape` key when the `new tag` input section is up will close the input section.
    -   The `new tag` input section will now be left alligned in the sheets.
    -   The tag section buttons will now appear below the bot content in the sheets.
    -   Moved the sheet's `Toggle Size` button to the right side of the sheet.
-   Bug Fixes
    -   Fixed `create()` to dissallow overriding `aux.creator` when a creator is specified.
    -   The center button will no longer effect the rotation in channel designer's viewport.
    -   'Enable AR' button no longer shows up in iOS Chrome which is currently unsupported.
    -   Fixed AR rendering for both AUX Designer and AUX Player.
    -   Fixed the login page to redirect to Channel Designer if the user refreshes the page while on the login screen.
    -   Fixed an issue that would cause `player.currentContext()` to be undefined if it was accessed inside `onConnected()`.
    -   Fixed the link to the `aux-debug` page in Channel Designer.
    -   Fixed an issue where formulas which had circular dependencies would cause other tags referencing the circular tag to not update.
    -   Fixed the parsing logic for filter tags to support curly quotes. (a.k.a. "Smart Quotes" that the iOS keyboard makes)
    -   Adding a new tag to a bot will now automatically focus the new tag whereas before it would not focus it.
    -   Fixed the file table to not interrupt the user's typing when tag value updates are processed.
-   Security Fixes
    -   Updated the `lodash` NPM package to `4.17.14` to mitigate [CVE-2018-16487](https://nvd.nist.gov/vuln/detail/CVE-2018-16487).

## V0.9.13

### Date: 07/10/2019

### Changes:

-   Improvements
    -   Reordered the context menu list to new specifications.
    -   Renamed several items in the context menu list: `Open Context` to `Go to Context` and `Select Context Bot` to `Edit Bot`.
-   Bug Fixes
    -   The `aux.context.locked` will now be properly initially set via the create context popup's tick box.

## V0.9.12

### Date: 07/09/2019

### Changes:

-   Improvements
    -   Added a rotation option to `player.tweenTo`, users can now define an `x` and `y` rotation to define which way the camera views the bot.
    -   New context popup opens with`aux.context.locked` set to false and the text has been change to `Lock Context`.
    -   Changed `aux.mod.tags` to `aux.mod.mergeTags`.
    -   Renamed `aux.movable="mod"` to `aux.movable="cloneMod"`.
    -   `isDiff` function no longer checks for `aux.mod.mergeTags` when determining weather a bot is a diff or not.
    -   Added the `aux.listening` tag to disable, a bot will accept shouts or whispers if this tage is set to true but ignore them it `aux.listening` is set to false.
    -   Removed the `context_` prefix of the default generated name of new contexts.
-   Bug Fixes
    -   The cube that appears on empty bot will now be properly sized.
    -   The center inventory button will now appear when intended.
    -   Fixed typo on the `Requesting site ID` text.
    -   First entered letter on a new bot's label not appearing had been resolved.
    -   The function `onCombine` should not trigger when dragging on a stack of bots but a warning message explaining this has been added it this is attempted.
    -   Dragging the inventory top to change its size will no longer cause the Google Chrome mobile app to refresh the page.
    -   Added in a tween override when user attempts input during a tween that will stop the tween immediately.

## V0.9.11

### Date: 07/01/2019

### Changes:

-   Improvements
    -   Added two new functions that can be used to open URLs.
        -   `player.goToURL(url)`: Redirects the user to the given URL in the same tab/window.
        -   `player.openURL(url)`: Opens the given URL in a new tab/window.
-   Bug Fixes
    -   Fix actions that edit files which get destroyed to not error and cause the rest of the action to fail.

## V0.9.10

### Date: 06/29/2019

### Changes:

-   Bug Fixes
    -   Make the sandboxed iframe fix check if the OS is iOS in addition to checking for Safari. This detects Chrome iOS and therefore applies the workaround.

## V0.9.9

### Date: 06/28/2019

### Changes:

-   Bug Fixes
    -   Make our minifier output ASCII so that Safari can load the web worker from a blob. (which apparently requires ASCII)

## V0.9.8

### Date: 06/28/2019

### Changes:

-   Improvements
    -   Can now click on and drag multiple files at a time, one for each VR controller.
-   Bug Fixes
    -   Fixed loading on Firefox browsers.
        -   Added special case for Firefox browsers to ignore the use of browser crypto since it seems to cause errors despite it being supported.
    -   Always render VR controllers, even if they are not in view of the camera.
        -   This makes sure that you can still see controller pointer lines and cursors even if you are holding the controller out of view.
    -   Fixed loading on Safari by allowing the sandboxed iframe to do more than it should be able to.
        -   Related Bug: https://bugs.webkit.org/show_bug.cgi?id=170075

## V0.9.7

### Date: 06/28/2019

### Changes:

-   Bug Fixes
    -   Inventory camera updates properly again in AUXPlayer.
    -   Added some basic regex URL validation to `aux.iframe` tag.

## V0.9.6

### Date: 06/28/2019

### Changes:

-   **Breaking Changes**
    -   Removed `@` and `#` expressions.
        -   This means that `@id` and `#id` will no longer work.
        -   Instead, use `getBots("#id")` and `getBotTagValues("#id")`.
-   Improvements
    -   The inventory now begins with a top down view.
    -   The center viewport button will now set the rotation to be top down.
    -   Inventory now begins with an increased zoom value.
    -   Manually control when we submit the frame to the VRDisplay
        -   This allows us to be able to do multiple rendering passes on the WebGL canvas and have them all appear in VR correctly.
        -   Before this fix, any elements that were rendered onto the WebGL canvas after the first pass were absent from VR. This was because the `THREE.WebGLRenderer` prematurely submitted the frame to the `VRDisplay`. This was a problem because it appears that the WebVR API ignores subsequent calls to the `VRDisplay.submitFrame` function until the current frame has passed.
    -   Added the `hasTag` function to allow users to check if the file has a specific tag on it.
    -   Moved formula calculations to a background thread.
        -   This helps get a more consistent framerate by running formulas in the background while the scene is rendering.
        -   As a result, the `window` global variable will not be available formulas.
            -   This means formulas like `window.alert()` or `window.location` or `window.navigator.vibrate()` will not work anymore.
            -   This also means that channels are more secure since you should no longer be able to write a formula that directly modifies bots in another channel. (no crossing the streams)
        -   The new system works by tracking dependencies between formulas.
            -   It looks for calls to `getTag()`, `getBot()`, `getBots()` and `getBotTagValues()` to track dependencies.
            -   It is fairly limited and does not yet support using variables for tag names. So `getTag(this, myVar)` won't work. But `getTag(this, "#tag")` will work.
            -   There are probably bugs.
        -   Additional improvements include showing the error message produced from a formula.
            -   If the formula throws an error then it will show up instead of the formula text.
            -   The UI has not been updated so you cannot scroll to read the full error message.
    -   Improved line performance.
    -   Improved label positioning to be more consistent.
    -   Improved users to share inventories, menus, and simulations when they are logged in with the same username.
    -   Old inactive users will now be deleted automatically to keep the data model clear of unused users.
        -   This only affects bots that have the `aux._user` tag set.
    -   Improved our usage of Vue.js to prevent it from crawling the entire game tree to setup property listeners.
        -   This reduces rendering overhead significantly.
    -   Changed the size of the inventory's dragging bar.
-   Bug Fixes
    -   Fixed rendering warning that was caused by `aux.line.to` if the line was too short.
    -   The context will now no longer allow for bot placement if it is not being visualized.
    -   The bot's label should now always appear on page reload.
    -   The bot sheet should now no longer have an incorrect layout upon adding a new bot.
    -   The config ID in sheets will now read as `config` and not `confi`.
    -   Switching contexts in AUXPlayer will now add the old context to the browser history so you can use the back and forward buttons to go back and forth.

## V0.9.5

### Date: 6/19/2019

### Changes:

-   Improvements
    -   `onGridClick()` is now supported in VR.
    -   Changed `mergeBall` tag to `mod`.
    -   Changed `tags` staring tag to `mod`.
    -   Changed `Clear Tags` to `Clear Mod`.
    -   Stop users from adding a blank or only whitespace tag.
    -   Changed `tags.remove()` back to `removeTags()`.
-   Bug Fixes
    -   All camera tweens will now snap to their final (and literal) target destination at the end of the tween.
    -   Bots will get destroyed when dragged over the trashcan in AUX Builder even if it is still on a context surface.
    -   `aux.context.rotation` tags are now being used in AUX Builder to apply rotation to contexts.
    -   Tags starting with `_user` and all other appropriate hidden tags will now correctly sort into the hidden tags section in sheets.
    -   Clearing an empty mod with an added tag on it now clears the added tag.
    -   `aux.label.size.mode` set to `auto` now sizes properly with the orthographic camera.
    -   The inventory in player will now no longer reset it's scale upon resizing the inventory.

## V0.9.4

### Date: 06/18/2019

### Changes:

-   Improvements
    -   Label rendering is now longer overdrawn on the main scene.
        -   This fixes issues with rendering labels in VR.
-   Bug Fixes
    -   Labels are now rendered in both the left and right eye in VR.
    -   Fixed flickering labels due to z-fighting with the geometry it was anchored to

## V0.9.3

### Date: 06/18/2019

### Changes:

-   Improvements
    -   Changed labels to read "Bot" instead of "File".

## V0.9.2

### Date: 06/18/2019

### Changes:

-   **Breaking Changes**
    -   We changed how tags are used in formulas. Now, instead of using the dot (`.`) operator to access a tag in a file, you must use the new `getTag(file, tag)` and `setTag(file, tag)` functions.
        -   For example, instead of:
            -   `this.aux.color = "red"`
        -   You would use:
            -   `setTag(this, "#aux.color", "red")`
        -   Likewise for getting tags:
            -   `alert(this.aux.color)`
        -   You should now use:
            -   `alert(getTag(this, "#aux.color"))`
-   Improvements
    -   Added several functions indended to replace the @ and # expression syntax.
        -   `getBot(tag, value)`, Gets the first file with the given tag and value.
        -   `getBots(tag, value (optional))`, Gets all files with the given tag and optional value. This replaces the `@tag(value)` syntax.
        -   `getBotTagValues(tag)`, Gets all the values of the given tag. This replaces the `#tag` syntax.
        -   `getTag(file, tag)`, Gets the value stored in the given tag from the given file. This replaces using dots (`.`) to access tags.
        -   `setTag(file, tag, value)` Sets the value stored in the given tag in the given file. This replaces using dots (`.`) to set tag values.
    -   Renamed several functions to use the "bots" terminology instead of "files".
        -   `getFilesInContext() -> getBotsInContext()`
        -   `getFilesInStack() -> getBotsInStack()`
        -   `getNeighboringFiles() -> getNeighboringBots()`
        -   `player.getFile() -> player.getBot()`

## V0.9.1

### Date: 06/13/2019

### Changes:

-   Improvements
    -   VR mode is reimplemented.
        -   On a VR device, you can enter VR mode by clicking on `Enter VR` in the menu.
        -   VR controllers can be used to click on files as well as drag them around in both AUX Player and AUX Builder.
        -   `onPointerEnter()` and `onPointerExit()` work for VR controllers in AUX Player.
    -   AR mode is back to its previous working state (along with inventory!)
    -   Changed the function tag `player.isBuilder()` to `player.isDesigner()`.
    -   Clicking on the same file as the selected file will now open the sheet if it has been closed.
    -   Added a `Select Context File` seciton in the workspace dropdown. This will select the file responsible for the workspace and open up it's sheet.
    -   Added ability to drag to change the height of the inventory viewport in the player.
    -   Added a new `aux.inventory.height` tag that when applied to the config file will set a default height of the player's inventory.
-   Bug Fixes
    -   Clicking on the same file as the selected file will no longer deselect the file in single selection mode.
    -   Fixed accidental double render when running in AUX Builder.

## V0.8.11

### Date: 06/07/2019

### Changes:

-   Improvements
    -   Removed unused top grid spaces of empty an empty file.
    -   The tag autocomplete is now in alphabetical order.
    -   The id tag value is now centered in the sheets.
    -   The `Clear Diff` section of the sheets has been renamed `Clear Tags`.
    -   The tooltip for the surface button has been changed from `create surface from selection` to `create surface` in mergeBall mode.
-   Bug Fixes
    -   Changed the resulting `diff-` id of file to `merge` when adding tag to empty file.
    -   Changed header of the create worspace popup from `Create Surface from Selection` to `Create Surface` when opened on a merge file.

## V0.8.10

### Date: 06/07/2019

### Changes:

-   Improvements
    -   Change `diff` key word to `merge` or `mergeBall`.
        -   EX: The tag function `aux.diff` has been changed to `aux.mergeBall` and `aux.diffTags` has been changed to `aux.mergeBall.tags` and the `diff` id tag value has been changed to `merge`.

## V0.8.9

### Date: 06/06/2019

### Changes:

-   Improvements
    -   Changed `diff.save` and `diff.load` to `diff.export` and `diff.import` respectfully.
    -   Changed function `saveDiff` to automatically include the `loadDiff` function within it to clean up the resulting output.
    -   `diff.save` will now return a cleaner JSON than it was before.
-   Bug Fixes
    -   Duplicate tags will now not show up in a closed tag section's tag count.
    -   Stopped additon of extra whitespace on left side of screen when multi selecting too many files.

## V0.8.8

### Date: 06/05/2019

### Changes:

-   Improvements
    -   Improved how diffs are created from files so that they don't contain any tags which are for contexts.
        -   This means that moving a file will only give you a diff of tags that are not related to a context.
        -   Examples are `aux.color`, `aux.label`, etc.
        -   As a result, applying the diff to a file won't cause it to be moved.
    -   The hidden tag section has been changed from `aux._` to `hidden`.
    -   The action and hidden tag sections will now appear when only one tag meets the criteria for the section.
    -   The add tag auto complete will now check for a match of the start if the string and not a substring.
    -   The add tag autocomplete will hide the `aux._` tags until `aux._` is input.
    -   When clicking the background in multi-file selection mode, it will deselect the files and keep a diff of the last selected.
    -   Improved file diffs to keep the existing diff selected after merging it into a file.
    -   Added tag `aux.inventory.color` to global file that allows the user to set the inventory background color in player.
-   Bug Fixes
    -   Fixed an issue that would cause file diffs to apply their context positions to other files.
    -   Clicking the `minus` button of the final file in sheets will now switch to diff without the `minus` or `unselect all` buttons that don't do anything.

## V0.8.7

### Date: 06/05/2019

### Changes:

-   Improvements
    -   Added the ability to show hidden tags by toglging hidden tag section instead of the hidden tags button which has been removed.
    -   Edited hexagon button to be filled and have a larger plus icon to improve uniformity.
-   Bug Fixes
    -   Tag `#` section will no longer remain if there are no tags fitting the criteria.

## V0.8.6

### Date: 06/05/2019

### Changes:

-   Improvements
    -   Added the ability to automatically convert curly quotes (`U+2018`, `U+2019`, `U+201C`, `U+201D`) into normal quotes (`U+0008`, `U+0003`).
-   Bug Fixes
    -   Fixed an issue where tag diffs would appear like normal files.
    -   Fixed an issue that prevented users from moving the camera when tapping/clicking on a worksurface.

## V0.8.5

### Date: 06/04/2019

### Changes:

-   Bug Fixes
    -   Fixed an issue that caused diffs to not be draggable from the mini file in the upper right hand corner of the screen.
    -   Fixed some conflicts between the default panel opening logic and the new dragging logic on mobile.
    -   Fixed an issue that prevented users from dragging file IDs out from the file panel on mobile.

## V0.8.4

### Date: 06/04/2019

### Changes:

-   Improvements
    -   Made AUX Builder remove any context-related tags when cloning/duplicating a file.
        -   This prevents diff files from magically appearing in other contexts when dragging them.
        -   It is accomplished by deleting any tag that is hidden (starts with an underscore) or is related to a context made by an `aux.context` tag in another file.
    -   Added `diff.save()` and `diff.load()` AUX Script functions.
        -   `diff.save(diffToSave)`: Takes the given diff and returns JSON that can be stored in a tag.
        -   `diff.load(diffToLoad)`: Renamed from `diff.create()`, `diff.load()` is now able to take some JSON and returns a diff that can be applied to a file using `applyDiff()`.
    -   Numbers in tags can now start with a decimal instead of having to start with a digit.
        -   For example, `.0123` is now allowed and equals `0.0123`.
    -   Added the ability to customize user colors via the following tags:
        -   `aux.color`: Setting this tag on a user's file will cause that user to be the given color.
        -   `aux.scene.user.player.color`: Setting this tag on the globals file will cause all users in AUX Player to appear as the given color.
        -   `aux.scene.user.builder.color`: Setting this tag on the globals file will cause all users in AUX Builder to appear with the given color.
    -   Made AUX Player users default to a yellow color instead of blue.
    -   Renamed the `globals` file to `config`.
    -   Renamed the following tags/actions:
        -   `aux.context.surface.{x,y,z}` -> `aux.context.{x,y,z}`
        -   `aux.context.surface.rotation.{x,y,z}` -> `aux.context.rotation.{x,y,z}`
        -   `aux._creator` -> `aux.creator`
        -   `aux.builders` -> `aux.designers`
        -   `onSave()` -> `onSaveInput()`
        -   `onClose()` -> `onCloseInput()`
    -   Changed the `"Switch to Player"` button text to be `"Open Context in New Tab"`.
    -   Changed the title of AUX Builder to `"Channel Designer"`.
    -   Improved the file table to automatically focus the first input for newly added tags.
    -   Added an `onDiff()` event that is triggered on the file that a diff was applied to.
        -   The `that` parameter is an object with the following properties:
            -   `diffs`: The array of diffs that were applied to the file.
-   Bug Fixes
    -   Fixed the color picker input to not error when the edited tag doesn't have a value.
    -   Fixed the color picker basic input subtype to have the correct width so that the colors line up properly.
    -   Fixed an issue with showing an input box during the `onSaveInput()` or `onCloseInput()` callback from another input.
    -   Added in ability to drag file or diff out of file selection dropdown button.
    -   The sheet section will now hide itself when dragging a file from it and reopen itself when the drag is completed.
    -   Changed `Create Workspace` button tooltip to `Create Surface from Selection`.
    -   Removed the `Destroy File` and `Clear Diff` buttons from an empty diff sheet.
    -   Removed the `Destroy File` and replaced it with the `Clear Diff` button on a non-empty diff sheet.
    -   Fixed `player.tweenTo()` from affecting the inventory camera if the target file doesnt exist in it.

## V0.8.3

### Date: 06/03/2019

### Changes:

-   Improvements
    -   Replaced `aux.context.surface` with `aux.context.visualize`
        -   This allows specifying how a context should be visualized in AUX Builder.
        -   The previous option only allowed specifying whether a context is visualized, not how.
        -   There are currently 3 possible options:
            -   `false`: Means that the context will not be visible in AUX Builder. (default)
            -   `true`: Means that the context will be visible in AUX Builder but won't have a surface.
            -   `surface`: Means that the context will be visible with a surface in AUX Builder.

## V0.8.2

### Date: 05/31/2019

### Changes:

-   Improvements
    -   Added `onGridClick()`
        -   Triggered when the user clicks on an empty grid space in AUX Player.
        -   Runs on every simulaiton.
        -   The `that` parameter is an object with the following properties:
            -   `context`: The context that the click happened inside of. If the click occurred in the main viewport then this will equal `player.currentContext()`. If the click happened inside the inventory then it will equal `player.getInventoryContext()`.
            -   `position`: The grid position that was clicked. Contains `x` and `y` properties.
    -   Added the `aux.builders` tag which allows setting a whitelist for AUX Builder.
        -   `aux.whitelist` and `aux.blacklist` still exist and can be used to whitelist/blacklist users across both AUX Builder and AUX Player.
        -   If `aux.builders` is present then only users in the builder list can access AUX Builder.
        -   If `aux.builders` is not present then AUX Builder falls back to checking the whitelist and blacklist.
    -   Added support for `aux.movable=diff`.
        -   This mode acts like `clone` but the cloned file is a diff.
        -   You can control the tags that are applied from the diff by setting the `aux.movable.diffTags` tag.
    -   Added `player.isBuilder()` function for AUX Script.
        -   Determines if the current player is able to load AUX Builder without being denied. For all intents and purposes, this means that their name is in the `aux.builders` list or that there is no `aux.builders` list in the globals file.
    -   Added `player.showInputForTag(file, tag, options)` function for AUX Script.
        -   Shows an input dialog for the given file and tag using the given options.
        -   Options are not required, but when specified the following values can be used:
            -   `type`: The type of input dialog to show.
                -   Supported options are `text` and `color`.
                -   If not specified it will default to `text`.
            -   `subtype`: The specific version of the input type to use.
                -   Supported options are `basic`, `advanced`, and `swatch` for the `color` type.
                -   If not specified it will default to `basic`.
            -   `title`: The text that will be shown as the title of the input box.
            -   `foregroundColor`: The color of the text in the input box.
            -   `backgroundColor`: The color of the background of the input box.
            -   `placeholder`: The placeholder text to use for the input box value.
    -   Added autofill feature to the add tag input box for improved tag adding.
    -   Center camera button is only shown when at a specified distance from the world center.
    -   Placed camera type toggle back inside the menu for both AUX Builder and AUX Player.
    -   Changed hexagon image to include a plus sign to make is match with other 'add item' buttons.
    -   Added ability to remove files from a search, will convert any remaining files into a multiselected format.
    -   Removed bottom left diff brush from builder. Diffs need to be dragged from their file ID in the sheets menu now.
    -   Changed the default placholder in the search bar from `search`, `[empty]`, and `[diff-]` to just be `search / run`.
    -   Edited the `RemoveTags()` function to allow it to use Regular Expressions to search for the tag sections to remove.

## V0.8.1

### Date: 05/29/2019

### Changes:

-   Improvements

    -   Added in the `RemoveTags(files, tagSection)` function to remove any tag on the given files that fall into the specified tag section. So triggering a `RemoveTags(this, "position")` will remove all tags such as `position.x` and `position.random.words` on this file.
    -   Added the `aux.destroyable` tag that prevents files from being destroyed when set to `false`.
    -   Made the globals file not destroyable by default.
    -   Reimplemented ability to click File ID in the sheet to focus the camera on it.
    -   Added the `aux.editable` tag that can be used to prevent editing a file in the file sheet.
    -   Added events for `onKeyDown()` and `onKeyUp()`.
        -   These are triggered whenever a key is pressed or released.
        -   The `that` parameter is an object containing the following fields:
            -   `keys` The list of keys that were pressed/released at the same time.
        -   See https://developer.mozilla.org/en-US/docs/Web/API/KeyboardEvent/key/Key_Values for a list of possible key values.
    -   Added new formula functions:
        -   `getFilesInStack(file, context)` gets the list of files that are in the same position as the given file.
        -   `getNeighboringFiles(file, context, direction)` gets the list of files that are next to the given file in the given direction.
            -   Possible directions: `left`, `right`, `front`, `back`.
            -   If a direction is not specified, then the function returns an object containing every possible direction and the corresponding list of files.
        -   `player.importAUX(url)` loads an .aux file from the given URL and imports it into the current channel.
    -   Improved the `whisper()` function to support giving it an array of files to whisper to.
    -   Set an empty diff file as the selected file if no other files are selected, this will allow new files to be dragged out drom this diff's id as a new file.
        -   Selection count is set to 0 in this instance as not files are meant to be shown as selected.
    -   Added a "Create Worksurface" button to the file sheet.
        -   This will create a new worksurface and place all the selected files on it.
        -   The worksurface will use the given context name and can be locked from access in AUX Player.
        -   The new worksurface file will automatically be selected.
        -   The system will find an empty spot to place the new worksurface.
    -   Added camera center and camera type buttons to lower right corner of AUX Builder and AUX Player.
        -   Inventory in AUX Player also has a camera center button.
        -   Camera center will tween the camera back to looking at the world origin (0,0,0).
        -   Camera type will toggle between perspective and orthographic cameras. The toggle button that used to do this has been removed from the main menus.

-   Bug Fixes
    -   Fixed `tweenTo` function not working after changing the camera type.
    -   Fixed the file sheet to not have a double scroll bar when the tags list becomes longer than the max height of the sheet.
    -   Fixed an issue that would add a file to the "null" context when dragging it out by it's ID.

## V0.8.0

### Date: 05/25/2019

### Changes:

-   Improvements
    -   Replaced 2D slot-based inventory with a full 3D inventory context view on the lower portion of the screen.
        -   You can drag files seamlessly in and out of the inventory and current player context.
        -   Inventory has seperate camera control from the player context.
        -   Inventory is now unlimited in capacity as it is just another 3d context to place files in and take with you.
    -   Added a tag section check for multiple action tags, will now compress them into the `actions()` section.
    -   Add a docker-compose file for arm32 devices.
    -   Add the ability to execute a formula and get file events out of it.
    -   Add a play button to the search bar that executes the script.
-   Bug Fixes
    -   Fixed ability to click on files with `aux.shape` set to `sprite`.
    -   Hide the context menu on mobile when clicking the background with it open.
    -   Refactored progress bars to be more performant.
    -   Progress bars no longer interfere with input.
    -   Allow queries to return values that are not null or empty strings.
    -   Remove context menu on mobile when clicking on background.
    -   Make users that are in AUX Player appear blue.

## V0.7.8

### Date: 05/23/2019

### Changes:

-   Bug Fixes
    -   Made adding a tag put the new tag in the correct position in the sheet so it doesn't jump when you edit it.
    -   Fixed the ability to see other players.

## V0.7.7

### Date: 05/23/2019

### Changes:

-   Improvements
    -   The show hidden tag button and new tag button have swapped places.
    -   The sheets section will automatically appear when the search bar is changed.
    -   New create new file button art has been implemented.
    -   Several tags have changed:
        -   `aux.context.movable` -> `aux.context.surface.movable`
        -   `aux.context.x` -> `aux.context.surface.x`
        -   `aux.context.y` -> `aux.context.surface.y`
        -   `aux.context.z` -> `aux.context.surface.z`
        -   `aux.context.grid` -> `aux.context.surface.grid`
        -   `aux.context.scale` -> `aux.context.surface.scale`
        -   `aux.context.minimized` -> `aux.context.surface.minimized`
    -   Added `aux.context.surface` as a way to determine if a surface should show up in AUX Builder.
        -   Defaults to `false`.
    -   Changed how contexts are configured:
        -   You can now configure a context by setting `aux.context` to the context.
        -   Previously, this was done by creating a special tag `{context}.config`.
    -   Added `aux.context.locked` as a way to determine if a context should be able to be loaded in AUX Player.
        -   Defaults to `true` for contexts that do not have a file that sets `aux.context` for it.
        -   Defaults to `false` for contexts that have a file that sets `aux.context` for it and do not have a `aux.context.locked` tag.
    -   Changed how the globals file is created:
        -   It no longer has a label.
        -   It is now movable by default. (but you have to put it in a context first)
        -   It now defines the "global" context instead of a random context.
        -   It is not in the "global" context by default. (so there's just a surface with no files)
-   Bug Fixes
    -   The tags in sheets will now be sorted aplhabetically on show/hide tag sections.

## V0.7.6

### Date: 05/21/2019

### Changes:

-   Improvements
    -   Tag compression now happens when there are at least 2 similar starting sections.
    -   Tag sections now begin with or are replaced by `#`.
    -   Tag sections now truncate if they are over 16 characters.
    -   Tag sections now begin all turned on when opening the sheets.
    -   Tag sections now account for hidden tags and only show a tag section button if the amount of visible hidden tags is greater than 2.
    -   Made the channel ID parsing logic follow the same rules we use for the URLs.
    -   Added a toast message that will be shown whenever a file is deleted via the file table or the trash can.
-   Bug Fixes
    -   Fixed the `isBuilder` and `isPlayer` helper variables.

## V0.7.5

### Date: 05/21/2019

### Changes:

-   Improvements
    -   Tag compression to the table for tags with 3 or more similar starting sections(The series of characters before the first period in the tag).
    -   Made switching contexts in AUX Player via `player.goToContext()` fast by not triggering a page reload.
    -   Forced each channel in AUX Player to display the same context as the primary context.
    -   Added in ability to drag a block out of the sheet's ID value.
    -   Added the `diff.create(file, ...tags)` function.
        -   This creates a diff that takes the specified tags from the given file.
        -   Tags can be strings or regex.
        -   The result can be used in `applyDiff()` or in `create()`.
        -   Example:
            -   `diff.create(this, /aux\..+/, 'fun')`
            -   Creates a new diff that copies all the `aux.*` and `fun` tags.
    -   Added the `player.currentContext()` function.
        -   This returns the context that is currently loaded into AUX Player.
    -   Added the `onPlayerContextEnter()` event.
        -   This is triggered whenever AUX Player loads or changes a context.
        -   The `that` variable is an object containing the following properties:
            -   `context` - the context that was loaded.
    -   Added convenience functions for accessing the first and last elements on an array.
        -   `array.first()` will get the first element.
        -   `array.last()` will get the last element.
-   Changes
    -   Changed the @ and # formula expressions to always return a list of values.
        -   The values will always be sorted by the ID of the file that it came from.
            -   For @ expressions this means that the files will be sorted by ID.
            -   For # expressions this means that the values will be sorted by which file they came from.
        -   Because of this change, users should now use the `.first()` function to get the first file returned from a query.
-   Bug Fixes
    -   Fixed the wording when adding and removing channels.

## V0.7.4

### Date: 05/20/2019

### Changes:

-   Improvements
    -   Added the `NODE_PORT` environment variable to determine which port to use for HTTP in production.
-   Bug Fixes
    -   Fixed SocketManager to build the connection url correctly.

## V0.7.3

### Date: 05/20/2019

### Changes:

-   Bug Fixes
    -   Updated sharp to v0.22.1

## V0.7.2

### Date: 05/20/2019

### Changes:

-   Bug Fixes
    -   Fixed an issue where the server would return the wrong HTML page for AUX Player.

## V0.7.1

### Date: 05/20/2019

### Changes:

-   Bug Fixes
    -   Fixed an issue with running AUX on a .local domain that required HTTPs.

## V0.7.0

### Date: 05/20/2019

### Changes:

-   Improvements
    -   Search bar will now always remain across the top of builder.
    -   Made the `aux.context.grid` tag not use objects for hex heights.
    -   Made `auxplayer.com/channel` load AUX Builder and `auxplayer.com/channel/context` load AUX Player.
    -   Added `onConnected()` and `onDisconnected()` events to notify scripts when the user becomes connected for disconnected from the server.
    -   Added `player.isConnected()` to help formulas easily determine if the player is currently connected.
        -   Works by checking the `aux.connected` tag on the user's file.
-   Bug Fixes
    -   Allow for the expansion and shrinking of hexes after they have been raised or lowered.
    -   Clicking on the diff bursh in builder will now make the sheets appear correctly.
    -   Selecting the file ID in builder will now no longer change the zoom that sent the camera too far away.
    -   Upon shrinking the hex grid, hexes will now remain if a file is on top of it.
    -   Clicking on a non centeral hex did not show correct raise and lower options, now it does.
    -   Fixed an issue that would cause a formula to error if evaluating an array which referenced a non-existant tag.
        -   In the test scenario, this made it appear as if some blocks were able to be moved through and other blocks were not.
        -   In reality, the filter was breaking before it was able to evaluate the correct block.
        -   This is why re-creating a file sometimes worked - because the new file might have a lower file ID which would cause it to be evaluated before the broken file was checked.
    -   Fixed an issue that would cause the formula recursion counter to trigger in non-recursive scenarios.

## V0.6.5

### Date: 05/10/2019

-   Improvements
    -   Added `aux.iframe` tag that allows you to embed HTML pages inside an AUX.
        -   Related iframe tags:
            -   `aux.iframe`: URL of the page to embed
            -   `aux.iframe.x`: X local position
            -   `aux.iframe.y`: Y local position
            -   `aux.iframe.z`: Z local position
            -   `aux.iframe.size.x`: Width of the iframe plane geometry
            -   `aux.iframe.size.y`: Height of the iframe plane geometry
            -   `aux.iframe.rotation.x`: X local rotation
            -   `aux.iframe.rotation.y`: Y local rotation
            -   `aux.iframe.rotation.z`: Z local rotation
            -   `aux.iframe.element.width`: The pixel width of the iframe DOM element
            -   `aux.iframe.scale`: The uniform scale of the iframe plane geometry

## V0.6.4

### Date: 05/09/2019

### Changes:

-   Changes
    -   Made cloned files **not** use the creation hierarchy so that deleting the original file causes all child files to be deleted.
-   Bug Fixes
    -   Fixed the "Destroy file" button in the file sheet to allow destroying files while searching.

## V0.6.3

### Date: 05/09/2019

### Changes:

-   Improvements
    -   Made cloned files use the creation hierarchy so that deleting the original file causes all child files to be deleted.
-   Bug Fixes
    -   Fixed an issue that caused clonable files to not be cloned in AUX Player.

## V0.6.2

### Date: 05/09/2019

### Changes:

-   Improvements
    -   Allow users to determine which side of the file they have clicked on by using `that.face` variable on an `onClick` tag.
    -   Removed `aux.pickupable` and replaced it with special values for `aux.movable`.
        -   Setting `aux.movable` to `true` means it can be moved anywhere.
        -   Setting `aux.movable` to `false` means it cannot be moved.
        -   Setting `aux.movable` to `clone` means that dragging it will create a clone that can be placed anywhere.
        -   Setting `aux.movable` to `pickup` means it can be moved into any other context but not moved within the context it is currently in (only applies to AUX Player).
        -   Setting `aux.movable` to `drag` means it can be moved anywhere within the context it is currently in but not moved to another context. (only applies to AUX Player).
    -   Added the ability to destroy files from the file sheet.
    -   Added the ability to display a QR Code from formula actions.
        -   Use `showQRCode(data)` and `hideQRCode()` from formula actions.
    -   Added the ability to create a new empty file from the file sheet.
        -   Doing so will automatically select the new file and kick the user into multi-select mode.
    -   Added the ability to whitelist or blacklist users by using `aux.whitelist` and `aux.blacklist`.
        -   For example, setting `aux.whitelist` to `Kal` will ensure that only users named `Kal` can access the session.
        -   Similarly, setting `aux.blacklist` to `Kal` will ensure that users named `Kal` cannot access the session.
        -   In the case of a name being listed in both, the whitelist wins.
-   Bug Fixes
    -   Fixed an issue where long tapping on a file would register as a click on mobile.
    -   Dragging a minimized workspace will no longer change its z value for depth, only its x and y.

## V0.6.1

### Date: 05/07/2019

### Changes:

-   Bug Fixes
    -   Fixed the Copy/Paste shortcuts to make `Cmd+C` and `Cmd+V` work on Mac.

## V0.6.0

### Date: 05/07/2019

### Changes:

-   Improvements

    -   Added an `aux.progressBar` tag that generates a progressbar above the file, this tag can be set to any value form 0 to 1.
        -   This new tag also has additionally: `aux.progressBar.color` and `aux.progressBar.backgroundColor` to color the progressbar's components.
        -   This tag also has: `aux.progressBar.anchor` to set the facing direction of the progress bar relative to the file.
    -   Added `aux.pickupable` to control whether files can be placed into the inventory in the player or not, will be true (able to be put in inventory) by default.
        -   If `aux.pickupable` is true but `aux.movable` is false, the file can still be dragged into the inventory without moving the file position. It can also be dragged out of the inventory by setting the file position only until is is placed, then not allowing position changes again as `aux.movable` is still false.
    -   Added the ability to load additional channels into an AUX Player channel.
        -   Channels can be loaded from any reachable instance of AUX Server. (auxplayer.com, a boobox, etc.)
        -   To add a channel to your AUX Player, simply open the hamburger menu and click "Add Channel".
            -   Enter in the ID of the channel you want to load.
            -   There are several options:
                -   A URL (`https://auxplayer.com/channel/context`)
                -   A remote context ID (`auxplayer.com/channel/context`)
                -   A local context ID (`channel/context`)
                -   A local channel ID (`channel`)
        -   To remove a channel, open the hamburger menu and click on the one you want to remove.
        -   Channels can also be loaded by putting them in the query string of the URL.
            -   This is done by adding a parameter named `channels` set to the ID of the channel that you want to load.
            -   For example, `channels=abc/test` will load the `abc/test` channel.
            -   As a result, the URL ends up looking something like this `https://auxplayer.com/channel/context?channels=abc/test&channels=other/channel`.
            -   Note that you can only add channels this way. You must go to the hamburger menu to remove a channel.
                -   Sharing URLs will cause all the channels you have loaded to show up for someone else but it won't remove any channels they already have loaded.
        -   Added several new formula functions:
            -   `superShout(event, arg)` performs a shout that goes to every loaded channel. This is the only way for channels to communicate with each other.
            -   `player.loadChannel(id)` loads the channel with the given ID.
            -   `player.unloadChannel(id)` unloads the channel with the given ID.
        -   Additionally, the following events are always sent to every channel:
            -   `onQRCodeScannerOpened()`
            -   `onQRCodeScannerClosed()`
            -   `onQRCodeScanned()`
            -   `onTapCode()`
        -   How it works
            -   Channels are loaded by creating files in the user's "simulation context".
                -   You can get the user's simulation context by using `player.getFile().aux._userSimulationsContext`.
            -   AUX Player looks for these files and checks if they have a `aux.channel` tag.
                -   For files that do, then the `aux.channel` tag value is used as a channel ID and then AUX Player loads it for each file.
                -   Files that don't are ignored.
            -   Note that because we have multiple channels loaded there are multiple user files and global files.
                -   This is fine because channels cannot lookup files that other channels have.
                -   Because of this, a user also has multiple simulation contexts.
                -   This works out though, because we merge all the simulation contexts and remove duplicate channels.
                -   When `player.unloadChannel(id)` is called, we only remove simulation files that are in the channel that the script is running in.
                -   As a result, if another channel has called `player.loadChannel(id)` with the same ID the channel will remain loaded because at least one channel has requested that it be loaded.
    -   Added in a tween for the zoom that fires once a file has been focused on, it will tween to file position then zoom to the set zoom value.
    -   Added `whisper(file, event, argument)` formula function that sends shouts to a single file.
    -   Added a `aux.version` tag to the globals file which will be used to help determine when breaking changes in the AUX file format occur.
    -   Added the ability to copy and paste file selections in AUX Builder.
        -   Pressing `Ctrl+C` or `Cmd+C` will cause the currently selected files to be copied to the user's clipboard.
        -   Pressing `Ctrl+V` or `Cmd+V` will cause the currently selected files to be pasted into the world where the user's cursor is.
        -   Does not interfere with normal copy/paste operations like copying/pasting in input boxes.
        -   If a worksurface is included in the user's selection the new worksurface will be duplicated from it.
            -   This allows you to do things like copy the context color.
            -   Any files that are being copied from the old worksurface to the new one will also maintain their positions.
    -   Added the ability to copy worksurfaces AUX Builder using the new `"Copy"` option in the context menu.
        -   Using the `Ctrl+V` keybinding after copying the worksurface will paste a duplicate worksurface with duplicates of all the files that were on the surface.
    -   Added the ability to drag `.aux` files into AUX Builder.
        -   This will upload them just like the upload option in the hamburger menu.
    -   Added `player.hasFileInInventory(file)` formula function that determines if the given file or list of files are in the current player's inventory.
        -   As a part of this change, it is now possible to use the other user-related functions in formulas.
    -   Moved the `handlePointerEnter` and `handlePointerExit` function logic to only work in `PlayerInteractionManager`.
    -   Added the `handlePointerDown` to `PlayerInteractionManager` so down events in general can be collected on the player.
    -   Clicking on the `Raise` and `Lower` options on the workspace dropdown will now effect the entrire workspace if it has been expanded.

## V0.5.4

### Date: 04/29/2019

### Changes:

-   Improvements
    -   Changed AUX Player's default background color to match the dark background color that AUX Builder uses.
    -   Changed the globals file to look like a normal file when created and be labeled as "Global".
    -   Updated all the formula functions to use the new naming scheme.
    -   Added the ability to drag worksurfaces when they are minimized.
        -   Setting `aux.context.movable` to `false` will prevent this behavior.
    -   Selecting an item in the inventory no longer shows a selection indicator.
-   Bug Fixes
    -   The inventory placeholders should now always appear square.
    -   Dragging an item out of the inventory will now always remove the image of that item in the inventory.

## V0.5.3

### Date: 04/26/2019

### Changes:

-   Bug Fixes
    -   Fixed an issue that would cause data loss on the server.
        -   The issue was caused by not cleaning up some resources completely.
        -   Because some services were left running, they would allow a session to run indefinitely while the server was running but were not saving any new data to the database.
        -   As a result, any changes that happened after the "cleanup" would be lost after a server restart.

## V0.5.2

### Date: 04/26/2019

### Changes:

-   Improvements
    -   Set builder's default background color to dark gray. Player remains the light blue.
    -   Changed the `onDragAny/onDropAny` actions to be `onAnyDrag/onAnyDrop`.
    -   `formula-lib.ts` has changed `isPlayerInContext` export to `player.isInContext`.
    -   `formula-lib.ts` has changed `makeDiff` export to `diff`.
    -   Made the mini file dots much smaller.
    -   Added the ability to show and hide a QR Code Scanner using the `openQRCodeScanner()` and `closeQRCodeScanner()` functions.
        -   Upon scanning a QR Code the `onQRCodeScanned()` event is triggered with the `that` variable bound to the scanned QR code.
        -   The `onQRCodeScannerOpened()` event is triggered whenever the QR Code Scanner is opened.
        -   The `onQRCodeScannerClosed()` event is triggered whenever the QR Code Scanner is closed.
    -   Moved the file sheet to the right side of the screen.
-   Bug Fixes
    -   Fixed an issue with trying to load a WebP version of the "add tag" icon in Safari.
        -   Safari doesn't support WebP - so we instead have to load it as a PNG.
    -   Fixed the proxy to return the original content type of images to Safari.
        -   Because Safari doesn't support WebP we can't automatically optimize the images.

## V0.5.1

### Date: 04/25/2019

### Changes:

-   Improvements
    -   Automatically log in the user as a guest if they attempt to got to as context without being logged in.
-   Bug Fixes
    -   Stopped a new Guest's username from saying `guest_###` upon logging into a new guest account for the first time.
    -   Fixed highlighting issues when dragging files around.
    -   Totally removed the AUX Player toolbar so that it doesn't get in the way of input events. (Was previously just transparent)
    -   Fixed an issue with files not responding to height changes on a hex when the config file wasn't in the same context.

## V0.5.0

### Date: 04/25/2019

### Changes:

-   Improvements
    -   Restricted onCombine feature to only fire in aux-player and restrict it from happening on aux-builder.
    -   Removed the `clone()` function.
    -   Improved the `create()` function to be able to accept lists of diffs/files.
        -   This allows you to quickly create every combination of a set of diffs.
        -   For example, `create(this, [ { hello: true }, { hello: false } ])` will create two files. One with `#hello: true` and one with `#hello: false`.
        -   More complicated scenarios can be created as well:
            -   `create(this, [ { row: 1 }, { row: 2 } ], [ { column: 1 }, { column: 2 } ])` will create four files for every possible combination between `row: 1|2` and `column: 1|2`.
            -   `create(this, { 'aux.color': 'red' }, [ makeDiff.addToContext('context_1'), makeDiff.addToContext('context_2') ])` will create two files that are both red but are on different contexts.
            -   `create(this, @aux.color('red'), { 'aux.color': 'green' })` will find every file that is red, duplicate them, and set the new files' colors to green.
    -   Improved how we position files to prevent two files from appearing at the same index.
        -   Creating new files at the same position will now automatically stack them.
        -   Stacking is determined first by the index and second by the file ID.
    -   Added a zoom property to the `tweenPlayerTo` function to set a consistent zoom on file focus.
    -   Moved the worksurface context menu options to files mode.
    -   Moved the channel name to the hamburger menu and added the QR Code to the menu as well.
    -   Worksurface improvements
        -   Removed the header in AUX Player so that only the hamburger menu is shown.
        -   Removed the option to enter into worksurfaces mode.
            -   If users are already in worksurfaces mode then they can still exit.
        -   Removed the ability to snap or drag worksurfaces.
        -   Removed the ability to change the worksurface color.
    -   Removed the change background color context menu.
    -   Made the globals file generate as a worksurface.
    -   File Sheet/Search improvements
        -   Removed the edit icon and replaced it with a search icon at the top right of the top bar.
        -   Added the ability to save a `.aux` file from the current selection/search.
        -   Moved the "+tag" button to the left side of the panel and added an icon for it.
        -   Added another "Add Tag" button to the bottom of the tags list.
        -   Added the ability to show the list of selected file IDs in the search bar.
-   Bug Fixes
    -   Stopped sheet closing bug from taking multiple clicks to reopen.

## V0.4.15

### Date: 04/22/2019

### Changes:

-   Improvements

    -   Added a basic proxy to the server so that external web requests can be cached for offline use.
        -   Only works when the app is served over HTTPS.
        -   Uses service workers to redirect external requests to the server which can then download and cache the resources.
            -   Shouldn't be a security/privacy issue because all cookies and headers are stripped from the client requests.
            -   As a result this prevents users from adding resources which require the use of cookies for authorization.
            -   A nice side-effect is that it also helps prevent advertisers/publishers from tracking users that are using AUX. (Cookie tracking and Browser Fingerprinting are prevented)
        -   Currently, only the following image types are cached:
            -   `PNG`
            -   `JPG`
            -   `GIF`
            -   `WEBP`
            -   `BMP`
            -   `TIFF`
            -   `ICO`
        -   Upon caching an image, we also optimize it to WEBP format to reduce file size while preserving quality.
    -   Added `onPointerEnter()` and `onPointerExit()` events that are triggered on files that the user's cursor hovers.
    -   Added a pre-commit task to automatically format files.
    -   Formatted all of the source files. (TS, JS, Vue, JSON, HTML, CSS)
    -   Added an option to the dropdown in aux-builder to jump to aux-player for the current context
    -   `formula-lib.ts` has added a `isPlayerInContext` function to determine if path is in the expected context in aux-player.
    -   `formula-lib.ts` has changed `tweenTo` function to `tweenPlayerTo` for better clarity on the function's use.

## V0.4.14

### Date: 04/19/2019

### Changes:

-   Improvements
    -   Users that join as a guest will now have a cleaner visible name of `Guest`.
    -   Removed the builder checkbox on the new workspace popup to make the feature cleaner.
    -   Added the ability to zoom to a file by tapping/clicking its ID in the file sheet.
    -   Added a couple script functions:
        -   `tweenTo(file or id)` causes the current user's camera to tween to the given file. (just like how the sheet does it)
        -   `toast(message)` causes a toast message to pop up with the given message. It will automatically go away after some time.

## V0.4.13

### Date: 04/18/2019

### Changes:

-   Improvements
    -   Can load external images by setting `aux.image` to an image url.
        -   **NOTE:** The remote server must be CORS enabled in order to allow retrieval of the image.
    -   Added `sprite` as an option for `aux.shape`.
        -   This is a camera facing quad that is great for displaying transparent images.
    -   Added several events:
        -   `onCreate()` is called on the file that was created after being created.
        -   `onDestroy()` is called on the file just before it is destroyed.
        -   `onDropInContext()` is called on all the files that a user just dragged onto a context. (`that` is the context name)
        -   `onDragOutOfContext()` is called on all the files that a user just dragged out of a context. (`that` is the context name)
        -   `onDropAnyInContext()` is called on all files when any file is dragged onto a context. (`that` is an object that contains the `context` and `files`)
        -   `onDragAnyOutOfContext()` is called on all files when any file is dragged out of a context. (`that` is an object that contains the `context` and `files`)
        -   `onDropInInventory()` is called on the file that a user just dragged into their inventory.
        -   `onDragOutOfInventory()` is called on the file that a user just dragged out of their inventory.
        -   `onDropAnyInInventory()` is called on all files when any file is dragged into the user's inventory. (`that` is the list of files)
        -   `onDragAnyOutOfInventory()` is called on all files when any file is dragged out of the user's inventory. (`that` is the list of files)
        -   `onTapCode()` is called on every file whenever a 4 digit tap code has been entered. (`that` is the code)
            -   It is recommended to use an `if` statement to filter the tap code.
            -   This way you won't get events for tap code `1111` all the time due to the user tapping the screen.
        -   All of the drag/drop events are triggered once the user is done dragging. (not during their drag)
    -   Added checkboxes the new workspace modal to allow users to set whether it should show up in builder, player, or both.

## V0.4.12

### Date: 04/17/2019

### Changes:

-   **Breaking Changes**
    -   Changed worksurfaces and player config files to use `{context}.config` instead of `aux.builder.context` and `aux.player.context`.
        -   This also allows people to specify formulas on a per-context basis.
        -   We call these new tags "config tags".
        -   For example, you can show the `hello` context in both AUX Builder and AUX Player by setting the `hello.config` tag to `true`.
        -   Because of this change, existing worksurfaces no longer work. To regain your worksurfaces, do a search for `@aux.builder.context` and then create a config tag for the worksurfaces that are found.
    -   Changed worksurface config values to use `aux.context.{value}` instead of `aux.builder.context.{value}`.
        -   Removing `builder` from the name makes it easier to understand that the tags are describing the contexts that the file is configuring.
    -   Renamed `aux._parent` to `aux._creator`.
    -   Moved functions that create file diffs to their own namespace.
        -   `xyzDiff()` is now `makeDiff.xyz()`
        -   so `addToContextDiff()` is now `makeDiff.addToContext()`
-   Bug Fixes
    -   Fixed an issue that would prevent some files from showing up in Aux Builder due to being created with incorrect data.
    -   Fixed the ability to shrink worksurfaces.
-   Improvements
    -   Added the ability to pass arguments in `shout()`.
        -   For example, you can pass the number 11 to everything that has a `handleMessage()` tag using `shout("handleMessage", 11)`.
    -   Added `isBuilder` and `isPlayer` variables to formulas.
        -   This allows formulas to tell whether they are being run in AUX Builder or AUX Player.
        -   Using these variables in combination with config tags allows specifying whether a context should show up in AUX Builder or AUX Player.
        -   For example, the `hello` context will only show up in AUX Builder when the `hello.config` tag is set to `=isBuilder`.
    -   Added the ability to pass an array of files to `clone()` and `destroy()`.
    -   Changed the generated context ID format from `aux._context_{uuid}` to `context_{short-uuid}`.
    -   Added `aux.mergeable` so control whether diffs can be merged into other files.
    -   Added `md-dialog-prompt` to `GameView` to allow users to set custom contexts for new workspaces.
    -   Removed the `_destroyed` tag. Setting it now does nothing.
    -   Aux Player now uses `aux.context.color` value as the scene's background color.
        -   If `aux.context.color` has no value or is undefined, then it will fall back to `aux.scene.color`.
    -   Made diff toolbar in AUX Builder transparent and Inventory toolbar in AUX Player mostly transparent (slots are still lightly visible.)
    -   Added a trash can that shows up when dragging a file.
        -   Dragging files onto this trash can causes the file to be deleted.
        -   Dragging a diff onto the trash can causes the diff to be cleared.
    -   Added support for `aux.label.anchor` to allow positioning of the label.
        -   Supported values are:
            -   top (default)
            -   left
            -   right
            -   front
            -   back
            -   floating (word bubble)

## V0.4.11

### Date: 04/12/2019

### Changes:

-   Improvements
    -   Updated mesh materials and scene lighting to provide a cleaner look and more accurate color representation.
    -   Dragging files off of worksurfaces no longer deletes them but simply removes them from the context.
    -   Functions:
        -   The `clone()` and `copy()` functions have been changed to accept the first parameter as the creator. This means instead of `clone(this)` you would do `clone(null, this)`. Because of this change, `cloneFrom()` and `copyFrom()` are redundant and have been removed.
        -   The `clone()` and `copy()` functions now return the file that was created.
        -   New Functions:
            -   `addToContextDiff(context, x (optional), y (optional), index (optional))` returns an object that can be used with `create()`, `clone()`, or `applyDiff()` to create or add a file to the given context.
            -   `removeFromContextDiff(context)` returns an object that can be used with `create()`, `clone()`, or `applyDiff()` to remove a file from the given context.
            -   `addToContext(file, context)` adds the given file to the given context.
            -   `removeFromContext(file, context)` removes the given file from the given context.
            -   `setPositionDiff(context, x (optional), y (optional), index (optional))` returns a diff that sets the position of a file in the given context.
            -   `addToMenuDiff()` returns a diff that adds a file to the user's menu.
            -   `removeFromMenuDiff()` returns a diff that removes a file from the user's menu.
        -   Other changes
            -   `create()`, `clone()`, and `createMenuItem()` all support using files as diffs.

## V0.4.10

### Date: 04/11/2019

### Changes:

-   Bug Fixes
    -   Fixed an issue that prevented shouts from adding menu items to the user's menu.
    -   Fixed an issue that caused all users to have hexes.

## V0.4.9

### Date: 04/11/2019

### Changes:

-   Bug Fixes
    -   Fixed a build error.
-   Other improvements
    -   Fudging orthographic camera user context position based on its zoom level. This is not a perfect implementation but does provide a better sense of “where” ortho are when using zoom.

## V0.4.8

### Date: 04/11/2019

### Changes:

-   Bug Fixes
    -   Fixed some broken tests.

## V0.4.7

### Date: 04/11/2019

### Changes:

-   Bug fixes
    -   Typing `=` into a cell should no longer cause issues.
-   Improvements
    -   Menus
        -   Files can now be added to the user's menu.
        -   The items will only show up in AUX Player.
        -   Several functions have been added to help with adding and creating menu items:
            -   `createMenuItem(category, label, actionScript, data (optional))` will create a new file and add it to the current user's menu.
            -   `destroyMenuItem(category)` will destroy any files in the current user's menu with the given category.
            -   `destroyAllMenuItems()` will destroy all files in the current user's menu.
            -   `addToMenu(file)` will add the given file to the current user's menu.
            -   `removeFromMenu(file)` will remove the given file from the current user's menu.
        -   In addition, the following tags control various properties on menu items.
            -   `aux.label` controls the text on the menu item.
            -   `aux.label.color` controls the text color of the menu item.
            -   `aux.color` controls the background color of the menu item.
            -   `onClick()` is called when the menu item is clicked.
            -   `aux.input` turns the menu item into an input that allows modification of the given tag name.
                -   Clicking on the menu item will show a dialog with an input box.
            -   `aux.input.target` indicates the file that the input tag should be set on.
                -   for example, setting `aux.input.target` to `=@name("joe")` will cause the input to change the tag on the file that has the `name` tag set to `joe`.
            -   `aux.input.placeholder` sets the placeholder text to use for the input box.
            -   `onSave()` is called after the user chooses to save their changes.
            -   `onClose()` is called after the dialog has been closed, regardless of whether the changes were saved or not.

## V0.4.6

### Date: 04/11/2019

### Changes:

-   Improvements

    -   Camera is now orthographic by default for both AUX Builder and AUX Player.
        -   There is a toggle button in the menu for builder and player that lets you toggle a perspective camera on/off.

## V0.4.5

### Date: 04/10/2019

### Changes:

-   Bug Fixes
    -   Fixed scrolling in the file panel.

## V0.4.4

### Date: 04/10/2019

### Changes:

-   Improvements:
    -   Diffballs
        -   The recent files list is now a "brush" that takes properties from the last file or tag that was modified.
        -   This means that you can now drag out a file on top of another file to paint the brush's tags onto another file.
        -   The effect is that you can copy and paste tags onto other files.
    -   File Selection
        -   The file panel now only shows the number of selected files when in multi-select mode.
        -   When in single select mode the "Unselect All" button is now a "Multi Select" button to transition to multi select mode.
        -   Hiding or showing the file panel no longer changes the file selection mode.
        -   Selecting the file brush at the bottom of the screen now opens the file panel to show the tags on the brush.
        -   When the brush is selected, the "Muti Select" button becomes a "Clear Diff" button which resets the brush to an empty file.

## V0.4.3

### Date: 04/09/2019

### Changes:

-   Improvements:

    -   Loading screen will show error if one occurs during load.
    -   Can close loading screen if error occurs by pressing the `DISMISS` button.

## V0.4.2

### Date: 04/09/2019

### Changes:

-   Added loading screen to Aux Builder and Aux Player.

## V0.4.1

### Date: 4/05/2019

### Changes:

-   Improvements
    -   File Selection
        -   There are now two file selection modes:
        -   Single select
            -   Users in single select mode are able to click files to automatically show the sheet for the selected file.
            -   Clicking in empty space will clear the selection.
            -   Holding control and selecting another file will add the clicked file to the user's selection and switch to multi-select mode.
            -   Closing the sheet or clicking "Unselect All" will cause the user's selection to be cleared.
        -   Multi select
            -   Works like the old way.
            -   Opening the sheet causes multi-select mode to be enabled.
            -   Alternatively, selecting a file while holding the control key will also cause multi-select mode to be enabled.
            -   While in multi select mode the sheet can be closed just like normal.
            -   Clicking "Unselect All" will cause the selection to be cleared and will switch back to single select mode.
    -   File Sheet
        -   Search
            -   The file sheet now includes a search icon that can be used to show a search bar.
            -   The search bar allows the user to type in formulas and see the results in realtime.
            -   Any files returned from the search are editable in the table.
            -   Other results (like numbers) are shown in a list.
            -   Using the `Ctrl+F` (`Cmd` is difficult to intercept) keyboard shortcut will open the sheet and automatically focus the search bar.
            -   Pressing `Enter` or the green checkmark next to the search bar will finish the search and automatically select any files returned from the search.

## V0.4.0

### Date: 4/04/2019

### Changes:

-   Bug Fixes:
    -   Fixed an issue with having multiple tabs open that caused the tabs to send events as each other.
        -   This was previously fixed but was re-broken as part of a bit of rework around storing atoms.
        -   The issue is that storage is shared between tabs so we need to make sure we're storing the data separately per tab.
        -   So the signatures were valid because they were sharing the same keys.
        -   Maybe something like a copy-on-write mechanism or splitting trees based on the site IDs could fix this in a way that preserves offline capabilities.
        -   Upon reload we would check local storage for currently used site IDs and pick one of the local site IDs that is not in use.
    -   Fixed an issue with scaling and user positions. The user positions were not being scaled to match the context that they were in.
    -   Made the server clear and re-create trees that get corrupted after a reload.
        -   This is a dangerous operation, we'll need to spend some dev time coming up with an acceptible solution to corrupted trees so that data doesn't get lost.
        -   Basically the issue is that we currently don't have a way to communicate these issues to users and make informed decisions on it.
        -   Also because of the issue with multiple tabs, we're always trying to load the tree from the server so we can't have the client send its state to recover.
        -   So, in the meantime, this is potentially an acceptible tradeoff to prevent people from getting locked out of simulations.
-   Other improvements

    -   Redirects
        -   Added the ability to redirect to `https://auxplayer.com` when accessing a context in a simulation.
        -   Added the ability to redirect to `https://auxbuilder.com` when accessing a simulation without a context.
    -   Dynamic client configuration
        -   The client now requests a configuration from the server on startup.
        -   This lets us handle some configuration tasks for the client at runtime from the server.
        -   Will be useful for managing URLs and other functionality for deployments to Raspberry PIs.
    -   Multi-line Editor
        -   Added the ability to show a multi-line text editor for tag values.
        -   This makes editing things like actions and formulas much easier.
    -   File Sheet Axis
        -   Improved the File Sheet to use CSS Grids instead of table elements.
        -   This gives us the capability to dynamically switch between row and column modes.
        -   Also gives us more control over sizing of elements and responsiveness.
    -   Inventory bar adjusts to mobile screen resolutions.
    -   Users are now represented as a semi-transparent square cone mesh.
    -   Scripting Improvements
        -   Added the ability to set tag values on files that are returned from `@` queries.
            -   For example, `@name('bob').name = 'joe'` changes the name of `bob` to `joe`.
            -   Caveats:
                -   Setting individual array values is not supported.
                -   So doing `this.colors[1] = 'blue'` would not change the second element of the `colors` tag to `blue`.
        -   Added the `aux._parent` tag that contains the ID of the file that a file is childed to.
        -   When `destroy(file)` is called all files that have `aux._parent` matching `file.id` will also be destroyed. This happens recursively.
        -   Added a new function `cloneFrom(file, ...newData)`.
            -   Similar to `clone(file, ...newData)` but sets `aux._parent` on the new file to `file.id`.
            -   The new file will have tags copied from `file` and the given list of objects.
        -   Added a new function `createFrom(file, data)`.
            -   Similar to `create(data)` but sets `aux._parent` on the new file to `file.id`.
            -   The new file will have tags from the given `data` parameter.

## V0.3.26

### Date: 4/01/2019

### Changes:

-   Bug Fixes
    -   Fixed worksurfaces to update when their `aux.builder.context` tag is updated.
-   Other improvements
    -   Improved the server to cleanup trees from memory that aren't in active memory.

## V0.3.25

### Date: 4/01/2019

### Changes:

-   Bug Fixes
    -   Fixed HTML Element targets not being captured as intended when using touch.
        -   This fixes inventory dragging for mobile.
    -   Fixed the ability to use indexer expressions in filters after @ or # queries.
        -   `=@nums()[0]` gets the first file with the `nums` tag on it.
    -   Fixed the ability to call functions in filters after @ or # queries.
        -   `=#nums().map(num => num + 10)` now works and produces a list of numbers where each number has 10 added to it.
    -   Fixed the ability to upload AUX files.
    -   Improved garbage collection so that it avoids expensive operations when there is nothing to remove.
    -   Fixed offline mode to work offline(!).
-   Other improvements
    -   Formulas now support using dots after @ or # queries. For example `=@name('bob').name` now works.
    -   Debug Page
    -   The debug page for AUX Builder has been moved to be after the simulation ID. So to access the debug page for `test` you would go to `https://auxbuilder.com/test/aux-debug`.
    -   The debug page now has a search bar that allows entering a formula to search through the file state.
    -   Added the ability for the debug page to search through destroyed files.
    -   Atom signatures are now only checked when adding individual atoms. This greatly improves loading performance.
    -   Refactored some of the logic around propagating file updates so that they can be more performant in the future.
    -   Destroying files by dragging them off of a worksurface or using the `destroy()` function in an action now uses the causal tree instead of setting the `_destroyed` tag to `true`. (Allows better garbage collection in the future)
    -   Improved first load performance by reducing the amount of work the browser needs to do to store a tree in IndexedDB.
    -   Improved performance for inserting atoms into the weave.

## V0.3.24

### Date: 3/28/2019

### Changes:

-   Features:
    -   Can drag files to and from user's inventory in AUX Player.
    -   Added support for cryptograhpically signing and verifiying events.
    -   Renamed `scale.x`, `scale.y`, and `scale.z` to `aux.scale.x`, `aux.scale.y`, and `aux.scale.z`.
    -   Added the ability to use `aux.scale` to uniformly scale the file.
-   Bug Fixes
    -   Use context.z position has an offset from the calculated display z position in Aux Builder.
        -   Making context.z act as an offset allows context.z value of 0 to place the file on the “ground” regardless of tile height in Aux Builder and always place the file on the ground in Aux Builder.
        -   No more file clipping issues due to grid planes being at different heights between Aux Builder and Aux Player.
    -   Don't clear out tags that end with `.x`, `.y`, or `.z` when dragging new files from the recent files list.
    -   Fixed an issue with trees that could cause sibling atoms to be ignored or ordered improperly.
-   Other Improvements
    -   Builder context file now defaults to flat, clear, and not movable.

## V0.3.23

### Date: 3/26/2019

### Changes:

-   Features
    -   Can drag and combine files in AUX Player.
-   Buf Fixes

    -   Can snap hexes together again as long as there is no file on it (currently this includes the builder context file as well).
    -   Fixed an issue that allowed files representing worksurfaces to be dragged even if `aux.movable` was set to `false`.
    -   Fixed an issue that allowed files to be stacked on top of invisible files that were representing users.

## V0.3.22

### Date: 3/26/2019

### Changes:

-   Bug Fixes
    -   Fixed an issue where atoms could be placed in the wrong spot.
    -   Fixed an issue with importing atoms where the tree could become invalid.
-   Other Improvements
    -   Added some core functionality for the infinite mathematical grid in AUX Player.

## V0.3.21

### Date: 3/24/2019

### Changes:

-   Bug Fixes
    -   Fixed an issue where the server would start handing out old site IDs after a restart.
    -   Added the ability to reject events that become corrupted while in transit.

## V0.3.20

### Date: 3/23/2019

### Changes:

-   Bug Fixes
    -   Fixed another scenario where duplicate atoms could be added to a weave.

## V0.3.19

### Date: 3/23/2019

### Changes:

-   Bug Fixes
    -   Fixed Weaves to prevent duplicate atoms from being added in specific scenarios.
        -   This would cause peers to reject changes from each other.
        -   If the issue happened on the server then every client would reject data from the server until the server was restarted.
        -   The restart would cause the server to reload the atoms from the database, eliminating any duplicates.
    -   Fixed signing out and signing back in on AUX Player to put the user back in the context they were previously in.
    -   Fixed an issue that caused users to be invisible the first time they signed into an AUX Player context.

## V0.3.18

### Date: 3/23/2019

### Changes:

-   Bug Fixes
    -   Fixed so that users can actually log out.
    -   Fixed AR mode in AUX Player.
-   Other Improvements
    -   Added a progress spinner to the login pages.
    -   Added lerping to the user meshes so the position updates look more natural.

## V0.3.17

### Date: 3/22/2019

### Changes:

-   Bug Fixes
    -   Fixed so that updates are only sent every 1/2 second instead of up to every frame.

## V0.3.16

### Date: 3/22/2019

### Changes:

-   Bug Fixes
    -   Fixed an issue that would cause two browser tabs to go to war over which was the real tab for that user.
    -   Fixed an issue that would cause two browser tabs to potentially become inconsistent with each other because they were sharing the same site ID.
-   Other Changes
    -   Added a couple extra logs to MongoDBTreeStore.
    -   Added additional safegards against invalid events.

## V0.3.15

### Date: 3/22/2019

### Changes:

-   Bug Fixes
    -   Fixed an issue that prevented users from creating new simulations.
    -   Fixed an issue that caused duplicate files to be created in the game view.
    -   Fixed issues with logging in as the same user from different devices.
    -   Fixed an issue that would cause newly created trees to have garbage collection disabled.
-   Other Improvements
    -   Improved word bubble performance.
    -   Improved performance when loading large causal trees.
    -   Added additional validations when importing trees to prevent errors down the road.
    -   Improved the server to add a root atom if loading a tree that has no atoms.

## V0.3.14

### Date: 3/22/2019

### Changes:

-   Bug Fixes
    -   Fixed CausalTreeServer to save imported atoms.
    -   Fixed CausalTreeServer to not re-store atoms each time it loads the tree from the database.
    -   Make CausalTree export version 3 trees.
    -   Make CausalTree collect garbage after importing.
-   Other Changes
    -   Enable some debug logs.

## V0.3.13

### Date: 3/21/2019

### Changes:

-   Bug Fixes
    -   Reduced memory usage of worksurfaces. This makes it easier to create large worksurfaces.
    -   Fixed not being able to drag the camera around when tapping/clicking on a worksurface while in files mode.
    -   Added indexes to MongoDB collections so that queries won't be so slow.

## V0.3.12

### Date: 3/21/2019

### Changes:

-   Bug Fixes
    -   Fixed issues with slowdowns caused by continually re-saving the entire history.
    -   Fixed several performance issues related to labels and word bubbles.
    -   Changed the branding to AUX Builder from File Simulator.
    -   Fixed several issues with files and contexts in AUX Player.
        -   Files marked as `_destroyed` now no longer display.
        -   Fixed a loading order issue that would occur when a file was its own context.
        -   Fixed an issue that would cause the player to ignore the file removed event for the context file.
    -   Fixed Word Bubbles so that they scale with labels when `aux.label.size.mode` is set to `auto`.
-   AUX Player Improvements
    -   Users now show up inside contexts in both AUX Builder and AUX Player.
    -   The `_lastActiveTime` tag is now per-context. (i.e. `context_a._lastActiveTime`)
-   AUX Builder Improvements
    -   Added the ability to fork simulations.
-   Other Improvements
    -   Added the ability to transparently upgrade our storage formats.
        -   Works for both MongoDB and IndexedDB.
    -   Made the server respond to the local IP Addresses by default in Development mode.
        -   This makes it easier to do development with a mobile device.
        -   Use `npm run watch:player` to have it serve the AUX Player by default. Otherwise it will serve the AUX Builder.
    -   Improved formula query expresions to support tags with dots in them.
        -   Before you would have to wrap the tag in a string.
        -   Now you can simply do `@aux.label` or `#aux.label` as long as each part is a valid [JS identifier](https://developer.mozilla.org/en-US/docs/Glossary/Identifier).

## V0.3.11

### Date: 3/19/2019

### Changes:

-   Bug Fixes
    -   Fixed dragging worksurfaces while in files mode.
    -   Fixed an issue in Aux Player that caused a file to still be visible even if it was destroyed.
    -   Fixed a login issue that would cause the user to get stuck in a redirect loop.
    -   Fixed shouts.
    -   Fixed AUX File upload to overwrite existing state instead of trying to merge the two trees.
        -   This allows us to keep better consistency across multiple devices.
    -   Fixed user labels.
-   Formula Improvements
    -   Improved formulas allow using normal dot syntax for tags with dots in them.
        -   This means you can now do `this.aux.color` instead of `this['aux.color']`
        -   As a result of this change, primitive values (number, string, boolean) are converted to objects.
        -   So to do equality comparisions you must use the `==` operator instead of either `!` or `===`.
        -   Numerical operators and other comparision operators still work fine.
        -   You can alternatively use the `valueOf()` function to convert the object back into a primitive value.
    -   Added the ability to change a file value simply by changing it.
        -   This means instead of doing `copy(this, { "aux.color": "red" })` you can now do `this.aux.color = "red"`.
        -   Additionally, we no longer destroy files by default.
        -   This means that the destroy/recreate pattern is basically deprecated. This pattern worked in simple scenarios, but for more complex scenarios it could easily cause race conditions where duplicate files are created because users clicked the same file at the same time.
-   Other Improvements
    -   Improved the `goToContext()` formula function to be able to accept a single parameter that indicates the context to go to.
        -   The function will infer the current simulation ID from the URL.

## V0.3.10

### Date: 3/18/2019

### Changes:

-   Fixed aux upload.

## V0.3.9

### Date: 3/18/2019

### Changes:

-   Fixed Aux Player file added event ordering.
-   Reworked actions function to take an arbitrary number of files.
-   Added ability to have tag filters that match everything.
-   Added `shout` formula function.
    ```
    shout(eventName)
    ```
-   Added `goToContext` formula function.
    ```
    goToContext(simulationId, contextId)
    ```
-   Calling `onClick` action on file that gets clicked by the user in Aux Player.
-   Fixed Aux Player showing destroyed files.

## V0.3.8

### Date: 3/18/2019

### Changes:

-   Changed configurations to allow auxplayer.com and auxbuilder.com

## V0.3.7

### Date: 3/17/2019

### Changes:

-   Added InventoryContext to hold onto user’s inventory data much in the same way Context3D does (WIP). Ported over some MiniFile stuff from Aux Projector to get inventory display framework up (WIP).
-   Renamed pointOnGrid to pointOnWorkspaceGrid for clarification.

## V0.3.6

### Date: 3/15/2019

### Changes:

-   Changed to using Causal Trees for history.
    -   **This is a breaking change**
    -   This gives us the ability to support offline mode and keep action history.
    -   Because of how the system is designed, every merge conflict can be resolved in a reasonable manner.
    -   This is a new storage format, so data needs to be migrated.
    -   This is also fairly new, so it may have some weird bugs.
-   Removed file types.
    -   **This is a breaking change**
    -   This allows any file to visualize any grouping of files. (e.g. look like a worksurface)
    -   As a result, the only difference between a file and a worksurface is what tags the file has.
    -   This means that new worksurfaces will have a file on them by default. This file is the data for the worksurface.
    -   To create a workspace:
        -   Make a file that has `builder.context` set to any value.
        -   This value is the context that the file is visualizing.
        -   _To make other files show up in this context you simply create a tag with the same name as the context as set its value to `true`._
        -   **Note that when you create a worksurface in worksurface mode we do this for you automatically.**
    -   A couple tags were changed:
        -   `_position`
            -   Split into 3 different tags. (x, y, z)
            -   To change the position of a file you use `{context}.x`, `{context}.y`, and `{context}.z` as the tag names.
        -   `_workspace`
            -   Now to place a file on a workspace you set the `{context}` tag to `true`
        -   All existing tags have been moved to the `aux` namespace.
            -   This affects `color`, `scale`, `stroke`, `line`, `label`, `movable`, and `stackable`.
            -   They have been changed to `aux.color`, `aux.scale`, `aux.stroke`, `aux.line`, `aux.label`, `aux.movable`, and `aux.stackable`.
        -   `_hidden`
            -   This option has been removed in favor of setting the `aux.color` tag to `transparent` or `clear`.
            -   To remove the lines you simply need to set the `stroke.color` tag to `transparent`/`clear`.
    -   Several new tags were added:
        -   `builder.context`
            -   Setting this to a value will cause the file to visualize the context that was specified.
            -   This means appearing like a worksurface and showing any files that have the related `{context}` tag set to `true`.
        -   `builder.context.x`, `builder.context.y`, `builder.context.z`,
            -   These tags specify the X, Y, and Z positions that the center of the worksurface is placed at.
        -   `builder.context.scale`
            -   This tag specifies the scale of the worksurface. (how big it is)
        -   `builder.context.grid.scale`
            -   This tag specifies the scale of the grid relative to the worksurface. (how big the grid squares are)
        -   `builder.context.defaultHeight`
            -   This tag specifies how tall the hexes on the worksurface are by default.
        -   `builder.context.size`
            -   This tag specifies how many hexes from the center the worksurface contains.
        -   `builder.context.minimized`
            -   This tag specifies whether the worksurface is minimized.
        -   `builder.context.color`
            -   This tag specifies the color that the worksurface is.

## V0.3.5

### Date: 2/26/2019

### Changes:

-   Fixed AR mode.
-   Restoring original background color when exiting AR mode.

## V0.3.4

### Date: 2/25/2019

### Changes:

-   Added stub for AUX Player.
-   Added subdomains for File Simulator (projector.filesimulator.com) and AUX Player (player.filesimulator.com).
-   Lots of file reorganization.
    -   `aux-projector` and `aux-player` are now togethor underneath `aux-web` along with any other common/shared files.
-   Fixed combining.

## V0.3.3

### Date: 2/21/2019

### Changes:

-   Implemented a word bubble to help make file labels more readable.

## V0.3.2

## Data: 2/21/2019

### Changes:

-   Nothing, just trying to get npm flow setup.

## V0.3.1

### Date: 2/20/2019

### Changes:

-   Added the ability to delete files by dragging them off a workspace.
-   Fixed the `destroy()` function in action scripts.

## V0.3.0

### Date: 2/14/2019

### Changes:

-   Added a recursion check to the formula evaluation code to prevent infinite loops from locking up the system.

## V0.2.30

### Date: 2/13/2019

### Changes:

-   Added Aux Debug page that can be reached by prepending `/aux-debug/` to your simulation id in the url.
    -   This page presents the AUX data in its raw JSON form and is updated live when changes arrive from the server.
    -   If you wanted to see the raw data for a simulation called `RyanIsSoCool` you would go to: `filesimulator.com/aux-debug/RyanIsSoCool`.
-   Add the ability to drag a stack of files
    -   For some reason the stack doesn't always move at the same time.
    -   It's some weird issue with not updating them fast enough or something.
-   Debounce updates to the recents list so that we're not forcing re-renders of the mini files all the time
-   Fix so that dragging new files doesn't cause a ton to get created
-   Cause formulas to be run when evaluating filters
    -   This also fixes the issue of numbers and true/false values not matching filters
-   Allow combining files that were just dragged from the file queue
-   Hide files without workspaces

    -   Also log out the file ID when this happens.

## V0.2.29

### Date: 2/13/2019

### Changes:

-   Fixed workspace mesh not updating properly.
-   Remove workspace if size is 0.
    -   Only allow shrinking of a workspace to 0 if there are no files on the workspace.
-   Implemented cleanup of a file's arrows/lines when it is destroyed.

## V0.2.28

### Date: 2/12/2019

### Changes:

-   Make the recent files list use 3D renders of the actual files.
-   Fixed issues with the lines not updating when worksurfaces minimize.
-   Disabled shadows.

## V0.2.27

### Date: 2/11/2019

### Changes:

-   Fix the weirdest bug that was caused by an internal error in Vue.js.
    -   It would do something to stop the touch events from being emitted.
    -   I'm not sure how it did that. Maybe changing focus or something.

## V0.2.26

### Date: 2/11/2019

### Changes:

-   Fixed touch scrolling.
-   Fixed an issue that would prevent immovable files from being dragged off of the recent files list.
-   Fixed an issue that allowed players to place files on minimized worksurfaces.
-   Fixed an issue that allowed minimized worksurfaces to snap together.
-   Made the recents list have 3 files at most.
-   Made files in the recents list not duplicate as long as their normal values are the same.
-   Made selecting a file in the recents list move the selected file to the front.
-   Made the first file in the list larger than the others.
-   Made dragging a file from the recents list not move the dragged file to the front of the list.

## V0.2.25

### Date: 2/11/2019

### Changes:

-   Added the first version of the file toolbar.
    -   This is a list of the user's recently edited files.
    -   Users can select a file from the toolbar to tap and place.
    -   They can also click and drag files out into the world.
-   Made minimized hexes 1/3 the scale of normal hexes.
-   Added the ability to minimize hexes while in file mode.
-   Moved extra buttons like the AR mode to the app sidebar.
-   Made the login email box into a name box.
-   Fixed destroyed blocks not dissapearing.
-   Made the tag input field use a placeholder instead of filling with actual text.
-   Fixed some input issues.

## V0.2.24

### Date: 2/8/2019

### Changes:

-   Scaled down color picker, removed scrolling, and made it slightly wider to accommodate mobile screens.
-   It is now possible to close the Color Picker by tapping on empty space (it will no longer open immediately when tapping of of it).
-   Allow camera dragging when performing click operation on file that is incompatible with the current user mode.
-   Prevent the user from changing the background color when in AR mode.
-   Added the ability to see other people and what they are looking at.
-   Added the ability to minimize worksurfaces.
    -   While minimized they can still be dragged around but changing the size and height is not allowed.
    -   The color can still be changed though.
-   Fixed an issue where everyone would try to initialize the globals file with the default color and get a merge conflict if it was different.

## V0.2.23

### Date: 2/7/2019

### Changes:

-   Made the info box default to closed.
-   Added initial version of WebXR support.
    -   Note that this is Mozilla's old crotchety WebXR and not the official standardized version.
    -   As such, it only works in Mozilla's WebXR Viewer app thing.
    -   Hopefully it doesn't break WebVR support.
-   Changed color picker to swatches style.
-   Can only change scene background color while in workspaces mode.
-   Changed `stroke.linewidth` to be `stroke.width`.

## V0.2.22

### Date: 2/7/2019

### Changes:

-   Color Picker component is now more generic. It invokes a callback function every time the color value changes that you can use to get the color value.
-   Made the QR code larger.
-   Change the scene’s background color by clicking on it and using the color picker.
-   Make basically all the text gray (title bar text, mode switch, add buttons, and the hamburger).
-   Changed color picker type to Compact style.

## V0.2.21

### Date: 2/7/2019

### Changes:

-   Changed the top bar and other buttons to have a white background.
-   Changed the red badge on the pencil to be a neutral gray.
-   Changed the actions icon.
-   Added a grid that is visible in hex edit mode.

## V0.2.20

### Date: 2/7/2019

### Changes:

-   Added color picker component.
-   Can change workspace color using color picker from the context menu.
-   Inverted touch input vertical rotation.
-   Clamping vertical rotation so that you can’t rotate underneath the ground plane.

## V0.2.19

### Date: 2/6/2019

### Changes:

-   Added `stroke.linewidth` to control how thick the stroke lines are.
-   Removed the Skybox.
-   Added the ability to change the vertical tilt of the camera by using two fingers and panning up and down.
-   Reworked the files panel to be easier to use.
    -   Added "+action" button for creating actions.
    -   Moved the "+tag" and "+action" buttons above the file table.
    -   Moved the "Clear selection" button to the header row on the file table.
    -   It still needs some of the scrolling features like not scrolling the header while scrolling the body of the table but for the most part it's done.
    -   Also needs the auto-zoom feature for users. After looking at possible implementations I've discovered that it should be easier to do this when the "seeing other people" update arrives.

## V0.2.18

### Date: 2/5/2019

### Changes:

-   Button polling is now implemented in `InputVR` for vr controllers: `getButtonDown`, `getButtonHeld`, `getButtonUp`.
-   Replaced `GameView.workspacePlane` with mathematical plane for workspace dragging.
    -   This fixes not being able to drag workspaces after we disabled the ground plane mesh.
-   Forcing touch input when being used on a VR capable device in non-VR mode. This fixes traditional browser input on devices like the Oculus Go.

## V0.2.17

### Date: 2/5/2019

### Changes:

-   Moved VR controller code to `InputVR` class.
-   Forcefully disconnecting the controller when exiting VR, this fixes bug with GamePad API when returning to VR mode.
-   Disabled visibility of scene’s ground plane.
-   `ControllerMesh` is now a special `Object3D` that is added to the root controller `Object3D` node.

## V0.2.16

### Date: 2/5/2019

### Changes:

-   Controller is represented as a red pointer arrow. It doesnt not currently allow you to interact yet.
-   Disabling shadows when in VR. Shadows are a significant performance cost in its current state, disabling them gives us 20-30+ fps boost in VR.
-   VR button is now hidden when WebVR is not detected.

## V0.2.15

### Date: 2/5/2019

#### Changes:

-   Changed the default cube color to be white.
-   Changed the default cube outline color to gray instead of invisible.
-   Fixed an issue with action filters where some values weren't able to be matched to a filter.
    -   This happened for some tag values that would be parsed from strings into their semantic equivalents.
    -   For example, `"true"` would get converted to `true` and `"123.456"` would get converted to `123.456`.
    -   This conversion was being ignored for filter values, so they would never match in these scenarios.
-   Fixed an issue with action scripts where copying a file would not copy its formulas.
-   Improved the `copy()` function used in action scripts to be able accept any number of arguments.
    -   This allows cascading scenarios like `copy(this, that, @name("joe"), @name("bob"))`.

## V0.2.14

### Date: 2/4/2019

#### Changes:

-   Added `scale.x`, `scale.y`, and `scale.z` tags to allow changing the scale of the cubes.
    -   `x` and `y` are width and thickness. `z` is height.
-   Dragging worksurfaces now no longer snaps to the center but stays relative to the cursor position.
-   Added `label.size` and `label.size.mode` tags.
    -   `label.size` sets the size of the label. Setting it to 1 means the default size and setting it to 2 means twice the default size.
    -   Setting `label.size.mode` to `"auto"` causes the label to appear a constant size no matter where the user's camera is in the scene.
-   Changed the renderer settings to render the 3D scene at the full device resolution.
    -   This will likely increase the accuracy of rendering results but may also cause performance to drop due to rendering a lot more pixels.
    -   Was previously using the browser-default pixel ratio.
-   Added beta support for Web VR devices.
-   Fixed an issue where worksurfaces that did not have default heights and were merged into other worksurfaces would cause those tiles to incorrectly appear with a height of `0`.
    -   The worksurfaces that did not have default heights were from old versions that did not allow changing heights.
-   Added the number of selected cubes to the info box toggle

## V0.2.13

### Date: 2/1/2019

#### Changes:

-   Camera now handles going from two touch -> one touch without jumping around.
-   Removed time instance in `Time.ts`.
-   Input and Time are both updated manually through `GameView`, we need less `requestAnimationFrame` calls when possible.
-   Fixed bug in `Input` that would cause touches to overwrite old ones on browsers that reuse `TouchEvent` identifiers.
-   Remaining `TouchData` finger indexes get normalized when touches are removed.
    -   i.e. if there are two touches and touch 0 gets removed, then touch 1 becomes touch 0.

## V0.2.12

### Date: 2/1/2019

#### Changes:

-   Added `#stroke.color` which sets an outline on the cube.
-   Added the ability to download `.aux` files.
-   Added the ability to upload `.aux` files into the current session.
-   Changed the URLs to not use `#`. (breaking change!)
-   Changed the home screen to be the root path (`/`) so sessions are now just `filesimulator.com/mysession`. (breaking change!)
-   Changed the login screen to be at `/login`. (So `login` is not a valid session ID anymore) (breaking change!)
-   Fixed an issue where destroyed objects were being returned in action script queries.
-   Fixed an issue that allowed files to be combined with themselves. (Sorry Jeremy!)
-   Fixed an issue where offline users would always overwrite file `_index` values if the index was at `0.`
-   Minor changes:
    -   Add a "continue as guest" button.
    -   Replace "File Simulator" with the session code unless they are in the default session.
    -   Disable auto-capitalization and autocorrect on the input fields.
    -   Change the "Add worksurface" and "Add file" buttons to just be a "+" icon.
    -   Change the mode switch to use icons instead of text for the label.
    -   Make the mode switch always appear white.
    -   Remove color integration from FileValue.
    -   Change "Nuke the site" to something a little more friendly.
    -   Change "+ New Tag" to "+tag".
    -   Change the deselect file button to a grey color.
    -   Change the info box header to "Selected Files".
    -   Change the info icon to a pencil icon.

## V0.2.11

### Date: 1/31/2019

#### Changes:

-   Changed the "X" used to deselect files into a "-" sign.
-   Added the ability to show a QR code linking to the session the current user is in.

## V0.2.10

### Date: 1/31/2019

#### Changes:

-   Added two different modes to help control what the user is interacting with
    -   The "Files" mode allows dragging files and making new files.
    -   The "Worksurfaces" mode allows dragging worksurfaces, making new worksurfaces, and interacting via clicking on them.
-   Re-added the ability to combine files
    -   Dragging a file onto another file will combine them if possible.
    -   If no filters match then the files will stack.

## V0.2.9

### Date: 1/31/2019

#### Changes:

-   Camera zooming with trackpad pinching is now supported.
-   Input now handles `WheelEvent` from the browser.
    -   `getWheelMoved()` - Returns true when wheel movemented detected.
    -   `getWheelData()` - Return wheel event data for the current frame.

## V0.2.8

### Date: 1/31/2019

#### Changes:

-   Disabled double-tap to zoom functionality that is added by iOS and Android by default.
-   Fixed an issue where files would all appear in the same spot upon first load of a session.
-   Added the Session ID to the top header.
-   After logging in, the user will now be redirected back to the session they first tried accessing.
-   Fixed some typos.

## V0.2.7

### Date: 1/30/2019

#### Changes:

-   Added `line.to` and `line.color` tags. `line.to` creates an arrow that points from the source file to the target file. An array of files is also supported.
-   Added formula support for `label`, `label.color`.
-   Added some functions to `FileCalculations` to help with handling of short file ids:
    -   `getShortId` - Return the short id for the file.
    -   `fileFromShortId` - Find file that matches the short id.
    -   `filesFromShortIds` - Find files that match the short ids.
-   Disabled depth buffer writing for the new SDF rendered font.
-   Running `updateMatrixWorld` function for `FileMesh` when its position is updated.
    -   This allows child objects to have accurate world positioning the moment its parent is moved instead of waiting for ThreeJS to run the next render update frame.

## V0.2.6

### Date: 1/28/2019

#### Changes:

-   Improved the game window to resize the renderer and camera automatically
-   Improved how the files window scales for small devices
-   Move the toolbar into a floating action button
-   Closing the info box now shows an icon in its place that can be used to reopen it
-   Selecting/changing files no longer re-opens the info box
-   Tags that the user adds to the info box are no longer automatically hidden

## V0.2.5

### Date: 1/28/2019

#### Changes:

-   Rotation with touch input now spins in the correct direction.
-   3D text rendering is now done with SDF (Signed Distance Field). This gives us a much cleaner and crisper text representation.
-   Added `label.color` tag that allows you to change the color of the label text.

## V0.2.4

### Date: 1/28/2019

In this version we improved workspaces and made other minor quality of life improvements.

#### Changes:

-   Added the ability to change hex heights
-   Added the ability to stack cubes on top of each other
-   Added the ability to drag single hex tiles onto other workspaces
-   Added a `list()` formula function that is able to calculate which files are stacked on top of each other.
-   Made the square grid tiles visible only if they are over a related hex tile
-   Made hexes have a short height by default
-   Made hexes larger by default
-   Made cubes always attach to a workspace
-   Made only the grid that a cube is being dragged onto visible

##V0.2.1
###Date: 1/22/2019
In this version we added support for multiple simultaneous sessions. When logging in users can optionally provide a “Session ID” that will put them into that session. Alternatively, they can type the Session ID into the URL and go there directly. Sharing URLs to share your session is also supported.

#### Changes:

-   Multi-Session Support
    -   Users enter in a Session ID to go to a sandbox all their own.
    -   They can also share the URL with other people to be put directly into that session.
-   Hexes no longer have bevels.
-   In Formulas, hashtag expressions which have only a single result now return that result directly instead of in an array.
    -   For example, If there was only one file with a #sum set to “10” and there was a formula “=#sum”
        -   In v0.2.0 the formula would equal “[10]”
        -   In v0.2.1 the formula would equal “10”

## V0.2.0

### Date: 1/16/2019

In this version we added support for offline mode and made general improvements to the user interface.

#### Changes:

-   Added offline mode
    -   After loading the app over HTTPS, the user will be able to go completely offline (airplane mode) and still be able to access everything. This means:
        -   The app should load
        -   The user should be able to create new files and workspaces
        -   They should be able to edit tags and perform actions.
    -   When new app versions are available, the user will be prompted to refresh the page to use the new version.
        When the user goes back online the app will attempt to sync with the server. If successful, then everyone else will be able to see their changes because they have been synced.
    -   If syncing is not successful, then this is because of one or more merge conflicts between the user’s version and the server’s version.
        -   Merge conflicts happen when two users edit the same tag to different values.
        -   The computer doesn’t know which is the most valid so it has to ask the user.
    -   When merge conflicts happen a notification will pop up and prompt the user to fix them.
        -   This prompt will also be in the side bar underneath the hamburger menu.
    -   Until the user fixes the merge conflicts any changes they make will not be synced to the server.
    -   When the user fixes the merge conflicts, their state is synced to the server and everyone is able to see it.
    -   The sidebar will show the current online/offline synced/not synced status. Right clicking it will give the option to force the app into offline mode for testing and vice versa.
-   Added a nuke button
    -   This button allows the user to delete everything in the website.
    -   This is only for testing so don’t expect it to work in all cases. In particular, don’t expect it to work super well when there are multiple people on the site at a time.
-   Removed test buttons from the sidebar
-   Changed the version number to be based on the latest annotated git tag. This will let us have full control over the version numbers while making them a lot more human readable. Upon hover it will also show the git commit hash that the build was made from.<|MERGE_RESOLUTION|>--- conflicted
+++ resolved
@@ -10,16 +10,12 @@
 
 ## V3.0.18
 
-<<<<<<< HEAD
-#### Date: 7/25/2022
-=======
 #### Date: 8/9/2022
 
 ### :boom: Breaking Changes
 
 -   Changed uploads to PDF files to upload the binary data of the PDF instead of automatically converting it to UTF-8.
     -   This affects both `os.showUploadFiles()` and `@onFileUpload`.
->>>>>>> c02c1e0a
 
 ### :rocket: Improvements
 
