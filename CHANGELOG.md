# CasualOS Changelog

## V3.1.35

<<<<<<< HEAD
#### Date: 6/22/2023
=======
#### Date: 6/30/2023
>>>>>>> 932e96ff

### :rocket: Improvements

-   Merged the serverless and server backends.
    -   This means that we now ship one docker image for both the aux server and auth server instead of two.
    -   The aux server still runs on port 3000, while the auth server runs on port 3002 (by default).
    -   The auth serverless backend has also been merged with the serverless apiary backends, so only one AWS CloudFormation deployment is needed to have a fully functioning deployment.

### :bug: Bug Fixes

-   Fixed an issue where roles could not be granted because of a database configuration issue.
-   Fixed an issue where auth sessions could not be renewed because of a database configuration issue.

## V3.1.34

#### Date: 6/19/2023

### :bug: Bug Fixes

-   Fixed an issue where some records could not be retrieved due to the database returning the data in an unexpected format.

## V3.1.33

#### Date: 6/19/2023

### :rocket: Improvements

-   Removed unused DynamoDB tables from the backend.

## V3.1.32

#### Date: 6/17/2023

### :rocket: Improvements

-   Improved the backend to use a SQL Database instead of DynamoDB tables.
    -   This will make development quicker and easier in the future in addition to being more cost effective.

## V3.1.31

#### Date: 5/26/2023

### :rocket: Improvements

-   Added the `os.getCurrentInstUpdate()` function.
    -   Returns a promise that resolves an inst update that represents the current local shared state of the inst.
    -   This function is useful for whenever you want a snapshot of the current `shared` space state and want to be able to restore it to an inst after it is wiped.
-   Added the `os.mergeInstUpdates(updates)` function.
    -   This function merges the given list of inst updates into a single update.
    -   Mostly useful for consolidation and maintenence of updates.

## V3.1.30

#### Date: 5/25/2023

### :rocket: Improvements

-   Added the `meetPortalLanguage` tag.
    -   Sets the language that is displayed in the meetPortal interface by default.
    -   If omitted, then the user-configured language will be used. (English if never changed)
    -   Must be set on the `meetPortalBot` before the meetPortal is loaded in order to take effect.
-   Added support for displaying a list of options using `os.showInput()`.

    -   To display a list, use the `list` type.
    -   The supported list subtypes are:
        -   `select` - Displays a dropdown list that the user can select from.
        -   `multiSelect` - Displays a dropdown list of checkboxes that the user can check.
        -   `checkbox` - Displays a list of checkboxes.
        -   `radio` - Displays a list of radio buttons.
    -   When using the `list` type, you should pass in an array of items that have the following structure:

        ```typescript
        let item: {
            /**
             * The label that should be displayed for the item.
             */
            label: string;

            /**
             * The value that is associated with the item.
             */
            value: any;
        };
        ```

### :bug: Bug Fixes

-   Fixed an issue where using the sheetPortal to delete a bot that had circular `creator` tag references would freeze CasualOS.
-   Fixed an issue where `#` symbols at the start of a tag value would be hidden in the multiline code editor.

## V3.1.29

#### Date: 5/23/2023

### :rocket: Improvements

-   Added the `@onSpaceMaxSizeReached` shout.
    -   This is a shout that is sent when a space has reached its maximum persistent storage size.
    -   `that` is an object with the following properties:
        -   `space` - The space that reached is maximum storage size. Generally, this is `shared`.
        -   `maxSizeInBytes` - The maximum allowed size for the space in bytes.
        -   `neededSizeInBytes` - The number of bytes that would be needed to store the data that was placed in the space.
    -   Note that this only applies to persistent storage. That is, if you create a bot in the `shared` space and receive this shout, then it is possible that the bot was not persistently stored and shared, but it is still available by scripts until the browser tab is refreshed or the PC is restarted.
    -   Generally, if you receive this shout, then it is a good idea to backup your inst.
-   Added configurable support for IP-based rate limiting.
    -   Applies to websockets as well as the API.
    -   Requires a Redis connection and is configurable by the following environment variables:
        -   `RATE_LIMIT_MAX` - The maximum number of requests that can be recieved from an IP address over the window.
        -   `RATE_LIMIT_WINDOW_MS` - The size of the window for requests represented in miliseconds.
    -   If any of the above environment variables are not specified, then rate limiting will be disabled.
-   Added API support for policies and roles.
    -   In the future, additional functions will be added to CasualOS to make accessing these new capabilities easier.
-   Added `formOpacity` tag, which allows bots to be semi-transparent.
    -   A `formOpacity` value of `1` means that the bot's mesh materials are effectively in their default opacity and transparency state.
    -   A `formOpacity` value `< 1` means that the bot's mesh materials become transparent and that the `formOpacity` value is used to modify each material's default opacity level.
    -   A `formOpacity` value of `0` would effectively make the bot invisible.
-   Added several functions to help manage policies and roles:
    -   `os.grantRecordMarkerPermission()`
    -   `os.revokeRecordMarkerPermission()`
    -   `os.grantInstAdminPermission()`
    -   `os.grantUserRole()`
    -   `os.grantInstRole()`
    -   `os.revokeUserRole()`
    -   `os.revokeInstRole()`
    -   See the documentation for more information.
-   Added the `@onSpaceRateLimitExceeded` shout which occurs when a space rejects a tag change or event because a rate limit was exceeded.

### :bug: Bug Fixes

-   Fixed an issue where `os.getMediaPermission` would leave tracks in a MediaStream running. Some browsers/devices release these automatically, while others would leave the tracks running and cause issues with other systems that utilize audio and video hardware like augmented reality.
-   Fixed an issue where `data:` URLs would not work in the `formAddress` tag without a workaround.
-   Fixed an issue where it was impossible to create record keys on deployments that did not have a subscription configuration.
-   Fixed an issue where the bounding objects of a transformed bot did not update if its `transformer` moved.
    -   This fixes a reported bug with `lineTo` to updating correctly while using the `transformer` tag. [Issue #276](https://github.com/casual-simulation/casualos/issues/276)
-   Fixed an issue where the `color` tag would not apply to all materials in a gltf model.
-   Fixed an issue where gltf models with multiple materials and textures would not be properly disposed.
-   Fixed an issue where `os.beginAudioRecording` would fail to provide audio chunks in stream mode if the mimeType was anything other than `audio/x-raw`.
-   Fixed some potential issues with the `tempShared` and `remoteTempShared` spaces.
-   Fixed an issue creating a bot with a `null` tag value would cause the null value to become visible after a refresh.
-   Fixed an issue where a player disconnect event may not be sent if the server failed to message the disconnected player before it processed the disconnection.

## V3.1.28

#### Date: 3/22/2023

### :rocket: Improvements

-   Improved the mapPortal to be able to correctly show large bots which are placed past the horizion but should still be visible because they peak above the horizion.

### :bug: Bug Fixes

-   Fixed an issue where moving the camera using the `cameraPositionOffset` tag while in point of view mode and while one of the mouse buttons is held down would result in the camera moving in a circle instead of where the `cameraPositionOffset` specified.

## V3.1.27

#### Date: 3/16/2023

### :bug: Bug Fixes

-   Fixed an issue where billboarded bots could break the mapPortal.
-   Fixed an issue where quickly tapping on the screen in the mapPortal could cause user controls to stop working.
-   Fixed an issue where large bots were visible through the Earth in the mapPortal and miniMapPortal.

## V3.1.26

#### Date: 3/14/2023

### :rocket: Improvements

-   Added additional configuration options for the Records system.
    -   It is now possible to indicate whether a subscription is purchasable. Setting this to `false` will prevent it from showing to users who haven't purchased a subscription.
    -   It is also now possible to povide additional configuration options for Stripe Checkout sessions and Stripe Customer Portal management sessions.
-   Improved the login system to evaluate email/sms rules on the server. As a result, existing users are no longer subject to the email/sms rules. This makes the rules effective for blocking specific emails/sms from signing up, but they won't interfere with already existing users.

## V3.1.25

#### Date: 3/10/2023

### :rocket: Improvements

-   Added the ability to configure Records system deployments to support Beta Program Subscriptions through Stripe.
    -   If configured, then users can subscribe to the Beta Program through their account portal.
    -   Once subscribed, they can store their OpenAI API Key in their account profile.
    -   This additional information will then be included in the `authBot` (returned from `os.requestAuthBot()`) as a couple tags:
        -   `hasActiveSubscription` - Whether the user has a currently active beta program subscription.
        -   `openAiKey` - The API Key that the user has saved in their account.
    -   If not configured, then every user will have access to all of the Beta Program features.
    -   Of course, since CausalOS is Open Source, anyone is free to take the source code and make their own deployments with all Beta Features enabled by default.

## V3.1.24

#### Date: 2/23/2023

### :bug: Bug Fixes

-   Fixed an issue where the auth system prevent useres from logging in if their User ID was in an old format.

## V3.1.23

#### Date: 2/23/2023

### :rocket: Improvements

-   Improved the records system to authenticate and authorize requests much more quickly than before.
    -   In order to take advantage of the improvements, you may need to request a new record key.
-   Updated the multi-line code editor to color-code parenthesis, curly braces, and square brackets so it is easier to tell which pairs go together.

### :bug: Bug Fixes

-   Fixed an issue where the multi-line editor could get stuck in an infinite loop while trying to resize itself to fit on the screen.
-   Fixed an issue where tag masks would return the serialized version of a value instead of the computed version of the value.
    -   Tag masks are designed to work a little differently from regular tags since it is much more common for tag mask values to be set programmatically instead of entered by hand.
    -   This means that tag masks are designed to preserve the saved type as much as possible, unless it is clear that the value should be converted to a native type.
    -   As a result, only marked values are converted from their string value into a native value.
    -   For example, the string `"123"` will remain `"123"`, but the string `"🔢123"` will be converted to the number `123`. The same goes for other values like `"true"` and `"false"`.
    -   Possible marks are:
        -   Numbers: `🔢`
        -   Mods: `🧬`
        -   Dates: `📅`
        -   Vectors: `➡️`
        -   Rotations: `🔁`
-   Fixed an issue where JSX syntax highlighting would fail if the script contained a return statement.
-   Fixed an issue where empty `{}` expressions in JSX would cause compilation to fail.
-   Fixed an issue where using `animateTag()` with a custom start time wouldn't work.
-   Fixed an issue where autocomplete would not work on instances with a large number of listeners.

## V3.1.22

#### Date: 2/15/2023

### :rocket: Improvements

-   Added a log to help debug an initialization issue.

### :bug: Bug Fixes

-   Fixed an issue where custom apps may sometimes ignore JSX updates when using app hooks.

## V3.1.21

#### Date: 1/30/2023

### :rocket: Improvements

-   Improved the ab-1 bootstrapper to support Version 2 AUX Files.

### :bug: Bug Fixes

-   Fixed an issue with `os.downloadBotsAsInitializationUpdate()` and `os.createInitializationUpdate()` where they could not download bots that contained script syntax errors.

## V3.1.20

#### Date: 1/19/2023

### :rocket: Improvements

-   Added the ability to specify a `type` to `os.addDropGrid()` and `os.addBotDropGrid()`.
    -   Possible types are `sphere` and `grid`. (Defaults to `grid`)
    -   When combined with `portalBot`, you can use this to place bots in a sphere portal.
    -   Alternatively, it can be used to place bots on the surface of a sphere (without rotation for now).

### :bug: Bug Fixes

-   Fixed an issue where the gridPortal would error if a bot had `labelPosition` set to `floating` but had no `label`.
-   Fixed an issue where it was possible for CasualOS to ignore udpates to a newly created bot.

## V3.1.19

#### Date: 1/17/2023

### :rocket: Improvements

-   Improved the diff multi-line code editor to support `codeButton` form bots.
-   Improved `os.focusOn()` to be able to navigate to systemPortal tags when the diff pane is open in the systemPortal.
-   Added the `debug.onScriptActionEnqueued(handler)`, `debug.onAfterScriptUpdatedTag(handler)`, `debug.onAfterScriptUpdatedTagMask(handler)`, `debug.onBeforeUserAction(handler)`, `debug.performUserAction(...actions)`, and `debug.getCallStack()` functions for debuggers.
    -   See the documentation for more information and examples.
-   Added the `os.showConfirm(options)` function.
    -   When called, it displays a confirmation dialog that gives the user the ability to indicate whether they want something confirmed or canceled.
    -   Returns a promise that resolves with `true` if the user clicked the "Confirm" button and `false` if they closed the dialog or clicked the "Cancel" button.
    -   `options` should be an object with the following properties:
        -   `title` - The title that should be shown on the dialog.
        -   `content` - The descriptive content that should be shown in the dialog.
        -   `confirmText` - The text that should be shown for the "Confirm" button. (Optional)
        -   `cancelText` - The text that should be shown for the "Cancel" button. (Optional)
-   Improved the systemPortal to always focus and select the search box when using `Ctrl+Shift+F`/`Cmd+Shift+F`.
    -   It will also grab the currently selected text and auto-fill that into the search box.
-   Improved the systemPortal to preserve the last selected location in a tag when using `os.focusOn()` without line/index information or when using the quick access panel (`Ctrl+P`).
-   Improved the systemPortal to be able to show the quick access panel (`Ctrl+P`) even if the multi-line editor is not focused.
-   Added the `os.downloadBotsAsInitialzationUpdate(bots, filename)` function.
    -   When called, it downloads the given array of bots as a `.aux` or `.pdf` file stored in the Version 2 AUX File Format.
    -   The [Version 2 AUX Format](https://github.com/casual-simulation/casualos/blob/9910658524e4a37f40c72f824ef5770693005394/src/aux-common/bots/StoredAux.ts#L12) is similar to the [Version 1 AUX Format](https://github.com/casual-simulation/casualos/blob/9910658524e4a37f40c72f824ef5770693005394/src/aux-common/bots/StoredAux.ts#L7), except instead of storing the bot data as a snapshot, it stores bot data as a conflict-free update. This means that the Version 2 format is more suited towards scenarios where multiple different machines want to load the aux file at the same time (like when initializing shared instances), or when you want to share changes to an inst offline.
    -   Note that the Version 2 AUX Format is not a replacement for the Version 1 AUX Format. They are both in active use and each is slightly more optimal for different use-cases.
-   Added a button to the "Scan QR Code" dialog that allows changing the current camera.
-   Added the `spherePortal` form.
    -   The `spherePortal` form functions like the `portal` form except that it displays bots in the portal on the surface of an invisible sphere and treats the dimension X and Y tags as latitude and longitude coordinates.

### :bug: Bug Fixes

-   Fixed an issue where `os.applyUpdatesToInst()` would not sync updates to the server.
-   Fixed an issue where strings that can be converted to primitive values search box would not appear if `systemPortalSearch` was set via a script.
-   Fixed an issue where it was impossible to use `os.importAUX()` with URLs that didn't end with ".aux".

## V3.1.18

#### Date: 12/28/2022

### :bug: Bug Fixes

-   Fixed an issue where the systemPortal would not correctly open tags that were clicked by the user.

## V3.1.17

#### Date: 12/28/2022

### :rocket: Improvements

-   Improved `os.focusOn()` to support specifying a rotation in the map portals.
-   Improved custom apps to have better performance when working with apps that utilize a large number of HTML elements.
-   Added the `codeHint` form for bots.
    -   Useful for highlighting some code or inserting inline markers.
    -   This form functions similarly to `cursor`.
    -   Differences are that `strokeColor` is supported for setting a border on the highlighted code, `label` is supported for inserting inline markers, and `@onClick` is supported for clicking the label of a hint.
-   Added the `codeToolsPortal` portal.
    -   When set to a dimension on the `configBot`, it will display bots that are in that dimension and have `label` tags in the toolbar of the multi-line editor.
    -   This is useful for writing little gadgets that are intended to assist with coding.
-   Improved the systemPortal to support bots from attached debuggers.
-   Added the ability to use `Ctrl+P`/`Cmd+P` while the the multi-line code editor is focused to show a quick access menu that lets you quickly search for and jump to different tags.
-   Added the ability to use `Ctrl+Shift+F`/`Cmd+Shift+F` in the system portal to quickly jump to the "Search" panel.
-   Improved `expiriment.beginRecording(options)` to be able to record audio from both the microphone and screen.
-   Added the ability to add the `casualos-no-cors-cache=true` query param to `formAddress` tag values to prevent CasualOS from adding the `cors-cache=` query param to requests that it makes.
    -   This may be needed in some scenarios where you don't need CORS to always function properly with `formAddress` tags, but you do need to prevent the `cors-cache` query param from being included in the address URL.
    -   Note that the `casualos-no-cors-cache=true` param will also be removed from the URL, so it doesn't affect the request either.

### :bug: Bug Fixes

-   Fixed an issue where calling `debug.listCommonPauseTriggers()` on an async listener didn't work.

## V3.1.16

#### Date: 12/13/2022

### :rocket: Improvements

-   Added the `os.listBuiltinTags()` function.
-   Improved `codeButton` form bots to be able to be displayed in the multi-line editor's context menu when their `#true` tag is set to `true`.

### :bug: Bug Fixes

-   Fixed an issue where `os.showHtml()` would use a dark background when the dark theme was enabled.
-   Fixed an issue where calling `os.getData()` with null values would cause the server to crash.

## V3.1.15

#### Date: 12/12/2022

### :bug: Bug Fixes

-   Fixed an issue where custom apps would incorrectly display white text on a white background by default when using the dark theme.
-   Fixed an issue where it was impossible to edit tags using the single-line editors in the systemPortal.

## V3.1.14

#### Date: 12/12/2022

### :rocket: Improvements

-   Added dark mode to CasualOS!
    -   It is controlled by the new `theme` tag on the configBot.
    -   Possible values are:
        -   `auto` - Use the system dark mode setting. (Default)
        -   `light` - Use the light theme.
        -   `dark` - Use the dark theme.
-   Added the `@onMeetRecordingLinkAvailable` shout.
    -   It is triggered when recording is enabled in the meetPortal and contains the link that the recording will be available at.
    -   `that` is an object with the following properties:
        -   `link` - The link that the recording is available at.
        -   `timeToLive` - The number of seconds that the link will be available for.
-   Added the `os.attachDebugger(debug, options?)` and `os.detachDebugger(debug)` functions.
    -   These functions are useful for attaching the bots in a debugger to the CasualOS frontend as if it was a separate inst.
    -   Additionally, debuggers can be attached using a tag name mapper that can remap tag names so the frontend sees a different set of tags than what are actually on the debugger bots.
        -   This is useful for testing. For example, you can create a debugger that contains a copy of all the bots in the inst but instead of being displayed in the `home` dimension would be displayed in the `testHome` dimension because of the tag name mapper.
    -   See the documentation for more information.

### :bug: Bug Fixes

-   Fixed an issue where the grids on the wrist portals would become really large when the user enters VR for the second time during a session.

## V3.1.13

#### Date: 12/5/2022

### :bug: Bug Fixes

-   Fixed an issue where Chrome would appear to randomly add and remove scrollbars when the tag/meet portals were open.

## V3.1.12

#### Date: 12/2/2022

### :bug: Bug Fixes

-   Fixed an issue where it was not possible to tilt the mapPortal camera due to an incorrect default configuration.
-   Fixed an issue where it was not possible to handle errors that occurred during calls to `os.getPublicRecordKey()`.

## V3.1.11

#### Date: 11/28/2022

### :rocket: Improvements

-   Improved the map portals (mapPortal and miniMapPortal) to support the `portalZoomableMin` and `portalZoomableMax` tags.
-   Enabled the multiline code editor to always be shown regardless of if the device is a mobile device or not.
-   Added the `analytics.recordEvent(name, metadata?)` function.
-   Added the `@onKeyRepeat` shout that is fired when a key is held down and "auto repeated".
-   Added support for some simple HTMLElement functions.
    -   HTMLElement objects support the following functions:
        -   `focus()`
        -   `click()`
        -   `blur()`
    -   HTMLInputElement objects support the following functions:
        -   `select()`
        -   `setRangeText()`
        -   `setSelectionRange()`
        -   `showPicker()`
        -   `stepDown()`
        -   `stepUp()`
    -   HTMLFormElement objects support the following functions:
        -   `reset()`
        -   `submit()`
    -   HTMLMediaElement objects support the following functions:
        -   `fastSeek()`
        -   `load()`
        -   `pause()`
        -   `play()`
    -   HTMLVideoElement objects support the following functions:
        -   `requestPictureInPicture()`
-   Added support for the `document.getElementById()` function for custom apps.

### :bug: Bug Fixes

-   Fixed an issue where `Vector2`, `Vector3`, `Rotation`, and `DateTime` values would cause the shared space to emit an error if they were stored in a tag on a new bot while it was being processed by the space.
-   Fixed an issue where it was not possible to tap on codeButton bots on mobile devices.
-   Fixed `@onKeyDown` to only be emitted once when a key is starting to be held down and not continually while a key is held down.

## V3.1.10

#### Date: 11/8/2022

### :rocket: Improvements

-   Added the `systemPortalPane` tag to allow CasualOS to remember which pane the user is viewing in the systemPortal.
    -   This also fixes issues with being unable to select the search pane.
    -   Additionally, CasualOS will now remember the systemPortal search and pane state across browser reloads.
-   Updated the terms of service with consistent wording and with a section about using OLX Services.

### :bug: Bug Fixes

-   Fixed an issue where `Vector2`, `Vector3`, `Rotation`, and `DateTime` values would cause the shared space to emit an error if they were stored in a tag on a new bot while it was being processed by the space.

## V3.1.9

#### Date: 11/4/2022

### :boom: Breaking Changes

-   `os.createDebugger()` now returns a promise that needs to be awaited instead of simply returning a debugger.
-   `setTimeout()` and `setInterval()` now throw an error if called without a handler function.

### :rocket: Improvements

-   Added the ability to pause scripts that are executed inside debuggers.
    -   The `os.createDebugger()` API now supports an additional option parameter `pausable`, which when set to `true` will cause the debugger to execute every script inside a JavaScript interpreter.
    -   The following functions have also been added to the debugger API:
        -   `onPause(handler)` - Registers a handler function that will be called when the debugger pauses due to hitting a pause trigger (i.e. breakpoint).
        -   `setPauseTrigger(bot, tag, options)` - Registers a pause trigger in a bot and tag that the debugger will pause at if it comes across the trigger while executing code. Returns an object that represents the pause trigger.
        -   `removePauseTrigger(trigger)` - Removes the given pause trigger from the debugger.
        -   `enablePauseTrigger(trigger)` - Enables the given pause trigger.
        -   `disablePauseTrigger(trigger)` - Disables the given pause trigger.
        -   `listPauseTriggers()` - Lists the pause triggers that have been set on the debugger.
        -   `listCommonPauseTriggers(bot, tag)` - Lists common locations that pause triggers can be placed at for the given bot and tag.
        -   `resume(pause)` - Tells the debugger to resume execution of the scripts.
    -   See the documentation for more complete information and examples.
    -   Additionally, check out the [debugger-example](https://ab1.bot/?ab=debugger-example) appBundle.
-   Improved `os.focusOn(bot, options)` to support focusing tags in the systemPortal, sheetPortal, and tagPortal.
    -   `options` now supports the following properties:
        -   `tag` - The tag that should be focused. If specified, then the multi-line editor will be opened in a portal (the systemPortal by default) with the bot and tag focused.
        -   `space` - The space of the tag that should be focused. (Optional)
        -   `lineNumber` - The line number that should be focused. (Optional)
        -   `columnNumber` - The column number that should be focused. (Optional)
        -   `startIndex` - The index of the first character that should be auto-selected. (Optional)
        -   `endIndex` - The index of the last character that should be auto-selected. (Optional)
        -   `portal` - The portal that should be opened. Supports `system`, `sheet`, and `tag` for the systemPortal, sheetPortal, and tagPortal respectively.
-   Added the ability to specify a custom frame buffer scale factor for AR and VR sessions.
    -   `os.enableAR()` and `os.enableVR()` now can take an options object with the following property:
        -   `frameBufferScaleFactor` is the number of rendered pixels for each output pixel. As a result, numbers less than 1 increase rendering performance by rendering fewer pixels than are displayed and numbers greater than 1 decrease rendering performance by rendering more pixels than are displayed. Defaults to 1.
-   Improved `animateTag()` to use `0` as a default when `toValue` is a number, no `fromValue` is specified, and there is no current tag value (or the current tag value is not a number).
-   Improved the search panel in the systemPortal to include and highlight tag names that match the search query.
-   Added the ability to show the sheetPortal in the systemPortal.
    -   A new option has been added to the systemPortal to represent the sheetPortal.
    -   Selecting this option will open the sheetPortal to the current gridPortal dimension, or give the user the option to specify a dimension if no gridPortal is open.
    -   Clicking on the sheetPortal button again will give the ability to set the sheetPortal dimension manually.

### :bug: Bug Fixes

-   Fixed an issue where updating Vector, Rotation, or DateTime tag values on newly created bots could cause trouble with synchronizing data.
-   Fixed an issue where switching between mouse and touch input methods was not possible.
-   Fixed an issue that caused dragging bots on the Meta Quest 2 in non-immersive mode to not work.
-   Fixed touch controls to correctly rotate the camera.

## V3.1.8

#### Date: 10/27/2022

### :rocket: Improvements

-   Added the `meetPortalDisablePrivateMessages` tag to the `meetPortalBot` to allow hiding the option to send a new private message to another participant in the meet portal.

## V3.1.7

#### Date: 10/24/2022

### :bug: Bug Fixes

-   Fixed an issue where destroying a GLTF mesh and re-creating it could cause some textures to not load correctly.
-   Fixed an issue where updates to a newly created bot would be forgotten in some scenarios.

## V3.1.6

#### Date: 10/5/2022

### :bug: Bug Fixes

-   Fixed an issue where creating too many GLTF mesh forms could crash Chrome-based web browser tabs.
-   Fixed an issue where creating a bot with a DateTime, Vector2, Vector3, or Rotation tag would crash the system.

## V3.1.5

#### Date: 10/4/2022

### :bug: Bug Fixes

-   Fixed an issue where the login UI would be hidden behind the sheet and system portals if trying to login while one of them is open.

## V3.1.4

#### Date: 10/3/2022

### :rocket: Improvements

-   Enabled the "More" section in the Jitsi meet portal settings window.

### :bug: Bug Fixes

-   Fixed an issue where using `os.focusOn()` with `rotation` set to `{ x: 0, y: 0 }` could trigger floating point rounding errors and cause the camera rotation to be temporarily incorrect.
-   Fixed an issue where `@onRoomTrackUnsubsribed` listeners would not be triggered for local video and audio tracks when leaving a room.

## V3.1.3

#### Date: 9/27/2022

### :bug: Bug Fixes

-   Fixed an issue where `@onMeetExited` could be triggered multiple times when closing the meet portal.
-   Fixed an issue where rejecting and then re-performing a tag edit would cause the multiline editor to show the edit twice.
-   Fixed an issue where the multiline editor would incorrectly edit shared bots that had not been updated. This resulted in the tag edits being incorrectly added to the end of the tag value instead of where they were supposed to be.
-   Fixed an issue where meshes that were set on a bot and then quickly removed could be incorrectly displayed.
-   Fixed an issue where the documentation link from the multiline editor wouldn't auto-scroll to the correct tag.
-   Fixed an issue where using `deleteTagText()` and `insertTagText()` would cause the runtime to get confused during tag sync and incorrectly apply an edit multiple times.
-   Fixed an issue where `deleteTagMaskText()` and `insertTagMaskText()` did not work.

## V3.1.2

#### Date: 9/9/2022

### :rocket: Improvements

-   Improved `os.registerTagPrefix(prefix, options?)` to accept a `name` property in the `options` object that will be used as a hint for the user.
-   Added support for Vector and Rotation values for many tags. The following tags have been added as alternatives to using multiple tags to contain 3D information:
    -   `cameraPosition` replaces `cameraPositionX`, `cameraPositionY`, and `cameraPositionZ`.
    -   `cameraRotation` replaces `cameraRotationX`, `cameraRotationY`, and `cameraRotationZ`.
    -   `cameraFocus` replaces `cameraFocusX`, `cameraFocusY`, and `cameraFocusZ`.
    -   `cameraPositionOffset` replaces `cameraPositionOffsetX`, `cameraPositionOffsetY`, and `cameraPositionOffsetZ`.
    -   `cameraRotationOffset` replaces `cameraRotationOffsetX`, `cameraRotationOffsetY`, and `cameraRotationOffsetZ`.
    -   `deviceRotation` replaces `deviceRotationX`, `deviceRotationY`, and `deviceRotationZ`.
    -   `portalPannableMin` replaces `portalPannableMinX` and `portalPannableMinY`.
    -   `portalPannableMax` replaces `portalPannableMaxX` and `portalPannableMaxY`.
    -   `pointerPixel` replaces `pointerPixelX` and `pointerPixelY`.
    -   `mousePointerPosition` replaces `mousePointerPositionX`, `mousePointerPositionY`, and `mousePointerPositionZ`.
    -   `mousePointerRotation` replaces `mousePointerRotationX`, `mousePointerRotationY`, and `mousePointerRotationZ`.
    -   `leftPointerPosition` replaces `leftPointerPositionX`, `leftPointerPositionY`, and `leftPointerPositionZ`.
    -   `leftPointerRotation` replaces `leftPointerRotationX`, `leftPointerRotationY`, and `leftPointerRotationZ`.
    -   `rightPointerPosition` replaces `rightPointerPositionX`, `rightPointerPositionY`, and `rightPointerPositionZ`.
    -   `rightPointerRotation` replaces `rightPointerRotationX`, `rightPointerRotationY`, and `rightPointerRotationZ`.
    -   `cursorHotspot` replaces `cursorHotspotX` and `cursorHotspotY`.
    -   `portalCursorHotspot` replaces `portalCursorHotspotX` and `portalCursorHotspotY`.
-   Added the `os.requestWakeLock()`, `os.disableWakeLock()`, and `os.getWakeLockConfiguration()` functions.
    -   `os.requestWakeLock()` asks the user for the ability to keep the screen awake, and if they accept will enable a wake lock that will keep the screen on. Returns a promise that resolves once the wake lock has been granted.
    -   `os.disableWakeLock()` disables the wake lock and allows the computer to sleep. Returns a promise that resolves once the wake lock has been disabled.
    -   `os.getWakeLockConfiguration()` gets the current wake lock status. Returns a promise that resolves with the wake lock information.
-   Improved `math.intersectPlane()` to accept two additional optional parameters which represent the normal and origin of the plane that the ray should be intersected with.
    -   The new function definition is `math.intersectPlane(origin, direction, planeNormal?, planeDirection)`.
        -   `planeNormal` is optional and is the normal vector that the plane should use. It defaults to `➡️0,0,1`.
        -   `planeDirection` is optional and is the 3D position that the center of the plane should travel through. It defaults to `➡️0,0,0`.

### :bug: Bug Fixes

-   Fixed an issue where keys reported in `onKeyUp` and `onKeyDown` could be specified in the incorrect order.

## V3.1.1

#### Date: 9/6/2022

### :rocket: Improvements

-   Added the `codeButton` form.
    -   When the bot is placed in a tag dimension (dimension of the form `{botID}.{tag}`) and its form is set to `codeButton`, then it will appear in the multi-line code editor for that tag as a clickable text element.
    -   As such, in order for the button to appear, the bot also needs a `label` tag.
    -   The button can be positioned by line number by using the `[dimension]Start` tag, and the `[dimension]End` tag can be used to specify the priority that the button should have compared to other buttons on the same line (higher numbers means lower priority).
    -   When clicked, the button will receive an `@onClick` whisper.
-   Added the `formRenderOrder` tag.
    -   This tag sets the render order that should be used for a bot in the grid portals.
    -   Setting this property to a value other than 0 overrides the automatically calculated render order which is based on the distance of each bot to the portal camera.
    -   It is not recommended to use this tag unless you are dealing with transparency issues caused by overlapping PNG images.

## V3.1.0

#### Date: 9/2/2022

### :rocket: Improvements

-   Added the `os.createInitializationUpdate(bots)` and `os.applyUpdatesToInst(update)` functions.
    -   `os.createInitializationUpdate(bots)` creates updates that can be used to ensure that an inst is initialized with a specific set of bots. This function is useful for encoding initialization logic that should only be performed in an inst once.
        -   `bots` - The list of bots that should be included in the update.
    -   `os.applyUpdatesToInst(updates)` applies the given list of updates to the current inst.
        -   `updates` - The list of updates that should be applied to the inst.
-   Improved custom apps to support SVG elements.

### :bug: Bug Fixes

-   Fixed an issue where billboarded bots would display incorrectly when they were parented under a rotated dimension or transformer.

## V3.0.21

#### Date: 8/31/2022

### :bug: Bug Fixes

-   Fixed an issue where deleting a GLTF would cause the gridPortal to stop working.

## V3.0.20

#### Date: 8/30/2022

### :rocket: Improvements

-   Added the ability to use your fingers to click bots in VR/AR.
    -   Any device that supports the WebXR Hand input module should work.
    -   Tested with the Oculus Quest 2.
-   Added the `keyboard` form.
    -   This creates a virtual keyboard that the user can interact with.
    -   Clicking keys on the keyboard sends a `@onKeyClick` whisper to the bot.
-   Improved the system portal diff tab to set the `editingBot`, `editingTag`, and `editingTagSpace` tags on the configBot.
-   Added the `os.startFormAnimation(bot, animationName, options?)`, `os.stopFormAnimation(bot, options?)`, `os.listFormAnimations(botOrAddress)`, and `os.bufferFormAddressGLTF(address)` functions.
    -   `os.startFormAnimation(bot, animationName, options?)` is used to trigger an animation on the given bot. Returns a promise that resolves when the animation has started. It accepts the following parameters:
        -   `bot` - The bot or list of bots that the animation should be triggered on.
        -   `animationName` - The name or index of the animation that should be started.
        -   `options` - The additional parameters that should be used for the animation. Optional. It should be an object with the following properties:
            -   `startTime` - The time that the animation should start playing. It should be the number of miliseconds since the Unix Epoch.
            -   `initialTime` - The time within the animation clip that the animation should start at in miliseconds.
            -   `timeScale` - The rate at which the animation plays.
            -   `loop` - Options for looping. It should be an object with the following properties:
                -   `mode` - How the animation should loop. It should be either `repeat` or `pingPong`.
                -   `count` - The number of times that the animation should loop.
            -   `clampWhenFinished` - Whether the final animation values should be preserved when the animation finishes.
            -   `crossFadeDuration` - The number of miliseconds that the animation should take to cross fade from the previous animation.
            -   `fadeDuration` - The number of miliseconds that the animation should take to fade in.
            -   `animationAddress` - The address that the animations should be loaded from.
    -   `os.stopFormAnimation(bot, options?)` is used to stop animations on the given bot. Returns a promise that resolves when the animation has stopped. It accepts the following parameters:
        -   `bot` - The bot or list of bots that animations should be stopped on.
        -   `options` - The options that should be used to stop the animations. Optional. It should be an object with the following properties:
            -   `stopTime` - The time that the animation should stop playing. It should be the number of miliseconds since the Unix Epoch.
            -   `fadeDuration` - The number of miliseconds that the animation should take to fade out.
    -   `os.listFormAnimations(botOrAddress)` is used to retrieve the list of animations that are available on a form. Returns a promise that resolves with the animation list. It accepts the following parameters:
        -   `botOrAddress` - The bot or address that the animation list should be retrieved for.
    -   `os.bufferFormAddressGLTF(address)` is used to pre-cache the given address as a GLTF mesh for future use. Returns a promise that resolves when the address has been buffered. It accepts the following parameters:
        -   `address` - The address that should be loaded.
-   Added several listeners that can be used to observe animation changes on bots.
    -   Currently, they are only sent for animations that are started via `os.startFormAnimation()`. Animations that are triggered via the `#formAnimation` tag or `experiment.localFormAnimation()` are not supported.
    -   `@onFormAnimationStarted` and `@onAnyFormAnimationStarted` are sent when an animation has been started.
    -   `@onFormAnimationStopped` and `@onAnyFormAnimationStopped` are sent when an animation has been manually stopped.
    -   `@onFormAnimationFinished` and `@onAnyFormAnimationFinished` are sent when an animation finishes playing.
    -   `@onFormAnimationLooped` and `@onAnyFormAnimationLooped` are sent when an animation restarts per the looping rules that were given in the options object.
-   Added support for the `scrollTop` and `offsetHeight` properties for `<section>` elements.
-   Added the `@onDocumentAvailable` listener.
    -   `@onDocumentAvailable` is a shout that is sent once `globalThis.document` is first available for scripts to use.
    -   Because of this feature, scripts can now interact with custom apps via `globalThis.document` instead of `os.registerApp()` and `os.compileApp()`.
    -   This feature still uses a separate document instances for `os.registerApp()`, so changes to `globalThis.document` will not conflict with any other custom apps.
-   Added the [Preact render()](https://preactjs.com/guide/v10/api-reference#render) function to `os.appHooks`.
-   Improved tooltips to always render entirely on screen. This can help in scenarios where the tooltip should be shown close to the edge of the screen.

### :bug: Bug Fixes

-   Fixed an issue where `cursor` bots would not update in the multiline editor unless no bots changed for 75ms.
-   Fixed an issue where `cursor` bots would be duplicated if the user closed the portal that contained the multiline editor and then opened it again.
-   Fixed an issue where images that were loaded via custom apps would later fail to load as a `formAddress`.
-   Fixed an issue where floating labels did not work on bots that were transformed by another bot.
-   Fixed an issue where tooltips that had multiple words would always word wrap. Now, they will only word wrap if wider than 200px.

## V3.0.19

#### Date: 8/11/2022

### :bug: Bug Fixes

-   Fixed an issue that would allow browsers to cache certain HTML files when they should not.
-   Fixed an issue where subjectless keys would not work with the new auth system.
-   Fixed an issue where the background for floating labels would not match the label if the bot was rotated.

## V3.0.18

#### Date: 8/9/2022

### :boom: Breaking Changes

-   Changed uploads to PDF files to upload the binary data of the PDF instead of automatically converting it to UTF-8.
    -   This affects both `os.showUploadFiles()` and `@onFileUpload`.

### :rocket: Improvements

-   Switched PublicOS from [Magic.link](https://magic.link) to a custom auth implementation that gives us more flexibility around how we manage user accounts.
    -   This is purely an implementation detail, and should not affect any PublicOS/CasualOS features.
-   Added the ability to see active PublicOS authentication sessions, when they were granted, and what IP Address they were granted to.
-   Improved Custom HTML Apps to copy the following properties from specific element types when an event (like `onLoad`) happens:
    -   `<img>` - The following properties are copied:
        -   `width`
        -   `height`
        -   `naturalWidth`
        -   `naturalHeight`
        -   `currentSrc`
    -   `<video>` - The following properties are copied:
        -   `videoWidth`
        -   `videoHeight`
        -   `duration`
        -   `currentSrc`
-   Moved the "Exit to Grid Portal" button in the system portal from the lower right corner to the lower left corner.
-   Improved the systemPortal to support global search by exact matches for `#id` and `#space`.
-   Improved the systemPortal to support comparing systems of bots against each other.
    -   This works by comparing two separate system tags. The first tag is `#system` (or whatever is specified by `#systemPortalTag` on the config bot) and the second tag is specified by the `#systemPortalDiff` on the config bot.
    -   For example, if the `#systemPortal` is set to `custom` and the `#systemPortalDiff` tag is set to `system2`, then bots that contain `custom` in their `#system` tag will be compared against bots that match using their `#system2` tag.
    -   The result is useful for creating visualizations of change for system bots.
    -   See the documentation for more information.
    -   Also check out the example: https://ab1.bot/?ab=diffPortalExample
-   Added the `os.appHooks` property that contains [hook functions](https://preactjs.com/guide/v10/hooks).
    -   Hook functions make managing custom app states easier and less tedious.

### :bug: Bug Fixes

-   Fixed an issue where entering an invalid value into an input box in a custom app would cause the input box to be automatically cleared.
-   Fixed an issue where the base color on GLTF models would be overridden with white if no color tag was specified.
-   Fixed an issue where self-closing JSX elements that contained attributes would not be compiled correctly.
-   Fixed an issue where the meetPortal could fail to start if the meet portal properties were changed before it finished loading external scripts.
-   Fixed how progress bars position themselves to better match how labels position themselves.
-   Fixed an issue where custom app elements did not support CSS Style properties that started with a hyphen (`-`).

## V3.0.17

#### Date: 7/18/2022

### :bug: Bug Fixes

-   Fixed an issue where calling `os.focusOn()` for the mapPortal before the portal has finished loading would cause the camera to focus on an incorrect location.
-   Fixed an issue where labels would fail to show up on billboarded bots that are directly below or above the portal camera.
-   Fixed an issue where hex bot forms were positioned incorrectly.

## V3.0.16

#### Date: 7/6/2022

### :rocket: Improvements

-   Added the `uv` property to `@onClick`, `@onAnyBotClicked`, `@onDrag`, and `@onAnyBotDrag` shouts.
    -   This property contains the [UV Coordinates](https://stackoverflow.com/questions/3314219/how-do-u-v-coordinates-work) of the texture on the clicked bot that the user clicked.
    -   UV coordinates are a 2D vector representing the X and Y location on the texture (i.e. `formAddress`) on the bot that was clicked.
    -   UV coordinates are mapped as follows:
        -   Bottom left of the texture is: `(0, 0)`
        -   Bottom right is: `(1, 0)`
        -   Top left is: `(0, 1)`
        -   Top right is: `(1, 1)`
-   Added the `os.raycast(portal, origin, direction)` and `os.raycastFromCamera(portal, viewportPosition)` functions.
    -   These functions are useful for finding what bots a particular ray would hit. For example, you could query what bots are under a particular spot of the screen with `os.raycastFromCamera()`.
    -   Currently, the `grid`, `miniGrid`, `map` and `miniMap` portals are supported.
    -   See the documentation for more information and examples.
-   Added the `os.calculateRayFromCamera(portal, viewportPosition)` function.
    -   This function is useful for finding the 3D path (ray) that travels through a particular screen position of the specified portal's camera.
    -   Currently, the `grid`, `miniGrid`, `map` and `miniMap` portals are supported.
    -   See the documentation for more information and examples.
-   Improved `os.getPublicRecordKey()` to return an `errorReason` for failed requests.

### :bug: Bug Fixes

-   Fixed `lineStyle = wall` to support the coordinate system changes from v3.0.11.

## V3.0.15

#### Date: 6/21/2022

### :rocket: Improvements

-   Improved the login system to record user's email/phone number so that we can migrate off of [magic.link](https://magic.link/) in the future.

## V3.0.14

#### Date: 6/20/2022

### :rocket: Improvements

-   Changed the `circle` bot form ignore lighting changes based on its orientation.
-   Added the `formAddressAspectRatio` tag to allow adjusting how `formAddress` images/videos are displayed on `cube`, `circle`, and `sprite` bot forms.
    -   The aspect ratio should be the width of the image divided by the height of the image.
    -   Negative aspect ratios can also be used to mirror the image horizontally.
-   Added the ability to create and join custom multimedia chat rooms.
    -   Key features:
        -   The ability to join multiple chat rooms at once.
        -   The ability to display camera/screen feeds on 3D bots.
        -   Notification of when remote users join/leave.
        -   Notification of when users are speaking.
        -   The ability to control the quality that video tracks stream at.
    -   The following functions have been added:
        -   `os.joinRoom(roomName, options?)`
        -   `os.leaveRoom(roomName, options?)`
        -   `os.getRoomOptions(roomName)`
        -   `os.setRoomOptions(roomName, options)`
        -   `os.getRoomTrackOptions(roomName, trackAddress)`
        -   `os.setRoomTrackOptions(roomName, trackAddress, options)`
        -   `os.getRoomRemoteOptions(roomName, remoteId)`
    -   The following listeners have been added:
        -   `@onRoomJoined` - Sent whenever a room has been joined via `os.joinRoom()`
        -   `@onRoomLeave` - Sent whenever a room has been exited via `os.leaveRoom()`
        -   `@onRoomStreaming` - Sent whenever the local user has been connected or reconnected to a room.
        -   `@onRoomStreamLost` - Sent whenever the local user has been disconnected from a room.
        -   `@onRoomTrackSubscribed` - Sent whenever an audio/video track has been discovered inside a room.
        -   `@onRoomTrackUnsubscribed` - Sent whenever an audio/video track has been removed from a room.
        -   `@onRoomRemoteJoined` - Sent whenever a remote user has joined a room.
        -   `@onRoomRemoteLeave` - Sent whenever a remote user has left a room.
        -   `@onRoomSpeakersChanged` - Sent whenever the list of speaking users has changed in a room.
        -   `@onRoomOptionsChanged` - Sent whenever the local room options have been changed.
    -   See the documentation for more detailed information.
    -   Also check out the `rooms-example` appBundle for an example.
-   Added the `os.listInstUpdates()` and `os.getInstStateFromUpdates(updates)` functions.
    -   These functions are useful for tracking the history of an instance and debugging potential data loss problems.
    -   `os.listInstUpdates()` gets the list of updates that have occurred in the current instance.
    -   `os.getInstStateFromUpdates()` gets the bot state that is produced by the given list of updates.

### :bug: Bug Fixes

-   Fixed an issue where HTML updates could cause CasualOS to skip `@onAnyAction` calls for bot updates.
-   Fixed an issue where point-of-view mode would start the camera at the wrong rotation.
-   Fixed an issue where billboarded bots would rotate to match the roll of the camera in VR/AR.
-   Fixed an issue where using `os.tip()` with long words could cause the words to overflow the tooltip background.
-   Fixed an issue where removing a tag from the sheetPortal could cause the tag below it to become the dimension set in the sheetPortal.

## V3.0.13

#### Date: 6/3/2022

### :rocket: Improvements

-   Added the `math.degreesToRadians(degrees)` and `math.radiansToDegrees(radians)` functions.

### :bug: Bug Fixes

-   Fixed an issue where the `cameraRotationX`, `cameraRotationY`, and `cameraRotationZ` tags were using a Y-up coordinate system instead of the CasualOS Z-up coordinate system.

## V3.0.12

#### Date: 5/31/2022

### :bug: Bug Fixes

-   Fixed an issue where snapping bots to bot faces was not supported in the miniMapPortal.
-   Fixed an issue where snapping bots to faces of bots that have a non-1 `scaleZ` would work incorrectly.

## V3.0.11

#### Date: 5/27/2022

### :boom: Breaking Changes

-   CasualOS now consistently uses a right-handed coordinate system.
    -   In previous versions, CasualOS inconsistently handled rotations which led to some parts obeying the right-hand rule and other parts obeying the left-hand rule for rotations.
    -   One of the consequences of this is that rotations around the Y axis are now counter-clockwise instead of clockwise.
        -   Note that from the default camera perspective, this is switched. Rotations now appear clockwise instead of counter-clockwise.
    -   To keep the previous behavior, simply negate the Y axis for rotations. (e.g. if the rotation was `tags.homeRotationY = 1.3`, now it should be `tags.homeRotationY = -1.3`)
    -   This change affects `[dimension]RotationY`, `cameraRotationOffsetY`, and `os.addDropGrid()`.

### :rocket: Improvements

-   Added the ability to represent positions and rotations with the `➡️` and `🔁` emojis.
    -   In scripts, these values get parsed into `Vector2`, `Vector3`, and `Rotation` objects.
    -   Vectors support the following formats:
        -   `➡️1,2` represents a 2D position/direction (`Vector2`) that contains `X = 1` and `Y = 2`.
        -   `➡️1,2,3` represents a 3D position/direction (`Vector3`) that contains `X = 1`, `Y = 2`, and `Z = 3`.
        -   Additionally, vectors can be created using `new Vector2(1, 2)` and `new Vector3(1, 2, 3)`.
    -   Rotations support the following formats:
        -   `🔁0,0,0,1` represents a 3D rotation (`Rotation`) that contains `X = 0`, `Y = 0`, `Z = 0`, and `W = 1`.
        -   Additionally, rotations can be created using the `Rotation` class constructor. It supports the following forms:
            -   Create a rotation that does nothing:
                ```typescript
                const rotation = new Rotation();
                ```
            -   Create a rotation from an axis and angle:
                ```typescript
                const rotation = new Rotation({
                    axis: new Vector3(0, 0, 1),
                    angle: Math.PI / 2,
                }); // 90 degree rotation about the Z axis
                ```
            -   Create a rotation from two directions:
                ```typescript
                const rotation = new Rotation({
                    from: new Vector3(1, 0, 0),
                    to: new Vector3(0, 1, 0),
                }); // Rotation that transforms points from (1, 0, 0) to (0, 1, 0)
                ```
            -   Create a rotation from multiple rotations:
                ```typescript
                const rotation = new Rotation({
                    sequence: [
                        new Rotation({
                            axis: new Vector3(0, 1, 0),
                            angle: Math.PI / 2,
                        }), // 90 degree rotation around Y axis
                        new Rotation({
                            axis: new Vector3(1, 0, 0),
                            angle: Math.PI / 4,
                        }), // 45 degree rotation around X axis
                    ],
                });
                ```
            -   Create a rotation from a Quaternion:
                ```typescript
                const rotation = new Rotation({
                    quaternion: {
                        x: 0,
                        y: 0.7071067811865475,
                        z: 0,
                        w: 0.7071067811865476,
                    },
                }); // 90 degree rotation about the Y axis
                ```
        -   Check the documentation on Vectors and Rotations for more information.
-   Added the `[dimension]Position` and `[dimension]Rotation` tags to support using vectors and rotation objects for bot positioning.
-   Improved the `getBotPosition()` function to support the `[dimension]Position` tag and return a `Vector3` object.
-   Added the `getBotRotation(bot, dimension)` function that retrieves the position of the given bot in the given dimension and returns a `Rotation` object.
    -   `bot` is the bot whose rotation should be retrieved.
    -   `dimension` is the dimension that the bot's rotation should be retrieved for.
-   Improved the `animateTag()`, `os.getCameraPosition()` `os.getCameraRotation()`, `os.getFocusPoint()`, `os.getPointerPosition()`, `os.getPointerDirection()`, `math.getForwardDirection()`, `math.intersectPlane()`, `math.getAnchorPointOffset()`, `math.addVectors()`, `math.subtractVectors()`, `math.negateVector()`, `math.normalizeVector()`, `math.vectorLength()`, and `math.scaleVector()` functions to support `Vector2`, `Vector3`, and `Rotation` objects.
-   Added the "Select Background" and removed the "Share Video" buttons from the meetPortal.
-   Added initial documentation for ab-1.

### :bug: Bug Fixes

-   Fixed an issue where `os.showUploadFiles()` would return previously uploaded files.
-   Fixed an issue where tag text edits (i.e. `insertTagText()`) would not be properly communicated to the rest of CasualOS when they occurred after tag updates (i.e. `setTag()`).

## V3.0.10

#### Date: 5/6/2022

### :rocket: Improvements

-   Improved the Records API to be able to return errors to allowed HTTP origins.
-   Improved `os.meetCommand()` to return a promise.
-   Added the ability to specify an options object with `os.recordData(key, address, data, options)` that can specify update and delete policies for the data.

    -   These policies can be useful to restrict the set of users that can manipulate the recorded data.
    -   `options` is an object with the following properties:

        ```typescript
        let options: {
            /**
             * The HTTP Endpoint that should be queried.
             */
            endpoint?: string;

            /**
             * The policy that should be used for updating the record.
             * - true indicates that the value can be updated by anyone.
             * - An array of strings indicates the list of user IDs that are allowed to update the data.
             */
            updatePolicy?: true | string[];

            /**
             * The policy that should be used for deleting the record.
             * - true indicates that the value can be erased by anyone.
             * - An array of strings indicates the list of user IDs that are allowed to delete the data.
             * Note that even if a delete policy is used, the owner of the record can still erase any data in the record.
             */
            deletePolicy?: true | string[];
        };
        ```

-   Added the `os.tip(message, pixelX?, pixelY?, duration?)` and `os.hideTips(tipIDs?)` functions to make showing tooltips easy.
    -   `os.tip(message, pixelX?, pixelY?, duration?)` can be used to show a tooltip and takes the following parameters:
        -   `message` is the message that should be shown.
        -   `pixelX` is optional and is the horizontal pixel position on the screen that the message should be shown at.
            If omitted, then the tooltip will be shown at the current mouse position or the last touch position.
            Additionally, omitting the position will cause the tooltip to only be shown when the mouse is near it.
            Moving the mouse away from the tooltip in this mode will cause the tooltip to be automatically hidden.
        -   `pixelY` is optional and is the vertical pixel position on the screen that the message should be shown at.
            If omitted, then the tooltip will be shown at the current mouse position or the last touch position.
            Additionally, omitting the position will cause the tooltip to only be shown when the mouse is near it.
            Moving the mouse away from the tooltip in this mode will cause the tooltip to be automatically hidden.
        -   `duration` is optional and is the number of seconds that the toast should be visible for.
        -   Returns a promise that resolves with the ID of the newly created tooltip.
    -   `os.hideTips(tipIDs?)` can be used to hide a tooltip and takes the following parameters:
        -   `tipIDs` is optional and is the ID or array of IDs of tooltips that should be hidden. If omitted, then all tooltips will be hidden.
        -   Returns a promise that resolves when the action has been completed.
-   Improved the menuPortal to use 60% of the screen width on large screens when the screen is taller than it is wide.
-   Improved the systemPortal to support `system` tag values that are set to non-string values such as booleans and integers.
-   Added WebXR hand tracking support.
    -   Tested and verified on Meta Quest 2 headset.
    -   Wrist portals have custom offsets for hands to try and minimize the blocking of hands during interaction.
    -   Air tap interaction only currently. Air taps are when you tap your index finger and thumb together to perform a "tap/click" on what the pointer ray is targeting.

### :bug: Bug Fixes

-   Fixed an issue where CasualOS would attempt to download records from the wrong origin if using a custom `endpoint` parameter.

## V3.0.9

#### Date: 4/27/2022

### :rocket: Improvements

-   Added the `crypto.hash(algorithm, format, ...data)` and `crypto.hmac(algorithm, format, key, ...data)` functions.
    -   These functions make it easy to generalize which hash algorithm to use and also support outputting the result in several different formats.
    -   Supported algorithms for `crypto.hash()` are: `sha256`, `sha512`, and `sha1`.
    -   Supported algorithms for `crypto.hmac()` are: `hmac-sha256`, `hmac-sha512`, and `hmac-sha1`.
    -   Supported formats for both are: `hex`, `base64`, and `raw`.
    -   See the documentation for more information.
-   Added the `bytes.toBase64String(bytes)`, `bytes.fromBase64String(base64)`, `bytes.toHexString(bytes)`, and `bytes.fromHexString(hex)` functions.
    -   These functions make it easy to convert to and from Base64 and Hexadecimal encoded strings to [Uint8Array](https://developer.mozilla.org/en-US/docs/Web/JavaScript/Reference/Global_Objects/Uint8Array) byte arrays.
    -   See the documentation for more information.

### :bug: Bug Fixes

-   Fixed a permissions issue that prevented the creation of subjectless keys.

## V3.0.8

#### Date: 4/26/2022

### :rocket: Improvements

-   Added the ability to view participants and breakout rooms in the meetPortal.

## V3.0.7

#### Date: 4/26/2022

### :bug: Bug Fixes

-   Fixed an issue where bot labels would not render.

## V3.0.6

#### Date: 4/26/2022

### :bug: Bug Fixes

-   Fixed an issue where bots would not render because their shader code was broken.

## V3.0.5

#### Date: 4/26/2022

### :rocket: Improvements

-   Added the ability to specify which auth site records should be loaded/retrieved from.
    -   This is useful for saving or getting records from another CasualOS instance.
    -   The following functions have been updated to support an optional `endpoint` parameter:
        -   `os.recordData(key, address, data, endpoint?)`
        -   `os.getData(recordName, address, endpoint?)`
        -   `os.listData(recordName, startingAddress?, endpoint?)`
        -   `os.eraseData(key, address, endpoint?)`
        -   `os.recordManualApprovalData(key, address, data, endpoint?)`
        -   `os.getManualApprovalData(recordName, address, endpoint?)`
        -   `os.listManualApprovalData(recordName, startingAddress?, endpoint?)`
        -   `os.eraseManualApprovalData(key, address, endpoint?)`
        -   `os.recordFile(key, data, options?, endpoint?)`
        -   `os.eraseFile(key, url, endpoint?)`
        -   `os.recordEvent(key, eventName, endpoint?)`
        -   `os.countEvents(recordName, eventName, endpoint?)`
-   Improved the sheetPortal and and multi-line editor to support editing tags that contain object values.
-   Updated the Terms of Service, Acceptable Use Policy, and Privacy Policy to make it clearer which websites they apply to.
-   Improved how lines are rendered to use an implementation built into three.js.
    -   This makes bot strokes that are scaled appear correct.
    -   This change also makes lines and strokes appear the same size on screen no matter the zoom level of the camera. This can make it easier to identify bots when zoomed out a lot.
-   Added the ability to allow/deny login with phone numbers based on regex rules defined in a DynamoDB table.
-   Added the `os.getSubjectlessPublicRecordKey(recordName)` function to make it possible to create a record key that allow publishing record data without being logged in.
    -   All record keys are now split into two categories: subjectfull keys and subjectless keys.
    -   subjectfull keys require login in order to publish data are are the default type of key.
    -   subjectless keys do not require login in order to publish data.
    -   When publishing data with a subjectless key, all users are treated as anonymous. In effect, this makes the owner of the record fully responsible for the content that they publish.
-   Added the `os.meetFunction(functionName, ...args)` function to allow querying the current meet portal meeting state.
    -   `functionName` is the name of the function that should be triggered from the [Jitsi Meet API](https://jitsi.github.io/handbook/docs/dev-guide/dev-guide-iframe/#functions).
    -   `args` is the list of arguments that should be provided to the function.
    -   Returns a promise that resolves with the result of the function call.
-   Added the `@onMeetEntered` and `@onMeetExited` shouts which are triggered whenever the current user starts/stops participating in a meet.
    -   Unlike `@onMeetLoaded`, `@onMeetEntered` is only triggered after the user clicks the "Join" button from the meeting waiting room.
    -   See the documentation for more detailed information.
-   Added the `meetPortalJWT` tag to the meetPortalBot to allow using JSON Web Tokens for authenticating moderators in meetings.
    -   See the Jitsi FAQ for more information on how to setup a moderator for a meeting: https://developer.8x8.com/jaas/docs/faq#how-can-i-set-a-user-as-moderator-for-a-meeting
-   Added the `botPortal` tag that when set to a bot ID on the `configBot` will show the JSON data for that bot.
    -   Additionally, the `botPortalAnchorPoint` and `botPortalStyle` tags can be set on the `botPortalBot` similarly to how `meetPortalAnchorPoint` can be set on the `meetPortalBot`.
-   Added the `systemTagName` tag that, when set on the config bot, specifies the tag that should be used when finding bots to include in the systemPortal.
    -   For example, setting `systemTagName` to `"test"` will cause the systemPortal to search for bots that have a `test` tag instead of a `system` tag.

### :bug: Bug Fixes

-   Fixed an issue where accessing certain properties on `globalThis` would cause an error to occur.
-   Fixed an issue where it was not possible to change the current meetPortal while it was already open.
-   Fixed an issue where using `os.replaceDragBot()` with bots that contained an array in its tags would cause an error.
-   Fixed an issue where videos in `formAddress` would not automatically play on Chrome web browsers.

## V3.0.4

#### Date: 3/31/2022

### :rocket: Improvements

-   Added the ability to force AUX to intepret values as strings by prefixing the tag value with the 📝 emoji.
    -   This can be useful for when you want to ensure that a tag value is interpreted a string.
    -   For example, the string `"01"` will be interpreted as the number `1` by default but `"📝01"` will preserve the leading 0.
-   Added the ability to force a tag to interpret values as numbers by prefixing the tag value with the 🔢 emoji.
    -   This can be useful when you want to ensure that a tag is interpreted as a number.
-   Added support for scientific notation in numbers.
    -   `1.23e3` will now be interpreted as `1230`.
-   Improved `os.focusOn()` to support positions that include a Z coordinate.
    -   This allows moving the camera focus point to any position in 3D space.
    -   The Z coordinate defaults to 0 if not specified.
-   Added the `menuItemShowSubmitWhenEmpty` tag to allow showing the submit button on input menu items even if the input box does not have any value.
-   Added the `os.addDropGrid(...grids)` and `os.addBotDropGrid(botId, ...grids)` functions to make it easy to snap bots to a custom grid.
    -   These functions are useful if you want to snap bots to a grid with a custom position or rotation.
    -   Additionally, they can be used to move bots in a grid that is attached to a portal bot.
    -   See the documentation for detailed usage information.

### :bug: Bug Fixes

-   Fixed an issue where `infinity` and `-infinity` would always be calculated as `NaN` instead of their corresponding numerical values.
-   Fixed an issue where passing `null`/`undefined`/`NaN`/`Infinity` as the `x` or `y` coordinate to `os.focusOn()` would break the gridPortal.
-   Fixed an issue where error stack traces would sometimes contain incorrect line numbers.
-   Fixed an issue where the systemPortal recent tags list could error if a bot without a system tag was edited.
-   Fixed an issue where the runtime would crash if `animateTag()` was given a null bot.
-   Fixed an issue where dragging a bot with a controller in free space would position the bot incorrectly if the bot was loaded by a portal form bot.
-   Fixed an issue where bots that were inside a bot portal that was inside a wrist portal would have an incorrect scale. ([#254](https://github.com/casual-simulation/casualos/issues/254))

## V3.0.3

#### Date: 3/22/2022

### :rocket: Improvements

-   Added the `os.getAverageFrameRate()` function.
    -   This function is useful for calculating the number of times that the 3D views have updated in the last second.
    -   Returns a promise that resolves with the current frame rate value.
-   `AUX_PLAYER_MODE`: The player mode that this instance should indicate to scripts.
    -   `"player"` indicates that the inst is supposed to be for playing AUXes while `"builder"` indicates that the inst is used for building AUXes.
    -   Defaults to `"builder"`.
    -   This value is exposed via the object returned from `os.version()`.
        -   See the documentation on `os.version()` for more information.
-   Added a button that offers to redirect to a static instance after a 25 second loading timeout.
    -   The redirect will send the user to `static.{common_host}` so `casualos.com` will redirect to `static.casualos.com` and `stable.casualos.com` will redirect to `static.casualos.com`.

## V3.0.2

#### Date: 3/16/2022

### :boom: Breaking Changes

-   Removed the following functions:
    -   `server.exportGpio()`
    -   `server.unexportGpio()`
    -   `server.getGpio()`
    -   `server.setGpio()`

### :rocket: Improvements

-   Improved performance for lower end devices by making CasualOS more efficient when automatically updating bots with user input.
-   Added the ability to login with a phone number instead of an email address.
    -   This feature is enabled by the `ENABLE_SMS_AUTHENTICATION` environment variable during builds.
-   Added the ability to automatically synchronize device clocks and expose the synchronized information to scripts.
    -   The following properties have been added:
        -   `os.localTime` - The local clock time in miliseconds since the Unix Epoch.
        -   `os.agreedUponTime` - The synchronized clock time in miliseconds since the Unix Epoch.
        -   `os.instLatency` - The average latency between this device and the inst in miliseconds. Smaller values are generally better.
        -   `os.instTimeOffset` - The delta between the local time and agreed upon time in miliseconds.
        -   `os.instTimeOffsetSpread` - The uncertainty of the accuracy of the `os.instTimeOffset` value. Measured in miliseconds. Smaller values indicate that `os.agreedUponTime` is more accurate, larger values indicate that `os.agreedUponTime` is less accurate.
        -   `os.deadReckoningTime` - The synchronized clock time that includes an additional 50ms offset to try to ensure that all devices are synchronized once the time ocurrs.
-   Improved `animateTag()` to support custom easing functions and a custom start time.
    -   The `easing` property in the options object that is passed to `animateTag()` now supports custom functions for custom easing behaviors. The function should accept one parameter which is a number between 0 and 1 that represents the progress of the animation and it should return a number which is the value that should be multiplied against the target tag. See the documentation of `animateTag()` for an example.
    -   The `startTime` property is now supported in the options object that is passed to `animateTag()`. It should be the number of miliseconds since the Unix Epoch that the animation should start at. For example, `os.localTime + 1000` will cause the animation to start in 1 second.

### :bug: Bug Fixes

-   Fixed an issue where `bot.vars` would get cleared after the scripts that created it finished their initial execution.
-   Fixed an issue where `labelColor` did not work on menu bots that had `form` set to `input`.
-   Fixed an issue where `labelColor` would not work unless the menu bot had a `label`.
    -   This is useful for menu bots that only use icons.

## V3.0.1

#### Date: 2/17/2022

### :rocket: Improvements

-   Added the `math.setRandomSeed(seed)` and `math.getSeededRandomNumberGenerator(seed?)` functions.

    -   `math.setRandomSeed(seed)` specifies the random seed that should be used for `math.random()` and `math.randomInt()`.
        -   `seed` is the number or string that should be used as the random number generator seed. If set to null, then the seed value will be cleared.
    -   `math.getSeededRandomNumberGenerator(seed?)` creates a new object that contains its own `random()` and `randomInt()` functions that use the specified seed.

        -   `seed` is the number of string that should be used the random number generator seed. If omitted, then an unpredictable seed will be chosen automatically.
        -   It returns an object with the following structure:

            ```typescript
            let result: {
                /**
                 * The seed that was used to create this random number generator.
                 */
                seed: number | string;

                /**
                 * Generates a random real number between the given minimum and maximum values.
                 */
                random(min?: number, max?: number): number;

                /**
                 * Generates a random integer between the given minimum and maximum values.
                 */
                randomInt(min: number, max: number): number;
            };
            ```

-   Added the ability to store dates in tags by prefixing them with `📅`.
    -   Dates must be formatted similarly to [ISO 8601](https://en.wikipedia.org/wiki/ISO_8601):
        -   `2012-02-06` (year-month-day in UTC-0 time zone)
        -   `2015-08-16T08:45:00` (year-month-day + hour:minute:second in UTC-0 time zone)
        -   `2015-08-16T08:45:00 America/New_York` (year-month-day + hour:minute:second in specified time zone)
        -   `2015-08-16T08:45:00 local` (year-month-day + hour:minute:second + in local time zone)
    -   In scripts, date tags are automatically parsed and converted to DateTime objects.
        -   DateTime objects are easy-to-use representations of date and time with respect to a specific time zone.
        -   They work better than the built-in [Date](https://developer.mozilla.org/en-US/docs/Web/JavaScript/Reference/Global_Objects/Date) class because DateTime supports time zones whereas Date does not.
        -   You can learn more about them by checking out the [documentation](https://docs.casualos.com/docs/actions#datetime).
-   Added the `getDateTime(value)` function to make parsing strings into DateTime objects easy.
    -   Parses the given value and returns a new DateTime that represents the date that was contained in the value.
    -   Returns null if the value could not be parsed.
-   Added the `circle` bot form.

## V3.0.0

#### Date: 2/10/2022

### :rocket: Improvements

-   Added the `os.openImageClassifier(options)` and `os.closeImageClassifier()` functions.
    -   These functions are useful for applying Machine Learning inside CasualOS to detect categories of things via the camera feed.
    -   Currently, the image classifier is only able to consume models generated with [Teachable Machine](https://teachablemachine.withgoogle.com/).
        1.  To create a model, go to [https://teachablemachine.withgoogle.com/](https://teachablemachine.withgoogle.com/) and click "Get Started".
        2.  Create an "Image Project" and choose "Standard image model".
        3.  Add or record photos in each class.
        4.  Click "Train".
        5.  Once training is done you can get a model URL by clicking "Export Model".
        6.  Under "Tensorflow.js", choose "Upload (shareable link)" and click "Upload". You can also optionally save the project to Google Drive.
        7.  Once uploaded, copy the shareable link.
        8.  Create a bot with an `@onClick` tag and put the following code in it (replacing `MY_MODEL_URL` with the shareable link):
            ```typescript
            await os.openImageClassifier({
                modelUrl: 'MY_MODEL_URL',
            });
            ```
    -   `options` is an object with the following properties:
        -   `modelUrl` - The sharable link that was generated from Teachable Machine.
        -   `modelJsonUrl` - Is optional and can be used in advanced scenarios where you want to control where the model is stored.
        -   `modelMetadataUrl` - Is optional and can be used in advanced scenarios where you want to control where the model is stored.
        -   `cameraType` - Is optional and is the type of camera that should be preferred. Can be "front" or "rear".
-   Created the `oai-1` appBundle.

    -   This appBundle is currently a simple ab that can query the [OpenAI GPT-3 API](https://beta.openai.com/overview) via a shout.
    -   The ab has the following features:

        -   A single manager bot in the `oai-1` dimension and systemPortal as `oai-1.manager`.
        -   `@generateTextResponse` is a listener that asks GPT-3 to respond to a given text prompt.

            -   It takes the following parameters:
                -   `apiKey` - The API key that should be used to access the API. You can get an API key at [https://beta.openai.com/overview](https://beta.openai.com/overview).
                -   `prompt` - The text that the AI should respond to. An example is "Write a tagline for an ice cream shop.". Also see this guide: [https://beta.openai.com/docs/guides/completion](https://beta.openai.com/docs/guides/completion).
                -   `engine` - The engine that should be used to process the prompt. Defaults to `"text-davinci-001"` if not specified. You can find a list of engines is available here: [https://beta.openai.com/docs/engines](https://beta.openai.com/docs/engines).
                -   `options` - An object that contains additional options for the request. You can find the documentation for these options here: [https://beta.openai.com/docs/api-reference/completions/create](https://beta.openai.com/docs/api-reference/completions/create).
            -   It returns a promise that contains a list of generated choices.
            -   Example:

                ```typescript
                let oai = getBot('system', 'oai-1.manager');
                const response = await oai.generateTextResponse({
                    apiKey: 'myAPIKey',
                    prompt: 'Write a tagline for an ice cream shop.',
                });

                if (response.choices.length > 0) {
                    os.toast('Best choice: ' + response.choices[0]);
                } else {
                    os.toast('No choices.');
                }
                ```

### :bug: Bug Fixes

-   Fixed an issue with `os.listData()` where it was impossible to list data items unless a starting address was provided.

## V2.0.36

#### Date: 2/4/2022

### :rocket: Improvements

-   Added global search to the systemPortal.
    -   Useful for finding a word or phrase in the tags of all the bots in an inst.
    -   For example, you can find all the places where a shout occurrs by typing "shout" into the search box.
    -   Can be accessed by using `Ctrl+Shift+F` while the systemPortal is open or by selecting the eyeglass icon on the left side of the screen.
-   Added the ability to use a video camera feed as the portal background.
    -   You can enable this feature by setting `portalBackgroundAddress` to `casualos://camera-feed`.
    -   It also supports specifying the rear or front facing cameras with `casualos://camera-feed/rear` and `casualos://camera-feed/front`.

### :bug: Bug Fixes

-   Fixed an issue with custom apps where HTML changes would stop propagating if an element was added to its own parent.
    -   This could happen via using the HTML document API like:
        ```typescript
        // in @onSetupApp
        const parent = that.document.createElement('div');
        const child = that.document.createElement('span');
        parent.appendChild(child);
        parent.appendChild(child); // This would cause the issue
        ```
    -   Alternatively, it could happen when using `os.compileApp()`.
        -   For efficiency, `os.compileApp()` uses a change detection algorithm to limit the number of HTML elements it needs to create.
        -   In some cases, it saw that it could reuse an HTML element by moving it and this happened to trigger the bug in the system that records these changes.

## V2.0.35

#### Date: 2/2/2022

### :rocket: Improvements

-   Added the `os.getMediaPermission(options)` function to request permission for device audio/video streams.
    -   Generally permissions are asked for the moment they are needed but this can be cumbersome in situations such as immersive ar/vr experiences as the user must jump back to the browser in order to grant them.

### :bug: Bug Fixes

-   Fixed jittery camera rendering issues when entering XR for the first time in a session.
-   Fixed three.js holding onto stale XRSession after exiting XR.
    -   This was the root cause of the Hololens losing the ability to render the scene background after exiting XR.

## V2.0.34

#### Date: 1/31/2022

### :rocket: Improvements

-   Improved the systemPortal to show all tags that are on the bot when the pinned tags section is closed.
    -   This makes it easier to manage when adding new tags while the pinned tags section is closed.

### :bug: Bug Fixes

-   Fixed an issue with `os.recordEvent()` where trying to save events in DynamoDB would fail.

## V2.0.33

#### Date: 1/31/2022

### :rocket: Improvements

-   Added the `os.listData(recordNameOrKey, startingAddress?)` function to make it easy to list data items in a record.
    -   `recordNameOrKey` is the name of the record. Can also be a record key.
    -   `startingAddress` is optional and is the address after which items will be included in the returned list. For example, the starting address `b` will cause addresses `c` and `d` to be included but not `a` or `b`.
-   Added the `os.recordEvent(recordKey, eventName)` and `os.countEvents(recordNameOrKey, eventName)` functions. These functions are useful for building simple analytics into your app bundles.
    -   `os.recordEvent(recordKey, eventName)` can be used to document that the given event occurred.
        -   `recordKey` is the key that should be used to access the record.
        -   `eventName` is the name of the event.
    -   `os.countEvents(recordNameOrKey, eventName)` can be used to get the number of times that the given event has ocurred.
        -   `recordNameOrKey` is the name of the record that the event count should be retrieved from. Can also be a record key.
        -   `eventName` is the name of the event.

## V2.0.32

#### Date: 1/26/2022

### :rocket: Improvements

-   Added the `os.arSupported()` and `os.vrSupported()` functions to query device support for AR and VR respectively. Both of these are promises and must be awaited.

    ```typescript
    const arSupported = await os.arSupported();
    if (arSupported) {
        //...
    }

    const vrSupported = await os.vrSupported();
    if (vrSupported) {
        //...
    }
    ```

-   Added shouts for entering and exiting AR and VR:
    -   `@onEnterAR` - Called when AR has been enabled.
    -   `@onExitAR` - Called when AR has been disabled.
    -   `@onEnterVR` - Called when VR has been enabled.
    -   `@onExitVR` - Called when VR has been disabled.
-   Expanded `meetPortal` scripting:
    -   Added shouts for loading and leaving the meet portal:
        -   `@onMeetLoaded` - Called when the user has finished loading the meet portal.
        -   `@onMeetLeave` - Called when the user leaves the meet portal.
    -   Added the `os.meetCommand(command, ...args)` function that sends commands directly to the Jitsi Meet API. Supported commands can be found in the [Jitsi Meet Handbook](https://jitsi.github.io/handbook/docs/dev-guide/dev-guide-iframe#commands).
    -   Added the following meet portal configuration tags. These must be set on the `meetPortalBot`:
        -   `meetPortalPrejoinEnabled` - Whether the meet portal should have the prejoin screen enabled.
            -   The prejoin screen is where the user can setup their display name, microphone, camera, and other settings, before actually joining the meet.
        -   `meetPortalStartWithVideoMuted` - Whether the meet portal should start with video muted.
        -   `meetPortalStartWithAudioMuted` - Whether the meet portal should start with audio muted.
        -   `meetPortalRequireDisplayName` - Whether the meet portal should require the user define a display name.

## V2.0.31

#### Date: 1/20/2022

### :rocket: Improvements

-   Added the `os.eraseData(recordKey, address)` function to allow deleting data records.
    -   `recordKey` is the key that should be used to access the record.
    -   `address` is the address of the data inside the record that should be deleted.
-   Added the `os.eraseFile(recordKey, urlOrRecordFileResult)` function to allow deleting file records.
    -   `recordKey` is the key that should be used to access the record.
    -   `urlOrRecordFileResult` is the URL that the file is stored at. It can also be the result of a `os.recordFile()` call.
-   Added the `os.recordManualApprovalData(recordKey, address, data)`, `os.getManualApprovalData(recordName, address)`, and `os.eraseManualApprovalData(recordKey, address)` functions.
    -   These work the same as `os.recordData()`, `os.getData()`, and `os.eraseData()` except that they read & write data records that require the user to confirm that they want to read/write the data.
    -   One thing to note is that manual approval data records use a different pool of addresses than normal data records.
        This means that data which is stored using `os.recordManualApprovalData()` cannot be retrieved using `os.getData()` (i.e. you must use `os.getManualApprovalData()`).

### :bug: Bug Fixes

-   Fixed an issue where trying to save a bot using `os.recordData()` or `os.recordFile()` would produce an error.

## V2.0.30

#### Date: 1/14/2022

### :wrench: Plumbing Changes

-   Replaced socket.io with native WebSockets.
    -   The possible options for `CAUSAL_REPO_CONNECTION_PROTOCOL` are now `websocket` and `apiary-aws`.
    -   Since the introduction of `apiary-aws`, we've used native WebSockets for more connections. As such, it should be safe to use native WebSockets in place of socket.io.
    -   This means we have fewer depenencies to keep up with and fewer potential bugs.
    -   Additionally it means that we save a little bit on our output code bundle size.

### :bug: Bug Fixes

-   Fixed an issue where deleting all the text from a menu item would show the `menuItemText` tag value instead of the (empty) `menuItemText` tag mask value.
    -   This change causes CasualOS to use `false` for the `menuItemText` `tempLocal` tag mask when a normal tag value is present for `menuItemText`. If the bot has no tag value for `menuItemText`, then `null` is used.
-   Fixed an issue where CasualOS could sometimes miss events during initialization.
    -   This bug most likely affected portals that are configurable by a config bot (e.g. gridPortal) but could have also affected other parts of the CasualOS system.
    -   This bug also was very rare. We only saw it once in our testing.
-   Fixed an issue with custom apps where calling `os.registerApp()` multiple times would cause the app to be destroyed and re-created.
    -   This caused issues with retaining focus and made the user experience generally poor.
-   Fixed an issue with custom apps where a the value attribute could not be overridden on input elements.
    -   Now it is possible to specify what the value should be and it will be properly synced.

## V2.0.29

#### Date: 1/10/2022

### :rocket: Improvements

-   Added the ability to use videos for `formAddress` and `portalBackgroundAddress` URLs.
-   Improved CasualOS to support logging into ab1.link directly from CasualOS.
    -   Previously you would have to login to ab1.link via a new tab.
    -   The new experience is seamless and much less confusing.

### :bug: Bug Fixes

-   Fixed an issue where DRACO compressed GLTF models could not be loaded if the decoder program had already been cached by the web browser.

## V2.0.28

#### Date: 1/5/2022

### :boom: Breaking Changes

-   Changed the auth and records features to default to disabled unless the the `AUTH_ORIGIN` and `RECORDS_ORIGIN` environment variables are specified during build.

### :rocket: Improvements

-   Added the `links` global variable to the code editor autocomplete list.
-   Added the `masks` global variable to the code editor autocomplete list.
-   Improved `os.showUploadFiles()` to include the `mimeType` of the files that were uploaded.
    -   This makes it easier to upload files with `os.recordFile()`.
-   Added the `os.beginAudioRecording(options?)` and `os.endAudioRecording()` functions.
    -   They replace the `experiment.beginAudioRecording()` and `experiment.endAudioRecording()` functions.
    -   Additionally, they now trigger the following listeners:
        -   `@onBeginAudioRecording` - Called when recording starts.
        -   `@onEndAudioRecording` - Called when recording ends.
        -   `@onAudioChunk` - Called when a piece of audio is available if streaming is enabled via the options.
    -   `options` is an object and supports the following properties:
        -   `stream` - Whether to stream audio samples using `@onAudioChunk`.
        -   `mimeType` - The MIME type that should be used to stream audio.
        -   `sampleRate` - The number of audio samples that should be taken per second (Hz). Only supported on raw audio types (`audio/x-raw`).
    -   See the documentation for more information and examples.

### Bug Fixes

-   Fixed an issue where the "remove tag" (X) buttons on empty tags in the sheet portal were always hidden.

## V2.0.27

#### Date: 1/4/2022

### :bug: Bug Fixes

-   Fixed another issue where file records could not be uploaded due more issues with signature calculations.

## V2.0.26

#### Date: 1/4/2022

### :bug: Bug Fixes

-   Fixed another issue where file records could not be uploaded due to various permissions issues.

## V2.0.25

#### Date: 1/4/2022

### :bug: Bug Fixes

-   Fixed an issue where file records could not be uploaded due to not including a security token in a request.

## V2.0.24

#### Date: 1/4/2022

### :bug: Bug Fixes

-   Fixed an issue where file records could not be uploaded due to a permissions issue.

## V2.0.23

#### Date: 1/4/2022

### :bug: Bug Fixes

-   Fixed an issue where file records could not be uploaded due to an issue with signature calculation.

## V2.0.22

#### Date: 1/3/2022

### :boom: Breaking Changes

-   Removed the following functions:
    -   `os.publishRecord()`
    -   `os.getRecords()`
    -   `os.destroyRecord()`
    -   `byAuthID()`
    -   `withAuthToken()`
    -   `byAddress()`
    -   `byPrefix()`

### :rocket: Improvements

-   Implemented the next version of records.
    -   This version replaces the old API (`os.publishRecord()`) and introduces a new paradigm.
    -   The first major change is that records now represent multiple pieces of data.
    -   `os.getPublicRecordKey(recordName)` has been added as a way to retrieve a key that can be used to write data and files to a public record.
    -   `os.recordData(recordKey, address, data)` can be used to store a piece of data at an address inside a record. This data can later be retrieved with `os.getData(recordKeyOrName, address)`.
    -   `os.getData(recordKeyOrName, address)` can be used to retrieve data that was stored in a record.
    -   `os.recordFile(recordKey, data, options?)` can be used to store a file inside a record. Files can be any size and can be accessed via `webhook()` or `os.getFile(url)`.
    -   `os.getFile(urlOrRecordFileResult)` can be used to easily retrieve a file.
    -   `os.isRecordKey(value)` is useful for determining if a value represents a record key.
    -   See the documentation for more information.
-   Updated Material Icons to the latest publicly available version.

## V2.0.21

#### Date: 12/6/2021

### :rocket: Improvements

-   Added [Simple Analytics](https://simpleanalytics.com/) to help us better understand how many people are using CasualOS.
-   Added the `os.convertGeolocationToWhat3Words(location)` function.

    -   Useful for getting a 3 word address for a latitude & longitude location.
    -   Returns a promise that resolves with the string containing the 3 words.
    -   `location` is an object with the following structure:

        -   ```typescript
            let location: {
                /**
                 * The latitude of the location.
                 */
                latitude: number;

                /**
                 * The longitude of the location.
                 */
                longitude: number;

                /**
                 * The language that the resulting 3 word address should be returned in.
                 * Defaults to "en".
                 * See https://developer.what3words.com/public-api/docs#available-languages
                 * for a list of available languages.
                 */
                language?: string;
            };
            ```

## V2.0.20

#### Date: 12/2/2021

### :bug: Bug Fixes

-   Fixed an issue where removing a bot without a stroke from a dimension would cause CasualOS to stop responding.

## V2.0.19

#### Date: 12/1/2021

### :boom: Breaking Changes

-   `lineStyle` now defaults to `line` instead of `arrow`.

### :rocket: Improvements

-   Updated the CasualOS Terms of Service.
-   Improved `lineTo` and `strokeColor` to use lines that support custom widths.
-   Added the `links` variable as a shortcut for `thisBot.links`.
-   Added `bot.vars` and `os.vars` as an easy way to store and lookup variables by name.
    -   `os.vars` works exactly the same as `globalThis`.
    -   `bot.vars` allows you to store special values in a bot that cannot be stored in either `bot.tags` or `bot.masks`.
-   Added the ability to whisper to a bot by using `bot.listener()` instead of `whisper(bot, "listener")`.
    -   e.g.
        ```typescript
        let result = thisBot.myScript(argument);
        ```
        is equivalent to
        ```typescript
        let [result] = whisper(thisBot, 'myScript', argument);
        ```
-   Added the ability to shout to bots by using `shout.listener()` instead of `shout("listener")`.
    -   e.g.
        ```typescript
        let results = shout.myScript(argument);
        ```
        is equivalent to
        ```typescript
        let results = shout('myScript', argument);
        ```

## V2.0.18

#### Date: 11/30/2021

### :rocket: Improvements

-   Added bot links.
    -   Bot links are special tag values that represent a link from the tag to another bot.
    -   Similarly to listen tags, you can create a bot link by setting a tag to `🔗{botID}`.
    -   The 🔗 emoji tells CasualOS that the tag represents a link to another bot.
    -   Links work by referencing Bot IDs and CasualOS now provides additional functions to help with understanding bot links.
        For example, not only do the `#lineTo`, `#creator` and `#transformer` tags support bot links, but you can find the list of tags that reference other bots by using the new `getBotLinks(bot)` function.
    -   Bot links also support linking to multiple other bots by adding commas in between Bot IDs.
    -   The `bot.link` property has been added as a way to quickly get a link to the bot.
    -   The `bot.links` property has been added for scripts to interface with bot links.
        -   This property represents the tags that are bot links.
        -   You can easily link to a bot by setting
            ```typescript
            bot.links.tag = botToLinkTo;
            ```
        -   You can also get the bot(s) that are linked by using
            ```typescript
            // Gets a single bot if only one bot is linked in the tag.
            // Gets an array if multiple bots are linked.
            let linkedBot = bot.links.tag;
            ```
    -   Additionally, the `byTag()` bot filter has been updated to support searching for bots by link.
        -   For example if the `#myLink` tag is used to link bots,
            you can find all the bots that link to this bot using `#myLink` by using `byTag()` like this:
            ```typescript
            let botsThatLinkToThisBot = getBots(
                byTag('myLink', '🔗' + thisBot.id)
            );
            ```
        -   This change also means that it is now possible to have multiple creators for a bot by using bot links in the `#creator` tag.
-   Added some minor visual improvements to the systemPortal.
-   Improved menu bots to show their `formAddress` icon when the bot has no label.
-   Added the `os.getExecutingDebugger()` function.
    -   Gets the debugger that this script is currently running inside. Returns null if not running inside a debugger.
-   Added the `getFormattedJSON(data)` function.
    -   Works like `getJSON(data)` except the returned JSON is nicely formatted instead of compressed.
-   Added the `getSnapshot(bots)` function.
    -   Snapshots are like mods except they represent multiple bots and include the ID, space, tags, and tag masks of each bot.
    -   They are useful for debugging and easily saving a bunch of bots at once.
-   Added the `diffSnapshots(first, second)` function.
    -   Useful for calculating the delta between two snapshots.
-   Added the `applyDiffToSnapshot(snapshot, diff)` funciton/
    -   Useful for calculating a new snapshot from a snapshot and a delta.
    -   Works kinda like the opposite of `diffSnapshots(first, second)`.
-   Added the `getLink(...bots)` function.
    -   Creates a value that represents a link to the given bots. You can then save this value to a tag to save the link.
-   Added the `getBotLinks(bot)` function.
    -   Useful for discovering what links a bot has stored.
    -   See the documentation for more detailed info.
-   Added the `updateBotLinks(bot, idMap)` function.
    -   Useful for updating bot links to reference new bots.
    -   See the documentation for more detailed info.
-   Improved the `editingBot` tag to use bot links instead of just storing the bot ID.
-   Added the `pixelRatio` and `defaultPixelRatio` tags to the configBot.
    -   `defaultPixelRatio` is the [pixel ratio](https://developer.mozilla.org/en-US/docs/Web/API/Window/devicePixelRatio) that is used by CasualOS for rendering 3D portals by default.
    -   `pixelRatio` can be set on the configBot to control the size of the internal render buffers. Higher values make the output image appear smoother but will also cause CasualOS to run slower.
-   Improved `web.hook()` and related functions to accept the `retryCount`, `retryStatusCodes`, and `retryAfterMs` options.
    -   `retryCount` is the number of times the request should be re-sent if it fails. Defaults to 0.
    -   `retryStatusCodes` is the array of error status codes that should cause the request to be retried. Defaults to:
        -   408 - Request Timeout
        -   429 - Too Many Requests
        -   500 - Internal Server Error
        -   502 - Bad Gateway
        -   503 - Service Unavailable
        -   504 - Gateway Timeout
        -   0 - Network Failure / CORS
    -   `retryAfterMs` is the number of miliseconds to wait between retried requests. Defaults to 3000.

### :bug: Bug Fixes

-   Fixed an issue where deleting a tag in the multiline editor would cause the tag to remain in the data.
-   Fixed an issue where autocomplete for tags did not work in the systemPortal.
-   Fixed some display issues in the systemPortal.
-   Fixed an issue where using loops after JSX elements might cause the script to fail to compile.

## V2.0.17

#### Date: 11/12/2021

### :bug: Bug Fixes

-   Fixed an issue where built-in portal bots were not being updated by CasualOS.
    -   This also fixes an issue where camera position and rotation offsets didn't work.

## V2.0.16

#### Date: 11/11/2021

### :boom: Breaking Changes

-   Removed Custom Executables.
    -   This means the following functions are no longer available:
        -   `os.registerExecutable()`
        -   `os.buildExecutable()`
    -   If you have use for this type of functionality, we recommend that you look into [Custom Apps](https://docs.casualos.com/docs/actions/#app-actions).
        They are easier to use and allow you to use more built-in CasualOS functionality than Custom Executables.

### :rocket: Improvements

-   Added the `systemPortal`.
    -   The systemPortal is a new way to organize and edit a set of bots and their scripts.
    -   The systemPortal works by displaying bots that have a `#system` tag.
    -   When `#systemPortal` on the `configBot` is set to `true`, all bots that have a `#system` tag will be displayed in the system portal.
    -   When `#systemPortal` is set to a string, then only bots where their `#system` tag contains the value in `#systemPortal` will be shown.
    -   It also contains some other useful features not found in the sheetPortal like a list of recently edited tags and a search box that lets you easily change the `#systemPortal` tag value.
    -   See the glossary page on the `systemPortal` for more info.

### :bug: Bug Fixes

-   Fixed an issue where the forward/back browser buttons would not delete tags from the config bot if the related query parameter was deleted.

## V2.0.15

#### Date: 11/1/2021

### :rocket: Improvements

-   Added the `miniMapPortal`.
    -   This is a mini version of the `mapPortal` that works kinda like the `miniGridPortal`.
-   Added a introductory page to the documentation that links to the "Pillars of Casual Simulation" video tutorials.
-   Added a "Getting Started" page that contains some written documentation on the basics of CasualOS.
    -   Thanks to Shane Thornton ([@shane-cpu](https://github.com/shane-cpu)) for contributing this!
-   Added a glossary page to the documentation.
    -   This page is incomplete but contains basic descriptions for common terms like "bot", "tag", "portal", "inst", etc.
    -   There is also a feature where other parts of the documentation can link to the glossary and get Wikipedia-style tooltips for the terms.

### :bug: Bug Fixes

-   Fixed an issue where the server failed to retrieve permanent records when when `.getMoreRecords()` was called.

## V2.0.14

#### Date: 10/29/2021

### :rocket: Improvements

-   Improved the `local` space to delete the oldest inst when localStorage is full.
-   Added the `pointerPixelX` and `pointerPixelY` tags to the gridPortalBot to track the mouse pointer position on the screen.
-   Improved the records system to be able to store records larger than 300KB in size.
    -   Records larger than 300KB will be placed in an S3 bucket.
    -   Records stored in S3 will now have a `dataURL` instead of `data` that points to where the record can be downloaded from.

### :bug: Bug Fixes

-   Fixed an issue where the built-in portal bots would cause all scripts to be recompiled.
-   Fixed an issue where functions that retrieve data from portal bots (like `os.getFocusPoint()`) would always return null data.
-   Fixed an issue where the `.getMoreRecords()` function did not work.

## V2.0.13

#### Date: 10/19/2021

### :rocket: Improvements

-   Added several features to make testing asynchronous scripts easier.
    -   Debuggers now automatically convert asynchronous scripts to synchronous scripts by default.
        -   This makes testing easier because your test code no longer needs to be aware of if a script runs asynchronously in order to observe errors or results.
        -   You can override this default behavior by setting `allowAsynchronousScripts` to `true` in the options object that is passed to `os.createDebugger()`.
    -   Some functions are now "maskable".
        -   Maskable functions are useful for testing and debugging because they let you modify how a function works simply by using `function.mask().returns()` instead of `function()`.
            -   For example, the `web.get()` function sends an actual web request based on the options that you give it. When testing we don't want to send a real web request (since that takes time and can fail), so instead we can mask it with the following code:
            ```typescript
            web.get.mask('https://example.com').returns({
                status: 200,
                data: 'hello world!',
            });
            ```
            Then, the next time we call `web.get()` with `https://example.com` it will return the value we have set:
            ```typescript
            console.log(web.get('https://example.com));
            ```
        -   Maskable functions currently only work when scripts are running inside a debugger with `allowAsychronousScripts` set to `false`.
        -   Here is a list of maskable functions (more are coming):
            -   `web.get()`
            -   `web.post()`
            -   `web.hook()`
            -   `webhook()`
            -   `webhook.post()`
            -   `os.showInput()`
            -   `os.getRecords()`
            -   `os.publishRecord()`
            -   `os.destroyRecord()`
            -   `os.requestPermanentAuthToken()`
    -   Properties added to `globalThis` are now separated per-debugger.
        -   This means that you can set `globalThis.myVariable = 123;` and it won't affect debuggers.
        -   It also means that testing with global variables are easier because you don't have to set and reset them before each test anymore.
    -   Debuggers now automatically setup `tempLocal` bots for built-in portals.
        -   This means that the portal bots like `gridPortalBot`, `mapPortalBot`, etc. are available in debuggers.
    -   Debuggers now automatically setup a `configBot`.
        -   You can override this configBot by using the `configBot` property in the options object that is passed to `os.createDebugger()`.
-   Updated the sidebar on the documentation site to be easier to use.
-   Updated the auth site branding.
-   Added well-formatted pages for the terms of service, privacy policy, and acceptable use policy to the auth website.

### :bug: Bug Fixes

-   Fixed an issue where floating labels on billboarded bots did not work.

## V2.0.12

#### Date: 10/8/2021

### :rocket: Improvements

-   Added the `os.createDebugger(options?)` function.
    -   `os.createDebugger()` can be used to create a separate sandbox area where bots can be tested without causing external effects.
    -   This is useful for automated testing scenarios where you want to validate how a script works (e.g. that a toast is shown) without actually performing the script results (i.e. actually showing the toast).
    -   Works by returning an object that contains a separate set of actions (like `create()` and `getBots()`) that can be used like normal.
        For example:
        ```typescript
        const debug = os.createDebugger();
        const debugBot = debug.create({ home: true, color: 'red' });
        ```
        Creates a bot that is contained in the debugger. Therefore, scripts on the `debugBot` will only affect bots that were created in the debugger.
    -   See the documentation for more information.
-   Added the `assert(condition, message?)` and `assertEqual(received, expected)` functions.
    -   These functions check that the given condition is true or that the values are equal to each other and throw an error if they are not.
    -   They can be useful for automated testing.
    -   See the documentation for examples.

### :bug: Bug Fixes

-   Fixed an issue where setting `meetPortalAnchorPoint` to `left` or `right` would not shift the `gridPortal` to the remaining space.

## V2.0.11

#### Date: 10/1/2021

### :boom: Breaking Changes

-   Renamed `server` to `inst`.
    -   This means that you should now `configBot.tags.inst` instead of `configBot.tags.server`.
    -   It also means that you now should go to `https://casualos.com?inst=my-aux` instead of `https://casualos.com?server=my-aux`.
    -   CasualOS will automatically replace `server` with `inst` on the first load so old links will continue to work.
-   Renamed `pagePortal` to `gridPortal`
    -   CasualOS will automatically replace `pagePortal` with `gridPortal` on first load (so old links will continue to work) but any scripts that change `pagePortal` will need to be updated to change `gridPortal`.
    -   `pagePortal` on the `configBot` should now be `gridPortal`.
    -   `pagePortalBot` is now `gridPortalBot`.
    -   Some functions now should reference the bot portal instead of the page portal:
        -   `os.getCameraPosition('page')` -> `os.getCameraPosition('grid')`
        -   `os.getCameraRotation('page')` -> `os.getCameraRotation('grid')`
        -   `os.getFocusPoint('page')` -> `os.getFocusPoint('grid')`
        -   `os.getPortalDimension('page')` -> `os.getPortalDimension('grid')`
    -   `@onPortalChanged` now uses `gridPortal` for `that.portal`.
-   Renamed `miniPortal` to `miniGridPortal`
    -   `miniPortal` on the `configBot` should now be `miniGridPortal`.
    -   `miniPortalBot` should now be `miniGridPortalBot`.
    -   Some functions now should reference the bot portal instead of the page portal:
        -   `os.getCameraPosition('mini')` -> `os.getCameraPosition('miniGrid')`
        -   `os.getCameraRotation('mini')` -> `os.getCameraRotation('miniGrid')`
        -   `os.getFocusPoint('mini')` -> `os.getFocusPoint('miniGrid')`
        -   `os.getPortalDimension('mini')` -> `os.getPortalDimension('miniGrid')`
    -   `@onPortalChanged` now uses `miniGridPortal` for `that.portal`.
-   Renamed some functions:
    -   `os.downloadServer()` -> `os.downloadInst()`
    -   `os.loadServer()` -> `os.loadInst()`
    -   `os.unloadServer()` -> `os.unloadInst()`
    -   `os.getCurrentServer()` -> `os.getCurrentInst()`
    -   `server.remotes()` -> `os.remotes()`
    -   `server.serverRemoteCount()` -> `os.remoteCount()`
    -   `server.servers()` -> `os.instances()`
    -   `server.serverStatuses()` -> `os.instStatuses()`
    -   `server.restoreHistoryMarkToServer()` -> `server.restoreHistoryMarkToInst()`.
    -   Note that some functions have moved to the `os` namespace from the `server` namespace. This is because most `server` functions do not work on CasualOS.com and are only designed to work with a server-based system (which CasualOS.com is not). To clarify this, functions that work all the time are now in the `os` namespace while the others are in the `server` namespace.
-   Renamed several listen tags:
    -   `@onServerJoined` -> `@onInstJoined`
    -   `@onServerLeave` -> `@onInstLeave`
    -   `@onServerStreaming` -> `@onInstStreaming`
    -   `@onServerStreamLost` -> `@onInstStreamLost`
    -   `@onServerAction` -> `@onAnyAction`

### :rocket: Improvements

-   Updated the Privacy Policy, Terms of Service, and Acceptable Use Policy.
-   Changed the meetPortal to use a custom Jitsi deployment.
-   Improved `os.enablePointOfView(center?)` to take an additional argument that determines whether to use the device IMU to control the camera rotation while in POV mode.
    -   The new function signature is `os.enablePointOfView(center?, imu?)`.
    -   e.g. `os.enablePointOfView(undefined, true)` will enable using the IMU for controlling the camera rotation.

### :bug: Bug Fixes

-   Fixed an issue where zooming on menu bots would trigger the browser-provided zoom functionality.
-   Fixed an issue where copying an array from one tag to another tag caused CasualOS to break.
-   Fixed an issue where editing a script via the sheet portal cells would temporarily break the code editor.

## V2.0.10

#### Date: 9/21/2021

### :rocket: Improvements

-   Improved the runtime to track changes to arrays without having to make a copy of the array or save it back to the tag.
-   Improved `os.getRecords(...filters)` to use `authBot.id` if `byAuthID()` is not specified.
-   Added `labelOpacity` tag.
-   Added `menuItemLabelStyle` tag.
-   Added the ability to use the `auto` value in the `scaleY` tag for menu bots. This automatically scales the menu bot height based on the amount of text in the label.
-   Added the ability to rotate around an object multiple times with `os.focusOn()` by setting `normalized` to `false` in the `rotation` property.
    -   By default, rotations passed to `os.focusOn()` are normalized to between 0 and `2π`.
    -   Setting `normalized` to `false` will skip this process and allow rotations larger than `2π` which in turn means the camera will rotate past `2π`.

## V2.0.9

#### Date: 9/7/2021

### :rocket: Improvements

-   Added the `os.requestPermanentAuthToken()` and `os.destroyRecord(record)` functions.
    -   `os.requestPermanentAuthToken()` is used to get auth tokens that can publish records to a app bundle from anywhere - including from other app bundles.
    -   `os.destroyRecord(record)` destroys the given record and makes it inaccessable via `os.getRecords()`. You must be logged in to destroy records and you can only destroy records that have been created by your user account and app bundle.
    -   See the documentation for more info.

### :bug: Bug Fixes

-   Fixed an issue where retrieving records from a temporary space can fail when the query matches no records.
-   Fixed an issue where CasualOS could permanently stall while loading.

## V2.0.8

#### Date: 9/7/2021

### :rocket: Improvements

-   Created https://casualos.me
    -   casualos.me is a companion service for CasualOS that provides the ability to sign in with an account and save permanent records of data.
-   Added the `os.requestAuthBot()` function.
    -   Requests that the user sign in and creates the `authBot` global variable to represent whether the user is signed in.
    -   Only works if an App Bundle (AB) was auto loaded using the `autoLoad` query parameter.
    -   Returns a promise that resolves when the user is signed in.
    -   See the "Auth Bot Tags" section in the documentation for more info.
-   Added the `os.publishRecord(recordDescription)` function to be able to save arbitrary JSON data.
    -   Records are arbitrary pieces of data that can saved and retrieved from special record-enabled spaces.
        -   The possible spaces are:
            -   `tempRestricted` - (Default) Records are temporary (they are deleted at the end of the day) and they are only retrievable by the user and appBundle that created them.
            -   `tempGlobal` - Records are temporary and they are they are retrievable by everyone.
            -   `permanentRestricted` - Records are permanent and they are only retrievable by the user and appBundle that created them.
            -   `permanentGlobal` - Records are permanent and they are retrievable by everyone.
    -   Unlike bots, records are only accessible by searching for them using the `os.getRecords()` function.
    -   Requires that the user has signed in with `os.requestAuthBot()`.
    -   `recordDescription` is an object with the following properties:
        -   `space` - The space that the record should be published to.
        -   `record` - The data that should be included in the record.
        -   `address` - (Optional) The address that the record should be published at. This can be omitted if a `prefix` is specified instead.
        -   `prefix` - (Optional) The prefix that the record should be published at. If used instead of `address`, CasualOS will calculate the `address` by concatenating the given prefix and ID like this: `"{prefix}{id}"`.
        -   `id` - (Optional) The ID that the record should be published at. If used with `prefix`, then CasualOS will combine the given `id` with the given `prefix` to calculate the `address`. If omitted, then CasualOS will generate a UUID to be used with the `prefix`.
        -   `authToken` - (Optional) The auth token that should be used to publish the record. This is useful for allowing other users to be able to publish records to an app bundle on your account. If omitted, then the `authToken` tag from the `authBot` will be used.
    -   Returns a promise that resolves when the record has been published.
    -   See the documentation for some examples.
-   Added the `os.getRecords(...filters)` function to be able to find and retrieve records.
    -   Works similarly to `getBots()` except that the list of possible filters is different and more limited.
    -   Possible filters are:
        -   `byAuthID(id)` - Searches for records that were published by the given auth ID. This filter is required for all `os.getRecords()` queries.
        -   `inSpace(space)` - Searches for records that were published to the given space. If omitted, only `tempRestricted` records will be searched.
        -   `byAddress(address)` - Searches for the record with the given address. Useful for finding a specific record.
        -   `byPrefix(prefix)` - Searches for records whose address starts with the given prefix. Useful for finding a list of records.
        -   `byID(id)` - Searches for records whose address equals `{prefix}{id}`. Works similarly to `byAddress()` except that you must also use `byPrefix()`. Useful for finding a specific record.
    -   Returns a promise that resolves with an object that contains a partial list of records.
        -   Using this object, you can see the total number of records that the query matched and get the next part of the list using the `getMoreRecords()` function.
        -   The object has the following structure:
            -   `records` - The list of records that were retrieved. This list may contain all the records that were found or it might only contain some of the records that were found. You can retrieve all of the records by looping and calling `getMoreRecords()` until it returns an object with `hasMoreRecords` set to `false`.
            -   `totalCount` - The total number of records that the query found.
            -   `hasMoreRecords` - Whether there are more records that can be retrieved for the query.
            -   `getMoreRecords()` - A function that can be called to get the next set of records for the query. Like `os.getRecords()`, this function returns a promise with an object that has the structure described above.
    -   See the documentation for some examples.
-   Added the `byID(id)` bot filter.
    -   This function can be used either as a bot filter with `getBots()` or as a record filter with `os.getRecords()`.
    -   As its name suggests, it can be used to find a bot with the given ID.

### :bug: Bug Fixes

-   Fixed an issue where using a `formAnimationAddress` prevented `formAnimation` from working correctly on first load.
-   Fixed an issue where `os.focusOn()` would not work on mobile devices.

## V2.0.7

#### Date: 8/16/2021

### :bug: Bug Fixes

-   Fixed an issue where remote whispers could cause CasualOS to think it was loaded before it actually was.
    -   This would in turn cause CasualOS to think that ab-1 was not installed and led to ab-1 getting duplicated which could then cause the auxCode to be loaded again.

## V2.0.6

#### Date: 8/11/2021

### :rocket: Improvements

-   Added the `formAnimationAddress` tag to allow specifying a separate GLTF/GLB URL that should be used for animations.
    -   This allows dynamically loading animations instead of requiring that all animations be built into the `formAddress` GLTF mesh.

### :bug: Bug Fixes

-   Fixed an issue where setting the `mapPortal` tag on the `configBot` to `null` would not close the map portal.
-   Fixed an issue where the camera would rotate somewhat randomly when facing straight down using touch controls.

## V2.0.5

#### Date: 7/27/2021

### :rocket: Bug Fixes

-   Fixed an issue where async scripts did not support JSX syntax highlighting.

## V2.0.4

#### Date: 7/27/2021

### :rocket: Improvements

-   Added the ability to download a PDF with embedded bot data by specifying a filename with a `.pdf` extension to `os.downloadBots()`.
-   Added the `os.parseBotsFromData(data)` function.
    -   This function can parse a list of bot mods from JSON or from the contents of a PDF that was created with `os.downloadBots()`.
    -   It returns a list of bot mods (i.e. mods that have the structure of bots) which can in turn be passed to `create()` to add them to the server.
-   Added the `os.unregisterApp(appID)` function to allow removing apps after they have been registered.
-   Added the ability to use [JSX](https://reactjs.org/docs/introducing-jsx.html) for Apps instead of the `html` string helper.
    -   JSX allows you to use a HTML-like language directly inside listeners. This provides some nice benefits including proper syntax highlighting and error messages.
    -   For example:
        ```javascript
        let result = <h1>Hello, World!</h1>;
        ```
    -   Due to convienience this will probably become the preferred way to write HTML for apps, however the `html` string helper will still be available.

## V2.0.3

#### Date: 7/19/2021

### :boom: Breaking Changes

-   "Custom Portals" are now called "Executables"
    -   This is because portals should deal almost exclusively with bots and heavily interface with CasualOS.
    -   "Custom Portals" (as they were called) made this difficult and are better explained as a way to create arbitrary web programs (i.e. executables).
    -   The new "Apps" (`os.registerApp()` and `os.compileApp()`) features make it easier to create custom portals since they can leverage bots and listen tags directly.
-   Renamed `portal.open()` to `os.registerExecutable()`.
-   Renamed `portal.buildBundle()` to `os.buildExecutable()`.
-   Renamed `portal.registerPrefix()` to `os.registerTagPrefix()`.
-   Changed the menuPortal to always be anchored to the bottom of the screen instead of to the miniPortal.

### :rocket: Improvements

-   Added the `os.registerApp(name, bot)` and `os.compileApp(name, content)` functions.
    -   `os.registerApp()` takes an app name and a bot and sets up a space for adding content to the CasualOS frontend.
    -   Calling `os.registerApp()` will also make the given bot available globally as `{name}Bot`.
    -   `os.registerApp()` returns a promise that resolves when the app has been setup and can accept content. Additionally, `onAppSetup` will be whispered to the bot that was specified for the app.
    -   `os.compileApp()` is used to provide content to an app. You can call this as many times as you want and the app will only update when you call `os.compileApp()` for it.
    -   See the docs for more information.
-   Added the `html` string helper.
    -   This can be used to produce HTML from a string for `os.compileApp()` by placing it before a string that uses backtick characters (`` ` ``).
    -   e.g.
        ```javascript
        let result = html`<h1>Hello, World!</h1>`;
        ```
    -   See the docs for more information.
-   Added the `watchBot(bot, callback)` and `watchPortal(portal, callback)` helper functions.
    -   `watchBot()` can be used to watch a given bot (or list of bots) for changes and triggers the given callback function when the bot(s) change.
    -   `watchPortal()` can be used to watch the given portal for changes and triggers the given callback function when the portal changes.
        -   Specifically, `watchPortal()` tracks when the portal is changed (by watching the portal tag on the `configBot`), when bots are added, removed, or updated in the portal, and when the portal bot changes.
-   Improved the bot dragging logic to support using `os.replaceDragBot(null)` to stop dragging a bot.

### :bug: Bug Fixes

-   Fixed an issue where dragging a bot whose position was animated in tempLocal space would produce no visible effect.
-   Fixed an issue where GLB models compressed with a newer version of Draco could not be loaded.
    -   You may have to refresh the browser tab 1 extra time after getting the update for this change to take effect. This is because the Draco library is cached by the web browser and updates to the library are checked in the background while the old version is being used.
-   Fixed an issue where bots in the mapPortal that had LOD listeners would not function correctly unless they had a label.

## V2.0.2

#### Date: 7/6/2021

### :rocket: Improvements

-   Improved the miniPortal to support the `portalCameraZoom`, `portalCameraRotationX` and `portalCameraRotationY` tags.
-   Added the `priorityShout()` function to make it easy to run a set of shouts until a bot returns a value.
-   Added the ability to control the foreground and background colors of the chat bar via the `foregroundColor` and `backgroundColor` options in `os.showChat()`.
-   Added the `date` type for `os.showInput()` to make entering days easier.

### :bug: Bug Fixes

-   Fixed an issue where camera position offsets would continuously be applied to the camera.
-   Fixed an issue where the menu would be positioned incorrectly if the meet portal was anchored to the top of the screen.
-   Fixed an issue where clicking on the grid with a controller in XR would crash CasualOS.
-   Fixed an issue where the transformer tag did not work correctly for bots in the mapPortal.
-   Fixed an issue where dragging an object that gets destroyed in an onPointerDown would freeze the UI.

## V2.0.1

#### Date: 6/9/2021

### :rocket: Improvements

-   Changed the default mapPortal basemap to `dark-gray`.
-   Changed the mapPortal to default to viewing Veterans Memorial Park in Grand Rapids.
    -   This makes it easier to start using AB-1 once the map portal is loaded.

### :bug: Bug Fixes

-   Fixed an issue where calling `os.focusOn()` with a position and no portal would default to the map portal.
-   Fixed an issue where calling `os.focusOn()` for the map portal before it was finished loading would error.

## V2.0.0

#### Date: 6/7/2021

### :bug: Improvements

-   Added the `mapPortal`.
    -   The map portal provides a 3D representation of the entire Earth and allows placing bots anywhere on it.
    -   Bots that are in the map portal use Longitude and Latitude for their X and Y coordinates.
    -   The map can additionally be customized by setting the `mapPortalBasemap` tag on the `mapPortalBot`. See the documentation for more information.
    -   Based upon [ArcGIS](https://www.arcgis.com/index.html).

### :bug: Bug Fixes

-   Fixed an issue where trying to focus on a position in the miniPortal would not work.

## V1.5.24

#### Date: 5/24/2021

### :rocket: Improvements

-   Improved the miniPortal to enable resizing it by dragging the top of the miniPortal instead of just at the corners.
-   Added the `math.normalizeVector()` and `math.vectorLength()` functions.

### :bug: Bug Fixes

-   Fixed an issue where events in some asynchronous scripts would be incorrectly reordered and potentially cause logic issues.

## V1.5.23

#### Date: 5/22/2021

### :boom: Breaking Changes

-   Renamed the `inventoryPortal` to `miniPortal`.
    -   The following were also renamed:
        -   `#inventoryPortalHeight` -> `#miniPortalHeight`
        -   `#inventoryPortalResizable` -> `#miniPortalResizable`
        -   `os.getInventoryPortalDimension()` -> `os.getMiniPortalDimension()`
        -   `os.hasBotInInventory()` -> `os.hasBotInMiniPortal()`
        -   `os.getPortalDimension("inventory")` -> `os.getPortalDimension("mini")`
        -   `os.getCameraPosition("inventory")` -> `os.getCameraPosition("mini")`
        -   `os.getCameraRotation("inventory")` -> `os.getCameraRotation("mini")`
        -   `os.getFocusPoint("inventory")` -> `os.getFocusPoint("mini")`
-   The `miniPortalHeight` tag was changed from being a number between 1 and 10 that represented the number of bots that should fit in the portal. Now it is a number between 0 and 1 that represents the percentage of the screen height it should take. Note that when `#miniPortalWidth` is less than 1 the height of the portal will be more like 80% of the screen height when set to 1. This is because of the mandatory spacing from the bottom of the screen to be somewhat consistent with the spacing on the sides.

### :rocket: Improvements

-   Added the `#miniPortalWidth` tag.
    -   Possible values are between 0 and 1.
    -   Represents the percentage of the screen width that the mini portal should take.
    -   When set to 1, the mini portal will appear docked and there will be no spacing between the bottom of the screen and the mini portal.

### :bug: Bug Fixes

-   Fixed a bunch of issues with zooming, rotating, and resizing the mini portal.

## V1.5.22

#### Date: 5/20/2021

### :rocket: Improvements

-   Added the `os.enableCustomDragging()` function to disable the default dragging behavior for the current drag operation.
    -   This is useful for custom dragging behavior that is associated with a bot like scaling the bot or rotating it.

### :bug: Bug Fixes

-   Fixed an issue where `os.focusOn()` would not work with bots in the inventory portal.

## V1.5.21

#### Date: 5/18/2021

### :rocket: Improvements

-   Improved `os.focusOn()` to support focusing on menu bots that have `#form` set to `input`.
-   Added the ability to snap dragged to a specific axis.

    -   These are special snap target objects that have the following form:

    ```typescript
    let snapAxis: {
        /**
         * The direction that the axis travels along.
         */
        direction: { x: number; y: number; z: number };

        /**
         * The center point that the axis travels through.
         */
        origin: { x: number; y: number; z: number };

        /**
         * The distance that the bot should be from any point along the
         * axis in order to snap to it.
         */
        distance: number;
    };
    ```

### :bug: Bug Fixes

-   Fixed an issue where the "tag has already been added" dialog displayed behind the sheet portal.

## V1.5.20

#### Date: 5/17/2021

### :bug: Bug Fixes

-   Fixed an issue where `@onInputTyping` was incorrectly shouted instead of whispered.

## V1.5.19

#### Date: 5/13/2021

### :rocket: Improvements

-   Added the `labelPaddingX` and `labelPaddingY` tags to allow controlling the padding along the width and height of labels separately.
-   Added the ability to use a URL for the `cursor` and `portalCursor` tags.
-   Added the `cursorHotspotX`, `cursorHotspotY`, `portalCursorHotspotX`, and `portalCursorHotspotY` tags to allow specifying the location that clicks should happen at in the custom cursor image. For example, a cursor that is a circle would have the hotspot in the middle but the default cursor has the hotspot at the top left.

## V1.5.18

#### Date: 5/11/2021

### :rocket: Improvements

-   Added the `AB1_BOOTSTRAP_URL` environment variable to control the URL that ab-1 gets loaded from.

## V1.5.17

#### Date: 5/10/2021

### :rocket: Improvements

-   Added the `cursor` and `portalCursor` tags.
    -   The `cursor` tag specifies the mouse cursor that should be shown when the bot is being hovered.
    -   The `portalCursor` tag specifies the mouse cursor that should be used by default for the page portal.
    -   See the documentation for a list of possible options.
-   Added the `labelPadding` tag to control how much space is between the edge of the bot and edge of the label.

## V1.5.16

#### Date: 5/7/2021

### :bug: Bug Fixes

-   Fixed an issue where it was no longer possible to cancel `setInterval()` with `clearTimeout()` and cancel `setTimeout()` with `clearInterval()`.
    -   They are not meant to be used together but because of an artifact of web browsers it needs to be supported.

## V1.5.15

#### Date: 5/7/2021

### :bug: Bug Fixes

-   Fixed an issue where it was impossible to clear intervals/timeouts from a bot other than the one it was created from.

## V1.5.14

#### Date: 5/7/2021

### :rocket: Improvements

-   Added the ability to clear bot timers using `clearInterval()` and `clearTimeout()`.
    -   `clearInterval(timerId)` is useful for clearing intervals created by `setInterval()`.
    -   `clearTimeout(timerId)` is useful for clearing timeouts created by `setTimeout()`

## V1.5.13

#### Date: 5/3/2021

### :bug: Bug Fixes

-   Fixed an issue where the meet portal could stay open if the portal was cleared before it was fully loaded.

## V1.5.12

#### Date: 5/2/2021

### :bug: Bug Fixes

-   Fixed an issue where `@onSubmit` was shouted to every bot instead of whispered to the bot that the input was submitted on.

## V1.5.11

#### Date: 4/27/2021

### :rocket: Improvements

-   Overhauled the `shared`, `tempShared`, and `remoteTempShared` spaces to use a faster and more efficient storage mechanism.
    -   There is now a new configuration environment variable `SHARED_PARTITIONS_VERSION` which controls whether the new spaces are used. Use `v1` to indicate that the old causal repo based system should be used and use `v2` to indicate that the new system should be used.
-   Added the `math.areClose(first, second)` function to determine if two numbers are within 2 decimal places of each other.
    -   For example, `math.areClose(1, 1.001)` will return true.
-   Improved the `atPosition()` and `inStack()` bot filters to use `math.areClose()` internally when comparing bot positions.
-   Improved handling of errors so they have correct line and column numbers in their stack traces.
    -   Currently, this only functions correctly on Chrome-based browsers (Chrome, Edge, Opera, etc.). Part of this is due to differences between how web browsers generate stack traces and part is due to what browsers support for dynamically generated functions.

### :bug: Bug Fixes

-   Fixed an issue with labels where an error could occur if the label text was updated while it was being rendered.
-   Fixed an issue where `clearAnimations()` would error if given a null bot.
-   Fixed an issue where autocomplete would not work correctly for properties on top level variables.

## V1.5.10

#### Date: 4/8/2021

### :boom: Breaking Changes

-   Renamed `onStreamData` to `onSerialData`.
-   Serial functions now require a "friendly" name to keep track of each device: `serialConnect`, `serialStream`, `serialOpen`, `serialUpdate`, `serialWrite`, `serialRead`, `serialClose`, `serialFlush`,`serialDrain`, `serialPause`, `serialResume`
-   `serialStream` now requires a bot id to send the stream to that bot.

### :rocket: Improvements

-   Improved the IDE Portal to support showing all tags by setting the `idePortal` tag on the config bot to `true`.
-   Added a search tab to the IDE Portal which makes it easy to search within tags that are loaded in the IDE Portal.
    -   It can be focused from the idePortal by using the `Ctrl+Shift+F` hotkey.
-   Added the `sheetPortalAddedTags` tag for the `sheetPortalBot` which specifies additional tags that should always be shown in the sheet portal.
-   Added support for auxcli v2.0.0 to retain current functionality.
-   Added support for multiple serial connections simultaneously.

### :bug: Bug Fixes

-   Fixed an issue where the `url` tag would not be created on initial load unless the URL was updated.

## V1.5.9

#### Date: 4/7/2021

### :rocket: Improvements

-   Added the ability to jump to a tag while in the IDE Portal using `Ctrl+P`.

### :bug: Bug Fixes

-   Fixed an issue where the `imuPortal` would return values that were incorrect for usage on the camera.
    -   Now, the `imuPortal` sets the `deviceRotationX`, `deviceRotationY`, `deviceRotationZ` and `deviceRotationW` values which is the rotation of the device represented as a quaternion.
    -   The `pagePortal` also now supports setting `cameraRotationOffsetW` to indicate that the offset should be applied as a quaternion.
    -   Try the `imuExample01` auxCode for an example.
-   Fixed an issue where CasualOS would fail to load on browsers that do not support speech synthesis.
-   Fixed an issue where bot updates that were executed via `action.perform()` would be treated like they were being performed by the user themselves.
    -   In particular, this issue affected text edits which were originally created by the multiline text editor but were then replayed via `action.perform()`.
    -   The effect of this bug would be that while the data was updated correctly, the multiline text editor would ignore the new data because it assumed it already had the changes.

## V1.5.8

#### Date: 4/5/2021

### :rocket: Improvements

-   Added the ability to see the full text of script errors by using the "Show Error" button in the multiline editor.

### :bug: Bug Fixes

-   Fixed an issue where the `imuPortal` would only open when set to a string value. Now it also supports `true` and non 0 numerical values.

## V1.5.7

#### Date: 4/2/2021

### :rocket: Improvements

-   Improved `imuPortal` to support Safari on iOS.
-   Added the `crypto.isEncrypted(cyphertext)`, `crypto.asymmetric.isEncrypted(cyphertext)`, and `crypto.asymmetric.isKeypair(keypair)` functions.
    -   These can help in determining if a string is supposed to be a asymmetric keypair or if it has been encrypted with symmetric or asymmetric encryption.

### :bug: Bug Fixes

-   Fixed an issue where the configBot would appear to be in the `shared` space but was actually in the `tempLocal` space.

## V1.5.6

#### Date: 4/1/2021

### :rocket: Improvements

-   Added the "bots" snap target for `os.addDropSnap()` and `os.addBotDropSnap()`.
    -   This will cause the dragged bot to snap to other bots.
-   Added the `experiment.speakText(text, options?)` and `experiment.getVoices()` functions.
    -   See the documentation for more information.
-   Added the `os.getGeolocation()` function.
    -   Returns a promise that resolves with the geolocation of the device.
-   Added the `imuPortal` to be able to stream IMU data into CasualOS.
    -   When defined on the config bot, the `imuPortalBot` will be updated with IMU data from the device.
    -   The following tags are used:
        -   `imuSupported` - Whether reading from the IMU is supported. This will be shortly after the `imuPortal` is defined.
        -   `deviceRotationX`, `deviceRotationY`, `deviceRotationZ` - The X, Y, and Z values that represent the orientation of the device.
-   Added the `portalCameraType` tag to allow switching between `perspective` and `orthographic` projections.
    -   Camera projections act similarly to real world camera lenses except that they avoid certain limitations like focal lengths.
    -   `orthographic` - This projection preserves parallel lines from the 3D scene in the output 2D image. As a result, same-sized objects appear the same size on the screen, regardless of how far away they are from the camera.
    -   `perspective` - This projection makes same-sized objects appear larger or smaller based on how far away they are from the camera. Closer objects appear larger and vice versa.
-   Added the `os.enablePointOfView(center?)` and `os.disablePointOfView()` functions.
    -   These are similar to `os.enableVR()` or `os.enableAR()` and can be used to give the player a "ground level" perspective in the page portal.
    -   `os.enablePointOfView(center?)` - Enables POV mode by moving the camera to the given position, setting the camera type to `perspective`, and changing the controls so that it is only possible to rotate the camera.
    -   `os.disablePointOfView()` - Disables POV mode by resetting the camera, camera type, and controls.

### :bug: Bug Fixes

-   Fixed an issue where tag edits would appear duplicated when running CasualOS in the non-collaborative mode.

## V1.5.5

#### Date: 3/25/2021

### :rocket: Improvements

-   Changed CasualOS to not show the `server` URL parameter when loaded in non-collaborative mode.
-   CasualOS will now throw an error when trying to save a bot to a tag during creation.

## V1.5.4

#### Date: 3/25/2021

### :rocket: Improvements

-   Improved `os.download()` to add the correct file extension if one is omitted from the given filename.
-   Added the 📖 emoji has a builtin tag prefix.
    -   This is a useful default prefix for custom portals.
-   Added the ability to load CasualOS in a non-collaborative mode.
    -   This will make the shared spaces (`shared`, `tempShared`, and `remoteTempShared`) act like they are `tempLocal` spaces.
    -   As a result, CasualOS needs no persistent network connection to run an experience when loaded in this mode.
-   Added the `os.isCollaborative()` function to get whether CasualOS was loaded in a collaborative mode or non-collaborative mode.

### :bug: Bug Fixes

-   Fixed the "Docs" link when linking to a listen tag.

## V1.5.3

#### Date: 3/23/2021

### :boom: Breaking Changes

-   Removed bot stacking.
    -   Bots will no longer automatically stack on each other based on position. Instead, they need to be stacked manually.
    -   The `{dimension}SortOrder` tags still exist and are used by the menu portal to order bots.
-   Drag events are now sent for bots that are not draggable.
    -   This means you can set `#draggable` to false and still get a `@onDrag` or `@onAnyBotDrag` event for it.
    -   This change makes it easier to write your own custom dragging logic because it prevents the bot(s) from being automatically moved but still sends the correct events.
    -   If you don't want drag events sent to a bot, you can make it not pointable or you can use your own custom logic on `@onDrag`/`@onDrop`.
-   The `#draggableMode` and `#positioningMode` tags have been removed.
    -   `#draggableMode` can be emulated by setting `#draggable` to false and adding custom `@onDrag` events to limit which dimensions the bot can be moved to.
    -   `#positioningMode` has been replaced with the `os.addDropSnap()` and `os.addBotDropSnap()` functions.

### :rocket: Improvements

-   Added the `@onAnyBotDropEnter` and `@onAnyBotDropExit` shouts.
-   Added the `@onAnyBotPointerDown` and `@onAnyBotPointerUp` shouts.
-   Added the `os.addDropSnap(...targets)` and `os.addBotDropSnap(bot, ...targets)` functions.
    -   These can be used to customize the behavior of a drag operation.
    -   Each function accepts one or more "targets" which are positions that the bot can be dropped at. There are 4 possible values:
        -   `"ground"` - The bot will snap to the ground as it is being dragged. (Default when not in VR)
        -   `"grid"` - The bot will snap to individual grid tiles as it is being dragged.
        -   `"face"` - The bot will snap to the face of other bots as it is being dragged.
        -   A snap point object. The bot will snap to the point when the mouse is within a specified distance. It should be an object with the following properties:
            -   `position` - An object with `x`, `y`, and `z` values representing the world position of the snap point.
            -   `distance` - The distance that the pointer ray should be from the position in order to trigger snapping to the position.
    -   The `os.addBotDropSnap(bot, ...targets)` function accepts a bot as its first parameter which limits the specified snap targets to when the given bot is being dropped on.
-   Added the `experiment.beginRecording(options?)` and `experiment.endRecording()` functions.
    -   These can be used to record both audio and video at the same time.
    -   See the documentation for more details.

### :bug: Bug Fixes

-   Fixed an issue where dragging a parent bot onto a child bot would cause the bot to rapidly snap back and forth.
-   Fixed an issue where negative sort orders could not be used on menu bots.

## V1.5.2

#### Date: 3/18/2021

### :bug: Bug Fixes

-   Fixed an issue where `os.focusOn()` would not function when using positions because inventory and page portals would fight over control of the animation operation.

## V1.5.1

#### Date: 3/17/2021

### :rocket: Improvements

-   Improved `os.focusOn()` to be canceled by `os.goToDimension()` and future calls to `os.focusOn()`.
    -   Additionally, calling `os.focusOn(null)` will cancel the current focus operation without queuing another one.

## V1.5.0

#### Date: 3/17/2021

### :boom: Breaking Changes

-   Changed the `#portalCameraRotationX` and `#portalCameraRotationY` tags to use radians instead of degrees.

### :rocket: Improvements

-   Added the `cameraZoom` and `cameraZoomOffset` tags.
-   Added the `os.focusOn(botOrPosition, options?)` function.
    -   Works similarly to `os.tweenTo()` and `os.moveTo()` except that it takes an options object instead of a bunch of parameters.
    -   Notable improvements includes that it can accept a position instead of a bot, it supports different easing types, and it will return a promise which completes when the camera movement is finished.
    -   Additionally the rotation values are in radians instead of degrees.
-   `os.focusOn()` and `os.tweenTo()` now use quadratic easing by default.
    -   Additionally `os.focusOn()` supports specifying the easing type just like `animateTag()`.
-   `os.tweenTo()` and `os.moveTo()` are now deprecated and should no longer be used. They will be removed in a future release of CasualOS.
    -   To encourage migration, they have been removed from the documentation and autocomplete.
-   Added the `experiment.beginAudioRecording()` and `experiment.endAudioRecording()` functions to experiment with audio recording.
    -   See the documentation for more information.

### :bug: Bug Fixes

-   Fixed an issue where camera offsets would not be taken into account when calculating the camera focus point.
    -   This fixes issues with the focus point becoming more and more wrong as offsets are applied to the camera.
    -   However, any calculations which try to calculate a camera position offset from the focus point must now subtract the current offset from the focus point to get the correct result. The example auxCode (`cameraMovementExample`) has been updated to reflect this change (version 2 and later).

## V1.4.11

#### Date: 3/12/2021

### :rocket: Improvements

-   Added the `math.scaleVector(vector, scale)` function to make multiplying vectors by scalar values easy.

### :bug: Bug Fixes

-   Fixed an issue where the `@onServerJoined` event could be sent before all data was loaded.
    -   This could happen if one player was changing data while another player was joining the server.
-   Fixed an issue where custom portals would not open if the portal tags were not defined when the portal is opened.
-   Fixed an issue where custom portals would always have default styling for their first load.

## V1.4.10

#### Date: 3/9/2021

### :rocket: Improvements

-   Improved `animateTag()` to support animating multiple tags at once by accepting an object for the `fromValue` and `toValue` options properties.
    -   Instead of calling `animateTag(bot, tag, options)`, omit the `tag` argument and call `animateTag(bot, options)`. This will indicate that you want to animate multiple tags at once over the same duration.
    -   The animations that get triggered are grouped together, so cancelling one will cancel them all.
-   Improved `clearAnimations()` to support accepting a list of tags to cancel.
-   Added several 3D math functions:
    -   `getBotPosition(bot, dimension)` - Gets the 3D position of a bot in the given dimension.
    -   `math.addVectors(...vectors)` - Adds the given vectors together and returns the result.
    -   `math.subtractVectors(...vectors)` - Subtracts the given vectors and returns the result.
    -   `math.negateVector(vector)` - Mathematically negates the given vector and returns the result.
-   Added the `os.getFocusPoint(portal?)` function to get the focus point that the camera is looking at.
    -   This value is the same as the one highlighted by the `#portalShowFocusPoint` tag.
    -   It is also backed up by `cameraFocusX`, `cameraFocusY`, `cameraFocusZ` tags on the portal bot.

## V1.4.9

#### Date: 3/3/2021

### :rocket: Improvements

-   Changed the color of the progress spinner and progress bar on the loading dialog to gray.

### :bug: Bug Fixes

-   Fixed an issue where hover events could be sent for bots when the mouse was not directly over the game view.
-   Fixed a couple issues where keyboard events were propagating outside the sheet and IDE portals.
-   Fixed an issue where local variables in the top scope would not be included in the code editor autocomplete box.

## V1.4.8

#### Date: 3/3/2021

### :boom: Breaking Changes

-   `onRemoteData` now uses `that.remoteId` instead of `that.playerId`.
-   Renamed the `portalPlayerZoom`, `portalPlayerRotationX` and `portalPlayerRotationY` tags to `portalCameraZoom` and `portalCameraRotationX` and `portalCameraRotationY`.
-   Renamed the `player` and `otherPlayers` spaces to `tempShared` and `remoteTempShared`.

### :rocket: Improvements

-   Added the `@onError` listen tag.
    -   It is a shout and is triggered when an unhandled error occurs in a listen tag.
-   Improved CasualOS to now include the Bot ID and tag name in internal console logs for unhandled errors.
-   Added perferred alternatives for the following functions and listen tags:
    -   `server.serverPlayerCount()` is now `server.serverRemoteCount()`.
    -   `server.totalPlayerCount()` is now `server.totalRemoteCount()`.
    -   `server.stories()` is now `server.servers()`.
    -   `server.players()` is now `server.remotes()`.
    -   `sleep()` is now `os.sleep()`
    -   `onServerSubscribed` is now `onServerJoined`.
    -   `onServerUnsubscribed` is now `onServerLeave`.
    -   `onPlayerPortalChanged` is now `onPortalChanged`.
    -   `onRemotePlayerSubscribed` is now `onRemoteJoined`
    -   `onRemotePlayerUnsubscribed` is now `onRemoteLeave`.
    -   Additionally, the `that.playerId` has been changed to `that.remoteId` in the new listen tags.
    -   Note that the original tags and functions remain the same but will be removed at some point in the future.
-   Added the `web.get()`, `web.post()`, and `web.hook()` functions as future replacements for the `webhook()` and `webhook.post()` functions.

### :bug: Bug Fixes

-   Fixed an issue where portal bots may not be defined before `@onServerSubscribed` is triggered.
-   Fixed an issue where the `white-space` CSS property could not be used on menu bots.

## V1.4.7

#### Date: 2/26/2021

### :boom: Breaking Changes

-   Renamed all the `player` functions to `os`.
    -   Instead of `player.toast()` you should now do `os.toast()`.
-   Removed the `configBot` and `configTag` variables.
-   Removed the portal config bot tags and replaced them with variables.
    -   e.g. `pagePortalConfigBot` can now be accessed with the `pagePortalBot` variable.
    -   You can now set the page portal color by doing `pagePortalBot.tags.portalColor = "green"`.
    -   By default a `tempLocal` bot will be created for each builtin portal.
    -   You can also provide your own bot by calling `portal.open(portalName, bot)`.
-   Changed the `portal.open()` function to take a bot as a parameter.
    -   It should now be called like `portal.open(name, bot, tag?, options?)`.
    -   After callilng this, the given bot will be available globally at `{name}Bot`.
    -   For example `portal.open("myPortal", bot, "main")` will make `bot` available as `myPortalBot`.
-   Removed `player.getBot()` and replaced it with `configBot`.
-   Renamed the `creator` variable to `creatorBot`.
-   Added the `thisBot` variable as a preferred alternative to `this` and `bot`.
-   Moved the page and inventory camera tags to their portal config bots from the player bot.
    -   e.g. `pageCameraPositionX` used to be on the player bot (now the config bot) but is now on the page portal bot.
-   Changed the behavior of the `transformer` tag to use the page and inventory portal bots instead of the config bot (previously the player bot).
-   Renamed the `pageCameraPosition{X,Y,Z}` and `inventoryCameraPosition{X,Y,Z}` tags to `cameraPosition{X,Y,Z}`.
-   Renamed the `pageCameraRotation{X,Y,Z}` and `inventoryCameraRotation{X,Y,Z}` tags to `cameraRotation{X,Y,Z}`.
-   Renamed the `pagePixelHeight` and `pagePixelWidth` tags to `pixelHeight` and `pixelWidth`.

### :bug: Bug Fixes

-   Fixed an issue where variables from other listen tags would appear as autocomplete options.

## V1.4.6

#### Date: 2/23/2021

### :bug: Bug Fixes

-   Fixed an issue where the circle wipe element would not cover modals like `player.showHtml()` or `player.showInput()`.
-   Fixed an issue where calling `player.showInput()` in sequence would show the first input but not the second input.

## V1.4.5

#### Date: 2/23/2021

### :rocket: Improvements

-   Changed the ab-1 bootstrap URL to `https://bootstrap.casualos.com/ab1.aux`.
-   Updated to three.js r125.
    -   This fixes WebXR for Chrome 88 and later.
-   Added the ability to disable hover states on menu item buttons using the `menuItemHoverMode` tag. It has three possible options:
    -   `auto` - The bot will appear hoverable based on if it has a `@onClick` tag. (Default)
    -   `hover` - The bot will appear hoverable.
    -   `none` - The bot will not appear hoverable.
    -   None of these options affect the existing functionality of any listen tags on menu bots.
-   Added an initial version of the `idePortal` (IDE portal).
    -   The IDE portal makes it easier to jump between tags to edit them in the multiline tag editor.
    -   Setting the `idePortal` tag to a prefix (like 📖) will load every tag that starts with the prefix into the IDE portal and let you jump between them as if they are files in a text editor.
    -   Currently it is pretty limited, but can be very useful for custom portals.

### :bug: Bug Fixes

-   Fixed an issue where it was not possible to enter numbers in menu bot input boxes.

## V1.4.4

#### Date: 2/18/2021

### :rocket: Improvements

-   Added additional crypto functions to support asymmetric encryption and decryption.
    -   `crypto.asymmetric.keypair(secret)` - Creates a keypair that can be used for asymmetric encryption and decryption.
    -   `crypto.asymmetric.encrypt(keypair, data)` - Encrypts some data using the given keypair.
    -   `crypto.asymmetric.decrypt(keypair, secret, data)` - Decrypts some data using the given keypair and secret.
    -   Check the documentation for more info.
-   Added a better error message when trying to save a bot to a tag value.
-   Added the `dimension` bot form as a preferred alias to `portal`.

## V1.4.3

#### Date: 2/17/2021

### :rocket: Improvements

-   Added the ability to interface with CasualOS from inside a custom portal.
    -   CasualOS-related functionality is available by importing functions and objects from the `casualos` module.
    -   Among the available functionality is `onBotsDiscovered`, `onBotsRemoved`, `onBotsUpdated`, `createBot()`, `destroyBot()`, and `updateBot()`.
    -   Additionally autocomplete is available for the available features.

### :bug: Bug Fixes

-   Fixed an issue where webhook errors could not be caught on Safari based browsers.

## V1.4.2

#### Date: 2/11/2021

### :rocket: Improvements

-   Added the ability to zoom by scrolling.
    -   Previously this was possible by holding the Ctrl button down.
-   Added the `#portalCameraControls` tag to allow disabling moving the camera.
    -   Can be set on the portal config bot for the page and inventory portals.
    -   Supported values are:
        -   `player` - Allows the player to move the camera around like normal. (Default)
        -   `false` - Disables camera movement in the portal.

### :bug: Bug Fixes

-   Fixed an issue where the inventory portal color could not be set when the page portal is using an image for the background.

## V1.4.1

#### Date: 2/10/2021

### :rocket: Improvements

-   Added the `player.openCircleWipe()` and `player.closeCircleWipe()` functions.
    -   These are useful for hiding the page portal while transitioning between scenes.
    -   See the documentation for usage information.
-   Added "cube", "helix", and "egg" as additional options for the `#formAddress` tag on menu bots.
-   Added the `input` form for menu bots.
    -   Setting `#form` to "input" on a bot that is in the menu portal will give it an input box that can be typed in.
    -   Typing in the box will send `@onInputTyping` whispers to the bot. And submitting the data by hitting enter or the send button will send a `@onSubmit` whisper to the bot.
    -   Additionally, the text in the input will be stored in the `tempLocal` `#menuItemText` tag.
-   Adjusted the chat bar to be inset in the page portal to give it the feel of being part of the page portal.
-   Added the `#menuPortalStyle` tag to allow customizing the menu portal with CSS.
    -   This works similarly to `#menuItemStyle` except that it applies to the entire menu portal instead of just one item.
    -   Set it on the `#menuPortalConfigBot`.
-   Added the `#portalBackgroundAddress` tag to allow specifying a custom image for the page portal background.
    -   Does not work in VR.

## V1.4.0

#### Date: 2/8/2021

### :rocket: Improvements

-   Added an initial implementation of custom portals.
    -   Custom portals are a way to write scripts that can interact directly with the web browser. This gives you the ability to do anything that is possible from inside a web browser.
    -   The following functions are now available:
        -   `portal.open(portalID, tag, options?)`
        -   `portal.registerPrefix(prefix)`
        -   `portal.buildBundle(tag)`
        -   See the documentation for usage information.
-   Added the `player.download(data, filename, mimeType?)` function.
    -   Useful for downloading arbitrary data in any format you want.
    -   See the documentation for more information.

### :bug: Bug Fixes

-   Fixed an issue that broke bots in the `player` space when a `tempLocal` tag mask was put on them.
-   Fixed an issue that prevented tag masks from being placed on new bots.

## V1.3.14

#### Date: 1/25/2021

### :rocket: Improvements

-   Updated the Terms of Service and Privacy Policy documents.

### :bug: Bug Fixes

-   Fixed an issue where animations would not run while in VR/AR.

## V1.3.13

#### Date: 1/18/2021

### :rocket: Improvements

-   Added the `player.showUploadFiles()` function.
    -   Shows a dialog that can be used to upload arbitrary files.
    -   Returns a promise that resolves with the list of files that were uploaded.
    -   See the documentation for more info.
-   Added the `portal` form.
    -   Displays an entire dimension in place of the bot form.
    -   When set, `#formAddress` will be used as the dimension that should be loaded.

### :bug: Bug Fixes

-   Fixed an issue where bot labels would flicker when scaling the bot.
-   Fixed an issue where tag masks would be incorrectly recorded by the UI as being removed in some cases.
-   Fixed an issue where lines would render incorrectly on the first frame they were setup on.

## V1.3.12

#### Date: 1/13/2021

### :rocket: Improvements

-   Added the Terms of Service and Privacy Policy documents.
    -   The Terms of Service are available at `/terms` (or at `/terms-of-service.txt`).
    -   The Privacy Policy is available at `/privacy-policy` (or at `/privacy-policy.txt`).
-   Added the ability to keep track of the number of `setTimeout()` and `setInterval()` timers that are currently active via the `numberOfActiveTimers` property returned from `perf.getStats()`.
-   Added the `animateTag(bot, tag, options)` and `clearAnimations(bot, tag?)` functions.
    -   `animateTag(bot, tag, options)` - Iteratively changes a tag mask value over time based on the options you provide.
        -   `bot` is the bot or list of bots that should be animated.
        -   `tag` is the tag that should be animated.
        -   `options` is an object that specifies how the tag should be animated. It has the following properties:
            -   `fromValue` - The starting value for the animation.
            -   `toValue` - The ending value.
            -   `duration` - The number of seconds that it should take for the tag to go from the starting value to the ending value.
            -   `easing` - The options for easing the animation.
            -   `tagMaskSpace` - The space that the tag should be changed in. If set to `false` then the tag on the bot will be directly edited.
    -   `clearAnimations(bot, tag?)` - Cancels animations on a bot.
        -   `bot` - The bot or list of bots that should have their animations canceled.
        -   `tag` - Is optional and is the tag that the animations should be canceled for.

### :bug: Bug Fixes

-   Fixed issues with `#labelFontSize = auto` when `#labelPosition != front` or when the bot is rotated.
-   Fixed an issue where non-ASCII characters were being corrupted on download.

## V1.3.11

#### Date: 1/5/2021

### :rocket: Improvements

-   Greatly improved the default layouting behaviour of labels.
    -   Added the `#labelFontSize` tag to control the sizing of the characters in a label. Unlike `#labelSize`, changing this value will cause the label to layout again which will affect word wrapping. Possible values are:
        -   `auto` - Specifies that the system should try to find a font size that fits the text onto the bot. (default)
        -   Any Number - Specifies a specific font size. (1 is previous default)
    -   Added the `#labelWordWrapMode` tag to control the word wrapping behavior of labels. Possible values are:
        -   `breakCharacters` - Specifies that the system should insert line breaks inside words if needed.
        -   `breakWords` - Specifies that the system should insert line breaks between words if needed.
        -   `none` - Specifies that the system should not insert line breaks.
-   Added the ability to control the color of the placeholder text in the chat bar.
    -   Use the `placeholderColor` option when calling `player.showChat()`.

### :bug: Bug Fixes

-   Fixed an issue where atoms that were received before their cause would be discarded.

## V1.3.10

#### Date: 12/29/2020

### :rocket: Improvements

-   Added a button to the Multiline tag editor to make it easy to turn a tag into a Mod tag.

### :bug: Bug Fixes

-   Fixed an issue where script compilation errors would not be handled correctly and would prevent those changes from being communicated to the multiline code editor.

## V1.3.9

#### Date: 12/28/2020

### :boom: Breaking Changes

-   Formulas have been removed and replaced with Mod tags.
    -   Mod tags are tags that start with the DNA Emoji (🧬) and contain JSON data.
    -   Because Mod tags are JSON data, they do not support programmatic computations.
    -   We are making this change because while formulas are powerful, inprecise use of them can result in large slowdowns which is a bad user experience.
    -   The tag data must be valid JSON, so that means using double-quotes `"` for strings and wrapping property names in double-quotes.
        -   Before:
            ```
            =({ color: 'blue', number: 99, toggle: true })
            ```
            After:
            ```
            🧬{ "color": "blue", "number": 99, "toggle": true }
            ```
        -   Before:
            ```
            =([ 1 + 2 ])
            ```
            After:
            ```
            🧬3
            ```
-   Array-like values in tags are now considered strings.
    -   Previously a value like `[1, 2, 3]` was parsed into an array automatically.
    -   This was a little used feature and caused issues for people who simply wanted to store JSON data in a tag.
    -   Now, a value like `[1, 2, 3]` will no longer be parsed and so will appear as the string: `"[1, 2, 3]"`.
    -   If you want CasualOS to parse a tag value as an array, you can use the Mod tags mentioned above.
-   Removed the `error` space.
    -   Also removed the related functions:
        -   `server.destroyErrors()`
        -   `server.loadErrors()`

### :rocket: Improvements

-   Updated Material Icons to v4.0.0.
-   Added `perf.getStats()` as a way to get some statistics on the performance of the server.
-   Various performance improvements:
    -   `getBot('id', id)` is now works in `O(1)` time.
    -   The `tempLocal` and `local` spaces now handle new and deleted bots in a much more performant manner.
-   Fixed an issue where deleted bots in the `shared` space would be treated like they were not deleted on initial load.

### :bug: Bug Fixes

-   Fixed autofocusing newly created tags in the sheetPortal.

## V1.3.8

#### Date: 12/17/2020

### :bug: Bug Fixes

-   Fixed an issue where selecting a color from a `player.showInput()` modal would not save the selected color.

## V1.3.7

#### Date: 12/17/2020

### :boom: Breaking Changes

-   "story" has been renamed to "server". Below is the list of tags, actions and listeners that have been changed:
    -   `#story` -> `#server`.
    -   `server.setupStory()` -> `server.setupServer()`
    -   `server.restoreHistoryMarkToStory()` -> `server.restoreHistoryMarkToServer()`
    -   `server.storyStatuses()` -> `server.serverStatuses()`
    -   `server.storyPlayerCount()` -> `server.serverPlayerCount()`
    -   `player.downloadStory()` -> `player.downloadServer()`
    -   `player.loadStory()` -> `player.loadServer()`
    -   `player.unloadStory()` -> `player.unloadServer()`
    -   `player.getCurrentStory()` -> `player.getCurrentServer()`
    -   `@onStoryAction` -> `@onServerAction`
    -   `@onStoryStreaming` -> `@onServerStreaming`
    -   `@onStoryStreamLost` -> `@onServerStreamLost`
    -   `@onStorySubscribed` -> `@onServerSubscribed`
    -   `@onStoryUnsubscribed` -> `@onServerUnsubscribed`

## V1.3.6

#### Date: 12/17/2020

### :rocket: Improvements

-   Added the ability to show a password input by using the `secret` type with `player.showInput()`.

### :bug: Bug Fixes

-   Fixed an issue where some bots would not be added to the page portal when created in a big batch.
-   Fixed an issue where the `player.showInput()` dialog would appear fullscreen on mobile devices and prevent people from exiting it.
-   Fixed an issue where `@onChatTyping` would be triggered twice for each keystroke.

## V1.3.5

#### Date: 12/15/2020

### :rocket: Improvements

-   Changed `create()` to prevent creating bots that have no tags.
    -   If a bot would be created with zero tags then an error will be thrown.
-   Added a favicon.

### :bug: Bug Fixes

-   Changed the maximum WebSocket message size to 32KB from 128KB.
    -   This will help ensure that we keep below the [AWS API Gateway maximum frame size of 32 KB](https://docs.aws.amazon.com/apigateway/latest/developerguide/limits.html).
-   Fixed an issue where bots that only had a tag mask would not show up in the sheetPortal.

## V1.3.4

#### Date: 12/10/2020

### :rocket: Improvements

-   Added the `EXECUTE_LOADED_STORIES` environment variable to allow reducing server load due to story scripts.
    -   Defaults to `true`.
    -   Setting to `false` will disable all server-side story features except for webhooks and data portals.
        -   This means that some capabilities like `server.setupStory()` will not work when `EXECUTE_LOADED_STORIES` is false.
-   Added gzip compression for HTML, CSS, and JavaScript returned from the server.
-   Improved how some heavy assets are precached so that they can be loaded quickly.
-   Made the browser tab title use the story ID by default.

### :bug: Bug Fixes

-   Fixed an issue where some `.png` files would not load because they were bundled incorrectly.

## V1.3.3

#### Date: 12/10/2020

### :rocket: Improvements

-   Added support for the `apiary-aws` causal repo protocol.
    -   This enables the CasualOS frontend to communicate with instances of the [CasualOS Apiary AWS](https://github.com/casual-simulation/casual-apiary-aws) project.
    -   Use the `CAUSAL_REPO_CONNECTION_PROTOCOL` and `CAUSAL_REPO_CONNECTION_URL` environment variables to control which protocol and URL the frontend should connect to. See the [README in `aux-server`](./src/aux-server/README.md) for more info.
    -   Note that only the following features are supported for AWS Apiaries:
        -   `server.setupStory()`
        -   `server.totalPlayerCount()`
        -   `server.storyPlayerCount()`
        -   `server.players()`
    -   Webhooks are different when the story is hosted on an Apiary.
        -   They require at least one device to have the story loaded for webhooks to function correctly.
        -   They need to be sent to the Apiary host directly. Generally, this is not the same thing as `auxplayer.com` or `casualos.com` so you may need to ask the Apiary manager for it.
-   Added better support for static builds.
    -   Use the `PROXY_CORS_REQUESTS` environment variable during builds to disable support for proxying HTTP requests through the server.
    -   Use `npm run tar:client` after a build to produce a `./temp/output-client.tar.gz` containing all the client code and assets. This can be deployed to S3 or a CDN for static hosting.
    -   Use `npm run package:config` to produce a `./temp/config.json` which can be used for the `/api/config` request that the client makes at startup. Utilizes the environment variables from [the README in `aux-server`](./src/aux-server/README.md) to build the config.

### :bug: Bug Fixes

-   Fixed an issue where it was not possible to change the color of GLTF meshes that did not have a mesh in the GLTF scene root.
-   Fixed an issue where bots created by the ab1 installer would not receive the `@onStorySubscribed` shout.

## V1.3.2

#### Date: 11/17/2020

### :rocket: Improvements

-   Updated the ab-1 bootstrapper to point to AWS S3 for quick loading.

## V1.3.1

#### Date: 11/16/2020

### :rocket: Improvements

-   Added the ability to use the `color` tag on GLTF meshes to apply a color tint to the mesh.

### :bug: Bug Fixes

-   Fixed an issue that prevented deleting the first character of a script/formula in the multi-line editor.
-   Fixed an issue where tag edits on bots in the tempLocal and local spaces would be applied to the multi-line editor twice.

## V1.3.0

#### Date: 11/11/2020

### :rocket: Improvements

-   Added multi-user text editing.
    -   Work on shared bots when editing a tag value with the multi-line editor.
-   Added the cursor bot form.
    -   Used to add a cursor indicator to the multi-line editor.
    -   Works by setting the `form` tag to "cursor" and placing the bot in the corresponding tag portal dimension.
        -   For example, to put a cursor in the multi-line editor for the `test` tag on a bot you would set `{targetBot.id}.test` to true.
    -   Supported tags are:
        -   `color` - Specifies the color of the cursor.
        -   `label` - Specifies a label that should appear on the cursor when the mouse is hovering over it.
        -   `labelColor` - Specifies the color of the text in the cursor label.
        -   `{dimension}Start` - Specifies the index at which the cursor selection starts (Mirrors `cursorStartIndex` from the player bot).
        -   `{dimension}End` - Specifies the index at which the cursor selection ends (Mirrors `cursorEndIndex` from the player bot).
-   Added the `pageTitle`, `cursorStartIndex`, and `cursorEndIndex` tags to the player bot.
    -   `pageTitle` is used to set the title of the current browser tab.
    -   `cursorStartIndex` contains the starting index of the player's text selection inside the multi-line editor.
    -   `cursorEndIndex` contains the ending index of the player's text selection inside the multi-line editor.
    -   Note that when `cursorStartIndex` is larger than `cursorEndIndex` it means that the player has selected text from the right to the left. This is important because text will always be inserted at `cursorEndIndex`.
-   Added the `insertTagText()`, `deleteTagText()`, `insertTagMaskText()`, and `deleteTagMaskText()` functions to allow scripts to work with multi-user text editing.
    -   `insertTagText(bot, tag, index, text)` inserts the given text at the index into the given tag on the given bot.
    -   `insertTagMaskText(bot, tag, index, text, space?)` inserts the given text at the index into the tag and bot. Optionally accepts the space of the tag mask.
    -   `deleteTagText(bot, tag, index, deleteCount)` deletes the given number of characters at the index from the tag and bot.
    -   `deleteTagMaskText(bot, tag, index, deleteCount, space?)` deletes the given number of characters at the index from the tag and bot. Optionally accepts the space of the tag mask.
-   Added the ability to use the `transformer` tag on the player bot to parent the player to a bot.
-   Added the ability to edit tag masks in the tag portal by setting the `tagPortalSpace` tag on the player bot.

## V1.2.21

#### Date: 11/5/2020

### :rocket: Improvements

-   Updated the MongoDB driver to v3.6.2 and added the `MONGO_USE_UNIFIED_TOPOLOGY` environment variable to control whether the driver uses the new unified topology layer.

## V1.2.20

#### Date: 10/27/2020

### :rocket: Improvements

-   Added support for `@onPointerEnter`, `@onPointerExit`, `@onAnyBotPointerEnter` and `@onAnyBotPointerExit` for bots in the menu portal.

### :bug: Bug Fixes

-   Fixed the multiline code editor to not clip tooltips and the autocomplete box.
-   Fixed the menu portal to not break on Hololens (Servo-based browsers) when a progress bar is placed on a menu item.

## V1.2.19

#### Date: 10/22/2020

### :rocket: Improvements

-   Added the `egg` form for bots.
    -   Displays the bot as an egg like how ab-1 appears as an egg before being activated.
-   Added the `hex` form for bots.
    -   Displays the bot as a hexagon.
-   Added the `pagePixelWidth` and `pagePixelHeight` tags to the player bot.
    -   These indicate the size of the image rendered to the page portal in pixels.

### :bug: Bug Fixes

-   Fixed Draco compression support.

## V1.2.18

#### Date: 10/20/2020

### :bug: Bug Fixes

-   Fixed the code editor.

## V1.2.17

#### Date: 10/20/2020

### :rocket: Improvements

-   Improved bots in the menu portal to support additional tags.
    -   Added the ability to change the height of menu items by using `scale` and `scaleY`.
    -   Added the ability to set an icon for a menu item by using the `formAddress` tag.
    -   Added the ability to set arbitrary CSS styles on a menu bot by using the `menuItemStyle` tag.
        -   This lets you use margins and borders to indicate grouping.
    -   Added the ability to show a pie-chart progress bar on a menu item by using the `progressBar` tags.
    -   Added the ability to use `@onPointerUp` and `@onPointerDown` for menu.

## V1.2.16

#### Date: 10/16/2020

### :rocket: Improvements

-   Added the `transformer` tag.
    -   When set to a bot ID, the bot will inherit the position, rotation, and scale of the specified bot inside the page portal.
    -   This produces a "parenting" effect that is common in most 3D graphics engines.

## V1.2.15

#### Date: 10/12/2020

### :rocket: Improvements

-   Added the `experiment.getAnchorPointPosition()` and `math.getAnchorPointOffset()` functions.
    -   These are useful for determining where a bot would be placed if it had a particular anchor point.
    -   See the [docs](https://docs.casualsimulation.com/docs/actions) for more info.

## V1.2.14

#### Date: 10/7/2020

### :bug: Bug Fixes

-   Fixed an issue where calling `server.setupStory()` twice with the same story name would cause the story to be setup twice.
-   Fixed an issue where bots would be incorrectly removed from the menu portal if they existed in both the old and new dimensions.
-   Greatly reduced the number of scenarios where formulas would be recalculated after any change.

## V1.2.13

#### Date: 9/24/2020

### :boom: Breaking Changes

-   Renamed the `_editingBot` tag to `editingBot`.

### :rocket: Improvements

-   sheetPortal Improvements
    -   Added the `@onSheetTagClick` listener which is triggered when a tag name is clicked.
    -   Added the `@onSheetBotIDClick` listener which is triggered when a Bot ID is clicked.
    -   Added the `@onSheetBotClick` listener which is triggered when a bot visualization is clicked in the sheet.
    -   Added the `sheetPortalShowButton` config bot tag to control whether the button in the bottom right corner of the sheet is shown.
    -   Added the `sheetPortalButtonIcon` config bot tag to control the icon on the button in the bottom right corner of the sheet.
    -   Added the `sheetPortalButtonHint` config bot tag to control the tooltip on the button in the bottom right corner of the sheet.
    -   Added the `sheetPortalAllowedTags` config bot tag to control which tags are allowed to be shown and edited in the sheet portal.
    -   Swapped the position of the new bot and new tag buttons in the sheet.
    -   Added the `editingTag` tag which contains the tag that the player is currently editing.

### :bug: Bug Fixes

-   Fixed an issue where cells in the sheet portal would not cover the entire cell area.
-   Fixed an issue where `clearTagMasks()` would error if given a bot that had no tag masks.

## V1.2.12

#### Date: 9/22/2020

### :rocket: Improvements

-   Added the `helix` form.
    -   Displays a DNA strand mesh whose color can be customized.
-   Added tag masks.
    -   Tag masks are special tags that can live in a separate space from their bot.
    -   This makes it possible to create a temporary tag on a shared bot.
    -   Tag masks do not replace tags. Instead, they exist in addition to normal tags and can be used to temporarily hide a normal tag value.
    -   Like bots, tag masks live in a space. This means that a bot can have multiple masks for a particular tag. Currently the supported spaces are:
        -   `tempLocal`
        -   `local`
        -   `player`/`otherPlayers`
        -   `shared`
    -   New scripting features:
        -   All bots now have a `masks` property which works like `tags` except that it creates tag masks in the `tempLocal` space.
        -   All scripts also have a `masks` property which is a shortcut for `bot.masks`.
        -   `setTagMask(bot, tag, value, space?)` is a new function that is able to set the value of a tag mask on the given bot and in the given space. See the documentation for more info.
        -   `clearTagMasks(bot, space?)` is a new function that is able to clear all the tag masks in the given space from a given bot. See the documentation for more info.
    -   Example use cases:
        -   Local click/hover states.
        -   Animations.
        -   Storing decrypted data.

### :100: Other Changes

-   Pinned the Deno version to `v1.4` so that we can decide when to adopt future Deno updates.

### :bug: Bug Fixes

-   Fixed an issue where `server.setupStory()` would load a simulation and never dispose it.
-   Fixed an issue where wrist portals were not being anchored properly.
-   Fixed an issue where pressing enter to make a new tag would put a new line in the current tag value.

## V1.2.11

#### Date: 9/9/2020

### :bug: Bug Fixes

-   Fixed an issue where zooming was broken when the page portal is not anchored to the top left of the screen.

## V1.2.10

#### Date: 9/8/2020

### :bug: Bug Fixes

-   Fixed an issue with the multiline editor getting cut off inside the tag portal.

## V1.2.9

#### Date: 9/8/2020

### :rocket: Improvements

-   Changed the page portal to resize around the tag portal instead of being hidden behind it.

## V1.2.8

#### Date: 9/8/2020

### :boom: Breaking Changes

-   Changed `experiment.localPositionTween()` and `experiment.localRotationTween()` to take different arguments and return a promise.
    -   the 4th parameter is now an options object instead of the easing options.
    -   This options object is able to accept easing and duration values.
    -   Additionally the functions now return promises.
    -   See the docs for examples.

### :bug: Bug Fixes

-   Fixed an issue where `experiment.localPositionTween()` and `experiment.localRotationTween()` may not execute if triggered during `@onCreate()`.

## V1.2.7

#### Date: 9/4/2020

### :boom: Breaking Changes

-   Changed `@onListen` to only be sent to bots which have a listener for the shout/whisper.
    -   Previously `@onListen` would be sent to all bots that were targeted by the shout/whisper.
-   Changed `shout()` and `whisper()` to cost 1 energy point.
    -   This helps prevent infinite loops.
    -   The energy point is only deducted if a bot has a listener for the event.

### :bug: Bug Fixes

-   Fixed an issue where `onBotAdded`, `onAnyBotsAdded`, `onAnyBotsRemoved`, `onBotChanged`, and `onAnyBotsChanged` would reset the energy counter.

## V1.2.6

#### Date: 9/4/2020

### :bug: Bug Fixes

-   Fixed an issue where whispering to a bot that is null or undefined would end up sending a shout to all bots.

## V1.2.5

#### Date: 8/31/2020

### :rocket: Improvements

-   Added the `pageCameraPositionOffset[X,Y,Z]`, `inventoryCameraPositionOffset[X,Y,Z]`, `pageCameraRotationOffset[X,Y,Z]`, and `inventoryCameraRotationOffset[X,Y,Z]` tags.
    -   These can be used to move the camera apart from the player's input.
    -   The position offset tags are especially useful for warping the player around in VR.
-   Added the ability to use the dynamic `import()` keyword to import arbitrary JavaScript modules.
    -   Useful with https://www.skypack.dev/ to import modules from [NPM](https://www.npmjs.com/).
-   Added the ability to use `player.replaceDragBot()` even when not dragging.
-   Improved the camera zoom functionality to zoom the camera towards and away from the mouse.
-   Added the `experiment.localPositionTween()` and `experiment.localRotationTween()` functions.
    -   Locally animates a bot's position/rotation using the given easing type.
    -   During the animation, changes to the bot position will be ignored.
    -   Once the animation is done, changes to the bot will reset the position/rotation to the value that is currently stored.
    -   Check out the docs for detailed usage information and examples.

### :bug: Bug Fixes

-   Fixed the dataPortal to always return raw tag values unless they are formulas.
    -   Issue with returning incorrect JSON data was caused by the built-in CasualOS array parsing.
    -   This fixes it by skipping any parsing of the data.
-   Fixed an issue where keyboard states would not be reset when the player removed focus from the story.
-   Fixed an issue where `server.setupStory()` would crash the deno process due to incorrectly handling deserialized data.

## V1.2.4

#### Date: 8/26/2020

### :rocket: Improvements

-   Added the `tagPortalShowButton` tag to control whether a button should be shown in the tag portal.
    -   The button is placed at the lower right hand side of the tag portal.
    -   Clicking the button will trigger a `@onClick` on the tag portal config bot.
    -   Two additional tags can be used to customize the button:
        -   `tagPortalButtonIcon` is the icon that is shown on the button and can be set to any [Material Icon](https://material.io/resources/icons/?style=baseline).
        -   `tagPortalButtonHint` is the text that should be shown in the tooltip for the button.
-   Added the `frustum` form.
-   Improved `player.showInput()` to automatically save and close when a color is selected from the color picker.
    -   Applies to the `basic` and `swatch` subtypes but not `advanced`.
-   Improved the multiline editor to have a "Docs" button that links to the documentation for the current tag.
-   Improved the tag portal to support using `@` and `#` symbols at the beginning of the tag.
    -   Implemented for consistency with functions like `getBot()`, `getTag()`, etc.
-   Added the `@onAnyBotPointerEnter` and `@onAnyBotPointerExit` listen tags.
    -   These are shouts that happen whenever a `@onPointerEnter` or `@onPointerExit` whisper occurs.
-   Added the `player.getPointerDirection()`, `math.getForwardDirection()` and `math.intersectPlane()` functions.
    -   These are useful for calculating where a pointer is pointing.
-   Added the ability to store uncommitted atoms in MongoDB.
    -   Can be configred with the `STAGE_TYPE` environment variable. Can be set to either `redis` or `mongodb`. Currently defaults to `redis` until a migration path is implemented.
-   Added a bunch of extra GPIO-related functions.
    -   `server.rpioReadpad()`
    -   `server.rpioWritepad()`
    -   `server.rpioPud()`
    -   `server.rpioPoll()`
    -   `server.rpioI2CBegin()`
    -   `server.rpioI2CSetSlaveAddress()`
    -   `server.rpioI2CSetBaudRate()`
    -   `server.rpioI2CSetClockDivider()`
    -   `server.rpioI2CRead()`
    -   `server.rpioI2CWrite()`
    -   `server.rpioI2CEnd()`
    -   `server.rpioPWMSetClockDivider()`
    -   `server.rpioPWMSetRange()`
    -   `server.rpioPWMSetData()`
    -   `server.rpioSPIBegin()`
    -   `server.rpioSPIChipSelect()`
    -   `server.rpioSPISetCSPolarity()`
    -   `server.rpioSPISetClockDivider()`
    -   `server.rpioSPISetDataMode()`
    -   `server.rpioSPITransfer()`
    -   `server.rpioSPIWrite()`,
    -   `server.rpioSPIEnd()`

### :bug: Bug Fixes

-   Fixed to safely allow editing multiline scripts in the sheet cells.
-   Fixed an issue with the tag portal where it would not respond to changes with the `tagPortal` tag if it was already set.
-   Fixed an issue with the Deno sandbox where it wouldn't load due to missing dependencies.
-   Fixed an issue where 3D content would not occlude iframe forms.
    -   Only fixed for non-Safari web browsers.

## V1.2.3

#### Date: 8/20/2020

### :rocket: Improvements

-   Added the tag portal.
    -   The tag portal is similar to the sheet portal but it shows only the multiline editor for the specified bot ID and tag.
    -   Set the `tagPortal` tag on the player bot to a string with a Bot ID and a tag name separated by a period (`.`).
-   Improved `player.playSound(url)` to return a promise that resolves with a sound ID.
    -   This sound ID can be used with `player.cancelSound(soundID)` to stop the sound from playing.
-   Added the `player.bufferSound(url)` and `player.cancelSound(soundID)` functions.
    -   `player.bufferSound(url)` can be used to pre-load a sound so that there will be no delay when using `player.playSound()`.
        -   Returns a promise that resolves once the sound has been loaded.
    -   `player.cancelSound(soundID)` can be used to stop a sound that is already playing.
        -   Returns a promise that resolves once the sound has been canceled.

### :bug: Bug Fixes

-   Fixed an issue where actions that were created in an async script would not be dispatched until the script finished.

## V1.2.2

#### Date: 8/14/2020

### :boom: Breaking Changes

-   Changed `crypto.encrypt()` and `crypto.decrypt()` to return the result directly instead of returning a promise.

### :rocket: Improvements

-   Added the `crypto.createCertificate()`, `crypto.signTag()`, and `crypto.verifyTag()`, `crypto.revokeCertificate()` functions to help with creating certificate chains and signing and validating tag data. Check the docs for detailed usage information.
-   Added an indicator to the multi-line editor that is shown when a tag value is verified.
-   Added the ability to force all scripts to be verified in order to be executed using the `forceSignedScripts` query parameter.
    -   When the query param is set to `true`, all scripts must have a valid signature in order to be executed.
    -   This allows running in a trusted execution environment - thereby preventing unauthorized scripts from running.
-   Replaced builder with ab-1.
    -   ab-1 is a new version of builder which is designed to be easy to extend and improve.
-   Added the `adminSpace.setPassword(oldPassword, newPassword)` function.
    -   Allows changing the password that is used to unlock admin space.
    -   The first parameter is the old password that was used to unlock the space.
    -   The second parameter is the new password that should be used to unlock the space.
-   Added several functions to allow using the GPIO pins on Rasberry Pi.
    -   Currently, all of these functions are experimental and only work on Raspberry Pi.
    -   See the documentation for more information.
    -   `server.exportGpio(pin, mode)`
    -   `server.unexportGpio(pin, mode)`
    -   `server.setGpio(pin, value)`
    -   `server.getGpio(pin)`
    -   `server.rpioInit(options)`
    -   `server.rpioExit()`
    -   `server.rpioOpen(pin, mode, options)`
    -   `server.rpioMode(pin, mode, options)`
    -   `server.rpioRead(pin)`
    -   `server.rpioReadSequence(pin, length)`
    -   `server.rpioWrite(pin, value)`
    -   `server.rpioWriteSequence(pin, buffer)`
    -   `server.rpioClose(pin, options)`

### :bug: Bug Fixes

-   Fixed an issue where using `player.showInput()` with an existing value would not prefill the text box with the existing value.
-   Fixed a performance issue where formulas which were recalculated after every change had a factorial (!) performance cost.
    -   Was caused by two things:
        1.  Some formulas don't have enough information to determine what tags they are dependent on. In these cases, we callback to using an "all" dependency which means that the formula will be recalculated whenever any tag changes.
        2.  These "all" dependencies were included when searching for nested dependencies which meant that we were resolving every "all" dependency for every other "all" dependency. This gives us the effect of searching every possible combination of dependencies instead of only the ones we need, which has a factorial cost.

## V1.2.1

#### Date: 8/4/2020

### :rocket: Improvements

-   Added a server sandbox based on [Deno](https://deno.land/).
    -   Security feature to prevent scripts that are running on the server from harming the underlying system or other stories.
    -   It additionally prevents scripts from accessing random Node.js modules by using `require("module")`.
    -   Finally, it prevents a script from denying service to other stories because the sandbox is run inside a separate process.
-   Improved the sheet portal to display scripts with a monospace font in the sheet cells.
-   Improved the documentation to clarify some things and also mension that bots can be made transparent with the "clear" color.
-   Improved the multi-line text editor to support syntax highlighting for HTML, CSS, and JSON based on whether the tag ends with `.html`, `.css` or `.json`.

### :bug: Bug Fixes

-   Fixed the `lineTo` tag to support arrays of bots and arrays of bot IDs in addition to individual bots and bot IDs.
-   Fixed an issue where deleting a tempLocal bot that was updated in the same script would crash the runtime.
-   Fixed an issue with the `player.showInput()` modal where Android devices using the Google GBoard keyboard wouldn't send input correctly.
-   Fixed an issue where a `@onPlayerPortalChanged` event would be incorrectly triggered after reconnecting to the server.
-   Fixed an issue where the iframe form on iOS 14 Beta 3 would cause the entire scene to disappear.
-   Fixed an issue where loading an image could fail if `formAddress` tag was changed while the image was downloading.
-   Fixed an issue where submitting HTML forms from inside an iframe form was not allowed.

## V1.2.0

### Date: 7/17/2020

### Changes:

-   :rocket: Improvements

    -   Added the `MONGO_USE_NEW_URL_PARSER` environment variable parameter to control whether CasualOS uses the new MongoDB URL Parser. (Defaults to false)
    -   Added a popup to notify the user that data might be lost if they attempt to close the tab while not connected to the server.
    -   Added the following cryptographic functions:
        -   `crypto.sha256(data)`
            -   Calculates the [SHA-256](https://en.wikipedia.org/wiki/SHA-2) hash of the given data.
            -   `data` is the data to calculate the hash of.
            -   Supports strings, numbers, booleans, objects, arrays, and bots.
        -   `crypto.sha512(data)`
            -   Calculates the [SHA-512](https://en.wikipedia.org/wiki/SHA-2) hash of the given data.
            -   `data` is the data to calculate the hash of.
            -   Supports strings, numbers, booleans, objects, arrays, and bots.
        -   `crypto.hmacSha256(key, data)`
            -   Calculates the [HMAC](https://en.wikipedia.org/wiki/HMAC) [SHA-256](https://en.wikipedia.org/wiki/SHA-2) hash of the given data.
            -   `key` is the password that should be used for the message authentication code.
            -   `data` is the data to calculate the HMAC of.
            -   Supports strings, numbers, booleans, objects, arrays, and bots.
        -   `crypto.encrypt(password, data)`
            -   Encrypts the given data with the given password and returns the result as a promise.
            -   `password` is the password to use for encrypting the data.
            -   `data` is the data that should be encrypted.
        -   `crypto.decrypt(password, data)`
            -   Decrypts the given data with the given password and returns the result as a promise.
            -   Only works if the given data is the output of `crypto.encrypt()`.
            -   `password` is the password that was used to encrypt the data.
            -   `data` is the data that should be decrypted.

-   :bug: Bug Fixes
    -   Fixed a race condition where concurrently updating a tag in a script and triggering a dependency update on that same tag could cause the runtime to crash.

## V1.1.18

### Date: 7/10/2020

### Changes:

-   :rocket: Improvements

    -   Improved the `player.run()` function to return a promise that can be awaited to get the result of the script (or wait until the script has been executed).
    -   Improved the `server.loadErrors()` function to return a promise that can be awaited to get the list of bots that were loaded.
    -   Improved the `server.destroyErrors()` function to return a promise that resolves once the error bots are destroyed.
    -   Improved the `server.loadFile()` function to return a promise that resolves once the file is loaded.
    -   Improved the `server.saveFile()` function to return a promise that resolves once the file is saved.
    -   Improved the `server.setupStory()` function to return a promise that resolves once the story is setup.
    -   Improved the `server.browseHistory()` function to return a promise that resolves once the history is loaded.
    -   Improved the `server.markHistory()` function to return a promise that resolves once the history is saved.
    -   Improved the `server.restoreHistoryMark()` function to return a promise that resolves once the history is restored.
    -   Improved the `server.restoreHistoryMarkToStory()` function to return a promise that resolves once the history is restored.
    -   Added the `@onBotAdded` and `@onAnyBotsAdded` listen tags.
        -   These are triggered whenever a bot is added to the local story.
        -   Note that this is different from `@onCreate` because you will be notified whenever a bot is added to the state even if it has already been created.
        -   An example of this are bots in the `otherPlayers` space. You cannot create bots in this space but you will be notified via `@onBotAdded` and `@onAnyBotsAdded`.
        -   `@onBotAdded` is triggered on the bot that was added. There is no `that`.
        -   `@onAnyBotsAdded` is triggered on every bot whenever one or more bots are added.
            -   `that` is an object with the following properties:
                -   `bots` - The array of bots that were added.
    -   Added the `@onAnyBotsRemoved` listen tags.
        -   These are triggered whenever a a bot is removed from the local story.
        -   Note that this is different from `@onDestroy` because you will be notified whenever a bot is removed from the state even if it has not been explicitly destroyed.
        -   An example of this are bots in the `otherPlayers` space. When another player disconnects no `@onDestroy` is fired but you will get a `@onAnyBotsRemoved`.
        -   `@onAnyBotsRemoved` is triggered on every bot whenever one or more bots are removed.
            -   `that` is an object with the following properties:
                -   `botIDs` - The array of bot IDs that were removed.
    -   Added the `@onBotChanged` and `@onAnyBotsChanged` listen tags.
        -   These are triggered whenever a bot is changed in the local story.
        -   Note that you will be notified whenever a bot is changed in the state even if it was changed by another player.
        -   An example of this are bots in the `otherPlayers` space. You cannot update bots in this space but you will be notified via `@onBotChanged` and `@onAnyBotsChanged`.
        -   `@onBotChanged` is triggered on the bot that was changed.
            -   `that` is an object with the following properties:
                -   `tags` - The list of tags that were changed on the bot.
        -   `@onAnyBotsAdded` is triggered on every bot whenever one or more bots are added.
            -   `that` is an array containing objects with the following properties:
                -   `bot` - The bot that was updated.
                -   `tags` - The tags that were changed on the bot.
    -   Added several tags to the player bot:
        -   These tags are updated by CasualOS and can be used to query the current state of the input system.
        -   Camera Tags
            -   These tags contain the position and rotation of the player's camera.
            -   You can use this to communicate where the player is to other players.
            -   `pageCameraPositionX`
            -   `pageCameraPositionY`
            -   `pageCameraPositionZ`
            -   `inventoryCameraPositionX`
            -   `inventoryCameraPositionY`
            -   `inventoryCameraPositionZ`
            -   `pageCameraRotationX`
            -   `pageCameraRotationY`
            -   `pageCameraRotationZ`
            -   `inventoryCameraRotationX`
            -   `inventoryCameraRotationY`
            -   `inventoryCameraRotationZ`
        -   Pointer Tags
            -   These tags contain the position and rotation of the player's pointers.
            -   You can use this to tell where the VR controllers are or where the mouse is pointing.
            -   `mousePointerPositionX`
            -   `mousePointerPositionY`
            -   `mousePointerPositionZ`
            -   `mousePointerRotationX`
            -   `mousePointerRotationY`
            -   `mousePointerRotationZ`
            -   `mousePointerPortal`
            -   `rightPointerPositionX`
            -   `rightPointerPositionY`
            -   `rightPointerPositionZ`
            -   `rightPointerRotationX`
            -   `rightPointerRotationY`
            -   `rightPointerRotationZ`
            -   `rightPointerPortal`
            -   `leftPointerPositionX`
            -   `leftPointerPositionY`
            -   `leftPointerPositionZ`
            -   `leftPointerRotationX`
            -   `leftPointerRotationY`
            -   `leftPointerRotationZ`
            -   `leftPointerPortal`
        -   Button Tags
            -   These tags contain the state of the different buttons.
            -   Possible values are:
                -   `null` - Button is not pressed.
                -   `down` - Button was just pressed.
                -   `held` - Button is being held down.
            -   `mousePointer_left`
            -   `mousePointer_right`
            -   `mousePointer_middle`
            -   `leftPointer_primary`
            -   `leftPointer_squeeze`
            -   `rightPointer_primary`
            -   `rightPointer_squeeze`
            -   `keyboard_[key]`
                -   Replace `[key]` with the key that you want the state of.
                -   For example use `keyboard_a` to get the state of the `a` key.
    -   Added the `player.getCameraPosition(portal?)` function.
        -   `portal` is optional and is the portal (`page` or `inventory`) that the camera position should be retrieved for.
        -   Returns an object with the following properties:
            -   `x`
            -   `y`
            -   `z`
    -   Added the `player.getCameraRotation(portal?)` function.
        -   `portal` is optional and is the portal (`page` or `inventory`) that the camera rotation should be retrieved for.
        -   Returns an object with the following properties:
            -   `x`
            -   `y`
            -   `z`
    -   Added the `player.getPointerPosition(pointer?)` function.
        -   `pointer` is optional and is the pointer (`mouse`, `left` or `right`) that the position should be retrieved for.
        -   Returns an object with the following properties:
            -   `x`
            -   `y`
            -   `z`
    -   Added the `player.getPointerRotation(pointer?)` function.
        -   `pointer` is optional and is the pointer (`mouse`, `left` or `right`) that the rotation should be retrieved for.
        -   Returns an object with the following properties:
            -   `x`
            -   `y`
            -   `z`
    -   Added the `player.getInputState(controller, button)` function.
        -   `controller` is the controller (`mousePointer`, `leftPointer`, `rightPointer`, `keyboard` or `touch`) that the button state should be retrieved from.
        -   `button` is the name of the button that should be retrieved.
        -   Returns a string containing the state of the button or `null` if the button is not pressed.
            -   `"down"` means that the button just started to be pressed.
            -   `"held"` means that the button is being held down.
            -   `null` means that the button is not pressed.
    -   Added the `player.getInputList()` function.
        -   Returns a list of available inputs that can be used by the `player.getInputState()` function.

-   :bug: Bug Fixes
    -   Fixed an issue where toasting recursive objects could break CasualOS.
        -   Fixed by storing a map of previously converted objects to avoid reconverting them infinitely.
        -   Also improved to gracefully handle objects that are nested too deeply.
    -   Fixed an issue with the show input modal where it incorrectly errored sometimes.

## V1.1.17

### Date: 7/3/2020

### Changes:

-   :bug: Bug Fixes
    -   Fixed an issue where the web browser service worker would incorrectly intercept requests for data portals.

## V1.1.16

### Date: 7/2/2020

### Changes:

-   :rocket: Improvements
    -   Added the ability to respond to webhooks by returning data from `@onWebhook`.
        -   If the returned value is a string, then it will be used for the response.
        -   If the returned value is an object, then it should have the following properties:
            -   `data` - The value that should be used as the body of the response.
            -   `headers` - An object that contains the HTTP headers that should be set on the response. (Optional)
            -   `status` - The numerical status code that should be set on the response. (Optional) If omitted, status code 200 will be used.
    -   Added the `dataPortal`.
        -   This is a special portal that only works on web requests and must be specified in the URL.
        -   Setting it to a Bot ID will return the JSON of the bot with the given ID.
        -   Setting it to a tag will return all the values corresponding to the given tag.
        -   Using a tag with a common extension (like `.html`) will tag the data as the corresponding content type so that normal software know how to interpret the data.

## V1.1.15

### Date: 7/2/2020

### Changes:

-   :rocket: Improvements

    -   Added player space to the server.
        -   This lets you send remote whispers to the `server` player.
    -   Added the `server.storyStatuses()` function.
        -   Returns a promise that resolves with a list of stories and the last time each story was updated.
    -   Added the `@onRemotePlayerSubscribed` and `@onRemotePlayerUnsubscribed` listen tags.
        -   They are triggered on _every_ other player when a player joins or leaves the story.
        -   Additionally, they are triggered whenever connection to the other players is lost.
        -   `that` is an object with the following properties:
            -   `playerId` - The ID of the player that joined/left the story.
    -   Added the `uuid()` function.
        -   This function generates and returns a random [UUID](https://en.wikipedia.org/wiki/Universally_unique_identifier).
        -   Useful for creating unique identifiers.

-   Bug Fixes
    -   Fixed an issue where remote shouts would be sent to yourself twice.
    -   Fixed an issue where labels would not always follow the `labelAlignment` tag when the text in the label was small enough to fit within the bot.

## V1.1.14

### Date: 6/29/2020

### Changes:

-   :rocket: Improvements

    -   Improved how the meet portal, page portal, and sheet portal work together to make space for each other.
    -   Added the `left` and `right` options for `meetPortalAnchorPoint`.
    -   Changed the `top` and `bottom` options for `meetPortalAnchorPoint` to occupy half of the screen.
    -   Added the `server.players()` function to get the list of player IDs that are connected to the current story.
        -   Returns a promise that resolves with the list of player IDs.
    -   Added the `remoteWhisper(players, name, arg)` function to make sending messages to other players easy.
        -   Takes the following arguments:
            -   `players` is the player ID or list of player IDs that should receive the shout.
            -   `name` is the name of the message.
            -   `arg` is the data that should be included.
        -   This will trigger a `@onRemoteWhisper` shout on all the specified players.
    -   Added the `remoteShout(name, arg)` function to make sending messages to all players easy.
        -   Takes the following arguments:
            -   `name` is the name of the message.
            -   `arg` is the data that should be included.
    -   Added the `@onRemoteWhisper` listen tag that is shouted when a `remoteWhisper()` or `remoteShout()` is sent to the local player.
        -   `that` is an object with the following properties:
            -   `name` - The name of the shout that was sent.
            -   `that` - The data which was sent.
            -   `playerId` - The ID of the player that sent the shout.

-   Bug Fixes
    -   Fixed an issue that prevented using `lineStyle` in place of `auxLineStyle`.

## V1.1.13

### Date: 6/25/2020

### Changes:

-   :rocket: Improvements

    -   Added the `meetPortal`.
        -   This is a special portal that, instead of loading bots, loads a [Jitsi Meet](https://meet.jit.si/) meeting with the given room code.
        -   All rooms are publicly accessible (but not searchable), so longer room codes will be more private.
        -   You can use the `meetPortalConfigBot` option to reference the bot that should be used to configure the meet portal.
        -   The following options are available:
            -   `meetPortalVisible` - Whether the meet portal should be visible. This allows you to be joined to a meet while keeping your screen on the page portal. (Defaults to true)
            -   `meetPortalAnchorPoint` - The anchor point that the meet portal should use. Possible options are:
                -   `fullscreen` - The meet portal should take the entire screen. (Default)
                -   `top` - The meet portal should take the top of the screen.
                -   `topRight` - The meet portal should take the top-right corner of the screen.
                -   `topLeft` - The meet portal should take the top-left corner of the screen.
                -   `bottom` - The meet portal should take the bottom of the screen.
                -   `bottomRight` - The meet portal should take the bottom-right corner of the screen.
                -   `bottomLeft` - The meet portal should take the bottom-left corner of the screen.
                -   `[top, right, bottom, left]` - The meet portal should use the given values for the CSS top, right, bottom, and left properties respectively.
            -   `meetPortalStyle` - The CSS style that should be applied to the meet portal container.
                -   Should be a JavaScript object.
                -   Each property on the object will map directly to a CSS property.
                -   Useful for moving the meet portal to arbitrary positions.

-   :bug: Bug Fixes

    -   Fixed an issue where the Hololens 2 would not be able to enter AR/VR because a controller's (hand) position would sometimes be null.
    -   Fixed an issue where loading without a story would create a new random story but then immediately unload it.
    -   Fixed an issue where local bots from other stories would be loaded if the current story name happened to be a prefix of the other story name.
    -   Fixed the input modal background.
    -   Fixed the TypeScript definitions for the `player.showInput()` function.

## V1.1.12

### Date: 6/18/2020

### Changes:

-   :bug: Bug Fixes

    -   Fixed an issue where Servo-based browsers would run into a race condition during initialization.

## V1.1.11

### Date: 6/18/2020

### Changes:

-   :rocket: Improvements
    -   Added a reflog and sitelog for stories so that it is possible to track the history of a story branch and which sites have connected to it.
        -   This will make it easier for us to recover from data loss issues in the future since we'll be able to lookup data like the last commit that a branch pointed at or which atoms were added to a branch.
-   :bug: Bug Fixes

    -   Fixed an issue where all bots would appear to be in the `shared` space even though they were not.
    -   Fixed issues with loading on Servo-based browsers.
        -   The issues were mostly related to Servo having not implemented IndexedDB yet.
    -   Fixed an issue where some temporary branches would show up in `server.stories()`.

## V1.1.10

### Date: 6/16/2020

### Changes:

-   :bug: Bug Fixes

    -   Fixed an issue where an incorrectly formatted event would crash the server.
    -   Fixed an issue where the server would incorrectly store atoms added to a temporary branch.

## V1.1.9

### Date: 6/16/2020

### Changes:

-   :rocket: Improvements
    -   Added the `player` and `otherPlayers` spaces.
        -   These spaces are special and interact with each other.
        -   Both the `player` space and `otherPlayers` space are shared but the lifetime of the bots is temporary. In this sense, the bots act like temporary shared bots.
        -   However, bots created in the `player` space will show up in the `otherPlayers` space to other players and vice versa.
        -   This means you can share temporary bots with other players by using the `player` space and see the temporary bots shared by other players by inspecting the `otherPlayers` space.
        -   Important Notes:
            -   The `player` space only contains bots that you create while `otherPlayers` contains bots that other players have created.
            -   You can create, edit, and destroy bots in the `player` space, but not in the `otherPlayers` space.
            -   When you close your session (exit the browser or close the tab), all of your `player` bots will be automatically destroyed. This will also automatically remove them from any `otherPlayers` spaces that they may be in.
-   :bug: Bug Fixes

    -   Fixed an issue where using a single minus sign in a tag would be interpreted as a number.
    -   Fixed an issue where some tags would not be included in the JSON output of a bot.

## V1.1.8

### Date: 6/12/2020

### Changes:

-   :rocket: Improvements

    -   Changed what words the story name auto-generation will use.

## V1.1.7

### Date: 6/11/2020

### Changes:

-   :rocket: Improvements

    -   Added the ability to auto-generate a story name when loading CasualOS without a story.

-   :bug: Bug Fixes
    -   Fixed an issue where objects that have an `id` property that is not a string would break the sheet.

## V1.1.6

### Date: 6/11/2020

### Changes:

-   :boom: Breaking Changes

    -   Renamed all the history tags to not have the `aux` prefix.

-   :rocket: Improvements

    -   Added the `server.storyPlayerCount()` function.
        -   Returns a promise that resolves with the number of players currently connected to the current story.
        -   Optionally accepts a parameter which indicates the story to check.
    -   Added the `server.totalPlayerCount()` function.
        -   Returns a promise that resolves with the total number of players connected to the server.
    -   Added the `server.stories()` function.
        -   Returns a promise that resolves with the list of stories that are on the server.

-   :bug: Bug Fixes
    -   Removed the globals bot tags from the documentation since they no longer exist.

## V1.1.5

### Date: 6/9/2020

### Changes:

-   :boom: Breaking Changes

    -   The following tags have been renamed:
        -   Renamed all the tags so that they no longer have the `aux` prefix. However, any tag not listed below should continue to work with the `aux` prefix without any changes.
        -   Renamed `auxUniverse` to `story`.
        -   Renamed `auxCreator` to `creator`.
            -   Note that the `creator` variable in scripts remains the same.
        -   Renamed `auxConfigBot` to `configBot`.
            -   Note that the `config` variable in scripts remains the same.
        -   Renamed `auxGLTFVersion` to `gltfVersion`.
        -   Renamed `auxPagePortal` to `pagePortal`.
        -   Renamed `auxSheetPortal` to `sheetPortal`.
        -   Renamed `auxInventoryPortal` to `inventoryPortal`.
        -   Renamed `auxMenuPortal` to `menuPortal`.
        -   Renamed `auxLeftWristPortal` to `leftWristPortal`.
        -   Renamed `auxRightWristPortal` to `rightWristPortal`.
        -   Renamed `auxPagePortalConfigBot` to `pagePortalConfigBot`.
        -   Renamed `auxSheetPortalConfigBot` to `sheetPortalConfigBot`.
        -   Renamed `auxInventoryPortalConfigBot` to `inventoryPortalConfigBot`.
        -   Renamed `auxMenuPortalConfigBot` to `menuPortalConfigBot`.
        -   Renamed `auxLeftWristPortalConfigBot` to `leftWristPortalConfigBot`.
        -   Renamed `auxRightWristPortalConfigBot` to `rightWristPortalConfigBot`.
        -   Renamed `_auxEditingBot` to `_editingBot`.
    -   Renamed "universe" to "story". The following tags and functions have been affected:
        -   `auxUniverse` -> `story`
        -   `onUniverseAction` -> `onStoryAction`
        -   `onUniverseStreaming` -> `onStoryStreaming`
            -   The `universe` property has been renamed to `story`
        -   `onUniverseStreamLost` -> `onStoryStreamLost`
            -   The `universe` property has been renamed to `story`
        -   `onUniverseSubscribed` -> `onStorySubscribed`
            -   The `universe` property has been renamed to `story`
        -   `onUniverseUnsubscribed` -> `onStoryUnsubscribed`
            -   The `universe` property has been renamed to `story`
        -   `player.downloadUniverse()` -> `player.downloadStory()`
        -   `player.loadUniverse()` -> `player.loadStory()`
            -   The action type has been renamed from `load_universe` to `load_story`.
        -   `player.unloadUniverse()` -> `player.unloadStory()`
            -   The action type has been renamed from `unload_universe` to `unload_story`.
        -   `player.getCurrentUniverse()` -> `player.getCurrentStory()`
        -   `player.checkout()`
            -   The `processingUniverse` property has been renamed to `processingStory`.
        -   `player.showJoinCode()`
            -   The `universe` property on the `show_join_code` action has been renamed to `story`
        -   `server.restoreHistoryMark()`
            -   The `universe` property on the `restore_history_mark` action has been renamed to `story`.
        -   `server.restoryHistoryMarkToUniverse()` -> `server.restoreHistoryMarkToStory()`
        -   `server.setupUniverse()` -> `server.setupStory()`
            -   The action type has been renamed from `setup_universe` to `setup_story`.

-   :rocket: Improvements

    -   Improved MongoDB to store all atoms for a commit inside the same document. This should improve loading performance since MongoDB will only need to make 1 lookup per universe instead of 1 lookup per atom per universe.
    -   Added admin space.
        -   Admin space is a space that is shared between all universes on the same auxPlayer.
        -   It is locked by default, which means that bots that are in it cannot be created, updated, or destroyed.
        -   You can unlock admin space by using the `adminSpace.unlock(password)` function.
            -   It returns a Promise that resolves once the space is unlocked. If the space was unable to be unlocked, then the promise will reject with an error.
            -   `password` is the password that should be used to unlock the admin space. If incorrect, admin space will remain locked.
    -   Removed the CasualOS tagline from the loading popup.
    -   Improved the `webhook()` and `webhook.post()` functions to return promises.
        -   The promise can be awaited and resolves with the an an object with the following properties:
            -   `data` - The data returned from the webhook. If the returned data was JSON, then this will be an object. Otherwise, it will be a string.
            -   `status` - The numerical HTTP status code that was returned.
            -   `statusText` - The name of the HTTP status code that was returned.
            -   `headers` - The HTTP headers that were included in the response.
    -   Improved the `neighboring()` function to allow omitting the `direction` parameter.
        -   When omitted, all supported directions will be included.
        -   Currently, the supported directions are `front`, `right`, `back`, and `left`.
        -   If an unsupported direction is given, then no bots will be included.
    -   Updated the Documentation website to the [latest version of Docusaurus](https://github.com/facebook/docusaurus/releases/tag/v2.0.0-alpha.56).
    -   Added the `renameTag(bot, originalTag, newTag)` function which makes it easy to rename a tag on a bot or list of bots.
        -   `bot` is the bot or list of bots that should have the tag renamed.
        -   `originalTag` is the name of the tag that should be renamed.
        -   `newTag` is the new name that the tag should have.

-   :bug: Bug Fixes
    -   Fixed an issue where destroying an already destroyed bot would incorrectly destroy an unrelated bot.
    -   Fixed an issue where using `player.run()` to execute an invalid script would cause other actions to fail.
    -   Added some extra spacing to labels to help prevent Z-fighting.
    -   Fixed toasting bots by converting them to copiable values. This will also allow toasting unconventional arguments like function and error objects.
    -   Fixed an issue where the menu would stop repositioning after the inventory portal had been hidden.
    -   Fixed an issue where tapping on the screen while in AR would crash the session.
    -   Fixed an issue where labels would be positioned incorrectly if `#anchorPoint` was set to something other than `bottom`.

## V1.1.4

### Date: 5/18/2020

### Changes:

-   :bug: Bug Fixes
    -   Fixed an issue where Builder could not be created/updated due to being unable to load .aux files with a version field.

## V1.1.3

### Date: 5/18/2020

### Changes:

-   :bug: Bug Fixes
    -   Fixed inconsistent menu item names in Builder.

## V1.1.2

### Date: 5/18/2020

### Changes:

-   :rocket: Improvements

    -   Added the `#auxLabelFontAddress` tag to allow specifying a custom font for a label.
        -   Supports any URL and also the following values:
            -   `roboto` - Specifies that the Roboto font should be used. (default)
            -   `noto-sans-kr` - Specifies that the Noto Sans KR font should be used. This is a Korean-specific font.
        -   Supports [WOFF](https://en.wikipedia.org/wiki/Web_Open_Font_Format) and [OTF](https://en.wikipedia.org/wiki/OpenType) files.
    -   Sheet Changes
        -   Removed the tag filters.
        -   Moved the "Close Sheet" button to be a floating button that is at the lower right corner of the sheet.
        -   Changed the "Close Sheet" button icon and changed the tooltip text to "Page Portal".
        -   Made the `#id` tag not clickable.
    -   Builder Changes
        -   Renamed the "Sheet" and "Sheet New Tab" menu items to "Sheet Portal" and "Sheet Portal New Tab".
        -   Made the chat bar not automatically show when opening a menu.

-   :bug: Bug Fixes
    -   Fixed an issue where updating a bot would not update its raw tags.

## V1.1.1

### Date: 5/7/2020

### Changes:

-   :rocket: Improvements

    -   Added the `#auxPortalDisableCanvasTransparency` tag to allow choosing between transparency for iframes and more correct 3D rendering.

        -   Set this to `true` on the page portal config bot to disable transparency on the canvas element. This will make all 3D models that use alpha textures work better with alpha cutoff.
        -   Note that setting to `true` will make all iframe forms unusable.
        -   Defaults to `false`.

    -   Added the ability to store universe data in CassandraDB.

        -   Note that support for CassandraDB is experimental and probably won't be supported in the future.
        -   If the required environment variables are not specified, then Cassandra support will be disabled.
        -   Use the following environment variables to enable Cassandra support:
            -   `CASSANDRA_AWS_REGION` - This is the AWS region that the Amazon Keyspaces instance is hosted in.
            -   `CASSANDRA_CONTACT_POINTS` - This is the comma-separated list of hostnames that the Cassandra client to connect to on first load. (Required if `CASSANDRA_AWS_REGION` is not specified)
            -   `CASSANDRA_LOCAL_DATACENTER` - This is the name of the data center that the AUX Server is booting up in. (Required if `CASSANDRA_AWS_REGION` is not specified)
            -   `CASSANDRA_KEYSPACE` - This is the name of the keyspace that should be used by the client. (Required for Cassandra)
            -   `CASSANDRA_CREATE_KEYSPACE` - This is a `true`/`false` value indicating whether the client should create the keyspace if it doesn't exist. (Optional)
            -   `CASSANDRA_CERTIFICATE_AUTHORITY` - This is the path to the public key file (PEM format) that should be used. Only required if connecting to a Cassandra server which uses a self-signed certificate.

-   :bug: Bug Fixes
    -   Fixed an issue where loading a GLTF would error if the bot was destroyed while the GLTF was loading.

## V1.1.0

### Date: 4/27/2020

### Changes:

-   :rocket: Improvements

    -   Added the `autoSelect` property to the options in `player.showInput()` and `player.showInputForTags()`.
        -   When set to true, the text in the input box will be automatically selected when the box is displayed.
    -   Made the VR pointer line draw all the way to the bot or grid that it is pointing at.
    -   Changed the layout of sizing of the history bots so that they are easy to distinguish from each other and the labels fit on the bot.
    -   Added the `#auxScaleMode` tag to control how a custom mesh is scaled to fit inside a bot. It supports the following options:
        -   `fit` - The mesh is scaled to fit inside the bot's unit cube. (default)
        -   `absolute` - The mesh uses whatever scale it originally had.

-   :bug: Bug Fixes
    -   Fixed LODs in VR.
        -   There were two issues:
            -   The first was that we were using the incorrect camera for LOD calculations.
            -   The second was that Three.js's Sphere implementation incorrectly calculated the sphere size for perspective cameras.
    -   Fixed some issues with the `destroy()` function where it improperly handled non-bot objects.
    -   Fixed an issue with builder where extra tags would be added to new blank bots.
    -   Fixed an issue with menu bots where they would not send `@onAnyBotClicked` shouts.

## V1.0.27

### Date: 4/22/2020

### Changes:

-   :rocket: Improvements

    -   Added the `player.share(options)` function.
        -   This will trigger the device's social share capabilities to share the given URL or text.
        -   Note that this only works on Android and iOS phones and only works in response to some user action like a click.
        -   `options` is an object with at least one of the following properties:
            -   `url` - The URL to share. (optional)
            -   `text` - The text to share. (optional)
            -   `title` - The title of the document that is being shared. (optional)
    -   Added the `auxLabelAlignment` tag.
        -   Note that this value affects menu bots as well.
        -   Possible values are:
            -   `center` - Aligns the text in the center of the label. (default)
            -   `left` - Aligns the text to the left of the label.
            -   `right` - Aligns the text to the right of the label.
    -   Improved the `auxPointable` tag to affect whether iframes are interactable.

-   :bug: Bug Fixes

    -   Fixed an issue with the iframe form where non square scales would not resize the clickable area of the iframe.

## V1.0.26

### Date: 4/21/2020

### Changes:

-   :boom: Breaking Changes

    -   Changed how universes from other auxPlayers are specified.
        -   This affects the `player.loadUniverse()` function and the `BotManager` API.
        -   Previously, you could load a universe from a different auxPlayer by using a universe ID like:
            -   `otherAuxPlayer.com/*/universeToLoad`
        -   Now, you can load a universe by simply using its full URL. Like this:
            -   `https://otherAuxPlayer.com?auxUniverse=universeToLoad`
        -   Note that this does not affect loading universes from the same auxPlayer. If you pass a universe ID that is not a URL then it will load that particular universe from same auxPlayer.
            -   e.g. `player.loadUniverse("myUniverse")`

*   :rocket: Improvements

    -   Improved the `player.showInputForTag()` modal.
        -   Removed the "Save" and "Cancel" buttons. The tag will be saved automatically.
        -   Hid the modal title when none is provided in the options.
        -   Made the text box in the modal auto-focus.
        -   Made the show/hide animations happen quicker.
    -   Added the `player.showInput(value, options)` function.
        -   Shows an input modal but without requiring a bot and a tag.
        -   Returns a [Promise](https://web.dev/promises/) that resolves with the final value when the input modal is closed.
        -   The function accepts two arguments:
            -   `value` is a string containing the value that should
            -   `options` is an object that takes the same properties that the options for `player.showInputForTag()` takes.
    -   Added the ability to use the [`await` keyword](https://developer.mozilla.org/en-US/docs/Web/JavaScript/Reference/Operators/await) in scripts.
        -   `await` tells the system to wait for a promise to finish before continuing.
        -   This makes it easier to write scripts which deal with tasks that take a while to complete.
    -   Improved Builder to support opening a single bot in a new tab and changed its hover label from "menu" to "|||".

-   :bug: Bug Fixes

    -   Fixed an issue where it was impossible to load an AUX over HTTPS from a UI that was loaded over HTTP.

## V1.0.25

### Date: 4/15/2020

### Changes:

-   :boom: Breaking Changes

    -   Renamed the `billboardZ` auxOrientationMode option to `billboardTop`.

-   :rocket: Improvements

    -   Added the `server.loadErrors(bot, tag)` function to make loading error bots from the error space easy.
        -   `bot` is the bot or bot ID that the errors should be loaded for.
        -   `tag` is the tag that the errors should be loaded for.
    -   Added the `server.destroyErrors()` function to clear all the errors in the universe.
    -   Added the `billboardFront` auxOrientationMode option to billboard the front of a bot instead of its top.
    -   Added the ability to set `auxFormAnimation` to an array.
        -   When set, the list of animations will play in sequence.
        -   The last animation will loop forever until changed.
    -   Added the `experiment.localFormAnimation(bot, animation)` function to play an animation locally.
        -   It will interrupt and restore whichever animation is already playing on the bot.

-   :bug: Bug Fixes

    -   Fixed an issue where tags that were added via the sheet would not be recognized by the `getMod()` function.

## V1.0.24

### Date: 4/14/2020

### Changes:

-   :rocket: Improvements

    -   Added a button on the sheet code editor to show errors that the script has run into.
        -   It is very basic at the moment. There are no line/column numbers, no timestamps, and no way to clear the errors.
        -   Errors are automatically pulled from error space and queried based on the following tags:
            -   `auxError` must be `true`
            -   `auxErrorBot` must be the ID of the bot whose script is in the editor.
            -   `auxErrorTag` must be the name of the tag that is being edited.
        -   The following tags are displayed for each error:
            -   `auxErrorName` is the name of the error that occurred.
            -   `auxErrorMessage` is the message that the error contained.

-   :bug: Bug Fixes

    -   Fixed the color encoding of sprites to use sRGB instead of linear.
    -   Fixed an issue where atoms would be sorted improperly because their causes were improperly treated as different.

## V1.0.23

### Date: 4/12/2020

### Changes:

-   :rocket: Improvements

    -   Improved the handling of `setTimeout()` and `setInterval()` to support creating, updating, and deleting bots while in a callback.

-   :bug: Bug Fixes

    -   Fixed an issue that prevented events produced while in a task from being dispatched.

## V1.0.22

### Date: 4/11/2020

### Changes:

-   :boom: Breaking Changes

    -   The `player.inSheet()` function has been changed to return whether the player bot has a dimension in their `auxSheetPortal`.
        -   Previously, it was used to determine if the player was inside auxBuilder (which no longer exists).
    -   Removed assignment formulas.
        -   Assignment formulas were a special kind of formula where the tag value would be replaced with the result of the formula.
        -   They were removed due to lack of use in addition to other means of achieving the same result being available.
    -   Semantics of `@onUniverseAction` have changed.
        -   Previously, `@onUniverseAction` was run before any particular action was executed but the actions that were dispatched from `@onUniverseAction` were run after the evaluated actions. This led to a scenario in which a `@onUniverseAction` call could overwrite values that were updated by an action that had not been checked yet.
        -   Now, all actions dispatched by `@onUniverseAction` are executed before the action that is being evaluated. This makes the behavior of the data produced by `@onUniverseAction` mirror the runtime behavior of `@onUniverseAction`.

-   :rocket: Features

    -   Added a new runtime for scripts and formulas.
        -   This new runtime is much faster than the previous system and lets us provide features that were not possible before.
        -   _Should_ work exactly the same as the previous system. (There might be a couple of tricky-to-reproduce bugs)
        -   Now supports `setTimeout()` and `setInterval()`.
            -   This lets you write your own custom game loop if you want.
            -   Note that the script energy will only be restored if a user action triggers a shout.
        -   Paves the way for future functionality (not guarenteed):
            -   Change notifications (`@onBotChanged`, `@onBotTagChanged()`, etc.)
            -   Asynchronous functions instead of `responseShout`. (e.g. `const response = await webhook.post("https://example.com", data)`)
    -   Added the `error` space.
        -   The `error` space contains bots that represent errors that have occurred scripts in a universe.
        -   Unlike other spaces, the `error` space does not load all of its bots into the universe automatically.
        -   Instead, they have to be requested via a search query. These queries filter bots by tag/value pairs.
        -   Currently, `error` space is only used for storing errors and there is no way to load bots from the space.
        -   In the future, we will add the ability to load errors via scripts as well as display them in the sheet.
    -   Changed the renderer to output colors in the sRGB color space instead of linear.

-   :bug: Bug Fixes

    -   Fixed an issue where a shout argument might be recognized as a bot even though it isn't.
    -   Fixed an issue where a shout argument with a custom prototype would be overridden.
    -   Fixed a bug in three.js's LegacyGLTFLoader where it was using an old API.

## V1.0.21

### Date: 3/30/2020

### Changes:

-   :bug: Bug Fixes

    -   Fixed an issue where the proxy system would interfere with requests that specified custom HTTP headers.

## V1.0.20

### Date: 3/20/2020

### Changes:

-   :rocket: Improvements

    -   Added the `#auxPointable` tag to determine whether a bot can interact with pointers.
        -   Defaults to `true`.
        -   When `false`, the bot won't be clickable or hoverable and will not receive drop events.
        -   Depending on the `#auxPositioningMode` it is still possible to stack bots on top of it though.
    -   Added the `@onFocusEnter`, `@onFocusExit`, `@onAnyFocusEnter` and `@onAnyFocusExit` listen tags.
        -   These are triggered when a bot is directly in the center of the screen.
        -   Uses the `#auxFocusable` tag to determine whether a bot is focusable.
        -   `that` is an object with the following properties:
            -   `dimension` - The dimension that the the bot was (un)focused in.
            -   `bot` - The bot that was (un)focused.
    -   Added the `nothing` aux form.
        -   Does exactly what it seems. A bot with the `nothing` form has no shape and is unable to be clicked, hovered, or focused.
        -   Labels still work though which makes it convienent for adding extra labels around the dimension.
    -   Added the `#auxPortalShowFocusPoint` tag.
        -   Shows a small sphere in the portal where the portal camera will orbit around.

-   :bug: Bug Fixes

    -   Fixed an issue where LODs would flicker upon changing the bot form by ensuring consistent sizing for the related bounding boxes.
    -   Fixed an issue with panning that would cause the camera orbiting position to be moved off the ground.

## V1.0.19

### Date: 3/19/2020

### Changes:

-   :rocket: Improvements

    -   Added the ability to modify tags directly on bots in `that`/`data` values in listeners.
        -   Allows doing `that.bot.tags.abc = 123` instead of `setTag(that.bot, "abc", 123)`.
    -   Added the `@onGridUp` and `@onGridDown` listeners.
        -   `that` is an object with the following properties:
            -   `dimension` - The dimension that the grid was clicked in.
            -   `position` - The X and Y position that was clicked.
    -   Changed the Level-Of-Detail calculations to use the apparent size of a bot instead of its on-screen size.
        -   Apparent size is the size the bot would appear if it was fully on screen.
        -   Under the new system, the LOD of a that is on screen bot will only change due to zooming the camera. Bots that are fully off screen will always have the minimum LOD.
    -   Added the `@onFileUpload` listener.
        -   `that` is an object with the following properties:
            -   `file` is an object with the following properties:
                -   `name` - The name of the file.
                -   `size` - The size of the file in bytes.
                -   `data` - The data contained in the file.
        -   See the documentation for more information.
    -   Improved the `player.importAux()` function to support importing directly from JSON.
        -   If given a URL, then `player.importAux()` will behave the same as before (download and import).
        -   If given JSON, then `player.importAux()` will simply import it directly.

-   :bug: Bug Fixes
    -   Fixed an issue where the camera matrix was being used before it was updated.

## V1.0.18

### Date: 3/18/2020

### Changes:

-   :rocket: Improvements

    -   Added LOD triggers based on virtual distance.
        -   `@onMaxLODEnter`, `@onMinLODEnter`, `@onMaxLODExit`, `@onMinLODExit` are new listeners that are called when the Max and Min Level-Of-Detail states are entered and exited. There are also "any" versions of these listeners.
            -   `that` is an object with the following properties:
                -   `bot` - The bot that entered/exited the LOD.
                -   `dimension` - The dimension that the LOD was entered/exited in.
        -   The `#auxMaxLODThreshold` and `#auxMinLODThreshold` tags can be used to control when the LODs are entered/exited.
            -   They are numbers between 0 and 1 representing the percentage of the screen that the bot needs to occupy.
            -   The Max LOD is entered when the bot occupies a larger percentage of the screen than the max threshold value.
            -   The Min LOD is entered when the bot occupies a smaller percentage of the screen than the min threshold value.
        -   Only active on bots that specify a listener or threshold value for LODs.

-   :robot: Builder Improvements

    -   Changed the labeling and ordering of several menu items in the menus.
    -   Removed tips from the chat bar.
    -   Removed the "Apply Hover Mod" and "Apply Click Mod" menu items.
    -   Changed Builder to not move when clicking the grid to clear the menu.
    -   Added a "Clear Universe" option to the Builder Egg. Selecting this will create a history mark and then delete every bot in the universe. (it will even delete bots that are marked as not destroyable)

-   :bug: Bug Fixes

    -   Fixed an issue with hovering billboarded bots where their rotation would sometimes be reset which would cause the hover exit and enter events to be continually triggered.
    -   Fixed an issue where creating a history mark would clear changes that were made during the history mark creation.

## V1.0.17

### Date: 3/17/2020

### Changes:

-   :boom: Breaking Changes

    -   Renamed and removed several `auxAnchorPoint` values.
        -   Renamed `centerFront` to `front`.
        -   Renamed `centerBack` to `back`.
        -   Removed `bottomFront`, `bottomBack`, `topFront`, and `topBack`.

-   :rocket: Improvements

    -   Added the ability to specify an array of 3 numbers as the `#auxAnchorPoint` to use a custom offset.

-   :bug: Bug Fixes
    -   Fixed `billboardZ` to rotate with the Y axis of the bot facing upwards.

## V1.0.16

### Date: 3/16/2020

### Changes:

-   :boom: Breaking Changes

    -   Both sprites and iframes now face upwards by default.
    -   `#auxAnchorPoint` has been changed to move the bot form inside of its virtual spacing box.
        -   Previously, both the virtual box and the bot form was moved to try and preserve the absolute positioning of the bot form when changing anchor points.
        -   Now, only the bot form is moved to ensure the correctness of the resulting scale and rotation calculations.
    -   `#auxOrientationMode`
        -   Renamed the `billboardX` option to `billboardZ`.
    -   Changed iframes forms to not support strokes.

-   :rocket: Improvements

    -   Added the following options for `#auxAnchorPoint`
        -   `centerFront` - Positions the bot form such that the center of the form's front face is at the center of the virtual bot.
        -   `centerBack` - Positions the bot form such that the center of the form's back face is at the center of the virtual bot.
        -   `bottomFront` - Positions the bot form such that the bottom of the form's front face is at the center of the virtual bot.
        -   `bottomBack` - Positions the bot form such that the bottom of the form's back face is at the center of the virtual bot.
        -   `top` - Positions the bot form such that the top of the form is at the center of the virtual bot.
        -   `topFront` - Positions the bot form such that the top of the form's front face is at the center of the virtual bot.
        -   `topBack` - Positions the bot form such that the top of the form's back face is at the center of the virtual bot.

-   :bug: Bug Fixes
    -   Fixed issues with scale and rotation when `#auxAnchorPoint` is set to `center`.
    -   Fixed sprite billboarding issues when looking straight down at them.
    -   Fixed an issue where the wrong Z position tag of a bot was used for calculating how bots stack.
    -   Fixed an issue where the bot stroke was being considered for collision detection. This caused bots with strokes to have a much larger hit box than they should have had.

## V1.0.15

### Date: 3/13/2020

### Changes:

-   :boom: Breaking Changes

    -   Replaced all of the experimental iframe tags with the `iframe` `#auxForm`.
        -   `auxIframe`
        -   `auxIframeX`
        -   `auxIframeY`
        -   `auxIframeZ`
        -   `auxIframeSizeX`
        -   `auxIframeSizeY`
        -   `auxIframeRotationX`
        -   `auxIframeRotationY`
        -   `auxIframeRotationZ`
        -   `auxIframeElementWidth`
        -   `auxIframeScale`
    -   Sprites no longer automatically rotate to face the player. You instead have to set `#auxOrientationMode` to `billboard`.

-   :rocket: Improvements

    -   Improved `@onPlayerPortalChanged` to support `auxLeftWristPortal` and `auxRightWristPortal`.
    -   Moved the left and right wrist portals to the top of the wrist instead of the bottom.
    -   Added the `iframe` option for `#auxForm`.
        -   `iframe` has two subtypes:
            -   `html` - This `#auxFormSubtype` displays the HTML in `#auxFormAddress` in the iframe. (Default)
            -   `src` - This `#auxFormSubtype` displays the URL in `#auxFormAddress` in the iframe.
        -   In order to enable interactivity with the loaded website, the bot will only be draggable at the very bottom of the panel.
    -   Added the `#auxAnchorPoint` and `#auxOrientationMode` tags.
        -   Works on all bot forms.
        -   `#auxAnchorPoint` determines the point that the bot scales and rotates around.
            -   Possible values are:
                -   `bottom` - The bot rotates and scales around its bottom point. (Default)
                -   `center` - The bot rotates and scales around its center point.
        -   `#auxOrientationMode` determines how the bot rotates.
            -   Possible values are:
                -   `absolute` - Rotation is taken from the dimension rotation values. (Default)
                -   `billboard` - The bot rotates automatically to face the player.
                -   `billboardX` - The bot rotates left and right automatically to face the player.
                -   `billboardZ` - The bot rotates up and down automatically to face the player.
    -   Improved drag and drop interactions to calculate intersections with other bots instead of just using grid positioning.
        -   This makes it easier drop a bot onto another specific bot.
        -   Can be controlled with the `#auxPortalPointerCollisionMode` tag on a portal config.
            -   Possible values are:
                -   `world` - The mouse pointer collides with other bots in the world when being dragged. (Default)
                -   `grid` - The mouse pointer ignores other bots in the world when being dragged.
    -   Added the ability to animate meshes.
        -   By default the first animation will play if available.
        -   You can control which animation is played using the `#auxFormAnimation` tag.
            -   Set to a string to play an animation by name. (Case sensitive)
            -   Set to a number to play an animation by index.
            -   Set to `false` to stop animating.

-   :robot: Builder Improvements

    -   Added a "Scan" menu item to the builder menu that opens the QR Code scanner to let you import an AUX or mod.
        -   Scanning a URL that ends with `.aux` will try to download the file at the URL and import it as an AUX file.
        -   Scanning some JSON will put Builder into clone mode with the JSON as a mod.
    -   Added a hover state to Builder that changes its label to "menu".
    -   Changed the label of the Builder Egg to "ab-1 config".

-   :book: Documentation

    -   Added documentation for the wrist portals and their related config bot tags.

-   :bug: Bug Fixes
    -   Fixed `player.downloadUniverse()` to only include bots from the shared space.
    -   Fixed an issue where sprites were not clickable or draggable in VR.

## V1.0.14

### Date: 3/6/2020

### Changes:

-   :rocket: Features

    -   Added wrist portals for WebXR
        -   `#auxLeftWristPortal` is attached to the left controller and `#auxRightWristPortal` is attached to the right controller.
        -   You can configure these portals using the `#auxLeftWristPortalConfigBot` and `#auxRightWristPortalConfigBot` tags.
        -   The portals are hidden until you look at them. They are placed underneath your wrist like a wristwatch.
        -   The following tags are available for configuration:
            -   `#auxPortalGridScale` - Changes the size of the grid for the portal. (Defaults to `0.025` for wrist portals)
            -   `#auxWristPortalHeight` - The height of the portal in grid elements. (Defaults to `6`)
            -   `#auxWristPortalWidth` - The width of the portal in grid elements. (Defaults to `6`)
        -   There are a couple of known issues with wrist portals:
            -   3D Text is sometimes improperly aligned.
            -   Lines/Arrows/Walls also have alignment issues.

-   :bug: Bug Fixes
    -   Fixed an issue that caused the inventory to not appear if it was changed multiple times during the same frame.
    -   Fixed an issue that caused the `#auxPortalGridScale` tag to function improperly.

## V1.0.13

### Date: 3/2/2020

### Changes:

-   :bug: Bug Fixes
    -   Fixed an issue that caused all the input to not work.

## V1.0.12

### Date: 3/2/2020

### Changes:

-   :bug: Bug Fixes
    -   Fixed an issue with loading skinned meshes.
    -   Fixed an issue that prevented VR from working when sprites were in the scene.
    -   Fixed an issue where an error in one script would cause other scripts to be skipped.
    -   Fixed an issue where invisible bots are excluded from the colliders list.

## V1.0.11

### Date: 2/27/2020

### Changes:

-   :bug: Bug Fixes
    -   Fixed a configuration value that enabled the 3D debug mode by default.

## V1.0.10

### Date: 2/27/2020

### Changes:

#### :rocket: Improvements

-   Added Basic WebXR Support

    -   This replaces the original WebVR and WebXR support.
    -   Supports both the Oculus Quest and Chrome 80+ on Android.
    -   Supports all pointer events (click, drag, hover).
    -   The `player.device()` function returns whether AR/VR are supported.
    -   The `player.enableAR()` and `player.enableVR()` functions are used to jump into AR/VR.
    -   The world is placed on the ground (if supported by the device) and bots are 1 meter cubed by default.
    -   When using a controller, dragging a bot with `#auxPositioningMode` set to `absolute` will move it in free space.

-   :bug: Bug Fixes
    -   Fixed several issues with using numbers for the `auxUniverse` and `auxPagePortal` query parameters.
    -   Fixed an issue that would cause a service worker to fail to update because an external resource could not be fetched.
    -   Fixed an issue that would cause a stack overflow error when too many uncommitted atoms are loaded.

## V1.0.9

### Date: 2/21/2020

### Changes:

#### :rocket: Improvements

-   The "Create Empty Bot" button is now hidden when opening the sheet for a single bot.

#### :robot: Builder Improvements

-   Re-labeled the "Copy" menu item to "Copy to Clipboard".
-   Re-labeled the "Make Clone" menu item to "Clone".

#### :bug: Bug Fixes

-   Fixed an issue with `getBots(tag, value)` that caused falsy values (like `0` or `false`) to return all bots with the given tag.
-   Fixed an issue where the progress bar's position would only be updated if the progress bar value changed.

## V1.0.8

### Date: 2/20/2020

### Changes:

#### :rocket: Improvements

-   Added the `@onPaste` listener which is triggered when some text is pasted into an AUX.
    -   `that` is an object with the following properties:
        -   `text` - the text that was pasted.

#### :robot: Builder Improvements

-   Changed all the menu items to use normal labels instead of the chat commands.
-   Added a menu item to open a bot directly in the sheet.
-   Added a menu item to copy a bot to the clipboard.
-   Pasting a bot/mod when builder is in the dimension will now put builder into clone mode with the copied bot/mod.
-   Moving builder when builder is in clone mode will now also move the clone.
-   Cloning a bot with a custom scale will now make builder large enough to cover the entire bot.
-   Builder will now automatically hide when the sheet is opened.

## V1.0.7

### Date: 2/19/2020

### Changes:

#### :bug: Bug Fixes

-   Fixed an issue where the hint text for a function was being clipped.
-   Fixed an issue with uploading .aux files that were downloaded from a previous version.
-   Fixed an issue with downloading .aux files in the wrong format.

## V1.0.6

### Date: 2/19/2020

### Changes:

#### :boom: Breaking Changes

-   Renamed `auxLabelAnchor` to `auxLabelPosition`.
-   Renamed `auxProgressBarAnchor` to `auxProgressBarPosition`.
-   Removed the `config` bot.
-   Moved the `#stripePublishableKey` and `#stripeSecretKey` tags from the config bot to the `player.checkout()` and `server.finishCheckout()` function options.
-   `@onUniverseAction` is now a shout.
-   Removed [poly.google.com](https://poly.google.com) support.
    -   To load meshes from poly.google.com, you must make the API requests manually.
    -   See https://casualos.com/home/google-poly-example for an example.

#### :rocket: Improvements

-   Added the `config`, `configTag`, and `tagName` variables.
    -   These variables are useful for creating values and scripts that are shared across multiple bots.
    -   The `config` variable is a shortcut for `getBot("#id", tags.auxConfigBot)`.
    -   The `tagName` variable is the name of the tag that the script is running in.
    -   The `configTag` variable is a shortcut for `config.tags[tagName]`.
-   Made the player menu full width on mobile devices.
-   Improved the sheet portal to load all bots when set to `true`, `id`, or `space`.

#### :bug: Bug Fixes

-   Made bots be hidden while their images are loading.
-   Improved the image loading logic to cache requests for the same URL.

## V1.0.5

### Date: 2/14/2020

### Changes:

#### :book: Documentation

-   Added docs for the `polyApiKey`, `stripePublishableKey`, and `stripeSecretKey` tags.
-   Added a "Player Bot Tags" section with a description of what the player tags do.

#### Other Changes

-   Added support for the webkit-specific versions of the [`requestFullscreen()`](https://developer.mozilla.org/en-US/docs/Web/API/Element/requestFullscreen) function.
    -   This may enable support for fullscreen on iPad, but it also may do nothing.

## V1.0.4

### Date: 2/13/2020

### Changes:

#### :rocket: Features

-   Added the `player.requestFullscreenMode()` and `player.exitFullscreenMode()` functions.
    -   These functions allow jumping in and out of fullscreen, thereby hiding the browser UI controls.
-   Added the `apple-mobile-web-app-*` meta tags to support jumping into fullscreen mode when launching from a bookmark on the iOS home screen.
-   Added the ability to load GLTF and [poly.google.com](https://poly.google.com) meshes.
    -   To load a GLTF model from a URL:
        -   Set `#auxForm` to `mesh`.
        -   Set `#auxFormSubtype` to `gltf`.
        -   Set `#auxFormAddress` to the URL.
    -   To load a model from [poly.google.com](https://poly.google.com):
        -   Set `#auxForm` to `mesh`.
        -   Set `#auxFormSubtype` to `poly`.
        -   Set `#auxFormAddress` to the ID of the model.
-   Added the `face` property to the `@onDrag` and `@onAnyBotDrag` listen arguments.
    -   This is the same value that you would get in an `@onClick`.

#### :robot: Builder Improvements

-   Improved builder to draw a line to the selected bot.

#### :bug: Bug Fixes

-   Fixed positioning of `#auxLabelAnchor` and `#auxProgressBarAnchor` when the values were set to `left` or `right`.

## V1.0.3

### Date: 2/11/2020

### Changes:

#### :robot: Builder Improvements

-   Making a clone of a bot now puts builder into palette mode.
-   Dragging a bot into builder no longer changes builder's color to white.
-   Added the `.help` command to show a list of available commands.
-   Added the `.sleep` command to the helper builder menu.
-   Added the "Go to Builder Dimension` menu action.
-   Added a "Show Join Code" menu item to show a QR Code to quickly join.
-   Waking builder will automatically summon it to the current dimension.
-   Clicking in an empty space when builder is awake will summon him to the clicked space.
-   Made the main builder flat.
-   Builder is now enabled by default in new universes.
-   Added the "Restore Mark" menu item to restore history to the selected history mark.
-   Simplified a bunch of examples.

#### :rocket: Other Features

-   Added the `player.showJoinCode()` function to quickly show a QR Code to join a universe.
-   Made the chat bar auto-focus when it is first shown.

#### :bug: Bug Fixes

-   Fixed an issue that would cause the URL portal tag sync to break, this in turn also caused `@onPlayerPortalChanged` events to not be sent.
    -   This is also the issue that caused the inventory portal colors to not update.
-   Fixed an issue that would cause the tag autocomplete list to stop showing tags when an invalid tag was entered.

## V1.0.2

### Date: 2/10/2020

### Changes:

#### :bug: Bug Fixes

-   Fixed an issue where dragging normal bots was broken.

## V1.0.1

### Date: 2/10/2020

### Changes:

#### :bug: Bug Fixes

-   Fixed an issue with mouse input where dragging the mouse off the browser window would cause the dragging action to persist even when the mouse button is released.
-   Fixed an issue where sometimes a touch handler would be called twice due to event propagation. This would cause other touch events to be lost which would leave the input system in an unrecoverable state.
-   Fixed an issue where sometimes `player.replaceDragBot()` would not work for the entire session.

## V1.0.0

### Date: 2/7/2020

### Changes:

#### :robot: Builder Improvements

-   Renamed the `.summon` command to `.`.
-   Renamed the `.new builder` command to `.clone builder`
-   The Builder menu will now close automatically in the following scenarios:
    -   Any bot is clicked
    -   The grid is clicked
    -   A menu item is selected
    -   A chat command is sent
-   The Builder's cursor is now perfectly flat and is the same color as the Builder.
-   Renamed the default Builder to `ab-1`
-   Dragging a bot into Builder will cause Builder to expand to contain the bot and make Builder produce additional copies of the bot when dragged.
-   Added the `.list commands` command to show a HTML popup with a list of available commands.
-   Added the ability to change the color of the Builder.
-   Updated how hints are displayed in the chat bar.
-   Renamed several labels.

#### :rocket: Other Improvements

-   Moved the "Exit Sheet" button from the bottom of the sheet the top of the sheet. (next to the "Create Bot" button)
-   Added the ability to click a bot in the sheet to hide the sheet and warp to the clicked bot.
-   Added a notification that pops up when a bot ID is copied from the sheet.

#### :bug: Bug Fixes

-   Fixed an issue where destroying a bot during a shout would error if the destroyed bot also had a listener for the same shout.

## V0.11.27

### Date: 2/6/2020

### Changes:

#### :rocket: Features

-   Added an initial version of Builder.
    -   Builder is a bot that helps you build things in aux.
    -   Builder lives in the `auxBuilder` dimension and can be woken up by clicking it.
    -   Builder currently has the following chat commands:
        -   `.. [name]` - Wakes Builder with the given name. If the name is omitted, then the `b001` Builder will be woken.
        -   `.sleep` - Puts Builder to sleep.
        -   `.sheet [dimension]` - Opens the sheet to the given dimension. If the dimension is omitted, then the sheet will be opened for the current dimension.
        -   `.new bot` - Creates a new bot in the current dimension.
        -   `.download` - Downloads the entire universe.
        -   `.upload` - Shows the upload dialog.
        -   `.goto {dimension}` - Redirects the page portal to the given dimension.
        -   `.new universe {universeName}` - Creates a new universe with the given name and opens it in a new tab.
        -   `.show history` - Loads the history and goes to the `auxHistory` dimension.
        -   `.mark history` - Creates a new history mark for the current state.
        -   `.show docs` - Opens the documentation website in a new tab.
        -   `.summon` - Summons the Builder helper into the current dimension.
        -   `.new builder {name}` - Creates a clone of the current builder with the given name.
    -   Builder has a helper bot which will follow you around the universe.
        -   If you enter an empty dimension, the helper bot will automatically appear.
        -   If you enter a dimension that has a bot, you need to summon it using the `.summon` command.
        -   You can click on helper to show a menu of possible options.
        -   Dragging helper will give you a cursor that lets you teleport helper around or select other bots.
        -   Dragging another bot onto helper will turn helper into a pallete so when you drag helper it will make a clone of the other bot.
            -   Clicking helper will return it to normal.
-   Added hotkeys to show/hide the chat bar.
    -   Use the `~` key to show the char bar.
    -   Use the `3342` finger tap code on mobile to show the chat bar.
    -   Use a `5` finger tap on mobile to hide the chat bar.

#### :bug: Bug Fixes

-   Fixed an issue where creating a bot inside a shout would prevent the new bot from being modified by future shouts.
-   Fixed an issue where creating and then updating a bot that was not in the shared space would cause all the updates to be incorrectly routed to the shared space and dropped.

## V0.11.26

### Date: 2/4/2020

### Changes:

#### :book: Documentation

-   Added documentation for the following actions:
    -   `player.getCurrentUniverse()`
    -   `player.getCurrentDimension()`
    -   `player.getInventoryDimension()`
    -   `player.getMenuDimension()`
    -   `player.goToURL()`
    -   `player.openURL()`
    -   `player.getBot()`
    -   `player.playSound()`
    -   `player.showHtml()`
    -   `player.hideHtml()`
    -   `player.tweenTo()`
    -   `player.moveTo()`
    -   `player.openQRCodeScanner()`
    -   `player.closeQRCodeScanner()`
    -   `player.showQRCode()`
    -   `player.hideQRCode()`
    -   `player.openBarcodeScanner()`
    -   `player.closeBarcodeScanner()`
    -   `player.showBarcode()`
    -   `player.hideBarcode()`
    -   `player.loadUniverse()`
    -   `player.unloadUniverse()`
    -   `player.importAUX()`
    -   `player.hasBotInInventory()`
    -   `player.showInputForTag()`
    -   `player.checkout()`
    -   `player.openDevConsole()`
    -   `server.finishCheckout()`
    -   `server.loadFile()`
    -   `server.saveFile()`
    -   `server.shell()`
    -   `server.backupToGithub()`
    -   `server.backupAsDownload()`
    -   `superShout()`
    -   `action.perform()`
    -   `action.reject()`
    -   `getBotTagValues()`
    -   `remote()`
    -   `webhook()`
    -   `webhook.post()`
    -   `byMod()`
    -   `neighboring()`
    -   `either()`
    -   `not()`
    -   `removeTags()`
    -   `subtractMods()`
    -   `getTag()`
    -   `setTag()`
    -   `math.sum()`
    -   `math.avg()`
    -   `math.abs()`
    -   `math.sqrt()`
    -   `math.stdDev()`
    -   `math.randomInt()`
    -   `math.random()`
-   Removed the following functions:
    -   `renameTagsFromDotCaseToCamelCase()`
    -   `server.sayHello()`
    -   `server.echo()`

#### :bug: Bug Fixes

-   Fixed an issue that prevented `changeState()` from working on bots which were provided from a `that`/`data` argument.

## V0.11.25

### Date: 1/31/2020

### Changes:

#### :boom: **Breaking Changes**

-   Replaced the `@onPlayerEnterDimension` listener with `@onPlayerPortalChanged`.
    -   `@onPlayerPortalChanged` is called whenever any portal changes whereas `@onPlayerEnterDimension` was only called for `auxPagePortal`.
    -   Additionally, this fixes some of the issues that `@onPlayerEnterDimension` ran into.
-   Changed the Webhook URLs to the new URL scheme.
    -   Instead of `https://auxplayer.com/{dimension}/{universe}` you should use `https://auxplayer.com/webhook?auxUniverse={universe}`

#### :rocket: Features

-   Added the ability to click a Bot ID in the sheet to copy it.

#### :bug: Bug Fixes

-   Fixed an issue that prevented the portals from reverting to default values if the config bot for the portal was cleared.

## V0.11.24

### Date: 1/31/2020

### Changes:

#### :boom: **Breaking Changes**

-   Renamed the following tags:
    -   `_auxUserDimension` -> `auxPagePortal`
    -   `_auxUserInventoryDimension` -> `auxInventoryPortal`
    -   `_auxUserMenuDimension` -> `auxMenuPortal`
    -   `_auxUserUniverse` -> `auxUniverse`
    -   `auxDimensionColor` -> `auxPortalColor`
    -   `auxDimensionLocked` -> `auxPortalLocked`
    -   `auxDimensionRotatable` -> `auxPortalRotatable`
    -   `auxDimensionPannable` -> `auxPortalPannable`
    -   `auxDimensionPannableMaxX` -> `auxPortalPannableMaxX`
    -   `auxDimensionPannableMaxY` -> `auxPortalPannableMaxY`
    -   `auxDimensionPannableMinX` -> `auxPortalPannableMinX`
    -   `auxDimensionPannableMinY` -> `auxPortalPannableMinY`
    -   `auxDimensionZoomable` -> `auxPortalZoomable`
    -   `auxDimensionZoomableMax` -> `auxPortalZoomableMax`
    -   `auxDimensionZoomableMin` -> `auxPortalZoomableMin`
    -   `auxDimensionPlayerZoom` -> `auxPortalPlayerZoom`
    -   `auxDimensionPlayerRotationX` -> `auxPortalPlayerRotationX`
    -   `auxDimensionPlayerRotationY` -> `auxPortalPlayerRotationY`
    -   `auxDimensionGridScale` -> `auxPortalGridScale`
    -   `auxDimensionSurfaceScale` -> `auxPortalSurfaceScale`
    -   `auxDimensionInventoryHeight` -> `auxInventoryPortalHeight`
    -   `auxDimensionInventoryResizable` -> `auxInventoryPortalResizable`
    -   Removed all the inventory-specific dimension config tags in favor of the normal ones.
        -   e.g. `auxDimensionInventoryColor` is now just `auxPortalColor`
-   Removed the following tags:
    -   `aux._lastActiveTime`
    -   `_auxSelection`
    -   `aux.connected`
    -   `_auxUser`
    -   `auxUserUniversesDimension`
    -   `auxDimensionConfig`
-   Removed the following function:
    -   `player.isConnected()`
-   The `player.isInDimension()` function has been updated to check whether the page portal is showing the given dimension.
-   Dimensions can no longer be configured using the `auxDimensionConfig` tag.
    -   Instead of configuring dimensions, you must configure portals.
    -   Use the new `aux{type}PortalConfigBot` (like `auxPagePortalConfigBot`) tags to specify the bot that should configure the portal.
    -   The you can find a list of the possible tags under the "Portal Config Tags" header in the documentation.
-   Channel Designer is no more.
    -   In addition, the URL scheme has changed. Instead of `auxplayer.com/*{dimension}/{universe}` to get the sheet, you now have to specify the portals via URL query parameters. (e.g. `auxplayer.com?auxUniverse={universe}&auxSheetPortal={dimension}`)
    -   The possible portal values are:
        -   `auxSheetPortal` - Loads the sheet with the given dimension.
        -   `auxPagePortal` - Loads the normal 3D view with the given dimension.
        -   `auxMenuPortal` - Loads the menu with the given dimension.
        -   `auxInventoryPortal` - Loads the inventory with the given dimension.
    -   As a shortcut, you can go to `casualos.com/{dimension}/{universe}` and it will redirect you to `auxplayer.com?auxUniverse={universe}&auxPagePortal={dimension}` or `auxplayer.com?auxUniverse={universe}&auxSheetPortal={dimension}` depending on if you include the `*` for the dimension.

#### :rocket: Features

-   Added the `player.getPortalDimension(portal)` function.
    -   `portal` is a string with the name of the portal. Can be one of the following options:
        -   `page` - Gets the `auxPagePortal` tag.
        -   `inventory` - Gets the `auxInventoryPortal` tag.
        -   `menu` - Gets the `auxMenuPortal` tag.
        -   `sheet` - Gets the `auxSheetPortal` tag.
        -   `universes` - Gets the `auxUniversesPortal` tag.
        -   You can also give it a tag that ends with `"Portal"` to get that tag directly. (e.g. `auxPagePortal` will return `auxPagePortal`)
-   Added the `player.getDimensionalDepth(dimension)` function.
    -   `dimension` is the dimension that should be searched for.
    -   Returns the distance between the player bot and the given dimension.
        -   A return value of `0` means that the player bot is in the given dimension.
        -   A return value of `1` means that the player bot is viewing the given dimension through a portal.
        -   A return value of `-1` means that the player bot cannot access the given dimension at this moment.
-   Added the ability to show the sheet in auxPlayer by setting the `auxSheetPortal` tag on the player bot.

#### :bug: Bug Fixes

-   Fixed an issue where the inventory camera would be placed at an impossible location if the inventory was hidden during startup.
-   Fixed an issue with the inventory where setting `auxInventoryPortal` to null or `undefined` would not hide it.
-   Fixed an issue where setting a dimension tag to a number would place the bot in the dimension.
-   Fixed an issue where tag autocomplete results would become duplicated after closing and reopening the sheet.

## V0.11.23

### Date: 1/23/2020

### Changes:

#### :boom: **Breaking Changes**

-   Renamed the `player.inDesigner()` function to `player.inSheet()`.
-   Changed the `player.showChat(placeholder)` function to set the placeholder of the chat bar instead of the prefill.
-   Removed the ability to trigger a listener by clicking the play button in the code editor.
-   Removed the side menu from auxPlayer.
-   Removed [sharp](https://github.com/lovell/sharp) to allow us to make ARM builds on macOS.

#### :rocket: Features

-   Added the ability to specify an options object when calling `player.showChat(options)`.
    -   `options` is an object with the following properties:
        -   `placeholder` - The placeholder. Will override the existing placeholder. (optional)
        -   `prefill` - The prefill. Will only be set if there is no text already in the chat bar. (optional)
-   Added the ability to click the `id` tag in the sheet to load all the bots.
-   Added the ability to use the browser back button in the sheet.
-   Added the version number to the loading popup.
-   Added the `player.version()` function which gets information about the current version number.
    -   Returns an object with the following properties:
        -   `hash` - The Git hash that the build was made from.
        -   `version` - The Git tag that the build was made from.
        -   `major` - The major number of the build.
        -   `minor` - The minor number of the build.
        -   `patch` - The patch number of the build.
-   Improved the chat bar to remove focus from the input box when the "Send Message" button is clicked/tapped.
    -   This should cause the on-screen keyboard to automatically close.
-   Improved the menu positioning so that it will appear at the bottom of the screen when the inventory is hidden.
-   Added the ability to resize the code editor window.
-   Added the `player.device()` function which gets information about the current device.
    -   Returns an object with the following properties:
        -   `supportsAR` - Whether AR is supported.
        -   `supportsVR` - Whether VR is supported.
-   Added the `player.enableAR()` and `player.disableAR()` functions.
-   Added the `player.enableVR()` and `player.disableVR()` functions.

#### :bug: Bug Fixes

-   Fixed an issue where hidden tags would not get a button to toggle their visiblity in the sheet.
-   Fixed an issue where the `space` tag in the sheet would sometimes show an incorrect value.
-   Fixed an issue where sometimes AUX would crash when multiple tabs were open due to a race condition.
-   Fixed an issue where bots from the history space would not be findable in scripts.

## V0.11.22

### Date: 1/16/2020

### Changes:

-   **Breaking Changes**
    -   Changed player bots to use the `tempLocal` space.
        -   This means that refreshing the page won't pollute the universe with a ton of extra bots.
    -   `player.loadUniverse()` will now create bots in the `tempLocal` space.
        -   Previously they were created in the `shared` space.
-   Improvements
    -   Added the ability to create, load, and restore version marks.
        -   The `player.markHistory(options)` function creates a history mark for the current version.
            -   `options` is an object with the following properties:
                -   `message` - The message that the new mark should have.
        -   The `player.browseHistory()` function loads the `history` space with all the marks that the universe has.
        -   The `player.restoreHistoryMark(mark)` function restores the state in the given mark to the universe.
            -   `mark` - The bot or bot ID of the mark that should be restored.
        -   The `player.restoreHistoryMarkToUniverse(mark, universe)` function restores the state in the given mark to the given universe.
            -   `mark` - The bot or bot ID of the mark that should be restored.
            -   `universe` - The universe that the mark should be restored to.
    -   Changed the CORS settings to allow access from any origin.

## V0.11.21

### Date: 1/14/2020

### Changes:

-   **Breaking Changes**
    -   Renamed the `player.showUploadUniverse()` function to `player.showUploadAuxFile()`.
-   Improvements
    -   Added the `@onAnyCreate` shout listener.
        -   `that` is an object with the following properties:
            -   `bot` - The bot that was created.

## V0.11.20

### Date: 1/13/2020

### Changes:

-   **Breaking Changes**
    -   Renamed context to dimension.
        -   All the `auxContext*` tags have been renamed to `auxDimension*`.
        -   Listeners like `@onDrop`, `@onModDrop`, `@onClick`, etc. now have a `dimension` property in the `data` argument instead of `context`.
        -   The `@onPlayerEnterContext` listener has been renamed to `@onPlayerEnterDimension`.
        -   The `_auxUserContext`, `_auxUserMenuContext`, `_auxUserInventoryContext`, and `_auxUserChannelsContext` have been renamed to use dimension instead of context.
    -   Renamed channel to universe.
        -   All the `auxChannel*` tags have been renamed to `auxUniverse*`.
        -   The `_auxUserChannelsContext` tag has been renamed to `_auxUserUniversesDimension`.
        -   The `_auxUserChannel` tag has been renamed to `_auxUserUniverse`.
        -   The `player.setupChannel()` function has been renamed to `player.setupUniverse()`.
        -   The `player.loadChannel()` and `player.unloadChannel()` functions have been renamed to `player.loadUniverse()` and `player.unloadUniverse()`.
        -   The `player.getCurrentChannel()` function has been renamed to `player.getCurrentUniverse()`.
        -   The `setup_channel` action type has been renamed to `setup_universe`.
        -   The `@onChannel*` listen tags have been renamed to `@onUniverse*`.
            -   Also the `channel` property in the `data` argument has been renamed to `universe`.
    -   Renamed the `auxDimensionRotation` (`auxContextRotation`) tags to `auxDimensionOrientation`.
    -   You no longer need to define a dimension bot (context bot) in order to view a dimension in auxPlayer.
        -   You can still configure a dimension using the `auxDimensionConfig` tag (renamed from `auxContext`).
    -   Channel Designer is no more!
        -   It has been replaced with the "sheet dimension" (bot table).
        -   You can show _any_ dimension in the sheet by putting a `*` in front of the dimension name in the URL.
            -   e.g. `https://auxplayer.com/*home/example` if you wanted to view the `home` dimension in the sheet from the `example` universe.
            -   Going to just `*` will show all bots in the universe in the sheet. (which is very slow at the moment)
        -   You can also jump directly into auxPlayer by using the "Open dimension in auxPlayer" button that is next to the tag filters.
    -   Removed the `player.isDesigner()` function.
    -   Renamed `auxShape` to `auxForm`.
    -   Renamed `auxImage` to `auxFormAddress`.
-   Improvements
    -   Added the `player.showChat()` and `player.hideChat()` functions.
        -   These show/hide the chat bar in auxPlayer.
        -   Typing in the chat bar will trigger a `@onChatUpdated` shout with the text in the chat bar.
        -   Pressing Enter or clicking the send button on the chat bar will trigger a `@onChatEnter` shout with the text in the chat bar.
    -   Added the `@onChat` shout listener.
        -   Triggered when the user sends a message using the chat bar.
        -   `that` is an object with the following properties:
            -   `message` - The message that was sent.
    -   Added the `@onChatTyping` shout listener.
        -   Triggered when the user edits the text in the chat bar.
        -   `that` is an object with the following properties:
            -   `message` - The message that is in the chat bar after the user edited it.
    -   Added the `player.run(script)` function.
        -   `script` is the script text that should be executed.
        -   Works by sending a `run_script` action. This allows `@onUniverseAction()` listener to intercept and prevent scripts.
    -   Added the ability to click a tag in the bot table to teleport to that dimension.
    -   Added a play button to the right side of the code editor to run scripts for quick debugging.
    -   Added the `player.downloadBots(bots, filename)` function.
        -   The first parameter is an array of bots that should be downloaded.
        -   The second parameter is the name of the file that is downloaded.
    -   Added the `player.showUploadUniverse()` function.
        -   Shows a dialog that lets the user upload `.aux` files.
-   Other Changes
    -   Changed the "AUX Player" and "Channel Designer" tab titles to "auxPlayer".
    -   Removed the colored dots from tag labels in the bot table.
-   Bug Fixes
    -   `auxIframe` now supports URLs with `*` characters in them.
    -   Fixed an issue with the menu dimension that would cause items to remain even though a different dimension should be visible.

## V0.11.19

### Date: 12/31/2019

### Changes:

-   Bug Fixes
    -   Fixed an issue where the "Create Empty Bot" button in the bot table was hidden when a mod was selected.

## V0.11.18

### Date: 12/30/2019

### Changes:

-   Improvements
    -   Showing hidden tags in the bot table will now also show the `shared` tag.
    -   Removed the multi-select button from the bot table.
    -   Removed the create context button from the bot table.
    -   Removed the clear search button from the bot table.
    -   Removed the "create mod from selection" button from the bot table.
    -   Added the ability to click/tap on a bot preview in the bot table to select a mod of it.
    -   Added the ability to drag a bot preview in the bot table to drag a mod of it.
    -   Hid the ID tag when a mod is selected.
    -   Hid all other buttons when a mod is selected in the bot table.

## V0.11.17

### Date: 12/20/2019

### Changes:

-   **Breaking Changes**
    -   Changed `@onDrop`, `@onDropEnter`, and `@onDropExit` to use the same parameters.
        -   `that` is an object with the following properties:
            -   `dragBot` - The bot that is being dragged.
            -   `to` - an object with the following properties:
                -   `context` - The context the bot is being dragged into.
                -   `x` - The X grid position the bot is being dragged to.
                -   `y` - The Y grid position the bot is being dragged to.
                -   `bot` - The bot that the `dragBot` is being dragged onto.
            -   `from` - an object with the following properties:
                -   `context` The context the bot is being dragged from.
                -   `x` - The X grid position the bot is being dragged from.
                -   `y` - The Y grid position the bot is being dragged from.
-   Improvements
    -   `create()` will now automatically set the `auxCreator` tag to `null` if it references a bot that is in a different space from the created bot.
    -   Also `create()` will not set the `auxCreator` tag to `null` if it references a non-existent bot.
    -   Added the `changeState(bot, stateName, groupName)` function to help with building state machines.
        -   Sets the `[groupName]` tag to `[stateName]` on `bot` and sends "on enter" and "on exit" whispers to the bot that was updated.
        -   `groupName` defaults to `"state"` if not specified.
        -   If the state has changed, then a `@[groupName][previousStateName]OnExit()` and `@[groupName][stateName]OnEnter()` whispers are sent to the updated bot.
            -   `that` is a object with the following properties:
                -   `from` - The previous state name.
                -   `to` - The next state name.
        -   Example: Running `changeState(bot, "Running")` will set the `state` tag to `"Running"` and will send a `@stateRunningOnEnter()` whisper to the bot.

## V0.11.16

### Date: 12/19/2019

### Changes:

-   **Breaking Changes**
    -   Renamed `onBotDrag` and `onBotDrop` to `onDrag` and `onDrop` respectively.
    -   Renamed `onMod` to `onModDrop`.
    -   Removed `onCombine`, `onCombineEnter`, and `onCombineExit`.
    -   Dropping a mod in an empty space will no longer create a new bot.
    -   Setting `auxPositioningMode` to `absolute` will no longer prevent mods.
    -   Changed `applyMod()` and `subtractMods()` to not send `onMod()` events.
    -   Renamed the `diffs` property on the `onModDrop` argument to `mod`.
-   Improvements
    -   Added `onModDropEnter` and `onModDropExit` listeners for when a mod is dragged onto or off of a bot.
        -   The bot that the mod will be applied to recieves the `onModDropEnter` and `onModDropExit` events.
    -   If a custom `onModDrop` listener is provided, then the mod will not be applied. It is up to the `onModDrop` listener to apply the mod via `applyMod(this, that.mod)`.
    -   Added `onDropEnter` and `onDropExit` listeners for when a bot is dragged onto or off of another bot.
        -   Both the bot that is being dragged and the bot that they are on top of will recieve the `onDropEnter` and `onDropExit` events.
        -   Note that `onDropEnter` and `onDropExit` events will fire even if one of the bots is not stackable.
        -   They have the following parameters:
            -   `draggedBot` - the bot that is being dragged.
            -   `otherBot` - the bot that the dragged bot is on top of.
            -   `context` - the context that this is happening in.
    -   Improved `onDrop` to be sent to both the dragged bot and the bot that it is dropped on top of.
        -   The event will fire on the other bot even if it has `auxPositioningMode` set to `absolute`.
    -   Added the `player.setClipboard()` function that is able to set the user's clipboard to the given text.
        -   ex. `player.setClipboard("abc")` will set the user's clipboard to "abc".
        -   On Chrome and Firefox, the text will be copied directly to the user's clipboard.
        -   On Safari and all iOS browsers, a popup will be triggered with a copy button allowing the user to copy the text to their clipboard.
    -   Tags that contain listeners will now display with a @ symbol in front of the tag name.
    -   Tags that contain formulas will now display with a = sign after the tag name.
    -   Removed the @ symbol from the first line in the code editor when editing a script.
    -   Added the ability to use an @ symbol while creating a new tag to prefill the editor with an @.
    -   Added the ability to use @ symbols in tags in `getTag()`, `setTag()`, `getBot()`, `getBots()`, `byTag()`, `shout()`, and `whisper()`.
    -   Added tag filters for listener tags and formula tags to the bot table.
    -   Added the ability to detect the `tags` variable in scripts as a reference to tags.
        -   This is useful for knowing when to update a formula.
        -   Also works with the `raw` variable.
        -   Limitations:
            -   Does not detect references via the `bot` or `this` variables. (e.g. `bot.tags.abc`)
            -   Does not detect references via other bots. (e.g. `otherBot.tags.abc`)
            -   Does not detect references if a function is called on the tag. (e.g. `tags.name.toString()`)
        -   If you need to work around the limitations, use the `getTag()` function.

## V0.11.15

### Date: 12/17/2019

### Changes:

-   Bug Fixes
    -   Fixed an issue where `player.replaceDragBot()` actions were not getting processed because some data was improperly formatted.
    -   Resolved issue with inventory not remaining in place on resizing.

## V0.11.14

### Date: 12/16/2019

### Changes:

-   **Breaking Changes**

    -   Removed `auxStackable` and replaced it with `auxPositioningMode`.
        -   `auxPositioningMode` has two possible values:
            -   `stack` - Indicates that the bot will stack on top of other bots (default)
            -   `absolute` - Indicates that the bot will ignore other bots when positioning.
    -   Removed the `createTemp()` function.
        -   It has been replaced with the `{ space: "value" }` mod.
        -   e.g. Instead of `createTemp()` you should use `create({ space: "tempLocal" })`.
    -   Removed the `cookie` bot. It has been replaced with the `local` space.
    -   Removed the following functions:
        -   `addToContextMod()`
        -   `removeFromContextMod()`
        -   `addToMenuMod()`
        -   `removeFromMenuMod()`
        -   `setPositionMod()`
        -   `from()`
            -   You can use a mod declaration with the new `getID()` function to achieve the same functionality:
            -   `{ auxCreator: getID(bot) }`
    -   Renamed the `createdBy()` filter function to `byCreator()`.

-   Improvements
    -   Added the `space` tag which indicates where a bot will be stored.
        -   The following spaces are currently available:
            -   `shared` - This space is shared among multiple users and is persistent. This is the default space for bots if not specified.
            -   `tempLocal` - This space is not shared and is cleared every time the browser refreshes.
            -   `local` - This space is kept on your device and is persistent.
        -   When creating a bot, you can set the space that it will be stored in using a `{ space: "value" }` mod.
            -   e.g. `create({ space: "local" })` will create a new bot in the `local` space.
            -   Creating a bot from another bot will inherit spaces. So cloning a `tempLocal` bot will produce another `tempLocal` bot. You can of course override this using a mod.
        -   You can search for bots in a specific space using the `bySpace()` filter function.
            -   e.g. `getBots(bySpace("local"))` will get all the bots in the `local` space.
            -   It is simply an alternative way to do `getBots(byTag("space", value))`.
    -   Added the following functions:
        -   `getID(bot)` gets the ID of a bot. If given a string, then that will be returned instead.
        -   `getJSON(data)` gets a JSON string for the given data.
-   Bug Fixes
    -   Resolved issue of orientation inverting then attepting to resize the inventory once the viewport has beeen panned.

## V0.11.13

### Date: 12/13/2019

### Changes:

-   Bug Fixes
    -   Fixed an issue where having duplicate bot atoms could cause the bot values to be locked because it would chose the wrong bot to update.

## V0.11.12

### Date: 12/12/2019

### Changes:

-   Bug Fixes
    -   Fixed an issue where script bots were not being converted back into normal bots correctly.

## V0.11.11

### Date: 12/12/2019

### Changes:

-   **Breaking Changes**

    -   Changed `create()` and `createTemp()` to automatically set `auxCreator` to the current `this` bot.
        -   `create()` no longer takes a bot/bot ID as the first parameter. Instead, you need to use the `from()` function to set the creator ID.
        -   e.g. `create(from(bot))`.
    -   Renamed all listen tags to not use the `()` at the end.
        -   Every tag is now the same. This means that `()` to the end of a tag does nothing special.
        -   i.e. There is no difference between a "normal" tag and a "listen" tag.
        -   Instead, tags can listen by prefixing their script with a `@` symbol.
        -   e.g. `player.toast("Hi!")` becomes `@player.toast("Hi!")`.
    -   Renamed `mod()` to `applyMod()`.
    -   Renamed `mod.addToMenu()` to `addToMenuMod()`.
    -   Renamed `mod.removeFromMenu()` to `removeFromMenuMod()`.
    -   Renamed `mod.addToContext()` to `addToContextMod()`.
    -   Renamed `mod.removeFromContext()` to `removeFromContextMod()`.
    -   Renamed `mod.setPosition()` to `setPositionMod()`.
    -   Renamed `mod.subtract()` to `subtractMods()`.
    -   Renamed `mod.import()` to `getMod()`.
    -   Removed `mod.export()`.

-   Improvements
    -   Added a `creator` variable to scripts and formulas which gets the bot that created the `this` bot.
        -   `creator` is null if the current bot has no creator.
    -   Added a `raw` variable to scripts and formulas which gets direct access to the `this` bot's tag values.
        -   This is similar to the `tags` variable but does not do any pre-processing on the tag value. This means you will get formula scripts back instead of the calculated formula values.
    -   Improved the `tags` variable to handle setting tag values on it.
        -   This lets you write scripts like `tags.name = "joe"` or `bot.tags.myContext = true`.
        -   Also works with the `raw` variable.
    -   Improved bots returned from `getBots()` and `getBot()` to support setting tag values on their `tags` property.
        -   This lets you write things like `myBot.tags.name = "bob"`.
        -   Should also work with bots in the `that` variable.
    -   Added a `data` variable which equals `that`.
    -   Added the `player.hideHtml()` function which hides the HTML modal.
    -   Added in inventory tags to limit panning movements on the inventory context: `auxContextInventoryPannableMinX`, `auxContextInventoryPannableMaxX`, `auxContextInventoryPannableMinY`, `auxContextInventoryPannableMaxY`.
    -   Reformatted new selection id logic by removing the `._` character from its return.

## V0.11.10

### Date: 12/9/2019

### Changes:

-   Bug Fixes
    -   Resolved issue of hidden tags showing up when no filter has been selected on the table.

## V0.11.9

### Date: 12/6/2019

### Changes:

-   **Breaking Changes**
    -   `removeTags()` now checks if a tag starts with the given search value.
        -   Previously it would check if the search value matched the first part of a tag up do the dot (`.`).
        -   Now, it will remove all tags that start with the given search value.
        -   e.g. `removeTags(bot, "hello")` will remove `hello`, `helloAbc`, and `helloX`.
    -   The bot table tag blacklist has been updated to support camel cased tags.
    -   Renamed several functions:
        -   Renamed `onAnyAction()` to `onChannelAction()`.
        -   Renamed `player.currentChannel()` to `player.getCurrentChannel()`.
        -   Renamed `player.currentContext()` to `player.getCurrentContext()`.
        -   Renamed `mod.apply()` to `mod()`.
            -   All the other `mod.` functions remain the same.
            -   ex. `mod.export()` still works.
    -   Renamed all of the built-in tags to use `camelCase` instead of `dot.case`.
        -   Renamed all the scene tags to channel tags.
            -   `aux.scene.color` is now `auxChannelColor`
            -   `aux.scene.user.player.color` is now `auxChannelUserPlayerColor`
            -   `aux.scene.user.builder.color` is now `auxChannelUserBuilderColor`
        -   Renamed `aux.inventory.height` to `auxInventoryHeight`.
        -   Renamed `aux.channel` to `auxChannel`.
        -   Renamed `aux.connectedSessions` to `auxConnectedSessions`.
        -   Renamed `aux.color` to `auxColor`.
        -   Renamed `aux.creator` to `auxCreator`.
        -   Renamed `aux.draggable` to `auxDraggable`.
        -   Renamed `aux.draggable.mode` to `auxDraggableMode`.
        -   Renamed `aux.stackable` to `auxStackable`.
        -   Renamed `aux.destroyable` to `auxDestroyable`.
        -   Renamed `aux.editable` to `auxEditable`.
        -   Renamed `aux.stroke.color` to `auxStrokeColor`.
        -   Renamed `aux.stroke.width` to `auxStrokeWidth`.
        -   Renamed `aux.line.to` to `auxLineTo`.
        -   Renamed `aux.line.width` to `auxLineWidth`.
        -   Renamed `aux.line.style` to `auxLineStyle`.
        -   Renamed `aux.line.color` to `auxLineColor`.
        -   Renamed `aux.label` to `auxLabel`.
        -   Renamed `aux.label.color` to `auxLabelColor`.
        -   Renamed `aux.label.size` to `auxLabelSize`.
        -   Renamed `aux.label.size.mode` to `auxLabelSizeMode`.
        -   Renamed `aux.label.anchor` to `auxLabelAnchor`.
        -   Renamed `aux.listening` to `auxListening`.
        -   Renamed `aux.shape` to `auxShape`.
        -   Renamed `aux.scale` to `auxScale`.
        -   Renamed `aux.scale.x` to `auxScaleX`.
        -   Renamed `aux.scale.y` to `auxScaleY`.
        -   Renamed `aux.scale.z` to `auxScaleZ`.
        -   Renamed `aux.image` to `auxImage`.
        -   Renamed `aux.iframe` to `auxIframe`.
        -   Renamed `aux.iframe.x` to `auxIframeX`.
        -   Renamed `aux.iframe.y` to `auxIframeY`.
        -   Renamed `aux.iframe.z` to `auxIframeZ`.
        -   Renamed `aux.iframe.size.x` to `auxIframeSizeX`.
        -   Renamed `aux.iframe.size.y` to `auxIframeSizeY`.
        -   Renamed `aux.iframe.rotation.x` to `auxIframeRotationX`.
        -   Renamed `aux.iframe.rotation.y` to `auxIframeRotationY`.
        -   Renamed `aux.iframe.rotation.z` to `auxIframeRotationZ`.
        -   Renamed `aux.iframe.element.width` to `auxIframeElementWidth`.
        -   Renamed `aux.iframe.scale` to `auxIframeScale`.
        -   Renamed `aux.progressBar` to `auxProgressBar`.
        -   Renamed `aux.progressBar.color` to `auxProgressBarColor`.
        -   Renamed `aux.progressBar.backgroundColor` to `auxProgressBarBackgroundColor`.
        -   Renamed `aux.progressBar.anchor` to `auxProgressBarAnchor`.
        -   Renamed `aux._selection` to `_auxSelection`.
        -   Renamed `aux._user` to `_auxUser`.
        -   Renamed `aux.user.active` to `auxUserActive`.
        -   Renamed `aux.version` to `auxVersion`.
        -   Renamed `aux._userChannel` to `_auxUserChannel`.
        -   Renamed `aux._userContext` to `_auxUserContext`.
        -   Renamed `aux._userInventoryContext` to `_auxUserInventoryContext`.
        -   Renamed `aux._userMenuContext` to `_auxUserMenuContext`.
        -   Renamed `aux._userSimulationsContext` to `_auxUserChannelsContext`.
        -   Renamed `aux._editingBot` to `_auxEditingBot`.
        -   Renamed `aux._selectionMode` to `_auxSelectionMode`.
        -   Renamed `aux.runningTasks` to `auxRunningTasks`.
        -   Renamed `aux.finishedTasks` to `auxFinishedTasks`.
        -   Renamed `aux.task.output` to `auxTaskOutput`.
        -   Renamed `aux.task.error` to `auxTaskError`.
        -   Renamed `aux.task.time` to `auxTaskTime`.
        -   Renamed `aux.task.shell` to `auxTaskShell`.
        -   Renamed `aux.task.backup` to `auxTaskBackup`.
        -   Renamed `aux.task.backup.type` to `auxTaskBackupType`.
        -   Renamed `aux.task.backup.url` to `auxTaskBackupUrl`.
        -   Renamed `aux.context` to `auxContext`.
        -   Renamed `aux.context.color` to `auxContextColor`.
        -   Renamed `aux.context.locked` to `auxContextLocked`.
        -   Renamed `aux.context.grid.scale` to `auxContextGridScale`.
        -   Renamed `aux.context.visualize` to `auxContextVisualize`.
        -   Renamed `aux.context.x` to `auxContextX`.
        -   Renamed `aux.context.y` to `auxContextY`.
        -   Renamed `aux.context.z` to `auxContextZ`.
        -   Renamed `aux.context.rotation.x` to `auxContextRotationX`.
        -   Renamed `aux.context.rotation.y` to `auxContextRotationY`.
        -   Renamed `aux.context.rotation.z` to `auxContextRotationZ`.
        -   Renamed `aux.context.surface.scale` to `auxContextSurfaceScale`.
        -   Renamed `aux.context.surface.size` to `auxContextSurfaceSize`.
        -   Renamed `aux.context.surface.minimized` to `auxContextSurfaceMinimized`.
        -   Renamed `aux.context.surface.defaultHeight` to `auxContextSurfaceDefaultHeight`.
        -   Renamed `aux.context.surface.movable` to `auxContextSurfaceMovable`.
        -   Renamed `aux.context.player.rotation.x` to `auxContextPlayerRotationX`.
        -   Renamed `aux.context.player.rotation.y` to `auxContextPlayerRotationY`.
        -   Renamed `aux.context.player.zoom` to `auxContextPlayerZoom`.
        -   Renamed `aux.context.devices.visible` to `auxContextDevicesVisible`.
        -   Renamed `aux.context.inventory.color` to `auxContextInventoryColor`.
        -   Renamed `aux.context.inventory.height` to `auxContextInventoryHeight`.
        -   Renamed `aux.context.inventory.pannable` to `auxContextInventoryPannable`.
        -   Renamed `aux.context.inventory.resizable` to `auxContextInventoryResizable`.
        -   Renamed `aux.context.inventory.rotatable` to `auxContextInventoryRotatable`.
        -   Renamed `aux.context.inventory.zoomable` to `auxContextInventoryZoomable`.
        -   Renamed `aux.context.inventory.visible` to `auxContextInventoryVisible`.
        -   Renamed `aux.context.pannable` to `auxContextPannable`.
        -   Renamed `aux.context.pannable.min.x` to `auxContextPannableMinX`.
        -   Renamed `aux.context.pannable.max.x` to `auxContextPannableMaxX`.
        -   Renamed `aux.context.pannable.min.y` to `auxContextPannableMinY`.
        -   Renamed `aux.context.pannable.max.y` to `auxContextPannableMaxY`.
        -   Renamed `aux.context.zoomable` to `auxContextZoomable`.
        -   Renamed `aux.context.zoomable.min` to `auxContextZoomableMin`.
        -   Renamed `aux.context.zoomable.max` to `auxContextZoomableMax`.
        -   Renamed `aux.context.rotatable` to `auxContextRotatable`.
        -   Renamed `stripe.publishableKey` to `stripePublishableKey`.
        -   Renamed `stripe.secretKey` to `stripeSecretKey`.
        -   Renamed `stripe.charges` to `stripeCharges`.
        -   Renamed `stripe.successfulCharges` to `stripeSuccessfulCharges`.
        -   Renamed `stripe.failedCharges` to `stripeFailedCharges`.
        -   Renamed `stripe.charge` to `stripeCharge`.
        -   Renamed `stripe.charge.receipt.url` to `stripeChargeReceiptUrl`.
        -   Renamed `stripe.charge.receipt.number` to `stripeChargeReceiptNumber`.
        -   Renamed `stripe.charge.description` to `stripeChargeDescription`.
        -   Renamed `stripe.outcome.networkStatus` to `stripeOutcomeNetworkStatus`.
        -   Renamed `stripe.outcome.reason` to `stripeOutcomeReason`.
        -   Renamed `stripe.outcome.riskLevel` to `stripeOutcomeRiskLevel`.
        -   Renamed `stripe.outcome.riskScore` to `stripeOutcomeRiskScore`.
        -   Renamed `stripe.outcome.rule` to `stripeOutcomeRule`.
        -   Renamed `stripe.outcome.sellerMessage` to `stripeOutcomeSellerMessage`.
        -   Renamed `stripe.outcome.type` to `stripeOutcomeType`.
        -   Renamed `stripe.errors` to `stripeErrors`.
        -   Renamed `stripe.error` to `stripeError`.
        -   Renamed `stripe.error.type` to `stripeErrorType`.
-   Improvements
    -   Added the `renameTagsFromDotCaseToCamelCase()` function to help with updating bots from the old tag style to the new tag style.
        -   Use this function on bots that were using the old tag naming style but you want to use the new style.
        -   Note that this only renames the tags already existing on the bot. It does not fix any code that might be stored in the bot.
        -   Usage: `renameTagsFromDotCaseToCamelCase(bot)`
    -   Added the `bot` variable to all functions and formulas.
        -   Replacement for `this`.
    -   Added the `getMod()` function to be able to get all the tags on a bot.
        -   Returns a mod containing all the tag values on the bot.
        -   The returned mod is always up to date with the bot's current values.
        -   Calling `mod.export()` on the returned mod will save the tag code to JSON.
            -   For example, if you have a formula `=123`, then `mod.export(getMod(bot))` will return JSON containing `tag: "=123"` instead of `tag: 123`.
    -   Added the `tags` variable to all functions and formulas.
        -   This is a quick shortcut for `let tags = getMod(bot)` at the beginning of a script/formula.
        -   The `tags` variable has some caveats when used in formulas. Namely that the formulas won't be automatically updated when another tag referenced from the formula is updated. (Use `getTag()` for full support)
        -   Supports autocomplete for all tags.

## V0.11.8

### Date: 12/3/2019

### Changes:

-   Improvements
    -   Added a new system for managing causal trees.
        -   This new system has improvements for performance and reliability.
        -   It also adds support for revision history. (The controls will be coming in a future update)
        -   Every new channel will use the new system while old channels will continue to use the old one.
        -   Everything should function exactly the same as before.
    -   Changed the .aux file format.
        -   The new format is based on the bots state and is easily human readable/writable.
        -   This is different from the old format where a list of atoms was stored.
        -   Downloading a channel will give you a .aux file with the new format.
        -   Uploading a channel supports both the old format and the new format.

## V0.11.7

### Date: 11/27/2019

### Changes:

-   Improvements
    -   Changed the functionality of the table view's filterying system to be inverted.
    -   Attempting to drag a bot onto a bot with `aux.stackable` set to false will now cause the dragged bot to pass through the other bot as if it was not there.
-   Bug Fixes
    -   Resolved issue of player inventory resizing showing a reset on each change.
    -   Tag values that are objects are displayed as JSON.Stringified text. ie `{ field: "myValue" }`
        -   Known Issue: Modifying these displayed strings will convert the tag value to a string
    -   When Moving the camera via `player.MoveTo()`, the pan distance is now set correctly so pan limits are absolute.

## V0.11.6

### Date: 11/6/2019

### Changes:

-   Improvements
    -   Added the `server.setupChannel(channel, botOrMod)` function.
        -   This sends a `setup_channel` action to the server which, if executed using `action.perform()`, will create a channel if it doesn't already exist and place a clone of the given bot or mod in it.
        -   Takes 2 parameters:
            -   `channel` - The channel that should be created.
            -   `botOrMod` - (Optional) The bot or mod that should be cloned and placed inside the new channel. `onCreate()` is triggered after the bot or mod is created so you can use that to script custom setup logic.
        -   As mentioned above, you have to receive the `device` action in `onAnyAction()` and do an `action.perform(that.action.event)` to allow channels to be setup via this function.

## V0.11.5

### Date: 10/31/2019

### Changes:

-   Improvements
    -   Added the `player.replaceDragBot(botOrMod)` function.
        -   When used inside of `onBotDrag()` or `onAnyBotDrag()`, it will set the bot/mod that the user is dragging.
        -   Use this to implement clone or cloneAsMod style functionality.
    -   Added the ability to create temporary bots using the `createTemp()` function.
        -   This function behaves exactly the same as `create()` but the created bot is temporary, which means it won't be shared and will be deleted upon refresh.
-   Changes
    -   Renamed `aux.movable` to `aux.draggable`.
        -   `aux.draggable` now only woks with `true` and `false` values.
        -   The `pickup` and `drag` options have been moved to a new tag `aux.draggable.mode`.
        -   The `clone` and `cloneMod` options have been removed.
            -   You will need to use the new `player.replaceDragBot()` API to replicate `clone` and `cloneMod` behavior.
    -   Removed the `aux.mergeable` tag.
        -   It has been replaced with the `aux.stackable` tag.
    -   Removed the `aux.mod` and `aux.mod.mergeTags` tags.
    -   Renamed the `local` bot to the `cookie` bot.
        -   This is supposed to help make it clear that the bot data is stored in the browser and will be cleared when the browser's data is cleared.
    -   Renamed the `aux.users` context to `aux-users`.
    -   Added the `aux.inventory.height` tag which controls the default height of the inventory on all contexts when set of the config bot.
        -   The `aux.context.inventory.height` tag has been updated to only work on the context bot.
    -   Removed names from the other player frustums.
    -   Removed `aux.whitelist`, `aux.blacklist`, and `aux.designers`.
-   Bug Fixes
    -   Fixed an issue that would cause duplicate users to be created all the time.
    -   Fixed an issue that prevented other users from being rendered.
    -   Fixed an issue that caused all users to use channel designer colors.

## V0.11.4

### Date: 10/29/2019

### Changes:

-   Bug Fixes
    -   Fixed an issue in production builds that pre-processed the QR Code scanner code with babel. As a result, async code in the QR Code scanner failed because the babel polyfill is not being used.

## V0.11.3

### Date: 10/28/2019

### Changes:

-   Improvements
    -   Improved the vendor JavaScript bundle size by removing unused code.
        -   Refactored `three-vrcontroller-module` to use the `three` package instead of `three-full` so we don't duplicate Three.js.
        -   Removed unused shims (PEP.js, `webrtc-adapter`).
        -   Refactored `lodash` imports to directly import the modules that are used.
            -   This helps with dead code eliminiation.
    -   Added the ability to save and load files.
        -   New functions:
            -   `server.saveFile(filename, data, options)`
                -   `filename` is a string and should start with `/drives/`.
                -   `data` is a string of the data to store.
                -   `options` is an object with the following properties:
                    -   `callbackShout` A shout that should happen on the server when the file is done saving.
                    -   `overwriteExistingFile` A boolean that indicates if existing files should be overwritten. (defaults to false)
            -   `server.loadFile(filename, options)`
                -   `filename` is a string and should start with `/drives/`.
                -   `options` is an object with the following properties:
                    -   `callbackShout` A shout that should happen on the server when the file is done loading.
        -   Note that the save file and load file tasks must be enabled via the `onAnyAction()` listener.
            -   You can enable it via using this code:
            ```javascript
            if (that.action.type === 'device') {
                if (
                    ['save_file', 'load_file'].indexOf(
                        that.action.event.type
                    ) >= 0
                ) {
                    action.perform(that.action.event);
                }
            }
            ```
        -   All files from USB drives are stored under the `/drives` directory and the USB drives themselves are numbered starting with 0.
            -   To load a file from USB drive #1, use `server.loadFile("/drives/0/myFile")`.
            -   To save a file to USB drive #2, use `server.saveFile("/drives/1/myFile", data)`.
    -   Removed several options from the side menu:
        -   Removed the channel name from the top of the menu.
        -   Removed the login status from the top of the menu.
        -   Removed the login/logout options from the menu.
            -   The "Logout" option will still be available if you are logged in as a non-guest.
            -   Once you are logged out, then the option will dissapear.
        -   Removed the "Add Channel" option from the menu in AUXPlayer.
-   Bug Fixes
    -   Fixed an issue that prevented the `removeTags()` function from working when given an array of bots.

## V0.11.2

### Date: 10/23/2019

### Changes:

-   Improvements
    -   Improved initial loading time by up to 70%.
    -   Added the ability to choose which camera is used for QR and Barcode scanning.
        -   The following functions have been improved:
            -   `player.openQRCodeScanner(camera)`
            -   `player.openBarcodeScanner(camera)`
        -   The `camera` parameter is optional and takes 2 values: `"front"` or `"rear"`.
    -   Add the `LOCAL_IP_ADDRESS` environment variable which controls the private IP Address that the directory client reports.
    -   Added the ability to serve files from an external folder.
        -   Makes it easy for us to map USB drives into the folder and have them be automatically served to AUX users.
-   Changes
    -   User bots no longer register their own context. Instead, a new bot has been created to host the `aux.users` context.
        -   Improves performance of AUXes with many user bots with the same username.
        -   Existing user bots are not affected. They will be deleted automatically if given enough time. Alternatively, you can delete them using `destroy(getBots("#aux._user"))`.
-   Bug Fixes
    -   Fixed an issue where bots would have the incorrect height because of conflicts in a caching mechanism.
    -   Audio will now trigger on ios devices and on the safari browser.

## V0.11.1

### Date: 10/21/2019

### Changes:

-   Improvements
    -   Added in `player.playSound()` function, will play a sound, given by the url path, once.
-   Bug Fixes
    -   Fixed issue where default panning tag locked the vertical movement in player.

## V0.11.0

### Date: 10/18/2019

### Changes:

-   Improvements
    -   Made the menu item count badge a lighter gray.
    -   Removed the item count badge from the menu.
    -   Removed the dropdown aspect of the menu.
-   Changes

    -   Made the menu item count badge a lighter gray.
    -   Removed the admin channel and admin-channel specific functionality.
        -   This means that there are no more user account bots or channel bots.
            -   You can login as anyone from any device without requiring additional authentication.
            -   You can access any channel. No need to create a channel first. (because there are no channel bots anymore)
            -   The connection counts are now stored in the config bot of the channel.
            -   Connection limits no longer work since they were set on the channel bot in the admin channel.
            -   Username whitelists and blacklists still work, but they rely on client-side script execution instead of server-side execution.
        -   It also means there is no admin role. For now, everyone has admin permissions.
        -   `action.perform()` now needs to be used to run actions on the server.
            -   You can send an action to the server using the `remote()` function.
            -   The server will receive the action in its `onAnyAction()` as `that.action.type === "device"`
            -   `onAnyAction()` has to detect remove events and execute the inner action via `action.perform(that.action.event)`.
        -   The following functions have been removed:
            -   `server.grantRole()`
            -   `server.revokeRole()`
        -   The following functions are not executed by default and require a custom `onAnyAction()` to handle them.
            -   `server.backupAsDownload()`
            -   `server.backupToGithub()`
            -   `server.shell()`
        -   `server.backupAsDownload()` has been updated to accept a "session selector" which determines which session the ZIP file should be sent to.
            -   ex. `server.backupAsDownload({ username: getTag(player.getBot(), "#aux._user") })`
        -   Removed the `aux._lastEditedBy` tag.
            -   This tag was automatically set to the ID of the user whenever a bot was edited.
            -   Currently, it is extra cruft that is not needed and could be easily implemented via `onAnyAction()`.
    -   Centered the menu above the player inventory.
    -   Increased menu text size.
    -   Added in new camera range tags: `aux.context.zoomable.min`, `aux.context.zoomable.max` `aux.context.pannable.min.x`, `aux.context.pannable.max.x`, `aux.context.pannable.min.y`, `aux.context.pannable.max.y`.

-   Bug Fixes
    -   Removed hidden inventory dragging hitboxes when inventory is set to non-visible.

## V0.10.10

### Date: 10/11/2019

### Changes:

-   Bug Fixes
    -   Fixed an issue where sometimes DependencyManager would be given a bot that was undefined which would crash the simulation.

## V0.10.9

### Date: 10/11/2019

### Changes:

-   Bug Fixes
    -   Fixed the ability to make other users admins.

## V0.10.8

### Date: 10/09/2019

### Changes:

-   Improvements
    -   Added a Content-Security-Policy to HTML Modals which prevents them from including scripts of any kind.
        -   This prevents malicious users from executing cross-channel scripting attacks.
        -   Scripts are still allowed in iframes loaded from external domains. (like youtube)
-   Bug Fixes
    -   Disabled the site-wide Content-Security-Policy.
        -   Many devices enforce Content-Security-Policy differently and so it is difficult to find an option which is secure and compatible.

## V0.10.7

### Date: 10/09/2019

### Changes:

-   Bug Fixes
    -   Added a workaround for an issue with Amazon Kindle tablets that caused the Content-Security-Policy to not work correctly.
        -   Downside is that security is less effective since now HTML modals can load whatever scripts they want. (XSS threat)
        -   As a result, this workaround is only applied to Kindle devices.

## V0.10.6

### Date: 10/08/2019

### Changes:

-   Bug Fixes
    -   Fixed labels.

## V0.10.5

### Date: 10/08/2019

### Changes:

-   Improvements
    -   Added the `player.showHtml(html)` function that shows a modal with the given HTML.
        -   Optimized for embedding YouTube videos but works with any arbitrary HTML.
        -   Embedding JavaScript is not supported.
-   Bug Fixes
    -   Fixed an issue that prevented tabs with the same URL from seeing each other's changes to the local bot.

## V0.10.4

### Date: 10/08/2019

### Changes:

-   Improvements
    -   Added `onAnyAction()` action tag to intercept and change actions before they are executed.
        -   `onAnyAction()` runs for every action, including when a bot is created, changed, or deleted.
        -   Every action is an object with a `type` property.
            -   The `type` property is a string that indicates what the action does.
            -   Here is a partial list of types:
                -   `add_bot`: A bot should be added (i.e. created).
                -   `remove_bot`: A bot should be removed (i.e. deleted).
                -   `update_bot`: A bot should be updated.
                -   `apply_state`: The given bot state should be applied. (i.e. a set of bots should be created/updated)
                -   `shout`: A shout should be executed.
                -   `show_toast`: A toast message should be shown on the device.
                -   `show_barcode`: A barcode should be shown.
                -   `tween_to`: The camera should be tweened to show a bot.
        -   `that` is an object with the following properties:
            -   `action`: The action that is going to be executed.
        -   Forking a channel clears the `onAnyAction()` on the config bot.
            -   This is so that you can recover from broken states and also gives the person who forked the AUX full control over the fork.
    -   Added two new script functions:
        -   `action.reject(action)`: Prevents the given action from being performed. Returns the rejection action.
        -   `action.perform(action)`: Adds the given action to the performance queue so it will be performed. This can be used to re-enable an action after it has been rejected (you can also reject the rejection action). Returns the action that will be performed.
    -   Added a `local` bot which is stored in the browser's local storage.
        -   The `local` bot is a bot that is unique to the device and channel.
        -   You can access the bot by querying for it: `getBot("#id", "local")`.
    -   Renamed `onShout()` to `onAnyListen()`.
    -   Added `onListen()` which is an alternative to `onAnyListen()` that is only called on the targeted bots.
    -   Added ability to set duration of toast, `plater.toast("message", durationNum)`.
    -   Made the background for the menu label gray.

## V0.10.3

### Date: 10/04/2019

### Changes:

-   Improvements
    -   Added tags to control panning, zooming, and rotating the main camera.
        -   `aux.context.pannable`: Controls whether the main camera is able to be panned.
        -   `aux.context.zoomable`: Controls whether the main camera is able to be zoomed.
        -   `aux.context.rotatable`: Controls whether the main camera is able to be rotated.
    -   Added `player.moveTo()` to instantly tween the camera to a bot.
        -   In the future, custom tween durations will be supported.
    -   Changed the low camera angle limit to 32 degrees from 10 degrees.
    -   `onCombineExit` action will now fire alongside the `onCombine` action.
    -   Newly created contexts will no longer be autoselected.
    -   Toast messages will now only remain on screen for 2 seconds.
    -   Added the ability to send webhooks from the server.
        -   You can also tell the server to send a webhook via `remote(webhook())`.
        -   This is useful for getting around CORS issues.
-   Bug Fixes
    -   Fixed `player.tweenTo()` to not change the zoom level when it is not specified.
    -   Tweens will now work better with the `onPlayerEnterContext` action.

## V0.10.2

### Date: 09/27/2019

### Changes:

-   Bug Fixes
    -   Resolved issues with context changing affecting base simulation identifier.
    -   Invoke a camera reset upon changing contexts via `player.goToContext()`.

## V0.10.1

### Date: 09/26/2019

### Changes:

-   Improvements
    -   Browser tab will now update to correct context when switched to with `player.goToContext()`.
-   Bug Fixes
    -   Resolved error in inventory setup causing runtime issues.

## V0.10.0

### Date: 09/25/2019

### Changes:

-   Improvements
    -   Added the ability to send and receive webhooks.
        -   Send webhooks using the following functions:
            -   `webhook(options)` - options is an object that takes the following properties:
                -   `method` - The HTTP Method that should be used for the request.
                -   `url` - The URL that the request should be made to.
                -   `responseShout` - (Optional) The shout that should happen when a response is received from the server.
                -   `headers` - (Optional) The HTTP headers that should be sent with the request.
                -   `data` - (Optional) The data that should be sent with the request.
            -   `webhook.post(url, data, options)` - Sends a HTTP Post request.
                -   `url` - The URL that the request should be made to.
                -   `data` - (Optional) The data that should be sent with the request.
                -   `options` - (Optional) An object that takes the following properties:
                    -   `responseShout` - (Optional) The shout that should happen when a response is received from the server.
                    -   `headers` - (Optional) The headers that should be sent with the request.
        -   Receive webhooks by registering a handler for the `onWebhook()` action and send requests to `https://auxplayer.com/{context}/{channel}/whatever-you-want`.
            -   `onWebhook()` is shouted to the channel that the request was made to and `that` is an object with the following properties:
                -   `method` - The HTTP Method that the request was made with.
                -   `url` - The URL that the request was made to.
                -   `data` - The JSON data that the request included.
                -   `headers` - The HTTP headers that were included with the request.
    -   Added the ability to spy on shouts and whispers via the `onShout()` event.
        -   `onShout()` is executed on every bot whenever a shout or whisper happens.
            -   It is useful for tracking what shouts are being made and modifying responses.
            -   Also useful for providing default behaviors.
            -   `that` is an object with the following properties:
                -   `name` is the name of the action being shouted.
                -   `that` is the argument which was provided for the shout.
                -   `targets` is an array of bots that the shout was sent to.
                -   `listeners` is an array of bots that ran a script for the shout.
                -   `responses` is an array of responses that were returned from the listeners.
    -   Added events to notify scripts when channels become available.
        -   The following events have been added:
            -   `onChannelSubscribed()` - happens the first time a channel is loaded. Sent to every channel that is currently loaded.
            -   `onChannelUnsubscribed()` - happens when a channel is unloaded. Sent to every channel that remains after the channel is unloaded.
            -   `onChannelStreaming()` - happens when a channel is connected and fully synced. Sent to every channel that is currently loaded.
            -   `onChannelStreamLost()` - happens when a channel is disconnected and may not be fully synced. Sent to every channel that is currently loaded.
            -   For all events, `that` is an object with the following properties:
                -   `channel` - The channel that the event is for.
        -   The following events have been removed:
            -   `onConnected()`
            -   `onDisconnected()`
    -   Added in tags to change the state of the inventory's camera controls:
        -   `aux.context.inventory.pannable` enables and disables the inventory's ability to pan, off by default.
        -   `aux.context.inventory.resizable` enables and disables the inventory's drag to resize functionality, on by default.
        -   `aux.context.inventory.rotatable` enables and disables the inventory's ability to rotate, on by default.
        -   `aux.context.inventory.zoomable` enables and disables the inventory's ability to zoom, on by default.
-   Bug Fixes
    -   Resolved issue with the near cliiping plane for the sheet's minifile image.
    -   Resolved issues with the create empty bot button not functioning sometimes on mobile.

## V0.9.40

### Date: 09/20/2019

### Changes:

-   Improvements
    -   Reworked the login functionality to use popups instead of dedicated pages.
        -   The login page has been split into two popups:
            -   The login popup (account selector).
            -   The authorization popup (QR Scanner).
        -   The login popup has the following functions:
            -   It can be opened by the "Login/Logout" button in the menu.
            -   It will display a list of accounts that can be used to login.
            -   If no accounts are available, then a username box will be shown.
            -   If accounts are available, a new account can be added by clicking the "+" button at the bottom of the list.
            -   At any time, the user can close the popup to keep their current login.
            -   They can also select the "Continue as Guest" option to login as a guest.
        -   The authorization popup has the following functions:
            -   It is opened automatically when the user needs to scan an account code.
            -   It contains the QR Code scanner to scan the account code.
            -   It also contains an input box to manually enter the code.
            -   Closing the popup automatically logs the user in as a guest.
    -   Made the account QR Code blue.
    -   Added the ability to click the account QR Code to copy it to the clipboard.
-   Bug Fixes
    -   Fixed a couple communication issues between the server and client during login.
        -   One such issue could potentially leave the client in state where future changes would not be synced to the server.

## V0.9.39

### Date: 09/19/2019

### Changes:

-   Improvements
    -   Added support for accepting payments via Stripe.
        -   To get started with Stripe, first register for an account on [their website](https://dashboard.stripe.com/register).
        -   Second, copy your publishable key from the stripe dashboard and add it to the channel's config file in the `stripe.publishableKey` tag.
        -   Third, make a new channel. This will be the "processing" channel which will contain all the information actually needed to charge users for payments. And contain the code to actually complete a charge.
            -   In this channel, add your Stripe secret key to the config file in the `stripe.secretKey` tag.
        -   At this point, you are all setup to accept payments. Use the following functions:
            -   `player.checkout(options)`: Starts the checkout process for the user. Accepts an object with the following properties:
                -   `productId`: The ID of the product that is being purchased. This is a value that you make up to distinguish different products from each other so you know what to charge.
                -   `title`: The title message that should appear in the checkout box.
                -   `description`: The description message that should appear in the checkout box.
                -   `processingChannel`: The channel that payment processing should happen on. This is the channel you made from step 3.
                -   `requestBillingAddress`: Whether to request billing address information with the purchase.
                -   `paymentRequest`: Optional values for the "payment request" that gives users the option to use Apple Pay or their saved credit card information to checkout. It's an object that takes the following properties:
                    -   `country`: The two-letter country code of your Stripe account.
                    -   `currency`: The three letter currency code. For example, "usd" is for United States Dollars.
                    -   `total`: The label and amount for the total. An object that has the following properties:
                        -   `label`: The label that should be shown for the total.
                        -   `amount`: The amount that should be charged in the currency's smallest unit. (cents, etc.)
            -   `server.finishCheckout(options)`: Finishes the checkout process by actually charging the user for the product. Takes an object with the following properties:
                -   `token`: The token that was produced from the `onCheckout()` call in the processing channel.
                -   `amount`: The amount that should be charged in the currency's smallest unit.
                -   `currency`: The three character currency code.
                -   `description`: The description that should be included in the receipt.
                -   `extra`: Extra data that should be sent to the `onPaymentSuccessful()` or `onPaymentFailed()` actions.
        -   Additionally, the following actions have been added:
            -   `onCheckout()`: This action is called on both the normal channel and the processing channel when the user submits a payment option to pay for the product/service. `that` is an object with the following properties:
                -   `token`: The Stripe token that was created to represent the payment details. In the processing channel, this token can be passed to `server.finishCheckout()` to complete the payment process.
                -   `productId`: The ID of the product that is being purchased. This is useful to determine which product is being bought and which price to charge.
                -   `user`: (Processing channel only) Info about the user that is currently purchasing the item. It is an object containing the following properties:
                    -   `username`: The username of the user. (Shared for every tab & device that the user is logged into)
                    -   `device`: The device ID of the user. (Shared for every tab on a single device that the user is logged into)
                    -   `session`: The session ID of the user. (Unique to a single tab)
            -   `onPaymentSuccessful()`: This action is called on the processing channel when payment has been accepted after `server.finishCheckout()` has completed. `that` is an object with the following properties:
                -   `bot`: The bot that was created for the order.
                -   `charge`: The info about the charge that the Stripe API returned. (Direct result from [`/api/charges/create`](https://stripe.com/docs/api/charges/create))
                -   `extra`: The extra info that was included in the `server.finishCheckout()` call.
            -   `onPaymentFailed()`: This action is called on the processing channel when payment has failed after `server.finishCheckout()` was called. `that` is an object with the following properties:
                -   `bot`: The bot that was created for the error.
                -   `error`: The error object.
                -   `extra`: The extra info that was included in the `server.finishCheckout()` call.
    -   Added the ability to send commands directly to users from the server via the `remote(command, target)` function.
        -   For example, calling `remote(player.toast("hi!"), { username: 'test' })` will send a toast message with "hi!" to all sessions that the user "test" has open.
        -   This is useful for giving the user feedback after finishing the checkout process.
        -   Currently, only player commands like `player.toast()` or `player.goToURL()` work. Shouts and whispers are not supported yet.

## V0.9.38

### Date: 09/16/2019

### Changes:

-   Improvements
    -   Added the ability for the directory client to automatically connect to an AUX Proxy.
        -   Can be controlled by using the `PROXY_TUNNEL` environment variable which should be set to the WebSocket URL that the client should try to tunnel to.
        -   Also needs to have the `UPSTREAM_DIRECTORY` environment variable set to the URL of the directory that the client should register with and get its tokens from.
        -   The `casualsimulation/aux-proxy` docker image is a tunnel server that can handle automatically accepting and managing tunnels for directory clients.
        -   For example, you can get a basic tunnel system going by setting up the `casualsimulation/aux-proxy` docker image at a URL like `proxy.auxplayer.com` and setting the `PROXY_TUNNEL` environment variable for the `casualsimulation/aux` image to `wss://proxy.auxplayer.com`.
            -   When the client grabs a token from the configured `UPSTREAM_DIRECTORY`, it will then try to connect to `wss://proxy.auxplayer.com` to establish a tunnel for the `external-{key}` subdomain.
            -   Once the tunnel is established, any traffic directed at `external-{key}.auxplayer.com` which is routed to the same server that hosts `proxy.auxplayer.com` will be forwarded onto the tunnel client which will then server the AUX experience.
            -   In effect, this lets a AUXPlayer experience hosted from an internal network be accessible from outside the network via using a reverse tunnel server. (This lets us get around NAT without things like UPNP)
-   Bug Fixes
    -   Copying the workspace will now copy the context bot as well.
    -   Removing a bot via code it should no longer set the selection to a mod.

## V0.9.37

### Date: 9/13/2019

### Changes:

-   Improvements
    -   Added an AUX Proxy web service that can temporarilly authorize a proxy connection for a local AUX.
    -   Added a package that provides the ability to create tunnels via websockets.

## V0.9.36

### Date: 9/13/2019

### Changes:

-   Bug Fixes
    -   Fixed an issue with dragging files on a non-default grid scale in AUXPlayer.

## V0.9.35

### Date: 9/11/2019

### Changes:

-   Improvements
    -   Changing the player inventory's height via the height slider will now set the inventory items to be correctly bottom aligned.
-   Bug Fixes
    -   Resolved issues with dragging bots and minimized contexts onto the background in builder.
    -   Resolved issues with sizing differences of the player inventory between pc and mobile platforms.
    -   Fixed the directory client to send the correct IP Address.
    -   Fixed the directory service to handle errors when sending webhooks.

## V0.9.34

### Date: 9/10/2019

### Changes:

-   Improvements
    -   Added the ability to set which IP Addresses should be trusted as reverse proxies.
        -   Setting this value will allow the server to determine the actual IP Address of visiting users and which protocol they are actually using to load data.
        -   Can be controlled with the `PROXY_IP_RANGE` environment variable.
            -   Supports a single IP Address, or a CIDR IP Address range.

## V0.9.33

### Date: 9/10/2019

### Changes:

-   Improvements
    -   Added a service which can send information to the configured directory at periodic intervals.
        -   By default, the information gets sent on startup and every 5 minutes afterwards.
            -   `key`: The SHA-256 hash of the hostname plus the loopback interface's MAC address.
            -   `password`: The password that was generated on the device to authenticate to the directory.
            -   `publicName`: The hostname of the device.
            -   `privateIpAddress`: The IPv4 Address of the first non-loopback interface sorted by interface name. This is supposed to be the LAN IP that the device has.
        -   The directory that the client reports to (the upstream) can be configured using the `UPSTREAM_DIRECTORY` environment variable. If it is not set, then the client is disabled in production.

## V0.9.32

### Date: 9/10/2019

### Changes:

-   Improvements
    -   Changed and condensed the action tags: `onDropInContext()`, `onAnyDropInContext()`, `onDropInInventory()`, `onAnyDropInInventory()`, `onDragOutOfContext()`, `onAnyDragOutOfContext()`, `onDragOutOfInventory()` and `onAnyDragOutOfInventory()` to `onBotDrop()`, `onAnyBotDrop()`, `onBotDrag()`, `onAnyBotDrag()`.
    -   Setup new 1x7 player inventory layout, works with dynamic changes to width, currently not working with dynamic changes to height.
    -   Changed range of `aux.context.inventory.height` from 0 to 1 to instead be 1 to 10 defining the default number of rows to view in the inventory on page load.
    -   Added an API for the AUX Directory.
        -   Stores a list of AUXes and their IP addresses to make it easy to discover AUXPlayers that share the same public IP address with you.
        -   Controllable with the `DIRECTORY_TOKEN_SECRET` and `DIRECTORY_WEBHOOK` environment variables.
        -   If the `DIRECTORY_TOKEN_SECRET` environmenv variable is not specified, then the directory API will not be enabled.
        -   Make sure to use a long secure random value for the `DIRECTORY_TOKEN_SECRET`.
        -   The `DIRECTORY_WEBHOOK` variable specifies the URL that updated entry information should be POSTed to.
            -   The message contains a JSON object with the following data:
                -   `key`: The key/hash that the uniquely identifies the AUX that was updated.
                -   `externalIpAddress`: The external (public facing) IP Address that the AUX is using.
                -   `internalIpAddress`: The internal (non-public facing) IP Address that the AUX is using.
        -   The following API Endpoints have been added:
            -   `GET /api/directory`
                -   Gets a list of AUXPlayers that share the same public IP Address as you.
                -   Each entry in the list contains the name of the AUXPlayer and the URL that it can be accessed at.
            -   `PUT /api/directory`
                -   Creates / Updates the entry for an AUXPlayer.
                -   The request must contain the following values as a JSON object:
                    -   `key`: The unique key identifying the AUXPlayer. Recommended to use a hash of the MAC address and hostname.
                    -   `privateIpAddress`: The local network IP Address that has been assigned to the AUXPlayer.
                    -   `publicName`: The name that can be shown to other users publicly.
                    -   `password`: The password that is required to update the record. If this is the first request for the `key` then the password will be saved such that the record can only be updated in the future when given the same password.
-   Bug Fixes
    -   Unbound `aux.context.player.rotation.x` and `aux.context.player.rotation.y` from one another to let the user only need to fill in one of the fields for player's initial rotation to work.

## V0.9.31

### Date: 9/05/2019

### Changes:

-   Improvements
    -   Added in a `mod.subtract` function to removed certain tags defined by a mod.
    -   Added the ending grid position to the drag and drop context actions.
    -   Added the new `createdBy()` function that get the filter of bots that have been created by another bot.
    -   Set the drag and drop actions to return more consistant variables.
    -   Removed the hamburger menu icon and the menu text from the player's menu.
    -   Player's menu will now open then items are added to it from an empty state.
    -   Removed unneeded function from the project: `getBotsInContext`, `getBotsInStack`, `getFilessAtPosition`, `getNeighboringBots`.
-   Bug Fixes
    -   Set the bot in the drag and drop actions to no longer return multiple bots.
    -   Cleaned up missed text artifact on the loading popup in player.
    -   Setting the initial zoom of the player in the context without setting anything for the rotation will no longer rotate the initial player.
    -   Resolved issue with wall height not getting set correctly when the context the bot is on is moved vertically.
    -   Fix issue with the bot returned from a drag and drop action.
    -   Sheet will now remain open when deleting a bot.
    -   Fixed `onCombine()` actions to pass the other bot as `that.bot`.

## V0.9.30

### Date: 08/28/2019

### Changes:

-   Improvements
    -   Split the player inventory's resizing bar into two and placed them at the top corners of the inventory.
    -   Halved the inventory's gap spacing when on moble for a larger inventory.
    -   Improved the label textbox to resize to fix bot that have a high width value.
    -   The drop action tags: `onDropInContext()`, `onAnyDropInContext()`, `onDropInInventory()` and `onAnyDropInInventory()` now return the previous context the bots were in before the drop.
    -   Allow the context to set the player's default zoom with the tag `aux.context.player.zoom` and its rotation with the tags `aux.context.player.rotation.x` and `aux.context.player.rotation.y`.
    -   Changed the loading popup to have improved readability and removed wanted information from the player's loading popup.
    -   Added the ability to show and scan barcodes.
        -   Barcodes can be shown via the `player.showBarcode(code, format)` function.
            -   The `format` parameter accepts the following options:
                -   [`code128`](https://en.wikipedia.org/wiki/Code_128) (Code 128) (default)
                -   [EAN](https://en.wikipedia.org/wiki/International_Article_Number)
                    -   `ean13` (EAN-13)
                    -   `ean8` (EAN-8)
                    -   `upc` (UPC-A)
                -   [`itf14`](https://en.wikipedia.org/wiki/ITF-14) (ITF-14)
                -   [`msi`](https://en.wikipedia.org/wiki/MSI_Barcode) (MSI)
                -   [`pharmacode`](https://en.wikipedia.org/wiki/Pharmacode) (Pharmacode)
                -   [`codabar`](https://en.wikipedia.org/wiki/Codabar) (Codabar)
        -   The barcode scanner can be opened via the `player.openBarcodeScanner()` function.
            -   The following barcode types can be scanned:
                -   Code 128
                -   Code 39
                -   Code 93
                -   EAN-13
                -   EAN-8
                -   UPC-A
                -   UPC-C
                -   Codeabar
            -   When a barcode is scanned the `onBarcodeScanned()` event will be sent containing the barcode that was detected.
            -   Also supports `onBarcodeScannerOpened()` and `onBarcodeScannerClosed()`.
    -   Added menus back to AUXPlayer.
    -   Added `byMod()` as an additional way to query bots.
        -   Convienent way to query bots by multiple tags at once.
        -   Usage:
            -   `getBots(byMod({ "aux.color": "red", "aux.scale": 2 }))` gets all the bots with `aux.color` set to `"red"` and `aux.scale` set to `2`.
            -   `getBots(byMod({ "aux.color": null, "aux.label": "Hi!" }))` gets all the bots without an `aux.color` but with `aux.label` set to `"Hi!"`.
-   Bug Fixes
    -   Resolved issue with new contexts adding an incorrect tag to the sheet.
    -   Changed the dynamic aspect ratio to a stable one for the inventory scaling.

## V0.9.29

### Date: 08/23/2019

### Changes:

-   Improvements
    -   Changed `hasFileInInventory()` function to `hasBotInInventory()`.
    -   Changed `onMerge()` action tag to `onMod()`.
    -   Changed `aux._editingFile` hidden tag to `aux._editingBot`.
    -   Gave the player inventory an offset from the bottom of the window so that it is floating.
    -   Deselecting one of 2 bots in multiselection mode will return the the sheet to single selection mode.
    -   Removed the direct aux view for now.
    -   Added new feature in sheet where clicking on a bot's tag will select all bots with that tag.
    -   Added a code editor.
        -   Loads only on desktop/laptop.
        -   For the best experience, use with the full size sheet.
        -   Features:
            -   Syntax highlighting for action tags and formulas.
                -   Normal tags don't get syntax highlighting.
            -   Syntax checking.
            -   Autocomplete for tags.
                -   Triggered by typing `#` or by pressing `Ctrl+Space`.
            -   Autocomplete for formula/action API functions.
                -   Triggered by typing or by pressing `Ctrl+Space`.
            -   Find references to API functions across actions/formulas.
                -   Trigger by putting the cursor on the tag and press `Shift+F12`.
            -   Find references to tags across actions/formulas.
                -   Trigger by putting the cursor on the tag and press `Shift+F12`.
            -   Auto formatting
                -   Trigger by typing `Alt+Shift+F`.
            -   Find & Replace
                -   Open the find tool by pressing `Ctrl+F`.
                -   Go to replace mode by toggling the arrow on the left side of the find tool.
        -   Other notes
            -   It is not currently possible to remove formulas using the code editor. Instead, you have to use the small tag input in the table to completely remove formulas.
    -   Changed menu button text of: `Channel doesn't exist. Do you want to create it?` to `Channel doesn't exist. Click here to create it.` for better user direction.
-   Bug Fixes
    -   Resolved issue of the `getBot()` function not working in the search bar.
    -   Allow the use of a channelID made up entirely of numbers.
    -   Resolved issue of `setTag()` not working with multiple files when fed a false or null value to set.
    -   Deleting a bot when in multiselection mode will no longer close the sheet.
    -   The `onPointerExit()` function will now execute before an `onPointerEnter()` function when hovering over multiple bots.
    -   Fixed issue in the `RemoveTags()` function where providing a string with a `.` in its tag section failed to remove the correct tags.
    -   The tag `aux.context` can now be set to a value type of boolean or number.
    -   Increased the timeout time on the `Create Channel` toast message to give it more processing time so it works more consistently.
    -   Fixed inconsistency between actual action tag `onAnyDropInContext` and what was appearing in the tag dropdown `onDropAnyInContext` to read correctly, and other similar cases of this.
    -   Changed the tag `aux.context.inventory.height` to work in the context bot's tag list.

## V0.9.28

### Date: 08/16/2019

### Changes:

-   Improvements
    -   Added the `onPointerUp()` action tag to fire on button release.
-   Bug Fixes
    -   Resolved issue where creating a new tag on one bot, deselecting all bots and attempting to add that same tag to a different bot resulted in a warning.
    -   Resolved issue stopping VR from functioning on Occulus Quest.

## V0.9.27

### Date: 08/14/2019

### Changes:

-   Improvements
    -   Added the context to the `that` of the `onAnyBotClicked()` action tag.
    -   Added the context to the `that` of the `onKeyDown()` and `onKeyUp` action tags.
    -   Removed the trashcan area that appears when dragging a bot.
    -   Added the bot and context to the `that` of the `onPointer` action tags.
    -   Improved the functionality of `getBots()` and `getBot()` by adding the ability to search by multiple parameters.
        -   [Github Issue](https://github.com/casual-simulation/aux/issues/8)
        -   The following functions have been added:
            -   `byTag(tag, value)`: Filters for bots that have the given tag and value.
            -   `inContext(context)`: Filters for bots that are in the given context.
            -   `inStack(bot, context)`: Filters for bots that are in the same stack as the given bot in the given context.
            -   `atPosition(context, x, y)`: Filters for bots that are at the given position in the given context.
            -   `neighboring(bot, context, direction)`: Filters for bots that are neighboring the given bot in the given context in the given direction.
            -   `either(filter1, filter2)`: Filters for bots that match either of the given filters.
            -   `not(filter)`: Filters for bots that do not match the given filter.
        -   As a result, it is now possible to use `getBots()` like this:
            -   `getBots(byTag("abc", 123), byTag("name", "test"))`
            -   `getBots(not(inContext("hello")))`
            -   `getBots(inContext("hello"), not(inStack(this, "hello")))`
            -   `getBots(atPosition("test", 1, 2))`
            -   `getBots(either(byTag("abc", true), byTag("def", true)))`
        -   You can still use the old syntax like `getBot("name", "bob")`.
    -   Improved the server to update a tag indicating whether a user is active or not.
        -   The tag is `aux.user.active` and is on every player bot.
        -   The user frustums have been updated to use this value for detecting if a player is active or not.
    -   Removed the depreciated tags: `aux.context.surface.grid`, `aux.context.surface.defaultHeight`, `aux.input`, `aux.input.target`, and `aux.input.placeholder`.
    -   Made the text editor in sheet go all way to the bottom of the screen when the sheet is toggled to fullscreen mode.
    -   Removed the `event()` function from action scripts.
-   Bug Fixes
    -   Destroying a bot will no longer keep a mod of the bot in the selection.
    -   Modballs will no longer appear as the file rendered when searching for bots.
    -   Added the missing `onPointerDown()` tag to the tag dropdown list.
    -   Fixed an issue that would cause the browser to be refreshed while in the process of Forking an AUX.
    -   The `player.currentChannel()` function will now work in builder.
    -   Fixed actions to be able to support using comments at the end of scripts.
    -   When clicking off of a search for config it will no longer show a mod being selected briefly.

## V0.9.26

### Date: 08/09/2019

### Changes:

-   Improvements
    -   Changed the "Subscribe to Channel" text to "Add Channel" in AUXPlayer.
    -   Changed the "powered by CasualOS" tagline to "CasualOS ☑️".
    -   Added the ability to copy/paste bots directly onto surfaces.
    -   Control clicking a bot and attempting to drag it will now result in cloning the bot.
    -   Removed the outline bars on the player inventory.
    -   Dragging files in AUXPlayer now pulls the selected bot out of the stack.
    -   Updating the `aux.scale.z` or `{context}.z` values on bots now updates the other bots in the same stack.
    -   Improved the sheet to show the filter buttons for every tag namespace.
    -   Added the ability to undo destroying a bot from the sheet.
    -   Changed the "channel does not exist" message to include a better call to action.
    -   Zooming and rotation from a `player.tweenTo()` call can now be canceled by user input.
-   Bug Fixes
    -   The zoom value and orbital values of the `player.tweenTo()` function have been clamped to their set limits to avoid issues.
    -   The inconsistancy of zoom number input between perspective and orthographic cameras with the `tweenTo` function has been fixed.
    -   Fixed the create channel button to refresh the page so that the channel is properly loaded.

## V0.9.25

### Date: 08/08/2019

### Changes:

-   Bug Fixes
    -   Fixed a spelling error in the hamburger menu.
    -   Fixed an issue that would cause recursive formulas to lock-up the channel.

## V0.9.24

### Date: 08/08/2019

### Changes:

-   Improvements
    -   Changed `onPlayerContextEnter()` to `onPlayerEnterContext()`.
    -   Added `player.currentChannel()` for users to query the channel id in player.
-   Bug Fixes
    -   Dragging a mod should no longer show a change in the scale.
    -   Fixed an issue that would show the wrong username if logging in as a guest.
    -   Fixed the "Fork Channel" button to create the new channel.
    -   Changed the "Fork Channel" and "Clear Channel" buttons to only allow admins to run them.
    -   Fixed an issue that would cause the tag input boxes to not accept typing an `=` sign as the first character.
    -   Fixed the `Destroyed {bot ID}` messages to not show when the bot doesn't actually get destroyed.
    -   Getting the mod of a recently changed file will no longer be missing tags.
    -   Fixed isse with new tag input remaining open when verifying a tag vai the enter key.
    -   Fixed issue where `aux.stackable` being false stopped mods from being applied to the bot, mods can now be applied.

## V0.9.23

### Date: 08/06/2019

### Changes:

-   Improvements
    -   Changed `Clear Mod` to `Reset` in the sheet.
    -   Allow the clicking on a bot in the sheet in single selection mode to deselect the bot.
    -   Changed `onCombine()` action tag to `onCombine(#tag:"value")` and set the autofill to not auto add this tag to the sheet.
    -   Added the `aux.context.devices.visible` to allow the hiding of user bots in the player.
-   Bug Fixes
    -   Dragging a bot with no bot selected will no longer select a mod of the dragged bot.

## V0.9.22

### Date: 08/06/2019

### Changes:

-   Improvements
    -   Changed `{context}.index` to `{context}.sortOrder`.
    -   Added another variable to `onClick()` action tag to return a context.
    -   Added another variable to `onCombineEnter()` and `onCombineExit()` action tags to return a context.
    -   Added `onAnyPlayerContextEnter` to trigger on every bot when a player joins a context and changed `onPlayerContextEnter` to trigger on the player bot that joins a context.

## V0.9.21

### Date: 08/05/2019

### Changes:

-   Improvements
    -   Improved the `server.shell()` command to output a bot to the `aux.finishedTasks` channel with the results of the command.
    -   Added the ability to backup channels to Github using Gists.
        -   You can trigger a backup by running `server.backupToGithub(token)` as an admin from the admin channel.
        -   The `token` parameter should be replaced with a string containing a [personal access token](https://help.github.com/en/articles/creating-a-personal-access-token-for-the-command-line) from the account you want the backup to upload to.
        -   During upload a bot will be added to the `aux.runningTasks` context with a progress bar indicating the status of the operation.
        -   When the task is completed the bot will be moved to the `aux.finishedTasks` context and will contain tags indicating the result of the operation.
        -   After finishing the bot will contain a link to the uploaded data.
    -   Added the ability to backup channels as a zip file.
        -   Triggered by running `server.backupAsDownload()` as an admin from the admin channel.
        -   Similar to the Github backup but the zip file is downloaded to your device.
    -   `setTag` function will now accept an array of bots as it's first paramater.
    -   Removed the white circle background from the player's menu button.
    -   Changed `Fork/Upload/Download AUX` to `Fork/Upload/Download Channel`.
    -   Updated connection message.
    -   Allow the deselection of files by clicking on the bot in the sheet during multiselection.
    -   Greatly improved the performance of dragging stacks of bots in AUXPlayer.
    -   Added the `onCombineEnter()` and `onCombineExit()` action tags to fire on all bots being interacted with during a drag operation with combine action tags involved.
-   Bug Fixes
    -   Removed mouse pointer change on player inventory side bars.
    -   Made the multiselect button ui consistant colors.
    -   Made the multiselect button hide itself in multiselect mode.
    -   `aux.label` will now accept numbers as a tag value.
    -   Further restrict the add tag setup to stop unwanted warning popups.
    -   Fixed to let admin users be designers even if the designers list says otherwise.

## V0.9.20

### Date: 07/31/2019

### Changes:

-   Improvements
    -   Increased the Socket.io ping interval and timeout values to better support sending large causal trees.
    -   Updated `aux.inventory.height` to `aux.context.inventory.height`.
    -   Removed the raise and lower option in the context dropdwon menu.
    -   Changed player menu's `Add Channel` to `Subscribe to Channel`.
    -   Set mobile and desktop's default player inventory height to be consistent.
    -   Added a basic console that can be used to view logs from scripts and formulas.
        -   The console can be opened via the `player.openDevConsole()` script function.
    -   Changed the toggle size button's image.
    -   Moved multiselection button to the top right, added new icon for the button.
    -   Added bot image to top of sheet.
    -   Removed deslection button, the minus icon, from the sheets.
    -   Changed destroy bot button text to the trash can icon.
    -   Allow the user to drag bots from the bot image at the top of the sheet section.
-   Bug Fixes
    -   Improved centering of loading popup's `powered by CasualOS` text.
    -   Fixed an issue that would cause `player.currentContext()` to not update until after the `onPlayerContextEnter()` event was fired.
    -   Fixed some issues with the login flow for AUXPlayer.

## V0.9.19

### Date: 07/29/2019

### Changes:

-   Improvements
    -   Added the ability for shouts and whispers to return values.
        -   `shout()` returns a list of results from every bot that ran a script for the shout ordered by bot ID.
        -   `whisper()` returns a list of results from every bot that ran a script for the whisper ordered by the input bot array.
        -   To return a value from a shout/whisper handler, use `return` statements. For example, to return `10` from a shout you would simply write `return 10`.
    -   Changed the tag suggestion list to only show when there are tags that match the input.
    -   Changed the create surface popup's header text to read: `Create Context from Selection`.
    -   Added show surface checkbox to the create context popup.
    -   Removed the text on the sheet's bottom left add tag button.
    -   Added the phrase `powered by CasualOS` to bthe hamburger menu and loading popup.
    -   Removed `Unselect All` from the sheets.
-   Bug Fixes
    -   Fixed an issue that would let users load the admin channel because no file specified session limits for it.
    -   Fixed an issue that would cause formulas which contained indexer expressions to fail.
    -   Fixed the server to not overwrite broke Causal Trees.
    -   Stopped incorrect empty tag warning when attempting to add in a new tag.
    -   Fixed there not being a visible right bar on the player inventory.
    -   Fixed dependency tracking for formulas which get bots by ID. (like `getBots("id")`)

## V0.9.18

### Date: 07/25/2019

### Changes:

-   Bug Fixes
    -   Reverted a change that had the potential to corrupt a tree upon load.

## V0.9.17

### Date: 07/25/2019

### Changes:

-   Improvements
    -   Added the ability to execute remote events on the server.
        -   This lets us do all sorts of administrative tasks while keeping things secure.
        -   These events are sent via scripts.
        -   Depending on the action, it may only be possible to execute them in the correct channel. For example, executing admin tasks is only allowed in the admin channel to help prevent things like clickjacking.
        -   The following functions are supported:
            -   Admin channel only
                -   `server.grantRole(username, role)`: Grants the given role to the user account with the given username if the current player is an admin.
                -   `server.revokeRole(username, role)`: Revokes the given role from the user account with the given username if the current player is an admin.
                -   `server.shell(script)`: Runs the given shell script on the server if the current player is an admin.
    -   Improved the login system to dynamically update based on changes to the admin channel.
        -   This lets us do things like lock user accounts or tokens and have the system automatically handle it.
        -   It even supports formulas!
        -   The login system uses the following tags on bots in the admin channel:
            -   `aux.account.username`: This tag indicates that the bot is a "user account" bot for the given username.
            -   `aux.account.roles`: This tag indicates which roles an account should be granted.
            -   `aux.account.locked`: This tag indicates whether the account is locked and that logging in using it should not be allowed.
            -   `aux.token`: This tag indicates that the bot is a "token" which can be used to login to a user account.
            -   `aux.token.username`: This tag indicates the username of the user account that the token is for.
            -   `aux.token.locked`: This tag indicates whether the token is locked and therefore cannot be used to login to the account.
    -   Improved the login system to automatically give guests the `guest` role.
        -   This allows blocking guests via the `aux.blacklist.roles` tag on the channel config file.
    -   Improved the channel system to only allow loading a channel if it has been created via a bot in the admin channel.
        -   This lets admins control which channels are accessible.
        -   The admin channel is always accessible, but only to admins. This is a safety measure to prevent people from locking themselves out.
        -   To make a channel accessible, load the admin channel and create a bot with `aux.channel` set to the channel you want and `aux.channels` set to `true`.
        -   Alternatively, load the channel you want and click the `Create Channel` toast that pops up. (only works if you're an admin)
    -   Added the ability to view and control how many sessions are allowed.
        -   Allows setting a max sessions allowed value for channels and the entire server.
        -   Per-Channel settings go on the channel file in the admin channel.
            -   The `aux.channel.connectedSessions` tag indicates how many sessions are active for the channel.
            -   The `aux.channel.maxSessionsAllowed` tag specifies how many sessions are allowed for the channel. Admins are not affected by this setting. If this value is not set then there is no limit.
        -   Global settings go on the `config` file in the admin channel.
            -   The `aux.connectedSessions` tag indicates how many sessions are active for the server.
            -   The `aux.maxSessionsAllowed` tag specifies how many sessions are allowed for the entire server. Admins are not affected by this setting. If this value is not set then there is no limit.
    -   Added the ability to query the status information from the server.
        -   Requests to `/api/{channelId}/status` will return a JSON object containing the current number of active connections for the channel.
        -   Requests to `/api/status` will return a JSON object containing the current number of active connections for the server.
    -   Changed `aux.inventory.color` tag to `aux.context.inventory.color`, and allowed the editing of the invenroty color to be done in the context bot's tags.
    -   Added an `aux.context.inventory.visible` tag to toggle the player inventory on and off, it will default to visible.
    -   Reduced width of player inventory and added a left alligned line to it's left side.
    -   Gave the player inventory the ability to be set by a user set inventory context tag.
    -   Added a width maximum to the player inventory.
    -   Added in the `onAnyBotClicked()` function to fire an event when any bot in the scene has been clicked.
-   Bug Fixes
    -   The player's background context color can now be set via fomula.
    -   Fixed scripts to remove deleted files from queries like `getBots()` or `getBot()`.
    -   Fixed the login screen to hide the loading progress when the user needs to scan the token from their other device.
    -   Improved the JavaScript sandbox to prevent common infinite loops.
        -   Loops in JavaScript code now have an energy cost of 1 per iteration.
        -   By default, each formula/action has an energy of `100,000`.
        -   Shouts get their own energy value set at `100,000`. (for now - so it's still possible to get around the energy limit by shouting back and forth)
        -   Exceeding the energy limit causes the formula/action to be terminated so that the application doesn't get locked up.
    -   Corrected misspelled tag name in the tag dropdown list.
    -   Fixed positioning issue with setting `aux.label.anchor` via an interaction.

## V0.9.16

### Date: 07/22/2019

### Changes:

-   Improvements

    -   Added ability to use the enter key on the new tag dropdown to autofill the tag.
    -   The webpage's tab name will now display the channel's ID in designer and the Context name and ID in Player.

-   Bug Fixes
    -   Added another Wall3D optimization with a geometry disposal.
    -   Added a null check to stop an error when trying to drag specifically removed bots.
    -   A mod object will no longer change it's mesh scale while being dragged.
    -   Fixed an issue that would happen if a file was updated and deleted in the same script.

## V0.9.15

### Date: 07/18/2019

### Changes:

-   Improvements
    -   Selecting a tag from the tag suggestions list will now automatically add the tag on click.
    -   Added a plus sign to the `Make mod from selection` butotn's icon.
-   Bug Fixes
    -   Improved Wall3D performance, should no longer take up most memory allocation.
    -   Clicking on a bot will no longer have the mereg ball appear for a second in the file count.

## V0.9.14

### Date: 07/17/2019

### Changes:

-   Improvements
    -   Added a login system
        -   Users are first-come first-serve.
            -   Upon login your device will generate a token that is used to authenticate the device for that user account.
                -   Because this token is unique and secret you must use the new "Login with Another Device" feature in the side menu.
                -   This will show a QR code that can be scanned after trying to login with the same username.
            -   Users can be granted roles via their bot in the `admin` channel.
                -   These roles can be used to allow or deny access to channels.
                -   Users that have the `admin` role are allowed access to every channel. (and bypass the blacklist and whitelist)
        -   The server now decides if a user is able to load an aux.
            -   This means that the server checks `aux.blacklist` and `aux.whitelist` before sending the data.
            -   The following tags have been added to check whether a user is allowed access based on their roles.
                -   `aux.whitelist.roles`: Specifies the list of roles that users must have all of in order to access the channel.
                -   `aux.blacklist.roles`: Specifies the list of roles that users must not have any of in order to access the channel.
            -   By default, the `admin` channel is set to allow only users with the `admin` role.
    -   The login screen now remembers which users you have logged in with previously.
        -   Because tokens are saved on the device it is important to save users and only remove them if explicitly requested by the user.
    -   The `aux.line.style` tag's wall settting will now dynamically scale with bot height and bot stacking.
    -   The inventory viewport now no longer accepts panning input, it will now only zoom and rotate.
    -   Added in an `aux.line.style` tag that changes the design of the `aux.line.to` line.
    -   Added in a resize sheets button to set sheet's to full page width at all times.
    -   Added in an `aux.line.width` tag that changes the width of the `aux.line.to` but only the wall style for now.
    -   Resize the sheets button is now on the far left of the sheets buttons.
    -   Added a new `Make mod from selection` button to the sheet's buttons.
    -   Clicking off of the sheets will now always revert the selected item to an empty bot.
    -   Clicking the `enter` key on a selected tag will automatically open up the `new tag` input section.
    -   Clicking the `escape` key when the `new tag` input section is up will close the input section.
    -   The `new tag` input section will now be left alligned in the sheets.
    -   The tag section buttons will now appear below the bot content in the sheets.
    -   Moved the sheet's `Toggle Size` button to the right side of the sheet.
-   Bug Fixes
    -   Fixed `create()` to dissallow overriding `aux.creator` when a creator is specified.
    -   The center button will no longer effect the rotation in channel designer's viewport.
    -   'Enable AR' button no longer shows up in iOS Chrome which is currently unsupported.
    -   Fixed AR rendering for both AUX Designer and AUX Player.
    -   Fixed the login page to redirect to Channel Designer if the user refreshes the page while on the login screen.
    -   Fixed an issue that would cause `player.currentContext()` to be undefined if it was accessed inside `onConnected()`.
    -   Fixed the link to the `aux-debug` page in Channel Designer.
    -   Fixed an issue where formulas which had circular dependencies would cause other tags referencing the circular tag to not update.
    -   Fixed the parsing logic for filter tags to support curly quotes. (a.k.a. "Smart Quotes" that the iOS keyboard makes)
    -   Adding a new tag to a bot will now automatically focus the new tag whereas before it would not focus it.
    -   Fixed the file table to not interrupt the user's typing when tag value updates are processed.
-   Security Fixes
    -   Updated the `lodash` NPM package to `4.17.14` to mitigate [CVE-2018-16487](https://nvd.nist.gov/vuln/detail/CVE-2018-16487).

## V0.9.13

### Date: 07/10/2019

### Changes:

-   Improvements
    -   Reordered the context menu list to new specifications.
    -   Renamed several items in the context menu list: `Open Context` to `Go to Context` and `Select Context Bot` to `Edit Bot`.
-   Bug Fixes
    -   The `aux.context.locked` will now be properly initially set via the create context popup's tick box.

## V0.9.12

### Date: 07/09/2019

### Changes:

-   Improvements
    -   Added a rotation option to `player.tweenTo`, users can now define an `x` and `y` rotation to define which way the camera views the bot.
    -   New context popup opens with`aux.context.locked` set to false and the text has been change to `Lock Context`.
    -   Changed `aux.mod.tags` to `aux.mod.mergeTags`.
    -   Renamed `aux.movable="mod"` to `aux.movable="cloneMod"`.
    -   `isDiff` function no longer checks for `aux.mod.mergeTags` when determining weather a bot is a diff or not.
    -   Added the `aux.listening` tag to disable, a bot will accept shouts or whispers if this tage is set to true but ignore them it `aux.listening` is set to false.
    -   Removed the `context_` prefix of the default generated name of new contexts.
-   Bug Fixes
    -   The cube that appears on empty bot will now be properly sized.
    -   The center inventory button will now appear when intended.
    -   Fixed typo on the `Requesting site ID` text.
    -   First entered letter on a new bot's label not appearing had been resolved.
    -   The function `onCombine` should not trigger when dragging on a stack of bots but a warning message explaining this has been added it this is attempted.
    -   Dragging the inventory top to change its size will no longer cause the Google Chrome mobile app to refresh the page.
    -   Added in a tween override when user attempts input during a tween that will stop the tween immediately.

## V0.9.11

### Date: 07/01/2019

### Changes:

-   Improvements
    -   Added two new functions that can be used to open URLs.
        -   `player.goToURL(url)`: Redirects the user to the given URL in the same tab/window.
        -   `player.openURL(url)`: Opens the given URL in a new tab/window.
-   Bug Fixes
    -   Fix actions that edit files which get destroyed to not error and cause the rest of the action to fail.

## V0.9.10

### Date: 06/29/2019

### Changes:

-   Bug Fixes
    -   Make the sandboxed iframe fix check if the OS is iOS in addition to checking for Safari. This detects Chrome iOS and therefore applies the workaround.

## V0.9.9

### Date: 06/28/2019

### Changes:

-   Bug Fixes
    -   Make our minifier output ASCII so that Safari can load the web worker from a blob. (which apparently requires ASCII)

## V0.9.8

### Date: 06/28/2019

### Changes:

-   Improvements
    -   Can now click on and drag multiple files at a time, one for each VR controller.
-   Bug Fixes
    -   Fixed loading on Firefox browsers.
        -   Added special case for Firefox browsers to ignore the use of browser crypto since it seems to cause errors despite it being supported.
    -   Always render VR controllers, even if they are not in view of the camera.
        -   This makes sure that you can still see controller pointer lines and cursors even if you are holding the controller out of view.
    -   Fixed loading on Safari by allowing the sandboxed iframe to do more than it should be able to.
        -   Related Bug: https://bugs.webkit.org/show_bug.cgi?id=170075

## V0.9.7

### Date: 06/28/2019

### Changes:

-   Bug Fixes
    -   Inventory camera updates properly again in AUXPlayer.
    -   Added some basic regex URL validation to `aux.iframe` tag.

## V0.9.6

### Date: 06/28/2019

### Changes:

-   **Breaking Changes**
    -   Removed `@` and `#` expressions.
        -   This means that `@id` and `#id` will no longer work.
        -   Instead, use `getBots("#id")` and `getBotTagValues("#id")`.
-   Improvements
    -   The inventory now begins with a top down view.
    -   The center viewport button will now set the rotation to be top down.
    -   Inventory now begins with an increased zoom value.
    -   Manually control when we submit the frame to the VRDisplay
        -   This allows us to be able to do multiple rendering passes on the WebGL canvas and have them all appear in VR correctly.
        -   Before this fix, any elements that were rendered onto the WebGL canvas after the first pass were absent from VR. This was because the `THREE.WebGLRenderer` prematurely submitted the frame to the `VRDisplay`. This was a problem because it appears that the WebVR API ignores subsequent calls to the `VRDisplay.submitFrame` function until the current frame has passed.
    -   Added the `hasTag` function to allow users to check if the file has a specific tag on it.
    -   Moved formula calculations to a background thread.
        -   This helps get a more consistent framerate by running formulas in the background while the scene is rendering.
        -   As a result, the `window` global variable will not be available formulas.
            -   This means formulas like `window.alert()` or `window.location` or `window.navigator.vibrate()` will not work anymore.
            -   This also means that channels are more secure since you should no longer be able to write a formula that directly modifies bots in another channel. (no crossing the streams)
        -   The new system works by tracking dependencies between formulas.
            -   It looks for calls to `getTag()`, `getBot()`, `getBots()` and `getBotTagValues()` to track dependencies.
            -   It is fairly limited and does not yet support using variables for tag names. So `getTag(this, myVar)` won't work. But `getTag(this, "#tag")` will work.
            -   There are probably bugs.
        -   Additional improvements include showing the error message produced from a formula.
            -   If the formula throws an error then it will show up instead of the formula text.
            -   The UI has not been updated so you cannot scroll to read the full error message.
    -   Improved line performance.
    -   Improved label positioning to be more consistent.
    -   Improved users to share inventories, menus, and simulations when they are logged in with the same username.
    -   Old inactive users will now be deleted automatically to keep the data model clear of unused users.
        -   This only affects bots that have the `aux._user` tag set.
    -   Improved our usage of Vue.js to prevent it from crawling the entire game tree to setup property listeners.
        -   This reduces rendering overhead significantly.
    -   Changed the size of the inventory's dragging bar.
-   Bug Fixes
    -   Fixed rendering warning that was caused by `aux.line.to` if the line was too short.
    -   The context will now no longer allow for bot placement if it is not being visualized.
    -   The bot's label should now always appear on page reload.
    -   The bot sheet should now no longer have an incorrect layout upon adding a new bot.
    -   The config ID in sheets will now read as `config` and not `confi`.
    -   Switching contexts in AUXPlayer will now add the old context to the browser history so you can use the back and forward buttons to go back and forth.

## V0.9.5

### Date: 6/19/2019

### Changes:

-   Improvements
    -   `onGridClick()` is now supported in VR.
    -   Changed `mergeBall` tag to `mod`.
    -   Changed `tags` staring tag to `mod`.
    -   Changed `Clear Tags` to `Clear Mod`.
    -   Stop users from adding a blank or only whitespace tag.
    -   Changed `tags.remove()` back to `removeTags()`.
-   Bug Fixes
    -   All camera tweens will now snap to their final (and literal) target destination at the end of the tween.
    -   Bots will get destroyed when dragged over the trashcan in AUX Builder even if it is still on a context surface.
    -   `aux.context.rotation` tags are now being used in AUX Builder to apply rotation to contexts.
    -   Tags starting with `_user` and all other appropriate hidden tags will now correctly sort into the hidden tags section in sheets.
    -   Clearing an empty mod with an added tag on it now clears the added tag.
    -   `aux.label.size.mode` set to `auto` now sizes properly with the orthographic camera.
    -   The inventory in player will now no longer reset it's scale upon resizing the inventory.

## V0.9.4

### Date: 06/18/2019

### Changes:

-   Improvements
    -   Label rendering is now longer overdrawn on the main scene.
        -   This fixes issues with rendering labels in VR.
-   Bug Fixes
    -   Labels are now rendered in both the left and right eye in VR.
    -   Fixed flickering labels due to z-fighting with the geometry it was anchored to

## V0.9.3

### Date: 06/18/2019

### Changes:

-   Improvements
    -   Changed labels to read "Bot" instead of "File".

## V0.9.2

### Date: 06/18/2019

### Changes:

-   **Breaking Changes**
    -   We changed how tags are used in formulas. Now, instead of using the dot (`.`) operator to access a tag in a file, you must use the new `getTag(file, tag)` and `setTag(file, tag)` functions.
        -   For example, instead of:
            -   `this.aux.color = "red"`
        -   You would use:
            -   `setTag(this, "#aux.color", "red")`
        -   Likewise for getting tags:
            -   `alert(this.aux.color)`
        -   You should now use:
            -   `alert(getTag(this, "#aux.color"))`
-   Improvements
    -   Added several functions indended to replace the @ and # expression syntax.
        -   `getBot(tag, value)`, Gets the first file with the given tag and value.
        -   `getBots(tag, value (optional))`, Gets all files with the given tag and optional value. This replaces the `@tag(value)` syntax.
        -   `getBotTagValues(tag)`, Gets all the values of the given tag. This replaces the `#tag` syntax.
        -   `getTag(file, tag)`, Gets the value stored in the given tag from the given file. This replaces using dots (`.`) to access tags.
        -   `setTag(file, tag, value)` Sets the value stored in the given tag in the given file. This replaces using dots (`.`) to set tag values.
    -   Renamed several functions to use the "bots" terminology instead of "files".
        -   `getFilesInContext() -> getBotsInContext()`
        -   `getFilesInStack() -> getBotsInStack()`
        -   `getNeighboringFiles() -> getNeighboringBots()`
        -   `player.getFile() -> player.getBot()`

## V0.9.1

### Date: 06/13/2019

### Changes:

-   Improvements
    -   VR mode is reimplemented.
        -   On a VR device, you can enter VR mode by clicking on `Enter VR` in the menu.
        -   VR controllers can be used to click on files as well as drag them around in both AUX Player and AUX Builder.
        -   `onPointerEnter()` and `onPointerExit()` work for VR controllers in AUX Player.
    -   AR mode is back to its previous working state (along with inventory!)
    -   Changed the function tag `player.isBuilder()` to `player.isDesigner()`.
    -   Clicking on the same file as the selected file will now open the sheet if it has been closed.
    -   Added a `Select Context File` seciton in the workspace dropdown. This will select the file responsible for the workspace and open up it's sheet.
    -   Added ability to drag to change the height of the inventory viewport in the player.
    -   Added a new `aux.inventory.height` tag that when applied to the config file will set a default height of the player's inventory.
-   Bug Fixes
    -   Clicking on the same file as the selected file will no longer deselect the file in single selection mode.
    -   Fixed accidental double render when running in AUX Builder.

## V0.8.11

### Date: 06/07/2019

### Changes:

-   Improvements
    -   Removed unused top grid spaces of empty an empty file.
    -   The tag autocomplete is now in alphabetical order.
    -   The id tag value is now centered in the sheets.
    -   The `Clear Diff` section of the sheets has been renamed `Clear Tags`.
    -   The tooltip for the surface button has been changed from `create surface from selection` to `create surface` in mergeBall mode.
-   Bug Fixes
    -   Changed the resulting `diff-` id of file to `merge` when adding tag to empty file.
    -   Changed header of the create worspace popup from `Create Surface from Selection` to `Create Surface` when opened on a merge file.

## V0.8.10

### Date: 06/07/2019

### Changes:

-   Improvements
    -   Change `diff` key word to `merge` or `mergeBall`.
        -   EX: The tag function `aux.diff` has been changed to `aux.mergeBall` and `aux.diffTags` has been changed to `aux.mergeBall.tags` and the `diff` id tag value has been changed to `merge`.

## V0.8.9

### Date: 06/06/2019

### Changes:

-   Improvements
    -   Changed `diff.save` and `diff.load` to `diff.export` and `diff.import` respectfully.
    -   Changed function `saveDiff` to automatically include the `loadDiff` function within it to clean up the resulting output.
    -   `diff.save` will now return a cleaner JSON than it was before.
-   Bug Fixes
    -   Duplicate tags will now not show up in a closed tag section's tag count.
    -   Stopped additon of extra whitespace on left side of screen when multi selecting too many files.

## V0.8.8

### Date: 06/05/2019

### Changes:

-   Improvements
    -   Improved how diffs are created from files so that they don't contain any tags which are for contexts.
        -   This means that moving a file will only give you a diff of tags that are not related to a context.
        -   Examples are `aux.color`, `aux.label`, etc.
        -   As a result, applying the diff to a file won't cause it to be moved.
    -   The hidden tag section has been changed from `aux._` to `hidden`.
    -   The action and hidden tag sections will now appear when only one tag meets the criteria for the section.
    -   The add tag auto complete will now check for a match of the start if the string and not a substring.
    -   The add tag autocomplete will hide the `aux._` tags until `aux._` is input.
    -   When clicking the background in multi-file selection mode, it will deselect the files and keep a diff of the last selected.
    -   Improved file diffs to keep the existing diff selected after merging it into a file.
    -   Added tag `aux.inventory.color` to global file that allows the user to set the inventory background color in player.
-   Bug Fixes
    -   Fixed an issue that would cause file diffs to apply their context positions to other files.
    -   Clicking the `minus` button of the final file in sheets will now switch to diff without the `minus` or `unselect all` buttons that don't do anything.

## V0.8.7

### Date: 06/05/2019

### Changes:

-   Improvements
    -   Added the ability to show hidden tags by toglging hidden tag section instead of the hidden tags button which has been removed.
    -   Edited hexagon button to be filled and have a larger plus icon to improve uniformity.
-   Bug Fixes
    -   Tag `#` section will no longer remain if there are no tags fitting the criteria.

## V0.8.6

### Date: 06/05/2019

### Changes:

-   Improvements
    -   Added the ability to automatically convert curly quotes (`U+2018`, `U+2019`, `U+201C`, `U+201D`) into normal quotes (`U+0008`, `U+0003`).
-   Bug Fixes
    -   Fixed an issue where tag diffs would appear like normal files.
    -   Fixed an issue that prevented users from moving the camera when tapping/clicking on a worksurface.

## V0.8.5

### Date: 06/04/2019

### Changes:

-   Bug Fixes
    -   Fixed an issue that caused diffs to not be draggable from the mini file in the upper right hand corner of the screen.
    -   Fixed some conflicts between the default panel opening logic and the new dragging logic on mobile.
    -   Fixed an issue that prevented users from dragging file IDs out from the file panel on mobile.

## V0.8.4

### Date: 06/04/2019

### Changes:

-   Improvements
    -   Made AUX Builder remove any context-related tags when cloning/duplicating a file.
        -   This prevents diff files from magically appearing in other contexts when dragging them.
        -   It is accomplished by deleting any tag that is hidden (starts with an underscore) or is related to a context made by an `aux.context` tag in another file.
    -   Added `diff.save()` and `diff.load()` AUX Script functions.
        -   `diff.save(diffToSave)`: Takes the given diff and returns JSON that can be stored in a tag.
        -   `diff.load(diffToLoad)`: Renamed from `diff.create()`, `diff.load()` is now able to take some JSON and returns a diff that can be applied to a file using `applyDiff()`.
    -   Numbers in tags can now start with a decimal instead of having to start with a digit.
        -   For example, `.0123` is now allowed and equals `0.0123`.
    -   Added the ability to customize user colors via the following tags:
        -   `aux.color`: Setting this tag on a user's file will cause that user to be the given color.
        -   `aux.scene.user.player.color`: Setting this tag on the globals file will cause all users in AUX Player to appear as the given color.
        -   `aux.scene.user.builder.color`: Setting this tag on the globals file will cause all users in AUX Builder to appear with the given color.
    -   Made AUX Player users default to a yellow color instead of blue.
    -   Renamed the `globals` file to `config`.
    -   Renamed the following tags/actions:
        -   `aux.context.surface.{x,y,z}` -> `aux.context.{x,y,z}`
        -   `aux.context.surface.rotation.{x,y,z}` -> `aux.context.rotation.{x,y,z}`
        -   `aux._creator` -> `aux.creator`
        -   `aux.builders` -> `aux.designers`
        -   `onSave()` -> `onSaveInput()`
        -   `onClose()` -> `onCloseInput()`
    -   Changed the `"Switch to Player"` button text to be `"Open Context in New Tab"`.
    -   Changed the title of AUX Builder to `"Channel Designer"`.
    -   Improved the file table to automatically focus the first input for newly added tags.
    -   Added an `onDiff()` event that is triggered on the file that a diff was applied to.
        -   The `that` parameter is an object with the following properties:
            -   `diffs`: The array of diffs that were applied to the file.
-   Bug Fixes
    -   Fixed the color picker input to not error when the edited tag doesn't have a value.
    -   Fixed the color picker basic input subtype to have the correct width so that the colors line up properly.
    -   Fixed an issue with showing an input box during the `onSaveInput()` or `onCloseInput()` callback from another input.
    -   Added in ability to drag file or diff out of file selection dropdown button.
    -   The sheet section will now hide itself when dragging a file from it and reopen itself when the drag is completed.
    -   Changed `Create Workspace` button tooltip to `Create Surface from Selection`.
    -   Removed the `Destroy File` and `Clear Diff` buttons from an empty diff sheet.
    -   Removed the `Destroy File` and replaced it with the `Clear Diff` button on a non-empty diff sheet.
    -   Fixed `player.tweenTo()` from affecting the inventory camera if the target file doesnt exist in it.

## V0.8.3

### Date: 06/03/2019

### Changes:

-   Improvements
    -   Replaced `aux.context.surface` with `aux.context.visualize`
        -   This allows specifying how a context should be visualized in AUX Builder.
        -   The previous option only allowed specifying whether a context is visualized, not how.
        -   There are currently 3 possible options:
            -   `false`: Means that the context will not be visible in AUX Builder. (default)
            -   `true`: Means that the context will be visible in AUX Builder but won't have a surface.
            -   `surface`: Means that the context will be visible with a surface in AUX Builder.

## V0.8.2

### Date: 05/31/2019

### Changes:

-   Improvements
    -   Added `onGridClick()`
        -   Triggered when the user clicks on an empty grid space in AUX Player.
        -   Runs on every simulaiton.
        -   The `that` parameter is an object with the following properties:
            -   `context`: The context that the click happened inside of. If the click occurred in the main viewport then this will equal `player.currentContext()`. If the click happened inside the inventory then it will equal `player.getInventoryContext()`.
            -   `position`: The grid position that was clicked. Contains `x` and `y` properties.
    -   Added the `aux.builders` tag which allows setting a whitelist for AUX Builder.
        -   `aux.whitelist` and `aux.blacklist` still exist and can be used to whitelist/blacklist users across both AUX Builder and AUX Player.
        -   If `aux.builders` is present then only users in the builder list can access AUX Builder.
        -   If `aux.builders` is not present then AUX Builder falls back to checking the whitelist and blacklist.
    -   Added support for `aux.movable=diff`.
        -   This mode acts like `clone` but the cloned file is a diff.
        -   You can control the tags that are applied from the diff by setting the `aux.movable.diffTags` tag.
    -   Added `player.isBuilder()` function for AUX Script.
        -   Determines if the current player is able to load AUX Builder without being denied. For all intents and purposes, this means that their name is in the `aux.builders` list or that there is no `aux.builders` list in the globals file.
    -   Added `player.showInputForTag(file, tag, options)` function for AUX Script.
        -   Shows an input dialog for the given file and tag using the given options.
        -   Options are not required, but when specified the following values can be used:
            -   `type`: The type of input dialog to show.
                -   Supported options are `text` and `color`.
                -   If not specified it will default to `text`.
            -   `subtype`: The specific version of the input type to use.
                -   Supported options are `basic`, `advanced`, and `swatch` for the `color` type.
                -   If not specified it will default to `basic`.
            -   `title`: The text that will be shown as the title of the input box.
            -   `foregroundColor`: The color of the text in the input box.
            -   `backgroundColor`: The color of the background of the input box.
            -   `placeholder`: The placeholder text to use for the input box value.
    -   Added autofill feature to the add tag input box for improved tag adding.
    -   Center camera button is only shown when at a specified distance from the world center.
    -   Placed camera type toggle back inside the menu for both AUX Builder and AUX Player.
    -   Changed hexagon image to include a plus sign to make is match with other 'add item' buttons.
    -   Added ability to remove files from a search, will convert any remaining files into a multiselected format.
    -   Removed bottom left diff brush from builder. Diffs need to be dragged from their file ID in the sheets menu now.
    -   Changed the default placholder in the search bar from `search`, `[empty]`, and `[diff-]` to just be `search / run`.
    -   Edited the `RemoveTags()` function to allow it to use Regular Expressions to search for the tag sections to remove.

## V0.8.1

### Date: 05/29/2019

### Changes:

-   Improvements

    -   Added in the `RemoveTags(files, tagSection)` function to remove any tag on the given files that fall into the specified tag section. So triggering a `RemoveTags(this, "position")` will remove all tags such as `position.x` and `position.random.words` on this file.
    -   Added the `aux.destroyable` tag that prevents files from being destroyed when set to `false`.
    -   Made the globals file not destroyable by default.
    -   Reimplemented ability to click File ID in the sheet to focus the camera on it.
    -   Added the `aux.editable` tag that can be used to prevent editing a file in the file sheet.
    -   Added events for `onKeyDown()` and `onKeyUp()`.
        -   These are triggered whenever a key is pressed or released.
        -   The `that` parameter is an object containing the following fields:
            -   `keys` The list of keys that were pressed/released at the same time.
        -   See https://developer.mozilla.org/en-US/docs/Web/API/KeyboardEvent/key/Key_Values for a list of possible key values.
    -   Added new formula functions:
        -   `getFilesInStack(file, context)` gets the list of files that are in the same position as the given file.
        -   `getNeighboringFiles(file, context, direction)` gets the list of files that are next to the given file in the given direction.
            -   Possible directions: `left`, `right`, `front`, `back`.
            -   If a direction is not specified, then the function returns an object containing every possible direction and the corresponding list of files.
        -   `player.importAUX(url)` loads an .aux file from the given URL and imports it into the current channel.
    -   Improved the `whisper()` function to support giving it an array of files to whisper to.
    -   Set an empty diff file as the selected file if no other files are selected, this will allow new files to be dragged out drom this diff's id as a new file.
        -   Selection count is set to 0 in this instance as not files are meant to be shown as selected.
    -   Added a "Create Worksurface" button to the file sheet.
        -   This will create a new worksurface and place all the selected files on it.
        -   The worksurface will use the given context name and can be locked from access in AUX Player.
        -   The new worksurface file will automatically be selected.
        -   The system will find an empty spot to place the new worksurface.
    -   Added camera center and camera type buttons to lower right corner of AUX Builder and AUX Player.
        -   Inventory in AUX Player also has a camera center button.
        -   Camera center will tween the camera back to looking at the world origin (0,0,0).
        -   Camera type will toggle between perspective and orthographic cameras. The toggle button that used to do this has been removed from the main menus.

-   Bug Fixes
    -   Fixed `tweenTo` function not working after changing the camera type.
    -   Fixed the file sheet to not have a double scroll bar when the tags list becomes longer than the max height of the sheet.
    -   Fixed an issue that would add a file to the "null" context when dragging it out by it's ID.

## V0.8.0

### Date: 05/25/2019

### Changes:

-   Improvements
    -   Replaced 2D slot-based inventory with a full 3D inventory context view on the lower portion of the screen.
        -   You can drag files seamlessly in and out of the inventory and current player context.
        -   Inventory has seperate camera control from the player context.
        -   Inventory is now unlimited in capacity as it is just another 3d context to place files in and take with you.
    -   Added a tag section check for multiple action tags, will now compress them into the `actions()` section.
    -   Add a docker-compose file for arm32 devices.
    -   Add the ability to execute a formula and get file events out of it.
    -   Add a play button to the search bar that executes the script.
-   Bug Fixes
    -   Fixed ability to click on files with `aux.shape` set to `sprite`.
    -   Hide the context menu on mobile when clicking the background with it open.
    -   Refactored progress bars to be more performant.
    -   Progress bars no longer interfere with input.
    -   Allow queries to return values that are not null or empty strings.
    -   Remove context menu on mobile when clicking on background.
    -   Make users that are in AUX Player appear blue.

## V0.7.8

### Date: 05/23/2019

### Changes:

-   Bug Fixes
    -   Made adding a tag put the new tag in the correct position in the sheet so it doesn't jump when you edit it.
    -   Fixed the ability to see other players.

## V0.7.7

### Date: 05/23/2019

### Changes:

-   Improvements
    -   The show hidden tag button and new tag button have swapped places.
    -   The sheets section will automatically appear when the search bar is changed.
    -   New create new file button art has been implemented.
    -   Several tags have changed:
        -   `aux.context.movable` -> `aux.context.surface.movable`
        -   `aux.context.x` -> `aux.context.surface.x`
        -   `aux.context.y` -> `aux.context.surface.y`
        -   `aux.context.z` -> `aux.context.surface.z`
        -   `aux.context.grid` -> `aux.context.surface.grid`
        -   `aux.context.scale` -> `aux.context.surface.scale`
        -   `aux.context.minimized` -> `aux.context.surface.minimized`
    -   Added `aux.context.surface` as a way to determine if a surface should show up in AUX Builder.
        -   Defaults to `false`.
    -   Changed how contexts are configured:
        -   You can now configure a context by setting `aux.context` to the context.
        -   Previously, this was done by creating a special tag `{context}.config`.
    -   Added `aux.context.locked` as a way to determine if a context should be able to be loaded in AUX Player.
        -   Defaults to `true` for contexts that do not have a file that sets `aux.context` for it.
        -   Defaults to `false` for contexts that have a file that sets `aux.context` for it and do not have a `aux.context.locked` tag.
    -   Changed how the globals file is created:
        -   It no longer has a label.
        -   It is now movable by default. (but you have to put it in a context first)
        -   It now defines the "global" context instead of a random context.
        -   It is not in the "global" context by default. (so there's just a surface with no files)
-   Bug Fixes
    -   The tags in sheets will now be sorted aplhabetically on show/hide tag sections.

## V0.7.6

### Date: 05/21/2019

### Changes:

-   Improvements
    -   Tag compression now happens when there are at least 2 similar starting sections.
    -   Tag sections now begin with or are replaced by `#`.
    -   Tag sections now truncate if they are over 16 characters.
    -   Tag sections now begin all turned on when opening the sheets.
    -   Tag sections now account for hidden tags and only show a tag section button if the amount of visible hidden tags is greater than 2.
    -   Made the channel ID parsing logic follow the same rules we use for the URLs.
    -   Added a toast message that will be shown whenever a file is deleted via the file table or the trash can.
-   Bug Fixes
    -   Fixed the `isBuilder` and `isPlayer` helper variables.

## V0.7.5

### Date: 05/21/2019

### Changes:

-   Improvements
    -   Tag compression to the table for tags with 3 or more similar starting sections(The series of characters before the first period in the tag).
    -   Made switching contexts in AUX Player via `player.goToContext()` fast by not triggering a page reload.
    -   Forced each channel in AUX Player to display the same context as the primary context.
    -   Added in ability to drag a block out of the sheet's ID value.
    -   Added the `diff.create(file, ...tags)` function.
        -   This creates a diff that takes the specified tags from the given file.
        -   Tags can be strings or regex.
        -   The result can be used in `applyDiff()` or in `create()`.
        -   Example:
            -   `diff.create(this, /aux\..+/, 'fun')`
            -   Creates a new diff that copies all the `aux.*` and `fun` tags.
    -   Added the `player.currentContext()` function.
        -   This returns the context that is currently loaded into AUX Player.
    -   Added the `onPlayerContextEnter()` event.
        -   This is triggered whenever AUX Player loads or changes a context.
        -   The `that` variable is an object containing the following properties:
            -   `context` - the context that was loaded.
    -   Added convenience functions for accessing the first and last elements on an array.
        -   `array.first()` will get the first element.
        -   `array.last()` will get the last element.
-   Changes
    -   Changed the @ and # formula expressions to always return a list of values.
        -   The values will always be sorted by the ID of the file that it came from.
            -   For @ expressions this means that the files will be sorted by ID.
            -   For # expressions this means that the values will be sorted by which file they came from.
        -   Because of this change, users should now use the `.first()` function to get the first file returned from a query.
-   Bug Fixes
    -   Fixed the wording when adding and removing channels.

## V0.7.4

### Date: 05/20/2019

### Changes:

-   Improvements
    -   Added the `NODE_PORT` environment variable to determine which port to use for HTTP in production.
-   Bug Fixes
    -   Fixed SocketManager to build the connection url correctly.

## V0.7.3

### Date: 05/20/2019

### Changes:

-   Bug Fixes
    -   Updated sharp to v0.22.1

## V0.7.2

### Date: 05/20/2019

### Changes:

-   Bug Fixes
    -   Fixed an issue where the server would return the wrong HTML page for AUX Player.

## V0.7.1

### Date: 05/20/2019

### Changes:

-   Bug Fixes
    -   Fixed an issue with running AUX on a .local domain that required HTTPs.

## V0.7.0

### Date: 05/20/2019

### Changes:

-   Improvements
    -   Search bar will now always remain across the top of builder.
    -   Made the `aux.context.grid` tag not use objects for hex heights.
    -   Made `auxplayer.com/channel` load AUX Builder and `auxplayer.com/channel/context` load AUX Player.
    -   Added `onConnected()` and `onDisconnected()` events to notify scripts when the user becomes connected for disconnected from the server.
    -   Added `player.isConnected()` to help formulas easily determine if the player is currently connected.
        -   Works by checking the `aux.connected` tag on the user's file.
-   Bug Fixes
    -   Allow for the expansion and shrinking of hexes after they have been raised or lowered.
    -   Clicking on the diff bursh in builder will now make the sheets appear correctly.
    -   Selecting the file ID in builder will now no longer change the zoom that sent the camera too far away.
    -   Upon shrinking the hex grid, hexes will now remain if a file is on top of it.
    -   Clicking on a non centeral hex did not show correct raise and lower options, now it does.
    -   Fixed an issue that would cause a formula to error if evaluating an array which referenced a non-existant tag.
        -   In the test scenario, this made it appear as if some blocks were able to be moved through and other blocks were not.
        -   In reality, the filter was breaking before it was able to evaluate the correct block.
        -   This is why re-creating a file sometimes worked - because the new file might have a lower file ID which would cause it to be evaluated before the broken file was checked.
    -   Fixed an issue that would cause the formula recursion counter to trigger in non-recursive scenarios.

## V0.6.5

### Date: 05/10/2019

-   Improvements
    -   Added `aux.iframe` tag that allows you to embed HTML pages inside an AUX.
        -   Related iframe tags:
            -   `aux.iframe`: URL of the page to embed
            -   `aux.iframe.x`: X local position
            -   `aux.iframe.y`: Y local position
            -   `aux.iframe.z`: Z local position
            -   `aux.iframe.size.x`: Width of the iframe plane geometry
            -   `aux.iframe.size.y`: Height of the iframe plane geometry
            -   `aux.iframe.rotation.x`: X local rotation
            -   `aux.iframe.rotation.y`: Y local rotation
            -   `aux.iframe.rotation.z`: Z local rotation
            -   `aux.iframe.element.width`: The pixel width of the iframe DOM element
            -   `aux.iframe.scale`: The uniform scale of the iframe plane geometry

## V0.6.4

### Date: 05/09/2019

### Changes:

-   Changes
    -   Made cloned files **not** use the creation hierarchy so that deleting the original file causes all child files to be deleted.
-   Bug Fixes
    -   Fixed the "Destroy file" button in the file sheet to allow destroying files while searching.

## V0.6.3

### Date: 05/09/2019

### Changes:

-   Improvements
    -   Made cloned files use the creation hierarchy so that deleting the original file causes all child files to be deleted.
-   Bug Fixes
    -   Fixed an issue that caused clonable files to not be cloned in AUX Player.

## V0.6.2

### Date: 05/09/2019

### Changes:

-   Improvements
    -   Allow users to determine which side of the file they have clicked on by using `that.face` variable on an `onClick` tag.
    -   Removed `aux.pickupable` and replaced it with special values for `aux.movable`.
        -   Setting `aux.movable` to `true` means it can be moved anywhere.
        -   Setting `aux.movable` to `false` means it cannot be moved.
        -   Setting `aux.movable` to `clone` means that dragging it will create a clone that can be placed anywhere.
        -   Setting `aux.movable` to `pickup` means it can be moved into any other context but not moved within the context it is currently in (only applies to AUX Player).
        -   Setting `aux.movable` to `drag` means it can be moved anywhere within the context it is currently in but not moved to another context. (only applies to AUX Player).
    -   Added the ability to destroy files from the file sheet.
    -   Added the ability to display a QR Code from formula actions.
        -   Use `showQRCode(data)` and `hideQRCode()` from formula actions.
    -   Added the ability to create a new empty file from the file sheet.
        -   Doing so will automatically select the new file and kick the user into multi-select mode.
    -   Added the ability to whitelist or blacklist users by using `aux.whitelist` and `aux.blacklist`.
        -   For example, setting `aux.whitelist` to `Kal` will ensure that only users named `Kal` can access the session.
        -   Similarly, setting `aux.blacklist` to `Kal` will ensure that users named `Kal` cannot access the session.
        -   In the case of a name being listed in both, the whitelist wins.
-   Bug Fixes
    -   Fixed an issue where long tapping on a file would register as a click on mobile.
    -   Dragging a minimized workspace will no longer change its z value for depth, only its x and y.

## V0.6.1

### Date: 05/07/2019

### Changes:

-   Bug Fixes
    -   Fixed the Copy/Paste shortcuts to make `Cmd+C` and `Cmd+V` work on Mac.

## V0.6.0

### Date: 05/07/2019

### Changes:

-   Improvements

    -   Added an `aux.progressBar` tag that generates a progressbar above the file, this tag can be set to any value form 0 to 1.
        -   This new tag also has additionally: `aux.progressBar.color` and `aux.progressBar.backgroundColor` to color the progressbar's components.
        -   This tag also has: `aux.progressBar.anchor` to set the facing direction of the progress bar relative to the file.
    -   Added `aux.pickupable` to control whether files can be placed into the inventory in the player or not, will be true (able to be put in inventory) by default.
        -   If `aux.pickupable` is true but `aux.movable` is false, the file can still be dragged into the inventory without moving the file position. It can also be dragged out of the inventory by setting the file position only until is is placed, then not allowing position changes again as `aux.movable` is still false.
    -   Added the ability to load additional channels into an AUX Player channel.
        -   Channels can be loaded from any reachable instance of AUX Server. (auxplayer.com, a boobox, etc.)
        -   To add a channel to your AUX Player, simply open the hamburger menu and click "Add Channel".
            -   Enter in the ID of the channel you want to load.
            -   There are several options:
                -   A URL (`https://auxplayer.com/channel/context`)
                -   A remote context ID (`auxplayer.com/channel/context`)
                -   A local context ID (`channel/context`)
                -   A local channel ID (`channel`)
        -   To remove a channel, open the hamburger menu and click on the one you want to remove.
        -   Channels can also be loaded by putting them in the query string of the URL.
            -   This is done by adding a parameter named `channels` set to the ID of the channel that you want to load.
            -   For example, `channels=abc/test` will load the `abc/test` channel.
            -   As a result, the URL ends up looking something like this `https://auxplayer.com/channel/context?channels=abc/test&channels=other/channel`.
            -   Note that you can only add channels this way. You must go to the hamburger menu to remove a channel.
                -   Sharing URLs will cause all the channels you have loaded to show up for someone else but it won't remove any channels they already have loaded.
        -   Added several new formula functions:
            -   `superShout(event, arg)` performs a shout that goes to every loaded channel. This is the only way for channels to communicate with each other.
            -   `player.loadChannel(id)` loads the channel with the given ID.
            -   `player.unloadChannel(id)` unloads the channel with the given ID.
        -   Additionally, the following events are always sent to every channel:
            -   `onQRCodeScannerOpened()`
            -   `onQRCodeScannerClosed()`
            -   `onQRCodeScanned()`
            -   `onTapCode()`
        -   How it works
            -   Channels are loaded by creating files in the user's "simulation context".
                -   You can get the user's simulation context by using `player.getFile().aux._userSimulationsContext`.
            -   AUX Player looks for these files and checks if they have a `aux.channel` tag.
                -   For files that do, then the `aux.channel` tag value is used as a channel ID and then AUX Player loads it for each file.
                -   Files that don't are ignored.
            -   Note that because we have multiple channels loaded there are multiple user files and global files.
                -   This is fine because channels cannot lookup files that other channels have.
                -   Because of this, a user also has multiple simulation contexts.
                -   This works out though, because we merge all the simulation contexts and remove duplicate channels.
                -   When `player.unloadChannel(id)` is called, we only remove simulation files that are in the channel that the script is running in.
                -   As a result, if another channel has called `player.loadChannel(id)` with the same ID the channel will remain loaded because at least one channel has requested that it be loaded.
    -   Added in a tween for the zoom that fires once a file has been focused on, it will tween to file position then zoom to the set zoom value.
    -   Added `whisper(file, event, argument)` formula function that sends shouts to a single file.
    -   Added a `aux.version` tag to the globals file which will be used to help determine when breaking changes in the AUX file format occur.
    -   Added the ability to copy and paste file selections in AUX Builder.
        -   Pressing `Ctrl+C` or `Cmd+C` will cause the currently selected files to be copied to the user's clipboard.
        -   Pressing `Ctrl+V` or `Cmd+V` will cause the currently selected files to be pasted into the world where the user's cursor is.
        -   Does not interfere with normal copy/paste operations like copying/pasting in input boxes.
        -   If a worksurface is included in the user's selection the new worksurface will be duplicated from it.
            -   This allows you to do things like copy the context color.
            -   Any files that are being copied from the old worksurface to the new one will also maintain their positions.
    -   Added the ability to copy worksurfaces AUX Builder using the new `"Copy"` option in the context menu.
        -   Using the `Ctrl+V` keybinding after copying the worksurface will paste a duplicate worksurface with duplicates of all the files that were on the surface.
    -   Added the ability to drag `.aux` files into AUX Builder.
        -   This will upload them just like the upload option in the hamburger menu.
    -   Added `player.hasFileInInventory(file)` formula function that determines if the given file or list of files are in the current player's inventory.
        -   As a part of this change, it is now possible to use the other user-related functions in formulas.
    -   Moved the `handlePointerEnter` and `handlePointerExit` function logic to only work in `PlayerInteractionManager`.
    -   Added the `handlePointerDown` to `PlayerInteractionManager` so down events in general can be collected on the player.
    -   Clicking on the `Raise` and `Lower` options on the workspace dropdown will now effect the entrire workspace if it has been expanded.

## V0.5.4

### Date: 04/29/2019

### Changes:

-   Improvements
    -   Changed AUX Player's default background color to match the dark background color that AUX Builder uses.
    -   Changed the globals file to look like a normal file when created and be labeled as "Global".
    -   Updated all the formula functions to use the new naming scheme.
    -   Added the ability to drag worksurfaces when they are minimized.
        -   Setting `aux.context.movable` to `false` will prevent this behavior.
    -   Selecting an item in the inventory no longer shows a selection indicator.
-   Bug Fixes
    -   The inventory placeholders should now always appear square.
    -   Dragging an item out of the inventory will now always remove the image of that item in the inventory.

## V0.5.3

### Date: 04/26/2019

### Changes:

-   Bug Fixes
    -   Fixed an issue that would cause data loss on the server.
        -   The issue was caused by not cleaning up some resources completely.
        -   Because some services were left running, they would allow a session to run indefinitely while the server was running but were not saving any new data to the database.
        -   As a result, any changes that happened after the "cleanup" would be lost after a server restart.

## V0.5.2

### Date: 04/26/2019

### Changes:

-   Improvements
    -   Set builder's default background color to dark gray. Player remains the light blue.
    -   Changed the `onDragAny/onDropAny` actions to be `onAnyDrag/onAnyDrop`.
    -   `formula-lib.ts` has changed `isPlayerInContext` export to `player.isInContext`.
    -   `formula-lib.ts` has changed `makeDiff` export to `diff`.
    -   Made the mini file dots much smaller.
    -   Added the ability to show and hide a QR Code Scanner using the `openQRCodeScanner()` and `closeQRCodeScanner()` functions.
        -   Upon scanning a QR Code the `onQRCodeScanned()` event is triggered with the `that` variable bound to the scanned QR code.
        -   The `onQRCodeScannerOpened()` event is triggered whenever the QR Code Scanner is opened.
        -   The `onQRCodeScannerClosed()` event is triggered whenever the QR Code Scanner is closed.
    -   Moved the file sheet to the right side of the screen.
-   Bug Fixes
    -   Fixed an issue with trying to load a WebP version of the "add tag" icon in Safari.
        -   Safari doesn't support WebP - so we instead have to load it as a PNG.
    -   Fixed the proxy to return the original content type of images to Safari.
        -   Because Safari doesn't support WebP we can't automatically optimize the images.

## V0.5.1

### Date: 04/25/2019

### Changes:

-   Improvements
    -   Automatically log in the user as a guest if they attempt to got to as context without being logged in.
-   Bug Fixes
    -   Stopped a new Guest's username from saying `guest_###` upon logging into a new guest account for the first time.
    -   Fixed highlighting issues when dragging files around.
    -   Totally removed the AUX Player toolbar so that it doesn't get in the way of input events. (Was previously just transparent)
    -   Fixed an issue with files not responding to height changes on a hex when the config file wasn't in the same context.

## V0.5.0

### Date: 04/25/2019

### Changes:

-   Improvements
    -   Restricted onCombine feature to only fire in aux-player and restrict it from happening on aux-builder.
    -   Removed the `clone()` function.
    -   Improved the `create()` function to be able to accept lists of diffs/files.
        -   This allows you to quickly create every combination of a set of diffs.
        -   For example, `create(this, [ { hello: true }, { hello: false } ])` will create two files. One with `#hello: true` and one with `#hello: false`.
        -   More complicated scenarios can be created as well:
            -   `create(this, [ { row: 1 }, { row: 2 } ], [ { column: 1 }, { column: 2 } ])` will create four files for every possible combination between `row: 1|2` and `column: 1|2`.
            -   `create(this, { 'aux.color': 'red' }, [ makeDiff.addToContext('context_1'), makeDiff.addToContext('context_2') ])` will create two files that are both red but are on different contexts.
            -   `create(this, @aux.color('red'), { 'aux.color': 'green' })` will find every file that is red, duplicate them, and set the new files' colors to green.
    -   Improved how we position files to prevent two files from appearing at the same index.
        -   Creating new files at the same position will now automatically stack them.
        -   Stacking is determined first by the index and second by the file ID.
    -   Added a zoom property to the `tweenPlayerTo` function to set a consistent zoom on file focus.
    -   Moved the worksurface context menu options to files mode.
    -   Moved the channel name to the hamburger menu and added the QR Code to the menu as well.
    -   Worksurface improvements
        -   Removed the header in AUX Player so that only the hamburger menu is shown.
        -   Removed the option to enter into worksurfaces mode.
            -   If users are already in worksurfaces mode then they can still exit.
        -   Removed the ability to snap or drag worksurfaces.
        -   Removed the ability to change the worksurface color.
    -   Removed the change background color context menu.
    -   Made the globals file generate as a worksurface.
    -   File Sheet/Search improvements
        -   Removed the edit icon and replaced it with a search icon at the top right of the top bar.
        -   Added the ability to save a `.aux` file from the current selection/search.
        -   Moved the "+tag" button to the left side of the panel and added an icon for it.
        -   Added another "Add Tag" button to the bottom of the tags list.
        -   Added the ability to show the list of selected file IDs in the search bar.
-   Bug Fixes
    -   Stopped sheet closing bug from taking multiple clicks to reopen.

## V0.4.15

### Date: 04/22/2019

### Changes:

-   Improvements

    -   Added a basic proxy to the server so that external web requests can be cached for offline use.
        -   Only works when the app is served over HTTPS.
        -   Uses service workers to redirect external requests to the server which can then download and cache the resources.
            -   Shouldn't be a security/privacy issue because all cookies and headers are stripped from the client requests.
            -   As a result this prevents users from adding resources which require the use of cookies for authorization.
            -   A nice side-effect is that it also helps prevent advertisers/publishers from tracking users that are using AUX. (Cookie tracking and Browser Fingerprinting are prevented)
        -   Currently, only the following image types are cached:
            -   `PNG`
            -   `JPG`
            -   `GIF`
            -   `WEBP`
            -   `BMP`
            -   `TIFF`
            -   `ICO`
        -   Upon caching an image, we also optimize it to WEBP format to reduce file size while preserving quality.
    -   Added `onPointerEnter()` and `onPointerExit()` events that are triggered on files that the user's cursor hovers.
    -   Added a pre-commit task to automatically format files.
    -   Formatted all of the source files. (TS, JS, Vue, JSON, HTML, CSS)
    -   Added an option to the dropdown in aux-builder to jump to aux-player for the current context
    -   `formula-lib.ts` has added a `isPlayerInContext` function to determine if path is in the expected context in aux-player.
    -   `formula-lib.ts` has changed `tweenTo` function to `tweenPlayerTo` for better clarity on the function's use.

## V0.4.14

### Date: 04/19/2019

### Changes:

-   Improvements
    -   Users that join as a guest will now have a cleaner visible name of `Guest`.
    -   Removed the builder checkbox on the new workspace popup to make the feature cleaner.
    -   Added the ability to zoom to a file by tapping/clicking its ID in the file sheet.
    -   Added a couple script functions:
        -   `tweenTo(file or id)` causes the current user's camera to tween to the given file. (just like how the sheet does it)
        -   `toast(message)` causes a toast message to pop up with the given message. It will automatically go away after some time.

## V0.4.13

### Date: 04/18/2019

### Changes:

-   Improvements
    -   Can load external images by setting `aux.image` to an image url.
        -   **NOTE:** The remote server must be CORS enabled in order to allow retrieval of the image.
    -   Added `sprite` as an option for `aux.shape`.
        -   This is a camera facing quad that is great for displaying transparent images.
    -   Added several events:
        -   `onCreate()` is called on the file that was created after being created.
        -   `onDestroy()` is called on the file just before it is destroyed.
        -   `onDropInContext()` is called on all the files that a user just dragged onto a context. (`that` is the context name)
        -   `onDragOutOfContext()` is called on all the files that a user just dragged out of a context. (`that` is the context name)
        -   `onDropAnyInContext()` is called on all files when any file is dragged onto a context. (`that` is an object that contains the `context` and `files`)
        -   `onDragAnyOutOfContext()` is called on all files when any file is dragged out of a context. (`that` is an object that contains the `context` and `files`)
        -   `onDropInInventory()` is called on the file that a user just dragged into their inventory.
        -   `onDragOutOfInventory()` is called on the file that a user just dragged out of their inventory.
        -   `onDropAnyInInventory()` is called on all files when any file is dragged into the user's inventory. (`that` is the list of files)
        -   `onDragAnyOutOfInventory()` is called on all files when any file is dragged out of the user's inventory. (`that` is the list of files)
        -   `onTapCode()` is called on every file whenever a 4 digit tap code has been entered. (`that` is the code)
            -   It is recommended to use an `if` statement to filter the tap code.
            -   This way you won't get events for tap code `1111` all the time due to the user tapping the screen.
        -   All of the drag/drop events are triggered once the user is done dragging. (not during their drag)
    -   Added checkboxes the new workspace modal to allow users to set whether it should show up in builder, player, or both.

## V0.4.12

### Date: 04/17/2019

### Changes:

-   **Breaking Changes**
    -   Changed worksurfaces and player config files to use `{context}.config` instead of `aux.builder.context` and `aux.player.context`.
        -   This also allows people to specify formulas on a per-context basis.
        -   We call these new tags "config tags".
        -   For example, you can show the `hello` context in both AUX Builder and AUX Player by setting the `hello.config` tag to `true`.
        -   Because of this change, existing worksurfaces no longer work. To regain your worksurfaces, do a search for `@aux.builder.context` and then create a config tag for the worksurfaces that are found.
    -   Changed worksurface config values to use `aux.context.{value}` instead of `aux.builder.context.{value}`.
        -   Removing `builder` from the name makes it easier to understand that the tags are describing the contexts that the file is configuring.
    -   Renamed `aux._parent` to `aux._creator`.
    -   Moved functions that create file diffs to their own namespace.
        -   `xyzDiff()` is now `makeDiff.xyz()`
        -   so `addToContextDiff()` is now `makeDiff.addToContext()`
-   Bug Fixes
    -   Fixed an issue that would prevent some files from showing up in Aux Builder due to being created with incorrect data.
    -   Fixed the ability to shrink worksurfaces.
-   Improvements
    -   Added the ability to pass arguments in `shout()`.
        -   For example, you can pass the number 11 to everything that has a `handleMessage()` tag using `shout("handleMessage", 11)`.
    -   Added `isBuilder` and `isPlayer` variables to formulas.
        -   This allows formulas to tell whether they are being run in AUX Builder or AUX Player.
        -   Using these variables in combination with config tags allows specifying whether a context should show up in AUX Builder or AUX Player.
        -   For example, the `hello` context will only show up in AUX Builder when the `hello.config` tag is set to `=isBuilder`.
    -   Added the ability to pass an array of files to `clone()` and `destroy()`.
    -   Changed the generated context ID format from `aux._context_{uuid}` to `context_{short-uuid}`.
    -   Added `aux.mergeable` so control whether diffs can be merged into other files.
    -   Added `md-dialog-prompt` to `GameView` to allow users to set custom contexts for new workspaces.
    -   Removed the `_destroyed` tag. Setting it now does nothing.
    -   Aux Player now uses `aux.context.color` value as the scene's background color.
        -   If `aux.context.color` has no value or is undefined, then it will fall back to `aux.scene.color`.
    -   Made diff toolbar in AUX Builder transparent and Inventory toolbar in AUX Player mostly transparent (slots are still lightly visible.)
    -   Added a trash can that shows up when dragging a file.
        -   Dragging files onto this trash can causes the file to be deleted.
        -   Dragging a diff onto the trash can causes the diff to be cleared.
    -   Added support for `aux.label.anchor` to allow positioning of the label.
        -   Supported values are:
            -   top (default)
            -   left
            -   right
            -   front
            -   back
            -   floating (word bubble)

## V0.4.11

### Date: 04/12/2019

### Changes:

-   Improvements
    -   Updated mesh materials and scene lighting to provide a cleaner look and more accurate color representation.
    -   Dragging files off of worksurfaces no longer deletes them but simply removes them from the context.
    -   Functions:
        -   The `clone()` and `copy()` functions have been changed to accept the first parameter as the creator. This means instead of `clone(this)` you would do `clone(null, this)`. Because of this change, `cloneFrom()` and `copyFrom()` are redundant and have been removed.
        -   The `clone()` and `copy()` functions now return the file that was created.
        -   New Functions:
            -   `addToContextDiff(context, x (optional), y (optional), index (optional))` returns an object that can be used with `create()`, `clone()`, or `applyDiff()` to create or add a file to the given context.
            -   `removeFromContextDiff(context)` returns an object that can be used with `create()`, `clone()`, or `applyDiff()` to remove a file from the given context.
            -   `addToContext(file, context)` adds the given file to the given context.
            -   `removeFromContext(file, context)` removes the given file from the given context.
            -   `setPositionDiff(context, x (optional), y (optional), index (optional))` returns a diff that sets the position of a file in the given context.
            -   `addToMenuDiff()` returns a diff that adds a file to the user's menu.
            -   `removeFromMenuDiff()` returns a diff that removes a file from the user's menu.
        -   Other changes
            -   `create()`, `clone()`, and `createMenuItem()` all support using files as diffs.

## V0.4.10

### Date: 04/11/2019

### Changes:

-   Bug Fixes
    -   Fixed an issue that prevented shouts from adding menu items to the user's menu.
    -   Fixed an issue that caused all users to have hexes.

## V0.4.9

### Date: 04/11/2019

### Changes:

-   Bug Fixes
    -   Fixed a build error.
-   Other improvements
    -   Fudging orthographic camera user context position based on its zoom level. This is not a perfect implementation but does provide a better sense of “where” ortho are when using zoom.

## V0.4.8

### Date: 04/11/2019

### Changes:

-   Bug Fixes
    -   Fixed some broken tests.

## V0.4.7

### Date: 04/11/2019

### Changes:

-   Bug fixes
    -   Typing `=` into a cell should no longer cause issues.
-   Improvements
    -   Menus
        -   Files can now be added to the user's menu.
        -   The items will only show up in AUX Player.
        -   Several functions have been added to help with adding and creating menu items:
            -   `createMenuItem(category, label, actionScript, data (optional))` will create a new file and add it to the current user's menu.
            -   `destroyMenuItem(category)` will destroy any files in the current user's menu with the given category.
            -   `destroyAllMenuItems()` will destroy all files in the current user's menu.
            -   `addToMenu(file)` will add the given file to the current user's menu.
            -   `removeFromMenu(file)` will remove the given file from the current user's menu.
        -   In addition, the following tags control various properties on menu items.
            -   `aux.label` controls the text on the menu item.
            -   `aux.label.color` controls the text color of the menu item.
            -   `aux.color` controls the background color of the menu item.
            -   `onClick()` is called when the menu item is clicked.
            -   `aux.input` turns the menu item into an input that allows modification of the given tag name.
                -   Clicking on the menu item will show a dialog with an input box.
            -   `aux.input.target` indicates the file that the input tag should be set on.
                -   for example, setting `aux.input.target` to `=@name("joe")` will cause the input to change the tag on the file that has the `name` tag set to `joe`.
            -   `aux.input.placeholder` sets the placeholder text to use for the input box.
            -   `onSave()` is called after the user chooses to save their changes.
            -   `onClose()` is called after the dialog has been closed, regardless of whether the changes were saved or not.

## V0.4.6

### Date: 04/11/2019

### Changes:

-   Improvements

    -   Camera is now orthographic by default for both AUX Builder and AUX Player.
        -   There is a toggle button in the menu for builder and player that lets you toggle a perspective camera on/off.

## V0.4.5

### Date: 04/10/2019

### Changes:

-   Bug Fixes
    -   Fixed scrolling in the file panel.

## V0.4.4

### Date: 04/10/2019

### Changes:

-   Improvements:
    -   Diffballs
        -   The recent files list is now a "brush" that takes properties from the last file or tag that was modified.
        -   This means that you can now drag out a file on top of another file to paint the brush's tags onto another file.
        -   The effect is that you can copy and paste tags onto other files.
    -   File Selection
        -   The file panel now only shows the number of selected files when in multi-select mode.
        -   When in single select mode the "Unselect All" button is now a "Multi Select" button to transition to multi select mode.
        -   Hiding or showing the file panel no longer changes the file selection mode.
        -   Selecting the file brush at the bottom of the screen now opens the file panel to show the tags on the brush.
        -   When the brush is selected, the "Muti Select" button becomes a "Clear Diff" button which resets the brush to an empty file.

## V0.4.3

### Date: 04/09/2019

### Changes:

-   Improvements:

    -   Loading screen will show error if one occurs during load.
    -   Can close loading screen if error occurs by pressing the `DISMISS` button.

## V0.4.2

### Date: 04/09/2019

### Changes:

-   Added loading screen to Aux Builder and Aux Player.

## V0.4.1

### Date: 4/05/2019

### Changes:

-   Improvements
    -   File Selection
        -   There are now two file selection modes:
        -   Single select
            -   Users in single select mode are able to click files to automatically show the sheet for the selected file.
            -   Clicking in empty space will clear the selection.
            -   Holding control and selecting another file will add the clicked file to the user's selection and switch to multi-select mode.
            -   Closing the sheet or clicking "Unselect All" will cause the user's selection to be cleared.
        -   Multi select
            -   Works like the old way.
            -   Opening the sheet causes multi-select mode to be enabled.
            -   Alternatively, selecting a file while holding the control key will also cause multi-select mode to be enabled.
            -   While in multi select mode the sheet can be closed just like normal.
            -   Clicking "Unselect All" will cause the selection to be cleared and will switch back to single select mode.
    -   File Sheet
        -   Search
            -   The file sheet now includes a search icon that can be used to show a search bar.
            -   The search bar allows the user to type in formulas and see the results in realtime.
            -   Any files returned from the search are editable in the table.
            -   Other results (like numbers) are shown in a list.
            -   Using the `Ctrl+F` (`Cmd` is difficult to intercept) keyboard shortcut will open the sheet and automatically focus the search bar.
            -   Pressing `Enter` or the green checkmark next to the search bar will finish the search and automatically select any files returned from the search.

## V0.4.0

### Date: 4/04/2019

### Changes:

-   Bug Fixes:
    -   Fixed an issue with having multiple tabs open that caused the tabs to send events as each other.
        -   This was previously fixed but was re-broken as part of a bit of rework around storing atoms.
        -   The issue is that storage is shared between tabs so we need to make sure we're storing the data separately per tab.
        -   So the signatures were valid because they were sharing the same keys.
        -   Maybe something like a copy-on-write mechanism or splitting trees based on the site IDs could fix this in a way that preserves offline capabilities.
        -   Upon reload we would check local storage for currently used site IDs and pick one of the local site IDs that is not in use.
    -   Fixed an issue with scaling and user positions. The user positions were not being scaled to match the context that they were in.
    -   Made the server clear and re-create trees that get corrupted after a reload.
        -   This is a dangerous operation, we'll need to spend some dev time coming up with an acceptible solution to corrupted trees so that data doesn't get lost.
        -   Basically the issue is that we currently don't have a way to communicate these issues to users and make informed decisions on it.
        -   Also because of the issue with multiple tabs, we're always trying to load the tree from the server so we can't have the client send its state to recover.
        -   So, in the meantime, this is potentially an acceptible tradeoff to prevent people from getting locked out of simulations.
-   Other improvements

    -   Redirects
        -   Added the ability to redirect to `https://auxplayer.com` when accessing a context in a simulation.
        -   Added the ability to redirect to `https://auxbuilder.com` when accessing a simulation without a context.
    -   Dynamic client configuration
        -   The client now requests a configuration from the server on startup.
        -   This lets us handle some configuration tasks for the client at runtime from the server.
        -   Will be useful for managing URLs and other functionality for deployments to Raspberry PIs.
    -   Multi-line Editor
        -   Added the ability to show a multi-line text editor for tag values.
        -   This makes editing things like actions and formulas much easier.
    -   File Sheet Axis
        -   Improved the File Sheet to use CSS Grids instead of table elements.
        -   This gives us the capability to dynamically switch between row and column modes.
        -   Also gives us more control over sizing of elements and responsiveness.
    -   Inventory bar adjusts to mobile screen resolutions.
    -   Users are now represented as a semi-transparent square cone mesh.
    -   Scripting Improvements
        -   Added the ability to set tag values on files that are returned from `@` queries.
            -   For example, `@name('bob').name = 'joe'` changes the name of `bob` to `joe`.
            -   Caveats:
                -   Setting individual array values is not supported.
                -   So doing `this.colors[1] = 'blue'` would not change the second element of the `colors` tag to `blue`.
        -   Added the `aux._parent` tag that contains the ID of the file that a file is childed to.
        -   When `destroy(file)` is called all files that have `aux._parent` matching `file.id` will also be destroyed. This happens recursively.
        -   Added a new function `cloneFrom(file, ...newData)`.
            -   Similar to `clone(file, ...newData)` but sets `aux._parent` on the new file to `file.id`.
            -   The new file will have tags copied from `file` and the given list of objects.
        -   Added a new function `createFrom(file, data)`.
            -   Similar to `create(data)` but sets `aux._parent` on the new file to `file.id`.
            -   The new file will have tags from the given `data` parameter.

## V0.3.26

### Date: 4/01/2019

### Changes:

-   Bug Fixes
    -   Fixed worksurfaces to update when their `aux.builder.context` tag is updated.
-   Other improvements
    -   Improved the server to cleanup trees from memory that aren't in active memory.

## V0.3.25

### Date: 4/01/2019

### Changes:

-   Bug Fixes
    -   Fixed HTML Element targets not being captured as intended when using touch.
        -   This fixes inventory dragging for mobile.
    -   Fixed the ability to use indexer expressions in filters after @ or # queries.
        -   `=@nums()[0]` gets the first file with the `nums` tag on it.
    -   Fixed the ability to call functions in filters after @ or # queries.
        -   `=#nums().map(num => num + 10)` now works and produces a list of numbers where each number has 10 added to it.
    -   Fixed the ability to upload AUX files.
    -   Improved garbage collection so that it avoids expensive operations when there is nothing to remove.
    -   Fixed offline mode to work offline(!).
-   Other improvements
    -   Formulas now support using dots after @ or # queries. For example `=@name('bob').name` now works.
    -   Debug Page
    -   The debug page for AUX Builder has been moved to be after the simulation ID. So to access the debug page for `test` you would go to `https://auxbuilder.com/test/aux-debug`.
    -   The debug page now has a search bar that allows entering a formula to search through the file state.
    -   Added the ability for the debug page to search through destroyed files.
    -   Atom signatures are now only checked when adding individual atoms. This greatly improves loading performance.
    -   Refactored some of the logic around propagating file updates so that they can be more performant in the future.
    -   Destroying files by dragging them off of a worksurface or using the `destroy()` function in an action now uses the causal tree instead of setting the `_destroyed` tag to `true`. (Allows better garbage collection in the future)
    -   Improved first load performance by reducing the amount of work the browser needs to do to store a tree in IndexedDB.
    -   Improved performance for inserting atoms into the weave.

## V0.3.24

### Date: 3/28/2019

### Changes:

-   Features:
    -   Can drag files to and from user's inventory in AUX Player.
    -   Added support for cryptograhpically signing and verifiying events.
    -   Renamed `scale.x`, `scale.y`, and `scale.z` to `aux.scale.x`, `aux.scale.y`, and `aux.scale.z`.
    -   Added the ability to use `aux.scale` to uniformly scale the file.
-   Bug Fixes
    -   Use context.z position has an offset from the calculated display z position in Aux Builder.
        -   Making context.z act as an offset allows context.z value of 0 to place the file on the “ground” regardless of tile height in Aux Builder and always place the file on the ground in Aux Builder.
        -   No more file clipping issues due to grid planes being at different heights between Aux Builder and Aux Player.
    -   Don't clear out tags that end with `.x`, `.y`, or `.z` when dragging new files from the recent files list.
    -   Fixed an issue with trees that could cause sibling atoms to be ignored or ordered improperly.
-   Other Improvements
    -   Builder context file now defaults to flat, clear, and not movable.

## V0.3.23

### Date: 3/26/2019

### Changes:

-   Features
    -   Can drag and combine files in AUX Player.
-   Buf Fixes

    -   Can snap hexes together again as long as there is no file on it (currently this includes the builder context file as well).
    -   Fixed an issue that allowed files representing worksurfaces to be dragged even if `aux.movable` was set to `false`.
    -   Fixed an issue that allowed files to be stacked on top of invisible files that were representing users.

## V0.3.22

### Date: 3/26/2019

### Changes:

-   Bug Fixes
    -   Fixed an issue where atoms could be placed in the wrong spot.
    -   Fixed an issue with importing atoms where the tree could become invalid.
-   Other Improvements
    -   Added some core functionality for the infinite mathematical grid in AUX Player.

## V0.3.21

### Date: 3/24/2019

### Changes:

-   Bug Fixes
    -   Fixed an issue where the server would start handing out old site IDs after a restart.
    -   Added the ability to reject events that become corrupted while in transit.

## V0.3.20

### Date: 3/23/2019

### Changes:

-   Bug Fixes
    -   Fixed another scenario where duplicate atoms could be added to a weave.

## V0.3.19

### Date: 3/23/2019

### Changes:

-   Bug Fixes
    -   Fixed Weaves to prevent duplicate atoms from being added in specific scenarios.
        -   This would cause peers to reject changes from each other.
        -   If the issue happened on the server then every client would reject data from the server until the server was restarted.
        -   The restart would cause the server to reload the atoms from the database, eliminating any duplicates.
    -   Fixed signing out and signing back in on AUX Player to put the user back in the context they were previously in.
    -   Fixed an issue that caused users to be invisible the first time they signed into an AUX Player context.

## V0.3.18

### Date: 3/23/2019

### Changes:

-   Bug Fixes
    -   Fixed so that users can actually log out.
    -   Fixed AR mode in AUX Player.
-   Other Improvements
    -   Added a progress spinner to the login pages.
    -   Added lerping to the user meshes so the position updates look more natural.

## V0.3.17

### Date: 3/22/2019

### Changes:

-   Bug Fixes
    -   Fixed so that updates are only sent every 1/2 second instead of up to every frame.

## V0.3.16

### Date: 3/22/2019

### Changes:

-   Bug Fixes
    -   Fixed an issue that would cause two browser tabs to go to war over which was the real tab for that user.
    -   Fixed an issue that would cause two browser tabs to potentially become inconsistent with each other because they were sharing the same site ID.
-   Other Changes
    -   Added a couple extra logs to MongoDBTreeStore.
    -   Added additional safegards against invalid events.

## V0.3.15

### Date: 3/22/2019

### Changes:

-   Bug Fixes
    -   Fixed an issue that prevented users from creating new simulations.
    -   Fixed an issue that caused duplicate files to be created in the game view.
    -   Fixed issues with logging in as the same user from different devices.
    -   Fixed an issue that would cause newly created trees to have garbage collection disabled.
-   Other Improvements
    -   Improved word bubble performance.
    -   Improved performance when loading large causal trees.
    -   Added additional validations when importing trees to prevent errors down the road.
    -   Improved the server to add a root atom if loading a tree that has no atoms.

## V0.3.14

### Date: 3/22/2019

### Changes:

-   Bug Fixes
    -   Fixed CausalTreeServer to save imported atoms.
    -   Fixed CausalTreeServer to not re-store atoms each time it loads the tree from the database.
    -   Make CausalTree export version 3 trees.
    -   Make CausalTree collect garbage after importing.
-   Other Changes
    -   Enable some debug logs.

## V0.3.13

### Date: 3/21/2019

### Changes:

-   Bug Fixes
    -   Reduced memory usage of worksurfaces. This makes it easier to create large worksurfaces.
    -   Fixed not being able to drag the camera around when tapping/clicking on a worksurface while in files mode.
    -   Added indexes to MongoDB collections so that queries won't be so slow.

## V0.3.12

### Date: 3/21/2019

### Changes:

-   Bug Fixes
    -   Fixed issues with slowdowns caused by continually re-saving the entire history.
    -   Fixed several performance issues related to labels and word bubbles.
    -   Changed the branding to AUX Builder from File Simulator.
    -   Fixed several issues with files and contexts in AUX Player.
        -   Files marked as `_destroyed` now no longer display.
        -   Fixed a loading order issue that would occur when a file was its own context.
        -   Fixed an issue that would cause the player to ignore the file removed event for the context file.
    -   Fixed Word Bubbles so that they scale with labels when `aux.label.size.mode` is set to `auto`.
-   AUX Player Improvements
    -   Users now show up inside contexts in both AUX Builder and AUX Player.
    -   The `_lastActiveTime` tag is now per-context. (i.e. `context_a._lastActiveTime`)
-   AUX Builder Improvements
    -   Added the ability to fork simulations.
-   Other Improvements
    -   Added the ability to transparently upgrade our storage formats.
        -   Works for both MongoDB and IndexedDB.
    -   Made the server respond to the local IP Addresses by default in Development mode.
        -   This makes it easier to do development with a mobile device.
        -   Use `npm run watch:player` to have it serve the AUX Player by default. Otherwise it will serve the AUX Builder.
    -   Improved formula query expresions to support tags with dots in them.
        -   Before you would have to wrap the tag in a string.
        -   Now you can simply do `@aux.label` or `#aux.label` as long as each part is a valid [JS identifier](https://developer.mozilla.org/en-US/docs/Glossary/Identifier).

## V0.3.11

### Date: 3/19/2019

### Changes:

-   Bug Fixes
    -   Fixed dragging worksurfaces while in files mode.
    -   Fixed an issue in Aux Player that caused a file to still be visible even if it was destroyed.
    -   Fixed a login issue that would cause the user to get stuck in a redirect loop.
    -   Fixed shouts.
    -   Fixed AUX File upload to overwrite existing state instead of trying to merge the two trees.
        -   This allows us to keep better consistency across multiple devices.
    -   Fixed user labels.
-   Formula Improvements
    -   Improved formulas allow using normal dot syntax for tags with dots in them.
        -   This means you can now do `this.aux.color` instead of `this['aux.color']`
        -   As a result of this change, primitive values (number, string, boolean) are converted to objects.
        -   So to do equality comparisions you must use the `==` operator instead of either `!` or `===`.
        -   Numerical operators and other comparision operators still work fine.
        -   You can alternatively use the `valueOf()` function to convert the object back into a primitive value.
    -   Added the ability to change a file value simply by changing it.
        -   This means instead of doing `copy(this, { "aux.color": "red" })` you can now do `this.aux.color = "red"`.
        -   Additionally, we no longer destroy files by default.
        -   This means that the destroy/recreate pattern is basically deprecated. This pattern worked in simple scenarios, but for more complex scenarios it could easily cause race conditions where duplicate files are created because users clicked the same file at the same time.
-   Other Improvements
    -   Improved the `goToContext()` formula function to be able to accept a single parameter that indicates the context to go to.
        -   The function will infer the current simulation ID from the URL.

## V0.3.10

### Date: 3/18/2019

### Changes:

-   Fixed aux upload.

## V0.3.9

### Date: 3/18/2019

### Changes:

-   Fixed Aux Player file added event ordering.
-   Reworked actions function to take an arbitrary number of files.
-   Added ability to have tag filters that match everything.
-   Added `shout` formula function.
    ```
    shout(eventName)
    ```
-   Added `goToContext` formula function.
    ```
    goToContext(simulationId, contextId)
    ```
-   Calling `onClick` action on file that gets clicked by the user in Aux Player.
-   Fixed Aux Player showing destroyed files.

## V0.3.8

### Date: 3/18/2019

### Changes:

-   Changed configurations to allow auxplayer.com and auxbuilder.com

## V0.3.7

### Date: 3/17/2019

### Changes:

-   Added InventoryContext to hold onto user’s inventory data much in the same way Context3D does (WIP). Ported over some MiniFile stuff from Aux Projector to get inventory display framework up (WIP).
-   Renamed pointOnGrid to pointOnWorkspaceGrid for clarification.

## V0.3.6

### Date: 3/15/2019

### Changes:

-   Changed to using Causal Trees for history.
    -   **This is a breaking change**
    -   This gives us the ability to support offline mode and keep action history.
    -   Because of how the system is designed, every merge conflict can be resolved in a reasonable manner.
    -   This is a new storage format, so data needs to be migrated.
    -   This is also fairly new, so it may have some weird bugs.
-   Removed file types.
    -   **This is a breaking change**
    -   This allows any file to visualize any grouping of files. (e.g. look like a worksurface)
    -   As a result, the only difference between a file and a worksurface is what tags the file has.
    -   This means that new worksurfaces will have a file on them by default. This file is the data for the worksurface.
    -   To create a workspace:
        -   Make a file that has `builder.context` set to any value.
        -   This value is the context that the file is visualizing.
        -   _To make other files show up in this context you simply create a tag with the same name as the context as set its value to `true`._
        -   **Note that when you create a worksurface in worksurface mode we do this for you automatically.**
    -   A couple tags were changed:
        -   `_position`
            -   Split into 3 different tags. (x, y, z)
            -   To change the position of a file you use `{context}.x`, `{context}.y`, and `{context}.z` as the tag names.
        -   `_workspace`
            -   Now to place a file on a workspace you set the `{context}` tag to `true`
        -   All existing tags have been moved to the `aux` namespace.
            -   This affects `color`, `scale`, `stroke`, `line`, `label`, `movable`, and `stackable`.
            -   They have been changed to `aux.color`, `aux.scale`, `aux.stroke`, `aux.line`, `aux.label`, `aux.movable`, and `aux.stackable`.
        -   `_hidden`
            -   This option has been removed in favor of setting the `aux.color` tag to `transparent` or `clear`.
            -   To remove the lines you simply need to set the `stroke.color` tag to `transparent`/`clear`.
    -   Several new tags were added:
        -   `builder.context`
            -   Setting this to a value will cause the file to visualize the context that was specified.
            -   This means appearing like a worksurface and showing any files that have the related `{context}` tag set to `true`.
        -   `builder.context.x`, `builder.context.y`, `builder.context.z`,
            -   These tags specify the X, Y, and Z positions that the center of the worksurface is placed at.
        -   `builder.context.scale`
            -   This tag specifies the scale of the worksurface. (how big it is)
        -   `builder.context.grid.scale`
            -   This tag specifies the scale of the grid relative to the worksurface. (how big the grid squares are)
        -   `builder.context.defaultHeight`
            -   This tag specifies how tall the hexes on the worksurface are by default.
        -   `builder.context.size`
            -   This tag specifies how many hexes from the center the worksurface contains.
        -   `builder.context.minimized`
            -   This tag specifies whether the worksurface is minimized.
        -   `builder.context.color`
            -   This tag specifies the color that the worksurface is.

## V0.3.5

### Date: 2/26/2019

### Changes:

-   Fixed AR mode.
-   Restoring original background color when exiting AR mode.

## V0.3.4

### Date: 2/25/2019

### Changes:

-   Added stub for AUX Player.
-   Added subdomains for File Simulator (projector.filesimulator.com) and AUX Player (player.filesimulator.com).
-   Lots of file reorganization.
    -   `aux-projector` and `aux-player` are now togethor underneath `aux-web` along with any other common/shared files.
-   Fixed combining.

## V0.3.3

### Date: 2/21/2019

### Changes:

-   Implemented a word bubble to help make file labels more readable.

## V0.3.2

## Data: 2/21/2019

### Changes:

-   Nothing, just trying to get npm flow setup.

## V0.3.1

### Date: 2/20/2019

### Changes:

-   Added the ability to delete files by dragging them off a workspace.
-   Fixed the `destroy()` function in action scripts.

## V0.3.0

### Date: 2/14/2019

### Changes:

-   Added a recursion check to the formula evaluation code to prevent infinite loops from locking up the system.

## V0.2.30

### Date: 2/13/2019

### Changes:

-   Added Aux Debug page that can be reached by prepending `/aux-debug/` to your simulation id in the url.
    -   This page presents the AUX data in its raw JSON form and is updated live when changes arrive from the server.
    -   If you wanted to see the raw data for a simulation called `RyanIsSoCool` you would go to: `filesimulator.com/aux-debug/RyanIsSoCool`.
-   Add the ability to drag a stack of files
    -   For some reason the stack doesn't always move at the same time.
    -   It's some weird issue with not updating them fast enough or something.
-   Debounce updates to the recents list so that we're not forcing re-renders of the mini files all the time
-   Fix so that dragging new files doesn't cause a ton to get created
-   Cause formulas to be run when evaluating filters
    -   This also fixes the issue of numbers and true/false values not matching filters
-   Allow combining files that were just dragged from the file queue
-   Hide files without workspaces

    -   Also log out the file ID when this happens.

## V0.2.29

### Date: 2/13/2019

### Changes:

-   Fixed workspace mesh not updating properly.
-   Remove workspace if size is 0.
    -   Only allow shrinking of a workspace to 0 if there are no files on the workspace.
-   Implemented cleanup of a file's arrows/lines when it is destroyed.

## V0.2.28

### Date: 2/12/2019

### Changes:

-   Make the recent files list use 3D renders of the actual files.
-   Fixed issues with the lines not updating when worksurfaces minimize.
-   Disabled shadows.

## V0.2.27

### Date: 2/11/2019

### Changes:

-   Fix the weirdest bug that was caused by an internal error in Vue.js.
    -   It would do something to stop the touch events from being emitted.
    -   I'm not sure how it did that. Maybe changing focus or something.

## V0.2.26

### Date: 2/11/2019

### Changes:

-   Fixed touch scrolling.
-   Fixed an issue that would prevent immovable files from being dragged off of the recent files list.
-   Fixed an issue that allowed players to place files on minimized worksurfaces.
-   Fixed an issue that allowed minimized worksurfaces to snap together.
-   Made the recents list have 3 files at most.
-   Made files in the recents list not duplicate as long as their normal values are the same.
-   Made selecting a file in the recents list move the selected file to the front.
-   Made the first file in the list larger than the others.
-   Made dragging a file from the recents list not move the dragged file to the front of the list.

## V0.2.25

### Date: 2/11/2019

### Changes:

-   Added the first version of the file toolbar.
    -   This is a list of the user's recently edited files.
    -   Users can select a file from the toolbar to tap and place.
    -   They can also click and drag files out into the world.
-   Made minimized hexes 1/3 the scale of normal hexes.
-   Added the ability to minimize hexes while in file mode.
-   Moved extra buttons like the AR mode to the app sidebar.
-   Made the login email box into a name box.
-   Fixed destroyed blocks not dissapearing.
-   Made the tag input field use a placeholder instead of filling with actual text.
-   Fixed some input issues.

## V0.2.24

### Date: 2/8/2019

### Changes:

-   Scaled down color picker, removed scrolling, and made it slightly wider to accommodate mobile screens.
-   It is now possible to close the Color Picker by tapping on empty space (it will no longer open immediately when tapping of of it).
-   Allow camera dragging when performing click operation on file that is incompatible with the current user mode.
-   Prevent the user from changing the background color when in AR mode.
-   Added the ability to see other people and what they are looking at.
-   Added the ability to minimize worksurfaces.
    -   While minimized they can still be dragged around but changing the size and height is not allowed.
    -   The color can still be changed though.
-   Fixed an issue where everyone would try to initialize the globals file with the default color and get a merge conflict if it was different.

## V0.2.23

### Date: 2/7/2019

### Changes:

-   Made the info box default to closed.
-   Added initial version of WebXR support.
    -   Note that this is Mozilla's old crotchety WebXR and not the official standardized version.
    -   As such, it only works in Mozilla's WebXR Viewer app thing.
    -   Hopefully it doesn't break WebVR support.
-   Changed color picker to swatches style.
-   Can only change scene background color while in workspaces mode.
-   Changed `stroke.linewidth` to be `stroke.width`.

## V0.2.22

### Date: 2/7/2019

### Changes:

-   Color Picker component is now more generic. It invokes a callback function every time the color value changes that you can use to get the color value.
-   Made the QR code larger.
-   Change the scene’s background color by clicking on it and using the color picker.
-   Make basically all the text gray (title bar text, mode switch, add buttons, and the hamburger).
-   Changed color picker type to Compact style.

## V0.2.21

### Date: 2/7/2019

### Changes:

-   Changed the top bar and other buttons to have a white background.
-   Changed the red badge on the pencil to be a neutral gray.
-   Changed the actions icon.
-   Added a grid that is visible in hex edit mode.

## V0.2.20

### Date: 2/7/2019

### Changes:

-   Added color picker component.
-   Can change workspace color using color picker from the context menu.
-   Inverted touch input vertical rotation.
-   Clamping vertical rotation so that you can’t rotate underneath the ground plane.

## V0.2.19

### Date: 2/6/2019

### Changes:

-   Added `stroke.linewidth` to control how thick the stroke lines are.
-   Removed the Skybox.
-   Added the ability to change the vertical tilt of the camera by using two fingers and panning up and down.
-   Reworked the files panel to be easier to use.
    -   Added "+action" button for creating actions.
    -   Moved the "+tag" and "+action" buttons above the file table.
    -   Moved the "Clear selection" button to the header row on the file table.
    -   It still needs some of the scrolling features like not scrolling the header while scrolling the body of the table but for the most part it's done.
    -   Also needs the auto-zoom feature for users. After looking at possible implementations I've discovered that it should be easier to do this when the "seeing other people" update arrives.

## V0.2.18

### Date: 2/5/2019

### Changes:

-   Button polling is now implemented in `InputVR` for vr controllers: `getButtonDown`, `getButtonHeld`, `getButtonUp`.
-   Replaced `GameView.workspacePlane` with mathematical plane for workspace dragging.
    -   This fixes not being able to drag workspaces after we disabled the ground plane mesh.
-   Forcing touch input when being used on a VR capable device in non-VR mode. This fixes traditional browser input on devices like the Oculus Go.

## V0.2.17

### Date: 2/5/2019

### Changes:

-   Moved VR controller code to `InputVR` class.
-   Forcefully disconnecting the controller when exiting VR, this fixes bug with GamePad API when returning to VR mode.
-   Disabled visibility of scene’s ground plane.
-   `ControllerMesh` is now a special `Object3D` that is added to the root controller `Object3D` node.

## V0.2.16

### Date: 2/5/2019

### Changes:

-   Controller is represented as a red pointer arrow. It doesnt not currently allow you to interact yet.
-   Disabling shadows when in VR. Shadows are a significant performance cost in its current state, disabling them gives us 20-30+ fps boost in VR.
-   VR button is now hidden when WebVR is not detected.

## V0.2.15

### Date: 2/5/2019

#### Changes:

-   Changed the default cube color to be white.
-   Changed the default cube outline color to gray instead of invisible.
-   Fixed an issue with action filters where some values weren't able to be matched to a filter.
    -   This happened for some tag values that would be parsed from strings into their semantic equivalents.
    -   For example, `"true"` would get converted to `true` and `"123.456"` would get converted to `123.456`.
    -   This conversion was being ignored for filter values, so they would never match in these scenarios.
-   Fixed an issue with action scripts where copying a file would not copy its formulas.
-   Improved the `copy()` function used in action scripts to be able accept any number of arguments.
    -   This allows cascading scenarios like `copy(this, that, @name("joe"), @name("bob"))`.

## V0.2.14

### Date: 2/4/2019

#### Changes:

-   Added `scale.x`, `scale.y`, and `scale.z` tags to allow changing the scale of the cubes.
    -   `x` and `y` are width and thickness. `z` is height.
-   Dragging worksurfaces now no longer snaps to the center but stays relative to the cursor position.
-   Added `label.size` and `label.size.mode` tags.
    -   `label.size` sets the size of the label. Setting it to 1 means the default size and setting it to 2 means twice the default size.
    -   Setting `label.size.mode` to `"auto"` causes the label to appear a constant size no matter where the user's camera is in the scene.
-   Changed the renderer settings to render the 3D scene at the full device resolution.
    -   This will likely increase the accuracy of rendering results but may also cause performance to drop due to rendering a lot more pixels.
    -   Was previously using the browser-default pixel ratio.
-   Added beta support for Web VR devices.
-   Fixed an issue where worksurfaces that did not have default heights and were merged into other worksurfaces would cause those tiles to incorrectly appear with a height of `0`.
    -   The worksurfaces that did not have default heights were from old versions that did not allow changing heights.
-   Added the number of selected cubes to the info box toggle

## V0.2.13

### Date: 2/1/2019

#### Changes:

-   Camera now handles going from two touch -> one touch without jumping around.
-   Removed time instance in `Time.ts`.
-   Input and Time are both updated manually through `GameView`, we need less `requestAnimationFrame` calls when possible.
-   Fixed bug in `Input` that would cause touches to overwrite old ones on browsers that reuse `TouchEvent` identifiers.
-   Remaining `TouchData` finger indexes get normalized when touches are removed.
    -   i.e. if there are two touches and touch 0 gets removed, then touch 1 becomes touch 0.

## V0.2.12

### Date: 2/1/2019

#### Changes:

-   Added `#stroke.color` which sets an outline on the cube.
-   Added the ability to download `.aux` files.
-   Added the ability to upload `.aux` files into the current session.
-   Changed the URLs to not use `#`. (breaking change!)
-   Changed the home screen to be the root path (`/`) so sessions are now just `filesimulator.com/mysession`. (breaking change!)
-   Changed the login screen to be at `/login`. (So `login` is not a valid session ID anymore) (breaking change!)
-   Fixed an issue where destroyed objects were being returned in action script queries.
-   Fixed an issue that allowed files to be combined with themselves. (Sorry Jeremy!)
-   Fixed an issue where offline users would always overwrite file `_index` values if the index was at `0.`
-   Minor changes:
    -   Add a "continue as guest" button.
    -   Replace "File Simulator" with the session code unless they are in the default session.
    -   Disable auto-capitalization and autocorrect on the input fields.
    -   Change the "Add worksurface" and "Add file" buttons to just be a "+" icon.
    -   Change the mode switch to use icons instead of text for the label.
    -   Make the mode switch always appear white.
    -   Remove color integration from FileValue.
    -   Change "Nuke the site" to something a little more friendly.
    -   Change "+ New Tag" to "+tag".
    -   Change the deselect file button to a grey color.
    -   Change the info box header to "Selected Files".
    -   Change the info icon to a pencil icon.

## V0.2.11

### Date: 1/31/2019

#### Changes:

-   Changed the "X" used to deselect files into a "-" sign.
-   Added the ability to show a QR code linking to the session the current user is in.

## V0.2.10

### Date: 1/31/2019

#### Changes:

-   Added two different modes to help control what the user is interacting with
    -   The "Files" mode allows dragging files and making new files.
    -   The "Worksurfaces" mode allows dragging worksurfaces, making new worksurfaces, and interacting via clicking on them.
-   Re-added the ability to combine files
    -   Dragging a file onto another file will combine them if possible.
    -   If no filters match then the files will stack.

## V0.2.9

### Date: 1/31/2019

#### Changes:

-   Camera zooming with trackpad pinching is now supported.
-   Input now handles `WheelEvent` from the browser.
    -   `getWheelMoved()` - Returns true when wheel movemented detected.
    -   `getWheelData()` - Return wheel event data for the current frame.

## V0.2.8

### Date: 1/31/2019

#### Changes:

-   Disabled double-tap to zoom functionality that is added by iOS and Android by default.
-   Fixed an issue where files would all appear in the same spot upon first load of a session.
-   Added the Session ID to the top header.
-   After logging in, the user will now be redirected back to the session they first tried accessing.
-   Fixed some typos.

## V0.2.7

### Date: 1/30/2019

#### Changes:

-   Added `line.to` and `line.color` tags. `line.to` creates an arrow that points from the source file to the target file. An array of files is also supported.
-   Added formula support for `label`, `label.color`.
-   Added some functions to `FileCalculations` to help with handling of short file ids:
    -   `getShortId` - Return the short id for the file.
    -   `fileFromShortId` - Find file that matches the short id.
    -   `filesFromShortIds` - Find files that match the short ids.
-   Disabled depth buffer writing for the new SDF rendered font.
-   Running `updateMatrixWorld` function for `FileMesh` when its position is updated.
    -   This allows child objects to have accurate world positioning the moment its parent is moved instead of waiting for ThreeJS to run the next render update frame.

## V0.2.6

### Date: 1/28/2019

#### Changes:

-   Improved the game window to resize the renderer and camera automatically
-   Improved how the files window scales for small devices
-   Move the toolbar into a floating action button
-   Closing the info box now shows an icon in its place that can be used to reopen it
-   Selecting/changing files no longer re-opens the info box
-   Tags that the user adds to the info box are no longer automatically hidden

## V0.2.5

### Date: 1/28/2019

#### Changes:

-   Rotation with touch input now spins in the correct direction.
-   3D text rendering is now done with SDF (Signed Distance Field). This gives us a much cleaner and crisper text representation.
-   Added `label.color` tag that allows you to change the color of the label text.

## V0.2.4

### Date: 1/28/2019

In this version we improved workspaces and made other minor quality of life improvements.

#### Changes:

-   Added the ability to change hex heights
-   Added the ability to stack cubes on top of each other
-   Added the ability to drag single hex tiles onto other workspaces
-   Added a `list()` formula function that is able to calculate which files are stacked on top of each other.
-   Made the square grid tiles visible only if they are over a related hex tile
-   Made hexes have a short height by default
-   Made hexes larger by default
-   Made cubes always attach to a workspace
-   Made only the grid that a cube is being dragged onto visible

##V0.2.1
###Date: 1/22/2019
In this version we added support for multiple simultaneous sessions. When logging in users can optionally provide a “Session ID” that will put them into that session. Alternatively, they can type the Session ID into the URL and go there directly. Sharing URLs to share your session is also supported.

#### Changes:

-   Multi-Session Support
    -   Users enter in a Session ID to go to a sandbox all their own.
    -   They can also share the URL with other people to be put directly into that session.
-   Hexes no longer have bevels.
-   In Formulas, hashtag expressions which have only a single result now return that result directly instead of in an array.
    -   For example, If there was only one file with a #sum set to “10” and there was a formula “=#sum”
        -   In v0.2.0 the formula would equal “[10]”
        -   In v0.2.1 the formula would equal “10”

## V0.2.0

### Date: 1/16/2019

In this version we added support for offline mode and made general improvements to the user interface.

#### Changes:

-   Added offline mode
    -   After loading the app over HTTPS, the user will be able to go completely offline (airplane mode) and still be able to access everything. This means:
        -   The app should load
        -   The user should be able to create new files and workspaces
        -   They should be able to edit tags and perform actions.
    -   When new app versions are available, the user will be prompted to refresh the page to use the new version.
        When the user goes back online the app will attempt to sync with the server. If successful, then everyone else will be able to see their changes because they have been synced.
    -   If syncing is not successful, then this is because of one or more merge conflicts between the user’s version and the server’s version.
        -   Merge conflicts happen when two users edit the same tag to different values.
        -   The computer doesn’t know which is the most valid so it has to ask the user.
    -   When merge conflicts happen a notification will pop up and prompt the user to fix them.
        -   This prompt will also be in the side bar underneath the hamburger menu.
    -   Until the user fixes the merge conflicts any changes they make will not be synced to the server.
    -   When the user fixes the merge conflicts, their state is synced to the server and everyone is able to see it.
    -   The sidebar will show the current online/offline synced/not synced status. Right clicking it will give the option to force the app into offline mode for testing and vice versa.
-   Added a nuke button
    -   This button allows the user to delete everything in the website.
    -   This is only for testing so don’t expect it to work in all cases. In particular, don’t expect it to work super well when there are multiple people on the site at a time.
-   Removed test buttons from the sidebar
-   Changed the version number to be based on the latest annotated git tag. This will let us have full control over the version numbers while making them a lot more human readable. Upon hover it will also show the git commit hash that the build was made from.<|MERGE_RESOLUTION|>--- conflicted
+++ resolved
@@ -2,11 +2,7 @@
 
 ## V3.1.35
 
-<<<<<<< HEAD
-#### Date: 6/22/2023
-=======
 #### Date: 6/30/2023
->>>>>>> 932e96ff
 
 ### :rocket: Improvements
 
