# CasualOS Changelog

## V3.0.20

<<<<<<< HEAD
#### Date: 8/17/2022
=======
#### Date: 8/24/2022
>>>>>>> 99651bbd

### :rocket: Improvements

-   Added the ability to use your fingers to click bots in VR/AR.
    -   Any device that supports the WebXR Hand input module should work.
    -   Tested with the Oculus Quest 2.
-   Added the `keyboard` form.
    -   This creates a virtual keyboard that the user can interact with.
    -   Clicking keys on the keyboard sends a `@onKeyClick` whisper to the bot.
-   Improved the system portal diff tab to set the `editingBot`, `editingTag`, and `editingTagSpace` tags on the configBot.
-   Added the `os.startFormAnimation(bot, animationName, options?)`, `os.stopFormAnimation(bot, options?)`, `os.listFormAnimations(botOrAddress)`, and `os.bufferFormAddressGLTF(address)` functions.
    -   `os.startFormAnimation(bot, animationName, options?)` is used to trigger an animation on the given bot. Returns a promise that resolves when the animation has started. It accepts the following parameters:
        -   `bot` - The bot or list of bots that the animation should be triggered on.
        -   `animationName` - The name or index of the animation that should be started.
        -   `options` - The additional parameters that should be used for the animation. Optional. It should be an object with the following properties:
            -   `startTime` - The time that the animation should start playing. It should be the number of miliseconds since the Unix Epoch.
            -   `initialTime` - The time within the animation clip that the animation should start at in miliseconds.
            -   `timeScale` - The rate at which the animation plays.
            -   `loop` - Options for looping. It should be an object with the following properties:
                -   `mode` - How the animation should loop. It should be either `repeat` or `pingPong`.
                -   `count` - The number of times that the animation should loop.
            -   `clampWhenFinished` - Whether the final animation values should be preserved when the animation finishes.
            -   `crossFadeDuration` - The number of miliseconds that the animation should take to cross fade from the previous animation.
            -   `fadeDuration` - The number of miliseconds that the animation should take to fade in.
            -   `animationAddress` - The address that the animations should be loaded from.
    -   `os.stopFormAnimation(bot, options?)` is used to stop animations on the given bot. Returns a promise that resolves when the animation has stopped. It accepts the following parameters:
        -   `bot` - The bot or list of bots that animations should be stopped on.
        -   `options` - The options that should be used to stop the animations. Optional. It should be an object with the following properties:
            -   `stopTime` - The time that the animation should stop playing. It should be the number of miliseconds since the Unix Epoch.
            -   `fadeDuration` - The number of miliseconds that the animation should take to fade out.
    -   `os.listFormAnimations(botOrAddress)` is used to retrieve the list of animations that are available on a form. Returns a promise that resolves with the animation list. It accepts the following parameters:
        -   `botOrAddress` - The bot or address that the animation list should be retrieved for.
    -   `os.bufferFormAddressGLTF(address)` is used to pre-cache the given address as a GLTF mesh for future use. Returns a promise that resolves when the address has been buffered. It accepts the following parameters:
        -   `address` - The address that should be loaded.
-   Added several listeners that can be used to observe animation changes on bots.
    -   Currently, they are only sent for animations that are started via `os.startFormAnimation()`. Animations that are triggered via the `#formAnimation` tag or `experiment.localFormAnimation()` are not supported.
    -   `@onFormAnimationStarted` and `@onAnyFormAnimationStarted` are sent when an animation has been started.
    -   `@onFormAnimationStopped` and `@onAnyFormAnimationStopped` are sent when an animation has been manually stopped.
    -   `@onFormAnimationFinished` and `@onAnyFormAnimationFinished` are sent when an animation finishes playing.
    -   `@onFormAnimationLooped` and `@onAnyFormAnimationLooped` are sent when an animation restarts per the looping rules that were given in the options object.
-   Added support for the `scrollTop` and `offsetHeight` properties for `<section>` elements.

### :bug: Bug Fixes

-   Fixed an issue where `cursor` bots would not update in the multiline editor unless no bots changed for 75ms.
-   Fixed an issue where `cursor` bots would be duplicated if the user closed the portal that contained the multiline editor and then opened it again.
-   Fixed an issue where images that were loaded via custom apps would later fail to load as a `formAddress`.

## V3.0.19

#### Date: 8/11/2022

### :bug: Bug Fixes

-   Fixed an issue that would allow browsers to cache certain HTML files when they should not.
-   Fixed an issue where subjectless keys would not work with the new auth system.
-   Fixed an issue where the background for floating labels would not match the label if the bot was rotated.

## V3.0.18

#### Date: 8/9/2022

### :boom: Breaking Changes

-   Changed uploads to PDF files to upload the binary data of the PDF instead of automatically converting it to UTF-8.
    -   This affects both `os.showUploadFiles()` and `@onFileUpload`.

### :rocket: Improvements

-   Switched PublicOS from [Magic.link](https://magic.link) to a custom auth implementation that gives us more flexibility around how we manage user accounts.
    -   This is purely an implementation detail, and should not affect any PublicOS/CasualOS features.
-   Added the ability to see active PublicOS authentication sessions, when they were granted, and what IP Address they were granted to.
-   Improved Custom HTML Apps to copy the following properties from specific element types when an event (like `onLoad`) happens:
    -   `<img>` - The following properties are copied:
        -   `width`
        -   `height`
        -   `naturalWidth`
        -   `naturalHeight`
        -   `currentSrc`
    -   `<video>` - The following properties are copied:
        -   `videoWidth`
        -   `videoHeight`
        -   `duration`
        -   `currentSrc`
-   Moved the "Exit to Grid Portal" button in the system portal from the lower right corner to the lower left corner.
-   Improved the systemPortal to support global search by exact matches for `#id` and `#space`.
-   Improved the systemPortal to support comparing systems of bots against each other.
    -   This works by comparing two separate system tags. The first tag is `#system` (or whatever is specified by `#systemPortalTag` on the config bot) and the second tag is specified by the `#systemPortalDiff` on the config bot.
    -   For example, if the `#systemPortal` is set to `custom` and the `#systemPortalDiff` tag is set to `system2`, then bots that contain `custom` in their `#system` tag will be compared against bots that match using their `#system2` tag.
    -   The result is useful for creating visualizations of change for system bots.
    -   See the documentation for more information.
    -   Also check out the example: https://ab1.bot/?ab=diffPortalExample
-   Added the `os.appHooks` property that contains [hook functions](https://preactjs.com/guide/v10/hooks).
    -   Hook functions make managing custom app states easier and less tedious.

### :bug: Bug Fixes

-   Fixed an issue where entering an invalid value into an input box in a custom app would cause the input box to be automatically cleared.
-   Fixed an issue where the base color on GLTF models would be overridden with white if no color tag was specified.
-   Fixed an issue where self-closing JSX elements that contained attributes would not be compiled correctly.
-   Fixed an issue where the meetPortal could fail to start if the meet portal properties were changed before it finished loading external scripts.
-   Fixed how progress bars position themselves to better match how labels position themselves.
-   Fixed an issue where custom app elements did not support CSS Style properties that started with a hyphen (`-`).

## V3.0.17

#### Date: 7/18/2022

### :bug: Bug Fixes

-   Fixed an issue where calling `os.focusOn()` for the mapPortal before the portal has finished loading would cause the camera to focus on an incorrect location.
-   Fixed an issue where labels would fail to show up on billboarded bots that are directly below or above the portal camera.
-   Fixed an issue where hex bot forms were positioned incorrectly.

## V3.0.16

#### Date: 7/6/2022

### :rocket: Improvements

-   Added the `uv` property to `@onClick`, `@onAnyBotClicked`, `@onDrag`, and `@onAnyBotDrag` shouts.
    -   This property contains the [UV Coordinates](https://stackoverflow.com/questions/3314219/how-do-u-v-coordinates-work) of the texture on the clicked bot that the user clicked.
    -   UV coordinates are a 2D vector representing the X and Y location on the texture (i.e. `formAddress`) on the bot that was clicked.
    -   UV coordinates are mapped as follows:
        -   Bottom left of the texture is: `(0, 0)`
        -   Bottom right is: `(1, 0)`
        -   Top left is: `(0, 1)`
        -   Top right is: `(1, 1)`
-   Added the `os.raycast(portal, origin, direction)` and `os.raycastFromCamera(portal, viewportPosition)` functions.
    -   These functions are useful for finding what bots a particular ray would hit. For example, you could query what bots are under a particular spot of the screen with `os.raycastFromCamera()`.
    -   Currently, the `grid`, `miniGrid`, `map` and `miniMap` portals are supported.
    -   See the documentation for more information and examples.
-   Added the `os.calculateRayFromCamera(portal, viewportPosition)` function.
    -   This function is useful for finding the 3D path (ray) that travels through a particular screen position of the specified portal's camera.
    -   Currently, the `grid`, `miniGrid`, `map` and `miniMap` portals are supported.
    -   See the documentation for more information and examples.
-   Improved `os.getPublicRecordKey()` to return an `errorReason` for failed requests.

### :bug: Bug Fixes

-   Fixed `lineStyle = wall` to support the coordinate system changes from v3.0.11.

## V3.0.15

#### Date: 6/21/2022

### :rocket: Improvements

-   Improved the login system to record user's email/phone number so that we can migrate off of [magic.link](https://magic.link/) in the future.

## V3.0.14

#### Date: 6/20/2022

### :rocket: Improvements

-   Changed the `circle` bot form ignore lighting changes based on its orientation.
-   Added the `formAddressAspectRatio` tag to allow adjusting how `formAddress` images/videos are displayed on `cube`, `circle`, and `sprite` bot forms.
    -   The aspect ratio should be the width of the image divided by the height of the image.
    -   Negative aspect ratios can also be used to mirror the image horizontally.
-   Added the ability to create and join custom multimedia chat rooms.
    -   Key features:
        -   The ability to join multiple chat rooms at once.
        -   The ability to display camera/screen feeds on 3D bots.
        -   Notification of when remote users join/leave.
        -   Notification of when users are speaking.
        -   The ability to control the quality that video tracks stream at.
    -   The following functions have been added:
        -   `os.joinRoom(roomName, options?)`
        -   `os.leaveRoom(roomName, options?)`
        -   `os.getRoomOptions(roomName)`
        -   `os.setRoomOptions(roomName, options)`
        -   `os.getRoomTrackOptions(roomName, trackAddress)`
        -   `os.setRoomTrackOptions(roomName, trackAddress, options)`
        -   `os.getRoomRemoteOptions(roomName, remoteId)`
    -   The following listeners have been added:
        -   `@onRoomJoined` - Sent whenever a room has been joined via `os.joinRoom()`
        -   `@onRoomLeave` - Sent whenever a room has been exited via `os.leaveRoom()`
        -   `@onRoomStreaming` - Sent whenever the local user has been connected or reconnected to a room.
        -   `@onRoomStreamLost` - Sent whenever the local user has been disconnected from a room.
        -   `@onRoomTrackSubscribed` - Sent whenever an audio/video track has been discovered inside a room.
        -   `@onRoomTrackUnsubscribed` - Sent whenever an audio/video track has been removed from a room.
        -   `@onRoomRemoteJoined` - Sent whenever a remote user has joined a room.
        -   `@onRoomRemoteLeave` - Sent whenever a remote user has left a room.
        -   `@onRoomSpeakersChanged` - Sent whenever the list of speaking users has changed in a room.
        -   `@onRoomOptionsChanged` - Sent whenever the local room options have been changed.
    -   See the documentation for more detailed information.
    -   Also check out the `rooms-example` appBundle for an example.
-   Added the `os.listInstUpdates()` and `os.getInstStateFromUpdates(updates)` functions.
    -   These functions are useful for tracking the history of an instance and debugging potential data loss problems.
    -   `os.listInstUpdates()` gets the list of updates that have occurred in the current instance.
    -   `os.getInstStateFromUpdates()` gets the bot state that is produced by the given list of updates.

### :bug: Bug Fixes

-   Fixed an issue where HTML updates could cause CasualOS to skip `@onAnyAction` calls for bot updates.
-   Fixed an issue where point-of-view mode would start the camera at the wrong rotation.
-   Fixed an issue where billboarded bots would rotate to match the roll of the camera in VR/AR.
-   Fixed an issue where using `os.tip()` with long words could cause the words to overflow the tooltip background.
-   Fixed an issue where removing a tag from the sheetPortal could cause the tag below it to become the dimension set in the sheetPortal.

## V3.0.13

#### Date: 6/3/2022

### :rocket: Improvements

-   Added the `math.degreesToRadians(degrees)` and `math.radiansToDegrees(radians)` functions.

### :bug: Bug Fixes

-   Fixed an issue where the `cameraRotationX`, `cameraRotationY`, and `cameraRotationZ` tags were using a Y-up coordinate system instead of the CasualOS Z-up coordinate system.

## V3.0.12

#### Date: 5/31/2022

### :bug: Bug Fixes

-   Fixed an issue where snapping bots to bot faces was not supported in the miniMapPortal.
-   Fixed an issue where snapping bots to faces of bots that have a non-1 `scaleZ` would work incorrectly.

## V3.0.11

#### Date: 5/27/2022

### :boom: Breaking Changes

-   CasualOS now consistently uses a right-handed coordinate system.
    -   In previous versions, CasualOS inconsistently handled rotations which led to some parts obeying the right-hand rule and other parts obeying the left-hand rule for rotations.
    -   One of the consequences of this is that rotations around the Y axis are now counter-clockwise instead of clockwise.
        -   Note that from the default camera perspective, this is switched. Rotations now appear clockwise instead of counter-clockwise.
    -   To keep the previous behavior, simply negate the Y axis for rotations. (e.g. if the rotation was `tags.homeRotationY = 1.3`, now it should be `tags.homeRotationY = -1.3`)
    -   This change affects `[dimension]RotationY`, `cameraRotationOffsetY`, and `os.addDropGrid()`.

### :rocket: Improvements

-   Added the ability to represent positions and rotations with the `➡️` and `🔁` emojis.
    -   In scripts, these values get parsed into `Vector2`, `Vector3`, and `Rotation` objects.
    -   Vectors support the following formats:
        -   `➡️1,2` represents a 2D position/direction (`Vector2`) that contains `X = 1` and `Y = 2`.
        -   `➡️1,2,3` represents a 3D position/direction (`Vector3`) that contains `X = 1`, `Y = 2`, and `Z = 3`.
        -   Additionally, vectors can be created using `new Vector2(1, 2)` and `new Vector3(1, 2, 3)`.
    -   Rotations support the following formats:
        -   `🔁0,0,0,1` represents a 3D rotation (`Rotation`) that contains `X = 0`, `Y = 0`, `Z = 0`, and `W = 1`.
        -   Additionally, rotations can be created using the `Rotation` class constructor. It supports the following forms:
            -   Create a rotation that does nothing:
                ```typescript
                const rotation = new Rotation();
                ```
            -   Create a rotation from an axis and angle:
                ```typescript
                const rotation = new Rotation({
                    axis: new Vector3(0, 0, 1),
                    angle: Math.PI / 2,
                }); // 90 degree rotation about the Z axis
                ```
            -   Create a rotation from two directions:
                ```typescript
                const rotation = new Rotation({
                    from: new Vector3(1, 0, 0),
                    to: new Vector3(0, 1, 0),
                }); // Rotation that transforms points from (1, 0, 0) to (0, 1, 0)
                ```
            -   Create a rotation from multiple rotations:
                ```typescript
                const rotation = new Rotation({
                    sequence: [
                        new Rotation({
                            axis: new Vector3(0, 1, 0),
                            angle: Math.PI / 2,
                        }), // 90 degree rotation around Y axis
                        new Rotation({
                            axis: new Vector3(1, 0, 0),
                            angle: Math.PI / 4,
                        }), // 45 degree rotation around X axis
                    ],
                });
                ```
            -   Create a rotation from a Quaternion:
                ```typescript
                const rotation = new Rotation({
                    quaternion: {
                        x: 0,
                        y: 0.7071067811865475,
                        z: 0,
                        w: 0.7071067811865476,
                    },
                }); // 90 degree rotation about the Y axis
                ```
        -   Check the documentation on Vectors and Rotations for more information.
-   Added the `[dimension]Position` and `[dimension]Rotation` tags to support using vectors and rotation objects for bot positioning.
-   Improved the `getBotPosition()` function to support the `[dimension]Position` tag and return a `Vector3` object.
-   Added the `getBotRotation(bot, dimension)` function that retrieves the position of the given bot in the given dimension and returns a `Rotation` object.
    -   `bot` is the bot whose rotation should be retrieved.
    -   `dimension` is the dimension that the bot's rotation should be retrieved for.
-   Improved the `animateTag()`, `os.getCameraPosition()` `os.getCameraRotation()`, `os.getFocusPoint()`, `os.getPointerPosition()`, `os.getPointerDirection()`, `math.getForwardDirection()`, `math.intersectPlane()`, `math.getAnchorPointOffset()`, `math.addVectors()`, `math.subtractVectors()`, `math.negateVector()`, `math.normalizeVector()`, `math.vectorLength()`, and `math.scaleVector()` functions to support `Vector2`, `Vector3`, and `Rotation` objects.
-   Added the "Select Background" and removed the "Share Video" buttons from the meetPortal.
-   Added initial documentation for ab-1.

### :bug: Bug Fixes

-   Fixed an issue where `os.showUploadFiles()` would return previously uploaded files.
-   Fixed an issue where tag text edits (i.e. `insertTagText()`) would not be properly communicated to the rest of CasualOS when they occurred after tag updates (i.e. `setTag()`).

## V3.0.10

#### Date: 5/6/2022

### :rocket: Improvements

-   Improved the Records API to be able to return errors to allowed HTTP origins.
-   Improved `os.meetCommand()` to return a promise.
-   Added the ability to specify an options object with `os.recordData(key, address, data, options)` that can specify update and delete policies for the data.

    -   These policies can be useful to restrict the set of users that can manipulate the recorded data.
    -   `options` is an object with the following properties:

        ```typescript
        let options: {
            /**
             * The HTTP Endpoint that should be queried.
             */
            endpoint?: string;

            /**
             * The policy that should be used for updating the record.
             * - true indicates that the value can be updated by anyone.
             * - An array of strings indicates the list of user IDs that are allowed to update the data.
             */
            updatePolicy?: true | string[];

            /**
             * The policy that should be used for deleting the record.
             * - true indicates that the value can be erased by anyone.
             * - An array of strings indicates the list of user IDs that are allowed to delete the data.
             * Note that even if a delete policy is used, the owner of the record can still erase any data in the record.
             */
            deletePolicy?: true | string[];
        };
        ```

-   Added the `os.tip(message, pixelX?, pixelY?, duration?)` and `os.hideTips(tipIDs?)` functions to make showing tooltips easy.
    -   `os.tip(message, pixelX?, pixelY?, duration?)` can be used to show a tooltip and takes the following parameters:
        -   `message` is the message that should be shown.
        -   `pixelX` is optional and is the horizontal pixel position on the screen that the message should be shown at.
            If omitted, then the tooltip will be shown at the current mouse position or the last touch position.
            Additionally, omitting the position will cause the tooltip to only be shown when the mouse is near it.
            Moving the mouse away from the tooltip in this mode will cause the tooltip to be automatically hidden.
        -   `pixelY` is optional and is the vertical pixel position on the screen that the message should be shown at.
            If omitted, then the tooltip will be shown at the current mouse position or the last touch position.
            Additionally, omitting the position will cause the tooltip to only be shown when the mouse is near it.
            Moving the mouse away from the tooltip in this mode will cause the tooltip to be automatically hidden.
        -   `duration` is optional and is the number of seconds that the toast should be visible for.
        -   Returns a promise that resolves with the ID of the newly created tooltip.
    -   `os.hideTips(tipIDs?)` can be used to hide a tooltip and takes the following parameters:
        -   `tipIDs` is optional and is the ID or array of IDs of tooltips that should be hidden. If omitted, then all tooltips will be hidden.
        -   Returns a promise that resolves when the action has been completed.
-   Improved the menuPortal to use 60% of the screen width on large screens when the screen is taller than it is wide.
-   Improved the systemPortal to support `system` tag values that are set to non-string values such as booleans and integers.
-   Added WebXR hand tracking support.
    -   Tested and verified on Meta Quest 2 headset.
    -   Wrist portals have custom offsets for hands to try and minimize the blocking of hands during interaction.
    -   Air tap interaction only currently. Air taps are when you tap your index finger and thumb together to perform a "tap/click" on what the pointer ray is targeting.

### :bug: Bug Fixes

-   Fixed an issue where CasualOS would attempt to download records from the wrong origin if using a custom `endpoint` parameter.

## V3.0.9

#### Date: 4/27/2022

### :rocket: Improvements

-   Added the `crypto.hash(algorithm, format, ...data)` and `crypto.hmac(algorithm, format, key, ...data)` functions.
    -   These functions make it easy to generalize which hash algorithm to use and also support outputting the result in several different formats.
    -   Supported algorithms for `crypto.hash()` are: `sha256`, `sha512`, and `sha1`.
    -   Supported algorithms for `crypto.hmac()` are: `hmac-sha256`, `hmac-sha512`, and `hmac-sha1`.
    -   Supported formats for both are: `hex`, `base64`, and `raw`.
    -   See the documentation for more information.
-   Added the `bytes.toBase64String(bytes)`, `bytes.fromBase64String(base64)`, `bytes.toHexString(bytes)`, and `bytes.fromHexString(hex)` functions.
    -   These functions make it easy to convert to and from Base64 and Hexadecimal encoded strings to [Uint8Array](https://developer.mozilla.org/en-US/docs/Web/JavaScript/Reference/Global_Objects/Uint8Array) byte arrays.
    -   See the documentation for more information.

### :bug: Bug Fixes

-   Fixed a permissions issue that prevented the creation of subjectless keys.

## V3.0.8

#### Date: 4/26/2022

### :rocket: Improvements

-   Added the ability to view participants and breakout rooms in the meetPortal.

## V3.0.7

#### Date: 4/26/2022

### :bug: Bug Fixes

-   Fixed an issue where bot labels would not render.

## V3.0.6

#### Date: 4/26/2022

### :bug: Bug Fixes

-   Fixed an issue where bots would not render because their shader code was broken.

## V3.0.5

#### Date: 4/26/2022

### :rocket: Improvements

-   Added the ability to specify which auth site records should be loaded/retrieved from.
    -   This is useful for saving or getting records from another CasualOS instance.
    -   The following functions have been updated to support an optional `endpoint` parameter:
        -   `os.recordData(key, address, data, endpoint?)`
        -   `os.getData(recordName, address, endpoint?)`
        -   `os.listData(recordName, startingAddress?, endpoint?)`
        -   `os.eraseData(key, address, endpoint?)`
        -   `os.recordManualApprovalData(key, address, data, endpoint?)`
        -   `os.getManualApprovalData(recordName, address, endpoint?)`
        -   `os.listManualApprovalData(recordName, startingAddress?, endpoint?)`
        -   `os.eraseManualApprovalData(key, address, endpoint?)`
        -   `os.recordFile(key, data, options?, endpoint?)`
        -   `os.eraseFile(key, url, endpoint?)`
        -   `os.recordEvent(key, eventName, endpoint?)`
        -   `os.countEvents(recordName, eventName, endpoint?)`
-   Improved the sheetPortal and and multi-line editor to support editing tags that contain object values.
-   Updated the Terms of Service, Acceptable Use Policy, and Privacy Policy to make it clearer which websites they apply to.
-   Improved how lines are rendered to use an implementation built into three.js.
    -   This makes bot strokes that are scaled appear correct.
    -   This change also makes lines and strokes appear the same size on screen no matter the zoom level of the camera. This can make it easier to identify bots when zoomed out a lot.
-   Added the ability to allow/deny login with phone numbers based on regex rules defined in a DynamoDB table.
-   Added the `os.getSubjectlessPublicRecordKey(recordName)` function to make it possible to create a record key that allow publishing record data without being logged in.
    -   All record keys are now split into two categories: subjectfull keys and subjectless keys.
    -   subjectfull keys require login in order to publish data are are the default type of key.
    -   subjectless keys do not require login in order to publish data.
    -   When publishing data with a subjectless key, all users are treated as anonymous. In effect, this makes the owner of the record fully responsible for the content that they publish.
-   Added the `os.meetFunction(functionName, ...args)` function to allow querying the current meet portal meeting state.
    -   `functionName` is the name of the function that should be triggered from the [Jitsi Meet API](https://jitsi.github.io/handbook/docs/dev-guide/dev-guide-iframe/#functions).
    -   `args` is the list of arguments that should be provided to the function.
    -   Returns a promise that resolves with the result of the function call.
-   Added the `@onMeetEntered` and `@onMeetExited` shouts which are triggered whenever the current user starts/stops participating in a meet.
    -   Unlike `@onMeetLoaded`, `@onMeetEntered` is only triggered after the user clicks the "Join" button from the meeting waiting room.
    -   See the documentation for more detailed information.
-   Added the `meetPortalJWT` tag to the meetPortalBot to allow using JSON Web Tokens for authenticating moderators in meetings.
    -   See the Jitsi FAQ for more information on how to setup a moderator for a meeting: https://developer.8x8.com/jaas/docs/faq#how-can-i-set-a-user-as-moderator-for-a-meeting
-   Added the `botPortal` tag that when set to a bot ID on the `configBot` will show the JSON data for that bot.
    -   Additionally, the `botPortalAnchorPoint` and `botPortalStyle` tags can be set on the `botPortalBot` similarly to how `meetPortalAnchorPoint` can be set on the `meetPortalBot`.
-   Added the `systemTagName` tag that, when set on the config bot, specifies the tag that should be used when finding bots to include in the systemPortal.
    -   For example, setting `systemTagName` to `"test"` will cause the systemPortal to search for bots that have a `test` tag instead of a `system` tag.

### :bug: Bug Fixes

-   Fixed an issue where accessing certain properties on `globalThis` would cause an error to occur.
-   Fixed an issue where it was not possible to change the current meetPortal while it was already open.
-   Fixed an issue where using `os.replaceDragBot()` with bots that contained an array in its tags would cause an error.
-   Fixed an issue where videos in `formAddress` would not automatically play on Chrome web browsers.

## V3.0.4

#### Date: 3/31/2022

### :rocket: Improvements

-   Added the ability to force AUX to intepret values as strings by prefixing the tag value with the 📝 emoji.
    -   This can be useful for when you want to ensure that a tag value is interpreted a string.
    -   For example, the string `"01"` will be interpreted as the number `1` by default but `"📝01"` will preserve the leading 0.
-   Added the ability to force a tag to interpret values as numbers by prefixing the tag value with the 🔢 emoji.
    -   This can be useful when you want to ensure that a tag is interpreted as a number.
-   Added support for scientific notation in numbers.
    -   `1.23e3` will now be interpreted as `1230`.
-   Improved `os.focusOn()` to support positions that include a Z coordinate.
    -   This allows moving the camera focus point to any position in 3D space.
    -   The Z coordinate defaults to 0 if not specified.
-   Added the `menuItemShowSubmitWhenEmpty` tag to allow showing the submit button on input menu items even if the input box does not have any value.
-   Added the `os.addDropGrid(...grids)` and `os.addBotDropGrid(botId, ...grids)` functions to make it easy to snap bots to a custom grid.
    -   These functions are useful if you want to snap bots to a grid with a custom position or rotation.
    -   Additionally, they can be used to move bots in a grid that is attached to a portal bot.
    -   See the documentation for detailed usage information.

### :bug: Bug Fixes

-   Fixed an issue where `infinity` and `-infinity` would always be calculated as `NaN` instead of their corresponding numerical values.
-   Fixed an issue where passing `null`/`undefined`/`NaN`/`Infinity` as the `x` or `y` coordinate to `os.focusOn()` would break the gridPortal.
-   Fixed an issue where error stack traces would sometimes contain incorrect line numbers.
-   Fixed an issue where the systemPortal recent tags list could error if a bot without a system tag was edited.
-   Fixed an issue where the runtime would crash if `animateTag()` was given a null bot.
-   Fixed an issue where dragging a bot with a controller in free space would position the bot incorrectly if the bot was loaded by a portal form bot.
-   Fixed an issue where bots that were inside a bot portal that was inside a wrist portal would have an incorrect scale. ([#254](https://github.com/casual-simulation/casualos/issues/254))

## V3.0.3

#### Date: 3/22/2022

### :rocket: Improvements

-   Added the `os.getAverageFrameRate()` function.
    -   This function is useful for calculating the number of times that the 3D views have updated in the last second.
    -   Returns a promise that resolves with the current frame rate value.
-   `AUX_PLAYER_MODE`: The player mode that this instance should indicate to scripts.
    -   `"player"` indicates that the inst is supposed to be for playing AUXes while `"builder"` indicates that the inst is used for building AUXes.
    -   Defaults to `"builder"`.
    -   This value is exposed via the object returned from `os.version()`.
        -   See the documentation on `os.version()` for more information.
-   Added a button that offers to redirect to a static instance after a 25 second loading timeout.
    -   The redirect will send the user to `static.{common_host}` so `casualos.com` will redirect to `static.casualos.com` and `stable.casualos.com` will redirect to `static.casualos.com`.

## V3.0.2

#### Date: 3/16/2022

### :boom: Breaking Changes

-   Removed the following functions:
    -   `server.exportGpio()`
    -   `server.unexportGpio()`
    -   `server.getGpio()`
    -   `server.setGpio()`

### :rocket: Improvements

-   Improved performance for lower end devices by making CasualOS more efficient when automatically updating bots with user input.
-   Added the ability to login with a phone number instead of an email address.
    -   This feature is enabled by the `ENABLE_SMS_AUTHENTICATION` environment variable during builds.
-   Added the ability to automatically synchronize device clocks and expose the synchronized information to scripts.
    -   The following properties have been added:
        -   `os.localTime` - The local clock time in miliseconds since the Unix Epoch.
        -   `os.agreedUponTime` - The synchronized clock time in miliseconds since the Unix Epoch.
        -   `os.instLatency` - The average latency between this device and the inst in miliseconds. Smaller values are generally better.
        -   `os.instTimeOffset` - The delta between the local time and agreed upon time in miliseconds.
        -   `os.instTimeOffsetSpread` - The uncertainty of the accuracy of the `os.instTimeOffset` value. Measured in miliseconds. Smaller values indicate that `os.agreedUponTime` is more accurate, larger values indicate that `os.agreedUponTime` is less accurate.
        -   `os.deadReckoningTime` - The synchronized clock time that includes an additional 50ms offset to try to ensure that all devices are synchronized once the time ocurrs.
-   Improved `animateTag()` to support custom easing functions and a custom start time.
    -   The `easing` property in the options object that is passed to `animateTag()` now supports custom functions for custom easing behaviors. The function should accept one parameter which is a number between 0 and 1 that represents the progress of the animation and it should return a number which is the value that should be multiplied against the target tag. See the documentation of `animateTag()` for an example.
    -   The `startTime` property is now supported in the options object that is passed to `animateTag()`. It should be the number of miliseconds since the Unix Epoch that the animation should start at. For example, `os.localTime + 1000` will cause the animation to start in 1 second.

### :bug: Bug Fixes

-   Fixed an issue where `bot.vars` would get cleared after the scripts that created it finished their initial execution.
-   Fixed an issue where `labelColor` did not work on menu bots that had `form` set to `input`.
-   Fixed an issue where `labelColor` would not work unless the menu bot had a `label`.
    -   This is useful for menu bots that only use icons.

## V3.0.1

#### Date: 2/17/2022

### :rocket: Improvements

-   Added the `math.setRandomSeed(seed)` and `math.getSeededRandomNumberGenerator(seed?)` functions.

    -   `math.setRandomSeed(seed)` specifies the random seed that should be used for `math.random()` and `math.randomInt()`.
        -   `seed` is the number or string that should be used as the random number generator seed. If set to null, then the seed value will be cleared.
    -   `math.getSeededRandomNumberGenerator(seed?)` creates a new object that contains its own `random()` and `randomInt()` functions that use the specified seed.

        -   `seed` is the number of string that should be used the random number generator seed. If omitted, then an unpredictable seed will be chosen automatically.
        -   It returns an object with the following structure:

            ```typescript
            let result: {
                /**
                 * The seed that was used to create this random number generator.
                 */
                seed: number | string;

                /**
                 * Generates a random real number between the given minimum and maximum values.
                 */
                random(min?: number, max?: number): number;

                /**
                 * Generates a random integer between the given minimum and maximum values.
                 */
                randomInt(min: number, max: number): number;
            };
            ```

-   Added the ability to store dates in tags by prefixing them with `📅`.
    -   Dates must be formatted similarly to [ISO 8601](https://en.wikipedia.org/wiki/ISO_8601):
        -   `2012-02-06` (year-month-day in UTC-0 time zone)
        -   `2015-08-16T08:45:00` (year-month-day + hour:minute:second in UTC-0 time zone)
        -   `2015-08-16T08:45:00 America/New_York` (year-month-day + hour:minute:second in specified time zone)
        -   `2015-08-16T08:45:00 local` (year-month-day + hour:minute:second + in local time zone)
    -   In scripts, date tags are automatically parsed and converted to DateTime objects.
        -   DateTime objects are easy-to-use representations of date and time with respect to a specific time zone.
        -   They work better than the built-in [Date](https://developer.mozilla.org/en-US/docs/Web/JavaScript/Reference/Global_Objects/Date) class because DateTime supports time zones whereas Date does not.
        -   You can learn more about them by checking out the [documentation](https://docs.casualos.com/docs/actions#datetime).
-   Added the `getDateTime(value)` function to make parsing strings into DateTime objects easy.
    -   Parses the given value and returns a new DateTime that represents the date that was contained in the value.
    -   Returns null if the value could not be parsed.
-   Added the `circle` bot form.

## V3.0.0

#### Date: 2/10/2022

### :rocket: Improvements

-   Added the `os.openImageClassifier(options)` and `os.closeImageClassifier()` functions.
    -   These functions are useful for applying Machine Learning inside CasualOS to detect categories of things via the camera feed.
    -   Currently, the image classifier is only able to consume models generated with [Teachable Machine](https://teachablemachine.withgoogle.com/).
        1.  To create a model, go to [https://teachablemachine.withgoogle.com/](https://teachablemachine.withgoogle.com/) and click "Get Started".
        2.  Create an "Image Project" and choose "Standard image model".
        3.  Add or record photos in each class.
        4.  Click "Train".
        5.  Once training is done you can get a model URL by clicking "Export Model".
        6.  Under "Tensorflow.js", choose "Upload (shareable link)" and click "Upload". You can also optionally save the project to Google Drive.
        7.  Once uploaded, copy the shareable link.
        8.  Create a bot with an `@onClick` tag and put the following code in it (replacing `MY_MODEL_URL` with the shareable link):
            ```typescript
            await os.openImageClassifier({
                modelUrl: 'MY_MODEL_URL',
            });
            ```
    -   `options` is an object with the following properties:
        -   `modelUrl` - The sharable link that was generated from Teachable Machine.
        -   `modelJsonUrl` - Is optional and can be used in advanced scenarios where you want to control where the model is stored.
        -   `modelMetadataUrl` - Is optional and can be used in advanced scenarios where you want to control where the model is stored.
        -   `cameraType` - Is optional and is the type of camera that should be preferred. Can be "front" or "rear".
-   Created the `oai-1` appBundle.

    -   This appBundle is currently a simple ab that can query the [OpenAI GPT-3 API](https://beta.openai.com/overview) via a shout.
    -   The ab has the following features:

        -   A single manager bot in the `oai-1` dimension and systemPortal as `oai-1.manager`.
        -   `@generateTextResponse` is a listener that asks GPT-3 to respond to a given text prompt.

            -   It takes the following parameters:
                -   `apiKey` - The API key that should be used to access the API. You can get an API key at [https://beta.openai.com/overview](https://beta.openai.com/overview).
                -   `prompt` - The text that the AI should respond to. An example is "Write a tagline for an ice cream shop.". Also see this guide: [https://beta.openai.com/docs/guides/completion](https://beta.openai.com/docs/guides/completion).
                -   `engine` - The engine that should be used to process the prompt. Defaults to `"text-davinci-001"` if not specified. You can find a list of engines is available here: [https://beta.openai.com/docs/engines](https://beta.openai.com/docs/engines).
                -   `options` - An object that contains additional options for the request. You can find the documentation for these options here: [https://beta.openai.com/docs/api-reference/completions/create](https://beta.openai.com/docs/api-reference/completions/create).
            -   It returns a promise that contains a list of generated choices.
            -   Example:

                ```typescript
                let oai = getBot('system', 'oai-1.manager');
                const response = await oai.generateTextResponse({
                    apiKey: 'myAPIKey',
                    prompt: 'Write a tagline for an ice cream shop.',
                });

                if (response.choices.length > 0) {
                    os.toast('Best choice: ' + response.choices[0]);
                } else {
                    os.toast('No choices.');
                }
                ```

### :bug: Bug Fixes

-   Fixed an issue with `os.listData()` where it was impossible to list data items unless a starting address was provided.

## V2.0.36

#### Date: 2/4/2022

### :rocket: Improvements

-   Added global search to the systemPortal.
    -   Useful for finding a word or phrase in the tags of all the bots in an inst.
    -   For example, you can find all the places where a shout occurrs by typing "shout" into the search box.
    -   Can be accessed by using `Ctrl+Shift+F` while the systemPortal is open or by selecting the eyeglass icon on the left side of the screen.
-   Added the ability to use a video camera feed as the portal background.
    -   You can enable this feature by setting `portalBackgroundAddress` to `casualos://camera-feed`.
    -   It also supports specifying the rear or front facing cameras with `casualos://camera-feed/rear` and `casualos://camera-feed/front`.

### :bug: Bug Fixes

-   Fixed an issue with custom apps where HTML changes would stop propagating if an element was added to its own parent.
    -   This could happen via using the HTML document API like:
        ```typescript
        // in @onSetupApp
        const parent = that.document.createElement('div');
        const child = that.document.createElement('span');
        parent.appendChild(child);
        parent.appendChild(child); // This would cause the issue
        ```
    -   Alternatively, it could happen when using `os.compileApp()`.
        -   For efficiency, `os.compileApp()` uses a change detection algorithm to limit the number of HTML elements it needs to create.
        -   In some cases, it saw that it could reuse an HTML element by moving it and this happened to trigger the bug in the system that records these changes.

## V2.0.35

#### Date: 2/2/2022

### :rocket: Improvements

-   Added the `os.getMediaPermission(options)` function to request permission for device audio/video streams.
    -   Generally permissions are asked for the moment they are needed but this can be cumbersome in situations such as immersive ar/vr experiences as the user must jump back to the browser in order to grant them.

### :bug: Bug Fixes

-   Fixed jittery camera rendering issues when entering XR for the first time in a session.
-   Fixed three.js holding onto stale XRSession after exiting XR.
    -   This was the root cause of the Hololens losing the ability to render the scene background after exiting XR.

## V2.0.34

#### Date: 1/31/2022

### :rocket: Improvements

-   Improved the systemPortal to show all tags that are on the bot when the pinned tags section is closed.
    -   This makes it easier to manage when adding new tags while the pinned tags section is closed.

### :bug: Bug Fixes

-   Fixed an issue with `os.recordEvent()` where trying to save events in DynamoDB would fail.

## V2.0.33

#### Date: 1/31/2022

### :rocket: Improvements

-   Added the `os.listData(recordNameOrKey, startingAddress?)` function to make it easy to list data items in a record.
    -   `recordNameOrKey` is the name of the record. Can also be a record key.
    -   `startingAddress` is optional and is the address after which items will be included in the returned list. For example, the starting address `b` will cause addresses `c` and `d` to be included but not `a` or `b`.
-   Added the `os.recordEvent(recordKey, eventName)` and `os.countEvents(recordNameOrKey, eventName)` functions. These functions are useful for building simple analytics into your app bundles.
    -   `os.recordEvent(recordKey, eventName)` can be used to document that the given event occurred.
        -   `recordKey` is the key that should be used to access the record.
        -   `eventName` is the name of the event.
    -   `os.countEvents(recordNameOrKey, eventName)` can be used to get the number of times that the given event has ocurred.
        -   `recordNameOrKey` is the name of the record that the event count should be retrieved from. Can also be a record key.
        -   `eventName` is the name of the event.

## V2.0.32

#### Date: 1/26/2022

### :rocket: Improvements

-   Added the `os.arSupported()` and `os.vrSupported()` functions to query device support for AR and VR respectively. Both of these are promises and must be awaited.

    ```typescript
    const arSupported = await os.arSupported();
    if (arSupported) {
        //...
    }

    const vrSupported = await os.vrSupported();
    if (vrSupported) {
        //...
    }
    ```

-   Added shouts for entering and exiting AR and VR:
    -   `@onEnterAR` - Called when AR has been enabled.
    -   `@onExitAR` - Called when AR has been disabled.
    -   `@onEnterVR` - Called when VR has been enabled.
    -   `@onExitVR` - Called when VR has been disabled.
-   Expanded `meetPortal` scripting:
    -   Added shouts for loading and leaving the meet portal:
        -   `@onMeetLoaded` - Called when the user has finished loading the meet portal.
        -   `@onMeetLeave` - Called when the user leaves the meet portal.
    -   Added the `os.meetCommand(command, ...args)` function that sends commands directly to the Jitsi Meet API. Supported commands can be found in the [Jitsi Meet Handbook](https://jitsi.github.io/handbook/docs/dev-guide/dev-guide-iframe#commands).
    -   Added the following meet portal configuration tags. These must be set on the `meetPortalBot`:
        -   `meetPortalPrejoinEnabled` - Whether the meet portal should have the prejoin screen enabled.
            -   The prejoin screen is where the user can setup their display name, microphone, camera, and other settings, before actually joining the meet.
        -   `meetPortalStartWithVideoMuted` - Whether the meet portal should start with video muted.
        -   `meetPortalStartWithAudioMuted` - Whether the meet portal should start with audio muted.
        -   `meetPortalRequireDisplayName` - Whether the meet portal should require the user define a display name.

## V2.0.31

#### Date: 1/20/2022

### :rocket: Improvements

-   Added the `os.eraseData(recordKey, address)` function to allow deleting data records.
    -   `recordKey` is the key that should be used to access the record.
    -   `address` is the address of the data inside the record that should be deleted.
-   Added the `os.eraseFile(recordKey, urlOrRecordFileResult)` function to allow deleting file records.
    -   `recordKey` is the key that should be used to access the record.
    -   `urlOrRecordFileResult` is the URL that the file is stored at. It can also be the result of a `os.recordFile()` call.
-   Added the `os.recordManualApprovalData(recordKey, address, data)`, `os.getManualApprovalData(recordName, address)`, and `os.eraseManualApprovalData(recordKey, address)` functions.
    -   These work the same as `os.recordData()`, `os.getData()`, and `os.eraseData()` except that they read & write data records that require the user to confirm that they want to read/write the data.
    -   One thing to note is that manual approval data records use a different pool of addresses than normal data records.
        This means that data which is stored using `os.recordManualApprovalData()` cannot be retrieved using `os.getData()` (i.e. you must use `os.getManualApprovalData()`).

### :bug: Bug Fixes

-   Fixed an issue where trying to save a bot using `os.recordData()` or `os.recordFile()` would produce an error.

## V2.0.30

#### Date: 1/14/2022

### :wrench: Plumbing Changes

-   Replaced socket.io with native WebSockets.
    -   The possible options for `CAUSAL_REPO_CONNECTION_PROTOCOL` are now `websocket` and `apiary-aws`.
    -   Since the introduction of `apiary-aws`, we've used native WebSockets for more connections. As such, it should be safe to use native WebSockets in place of socket.io.
    -   This means we have fewer depenencies to keep up with and fewer potential bugs.
    -   Additionally it means that we save a little bit on our output code bundle size.

### :bug: Bug Fixes

-   Fixed an issue where deleting all the text from a menu item would show the `menuItemText` tag value instead of the (empty) `menuItemText` tag mask value.
    -   This change causes CasualOS to use `false` for the `menuItemText` `tempLocal` tag mask when a normal tag value is present for `menuItemText`. If the bot has no tag value for `menuItemText`, then `null` is used.
-   Fixed an issue where CasualOS could sometimes miss events during initialization.
    -   This bug most likely affected portals that are configurable by a config bot (e.g. gridPortal) but could have also affected other parts of the CasualOS system.
    -   This bug also was very rare. We only saw it once in our testing.
-   Fixed an issue with custom apps where calling `os.registerApp()` multiple times would cause the app to be destroyed and re-created.
    -   This caused issues with retaining focus and made the user experience generally poor.
-   Fixed an issue with custom apps where a the value attribute could not be overridden on input elements.
    -   Now it is possible to specify what the value should be and it will be properly synced.

## V2.0.29

#### Date: 1/10/2022

### :rocket: Improvements

-   Added the ability to use videos for `formAddress` and `portalBackgroundAddress` URLs.
-   Improved CasualOS to support logging into ab1.link directly from CasualOS.
    -   Previously you would have to login to ab1.link via a new tab.
    -   The new experience is seamless and much less confusing.

### :bug: Bug Fixes

-   Fixed an issue where DRACO compressed GLTF models could not be loaded if the decoder program had already been cached by the web browser.

## V2.0.28

#### Date: 1/5/2022

### :boom: Breaking Changes

-   Changed the auth and records features to default to disabled unless the the `AUTH_ORIGIN` and `RECORDS_ORIGIN` environment variables are specified during build.

### :rocket: Improvements

-   Added the `links` global variable to the code editor autocomplete list.
-   Added the `masks` global variable to the code editor autocomplete list.
-   Improved `os.showUploadFiles()` to include the `mimeType` of the files that were uploaded.
    -   This makes it easier to upload files with `os.recordFile()`.
-   Added the `os.beginAudioRecording(options?)` and `os.endAudioRecording()` functions.
    -   They replace the `experiment.beginAudioRecording()` and `experiment.endAudioRecording()` functions.
    -   Additionally, they now trigger the following listeners:
        -   `@onBeginAudioRecording` - Called when recording starts.
        -   `@onEndAudioRecording` - Called when recording ends.
        -   `@onAudioChunk` - Called when a piece of audio is available if streaming is enabled via the options.
    -   `options` is an object and supports the following properties:
        -   `stream` - Whether to stream audio samples using `@onAudioChunk`.
        -   `mimeType` - The MIME type that should be used to stream audio.
        -   `sampleRate` - The number of audio samples that should be taken per second (Hz). Only supported on raw audio types (`audio/x-raw`).
    -   See the documentation for more information and examples.

### Bug Fixes

-   Fixed an issue where the "remove tag" (X) buttons on empty tags in the sheet portal were always hidden.

## V2.0.27

#### Date: 1/4/2022

### :bug: Bug Fixes

-   Fixed another issue where file records could not be uploaded due more issues with signature calculations.

## V2.0.26

#### Date: 1/4/2022

### :bug: Bug Fixes

-   Fixed another issue where file records could not be uploaded due to various permissions issues.

## V2.0.25

#### Date: 1/4/2022

### :bug: Bug Fixes

-   Fixed an issue where file records could not be uploaded due to not including a security token in a request.

## V2.0.24

#### Date: 1/4/2022

### :bug: Bug Fixes

-   Fixed an issue where file records could not be uploaded due to a permissions issue.

## V2.0.23

#### Date: 1/4/2022

### :bug: Bug Fixes

-   Fixed an issue where file records could not be uploaded due to an issue with signature calculation.

## V2.0.22

#### Date: 1/3/2022

### :boom: Breaking Changes

-   Removed the following functions:
    -   `os.publishRecord()`
    -   `os.getRecords()`
    -   `os.destroyRecord()`
    -   `byAuthID()`
    -   `withAuthToken()`
    -   `byAddress()`
    -   `byPrefix()`

### :rocket: Improvements

-   Implemented the next version of records.
    -   This version replaces the old API (`os.publishRecord()`) and introduces a new paradigm.
    -   The first major change is that records now represent multiple pieces of data.
    -   `os.getPublicRecordKey(recordName)` has been added as a way to retrieve a key that can be used to write data and files to a public record.
    -   `os.recordData(recordKey, address, data)` can be used to store a piece of data at an address inside a record. This data can later be retrieved with `os.getData(recordKeyOrName, address)`.
    -   `os.getData(recordKeyOrName, address)` can be used to retrieve data that was stored in a record.
    -   `os.recordFile(recordKey, data, options?)` can be used to store a file inside a record. Files can be any size and can be accessed via `webhook()` or `os.getFile(url)`.
    -   `os.getFile(urlOrRecordFileResult)` can be used to easily retrieve a file.
    -   `os.isRecordKey(value)` is useful for determining if a value represents a record key.
    -   See the documentation for more information.
-   Updated Material Icons to the latest publicly available version.

## V2.0.21

#### Date: 12/6/2021

### :rocket: Improvements

-   Added [Simple Analytics](https://simpleanalytics.com/) to help us better understand how many people are using CasualOS.
-   Added the `os.convertGeolocationToWhat3Words(location)` function.

    -   Useful for getting a 3 word address for a latitude & longitude location.
    -   Returns a promise that resolves with the string containing the 3 words.
    -   `location` is an object with the following structure:

        -   ```typescript
            let location: {
                /**
                 * The latitude of the location.
                 */
                latitude: number;

                /**
                 * The longitude of the location.
                 */
                longitude: number;

                /**
                 * The language that the resulting 3 word address should be returned in.
                 * Defaults to "en".
                 * See https://developer.what3words.com/public-api/docs#available-languages
                 * for a list of available languages.
                 */
                language?: string;
            };
            ```

## V2.0.20

#### Date: 12/2/2021

### :bug: Bug Fixes

-   Fixed an issue where removing a bot without a stroke from a dimension would cause CasualOS to stop responding.

## V2.0.19

#### Date: 12/1/2021

### :boom: Breaking Changes

-   `lineStyle` now defaults to `line` instead of `arrow`.

### :rocket: Improvements

-   Updated the CasualOS Terms of Service.
-   Improved `lineTo` and `strokeColor` to use lines that support custom widths.
-   Added the `links` variable as a shortcut for `thisBot.links`.
-   Added `bot.vars` and `os.vars` as an easy way to store and lookup variables by name.
    -   `os.vars` works exactly the same as `globalThis`.
    -   `bot.vars` allows you to store special values in a bot that cannot be stored in either `bot.tags` or `bot.masks`.
-   Added the ability to whisper to a bot by using `bot.listener()` instead of `whisper(bot, "listener")`.
    -   e.g.
        ```typescript
        let result = thisBot.myScript(argument);
        ```
        is equivalent to
        ```typescript
        let [result] = whisper(thisBot, 'myScript', argument);
        ```
-   Added the ability to shout to bots by using `shout.listener()` instead of `shout("listener")`.
    -   e.g.
        ```typescript
        let results = shout.myScript(argument);
        ```
        is equivalent to
        ```typescript
        let results = shout('myScript', argument);
        ```

## V2.0.18

#### Date: 11/30/2021

### :rocket: Improvements

-   Added bot links.
    -   Bot links are special tag values that represent a link from the tag to another bot.
    -   Similarly to listen tags, you can create a bot link by setting a tag to `🔗{botID}`.
    -   The 🔗 emoji tells CasualOS that the tag represents a link to another bot.
    -   Links work by referencing Bot IDs and CasualOS now provides additional functions to help with understanding bot links.
        For example, not only do the `#lineTo`, `#creator` and `#transformer` tags support bot links, but you can find the list of tags that reference other bots by using the new `getBotLinks(bot)` function.
    -   Bot links also support linking to multiple other bots by adding commas in between Bot IDs.
    -   The `bot.link` property has been added as a way to quickly get a link to the bot.
    -   The `bot.links` property has been added for scripts to interface with bot links.
        -   This property represents the tags that are bot links.
        -   You can easily link to a bot by setting
            ```typescript
            bot.links.tag = botToLinkTo;
            ```
        -   You can also get the bot(s) that are linked by using
            ```typescript
            // Gets a single bot if only one bot is linked in the tag.
            // Gets an array if multiple bots are linked.
            let linkedBot = bot.links.tag;
            ```
    -   Additionally, the `byTag()` bot filter has been updated to support searching for bots by link.
        -   For example if the `#myLink` tag is used to link bots,
            you can find all the bots that link to this bot using `#myLink` by using `byTag()` like this:
            ```typescript
            let botsThatLinkToThisBot = getBots(
                byTag('myLink', '🔗' + thisBot.id)
            );
            ```
        -   This change also means that it is now possible to have multiple creators for a bot by using bot links in the `#creator` tag.
-   Added some minor visual improvements to the systemPortal.
-   Improved menu bots to show their `formAddress` icon when the bot has no label.
-   Added the `os.getExecutingDebugger()` function.
    -   Gets the debugger that this script is currently running inside. Returns null if not running inside a debugger.
-   Added the `getFormattedJSON(data)` function.
    -   Works like `getJSON(data)` except the returned JSON is nicely formatted instead of compressed.
-   Added the `getSnapshot(bots)` function.
    -   Snapshots are like mods except they represent multiple bots and include the ID, space, tags, and tag masks of each bot.
    -   They are useful for debugging and easily saving a bunch of bots at once.
-   Added the `diffSnapshots(first, second)` function.
    -   Useful for calculating the delta between two snapshots.
-   Added the `applyDiffToSnapshot(snapshot, diff)` funciton/
    -   Useful for calculating a new snapshot from a snapshot and a delta.
    -   Works kinda like the opposite of `diffSnapshots(first, second)`.
-   Added the `getLink(...bots)` function.
    -   Creates a value that represents a link to the given bots. You can then save this value to a tag to save the link.
-   Added the `getBotLinks(bot)` function.
    -   Useful for discovering what links a bot has stored.
    -   See the documentation for more detailed info.
-   Added the `updateBotLinks(bot, idMap)` function.
    -   Useful for updating bot links to reference new bots.
    -   See the documentation for more detailed info.
-   Improved the `editingBot` tag to use bot links instead of just storing the bot ID.
-   Added the `pixelRatio` and `defaultPixelRatio` tags to the configBot.
    -   `defaultPixelRatio` is the [pixel ratio](https://developer.mozilla.org/en-US/docs/Web/API/Window/devicePixelRatio) that is used by CasualOS for rendering 3D portals by default.
    -   `pixelRatio` can be set on the configBot to control the size of the internal render buffers. Higher values make the output image appear smoother but will also cause CasualOS to run slower.
-   Improved `web.hook()` and related functions to accept the `retryCount`, `retryStatusCodes`, and `retryAfterMs` options.
    -   `retryCount` is the number of times the request should be re-sent if it fails. Defaults to 0.
    -   `retryStatusCodes` is the array of error status codes that should cause the request to be retried. Defaults to:
        -   408 - Request Timeout
        -   429 - Too Many Requests
        -   500 - Internal Server Error
        -   502 - Bad Gateway
        -   503 - Service Unavailable
        -   504 - Gateway Timeout
        -   0 - Network Failure / CORS
    -   `retryAfterMs` is the number of miliseconds to wait between retried requests. Defaults to 3000.

### :bug: Bug Fixes

-   Fixed an issue where deleting a tag in the multiline editor would cause the tag to remain in the data.
-   Fixed an issue where autocomplete for tags did not work in the systemPortal.
-   Fixed some display issues in the systemPortal.
-   Fixed an issue where using loops after JSX elements might cause the script to fail to compile.

## V2.0.17

#### Date: 11/12/2021

### :bug: Bug Fixes

-   Fixed an issue where built-in portal bots were not being updated by CasualOS.
    -   This also fixes an issue where camera position and rotation offsets didn't work.

## V2.0.16

#### Date: 11/11/2021

### :boom: Breaking Changes

-   Removed Custom Executables.
    -   This means the following functions are no longer available:
        -   `os.registerExecutable()`
        -   `os.buildExecutable()`
    -   If you have use for this type of functionality, we recommend that you look into [Custom Apps](https://docs.casualos.com/docs/actions/#app-actions).
        They are easier to use and allow you to use more built-in CasualOS functionality than Custom Executables.

### :rocket: Improvements

-   Added the `systemPortal`.
    -   The systemPortal is a new way to organize and edit a set of bots and their scripts.
    -   The systemPortal works by displaying bots that have a `#system` tag.
    -   When `#systemPortal` on the `configBot` is set to `true`, all bots that have a `#system` tag will be displayed in the system portal.
    -   When `#systemPortal` is set to a string, then only bots where their `#system` tag contains the value in `#systemPortal` will be shown.
    -   It also contains some other useful features not found in the sheetPortal like a list of recently edited tags and a search box that lets you easily change the `#systemPortal` tag value.
    -   See the glossary page on the `systemPortal` for more info.

### :bug: Bug Fixes

-   Fixed an issue where the forward/back browser buttons would not delete tags from the config bot if the related query parameter was deleted.

## V2.0.15

#### Date: 11/1/2021

### :rocket: Improvements

-   Added the `miniMapPortal`.
    -   This is a mini version of the `mapPortal` that works kinda like the `miniGridPortal`.
-   Added a introductory page to the documentation that links to the "Pillars of Casual Simulation" video tutorials.
-   Added a "Getting Started" page that contains some written documentation on the basics of CasualOS.
    -   Thanks to Shane Thornton ([@shane-cpu](https://github.com/shane-cpu)) for contributing this!
-   Added a glossary page to the documentation.
    -   This page is incomplete but contains basic descriptions for common terms like "bot", "tag", "portal", "inst", etc.
    -   There is also a feature where other parts of the documentation can link to the glossary and get Wikipedia-style tooltips for the terms.

### :bug: Bug Fixes

-   Fixed an issue where the server failed to retrieve permanent records when when `.getMoreRecords()` was called.

## V2.0.14

#### Date: 10/29/2021

### :rocket: Improvements

-   Improved the `local` space to delete the oldest inst when localStorage is full.
-   Added the `pointerPixelX` and `pointerPixelY` tags to the gridPortalBot to track the mouse pointer position on the screen.
-   Improved the records system to be able to store records larger than 300KB in size.
    -   Records larger than 300KB will be placed in an S3 bucket.
    -   Records stored in S3 will now have a `dataURL` instead of `data` that points to where the record can be downloaded from.

### :bug: Bug Fixes

-   Fixed an issue where the built-in portal bots would cause all scripts to be recompiled.
-   Fixed an issue where functions that retrieve data from portal bots (like `os.getFocusPoint()`) would always return null data.
-   Fixed an issue where the `.getMoreRecords()` function did not work.

## V2.0.13

#### Date: 10/19/2021

### :rocket: Improvements

-   Added several features to make testing asynchronous scripts easier.
    -   Debuggers now automatically convert asynchronous scripts to synchronous scripts by default.
        -   This makes testing easier because your test code no longer needs to be aware of if a script runs asynchronously in order to observe errors or results.
        -   You can override this default behavior by setting `allowAsynchronousScripts` to `true` in the options object that is passed to `os.createDebugger()`.
    -   Some functions are now "maskable".
        -   Maskable functions are useful for testing and debugging because they let you modify how a function works simply by using `function.mask().returns()` instead of `function()`.
            -   For example, the `web.get()` function sends an actual web request based on the options that you give it. When testing we don't want to send a real web request (since that takes time and can fail), so instead we can mask it with the following code:
            ```typescript
            web.get.mask('https://example.com').returns({
                status: 200,
                data: 'hello world!',
            });
            ```
            Then, the next time we call `web.get()` with `https://example.com` it will return the value we have set:
            ```typescript
            console.log(web.get('https://example.com));
            ```
        -   Maskable functions currently only work when scripts are running inside a debugger with `allowAsychronousScripts` set to `false`.
        -   Here is a list of maskable functions (more are coming):
            -   `web.get()`
            -   `web.post()`
            -   `web.hook()`
            -   `webhook()`
            -   `webhook.post()`
            -   `os.showInput()`
            -   `os.getRecords()`
            -   `os.publishRecord()`
            -   `os.destroyRecord()`
            -   `os.requestPermanentAuthToken()`
    -   Properties added to `globalThis` are now separated per-debugger.
        -   This means that you can set `globalThis.myVariable = 123;` and it won't affect debuggers.
        -   It also means that testing with global variables are easier because you don't have to set and reset them before each test anymore.
    -   Debuggers now automatically setup `tempLocal` bots for built-in portals.
        -   This means that the portal bots like `gridPortalBot`, `mapPortalBot`, etc. are available in debuggers.
    -   Debuggers now automatically setup a `configBot`.
        -   You can override this configBot by using the `configBot` property in the options object that is passed to `os.createDebugger()`.
-   Updated the sidebar on the documentation site to be easier to use.
-   Updated the auth site branding.
-   Added well-formatted pages for the terms of service, privacy policy, and acceptable use policy to the auth website.

### :bug: Bug Fixes

-   Fixed an issue where floating labels on billboarded bots did not work.

## V2.0.12

#### Date: 10/8/2021

### :rocket: Improvements

-   Added the `os.createDebugger(options?)` function.
    -   `os.createDebugger()` can be used to create a separate sandbox area where bots can be tested without causing external effects.
    -   This is useful for automated testing scenarios where you want to validate how a script works (e.g. that a toast is shown) without actually performing the script results (i.e. actually showing the toast).
    -   Works by returning an object that contains a separate set of actions (like `create()` and `getBots()`) that can be used like normal.
        For example:
        ```typescript
        const debug = os.createDebugger();
        const debugBot = debug.create({ home: true, color: 'red' });
        ```
        Creates a bot that is contained in the debugger. Therefore, scripts on the `debugBot` will only affect bots that were created in the debugger.
    -   See the documentation for more information.
-   Added the `assert(condition, message?)` and `assertEqual(received, expected)` functions.
    -   These functions check that the given condition is true or that the values are equal to each other and throw an error if they are not.
    -   They can be useful for automated testing.
    -   See the documentation for examples.

### :bug: Bug Fixes

-   Fixed an issue where setting `meetPortalAnchorPoint` to `left` or `right` would not shift the `gridPortal` to the remaining space.

## V2.0.11

#### Date: 10/1/2021

### :boom: Breaking Changes

-   Renamed `server` to `inst`.
    -   This means that you should now `configBot.tags.inst` instead of `configBot.tags.server`.
    -   It also means that you now should go to `https://casualos.com?inst=my-aux` instead of `https://casualos.com?server=my-aux`.
    -   CasualOS will automatically replace `server` with `inst` on the first load so old links will continue to work.
-   Renamed `pagePortal` to `gridPortal`
    -   CasualOS will automatically replace `pagePortal` with `gridPortal` on first load (so old links will continue to work) but any scripts that change `pagePortal` will need to be updated to change `gridPortal`.
    -   `pagePortal` on the `configBot` should now be `gridPortal`.
    -   `pagePortalBot` is now `gridPortalBot`.
    -   Some functions now should reference the bot portal instead of the page portal:
        -   `os.getCameraPosition('page')` -> `os.getCameraPosition('grid')`
        -   `os.getCameraRotation('page')` -> `os.getCameraRotation('grid')`
        -   `os.getFocusPoint('page')` -> `os.getFocusPoint('grid')`
        -   `os.getPortalDimension('page')` -> `os.getPortalDimension('grid')`
    -   `@onPortalChanged` now uses `gridPortal` for `that.portal`.
-   Renamed `miniPortal` to `miniGridPortal`
    -   `miniPortal` on the `configBot` should now be `miniGridPortal`.
    -   `miniPortalBot` should now be `miniGridPortalBot`.
    -   Some functions now should reference the bot portal instead of the page portal:
        -   `os.getCameraPosition('mini')` -> `os.getCameraPosition('miniGrid')`
        -   `os.getCameraRotation('mini')` -> `os.getCameraRotation('miniGrid')`
        -   `os.getFocusPoint('mini')` -> `os.getFocusPoint('miniGrid')`
        -   `os.getPortalDimension('mini')` -> `os.getPortalDimension('miniGrid')`
    -   `@onPortalChanged` now uses `miniGridPortal` for `that.portal`.
-   Renamed some functions:
    -   `os.downloadServer()` -> `os.downloadInst()`
    -   `os.loadServer()` -> `os.loadInst()`
    -   `os.unloadServer()` -> `os.unloadInst()`
    -   `os.getCurrentServer()` -> `os.getCurrentInst()`
    -   `server.remotes()` -> `os.remotes()`
    -   `server.serverRemoteCount()` -> `os.remoteCount()`
    -   `server.servers()` -> `os.instances()`
    -   `server.serverStatuses()` -> `os.instStatuses()`
    -   `server.restoreHistoryMarkToServer()` -> `server.restoreHistoryMarkToInst()`.
    -   Note that some functions have moved to the `os` namespace from the `server` namespace. This is because most `server` functions do not work on CasualOS.com and are only designed to work with a server-based system (which CasualOS.com is not). To clarify this, functions that work all the time are now in the `os` namespace while the others are in the `server` namespace.
-   Renamed several listen tags:
    -   `@onServerJoined` -> `@onInstJoined`
    -   `@onServerLeave` -> `@onInstLeave`
    -   `@onServerStreaming` -> `@onInstStreaming`
    -   `@onServerStreamLost` -> `@onInstStreamLost`
    -   `@onServerAction` -> `@onAnyAction`

### :rocket: Improvements

-   Updated the Privacy Policy, Terms of Service, and Acceptable Use Policy.
-   Changed the meetPortal to use a custom Jitsi deployment.
-   Improved `os.enablePointOfView(center?)` to take an additional argument that determines whether to use the device IMU to control the camera rotation while in POV mode.
    -   The new function signature is `os.enablePointOfView(center?, imu?)`.
    -   e.g. `os.enablePointOfView(undefined, true)` will enable using the IMU for controlling the camera rotation.

### :bug: Bug Fixes

-   Fixed an issue where zooming on menu bots would trigger the browser-provided zoom functionality.
-   Fixed an issue where copying an array from one tag to another tag caused CasualOS to break.
-   Fixed an issue where editing a script via the sheet portal cells would temporarily break the code editor.

## V2.0.10

#### Date: 9/21/2021

### :rocket: Improvements

-   Improved the runtime to track changes to arrays without having to make a copy of the array or save it back to the tag.
-   Improved `os.getRecords(...filters)` to use `authBot.id` if `byAuthID()` is not specified.
-   Added `labelOpacity` tag.
-   Added `menuItemLabelStyle` tag.
-   Added the ability to use the `auto` value in the `scaleY` tag for menu bots. This automatically scales the menu bot height based on the amount of text in the label.
-   Added the ability to rotate around an object multiple times with `os.focusOn()` by setting `normalized` to `false` in the `rotation` property.
    -   By default, rotations passed to `os.focusOn()` are normalized to between 0 and `2π`.
    -   Setting `normalized` to `false` will skip this process and allow rotations larger than `2π` which in turn means the camera will rotate past `2π`.

## V2.0.9

#### Date: 9/7/2021

### :rocket: Improvements

-   Added the `os.requestPermanentAuthToken()` and `os.destroyRecord(record)` functions.
    -   `os.requestPermanentAuthToken()` is used to get auth tokens that can publish records to a app bundle from anywhere - including from other app bundles.
    -   `os.destroyRecord(record)` destroys the given record and makes it inaccessable via `os.getRecords()`. You must be logged in to destroy records and you can only destroy records that have been created by your user account and app bundle.
    -   See the documentation for more info.

### :bug: Bug Fixes

-   Fixed an issue where retrieving records from a temporary space can fail when the query matches no records.
-   Fixed an issue where CasualOS could permanently stall while loading.

## V2.0.8

#### Date: 9/7/2021

### :rocket: Improvements

-   Created https://casualos.me
    -   casualos.me is a companion service for CasualOS that provides the ability to sign in with an account and save permanent records of data.
-   Added the `os.requestAuthBot()` function.
    -   Requests that the user sign in and creates the `authBot` global variable to represent whether the user is signed in.
    -   Only works if an App Bundle (AB) was auto loaded using the `autoLoad` query parameter.
    -   Returns a promise that resolves when the user is signed in.
    -   See the "Auth Bot Tags" section in the documentation for more info.
-   Added the `os.publishRecord(recordDescription)` function to be able to save arbitrary JSON data.
    -   Records are arbitrary pieces of data that can saved and retrieved from special record-enabled spaces.
        -   The possible spaces are:
            -   `tempRestricted` - (Default) Records are temporary (they are deleted at the end of the day) and they are only retrievable by the user and appBundle that created them.
            -   `tempGlobal` - Records are temporary and they are they are retrievable by everyone.
            -   `permanentRestricted` - Records are permanent and they are only retrievable by the user and appBundle that created them.
            -   `permanentGlobal` - Records are permanent and they are retrievable by everyone.
    -   Unlike bots, records are only accessible by searching for them using the `os.getRecords()` function.
    -   Requires that the user has signed in with `os.requestAuthBot()`.
    -   `recordDescription` is an object with the following properties:
        -   `space` - The space that the record should be published to.
        -   `record` - The data that should be included in the record.
        -   `address` - (Optional) The address that the record should be published at. This can be omitted if a `prefix` is specified instead.
        -   `prefix` - (Optional) The prefix that the record should be published at. If used instead of `address`, CasualOS will calculate the `address` by concatenating the given prefix and ID like this: `"{prefix}{id}"`.
        -   `id` - (Optional) The ID that the record should be published at. If used with `prefix`, then CasualOS will combine the given `id` with the given `prefix` to calculate the `address`. If omitted, then CasualOS will generate a UUID to be used with the `prefix`.
        -   `authToken` - (Optional) The auth token that should be used to publish the record. This is useful for allowing other users to be able to publish records to an app bundle on your account. If omitted, then the `authToken` tag from the `authBot` will be used.
    -   Returns a promise that resolves when the record has been published.
    -   See the documentation for some examples.
-   Added the `os.getRecords(...filters)` function to be able to find and retrieve records.
    -   Works similarly to `getBots()` except that the list of possible filters is different and more limited.
    -   Possible filters are:
        -   `byAuthID(id)` - Searches for records that were published by the given auth ID. This filter is required for all `os.getRecords()` queries.
        -   `inSpace(space)` - Searches for records that were published to the given space. If omitted, only `tempRestricted` records will be searched.
        -   `byAddress(address)` - Searches for the record with the given address. Useful for finding a specific record.
        -   `byPrefix(prefix)` - Searches for records whose address starts with the given prefix. Useful for finding a list of records.
        -   `byID(id)` - Searches for records whose address equals `{prefix}{id}`. Works similarly to `byAddress()` except that you must also use `byPrefix()`. Useful for finding a specific record.
    -   Returns a promise that resolves with an object that contains a partial list of records.
        -   Using this object, you can see the total number of records that the query matched and get the next part of the list using the `getMoreRecords()` function.
        -   The object has the following structure:
            -   `records` - The list of records that were retrieved. This list may contain all the records that were found or it might only contain some of the records that were found. You can retrieve all of the records by looping and calling `getMoreRecords()` until it returns an object with `hasMoreRecords` set to `false`.
            -   `totalCount` - The total number of records that the query found.
            -   `hasMoreRecords` - Whether there are more records that can be retrieved for the query.
            -   `getMoreRecords()` - A function that can be called to get the next set of records for the query. Like `os.getRecords()`, this function returns a promise with an object that has the structure described above.
    -   See the documentation for some examples.
-   Added the `byID(id)` bot filter.
    -   This function can be used either as a bot filter with `getBots()` or as a record filter with `os.getRecords()`.
    -   As its name suggests, it can be used to find a bot with the given ID.

### :bug: Bug Fixes

-   Fixed an issue where using a `formAnimationAddress` prevented `formAnimation` from working correctly on first load.
-   Fixed an issue where `os.focusOn()` would not work on mobile devices.

## V2.0.7

#### Date: 8/16/2021

### :bug: Bug Fixes

-   Fixed an issue where remote whispers could cause CasualOS to think it was loaded before it actually was.
    -   This would in turn cause CasualOS to think that ab-1 was not installed and led to ab-1 getting duplicated which could then cause the auxCode to be loaded again.

## V2.0.6

#### Date: 8/11/2021

### :rocket: Improvements

-   Added the `formAnimationAddress` tag to allow specifying a separate GLTF/GLB URL that should be used for animations.
    -   This allows dynamically loading animations instead of requiring that all animations be built into the `formAddress` GLTF mesh.

### :bug: Bug Fixes

-   Fixed an issue where setting the `mapPortal` tag on the `configBot` to `null` would not close the map portal.
-   Fixed an issue where the camera would rotate somewhat randomly when facing straight down using touch controls.

## V2.0.5

#### Date: 7/27/2021

### :rocket: Bug Fixes

-   Fixed an issue where async scripts did not support JSX syntax highlighting.

## V2.0.4

#### Date: 7/27/2021

### :rocket: Improvements

-   Added the ability to download a PDF with embedded bot data by specifying a filename with a `.pdf` extension to `os.downloadBots()`.
-   Added the `os.parseBotsFromData(data)` function.
    -   This function can parse a list of bot mods from JSON or from the contents of a PDF that was created with `os.downloadBots()`.
    -   It returns a list of bot mods (i.e. mods that have the structure of bots) which can in turn be passed to `create()` to add them to the server.
-   Added the `os.unregisterApp(appID)` function to allow removing apps after they have been registered.
-   Added the ability to use [JSX](https://reactjs.org/docs/introducing-jsx.html) for Apps instead of the `html` string helper.
    -   JSX allows you to use a HTML-like language directly inside listeners. This provides some nice benefits including proper syntax highlighting and error messages.
    -   For example:
        ```javascript
        let result = <h1>Hello, World!</h1>;
        ```
    -   Due to convienience this will probably become the preferred way to write HTML for apps, however the `html` string helper will still be available.

## V2.0.3

#### Date: 7/19/2021

### :boom: Breaking Changes

-   "Custom Portals" are now called "Executables"
    -   This is because portals should deal almost exclusively with bots and heavily interface with CasualOS.
    -   "Custom Portals" (as they were called) made this difficult and are better explained as a way to create arbitrary web programs (i.e. executables).
    -   The new "Apps" (`os.registerApp()` and `os.compileApp()`) features make it easier to create custom portals since they can leverage bots and listen tags directly.
-   Renamed `portal.open()` to `os.registerExecutable()`.
-   Renamed `portal.buildBundle()` to `os.buildExecutable()`.
-   Renamed `portal.registerPrefix()` to `os.registerTagPrefix()`.
-   Changed the menuPortal to always be anchored to the bottom of the screen instead of to the miniPortal.

### :rocket: Improvements

-   Added the `os.registerApp(name, bot)` and `os.compileApp(name, content)` functions.
    -   `os.registerApp()` takes an app name and a bot and sets up a space for adding content to the CasualOS frontend.
    -   Calling `os.registerApp()` will also make the given bot available globally as `{name}Bot`.
    -   `os.registerApp()` returns a promise that resolves when the app has been setup and can accept content. Additionally, `onAppSetup` will be whispered to the bot that was specified for the app.
    -   `os.compileApp()` is used to provide content to an app. You can call this as many times as you want and the app will only update when you call `os.compileApp()` for it.
    -   See the docs for more information.
-   Added the `html` string helper.
    -   This can be used to produce HTML from a string for `os.compileApp()` by placing it before a string that uses backtick characters (`` ` ``).
    -   e.g.
        ```javascript
        let result = html`<h1>Hello, World!</h1>`;
        ```
    -   See the docs for more information.
-   Added the `watchBot(bot, callback)` and `watchPortal(portal, callback)` helper functions.
    -   `watchBot()` can be used to watch a given bot (or list of bots) for changes and triggers the given callback function when the bot(s) change.
    -   `watchPortal()` can be used to watch the given portal for changes and triggers the given callback function when the portal changes.
        -   Specifically, `watchPortal()` tracks when the portal is changed (by watching the portal tag on the `configBot`), when bots are added, removed, or updated in the portal, and when the portal bot changes.
-   Improved the bot dragging logic to support using `os.replaceDragBot(null)` to stop dragging a bot.

### :bug: Bug Fixes

-   Fixed an issue where dragging a bot whose position was animated in tempLocal space would produce no visible effect.
-   Fixed an issue where GLB models compressed with a newer version of Draco could not be loaded.
    -   You may have to refresh the browser tab 1 extra time after getting the update for this change to take effect. This is because the Draco library is cached by the web browser and updates to the library are checked in the background while the old version is being used.
-   Fixed an issue where bots in the mapPortal that had LOD listeners would not function correctly unless they had a label.

## V2.0.2

#### Date: 7/6/2021

### :rocket: Improvements

-   Improved the miniPortal to support the `portalCameraZoom`, `portalCameraRotationX` and `portalCameraRotationY` tags.
-   Added the `priorityShout()` function to make it easy to run a set of shouts until a bot returns a value.
-   Added the ability to control the foreground and background colors of the chat bar via the `foregroundColor` and `backgroundColor` options in `os.showChat()`.
-   Added the `date` type for `os.showInput()` to make entering days easier.

### :bug: Bug Fixes

-   Fixed an issue where camera position offsets would continuously be applied to the camera.
-   Fixed an issue where the menu would be positioned incorrectly if the meet portal was anchored to the top of the screen.
-   Fixed an issue where clicking on the grid with a controller in XR would crash CasualOS.
-   Fixed an issue where the transformer tag did not work correctly for bots in the mapPortal.
-   Fixed an issue where dragging an object that gets destroyed in an onPointerDown would freeze the UI.

## V2.0.1

#### Date: 6/9/2021

### :rocket: Improvements

-   Changed the default mapPortal basemap to `dark-gray`.
-   Changed the mapPortal to default to viewing Veterans Memorial Park in Grand Rapids.
    -   This makes it easier to start using AB-1 once the map portal is loaded.

### :bug: Bug Fixes

-   Fixed an issue where calling `os.focusOn()` with a position and no portal would default to the map portal.
-   Fixed an issue where calling `os.focusOn()` for the map portal before it was finished loading would error.

## V2.0.0

#### Date: 6/7/2021

### :bug: Improvements

-   Added the `mapPortal`.
    -   The map portal provides a 3D representation of the entire Earth and allows placing bots anywhere on it.
    -   Bots that are in the map portal use Longitude and Latitude for their X and Y coordinates.
    -   The map can additionally be customized by setting the `mapPortalBasemap` tag on the `mapPortalBot`. See the documentation for more information.
    -   Based upon [ArcGIS](https://www.arcgis.com/index.html).

### :bug: Bug Fixes

-   Fixed an issue where trying to focus on a position in the miniPortal would not work.

## V1.5.24

#### Date: 5/24/2021

### :rocket: Improvements

-   Improved the miniPortal to enable resizing it by dragging the top of the miniPortal instead of just at the corners.
-   Added the `math.normalizeVector()` and `math.vectorLength()` functions.

### :bug: Bug Fixes

-   Fixed an issue where events in some asynchronous scripts would be incorrectly reordered and potentially cause logic issues.

## V1.5.23

#### Date: 5/22/2021

### :boom: Breaking Changes

-   Renamed the `inventoryPortal` to `miniPortal`.
    -   The following were also renamed:
        -   `#inventoryPortalHeight` -> `#miniPortalHeight`
        -   `#inventoryPortalResizable` -> `#miniPortalResizable`
        -   `os.getInventoryPortalDimension()` -> `os.getMiniPortalDimension()`
        -   `os.hasBotInInventory()` -> `os.hasBotInMiniPortal()`
        -   `os.getPortalDimension("inventory")` -> `os.getPortalDimension("mini")`
        -   `os.getCameraPosition("inventory")` -> `os.getCameraPosition("mini")`
        -   `os.getCameraRotation("inventory")` -> `os.getCameraRotation("mini")`
        -   `os.getFocusPoint("inventory")` -> `os.getFocusPoint("mini")`
-   The `miniPortalHeight` tag was changed from being a number between 1 and 10 that represented the number of bots that should fit in the portal. Now it is a number between 0 and 1 that represents the percentage of the screen height it should take. Note that when `#miniPortalWidth` is less than 1 the height of the portal will be more like 80% of the screen height when set to 1. This is because of the mandatory spacing from the bottom of the screen to be somewhat consistent with the spacing on the sides.

### :rocket: Improvements

-   Added the `#miniPortalWidth` tag.
    -   Possible values are between 0 and 1.
    -   Represents the percentage of the screen width that the mini portal should take.
    -   When set to 1, the mini portal will appear docked and there will be no spacing between the bottom of the screen and the mini portal.

### :bug: Bug Fixes

-   Fixed a bunch of issues with zooming, rotating, and resizing the mini portal.

## V1.5.22

#### Date: 5/20/2021

### :rocket: Improvements

-   Added the `os.enableCustomDragging()` function to disable the default dragging behavior for the current drag operation.
    -   This is useful for custom dragging behavior that is associated with a bot like scaling the bot or rotating it.

### :bug: Bug Fixes

-   Fixed an issue where `os.focusOn()` would not work with bots in the inventory portal.

## V1.5.21

#### Date: 5/18/2021

### :rocket: Improvements

-   Improved `os.focusOn()` to support focusing on menu bots that have `#form` set to `input`.
-   Added the ability to snap dragged to a specific axis.

    -   These are special snap target objects that have the following form:

    ```typescript
    let snapAxis: {
        /**
         * The direction that the axis travels along.
         */
        direction: { x: number; y: number; z: number };

        /**
         * The center point that the axis travels through.
         */
        origin: { x: number; y: number; z: number };

        /**
         * The distance that the bot should be from any point along the
         * axis in order to snap to it.
         */
        distance: number;
    };
    ```

### :bug: Bug Fixes

-   Fixed an issue where the "tag has already been added" dialog displayed behind the sheet portal.

## V1.5.20

#### Date: 5/17/2021

### :bug: Bug Fixes

-   Fixed an issue where `@onInputTyping` was incorrectly shouted instead of whispered.

## V1.5.19

#### Date: 5/13/2021

### :rocket: Improvements

-   Added the `labelPaddingX` and `labelPaddingY` tags to allow controlling the padding along the width and height of labels separately.
-   Added the ability to use a URL for the `cursor` and `portalCursor` tags.
-   Added the `cursorHotspotX`, `cursorHotspotY`, `portalCursorHotspotX`, and `portalCursorHotspotY` tags to allow specifying the location that clicks should happen at in the custom cursor image. For example, a cursor that is a circle would have the hotspot in the middle but the default cursor has the hotspot at the top left.

## V1.5.18

#### Date: 5/11/2021

### :rocket: Improvements

-   Added the `AB1_BOOTSTRAP_URL` environment variable to control the URL that ab-1 gets loaded from.

## V1.5.17

#### Date: 5/10/2021

### :rocket: Improvements

-   Added the `cursor` and `portalCursor` tags.
    -   The `cursor` tag specifies the mouse cursor that should be shown when the bot is being hovered.
    -   The `portalCursor` tag specifies the mouse cursor that should be used by default for the page portal.
    -   See the documentation for a list of possible options.
-   Added the `labelPadding` tag to control how much space is between the edge of the bot and edge of the label.

## V1.5.16

#### Date: 5/7/2021

### :bug: Bug Fixes

-   Fixed an issue where it was no longer possible to cancel `setInterval()` with `clearTimeout()` and cancel `setTimeout()` with `clearInterval()`.
    -   They are not meant to be used together but because of an artifact of web browsers it needs to be supported.

## V1.5.15

#### Date: 5/7/2021

### :bug: Bug Fixes

-   Fixed an issue where it was impossible to clear intervals/timeouts from a bot other than the one it was created from.

## V1.5.14

#### Date: 5/7/2021

### :rocket: Improvements

-   Added the ability to clear bot timers using `clearInterval()` and `clearTimeout()`.
    -   `clearInterval(timerId)` is useful for clearing intervals created by `setInterval()`.
    -   `clearTimeout(timerId)` is useful for clearing timeouts created by `setTimeout()`

## V1.5.13

#### Date: 5/3/2021

### :bug: Bug Fixes

-   Fixed an issue where the meet portal could stay open if the portal was cleared before it was fully loaded.

## V1.5.12

#### Date: 5/2/2021

### :bug: Bug Fixes

-   Fixed an issue where `@onSubmit` was shouted to every bot instead of whispered to the bot that the input was submitted on.

## V1.5.11

#### Date: 4/27/2021

### :rocket: Improvements

-   Overhauled the `shared`, `tempShared`, and `remoteTempShared` spaces to use a faster and more efficient storage mechanism.
    -   There is now a new configuration environment variable `SHARED_PARTITIONS_VERSION` which controls whether the new spaces are used. Use `v1` to indicate that the old causal repo based system should be used and use `v2` to indicate that the new system should be used.
-   Added the `math.areClose(first, second)` function to determine if two numbers are within 2 decimal places of each other.
    -   For example, `math.areClose(1, 1.001)` will return true.
-   Improved the `atPosition()` and `inStack()` bot filters to use `math.areClose()` internally when comparing bot positions.
-   Improved handling of errors so they have correct line and column numbers in their stack traces.
    -   Currently, this only functions correctly on Chrome-based browsers (Chrome, Edge, Opera, etc.). Part of this is due to differences between how web browsers generate stack traces and part is due to what browsers support for dynamically generated functions.

### :bug: Bug Fixes

-   Fixed an issue with labels where an error could occur if the label text was updated while it was being rendered.
-   Fixed an issue where `clearAnimations()` would error if given a null bot.
-   Fixed an issue where autocomplete would not work correctly for properties on top level variables.

## V1.5.10

#### Date: 4/8/2021

### :boom: Breaking Changes

-   Renamed `onStreamData` to `onSerialData`.
-   Serial functions now require a "friendly" name to keep track of each device: `serialConnect`, `serialStream`, `serialOpen`, `serialUpdate`, `serialWrite`, `serialRead`, `serialClose`, `serialFlush`,`serialDrain`, `serialPause`, `serialResume`
-   `serialStream` now requires a bot id to send the stream to that bot.

### :rocket: Improvements

-   Improved the IDE Portal to support showing all tags by setting the `idePortal` tag on the config bot to `true`.
-   Added a search tab to the IDE Portal which makes it easy to search within tags that are loaded in the IDE Portal.
    -   It can be focused from the idePortal by using the `Ctrl+Shift+F` hotkey.
-   Added the `sheetPortalAddedTags` tag for the `sheetPortalBot` which specifies additional tags that should always be shown in the sheet portal.
-   Added support for auxcli v2.0.0 to retain current functionality.
-   Added support for multiple serial connections simultaneously.

### :bug: Bug Fixes

-   Fixed an issue where the `url` tag would not be created on initial load unless the URL was updated.

## V1.5.9

#### Date: 4/7/2021

### :rocket: Improvements

-   Added the ability to jump to a tag while in the IDE Portal using `Ctrl+P`.

### :bug: Bug Fixes

-   Fixed an issue where the `imuPortal` would return values that were incorrect for usage on the camera.
    -   Now, the `imuPortal` sets the `deviceRotationX`, `deviceRotationY`, `deviceRotationZ` and `deviceRotationW` values which is the rotation of the device represented as a quaternion.
    -   The `pagePortal` also now supports setting `cameraRotationOffsetW` to indicate that the offset should be applied as a quaternion.
    -   Try the `imuExample01` auxCode for an example.
-   Fixed an issue where CasualOS would fail to load on browsers that do not support speech synthesis.
-   Fixed an issue where bot updates that were executed via `action.perform()` would be treated like they were being performed by the user themselves.
    -   In particular, this issue affected text edits which were originally created by the multiline text editor but were then replayed via `action.perform()`.
    -   The effect of this bug would be that while the data was updated correctly, the multiline text editor would ignore the new data because it assumed it already had the changes.

## V1.5.8

#### Date: 4/5/2021

### :rocket: Improvements

-   Added the ability to see the full text of script errors by using the "Show Error" button in the multiline editor.

### :bug: Bug Fixes

-   Fixed an issue where the `imuPortal` would only open when set to a string value. Now it also supports `true` and non 0 numerical values.

## V1.5.7

#### Date: 4/2/2021

### :rocket: Improvements

-   Improved `imuPortal` to support Safari on iOS.
-   Added the `crypto.isEncrypted(cyphertext)`, `crypto.asymmetric.isEncrypted(cyphertext)`, and `crypto.asymmetric.isKeypair(keypair)` functions.
    -   These can help in determining if a string is supposed to be a asymmetric keypair or if it has been encrypted with symmetric or asymmetric encryption.

### :bug: Bug Fixes

-   Fixed an issue where the configBot would appear to be in the `shared` space but was actually in the `tempLocal` space.

## V1.5.6

#### Date: 4/1/2021

### :rocket: Improvements

-   Added the "bots" snap target for `os.addDropSnap()` and `os.addBotDropSnap()`.
    -   This will cause the dragged bot to snap to other bots.
-   Added the `experiment.speakText(text, options?)` and `experiment.getVoices()` functions.
    -   See the documentation for more information.
-   Added the `os.getGeolocation()` function.
    -   Returns a promise that resolves with the geolocation of the device.
-   Added the `imuPortal` to be able to stream IMU data into CasualOS.
    -   When defined on the config bot, the `imuPortalBot` will be updated with IMU data from the device.
    -   The following tags are used:
        -   `imuSupported` - Whether reading from the IMU is supported. This will be shortly after the `imuPortal` is defined.
        -   `deviceRotationX`, `deviceRotationY`, `deviceRotationZ` - The X, Y, and Z values that represent the orientation of the device.
-   Added the `portalCameraType` tag to allow switching between `perspective` and `orthographic` projections.
    -   Camera projections act similarly to real world camera lenses except that they avoid certain limitations like focal lengths.
    -   `orthographic` - This projection preserves parallel lines from the 3D scene in the output 2D image. As a result, same-sized objects appear the same size on the screen, regardless of how far away they are from the camera.
    -   `perspective` - This projection makes same-sized objects appear larger or smaller based on how far away they are from the camera. Closer objects appear larger and vice versa.
-   Added the `os.enablePointOfView(center?)` and `os.disablePointOfView()` functions.
    -   These are similar to `os.enableVR()` or `os.enableAR()` and can be used to give the player a "ground level" perspective in the page portal.
    -   `os.enablePointOfView(center?)` - Enables POV mode by moving the camera to the given position, setting the camera type to `perspective`, and changing the controls so that it is only possible to rotate the camera.
    -   `os.disablePointOfView()` - Disables POV mode by resetting the camera, camera type, and controls.

### :bug: Bug Fixes

-   Fixed an issue where tag edits would appear duplicated when running CasualOS in the non-collaborative mode.

## V1.5.5

#### Date: 3/25/2021

### :rocket: Improvements

-   Changed CasualOS to not show the `server` URL parameter when loaded in non-collaborative mode.
-   CasualOS will now throw an error when trying to save a bot to a tag during creation.

## V1.5.4

#### Date: 3/25/2021

### :rocket: Improvements

-   Improved `os.download()` to add the correct file extension if one is omitted from the given filename.
-   Added the 📖 emoji has a builtin tag prefix.
    -   This is a useful default prefix for custom portals.
-   Added the ability to load CasualOS in a non-collaborative mode.
    -   This will make the shared spaces (`shared`, `tempShared`, and `remoteTempShared`) act like they are `tempLocal` spaces.
    -   As a result, CasualOS needs no persistent network connection to run an experience when loaded in this mode.
-   Added the `os.isCollaborative()` function to get whether CasualOS was loaded in a collaborative mode or non-collaborative mode.

### :bug: Bug Fixes

-   Fixed the "Docs" link when linking to a listen tag.

## V1.5.3

#### Date: 3/23/2021

### :boom: Breaking Changes

-   Removed bot stacking.
    -   Bots will no longer automatically stack on each other based on position. Instead, they need to be stacked manually.
    -   The `{dimension}SortOrder` tags still exist and are used by the menu portal to order bots.
-   Drag events are now sent for bots that are not draggable.
    -   This means you can set `#draggable` to false and still get a `@onDrag` or `@onAnyBotDrag` event for it.
    -   This change makes it easier to write your own custom dragging logic because it prevents the bot(s) from being automatically moved but still sends the correct events.
    -   If you don't want drag events sent to a bot, you can make it not pointable or you can use your own custom logic on `@onDrag`/`@onDrop`.
-   The `#draggableMode` and `#positioningMode` tags have been removed.
    -   `#draggableMode` can be emulated by setting `#draggable` to false and adding custom `@onDrag` events to limit which dimensions the bot can be moved to.
    -   `#positioningMode` has been replaced with the `os.addDropSnap()` and `os.addBotDropSnap()` functions.

### :rocket: Improvements

-   Added the `@onAnyBotDropEnter` and `@onAnyBotDropExit` shouts.
-   Added the `@onAnyBotPointerDown` and `@onAnyBotPointerUp` shouts.
-   Added the `os.addDropSnap(...targets)` and `os.addBotDropSnap(bot, ...targets)` functions.
    -   These can be used to customize the behavior of a drag operation.
    -   Each function accepts one or more "targets" which are positions that the bot can be dropped at. There are 4 possible values:
        -   `"ground"` - The bot will snap to the ground as it is being dragged. (Default when not in VR)
        -   `"grid"` - The bot will snap to individual grid tiles as it is being dragged.
        -   `"face"` - The bot will snap to the face of other bots as it is being dragged.
        -   A snap point object. The bot will snap to the point when the mouse is within a specified distance. It should be an object with the following properties:
            -   `position` - An object with `x`, `y`, and `z` values representing the world position of the snap point.
            -   `distance` - The distance that the pointer ray should be from the position in order to trigger snapping to the position.
    -   The `os.addBotDropSnap(bot, ...targets)` function accepts a bot as its first parameter which limits the specified snap targets to when the given bot is being dropped on.
-   Added the `experiment.beginRecording(options?)` and `experiment.endRecording()` functions.
    -   These can be used to record both audio and video at the same time.
    -   See the documentation for more details.

### :bug: Bug Fixes

-   Fixed an issue where dragging a parent bot onto a child bot would cause the bot to rapidly snap back and forth.
-   Fixed an issue where negative sort orders could not be used on menu bots.

## V1.5.2

#### Date: 3/18/2021

### :bug: Bug Fixes

-   Fixed an issue where `os.focusOn()` would not function when using positions because inventory and page portals would fight over control of the animation operation.

## V1.5.1

#### Date: 3/17/2021

### :rocket: Improvements

-   Improved `os.focusOn()` to be canceled by `os.goToDimension()` and future calls to `os.focusOn()`.
    -   Additionally, calling `os.focusOn(null)` will cancel the current focus operation without queuing another one.

## V1.5.0

#### Date: 3/17/2021

### :boom: Breaking Changes

-   Changed the `#portalCameraRotationX` and `#portalCameraRotationY` tags to use radians instead of degrees.

### :rocket: Improvements

-   Added the `cameraZoom` and `cameraZoomOffset` tags.
-   Added the `os.focusOn(botOrPosition, options?)` function.
    -   Works similarly to `os.tweenTo()` and `os.moveTo()` except that it takes an options object instead of a bunch of parameters.
    -   Notable improvements includes that it can accept a position instead of a bot, it supports different easing types, and it will return a promise which completes when the camera movement is finished.
    -   Additionally the rotation values are in radians instead of degrees.
-   `os.focusOn()` and `os.tweenTo()` now use quadratic easing by default.
    -   Additionally `os.focusOn()` supports specifying the easing type just like `animateTag()`.
-   `os.tweenTo()` and `os.moveTo()` are now deprecated and should no longer be used. They will be removed in a future release of CasualOS.
    -   To encourage migration, they have been removed from the documentation and autocomplete.
-   Added the `experiment.beginAudioRecording()` and `experiment.endAudioRecording()` functions to experiment with audio recording.
    -   See the documentation for more information.

### :bug: Bug Fixes

-   Fixed an issue where camera offsets would not be taken into account when calculating the camera focus point.
    -   This fixes issues with the focus point becoming more and more wrong as offsets are applied to the camera.
    -   However, any calculations which try to calculate a camera position offset from the focus point must now subtract the current offset from the focus point to get the correct result. The example auxCode (`cameraMovementExample`) has been updated to reflect this change (version 2 and later).

## V1.4.11

#### Date: 3/12/2021

### :rocket: Improvements

-   Added the `math.scaleVector(vector, scale)` function to make multiplying vectors by scalar values easy.

### :bug: Bug Fixes

-   Fixed an issue where the `@onServerJoined` event could be sent before all data was loaded.
    -   This could happen if one player was changing data while another player was joining the server.
-   Fixed an issue where custom portals would not open if the portal tags were not defined when the portal is opened.
-   Fixed an issue where custom portals would always have default styling for their first load.

## V1.4.10

#### Date: 3/9/2021

### :rocket: Improvements

-   Improved `animateTag()` to support animating multiple tags at once by accepting an object for the `fromValue` and `toValue` options properties.
    -   Instead of calling `animateTag(bot, tag, options)`, omit the `tag` argument and call `animateTag(bot, options)`. This will indicate that you want to animate multiple tags at once over the same duration.
    -   The animations that get triggered are grouped together, so cancelling one will cancel them all.
-   Improved `clearAnimations()` to support accepting a list of tags to cancel.
-   Added several 3D math functions:
    -   `getBotPosition(bot, dimension)` - Gets the 3D position of a bot in the given dimension.
    -   `math.addVectors(...vectors)` - Adds the given vectors together and returns the result.
    -   `math.subtractVectors(...vectors)` - Subtracts the given vectors and returns the result.
    -   `math.negateVector(vector)` - Mathematically negates the given vector and returns the result.
-   Added the `os.getFocusPoint(portal?)` function to get the focus point that the camera is looking at.
    -   This value is the same as the one highlighted by the `#portalShowFocusPoint` tag.
    -   It is also backed up by `cameraFocusX`, `cameraFocusY`, `cameraFocusZ` tags on the portal bot.

## V1.4.9

#### Date: 3/3/2021

### :rocket: Improvements

-   Changed the color of the progress spinner and progress bar on the loading dialog to gray.

### :bug: Bug Fixes

-   Fixed an issue where hover events could be sent for bots when the mouse was not directly over the game view.
-   Fixed a couple issues where keyboard events were propagating outside the sheet and IDE portals.
-   Fixed an issue where local variables in the top scope would not be included in the code editor autocomplete box.

## V1.4.8

#### Date: 3/3/2021

### :boom: Breaking Changes

-   `onRemoteData` now uses `that.remoteId` instead of `that.playerId`.
-   Renamed the `portalPlayerZoom`, `portalPlayerRotationX` and `portalPlayerRotationY` tags to `portalCameraZoom` and `portalCameraRotationX` and `portalCameraRotationY`.
-   Renamed the `player` and `otherPlayers` spaces to `tempShared` and `remoteTempShared`.

### :rocket: Improvements

-   Added the `@onError` listen tag.
    -   It is a shout and is triggered when an unhandled error occurs in a listen tag.
-   Improved CasualOS to now include the Bot ID and tag name in internal console logs for unhandled errors.
-   Added perferred alternatives for the following functions and listen tags:
    -   `server.serverPlayerCount()` is now `server.serverRemoteCount()`.
    -   `server.totalPlayerCount()` is now `server.totalRemoteCount()`.
    -   `server.stories()` is now `server.servers()`.
    -   `server.players()` is now `server.remotes()`.
    -   `sleep()` is now `os.sleep()`
    -   `onServerSubscribed` is now `onServerJoined`.
    -   `onServerUnsubscribed` is now `onServerLeave`.
    -   `onPlayerPortalChanged` is now `onPortalChanged`.
    -   `onRemotePlayerSubscribed` is now `onRemoteJoined`
    -   `onRemotePlayerUnsubscribed` is now `onRemoteLeave`.
    -   Additionally, the `that.playerId` has been changed to `that.remoteId` in the new listen tags.
    -   Note that the original tags and functions remain the same but will be removed at some point in the future.
-   Added the `web.get()`, `web.post()`, and `web.hook()` functions as future replacements for the `webhook()` and `webhook.post()` functions.

### :bug: Bug Fixes

-   Fixed an issue where portal bots may not be defined before `@onServerSubscribed` is triggered.
-   Fixed an issue where the `white-space` CSS property could not be used on menu bots.

## V1.4.7

#### Date: 2/26/2021

### :boom: Breaking Changes

-   Renamed all the `player` functions to `os`.
    -   Instead of `player.toast()` you should now do `os.toast()`.
-   Removed the `configBot` and `configTag` variables.
-   Removed the portal config bot tags and replaced them with variables.
    -   e.g. `pagePortalConfigBot` can now be accessed with the `pagePortalBot` variable.
    -   You can now set the page portal color by doing `pagePortalBot.tags.portalColor = "green"`.
    -   By default a `tempLocal` bot will be created for each builtin portal.
    -   You can also provide your own bot by calling `portal.open(portalName, bot)`.
-   Changed the `portal.open()` function to take a bot as a parameter.
    -   It should now be called like `portal.open(name, bot, tag?, options?)`.
    -   After callilng this, the given bot will be available globally at `{name}Bot`.
    -   For example `portal.open("myPortal", bot, "main")` will make `bot` available as `myPortalBot`.
-   Removed `player.getBot()` and replaced it with `configBot`.
-   Renamed the `creator` variable to `creatorBot`.
-   Added the `thisBot` variable as a preferred alternative to `this` and `bot`.
-   Moved the page and inventory camera tags to their portal config bots from the player bot.
    -   e.g. `pageCameraPositionX` used to be on the player bot (now the config bot) but is now on the page portal bot.
-   Changed the behavior of the `transformer` tag to use the page and inventory portal bots instead of the config bot (previously the player bot).
-   Renamed the `pageCameraPosition{X,Y,Z}` and `inventoryCameraPosition{X,Y,Z}` tags to `cameraPosition{X,Y,Z}`.
-   Renamed the `pageCameraRotation{X,Y,Z}` and `inventoryCameraRotation{X,Y,Z}` tags to `cameraRotation{X,Y,Z}`.
-   Renamed the `pagePixelHeight` and `pagePixelWidth` tags to `pixelHeight` and `pixelWidth`.

### :bug: Bug Fixes

-   Fixed an issue where variables from other listen tags would appear as autocomplete options.

## V1.4.6

#### Date: 2/23/2021

### :bug: Bug Fixes

-   Fixed an issue where the circle wipe element would not cover modals like `player.showHtml()` or `player.showInput()`.
-   Fixed an issue where calling `player.showInput()` in sequence would show the first input but not the second input.

## V1.4.5

#### Date: 2/23/2021

### :rocket: Improvements

-   Changed the ab-1 bootstrap URL to `https://bootstrap.casualos.com/ab1.aux`.
-   Updated to three.js r125.
    -   This fixes WebXR for Chrome 88 and later.
-   Added the ability to disable hover states on menu item buttons using the `menuItemHoverMode` tag. It has three possible options:
    -   `auto` - The bot will appear hoverable based on if it has a `@onClick` tag. (Default)
    -   `hover` - The bot will appear hoverable.
    -   `none` - The bot will not appear hoverable.
    -   None of these options affect the existing functionality of any listen tags on menu bots.
-   Added an initial version of the `idePortal` (IDE portal).
    -   The IDE portal makes it easier to jump between tags to edit them in the multiline tag editor.
    -   Setting the `idePortal` tag to a prefix (like 📖) will load every tag that starts with the prefix into the IDE portal and let you jump between them as if they are files in a text editor.
    -   Currently it is pretty limited, but can be very useful for custom portals.

### :bug: Bug Fixes

-   Fixed an issue where it was not possible to enter numbers in menu bot input boxes.

## V1.4.4

#### Date: 2/18/2021

### :rocket: Improvements

-   Added additional crypto functions to support asymmetric encryption and decryption.
    -   `crypto.asymmetric.keypair(secret)` - Creates a keypair that can be used for asymmetric encryption and decryption.
    -   `crypto.asymmetric.encrypt(keypair, data)` - Encrypts some data using the given keypair.
    -   `crypto.asymmetric.decrypt(keypair, secret, data)` - Decrypts some data using the given keypair and secret.
    -   Check the documentation for more info.
-   Added a better error message when trying to save a bot to a tag value.
-   Added the `dimension` bot form as a preferred alias to `portal`.

## V1.4.3

#### Date: 2/17/2021

### :rocket: Improvements

-   Added the ability to interface with CasualOS from inside a custom portal.
    -   CasualOS-related functionality is available by importing functions and objects from the `casualos` module.
    -   Among the available functionality is `onBotsDiscovered`, `onBotsRemoved`, `onBotsUpdated`, `createBot()`, `destroyBot()`, and `updateBot()`.
    -   Additionally autocomplete is available for the available features.

### :bug: Bug Fixes

-   Fixed an issue where webhook errors could not be caught on Safari based browsers.

## V1.4.2

#### Date: 2/11/2021

### :rocket: Improvements

-   Added the ability to zoom by scrolling.
    -   Previously this was possible by holding the Ctrl button down.
-   Added the `#portalCameraControls` tag to allow disabling moving the camera.
    -   Can be set on the portal config bot for the page and inventory portals.
    -   Supported values are:
        -   `player` - Allows the player to move the camera around like normal. (Default)
        -   `false` - Disables camera movement in the portal.

### :bug: Bug Fixes

-   Fixed an issue where the inventory portal color could not be set when the page portal is using an image for the background.

## V1.4.1

#### Date: 2/10/2021

### :rocket: Improvements

-   Added the `player.openCircleWipe()` and `player.closeCircleWipe()` functions.
    -   These are useful for hiding the page portal while transitioning between scenes.
    -   See the documentation for usage information.
-   Added "cube", "helix", and "egg" as additional options for the `#formAddress` tag on menu bots.
-   Added the `input` form for menu bots.
    -   Setting `#form` to "input" on a bot that is in the menu portal will give it an input box that can be typed in.
    -   Typing in the box will send `@onInputTyping` whispers to the bot. And submitting the data by hitting enter or the send button will send a `@onSubmit` whisper to the bot.
    -   Additionally, the text in the input will be stored in the `tempLocal` `#menuItemText` tag.
-   Adjusted the chat bar to be inset in the page portal to give it the feel of being part of the page portal.
-   Added the `#menuPortalStyle` tag to allow customizing the menu portal with CSS.
    -   This works similarly to `#menuItemStyle` except that it applies to the entire menu portal instead of just one item.
    -   Set it on the `#menuPortalConfigBot`.
-   Added the `#portalBackgroundAddress` tag to allow specifying a custom image for the page portal background.
    -   Does not work in VR.

## V1.4.0

#### Date: 2/8/2021

### :rocket: Improvements

-   Added an initial implementation of custom portals.
    -   Custom portals are a way to write scripts that can interact directly with the web browser. This gives you the ability to do anything that is possible from inside a web browser.
    -   The following functions are now available:
        -   `portal.open(portalID, tag, options?)`
        -   `portal.registerPrefix(prefix)`
        -   `portal.buildBundle(tag)`
        -   See the documentation for usage information.
-   Added the `player.download(data, filename, mimeType?)` function.
    -   Useful for downloading arbitrary data in any format you want.
    -   See the documentation for more information.

### :bug: Bug Fixes

-   Fixed an issue that broke bots in the `player` space when a `tempLocal` tag mask was put on them.
-   Fixed an issue that prevented tag masks from being placed on new bots.

## V1.3.14

#### Date: 1/25/2021

### :rocket: Improvements

-   Updated the Terms of Service and Privacy Policy documents.

### :bug: Bug Fixes

-   Fixed an issue where animations would not run while in VR/AR.

## V1.3.13

#### Date: 1/18/2021

### :rocket: Improvements

-   Added the `player.showUploadFiles()` function.
    -   Shows a dialog that can be used to upload arbitrary files.
    -   Returns a promise that resolves with the list of files that were uploaded.
    -   See the documentation for more info.
-   Added the `portal` form.
    -   Displays an entire dimension in place of the bot form.
    -   When set, `#formAddress` will be used as the dimension that should be loaded.

### :bug: Bug Fixes

-   Fixed an issue where bot labels would flicker when scaling the bot.
-   Fixed an issue where tag masks would be incorrectly recorded by the UI as being removed in some cases.
-   Fixed an issue where lines would render incorrectly on the first frame they were setup on.

## V1.3.12

#### Date: 1/13/2021

### :rocket: Improvements

-   Added the Terms of Service and Privacy Policy documents.
    -   The Terms of Service are available at `/terms` (or at `/terms-of-service.txt`).
    -   The Privacy Policy is available at `/privacy-policy` (or at `/privacy-policy.txt`).
-   Added the ability to keep track of the number of `setTimeout()` and `setInterval()` timers that are currently active via the `numberOfActiveTimers` property returned from `perf.getStats()`.
-   Added the `animateTag(bot, tag, options)` and `clearAnimations(bot, tag?)` functions.
    -   `animateTag(bot, tag, options)` - Iteratively changes a tag mask value over time based on the options you provide.
        -   `bot` is the bot or list of bots that should be animated.
        -   `tag` is the tag that should be animated.
        -   `options` is an object that specifies how the tag should be animated. It has the following properties:
            -   `fromValue` - The starting value for the animation.
            -   `toValue` - The ending value.
            -   `duration` - The number of seconds that it should take for the tag to go from the starting value to the ending value.
            -   `easing` - The options for easing the animation.
            -   `tagMaskSpace` - The space that the tag should be changed in. If set to `false` then the tag on the bot will be directly edited.
    -   `clearAnimations(bot, tag?)` - Cancels animations on a bot.
        -   `bot` - The bot or list of bots that should have their animations canceled.
        -   `tag` - Is optional and is the tag that the animations should be canceled for.

### :bug: Bug Fixes

-   Fixed issues with `#labelFontSize = auto` when `#labelPosition != front` or when the bot is rotated.
-   Fixed an issue where non-ASCII characters were being corrupted on download.

## V1.3.11

#### Date: 1/5/2021

### :rocket: Improvements

-   Greatly improved the default layouting behaviour of labels.
    -   Added the `#labelFontSize` tag to control the sizing of the characters in a label. Unlike `#labelSize`, changing this value will cause the label to layout again which will affect word wrapping. Possible values are:
        -   `auto` - Specifies that the system should try to find a font size that fits the text onto the bot. (default)
        -   Any Number - Specifies a specific font size. (1 is previous default)
    -   Added the `#labelWordWrapMode` tag to control the word wrapping behavior of labels. Possible values are:
        -   `breakCharacters` - Specifies that the system should insert line breaks inside words if needed.
        -   `breakWords` - Specifies that the system should insert line breaks between words if needed.
        -   `none` - Specifies that the system should not insert line breaks.
-   Added the ability to control the color of the placeholder text in the chat bar.
    -   Use the `placeholderColor` option when calling `player.showChat()`.

### :bug: Bug Fixes

-   Fixed an issue where atoms that were received before their cause would be discarded.

## V1.3.10

#### Date: 12/29/2020

### :rocket: Improvements

-   Added a button to the Multiline tag editor to make it easy to turn a tag into a Mod tag.

### :bug: Bug Fixes

-   Fixed an issue where script compilation errors would not be handled correctly and would prevent those changes from being communicated to the multiline code editor.

## V1.3.9

#### Date: 12/28/2020

### :boom: Breaking Changes

-   Formulas have been removed and replaced with Mod tags.
    -   Mod tags are tags that start with the DNA Emoji (🧬) and contain JSON data.
    -   Because Mod tags are JSON data, they do not support programmatic computations.
    -   We are making this change because while formulas are powerful, inprecise use of them can result in large slowdowns which is a bad user experience.
    -   The tag data must be valid JSON, so that means using double-quotes `"` for strings and wrapping property names in double-quotes.
        -   Before:
            ```
            =({ color: 'blue', number: 99, toggle: true })
            ```
            After:
            ```
            🧬{ "color": "blue", "number": 99, "toggle": true }
            ```
        -   Before:
            ```
            =([ 1 + 2 ])
            ```
            After:
            ```
            🧬3
            ```
-   Array-like values in tags are now considered strings.
    -   Previously a value like `[1, 2, 3]` was parsed into an array automatically.
    -   This was a little used feature and caused issues for people who simply wanted to store JSON data in a tag.
    -   Now, a value like `[1, 2, 3]` will no longer be parsed and so will appear as the string: `"[1, 2, 3]"`.
    -   If you want CasualOS to parse a tag value as an array, you can use the Mod tags mentioned above.
-   Removed the `error` space.
    -   Also removed the related functions:
        -   `server.destroyErrors()`
        -   `server.loadErrors()`

### :rocket: Improvements

-   Updated Material Icons to v4.0.0.
-   Added `perf.getStats()` as a way to get some statistics on the performance of the server.
-   Various performance improvements:
    -   `getBot('id', id)` is now works in `O(1)` time.
    -   The `tempLocal` and `local` spaces now handle new and deleted bots in a much more performant manner.
-   Fixed an issue where deleted bots in the `shared` space would be treated like they were not deleted on initial load.

### :bug: Bug Fixes

-   Fixed autofocusing newly created tags in the sheetPortal.

## V1.3.8

#### Date: 12/17/2020

### :bug: Bug Fixes

-   Fixed an issue where selecting a color from a `player.showInput()` modal would not save the selected color.

## V1.3.7

#### Date: 12/17/2020

### :boom: Breaking Changes

-   "story" has been renamed to "server". Below is the list of tags, actions and listeners that have been changed:
    -   `#story` -> `#server`.
    -   `server.setupStory()` -> `server.setupServer()`
    -   `server.restoreHistoryMarkToStory()` -> `server.restoreHistoryMarkToServer()`
    -   `server.storyStatuses()` -> `server.serverStatuses()`
    -   `server.storyPlayerCount()` -> `server.serverPlayerCount()`
    -   `player.downloadStory()` -> `player.downloadServer()`
    -   `player.loadStory()` -> `player.loadServer()`
    -   `player.unloadStory()` -> `player.unloadServer()`
    -   `player.getCurrentStory()` -> `player.getCurrentServer()`
    -   `@onStoryAction` -> `@onServerAction`
    -   `@onStoryStreaming` -> `@onServerStreaming`
    -   `@onStoryStreamLost` -> `@onServerStreamLost`
    -   `@onStorySubscribed` -> `@onServerSubscribed`
    -   `@onStoryUnsubscribed` -> `@onServerUnsubscribed`

## V1.3.6

#### Date: 12/17/2020

### :rocket: Improvements

-   Added the ability to show a password input by using the `secret` type with `player.showInput()`.

### :bug: Bug Fixes

-   Fixed an issue where some bots would not be added to the page portal when created in a big batch.
-   Fixed an issue where the `player.showInput()` dialog would appear fullscreen on mobile devices and prevent people from exiting it.
-   Fixed an issue where `@onChatTyping` would be triggered twice for each keystroke.

## V1.3.5

#### Date: 12/15/2020

### :rocket: Improvements

-   Changed `create()` to prevent creating bots that have no tags.
    -   If a bot would be created with zero tags then an error will be thrown.
-   Added a favicon.

### :bug: Bug Fixes

-   Changed the maximum WebSocket message size to 32KB from 128KB.
    -   This will help ensure that we keep below the [AWS API Gateway maximum frame size of 32 KB](https://docs.aws.amazon.com/apigateway/latest/developerguide/limits.html).
-   Fixed an issue where bots that only had a tag mask would not show up in the sheetPortal.

## V1.3.4

#### Date: 12/10/2020

### :rocket: Improvements

-   Added the `EXECUTE_LOADED_STORIES` environment variable to allow reducing server load due to story scripts.
    -   Defaults to `true`.
    -   Setting to `false` will disable all server-side story features except for webhooks and data portals.
        -   This means that some capabilities like `server.setupStory()` will not work when `EXECUTE_LOADED_STORIES` is false.
-   Added gzip compression for HTML, CSS, and JavaScript returned from the server.
-   Improved how some heavy assets are precached so that they can be loaded quickly.
-   Made the browser tab title use the story ID by default.

### :bug: Bug Fixes

-   Fixed an issue where some `.png` files would not load because they were bundled incorrectly.

## V1.3.3

#### Date: 12/10/2020

### :rocket: Improvements

-   Added support for the `apiary-aws` causal repo protocol.
    -   This enables the CasualOS frontend to communicate with instances of the [CasualOS Apiary AWS](https://github.com/casual-simulation/casual-apiary-aws) project.
    -   Use the `CAUSAL_REPO_CONNECTION_PROTOCOL` and `CAUSAL_REPO_CONNECTION_URL` environment variables to control which protocol and URL the frontend should connect to. See the [README in `aux-server`](./src/aux-server/README.md) for more info.
    -   Note that only the following features are supported for AWS Apiaries:
        -   `server.setupStory()`
        -   `server.totalPlayerCount()`
        -   `server.storyPlayerCount()`
        -   `server.players()`
    -   Webhooks are different when the story is hosted on an Apiary.
        -   They require at least one device to have the story loaded for webhooks to function correctly.
        -   They need to be sent to the Apiary host directly. Generally, this is not the same thing as `auxplayer.com` or `casualos.com` so you may need to ask the Apiary manager for it.
-   Added better support for static builds.
    -   Use the `PROXY_CORS_REQUESTS` environment variable during builds to disable support for proxying HTTP requests through the server.
    -   Use `npm run tar:client` after a build to produce a `./temp/output-client.tar.gz` containing all the client code and assets. This can be deployed to S3 or a CDN for static hosting.
    -   Use `npm run package:config` to produce a `./temp/config.json` which can be used for the `/api/config` request that the client makes at startup. Utilizes the environment variables from [the README in `aux-server`](./src/aux-server/README.md) to build the config.

### :bug: Bug Fixes

-   Fixed an issue where it was not possible to change the color of GLTF meshes that did not have a mesh in the GLTF scene root.
-   Fixed an issue where bots created by the ab1 installer would not receive the `@onStorySubscribed` shout.

## V1.3.2

#### Date: 11/17/2020

### :rocket: Improvements

-   Updated the ab-1 bootstrapper to point to AWS S3 for quick loading.

## V1.3.1

#### Date: 11/16/2020

### :rocket: Improvements

-   Added the ability to use the `color` tag on GLTF meshes to apply a color tint to the mesh.

### :bug: Bug Fixes

-   Fixed an issue that prevented deleting the first character of a script/formula in the multi-line editor.
-   Fixed an issue where tag edits on bots in the tempLocal and local spaces would be applied to the multi-line editor twice.

## V1.3.0

#### Date: 11/11/2020

### :rocket: Improvements

-   Added multi-user text editing.
    -   Work on shared bots when editing a tag value with the multi-line editor.
-   Added the cursor bot form.
    -   Used to add a cursor indicator to the multi-line editor.
    -   Works by setting the `form` tag to "cursor" and placing the bot in the corresponding tag portal dimension.
        -   For example, to put a cursor in the multi-line editor for the `test` tag on a bot you would set `{targetBot.id}.test` to true.
    -   Supported tags are:
        -   `color` - Specifies the color of the cursor.
        -   `label` - Specifies a label that should appear on the cursor when the mouse is hovering over it.
        -   `labelColor` - Specifies the color of the text in the cursor label.
        -   `{dimension}Start` - Specifies the index at which the cursor selection starts (Mirrors `cursorStartIndex` from the player bot).
        -   `{dimension}End` - Specifies the index at which the cursor selection ends (Mirrors `cursorEndIndex` from the player bot).
-   Added the `pageTitle`, `cursorStartIndex`, and `cursorEndIndex` tags to the player bot.
    -   `pageTitle` is used to set the title of the current browser tab.
    -   `cursorStartIndex` contains the starting index of the player's text selection inside the multi-line editor.
    -   `cursorEndIndex` contains the ending index of the player's text selection inside the multi-line editor.
    -   Note that when `cursorStartIndex` is larger than `cursorEndIndex` it means that the player has selected text from the right to the left. This is important because text will always be inserted at `cursorEndIndex`.
-   Added the `insertTagText()`, `deleteTagText()`, `insertTagMaskText()`, and `deleteTagMaskText()` functions to allow scripts to work with multi-user text editing.
    -   `insertTagText(bot, tag, index, text)` inserts the given text at the index into the given tag on the given bot.
    -   `insertTagMaskText(bot, tag, index, text, space?)` inserts the given text at the index into the tag and bot. Optionally accepts the space of the tag mask.
    -   `deleteTagText(bot, tag, index, deleteCount)` deletes the given number of characters at the index from the tag and bot.
    -   `deleteTagMaskText(bot, tag, index, deleteCount, space?)` deletes the given number of characters at the index from the tag and bot. Optionally accepts the space of the tag mask.
-   Added the ability to use the `transformer` tag on the player bot to parent the player to a bot.
-   Added the ability to edit tag masks in the tag portal by setting the `tagPortalSpace` tag on the player bot.

## V1.2.21

#### Date: 11/5/2020

### :rocket: Improvements

-   Updated the MongoDB driver to v3.6.2 and added the `MONGO_USE_UNIFIED_TOPOLOGY` environment variable to control whether the driver uses the new unified topology layer.

## V1.2.20

#### Date: 10/27/2020

### :rocket: Improvements

-   Added support for `@onPointerEnter`, `@onPointerExit`, `@onAnyBotPointerEnter` and `@onAnyBotPointerExit` for bots in the menu portal.

### :bug: Bug Fixes

-   Fixed the multiline code editor to not clip tooltips and the autocomplete box.
-   Fixed the menu portal to not break on Hololens (Servo-based browsers) when a progress bar is placed on a menu item.

## V1.2.19

#### Date: 10/22/2020

### :rocket: Improvements

-   Added the `egg` form for bots.
    -   Displays the bot as an egg like how ab-1 appears as an egg before being activated.
-   Added the `hex` form for bots.
    -   Displays the bot as a hexagon.
-   Added the `pagePixelWidth` and `pagePixelHeight` tags to the player bot.
    -   These indicate the size of the image rendered to the page portal in pixels.

### :bug: Bug Fixes

-   Fixed Draco compression support.

## V1.2.18

#### Date: 10/20/2020

### :bug: Bug Fixes

-   Fixed the code editor.

## V1.2.17

#### Date: 10/20/2020

### :rocket: Improvements

-   Improved bots in the menu portal to support additional tags.
    -   Added the ability to change the height of menu items by using `scale` and `scaleY`.
    -   Added the ability to set an icon for a menu item by using the `formAddress` tag.
    -   Added the ability to set arbitrary CSS styles on a menu bot by using the `menuItemStyle` tag.
        -   This lets you use margins and borders to indicate grouping.
    -   Added the ability to show a pie-chart progress bar on a menu item by using the `progressBar` tags.
    -   Added the ability to use `@onPointerUp` and `@onPointerDown` for menu.

## V1.2.16

#### Date: 10/16/2020

### :rocket: Improvements

-   Added the `transformer` tag.
    -   When set to a bot ID, the bot will inherit the position, rotation, and scale of the specified bot inside the page portal.
    -   This produces a "parenting" effect that is common in most 3D graphics engines.

## V1.2.15

#### Date: 10/12/2020

### :rocket: Improvements

-   Added the `experiment.getAnchorPointPosition()` and `math.getAnchorPointOffset()` functions.
    -   These are useful for determining where a bot would be placed if it had a particular anchor point.
    -   See the [docs](https://docs.casualsimulation.com/docs/actions) for more info.

## V1.2.14

#### Date: 10/7/2020

### :bug: Bug Fixes

-   Fixed an issue where calling `server.setupStory()` twice with the same story name would cause the story to be setup twice.
-   Fixed an issue where bots would be incorrectly removed from the menu portal if they existed in both the old and new dimensions.
-   Greatly reduced the number of scenarios where formulas would be recalculated after any change.

## V1.2.13

#### Date: 9/24/2020

### :boom: Breaking Changes

-   Renamed the `_editingBot` tag to `editingBot`.

### :rocket: Improvements

-   sheetPortal Improvements
    -   Added the `@onSheetTagClick` listener which is triggered when a tag name is clicked.
    -   Added the `@onSheetBotIDClick` listener which is triggered when a Bot ID is clicked.
    -   Added the `@onSheetBotClick` listener which is triggered when a bot visualization is clicked in the sheet.
    -   Added the `sheetPortalShowButton` config bot tag to control whether the button in the bottom right corner of the sheet is shown.
    -   Added the `sheetPortalButtonIcon` config bot tag to control the icon on the button in the bottom right corner of the sheet.
    -   Added the `sheetPortalButtonHint` config bot tag to control the tooltip on the button in the bottom right corner of the sheet.
    -   Added the `sheetPortalAllowedTags` config bot tag to control which tags are allowed to be shown and edited in the sheet portal.
    -   Swapped the position of the new bot and new tag buttons in the sheet.
    -   Added the `editingTag` tag which contains the tag that the player is currently editing.

### :bug: Bug Fixes

-   Fixed an issue where cells in the sheet portal would not cover the entire cell area.
-   Fixed an issue where `clearTagMasks()` would error if given a bot that had no tag masks.

## V1.2.12

#### Date: 9/22/2020

### :rocket: Improvements

-   Added the `helix` form.
    -   Displays a DNA strand mesh whose color can be customized.
-   Added tag masks.
    -   Tag masks are special tags that can live in a separate space from their bot.
    -   This makes it possible to create a temporary tag on a shared bot.
    -   Tag masks do not replace tags. Instead, they exist in addition to normal tags and can be used to temporarily hide a normal tag value.
    -   Like bots, tag masks live in a space. This means that a bot can have multiple masks for a particular tag. Currently the supported spaces are:
        -   `tempLocal`
        -   `local`
        -   `player`/`otherPlayers`
        -   `shared`
    -   New scripting features:
        -   All bots now have a `masks` property which works like `tags` except that it creates tag masks in the `tempLocal` space.
        -   All scripts also have a `masks` property which is a shortcut for `bot.masks`.
        -   `setTagMask(bot, tag, value, space?)` is a new function that is able to set the value of a tag mask on the given bot and in the given space. See the documentation for more info.
        -   `clearTagMasks(bot, space?)` is a new function that is able to clear all the tag masks in the given space from a given bot. See the documentation for more info.
    -   Example use cases:
        -   Local click/hover states.
        -   Animations.
        -   Storing decrypted data.

### :100: Other Changes

-   Pinned the Deno version to `v1.4` so that we can decide when to adopt future Deno updates.

### :bug: Bug Fixes

-   Fixed an issue where `server.setupStory()` would load a simulation and never dispose it.
-   Fixed an issue where wrist portals were not being anchored properly.
-   Fixed an issue where pressing enter to make a new tag would put a new line in the current tag value.

## V1.2.11

#### Date: 9/9/2020

### :bug: Bug Fixes

-   Fixed an issue where zooming was broken when the page portal is not anchored to the top left of the screen.

## V1.2.10

#### Date: 9/8/2020

### :bug: Bug Fixes

-   Fixed an issue with the multiline editor getting cut off inside the tag portal.

## V1.2.9

#### Date: 9/8/2020

### :rocket: Improvements

-   Changed the page portal to resize around the tag portal instead of being hidden behind it.

## V1.2.8

#### Date: 9/8/2020

### :boom: Breaking Changes

-   Changed `experiment.localPositionTween()` and `experiment.localRotationTween()` to take different arguments and return a promise.
    -   the 4th parameter is now an options object instead of the easing options.
    -   This options object is able to accept easing and duration values.
    -   Additionally the functions now return promises.
    -   See the docs for examples.

### :bug: Bug Fixes

-   Fixed an issue where `experiment.localPositionTween()` and `experiment.localRotationTween()` may not execute if triggered during `@onCreate()`.

## V1.2.7

#### Date: 9/4/2020

### :boom: Breaking Changes

-   Changed `@onListen` to only be sent to bots which have a listener for the shout/whisper.
    -   Previously `@onListen` would be sent to all bots that were targeted by the shout/whisper.
-   Changed `shout()` and `whisper()` to cost 1 energy point.
    -   This helps prevent infinite loops.
    -   The energy point is only deducted if a bot has a listener for the event.

### :bug: Bug Fixes

-   Fixed an issue where `onBotAdded`, `onAnyBotsAdded`, `onAnyBotsRemoved`, `onBotChanged`, and `onAnyBotsChanged` would reset the energy counter.

## V1.2.6

#### Date: 9/4/2020

### :bug: Bug Fixes

-   Fixed an issue where whispering to a bot that is null or undefined would end up sending a shout to all bots.

## V1.2.5

#### Date: 8/31/2020

### :rocket: Improvements

-   Added the `pageCameraPositionOffset[X,Y,Z]`, `inventoryCameraPositionOffset[X,Y,Z]`, `pageCameraRotationOffset[X,Y,Z]`, and `inventoryCameraRotationOffset[X,Y,Z]` tags.
    -   These can be used to move the camera apart from the player's input.
    -   The position offset tags are especially useful for warping the player around in VR.
-   Added the ability to use the dynamic `import()` keyword to import arbitrary JavaScript modules.
    -   Useful with https://www.skypack.dev/ to import modules from [NPM](https://www.npmjs.com/).
-   Added the ability to use `player.replaceDragBot()` even when not dragging.
-   Improved the camera zoom functionality to zoom the camera towards and away from the mouse.
-   Added the `experiment.localPositionTween()` and `experiment.localRotationTween()` functions.
    -   Locally animates a bot's position/rotation using the given easing type.
    -   During the animation, changes to the bot position will be ignored.
    -   Once the animation is done, changes to the bot will reset the position/rotation to the value that is currently stored.
    -   Check out the docs for detailed usage information and examples.

### :bug: Bug Fixes

-   Fixed the dataPortal to always return raw tag values unless they are formulas.
    -   Issue with returning incorrect JSON data was caused by the built-in CasualOS array parsing.
    -   This fixes it by skipping any parsing of the data.
-   Fixed an issue where keyboard states would not be reset when the player removed focus from the story.
-   Fixed an issue where `server.setupStory()` would crash the deno process due to incorrectly handling deserialized data.

## V1.2.4

#### Date: 8/26/2020

### :rocket: Improvements

-   Added the `tagPortalShowButton` tag to control whether a button should be shown in the tag portal.
    -   The button is placed at the lower right hand side of the tag portal.
    -   Clicking the button will trigger a `@onClick` on the tag portal config bot.
    -   Two additional tags can be used to customize the button:
        -   `tagPortalButtonIcon` is the icon that is shown on the button and can be set to any [Material Icon](https://material.io/resources/icons/?style=baseline).
        -   `tagPortalButtonHint` is the text that should be shown in the tooltip for the button.
-   Added the `frustum` form.
-   Improved `player.showInput()` to automatically save and close when a color is selected from the color picker.
    -   Applies to the `basic` and `swatch` subtypes but not `advanced`.
-   Improved the multiline editor to have a "Docs" button that links to the documentation for the current tag.
-   Improved the tag portal to support using `@` and `#` symbols at the beginning of the tag.
    -   Implemented for consistency with functions like `getBot()`, `getTag()`, etc.
-   Added the `@onAnyBotPointerEnter` and `@onAnyBotPointerExit` listen tags.
    -   These are shouts that happen whenever a `@onPointerEnter` or `@onPointerExit` whisper occurs.
-   Added the `player.getPointerDirection()`, `math.getForwardDirection()` and `math.intersectPlane()` functions.
    -   These are useful for calculating where a pointer is pointing.
-   Added the ability to store uncommitted atoms in MongoDB.
    -   Can be configred with the `STAGE_TYPE` environment variable. Can be set to either `redis` or `mongodb`. Currently defaults to `redis` until a migration path is implemented.
-   Added a bunch of extra GPIO-related functions.
    -   `server.rpioReadpad()`
    -   `server.rpioWritepad()`
    -   `server.rpioPud()`
    -   `server.rpioPoll()`
    -   `server.rpioI2CBegin()`
    -   `server.rpioI2CSetSlaveAddress()`
    -   `server.rpioI2CSetBaudRate()`
    -   `server.rpioI2CSetClockDivider()`
    -   `server.rpioI2CRead()`
    -   `server.rpioI2CWrite()`
    -   `server.rpioI2CEnd()`
    -   `server.rpioPWMSetClockDivider()`
    -   `server.rpioPWMSetRange()`
    -   `server.rpioPWMSetData()`
    -   `server.rpioSPIBegin()`
    -   `server.rpioSPIChipSelect()`
    -   `server.rpioSPISetCSPolarity()`
    -   `server.rpioSPISetClockDivider()`
    -   `server.rpioSPISetDataMode()`
    -   `server.rpioSPITransfer()`
    -   `server.rpioSPIWrite()`,
    -   `server.rpioSPIEnd()`

### :bug: Bug Fixes

-   Fixed to safely allow editing multiline scripts in the sheet cells.
-   Fixed an issue with the tag portal where it would not respond to changes with the `tagPortal` tag if it was already set.
-   Fixed an issue with the Deno sandbox where it wouldn't load due to missing dependencies.
-   Fixed an issue where 3D content would not occlude iframe forms.
    -   Only fixed for non-Safari web browsers.

## V1.2.3

#### Date: 8/20/2020

### :rocket: Improvements

-   Added the tag portal.
    -   The tag portal is similar to the sheet portal but it shows only the multiline editor for the specified bot ID and tag.
    -   Set the `tagPortal` tag on the player bot to a string with a Bot ID and a tag name separated by a period (`.`).
-   Improved `player.playSound(url)` to return a promise that resolves with a sound ID.
    -   This sound ID can be used with `player.cancelSound(soundID)` to stop the sound from playing.
-   Added the `player.bufferSound(url)` and `player.cancelSound(soundID)` functions.
    -   `player.bufferSound(url)` can be used to pre-load a sound so that there will be no delay when using `player.playSound()`.
        -   Returns a promise that resolves once the sound has been loaded.
    -   `player.cancelSound(soundID)` can be used to stop a sound that is already playing.
        -   Returns a promise that resolves once the sound has been canceled.

### :bug: Bug Fixes

-   Fixed an issue where actions that were created in an async script would not be dispatched until the script finished.

## V1.2.2

#### Date: 8/14/2020

### :boom: Breaking Changes

-   Changed `crypto.encrypt()` and `crypto.decrypt()` to return the result directly instead of returning a promise.

### :rocket: Improvements

-   Added the `crypto.createCertificate()`, `crypto.signTag()`, and `crypto.verifyTag()`, `crypto.revokeCertificate()` functions to help with creating certificate chains and signing and validating tag data. Check the docs for detailed usage information.
-   Added an indicator to the multi-line editor that is shown when a tag value is verified.
-   Added the ability to force all scripts to be verified in order to be executed using the `forceSignedScripts` query parameter.
    -   When the query param is set to `true`, all scripts must have a valid signature in order to be executed.
    -   This allows running in a trusted execution environment - thereby preventing unauthorized scripts from running.
-   Replaced builder with ab-1.
    -   ab-1 is a new version of builder which is designed to be easy to extend and improve.
-   Added the `adminSpace.setPassword(oldPassword, newPassword)` function.
    -   Allows changing the password that is used to unlock admin space.
    -   The first parameter is the old password that was used to unlock the space.
    -   The second parameter is the new password that should be used to unlock the space.
-   Added several functions to allow using the GPIO pins on Rasberry Pi.
    -   Currently, all of these functions are experimental and only work on Raspberry Pi.
    -   See the documentation for more information.
    -   `server.exportGpio(pin, mode)`
    -   `server.unexportGpio(pin, mode)`
    -   `server.setGpio(pin, value)`
    -   `server.getGpio(pin)`
    -   `server.rpioInit(options)`
    -   `server.rpioExit()`
    -   `server.rpioOpen(pin, mode, options)`
    -   `server.rpioMode(pin, mode, options)`
    -   `server.rpioRead(pin)`
    -   `server.rpioReadSequence(pin, length)`
    -   `server.rpioWrite(pin, value)`
    -   `server.rpioWriteSequence(pin, buffer)`
    -   `server.rpioClose(pin, options)`

### :bug: Bug Fixes

-   Fixed an issue where using `player.showInput()` with an existing value would not prefill the text box with the existing value.
-   Fixed a performance issue where formulas which were recalculated after every change had a factorial (!) performance cost.
    -   Was caused by two things:
        1.  Some formulas don't have enough information to determine what tags they are dependent on. In these cases, we callback to using an "all" dependency which means that the formula will be recalculated whenever any tag changes.
        2.  These "all" dependencies were included when searching for nested dependencies which meant that we were resolving every "all" dependency for every other "all" dependency. This gives us the effect of searching every possible combination of dependencies instead of only the ones we need, which has a factorial cost.

## V1.2.1

#### Date: 8/4/2020

### :rocket: Improvements

-   Added a server sandbox based on [Deno](https://deno.land/).
    -   Security feature to prevent scripts that are running on the server from harming the underlying system or other stories.
    -   It additionally prevents scripts from accessing random Node.js modules by using `require("module")`.
    -   Finally, it prevents a script from denying service to other stories because the sandbox is run inside a separate process.
-   Improved the sheet portal to display scripts with a monospace font in the sheet cells.
-   Improved the documentation to clarify some things and also mension that bots can be made transparent with the "clear" color.
-   Improved the multi-line text editor to support syntax highlighting for HTML, CSS, and JSON based on whether the tag ends with `.html`, `.css` or `.json`.

### :bug: Bug Fixes

-   Fixed the `lineTo` tag to support arrays of bots and arrays of bot IDs in addition to individual bots and bot IDs.
-   Fixed an issue where deleting a tempLocal bot that was updated in the same script would crash the runtime.
-   Fixed an issue with the `player.showInput()` modal where Android devices using the Google GBoard keyboard wouldn't send input correctly.
-   Fixed an issue where a `@onPlayerPortalChanged` event would be incorrectly triggered after reconnecting to the server.
-   Fixed an issue where the iframe form on iOS 14 Beta 3 would cause the entire scene to disappear.
-   Fixed an issue where loading an image could fail if `formAddress` tag was changed while the image was downloading.
-   Fixed an issue where submitting HTML forms from inside an iframe form was not allowed.

## V1.2.0

### Date: 7/17/2020

### Changes:

-   :rocket: Improvements

    -   Added the `MONGO_USE_NEW_URL_PARSER` environment variable parameter to control whether CasualOS uses the new MongoDB URL Parser. (Defaults to false)
    -   Added a popup to notify the user that data might be lost if they attempt to close the tab while not connected to the server.
    -   Added the following cryptographic functions:
        -   `crypto.sha256(data)`
            -   Calculates the [SHA-256](https://en.wikipedia.org/wiki/SHA-2) hash of the given data.
            -   `data` is the data to calculate the hash of.
            -   Supports strings, numbers, booleans, objects, arrays, and bots.
        -   `crypto.sha512(data)`
            -   Calculates the [SHA-512](https://en.wikipedia.org/wiki/SHA-2) hash of the given data.
            -   `data` is the data to calculate the hash of.
            -   Supports strings, numbers, booleans, objects, arrays, and bots.
        -   `crypto.hmacSha256(key, data)`
            -   Calculates the [HMAC](https://en.wikipedia.org/wiki/HMAC) [SHA-256](https://en.wikipedia.org/wiki/SHA-2) hash of the given data.
            -   `key` is the password that should be used for the message authentication code.
            -   `data` is the data to calculate the HMAC of.
            -   Supports strings, numbers, booleans, objects, arrays, and bots.
        -   `crypto.encrypt(password, data)`
            -   Encrypts the given data with the given password and returns the result as a promise.
            -   `password` is the password to use for encrypting the data.
            -   `data` is the data that should be encrypted.
        -   `crypto.decrypt(password, data)`
            -   Decrypts the given data with the given password and returns the result as a promise.
            -   Only works if the given data is the output of `crypto.encrypt()`.
            -   `password` is the password that was used to encrypt the data.
            -   `data` is the data that should be decrypted.

-   :bug: Bug Fixes
    -   Fixed a race condition where concurrently updating a tag in a script and triggering a dependency update on that same tag could cause the runtime to crash.

## V1.1.18

### Date: 7/10/2020

### Changes:

-   :rocket: Improvements

    -   Improved the `player.run()` function to return a promise that can be awaited to get the result of the script (or wait until the script has been executed).
    -   Improved the `server.loadErrors()` function to return a promise that can be awaited to get the list of bots that were loaded.
    -   Improved the `server.destroyErrors()` function to return a promise that resolves once the error bots are destroyed.
    -   Improved the `server.loadFile()` function to return a promise that resolves once the file is loaded.
    -   Improved the `server.saveFile()` function to return a promise that resolves once the file is saved.
    -   Improved the `server.setupStory()` function to return a promise that resolves once the story is setup.
    -   Improved the `server.browseHistory()` function to return a promise that resolves once the history is loaded.
    -   Improved the `server.markHistory()` function to return a promise that resolves once the history is saved.
    -   Improved the `server.restoreHistoryMark()` function to return a promise that resolves once the history is restored.
    -   Improved the `server.restoreHistoryMarkToStory()` function to return a promise that resolves once the history is restored.
    -   Added the `@onBotAdded` and `@onAnyBotsAdded` listen tags.
        -   These are triggered whenever a bot is added to the local story.
        -   Note that this is different from `@onCreate` because you will be notified whenever a bot is added to the state even if it has already been created.
        -   An example of this are bots in the `otherPlayers` space. You cannot create bots in this space but you will be notified via `@onBotAdded` and `@onAnyBotsAdded`.
        -   `@onBotAdded` is triggered on the bot that was added. There is no `that`.
        -   `@onAnyBotsAdded` is triggered on every bot whenever one or more bots are added.
            -   `that` is an object with the following properties:
                -   `bots` - The array of bots that were added.
    -   Added the `@onAnyBotsRemoved` listen tags.
        -   These are triggered whenever a a bot is removed from the local story.
        -   Note that this is different from `@onDestroy` because you will be notified whenever a bot is removed from the state even if it has not been explicitly destroyed.
        -   An example of this are bots in the `otherPlayers` space. When another player disconnects no `@onDestroy` is fired but you will get a `@onAnyBotsRemoved`.
        -   `@onAnyBotsRemoved` is triggered on every bot whenever one or more bots are removed.
            -   `that` is an object with the following properties:
                -   `botIDs` - The array of bot IDs that were removed.
    -   Added the `@onBotChanged` and `@onAnyBotsChanged` listen tags.
        -   These are triggered whenever a bot is changed in the local story.
        -   Note that you will be notified whenever a bot is changed in the state even if it was changed by another player.
        -   An example of this are bots in the `otherPlayers` space. You cannot update bots in this space but you will be notified via `@onBotChanged` and `@onAnyBotsChanged`.
        -   `@onBotChanged` is triggered on the bot that was changed.
            -   `that` is an object with the following properties:
                -   `tags` - The list of tags that were changed on the bot.
        -   `@onAnyBotsAdded` is triggered on every bot whenever one or more bots are added.
            -   `that` is an array containing objects with the following properties:
                -   `bot` - The bot that was updated.
                -   `tags` - The tags that were changed on the bot.
    -   Added several tags to the player bot:
        -   These tags are updated by CasualOS and can be used to query the current state of the input system.
        -   Camera Tags
            -   These tags contain the position and rotation of the player's camera.
            -   You can use this to communicate where the player is to other players.
            -   `pageCameraPositionX`
            -   `pageCameraPositionY`
            -   `pageCameraPositionZ`
            -   `inventoryCameraPositionX`
            -   `inventoryCameraPositionY`
            -   `inventoryCameraPositionZ`
            -   `pageCameraRotationX`
            -   `pageCameraRotationY`
            -   `pageCameraRotationZ`
            -   `inventoryCameraRotationX`
            -   `inventoryCameraRotationY`
            -   `inventoryCameraRotationZ`
        -   Pointer Tags
            -   These tags contain the position and rotation of the player's pointers.
            -   You can use this to tell where the VR controllers are or where the mouse is pointing.
            -   `mousePointerPositionX`
            -   `mousePointerPositionY`
            -   `mousePointerPositionZ`
            -   `mousePointerRotationX`
            -   `mousePointerRotationY`
            -   `mousePointerRotationZ`
            -   `mousePointerPortal`
            -   `rightPointerPositionX`
            -   `rightPointerPositionY`
            -   `rightPointerPositionZ`
            -   `rightPointerRotationX`
            -   `rightPointerRotationY`
            -   `rightPointerRotationZ`
            -   `rightPointerPortal`
            -   `leftPointerPositionX`
            -   `leftPointerPositionY`
            -   `leftPointerPositionZ`
            -   `leftPointerRotationX`
            -   `leftPointerRotationY`
            -   `leftPointerRotationZ`
            -   `leftPointerPortal`
        -   Button Tags
            -   These tags contain the state of the different buttons.
            -   Possible values are:
                -   `null` - Button is not pressed.
                -   `down` - Button was just pressed.
                -   `held` - Button is being held down.
            -   `mousePointer_left`
            -   `mousePointer_right`
            -   `mousePointer_middle`
            -   `leftPointer_primary`
            -   `leftPointer_squeeze`
            -   `rightPointer_primary`
            -   `rightPointer_squeeze`
            -   `keyboard_[key]`
                -   Replace `[key]` with the key that you want the state of.
                -   For example use `keyboard_a` to get the state of the `a` key.
    -   Added the `player.getCameraPosition(portal?)` function.
        -   `portal` is optional and is the portal (`page` or `inventory`) that the camera position should be retrieved for.
        -   Returns an object with the following properties:
            -   `x`
            -   `y`
            -   `z`
    -   Added the `player.getCameraRotation(portal?)` function.
        -   `portal` is optional and is the portal (`page` or `inventory`) that the camera rotation should be retrieved for.
        -   Returns an object with the following properties:
            -   `x`
            -   `y`
            -   `z`
    -   Added the `player.getPointerPosition(pointer?)` function.
        -   `pointer` is optional and is the pointer (`mouse`, `left` or `right`) that the position should be retrieved for.
        -   Returns an object with the following properties:
            -   `x`
            -   `y`
            -   `z`
    -   Added the `player.getPointerRotation(pointer?)` function.
        -   `pointer` is optional and is the pointer (`mouse`, `left` or `right`) that the rotation should be retrieved for.
        -   Returns an object with the following properties:
            -   `x`
            -   `y`
            -   `z`
    -   Added the `player.getInputState(controller, button)` function.
        -   `controller` is the controller (`mousePointer`, `leftPointer`, `rightPointer`, `keyboard` or `touch`) that the button state should be retrieved from.
        -   `button` is the name of the button that should be retrieved.
        -   Returns a string containing the state of the button or `null` if the button is not pressed.
            -   `"down"` means that the button just started to be pressed.
            -   `"held"` means that the button is being held down.
            -   `null` means that the button is not pressed.
    -   Added the `player.getInputList()` function.
        -   Returns a list of available inputs that can be used by the `player.getInputState()` function.

-   :bug: Bug Fixes
    -   Fixed an issue where toasting recursive objects could break CasualOS.
        -   Fixed by storing a map of previously converted objects to avoid reconverting them infinitely.
        -   Also improved to gracefully handle objects that are nested too deeply.
    -   Fixed an issue with the show input modal where it incorrectly errored sometimes.

## V1.1.17

### Date: 7/3/2020

### Changes:

-   :bug: Bug Fixes
    -   Fixed an issue where the web browser service worker would incorrectly intercept requests for data portals.

## V1.1.16

### Date: 7/2/2020

### Changes:

-   :rocket: Improvements
    -   Added the ability to respond to webhooks by returning data from `@onWebhook`.
        -   If the returned value is a string, then it will be used for the response.
        -   If the returned value is an object, then it should have the following properties:
            -   `data` - The value that should be used as the body of the response.
            -   `headers` - An object that contains the HTTP headers that should be set on the response. (Optional)
            -   `status` - The numerical status code that should be set on the response. (Optional) If omitted, status code 200 will be used.
    -   Added the `dataPortal`.
        -   This is a special portal that only works on web requests and must be specified in the URL.
        -   Setting it to a Bot ID will return the JSON of the bot with the given ID.
        -   Setting it to a tag will return all the values corresponding to the given tag.
        -   Using a tag with a common extension (like `.html`) will tag the data as the corresponding content type so that normal software know how to interpret the data.

## V1.1.15

### Date: 7/2/2020

### Changes:

-   :rocket: Improvements

    -   Added player space to the server.
        -   This lets you send remote whispers to the `server` player.
    -   Added the `server.storyStatuses()` function.
        -   Returns a promise that resolves with a list of stories and the last time each story was updated.
    -   Added the `@onRemotePlayerSubscribed` and `@onRemotePlayerUnsubscribed` listen tags.
        -   They are triggered on _every_ other player when a player joins or leaves the story.
        -   Additionally, they are triggered whenever connection to the other players is lost.
        -   `that` is an object with the following properties:
            -   `playerId` - The ID of the player that joined/left the story.
    -   Added the `uuid()` function.
        -   This function generates and returns a random [UUID](https://en.wikipedia.org/wiki/Universally_unique_identifier).
        -   Useful for creating unique identifiers.

-   Bug Fixes
    -   Fixed an issue where remote shouts would be sent to yourself twice.
    -   Fixed an issue where labels would not always follow the `labelAlignment` tag when the text in the label was small enough to fit within the bot.

## V1.1.14

### Date: 6/29/2020

### Changes:

-   :rocket: Improvements

    -   Improved how the meet portal, page portal, and sheet portal work together to make space for each other.
    -   Added the `left` and `right` options for `meetPortalAnchorPoint`.
    -   Changed the `top` and `bottom` options for `meetPortalAnchorPoint` to occupy half of the screen.
    -   Added the `server.players()` function to get the list of player IDs that are connected to the current story.
        -   Returns a promise that resolves with the list of player IDs.
    -   Added the `remoteWhisper(players, name, arg)` function to make sending messages to other players easy.
        -   Takes the following arguments:
            -   `players` is the player ID or list of player IDs that should receive the shout.
            -   `name` is the name of the message.
            -   `arg` is the data that should be included.
        -   This will trigger a `@onRemoteWhisper` shout on all the specified players.
    -   Added the `remoteShout(name, arg)` function to make sending messages to all players easy.
        -   Takes the following arguments:
            -   `name` is the name of the message.
            -   `arg` is the data that should be included.
    -   Added the `@onRemoteWhisper` listen tag that is shouted when a `remoteWhisper()` or `remoteShout()` is sent to the local player.
        -   `that` is an object with the following properties:
            -   `name` - The name of the shout that was sent.
            -   `that` - The data which was sent.
            -   `playerId` - The ID of the player that sent the shout.

-   Bug Fixes
    -   Fixed an issue that prevented using `lineStyle` in place of `auxLineStyle`.

## V1.1.13

### Date: 6/25/2020

### Changes:

-   :rocket: Improvements

    -   Added the `meetPortal`.
        -   This is a special portal that, instead of loading bots, loads a [Jitsi Meet](https://meet.jit.si/) meeting with the given room code.
        -   All rooms are publicly accessible (but not searchable), so longer room codes will be more private.
        -   You can use the `meetPortalConfigBot` option to reference the bot that should be used to configure the meet portal.
        -   The following options are available:
            -   `meetPortalVisible` - Whether the meet portal should be visible. This allows you to be joined to a meet while keeping your screen on the page portal. (Defaults to true)
            -   `meetPortalAnchorPoint` - The anchor point that the meet portal should use. Possible options are:
                -   `fullscreen` - The meet portal should take the entire screen. (Default)
                -   `top` - The meet portal should take the top of the screen.
                -   `topRight` - The meet portal should take the top-right corner of the screen.
                -   `topLeft` - The meet portal should take the top-left corner of the screen.
                -   `bottom` - The meet portal should take the bottom of the screen.
                -   `bottomRight` - The meet portal should take the bottom-right corner of the screen.
                -   `bottomLeft` - The meet portal should take the bottom-left corner of the screen.
                -   `[top, right, bottom, left]` - The meet portal should use the given values for the CSS top, right, bottom, and left properties respectively.
            -   `meetPortalStyle` - The CSS style that should be applied to the meet portal container.
                -   Should be a JavaScript object.
                -   Each property on the object will map directly to a CSS property.
                -   Useful for moving the meet portal to arbitrary positions.

-   :bug: Bug Fixes

    -   Fixed an issue where the Hololens 2 would not be able to enter AR/VR because a controller's (hand) position would sometimes be null.
    -   Fixed an issue where loading without a story would create a new random story but then immediately unload it.
    -   Fixed an issue where local bots from other stories would be loaded if the current story name happened to be a prefix of the other story name.
    -   Fixed the input modal background.
    -   Fixed the TypeScript definitions for the `player.showInput()` function.

## V1.1.12

### Date: 6/18/2020

### Changes:

-   :bug: Bug Fixes

    -   Fixed an issue where Servo-based browsers would run into a race condition during initialization.

## V1.1.11

### Date: 6/18/2020

### Changes:

-   :rocket: Improvements
    -   Added a reflog and sitelog for stories so that it is possible to track the history of a story branch and which sites have connected to it.
        -   This will make it easier for us to recover from data loss issues in the future since we'll be able to lookup data like the last commit that a branch pointed at or which atoms were added to a branch.
-   :bug: Bug Fixes

    -   Fixed an issue where all bots would appear to be in the `shared` space even though they were not.
    -   Fixed issues with loading on Servo-based browsers.
        -   The issues were mostly related to Servo having not implemented IndexedDB yet.
    -   Fixed an issue where some temporary branches would show up in `server.stories()`.

## V1.1.10

### Date: 6/16/2020

### Changes:

-   :bug: Bug Fixes

    -   Fixed an issue where an incorrectly formatted event would crash the server.
    -   Fixed an issue where the server would incorrectly store atoms added to a temporary branch.

## V1.1.9

### Date: 6/16/2020

### Changes:

-   :rocket: Improvements
    -   Added the `player` and `otherPlayers` spaces.
        -   These spaces are special and interact with each other.
        -   Both the `player` space and `otherPlayers` space are shared but the lifetime of the bots is temporary. In this sense, the bots act like temporary shared bots.
        -   However, bots created in the `player` space will show up in the `otherPlayers` space to other players and vice versa.
        -   This means you can share temporary bots with other players by using the `player` space and see the temporary bots shared by other players by inspecting the `otherPlayers` space.
        -   Important Notes:
            -   The `player` space only contains bots that you create while `otherPlayers` contains bots that other players have created.
            -   You can create, edit, and destroy bots in the `player` space, but not in the `otherPlayers` space.
            -   When you close your session (exit the browser or close the tab), all of your `player` bots will be automatically destroyed. This will also automatically remove them from any `otherPlayers` spaces that they may be in.
-   :bug: Bug Fixes

    -   Fixed an issue where using a single minus sign in a tag would be interpreted as a number.
    -   Fixed an issue where some tags would not be included in the JSON output of a bot.

## V1.1.8

### Date: 6/12/2020

### Changes:

-   :rocket: Improvements

    -   Changed what words the story name auto-generation will use.

## V1.1.7

### Date: 6/11/2020

### Changes:

-   :rocket: Improvements

    -   Added the ability to auto-generate a story name when loading CasualOS without a story.

-   :bug: Bug Fixes
    -   Fixed an issue where objects that have an `id` property that is not a string would break the sheet.

## V1.1.6

### Date: 6/11/2020

### Changes:

-   :boom: Breaking Changes

    -   Renamed all the history tags to not have the `aux` prefix.

-   :rocket: Improvements

    -   Added the `server.storyPlayerCount()` function.
        -   Returns a promise that resolves with the number of players currently connected to the current story.
        -   Optionally accepts a parameter which indicates the story to check.
    -   Added the `server.totalPlayerCount()` function.
        -   Returns a promise that resolves with the total number of players connected to the server.
    -   Added the `server.stories()` function.
        -   Returns a promise that resolves with the list of stories that are on the server.

-   :bug: Bug Fixes
    -   Removed the globals bot tags from the documentation since they no longer exist.

## V1.1.5

### Date: 6/9/2020

### Changes:

-   :boom: Breaking Changes

    -   The following tags have been renamed:
        -   Renamed all the tags so that they no longer have the `aux` prefix. However, any tag not listed below should continue to work with the `aux` prefix without any changes.
        -   Renamed `auxUniverse` to `story`.
        -   Renamed `auxCreator` to `creator`.
            -   Note that the `creator` variable in scripts remains the same.
        -   Renamed `auxConfigBot` to `configBot`.
            -   Note that the `config` variable in scripts remains the same.
        -   Renamed `auxGLTFVersion` to `gltfVersion`.
        -   Renamed `auxPagePortal` to `pagePortal`.
        -   Renamed `auxSheetPortal` to `sheetPortal`.
        -   Renamed `auxInventoryPortal` to `inventoryPortal`.
        -   Renamed `auxMenuPortal` to `menuPortal`.
        -   Renamed `auxLeftWristPortal` to `leftWristPortal`.
        -   Renamed `auxRightWristPortal` to `rightWristPortal`.
        -   Renamed `auxPagePortalConfigBot` to `pagePortalConfigBot`.
        -   Renamed `auxSheetPortalConfigBot` to `sheetPortalConfigBot`.
        -   Renamed `auxInventoryPortalConfigBot` to `inventoryPortalConfigBot`.
        -   Renamed `auxMenuPortalConfigBot` to `menuPortalConfigBot`.
        -   Renamed `auxLeftWristPortalConfigBot` to `leftWristPortalConfigBot`.
        -   Renamed `auxRightWristPortalConfigBot` to `rightWristPortalConfigBot`.
        -   Renamed `_auxEditingBot` to `_editingBot`.
    -   Renamed "universe" to "story". The following tags and functions have been affected:
        -   `auxUniverse` -> `story`
        -   `onUniverseAction` -> `onStoryAction`
        -   `onUniverseStreaming` -> `onStoryStreaming`
            -   The `universe` property has been renamed to `story`
        -   `onUniverseStreamLost` -> `onStoryStreamLost`
            -   The `universe` property has been renamed to `story`
        -   `onUniverseSubscribed` -> `onStorySubscribed`
            -   The `universe` property has been renamed to `story`
        -   `onUniverseUnsubscribed` -> `onStoryUnsubscribed`
            -   The `universe` property has been renamed to `story`
        -   `player.downloadUniverse()` -> `player.downloadStory()`
        -   `player.loadUniverse()` -> `player.loadStory()`
            -   The action type has been renamed from `load_universe` to `load_story`.
        -   `player.unloadUniverse()` -> `player.unloadStory()`
            -   The action type has been renamed from `unload_universe` to `unload_story`.
        -   `player.getCurrentUniverse()` -> `player.getCurrentStory()`
        -   `player.checkout()`
            -   The `processingUniverse` property has been renamed to `processingStory`.
        -   `player.showJoinCode()`
            -   The `universe` property on the `show_join_code` action has been renamed to `story`
        -   `server.restoreHistoryMark()`
            -   The `universe` property on the `restore_history_mark` action has been renamed to `story`.
        -   `server.restoryHistoryMarkToUniverse()` -> `server.restoreHistoryMarkToStory()`
        -   `server.setupUniverse()` -> `server.setupStory()`
            -   The action type has been renamed from `setup_universe` to `setup_story`.

-   :rocket: Improvements

    -   Improved MongoDB to store all atoms for a commit inside the same document. This should improve loading performance since MongoDB will only need to make 1 lookup per universe instead of 1 lookup per atom per universe.
    -   Added admin space.
        -   Admin space is a space that is shared between all universes on the same auxPlayer.
        -   It is locked by default, which means that bots that are in it cannot be created, updated, or destroyed.
        -   You can unlock admin space by using the `adminSpace.unlock(password)` function.
            -   It returns a Promise that resolves once the space is unlocked. If the space was unable to be unlocked, then the promise will reject with an error.
            -   `password` is the password that should be used to unlock the admin space. If incorrect, admin space will remain locked.
    -   Removed the CasualOS tagline from the loading popup.
    -   Improved the `webhook()` and `webhook.post()` functions to return promises.
        -   The promise can be awaited and resolves with the an an object with the following properties:
            -   `data` - The data returned from the webhook. If the returned data was JSON, then this will be an object. Otherwise, it will be a string.
            -   `status` - The numerical HTTP status code that was returned.
            -   `statusText` - The name of the HTTP status code that was returned.
            -   `headers` - The HTTP headers that were included in the response.
    -   Improved the `neighboring()` function to allow omitting the `direction` parameter.
        -   When omitted, all supported directions will be included.
        -   Currently, the supported directions are `front`, `right`, `back`, and `left`.
        -   If an unsupported direction is given, then no bots will be included.
    -   Updated the Documentation website to the [latest version of Docusaurus](https://github.com/facebook/docusaurus/releases/tag/v2.0.0-alpha.56).
    -   Added the `renameTag(bot, originalTag, newTag)` function which makes it easy to rename a tag on a bot or list of bots.
        -   `bot` is the bot or list of bots that should have the tag renamed.
        -   `originalTag` is the name of the tag that should be renamed.
        -   `newTag` is the new name that the tag should have.

-   :bug: Bug Fixes
    -   Fixed an issue where destroying an already destroyed bot would incorrectly destroy an unrelated bot.
    -   Fixed an issue where using `player.run()` to execute an invalid script would cause other actions to fail.
    -   Added some extra spacing to labels to help prevent Z-fighting.
    -   Fixed toasting bots by converting them to copiable values. This will also allow toasting unconventional arguments like function and error objects.
    -   Fixed an issue where the menu would stop repositioning after the inventory portal had been hidden.
    -   Fixed an issue where tapping on the screen while in AR would crash the session.
    -   Fixed an issue where labels would be positioned incorrectly if `#anchorPoint` was set to something other than `bottom`.

## V1.1.4

### Date: 5/18/2020

### Changes:

-   :bug: Bug Fixes
    -   Fixed an issue where Builder could not be created/updated due to being unable to load .aux files with a version field.

## V1.1.3

### Date: 5/18/2020

### Changes:

-   :bug: Bug Fixes
    -   Fixed inconsistent menu item names in Builder.

## V1.1.2

### Date: 5/18/2020

### Changes:

-   :rocket: Improvements

    -   Added the `#auxLabelFontAddress` tag to allow specifying a custom font for a label.
        -   Supports any URL and also the following values:
            -   `roboto` - Specifies that the Roboto font should be used. (default)
            -   `noto-sans-kr` - Specifies that the Noto Sans KR font should be used. This is a Korean-specific font.
        -   Supports [WOFF](https://en.wikipedia.org/wiki/Web_Open_Font_Format) and [OTF](https://en.wikipedia.org/wiki/OpenType) files.
    -   Sheet Changes
        -   Removed the tag filters.
        -   Moved the "Close Sheet" button to be a floating button that is at the lower right corner of the sheet.
        -   Changed the "Close Sheet" button icon and changed the tooltip text to "Page Portal".
        -   Made the `#id` tag not clickable.
    -   Builder Changes
        -   Renamed the "Sheet" and "Sheet New Tab" menu items to "Sheet Portal" and "Sheet Portal New Tab".
        -   Made the chat bar not automatically show when opening a menu.

-   :bug: Bug Fixes
    -   Fixed an issue where updating a bot would not update its raw tags.

## V1.1.1

### Date: 5/7/2020

### Changes:

-   :rocket: Improvements

    -   Added the `#auxPortalDisableCanvasTransparency` tag to allow choosing between transparency for iframes and more correct 3D rendering.

        -   Set this to `true` on the page portal config bot to disable transparency on the canvas element. This will make all 3D models that use alpha textures work better with alpha cutoff.
        -   Note that setting to `true` will make all iframe forms unusable.
        -   Defaults to `false`.

    -   Added the ability to store universe data in CassandraDB.

        -   Note that support for CassandraDB is experimental and probably won't be supported in the future.
        -   If the required environment variables are not specified, then Cassandra support will be disabled.
        -   Use the following environment variables to enable Cassandra support:
            -   `CASSANDRA_AWS_REGION` - This is the AWS region that the Amazon Keyspaces instance is hosted in.
            -   `CASSANDRA_CONTACT_POINTS` - This is the comma-separated list of hostnames that the Cassandra client to connect to on first load. (Required if `CASSANDRA_AWS_REGION` is not specified)
            -   `CASSANDRA_LOCAL_DATACENTER` - This is the name of the data center that the AUX Server is booting up in. (Required if `CASSANDRA_AWS_REGION` is not specified)
            -   `CASSANDRA_KEYSPACE` - This is the name of the keyspace that should be used by the client. (Required for Cassandra)
            -   `CASSANDRA_CREATE_KEYSPACE` - This is a `true`/`false` value indicating whether the client should create the keyspace if it doesn't exist. (Optional)
            -   `CASSANDRA_CERTIFICATE_AUTHORITY` - This is the path to the public key file (PEM format) that should be used. Only required if connecting to a Cassandra server which uses a self-signed certificate.

-   :bug: Bug Fixes
    -   Fixed an issue where loading a GLTF would error if the bot was destroyed while the GLTF was loading.

## V1.1.0

### Date: 4/27/2020

### Changes:

-   :rocket: Improvements

    -   Added the `autoSelect` property to the options in `player.showInput()` and `player.showInputForTags()`.
        -   When set to true, the text in the input box will be automatically selected when the box is displayed.
    -   Made the VR pointer line draw all the way to the bot or grid that it is pointing at.
    -   Changed the layout of sizing of the history bots so that they are easy to distinguish from each other and the labels fit on the bot.
    -   Added the `#auxScaleMode` tag to control how a custom mesh is scaled to fit inside a bot. It supports the following options:
        -   `fit` - The mesh is scaled to fit inside the bot's unit cube. (default)
        -   `absolute` - The mesh uses whatever scale it originally had.

-   :bug: Bug Fixes
    -   Fixed LODs in VR.
        -   There were two issues:
            -   The first was that we were using the incorrect camera for LOD calculations.
            -   The second was that Three.js's Sphere implementation incorrectly calculated the sphere size for perspective cameras.
    -   Fixed some issues with the `destroy()` function where it improperly handled non-bot objects.
    -   Fixed an issue with builder where extra tags would be added to new blank bots.
    -   Fixed an issue with menu bots where they would not send `@onAnyBotClicked` shouts.

## V1.0.27

### Date: 4/22/2020

### Changes:

-   :rocket: Improvements

    -   Added the `player.share(options)` function.
        -   This will trigger the device's social share capabilities to share the given URL or text.
        -   Note that this only works on Android and iOS phones and only works in response to some user action like a click.
        -   `options` is an object with at least one of the following properties:
            -   `url` - The URL to share. (optional)
            -   `text` - The text to share. (optional)
            -   `title` - The title of the document that is being shared. (optional)
    -   Added the `auxLabelAlignment` tag.
        -   Note that this value affects menu bots as well.
        -   Possible values are:
            -   `center` - Aligns the text in the center of the label. (default)
            -   `left` - Aligns the text to the left of the label.
            -   `right` - Aligns the text to the right of the label.
    -   Improved the `auxPointable` tag to affect whether iframes are interactable.

-   :bug: Bug Fixes

    -   Fixed an issue with the iframe form where non square scales would not resize the clickable area of the iframe.

## V1.0.26

### Date: 4/21/2020

### Changes:

-   :boom: Breaking Changes

    -   Changed how universes from other auxPlayers are specified.
        -   This affects the `player.loadUniverse()` function and the `BotManager` API.
        -   Previously, you could load a universe from a different auxPlayer by using a universe ID like:
            -   `otherAuxPlayer.com/*/universeToLoad`
        -   Now, you can load a universe by simply using its full URL. Like this:
            -   `https://otherAuxPlayer.com?auxUniverse=universeToLoad`
        -   Note that this does not affect loading universes from the same auxPlayer. If you pass a universe ID that is not a URL then it will load that particular universe from same auxPlayer.
            -   e.g. `player.loadUniverse("myUniverse")`

*   :rocket: Improvements

    -   Improved the `player.showInputForTag()` modal.
        -   Removed the "Save" and "Cancel" buttons. The tag will be saved automatically.
        -   Hid the modal title when none is provided in the options.
        -   Made the text box in the modal auto-focus.
        -   Made the show/hide animations happen quicker.
    -   Added the `player.showInput(value, options)` function.
        -   Shows an input modal but without requiring a bot and a tag.
        -   Returns a [Promise](https://web.dev/promises/) that resolves with the final value when the input modal is closed.
        -   The function accepts two arguments:
            -   `value` is a string containing the value that should
            -   `options` is an object that takes the same properties that the options for `player.showInputForTag()` takes.
    -   Added the ability to use the [`await` keyword](https://developer.mozilla.org/en-US/docs/Web/JavaScript/Reference/Operators/await) in scripts.
        -   `await` tells the system to wait for a promise to finish before continuing.
        -   This makes it easier to write scripts which deal with tasks that take a while to complete.
    -   Improved Builder to support opening a single bot in a new tab and changed its hover label from "menu" to "|||".

-   :bug: Bug Fixes

    -   Fixed an issue where it was impossible to load an AUX over HTTPS from a UI that was loaded over HTTP.

## V1.0.25

### Date: 4/15/2020

### Changes:

-   :boom: Breaking Changes

    -   Renamed the `billboardZ` auxOrientationMode option to `billboardTop`.

-   :rocket: Improvements

    -   Added the `server.loadErrors(bot, tag)` function to make loading error bots from the error space easy.
        -   `bot` is the bot or bot ID that the errors should be loaded for.
        -   `tag` is the tag that the errors should be loaded for.
    -   Added the `server.destroyErrors()` function to clear all the errors in the universe.
    -   Added the `billboardFront` auxOrientationMode option to billboard the front of a bot instead of its top.
    -   Added the ability to set `auxFormAnimation` to an array.
        -   When set, the list of animations will play in sequence.
        -   The last animation will loop forever until changed.
    -   Added the `experiment.localFormAnimation(bot, animation)` function to play an animation locally.
        -   It will interrupt and restore whichever animation is already playing on the bot.

-   :bug: Bug Fixes

    -   Fixed an issue where tags that were added via the sheet would not be recognized by the `getMod()` function.

## V1.0.24

### Date: 4/14/2020

### Changes:

-   :rocket: Improvements

    -   Added a button on the sheet code editor to show errors that the script has run into.
        -   It is very basic at the moment. There are no line/column numbers, no timestamps, and no way to clear the errors.
        -   Errors are automatically pulled from error space and queried based on the following tags:
            -   `auxError` must be `true`
            -   `auxErrorBot` must be the ID of the bot whose script is in the editor.
            -   `auxErrorTag` must be the name of the tag that is being edited.
        -   The following tags are displayed for each error:
            -   `auxErrorName` is the name of the error that occurred.
            -   `auxErrorMessage` is the message that the error contained.

-   :bug: Bug Fixes

    -   Fixed the color encoding of sprites to use sRGB instead of linear.
    -   Fixed an issue where atoms would be sorted improperly because their causes were improperly treated as different.

## V1.0.23

### Date: 4/12/2020

### Changes:

-   :rocket: Improvements

    -   Improved the handling of `setTimeout()` and `setInterval()` to support creating, updating, and deleting bots while in a callback.

-   :bug: Bug Fixes

    -   Fixed an issue that prevented events produced while in a task from being dispatched.

## V1.0.22

### Date: 4/11/2020

### Changes:

-   :boom: Breaking Changes

    -   The `player.inSheet()` function has been changed to return whether the player bot has a dimension in their `auxSheetPortal`.
        -   Previously, it was used to determine if the player was inside auxBuilder (which no longer exists).
    -   Removed assignment formulas.
        -   Assignment formulas were a special kind of formula where the tag value would be replaced with the result of the formula.
        -   They were removed due to lack of use in addition to other means of achieving the same result being available.
    -   Semantics of `@onUniverseAction` have changed.
        -   Previously, `@onUniverseAction` was run before any particular action was executed but the actions that were dispatched from `@onUniverseAction` were run after the evaluated actions. This led to a scenario in which a `@onUniverseAction` call could overwrite values that were updated by an action that had not been checked yet.
        -   Now, all actions dispatched by `@onUniverseAction` are executed before the action that is being evaluated. This makes the behavior of the data produced by `@onUniverseAction` mirror the runtime behavior of `@onUniverseAction`.

-   :rocket: Features

    -   Added a new runtime for scripts and formulas.
        -   This new runtime is much faster than the previous system and lets us provide features that were not possible before.
        -   _Should_ work exactly the same as the previous system. (There might be a couple of tricky-to-reproduce bugs)
        -   Now supports `setTimeout()` and `setInterval()`.
            -   This lets you write your own custom game loop if you want.
            -   Note that the script energy will only be restored if a user action triggers a shout.
        -   Paves the way for future functionality (not guarenteed):
            -   Change notifications (`@onBotChanged`, `@onBotTagChanged()`, etc.)
            -   Asynchronous functions instead of `responseShout`. (e.g. `const response = await webhook.post("https://example.com", data)`)
    -   Added the `error` space.
        -   The `error` space contains bots that represent errors that have occurred scripts in a universe.
        -   Unlike other spaces, the `error` space does not load all of its bots into the universe automatically.
        -   Instead, they have to be requested via a search query. These queries filter bots by tag/value pairs.
        -   Currently, `error` space is only used for storing errors and there is no way to load bots from the space.
        -   In the future, we will add the ability to load errors via scripts as well as display them in the sheet.
    -   Changed the renderer to output colors in the sRGB color space instead of linear.

-   :bug: Bug Fixes

    -   Fixed an issue where a shout argument might be recognized as a bot even though it isn't.
    -   Fixed an issue where a shout argument with a custom prototype would be overridden.
    -   Fixed a bug in three.js's LegacyGLTFLoader where it was using an old API.

## V1.0.21

### Date: 3/30/2020

### Changes:

-   :bug: Bug Fixes

    -   Fixed an issue where the proxy system would interfere with requests that specified custom HTTP headers.

## V1.0.20

### Date: 3/20/2020

### Changes:

-   :rocket: Improvements

    -   Added the `#auxPointable` tag to determine whether a bot can interact with pointers.
        -   Defaults to `true`.
        -   When `false`, the bot won't be clickable or hoverable and will not receive drop events.
        -   Depending on the `#auxPositioningMode` it is still possible to stack bots on top of it though.
    -   Added the `@onFocusEnter`, `@onFocusExit`, `@onAnyFocusEnter` and `@onAnyFocusExit` listen tags.
        -   These are triggered when a bot is directly in the center of the screen.
        -   Uses the `#auxFocusable` tag to determine whether a bot is focusable.
        -   `that` is an object with the following properties:
            -   `dimension` - The dimension that the the bot was (un)focused in.
            -   `bot` - The bot that was (un)focused.
    -   Added the `nothing` aux form.
        -   Does exactly what it seems. A bot with the `nothing` form has no shape and is unable to be clicked, hovered, or focused.
        -   Labels still work though which makes it convienent for adding extra labels around the dimension.
    -   Added the `#auxPortalShowFocusPoint` tag.
        -   Shows a small sphere in the portal where the portal camera will orbit around.

-   :bug: Bug Fixes

    -   Fixed an issue where LODs would flicker upon changing the bot form by ensuring consistent sizing for the related bounding boxes.
    -   Fixed an issue with panning that would cause the camera orbiting position to be moved off the ground.

## V1.0.19

### Date: 3/19/2020

### Changes:

-   :rocket: Improvements

    -   Added the ability to modify tags directly on bots in `that`/`data` values in listeners.
        -   Allows doing `that.bot.tags.abc = 123` instead of `setTag(that.bot, "abc", 123)`.
    -   Added the `@onGridUp` and `@onGridDown` listeners.
        -   `that` is an object with the following properties:
            -   `dimension` - The dimension that the grid was clicked in.
            -   `position` - The X and Y position that was clicked.
    -   Changed the Level-Of-Detail calculations to use the apparent size of a bot instead of its on-screen size.
        -   Apparent size is the size the bot would appear if it was fully on screen.
        -   Under the new system, the LOD of a that is on screen bot will only change due to zooming the camera. Bots that are fully off screen will always have the minimum LOD.
    -   Added the `@onFileUpload` listener.
        -   `that` is an object with the following properties:
            -   `file` is an object with the following properties:
                -   `name` - The name of the file.
                -   `size` - The size of the file in bytes.
                -   `data` - The data contained in the file.
        -   See the documentation for more information.
    -   Improved the `player.importAux()` function to support importing directly from JSON.
        -   If given a URL, then `player.importAux()` will behave the same as before (download and import).
        -   If given JSON, then `player.importAux()` will simply import it directly.

-   :bug: Bug Fixes
    -   Fixed an issue where the camera matrix was being used before it was updated.

## V1.0.18

### Date: 3/18/2020

### Changes:

-   :rocket: Improvements

    -   Added LOD triggers based on virtual distance.
        -   `@onMaxLODEnter`, `@onMinLODEnter`, `@onMaxLODExit`, `@onMinLODExit` are new listeners that are called when the Max and Min Level-Of-Detail states are entered and exited. There are also "any" versions of these listeners.
            -   `that` is an object with the following properties:
                -   `bot` - The bot that entered/exited the LOD.
                -   `dimension` - The dimension that the LOD was entered/exited in.
        -   The `#auxMaxLODThreshold` and `#auxMinLODThreshold` tags can be used to control when the LODs are entered/exited.
            -   They are numbers between 0 and 1 representing the percentage of the screen that the bot needs to occupy.
            -   The Max LOD is entered when the bot occupies a larger percentage of the screen than the max threshold value.
            -   The Min LOD is entered when the bot occupies a smaller percentage of the screen than the min threshold value.
        -   Only active on bots that specify a listener or threshold value for LODs.

-   :robot: Builder Improvements

    -   Changed the labeling and ordering of several menu items in the menus.
    -   Removed tips from the chat bar.
    -   Removed the "Apply Hover Mod" and "Apply Click Mod" menu items.
    -   Changed Builder to not move when clicking the grid to clear the menu.
    -   Added a "Clear Universe" option to the Builder Egg. Selecting this will create a history mark and then delete every bot in the universe. (it will even delete bots that are marked as not destroyable)

-   :bug: Bug Fixes

    -   Fixed an issue with hovering billboarded bots where their rotation would sometimes be reset which would cause the hover exit and enter events to be continually triggered.
    -   Fixed an issue where creating a history mark would clear changes that were made during the history mark creation.

## V1.0.17

### Date: 3/17/2020

### Changes:

-   :boom: Breaking Changes

    -   Renamed and removed several `auxAnchorPoint` values.
        -   Renamed `centerFront` to `front`.
        -   Renamed `centerBack` to `back`.
        -   Removed `bottomFront`, `bottomBack`, `topFront`, and `topBack`.

-   :rocket: Improvements

    -   Added the ability to specify an array of 3 numbers as the `#auxAnchorPoint` to use a custom offset.

-   :bug: Bug Fixes
    -   Fixed `billboardZ` to rotate with the Y axis of the bot facing upwards.

## V1.0.16

### Date: 3/16/2020

### Changes:

-   :boom: Breaking Changes

    -   Both sprites and iframes now face upwards by default.
    -   `#auxAnchorPoint` has been changed to move the bot form inside of its virtual spacing box.
        -   Previously, both the virtual box and the bot form was moved to try and preserve the absolute positioning of the bot form when changing anchor points.
        -   Now, only the bot form is moved to ensure the correctness of the resulting scale and rotation calculations.
    -   `#auxOrientationMode`
        -   Renamed the `billboardX` option to `billboardZ`.
    -   Changed iframes forms to not support strokes.

-   :rocket: Improvements

    -   Added the following options for `#auxAnchorPoint`
        -   `centerFront` - Positions the bot form such that the center of the form's front face is at the center of the virtual bot.
        -   `centerBack` - Positions the bot form such that the center of the form's back face is at the center of the virtual bot.
        -   `bottomFront` - Positions the bot form such that the bottom of the form's front face is at the center of the virtual bot.
        -   `bottomBack` - Positions the bot form such that the bottom of the form's back face is at the center of the virtual bot.
        -   `top` - Positions the bot form such that the top of the form is at the center of the virtual bot.
        -   `topFront` - Positions the bot form such that the top of the form's front face is at the center of the virtual bot.
        -   `topBack` - Positions the bot form such that the top of the form's back face is at the center of the virtual bot.

-   :bug: Bug Fixes
    -   Fixed issues with scale and rotation when `#auxAnchorPoint` is set to `center`.
    -   Fixed sprite billboarding issues when looking straight down at them.
    -   Fixed an issue where the wrong Z position tag of a bot was used for calculating how bots stack.
    -   Fixed an issue where the bot stroke was being considered for collision detection. This caused bots with strokes to have a much larger hit box than they should have had.

## V1.0.15

### Date: 3/13/2020

### Changes:

-   :boom: Breaking Changes

    -   Replaced all of the experimental iframe tags with the `iframe` `#auxForm`.
        -   `auxIframe`
        -   `auxIframeX`
        -   `auxIframeY`
        -   `auxIframeZ`
        -   `auxIframeSizeX`
        -   `auxIframeSizeY`
        -   `auxIframeRotationX`
        -   `auxIframeRotationY`
        -   `auxIframeRotationZ`
        -   `auxIframeElementWidth`
        -   `auxIframeScale`
    -   Sprites no longer automatically rotate to face the player. You instead have to set `#auxOrientationMode` to `billboard`.

-   :rocket: Improvements

    -   Improved `@onPlayerPortalChanged` to support `auxLeftWristPortal` and `auxRightWristPortal`.
    -   Moved the left and right wrist portals to the top of the wrist instead of the bottom.
    -   Added the `iframe` option for `#auxForm`.
        -   `iframe` has two subtypes:
            -   `html` - This `#auxFormSubtype` displays the HTML in `#auxFormAddress` in the iframe. (Default)
            -   `src` - This `#auxFormSubtype` displays the URL in `#auxFormAddress` in the iframe.
        -   In order to enable interactivity with the loaded website, the bot will only be draggable at the very bottom of the panel.
    -   Added the `#auxAnchorPoint` and `#auxOrientationMode` tags.
        -   Works on all bot forms.
        -   `#auxAnchorPoint` determines the point that the bot scales and rotates around.
            -   Possible values are:
                -   `bottom` - The bot rotates and scales around its bottom point. (Default)
                -   `center` - The bot rotates and scales around its center point.
        -   `#auxOrientationMode` determines how the bot rotates.
            -   Possible values are:
                -   `absolute` - Rotation is taken from the dimension rotation values. (Default)
                -   `billboard` - The bot rotates automatically to face the player.
                -   `billboardX` - The bot rotates left and right automatically to face the player.
                -   `billboardZ` - The bot rotates up and down automatically to face the player.
    -   Improved drag and drop interactions to calculate intersections with other bots instead of just using grid positioning.
        -   This makes it easier drop a bot onto another specific bot.
        -   Can be controlled with the `#auxPortalPointerCollisionMode` tag on a portal config.
            -   Possible values are:
                -   `world` - The mouse pointer collides with other bots in the world when being dragged. (Default)
                -   `grid` - The mouse pointer ignores other bots in the world when being dragged.
    -   Added the ability to animate meshes.
        -   By default the first animation will play if available.
        -   You can control which animation is played using the `#auxFormAnimation` tag.
            -   Set to a string to play an animation by name. (Case sensitive)
            -   Set to a number to play an animation by index.
            -   Set to `false` to stop animating.

-   :robot: Builder Improvements

    -   Added a "Scan" menu item to the builder menu that opens the QR Code scanner to let you import an AUX or mod.
        -   Scanning a URL that ends with `.aux` will try to download the file at the URL and import it as an AUX file.
        -   Scanning some JSON will put Builder into clone mode with the JSON as a mod.
    -   Added a hover state to Builder that changes its label to "menu".
    -   Changed the label of the Builder Egg to "ab-1 config".

-   :book: Documentation

    -   Added documentation for the wrist portals and their related config bot tags.

-   :bug: Bug Fixes
    -   Fixed `player.downloadUniverse()` to only include bots from the shared space.
    -   Fixed an issue where sprites were not clickable or draggable in VR.

## V1.0.14

### Date: 3/6/2020

### Changes:

-   :rocket: Features

    -   Added wrist portals for WebXR
        -   `#auxLeftWristPortal` is attached to the left controller and `#auxRightWristPortal` is attached to the right controller.
        -   You can configure these portals using the `#auxLeftWristPortalConfigBot` and `#auxRightWristPortalConfigBot` tags.
        -   The portals are hidden until you look at them. They are placed underneath your wrist like a wristwatch.
        -   The following tags are available for configuration:
            -   `#auxPortalGridScale` - Changes the size of the grid for the portal. (Defaults to `0.025` for wrist portals)
            -   `#auxWristPortalHeight` - The height of the portal in grid elements. (Defaults to `6`)
            -   `#auxWristPortalWidth` - The width of the portal in grid elements. (Defaults to `6`)
        -   There are a couple of known issues with wrist portals:
            -   3D Text is sometimes improperly aligned.
            -   Lines/Arrows/Walls also have alignment issues.

-   :bug: Bug Fixes
    -   Fixed an issue that caused the inventory to not appear if it was changed multiple times during the same frame.
    -   Fixed an issue that caused the `#auxPortalGridScale` tag to function improperly.

## V1.0.13

### Date: 3/2/2020

### Changes:

-   :bug: Bug Fixes
    -   Fixed an issue that caused all the input to not work.

## V1.0.12

### Date: 3/2/2020

### Changes:

-   :bug: Bug Fixes
    -   Fixed an issue with loading skinned meshes.
    -   Fixed an issue that prevented VR from working when sprites were in the scene.
    -   Fixed an issue where an error in one script would cause other scripts to be skipped.
    -   Fixed an issue where invisible bots are excluded from the colliders list.

## V1.0.11

### Date: 2/27/2020

### Changes:

-   :bug: Bug Fixes
    -   Fixed a configuration value that enabled the 3D debug mode by default.

## V1.0.10

### Date: 2/27/2020

### Changes:

#### :rocket: Improvements

-   Added Basic WebXR Support

    -   This replaces the original WebVR and WebXR support.
    -   Supports both the Oculus Quest and Chrome 80+ on Android.
    -   Supports all pointer events (click, drag, hover).
    -   The `player.device()` function returns whether AR/VR are supported.
    -   The `player.enableAR()` and `player.enableVR()` functions are used to jump into AR/VR.
    -   The world is placed on the ground (if supported by the device) and bots are 1 meter cubed by default.
    -   When using a controller, dragging a bot with `#auxPositioningMode` set to `absolute` will move it in free space.

-   :bug: Bug Fixes
    -   Fixed several issues with using numbers for the `auxUniverse` and `auxPagePortal` query parameters.
    -   Fixed an issue that would cause a service worker to fail to update because an external resource could not be fetched.
    -   Fixed an issue that would cause a stack overflow error when too many uncommitted atoms are loaded.

## V1.0.9

### Date: 2/21/2020

### Changes:

#### :rocket: Improvements

-   The "Create Empty Bot" button is now hidden when opening the sheet for a single bot.

#### :robot: Builder Improvements

-   Re-labeled the "Copy" menu item to "Copy to Clipboard".
-   Re-labeled the "Make Clone" menu item to "Clone".

#### :bug: Bug Fixes

-   Fixed an issue with `getBots(tag, value)` that caused falsy values (like `0` or `false`) to return all bots with the given tag.
-   Fixed an issue where the progress bar's position would only be updated if the progress bar value changed.

## V1.0.8

### Date: 2/20/2020

### Changes:

#### :rocket: Improvements

-   Added the `@onPaste` listener which is triggered when some text is pasted into an AUX.
    -   `that` is an object with the following properties:
        -   `text` - the text that was pasted.

#### :robot: Builder Improvements

-   Changed all the menu items to use normal labels instead of the chat commands.
-   Added a menu item to open a bot directly in the sheet.
-   Added a menu item to copy a bot to the clipboard.
-   Pasting a bot/mod when builder is in the dimension will now put builder into clone mode with the copied bot/mod.
-   Moving builder when builder is in clone mode will now also move the clone.
-   Cloning a bot with a custom scale will now make builder large enough to cover the entire bot.
-   Builder will now automatically hide when the sheet is opened.

## V1.0.7

### Date: 2/19/2020

### Changes:

#### :bug: Bug Fixes

-   Fixed an issue where the hint text for a function was being clipped.
-   Fixed an issue with uploading .aux files that were downloaded from a previous version.
-   Fixed an issue with downloading .aux files in the wrong format.

## V1.0.6

### Date: 2/19/2020

### Changes:

#### :boom: Breaking Changes

-   Renamed `auxLabelAnchor` to `auxLabelPosition`.
-   Renamed `auxProgressBarAnchor` to `auxProgressBarPosition`.
-   Removed the `config` bot.
-   Moved the `#stripePublishableKey` and `#stripeSecretKey` tags from the config bot to the `player.checkout()` and `server.finishCheckout()` function options.
-   `@onUniverseAction` is now a shout.
-   Removed [poly.google.com](https://poly.google.com) support.
    -   To load meshes from poly.google.com, you must make the API requests manually.
    -   See https://casualos.com/home/google-poly-example for an example.

#### :rocket: Improvements

-   Added the `config`, `configTag`, and `tagName` variables.
    -   These variables are useful for creating values and scripts that are shared across multiple bots.
    -   The `config` variable is a shortcut for `getBot("#id", tags.auxConfigBot)`.
    -   The `tagName` variable is the name of the tag that the script is running in.
    -   The `configTag` variable is a shortcut for `config.tags[tagName]`.
-   Made the player menu full width on mobile devices.
-   Improved the sheet portal to load all bots when set to `true`, `id`, or `space`.

#### :bug: Bug Fixes

-   Made bots be hidden while their images are loading.
-   Improved the image loading logic to cache requests for the same URL.

## V1.0.5

### Date: 2/14/2020

### Changes:

#### :book: Documentation

-   Added docs for the `polyApiKey`, `stripePublishableKey`, and `stripeSecretKey` tags.
-   Added a "Player Bot Tags" section with a description of what the player tags do.

#### Other Changes

-   Added support for the webkit-specific versions of the [`requestFullscreen()`](https://developer.mozilla.org/en-US/docs/Web/API/Element/requestFullscreen) function.
    -   This may enable support for fullscreen on iPad, but it also may do nothing.

## V1.0.4

### Date: 2/13/2020

### Changes:

#### :rocket: Features

-   Added the `player.requestFullscreenMode()` and `player.exitFullscreenMode()` functions.
    -   These functions allow jumping in and out of fullscreen, thereby hiding the browser UI controls.
-   Added the `apple-mobile-web-app-*` meta tags to support jumping into fullscreen mode when launching from a bookmark on the iOS home screen.
-   Added the ability to load GLTF and [poly.google.com](https://poly.google.com) meshes.
    -   To load a GLTF model from a URL:
        -   Set `#auxForm` to `mesh`.
        -   Set `#auxFormSubtype` to `gltf`.
        -   Set `#auxFormAddress` to the URL.
    -   To load a model from [poly.google.com](https://poly.google.com):
        -   Set `#auxForm` to `mesh`.
        -   Set `#auxFormSubtype` to `poly`.
        -   Set `#auxFormAddress` to the ID of the model.
-   Added the `face` property to the `@onDrag` and `@onAnyBotDrag` listen arguments.
    -   This is the same value that you would get in an `@onClick`.

#### :robot: Builder Improvements

-   Improved builder to draw a line to the selected bot.

#### :bug: Bug Fixes

-   Fixed positioning of `#auxLabelAnchor` and `#auxProgressBarAnchor` when the values were set to `left` or `right`.

## V1.0.3

### Date: 2/11/2020

### Changes:

#### :robot: Builder Improvements

-   Making a clone of a bot now puts builder into palette mode.
-   Dragging a bot into builder no longer changes builder's color to white.
-   Added the `.help` command to show a list of available commands.
-   Added the `.sleep` command to the helper builder menu.
-   Added the "Go to Builder Dimension` menu action.
-   Added a "Show Join Code" menu item to show a QR Code to quickly join.
-   Waking builder will automatically summon it to the current dimension.
-   Clicking in an empty space when builder is awake will summon him to the clicked space.
-   Made the main builder flat.
-   Builder is now enabled by default in new universes.
-   Added the "Restore Mark" menu item to restore history to the selected history mark.
-   Simplified a bunch of examples.

#### :rocket: Other Features

-   Added the `player.showJoinCode()` function to quickly show a QR Code to join a universe.
-   Made the chat bar auto-focus when it is first shown.

#### :bug: Bug Fixes

-   Fixed an issue that would cause the URL portal tag sync to break, this in turn also caused `@onPlayerPortalChanged` events to not be sent.
    -   This is also the issue that caused the inventory portal colors to not update.
-   Fixed an issue that would cause the tag autocomplete list to stop showing tags when an invalid tag was entered.

## V1.0.2

### Date: 2/10/2020

### Changes:

#### :bug: Bug Fixes

-   Fixed an issue where dragging normal bots was broken.

## V1.0.1

### Date: 2/10/2020

### Changes:

#### :bug: Bug Fixes

-   Fixed an issue with mouse input where dragging the mouse off the browser window would cause the dragging action to persist even when the mouse button is released.
-   Fixed an issue where sometimes a touch handler would be called twice due to event propagation. This would cause other touch events to be lost which would leave the input system in an unrecoverable state.
-   Fixed an issue where sometimes `player.replaceDragBot()` would not work for the entire session.

## V1.0.0

### Date: 2/7/2020

### Changes:

#### :robot: Builder Improvements

-   Renamed the `.summon` command to `.`.
-   Renamed the `.new builder` command to `.clone builder`
-   The Builder menu will now close automatically in the following scenarios:
    -   Any bot is clicked
    -   The grid is clicked
    -   A menu item is selected
    -   A chat command is sent
-   The Builder's cursor is now perfectly flat and is the same color as the Builder.
-   Renamed the default Builder to `ab-1`
-   Dragging a bot into Builder will cause Builder to expand to contain the bot and make Builder produce additional copies of the bot when dragged.
-   Added the `.list commands` command to show a HTML popup with a list of available commands.
-   Added the ability to change the color of the Builder.
-   Updated how hints are displayed in the chat bar.
-   Renamed several labels.

#### :rocket: Other Improvements

-   Moved the "Exit Sheet" button from the bottom of the sheet the top of the sheet. (next to the "Create Bot" button)
-   Added the ability to click a bot in the sheet to hide the sheet and warp to the clicked bot.
-   Added a notification that pops up when a bot ID is copied from the sheet.

#### :bug: Bug Fixes

-   Fixed an issue where destroying a bot during a shout would error if the destroyed bot also had a listener for the same shout.

## V0.11.27

### Date: 2/6/2020

### Changes:

#### :rocket: Features

-   Added an initial version of Builder.
    -   Builder is a bot that helps you build things in aux.
    -   Builder lives in the `auxBuilder` dimension and can be woken up by clicking it.
    -   Builder currently has the following chat commands:
        -   `.. [name]` - Wakes Builder with the given name. If the name is omitted, then the `b001` Builder will be woken.
        -   `.sleep` - Puts Builder to sleep.
        -   `.sheet [dimension]` - Opens the sheet to the given dimension. If the dimension is omitted, then the sheet will be opened for the current dimension.
        -   `.new bot` - Creates a new bot in the current dimension.
        -   `.download` - Downloads the entire universe.
        -   `.upload` - Shows the upload dialog.
        -   `.goto {dimension}` - Redirects the page portal to the given dimension.
        -   `.new universe {universeName}` - Creates a new universe with the given name and opens it in a new tab.
        -   `.show history` - Loads the history and goes to the `auxHistory` dimension.
        -   `.mark history` - Creates a new history mark for the current state.
        -   `.show docs` - Opens the documentation website in a new tab.
        -   `.summon` - Summons the Builder helper into the current dimension.
        -   `.new builder {name}` - Creates a clone of the current builder with the given name.
    -   Builder has a helper bot which will follow you around the universe.
        -   If you enter an empty dimension, the helper bot will automatically appear.
        -   If you enter a dimension that has a bot, you need to summon it using the `.summon` command.
        -   You can click on helper to show a menu of possible options.
        -   Dragging helper will give you a cursor that lets you teleport helper around or select other bots.
        -   Dragging another bot onto helper will turn helper into a pallete so when you drag helper it will make a clone of the other bot.
            -   Clicking helper will return it to normal.
-   Added hotkeys to show/hide the chat bar.
    -   Use the `~` key to show the char bar.
    -   Use the `3342` finger tap code on mobile to show the chat bar.
    -   Use a `5` finger tap on mobile to hide the chat bar.

#### :bug: Bug Fixes

-   Fixed an issue where creating a bot inside a shout would prevent the new bot from being modified by future shouts.
-   Fixed an issue where creating and then updating a bot that was not in the shared space would cause all the updates to be incorrectly routed to the shared space and dropped.

## V0.11.26

### Date: 2/4/2020

### Changes:

#### :book: Documentation

-   Added documentation for the following actions:
    -   `player.getCurrentUniverse()`
    -   `player.getCurrentDimension()`
    -   `player.getInventoryDimension()`
    -   `player.getMenuDimension()`
    -   `player.goToURL()`
    -   `player.openURL()`
    -   `player.getBot()`
    -   `player.playSound()`
    -   `player.showHtml()`
    -   `player.hideHtml()`
    -   `player.tweenTo()`
    -   `player.moveTo()`
    -   `player.openQRCodeScanner()`
    -   `player.closeQRCodeScanner()`
    -   `player.showQRCode()`
    -   `player.hideQRCode()`
    -   `player.openBarcodeScanner()`
    -   `player.closeBarcodeScanner()`
    -   `player.showBarcode()`
    -   `player.hideBarcode()`
    -   `player.loadUniverse()`
    -   `player.unloadUniverse()`
    -   `player.importAUX()`
    -   `player.hasBotInInventory()`
    -   `player.showInputForTag()`
    -   `player.checkout()`
    -   `player.openDevConsole()`
    -   `server.finishCheckout()`
    -   `server.loadFile()`
    -   `server.saveFile()`
    -   `server.shell()`
    -   `server.backupToGithub()`
    -   `server.backupAsDownload()`
    -   `superShout()`
    -   `action.perform()`
    -   `action.reject()`
    -   `getBotTagValues()`
    -   `remote()`
    -   `webhook()`
    -   `webhook.post()`
    -   `byMod()`
    -   `neighboring()`
    -   `either()`
    -   `not()`
    -   `removeTags()`
    -   `subtractMods()`
    -   `getTag()`
    -   `setTag()`
    -   `math.sum()`
    -   `math.avg()`
    -   `math.abs()`
    -   `math.sqrt()`
    -   `math.stdDev()`
    -   `math.randomInt()`
    -   `math.random()`
-   Removed the following functions:
    -   `renameTagsFromDotCaseToCamelCase()`
    -   `server.sayHello()`
    -   `server.echo()`

#### :bug: Bug Fixes

-   Fixed an issue that prevented `changeState()` from working on bots which were provided from a `that`/`data` argument.

## V0.11.25

### Date: 1/31/2020

### Changes:

#### :boom: **Breaking Changes**

-   Replaced the `@onPlayerEnterDimension` listener with `@onPlayerPortalChanged`.
    -   `@onPlayerPortalChanged` is called whenever any portal changes whereas `@onPlayerEnterDimension` was only called for `auxPagePortal`.
    -   Additionally, this fixes some of the issues that `@onPlayerEnterDimension` ran into.
-   Changed the Webhook URLs to the new URL scheme.
    -   Instead of `https://auxplayer.com/{dimension}/{universe}` you should use `https://auxplayer.com/webhook?auxUniverse={universe}`

#### :rocket: Features

-   Added the ability to click a Bot ID in the sheet to copy it.

#### :bug: Bug Fixes

-   Fixed an issue that prevented the portals from reverting to default values if the config bot for the portal was cleared.

## V0.11.24

### Date: 1/31/2020

### Changes:

#### :boom: **Breaking Changes**

-   Renamed the following tags:
    -   `_auxUserDimension` -> `auxPagePortal`
    -   `_auxUserInventoryDimension` -> `auxInventoryPortal`
    -   `_auxUserMenuDimension` -> `auxMenuPortal`
    -   `_auxUserUniverse` -> `auxUniverse`
    -   `auxDimensionColor` -> `auxPortalColor`
    -   `auxDimensionLocked` -> `auxPortalLocked`
    -   `auxDimensionRotatable` -> `auxPortalRotatable`
    -   `auxDimensionPannable` -> `auxPortalPannable`
    -   `auxDimensionPannableMaxX` -> `auxPortalPannableMaxX`
    -   `auxDimensionPannableMaxY` -> `auxPortalPannableMaxY`
    -   `auxDimensionPannableMinX` -> `auxPortalPannableMinX`
    -   `auxDimensionPannableMinY` -> `auxPortalPannableMinY`
    -   `auxDimensionZoomable` -> `auxPortalZoomable`
    -   `auxDimensionZoomableMax` -> `auxPortalZoomableMax`
    -   `auxDimensionZoomableMin` -> `auxPortalZoomableMin`
    -   `auxDimensionPlayerZoom` -> `auxPortalPlayerZoom`
    -   `auxDimensionPlayerRotationX` -> `auxPortalPlayerRotationX`
    -   `auxDimensionPlayerRotationY` -> `auxPortalPlayerRotationY`
    -   `auxDimensionGridScale` -> `auxPortalGridScale`
    -   `auxDimensionSurfaceScale` -> `auxPortalSurfaceScale`
    -   `auxDimensionInventoryHeight` -> `auxInventoryPortalHeight`
    -   `auxDimensionInventoryResizable` -> `auxInventoryPortalResizable`
    -   Removed all the inventory-specific dimension config tags in favor of the normal ones.
        -   e.g. `auxDimensionInventoryColor` is now just `auxPortalColor`
-   Removed the following tags:
    -   `aux._lastActiveTime`
    -   `_auxSelection`
    -   `aux.connected`
    -   `_auxUser`
    -   `auxUserUniversesDimension`
    -   `auxDimensionConfig`
-   Removed the following function:
    -   `player.isConnected()`
-   The `player.isInDimension()` function has been updated to check whether the page portal is showing the given dimension.
-   Dimensions can no longer be configured using the `auxDimensionConfig` tag.
    -   Instead of configuring dimensions, you must configure portals.
    -   Use the new `aux{type}PortalConfigBot` (like `auxPagePortalConfigBot`) tags to specify the bot that should configure the portal.
    -   The you can find a list of the possible tags under the "Portal Config Tags" header in the documentation.
-   Channel Designer is no more.
    -   In addition, the URL scheme has changed. Instead of `auxplayer.com/*{dimension}/{universe}` to get the sheet, you now have to specify the portals via URL query parameters. (e.g. `auxplayer.com?auxUniverse={universe}&auxSheetPortal={dimension}`)
    -   The possible portal values are:
        -   `auxSheetPortal` - Loads the sheet with the given dimension.
        -   `auxPagePortal` - Loads the normal 3D view with the given dimension.
        -   `auxMenuPortal` - Loads the menu with the given dimension.
        -   `auxInventoryPortal` - Loads the inventory with the given dimension.
    -   As a shortcut, you can go to `casualos.com/{dimension}/{universe}` and it will redirect you to `auxplayer.com?auxUniverse={universe}&auxPagePortal={dimension}` or `auxplayer.com?auxUniverse={universe}&auxSheetPortal={dimension}` depending on if you include the `*` for the dimension.

#### :rocket: Features

-   Added the `player.getPortalDimension(portal)` function.
    -   `portal` is a string with the name of the portal. Can be one of the following options:
        -   `page` - Gets the `auxPagePortal` tag.
        -   `inventory` - Gets the `auxInventoryPortal` tag.
        -   `menu` - Gets the `auxMenuPortal` tag.
        -   `sheet` - Gets the `auxSheetPortal` tag.
        -   `universes` - Gets the `auxUniversesPortal` tag.
        -   You can also give it a tag that ends with `"Portal"` to get that tag directly. (e.g. `auxPagePortal` will return `auxPagePortal`)
-   Added the `player.getDimensionalDepth(dimension)` function.
    -   `dimension` is the dimension that should be searched for.
    -   Returns the distance between the player bot and the given dimension.
        -   A return value of `0` means that the player bot is in the given dimension.
        -   A return value of `1` means that the player bot is viewing the given dimension through a portal.
        -   A return value of `-1` means that the player bot cannot access the given dimension at this moment.
-   Added the ability to show the sheet in auxPlayer by setting the `auxSheetPortal` tag on the player bot.

#### :bug: Bug Fixes

-   Fixed an issue where the inventory camera would be placed at an impossible location if the inventory was hidden during startup.
-   Fixed an issue with the inventory where setting `auxInventoryPortal` to null or `undefined` would not hide it.
-   Fixed an issue where setting a dimension tag to a number would place the bot in the dimension.
-   Fixed an issue where tag autocomplete results would become duplicated after closing and reopening the sheet.

## V0.11.23

### Date: 1/23/2020

### Changes:

#### :boom: **Breaking Changes**

-   Renamed the `player.inDesigner()` function to `player.inSheet()`.
-   Changed the `player.showChat(placeholder)` function to set the placeholder of the chat bar instead of the prefill.
-   Removed the ability to trigger a listener by clicking the play button in the code editor.
-   Removed the side menu from auxPlayer.
-   Removed [sharp](https://github.com/lovell/sharp) to allow us to make ARM builds on macOS.

#### :rocket: Features

-   Added the ability to specify an options object when calling `player.showChat(options)`.
    -   `options` is an object with the following properties:
        -   `placeholder` - The placeholder. Will override the existing placeholder. (optional)
        -   `prefill` - The prefill. Will only be set if there is no text already in the chat bar. (optional)
-   Added the ability to click the `id` tag in the sheet to load all the bots.
-   Added the ability to use the browser back button in the sheet.
-   Added the version number to the loading popup.
-   Added the `player.version()` function which gets information about the current version number.
    -   Returns an object with the following properties:
        -   `hash` - The Git hash that the build was made from.
        -   `version` - The Git tag that the build was made from.
        -   `major` - The major number of the build.
        -   `minor` - The minor number of the build.
        -   `patch` - The patch number of the build.
-   Improved the chat bar to remove focus from the input box when the "Send Message" button is clicked/tapped.
    -   This should cause the on-screen keyboard to automatically close.
-   Improved the menu positioning so that it will appear at the bottom of the screen when the inventory is hidden.
-   Added the ability to resize the code editor window.
-   Added the `player.device()` function which gets information about the current device.
    -   Returns an object with the following properties:
        -   `supportsAR` - Whether AR is supported.
        -   `supportsVR` - Whether VR is supported.
-   Added the `player.enableAR()` and `player.disableAR()` functions.
-   Added the `player.enableVR()` and `player.disableVR()` functions.

#### :bug: Bug Fixes

-   Fixed an issue where hidden tags would not get a button to toggle their visiblity in the sheet.
-   Fixed an issue where the `space` tag in the sheet would sometimes show an incorrect value.
-   Fixed an issue where sometimes AUX would crash when multiple tabs were open due to a race condition.
-   Fixed an issue where bots from the history space would not be findable in scripts.

## V0.11.22

### Date: 1/16/2020

### Changes:

-   **Breaking Changes**
    -   Changed player bots to use the `tempLocal` space.
        -   This means that refreshing the page won't pollute the universe with a ton of extra bots.
    -   `player.loadUniverse()` will now create bots in the `tempLocal` space.
        -   Previously they were created in the `shared` space.
-   Improvements
    -   Added the ability to create, load, and restore version marks.
        -   The `player.markHistory(options)` function creates a history mark for the current version.
            -   `options` is an object with the following properties:
                -   `message` - The message that the new mark should have.
        -   The `player.browseHistory()` function loads the `history` space with all the marks that the universe has.
        -   The `player.restoreHistoryMark(mark)` function restores the state in the given mark to the universe.
            -   `mark` - The bot or bot ID of the mark that should be restored.
        -   The `player.restoreHistoryMarkToUniverse(mark, universe)` function restores the state in the given mark to the given universe.
            -   `mark` - The bot or bot ID of the mark that should be restored.
            -   `universe` - The universe that the mark should be restored to.
    -   Changed the CORS settings to allow access from any origin.

## V0.11.21

### Date: 1/14/2020

### Changes:

-   **Breaking Changes**
    -   Renamed the `player.showUploadUniverse()` function to `player.showUploadAuxFile()`.
-   Improvements
    -   Added the `@onAnyCreate` shout listener.
        -   `that` is an object with the following properties:
            -   `bot` - The bot that was created.

## V0.11.20

### Date: 1/13/2020

### Changes:

-   **Breaking Changes**
    -   Renamed context to dimension.
        -   All the `auxContext*` tags have been renamed to `auxDimension*`.
        -   Listeners like `@onDrop`, `@onModDrop`, `@onClick`, etc. now have a `dimension` property in the `data` argument instead of `context`.
        -   The `@onPlayerEnterContext` listener has been renamed to `@onPlayerEnterDimension`.
        -   The `_auxUserContext`, `_auxUserMenuContext`, `_auxUserInventoryContext`, and `_auxUserChannelsContext` have been renamed to use dimension instead of context.
    -   Renamed channel to universe.
        -   All the `auxChannel*` tags have been renamed to `auxUniverse*`.
        -   The `_auxUserChannelsContext` tag has been renamed to `_auxUserUniversesDimension`.
        -   The `_auxUserChannel` tag has been renamed to `_auxUserUniverse`.
        -   The `player.setupChannel()` function has been renamed to `player.setupUniverse()`.
        -   The `player.loadChannel()` and `player.unloadChannel()` functions have been renamed to `player.loadUniverse()` and `player.unloadUniverse()`.
        -   The `player.getCurrentChannel()` function has been renamed to `player.getCurrentUniverse()`.
        -   The `setup_channel` action type has been renamed to `setup_universe`.
        -   The `@onChannel*` listen tags have been renamed to `@onUniverse*`.
            -   Also the `channel` property in the `data` argument has been renamed to `universe`.
    -   Renamed the `auxDimensionRotation` (`auxContextRotation`) tags to `auxDimensionOrientation`.
    -   You no longer need to define a dimension bot (context bot) in order to view a dimension in auxPlayer.
        -   You can still configure a dimension using the `auxDimensionConfig` tag (renamed from `auxContext`).
    -   Channel Designer is no more!
        -   It has been replaced with the "sheet dimension" (bot table).
        -   You can show _any_ dimension in the sheet by putting a `*` in front of the dimension name in the URL.
            -   e.g. `https://auxplayer.com/*home/example` if you wanted to view the `home` dimension in the sheet from the `example` universe.
            -   Going to just `*` will show all bots in the universe in the sheet. (which is very slow at the moment)
        -   You can also jump directly into auxPlayer by using the "Open dimension in auxPlayer" button that is next to the tag filters.
    -   Removed the `player.isDesigner()` function.
    -   Renamed `auxShape` to `auxForm`.
    -   Renamed `auxImage` to `auxFormAddress`.
-   Improvements
    -   Added the `player.showChat()` and `player.hideChat()` functions.
        -   These show/hide the chat bar in auxPlayer.
        -   Typing in the chat bar will trigger a `@onChatUpdated` shout with the text in the chat bar.
        -   Pressing Enter or clicking the send button on the chat bar will trigger a `@onChatEnter` shout with the text in the chat bar.
    -   Added the `@onChat` shout listener.
        -   Triggered when the user sends a message using the chat bar.
        -   `that` is an object with the following properties:
            -   `message` - The message that was sent.
    -   Added the `@onChatTyping` shout listener.
        -   Triggered when the user edits the text in the chat bar.
        -   `that` is an object with the following properties:
            -   `message` - The message that is in the chat bar after the user edited it.
    -   Added the `player.run(script)` function.
        -   `script` is the script text that should be executed.
        -   Works by sending a `run_script` action. This allows `@onUniverseAction()` listener to intercept and prevent scripts.
    -   Added the ability to click a tag in the bot table to teleport to that dimension.
    -   Added a play button to the right side of the code editor to run scripts for quick debugging.
    -   Added the `player.downloadBots(bots, filename)` function.
        -   The first parameter is an array of bots that should be downloaded.
        -   The second parameter is the name of the file that is downloaded.
    -   Added the `player.showUploadUniverse()` function.
        -   Shows a dialog that lets the user upload `.aux` files.
-   Other Changes
    -   Changed the "AUX Player" and "Channel Designer" tab titles to "auxPlayer".
    -   Removed the colored dots from tag labels in the bot table.
-   Bug Fixes
    -   `auxIframe` now supports URLs with `*` characters in them.
    -   Fixed an issue with the menu dimension that would cause items to remain even though a different dimension should be visible.

## V0.11.19

### Date: 12/31/2019

### Changes:

-   Bug Fixes
    -   Fixed an issue where the "Create Empty Bot" button in the bot table was hidden when a mod was selected.

## V0.11.18

### Date: 12/30/2019

### Changes:

-   Improvements
    -   Showing hidden tags in the bot table will now also show the `shared` tag.
    -   Removed the multi-select button from the bot table.
    -   Removed the create context button from the bot table.
    -   Removed the clear search button from the bot table.
    -   Removed the "create mod from selection" button from the bot table.
    -   Added the ability to click/tap on a bot preview in the bot table to select a mod of it.
    -   Added the ability to drag a bot preview in the bot table to drag a mod of it.
    -   Hid the ID tag when a mod is selected.
    -   Hid all other buttons when a mod is selected in the bot table.

## V0.11.17

### Date: 12/20/2019

### Changes:

-   **Breaking Changes**
    -   Changed `@onDrop`, `@onDropEnter`, and `@onDropExit` to use the same parameters.
        -   `that` is an object with the following properties:
            -   `dragBot` - The bot that is being dragged.
            -   `to` - an object with the following properties:
                -   `context` - The context the bot is being dragged into.
                -   `x` - The X grid position the bot is being dragged to.
                -   `y` - The Y grid position the bot is being dragged to.
                -   `bot` - The bot that the `dragBot` is being dragged onto.
            -   `from` - an object with the following properties:
                -   `context` The context the bot is being dragged from.
                -   `x` - The X grid position the bot is being dragged from.
                -   `y` - The Y grid position the bot is being dragged from.
-   Improvements
    -   `create()` will now automatically set the `auxCreator` tag to `null` if it references a bot that is in a different space from the created bot.
    -   Also `create()` will not set the `auxCreator` tag to `null` if it references a non-existent bot.
    -   Added the `changeState(bot, stateName, groupName)` function to help with building state machines.
        -   Sets the `[groupName]` tag to `[stateName]` on `bot` and sends "on enter" and "on exit" whispers to the bot that was updated.
        -   `groupName` defaults to `"state"` if not specified.
        -   If the state has changed, then a `@[groupName][previousStateName]OnExit()` and `@[groupName][stateName]OnEnter()` whispers are sent to the updated bot.
            -   `that` is a object with the following properties:
                -   `from` - The previous state name.
                -   `to` - The next state name.
        -   Example: Running `changeState(bot, "Running")` will set the `state` tag to `"Running"` and will send a `@stateRunningOnEnter()` whisper to the bot.

## V0.11.16

### Date: 12/19/2019

### Changes:

-   **Breaking Changes**
    -   Renamed `onBotDrag` and `onBotDrop` to `onDrag` and `onDrop` respectively.
    -   Renamed `onMod` to `onModDrop`.
    -   Removed `onCombine`, `onCombineEnter`, and `onCombineExit`.
    -   Dropping a mod in an empty space will no longer create a new bot.
    -   Setting `auxPositioningMode` to `absolute` will no longer prevent mods.
    -   Changed `applyMod()` and `subtractMods()` to not send `onMod()` events.
    -   Renamed the `diffs` property on the `onModDrop` argument to `mod`.
-   Improvements
    -   Added `onModDropEnter` and `onModDropExit` listeners for when a mod is dragged onto or off of a bot.
        -   The bot that the mod will be applied to recieves the `onModDropEnter` and `onModDropExit` events.
    -   If a custom `onModDrop` listener is provided, then the mod will not be applied. It is up to the `onModDrop` listener to apply the mod via `applyMod(this, that.mod)`.
    -   Added `onDropEnter` and `onDropExit` listeners for when a bot is dragged onto or off of another bot.
        -   Both the bot that is being dragged and the bot that they are on top of will recieve the `onDropEnter` and `onDropExit` events.
        -   Note that `onDropEnter` and `onDropExit` events will fire even if one of the bots is not stackable.
        -   They have the following parameters:
            -   `draggedBot` - the bot that is being dragged.
            -   `otherBot` - the bot that the dragged bot is on top of.
            -   `context` - the context that this is happening in.
    -   Improved `onDrop` to be sent to both the dragged bot and the bot that it is dropped on top of.
        -   The event will fire on the other bot even if it has `auxPositioningMode` set to `absolute`.
    -   Added the `player.setClipboard()` function that is able to set the user's clipboard to the given text.
        -   ex. `player.setClipboard("abc")` will set the user's clipboard to "abc".
        -   On Chrome and Firefox, the text will be copied directly to the user's clipboard.
        -   On Safari and all iOS browsers, a popup will be triggered with a copy button allowing the user to copy the text to their clipboard.
    -   Tags that contain listeners will now display with a @ symbol in front of the tag name.
    -   Tags that contain formulas will now display with a = sign after the tag name.
    -   Removed the @ symbol from the first line in the code editor when editing a script.
    -   Added the ability to use an @ symbol while creating a new tag to prefill the editor with an @.
    -   Added the ability to use @ symbols in tags in `getTag()`, `setTag()`, `getBot()`, `getBots()`, `byTag()`, `shout()`, and `whisper()`.
    -   Added tag filters for listener tags and formula tags to the bot table.
    -   Added the ability to detect the `tags` variable in scripts as a reference to tags.
        -   This is useful for knowing when to update a formula.
        -   Also works with the `raw` variable.
        -   Limitations:
            -   Does not detect references via the `bot` or `this` variables. (e.g. `bot.tags.abc`)
            -   Does not detect references via other bots. (e.g. `otherBot.tags.abc`)
            -   Does not detect references if a function is called on the tag. (e.g. `tags.name.toString()`)
        -   If you need to work around the limitations, use the `getTag()` function.

## V0.11.15

### Date: 12/17/2019

### Changes:

-   Bug Fixes
    -   Fixed an issue where `player.replaceDragBot()` actions were not getting processed because some data was improperly formatted.
    -   Resolved issue with inventory not remaining in place on resizing.

## V0.11.14

### Date: 12/16/2019

### Changes:

-   **Breaking Changes**

    -   Removed `auxStackable` and replaced it with `auxPositioningMode`.
        -   `auxPositioningMode` has two possible values:
            -   `stack` - Indicates that the bot will stack on top of other bots (default)
            -   `absolute` - Indicates that the bot will ignore other bots when positioning.
    -   Removed the `createTemp()` function.
        -   It has been replaced with the `{ space: "value" }` mod.
        -   e.g. Instead of `createTemp()` you should use `create({ space: "tempLocal" })`.
    -   Removed the `cookie` bot. It has been replaced with the `local` space.
    -   Removed the following functions:
        -   `addToContextMod()`
        -   `removeFromContextMod()`
        -   `addToMenuMod()`
        -   `removeFromMenuMod()`
        -   `setPositionMod()`
        -   `from()`
            -   You can use a mod declaration with the new `getID()` function to achieve the same functionality:
            -   `{ auxCreator: getID(bot) }`
    -   Renamed the `createdBy()` filter function to `byCreator()`.

-   Improvements
    -   Added the `space` tag which indicates where a bot will be stored.
        -   The following spaces are currently available:
            -   `shared` - This space is shared among multiple users and is persistent. This is the default space for bots if not specified.
            -   `tempLocal` - This space is not shared and is cleared every time the browser refreshes.
            -   `local` - This space is kept on your device and is persistent.
        -   When creating a bot, you can set the space that it will be stored in using a `{ space: "value" }` mod.
            -   e.g. `create({ space: "local" })` will create a new bot in the `local` space.
            -   Creating a bot from another bot will inherit spaces. So cloning a `tempLocal` bot will produce another `tempLocal` bot. You can of course override this using a mod.
        -   You can search for bots in a specific space using the `bySpace()` filter function.
            -   e.g. `getBots(bySpace("local"))` will get all the bots in the `local` space.
            -   It is simply an alternative way to do `getBots(byTag("space", value))`.
    -   Added the following functions:
        -   `getID(bot)` gets the ID of a bot. If given a string, then that will be returned instead.
        -   `getJSON(data)` gets a JSON string for the given data.
-   Bug Fixes
    -   Resolved issue of orientation inverting then attepting to resize the inventory once the viewport has beeen panned.

## V0.11.13

### Date: 12/13/2019

### Changes:

-   Bug Fixes
    -   Fixed an issue where having duplicate bot atoms could cause the bot values to be locked because it would chose the wrong bot to update.

## V0.11.12

### Date: 12/12/2019

### Changes:

-   Bug Fixes
    -   Fixed an issue where script bots were not being converted back into normal bots correctly.

## V0.11.11

### Date: 12/12/2019

### Changes:

-   **Breaking Changes**

    -   Changed `create()` and `createTemp()` to automatically set `auxCreator` to the current `this` bot.
        -   `create()` no longer takes a bot/bot ID as the first parameter. Instead, you need to use the `from()` function to set the creator ID.
        -   e.g. `create(from(bot))`.
    -   Renamed all listen tags to not use the `()` at the end.
        -   Every tag is now the same. This means that `()` to the end of a tag does nothing special.
        -   i.e. There is no difference between a "normal" tag and a "listen" tag.
        -   Instead, tags can listen by prefixing their script with a `@` symbol.
        -   e.g. `player.toast("Hi!")` becomes `@player.toast("Hi!")`.
    -   Renamed `mod()` to `applyMod()`.
    -   Renamed `mod.addToMenu()` to `addToMenuMod()`.
    -   Renamed `mod.removeFromMenu()` to `removeFromMenuMod()`.
    -   Renamed `mod.addToContext()` to `addToContextMod()`.
    -   Renamed `mod.removeFromContext()` to `removeFromContextMod()`.
    -   Renamed `mod.setPosition()` to `setPositionMod()`.
    -   Renamed `mod.subtract()` to `subtractMods()`.
    -   Renamed `mod.import()` to `getMod()`.
    -   Removed `mod.export()`.

-   Improvements
    -   Added a `creator` variable to scripts and formulas which gets the bot that created the `this` bot.
        -   `creator` is null if the current bot has no creator.
    -   Added a `raw` variable to scripts and formulas which gets direct access to the `this` bot's tag values.
        -   This is similar to the `tags` variable but does not do any pre-processing on the tag value. This means you will get formula scripts back instead of the calculated formula values.
    -   Improved the `tags` variable to handle setting tag values on it.
        -   This lets you write scripts like `tags.name = "joe"` or `bot.tags.myContext = true`.
        -   Also works with the `raw` variable.
    -   Improved bots returned from `getBots()` and `getBot()` to support setting tag values on their `tags` property.
        -   This lets you write things like `myBot.tags.name = "bob"`.
        -   Should also work with bots in the `that` variable.
    -   Added a `data` variable which equals `that`.
    -   Added the `player.hideHtml()` function which hides the HTML modal.
    -   Added in inventory tags to limit panning movements on the inventory context: `auxContextInventoryPannableMinX`, `auxContextInventoryPannableMaxX`, `auxContextInventoryPannableMinY`, `auxContextInventoryPannableMaxY`.
    -   Reformatted new selection id logic by removing the `._` character from its return.

## V0.11.10

### Date: 12/9/2019

### Changes:

-   Bug Fixes
    -   Resolved issue of hidden tags showing up when no filter has been selected on the table.

## V0.11.9

### Date: 12/6/2019

### Changes:

-   **Breaking Changes**
    -   `removeTags()` now checks if a tag starts with the given search value.
        -   Previously it would check if the search value matched the first part of a tag up do the dot (`.`).
        -   Now, it will remove all tags that start with the given search value.
        -   e.g. `removeTags(bot, "hello")` will remove `hello`, `helloAbc`, and `helloX`.
    -   The bot table tag blacklist has been updated to support camel cased tags.
    -   Renamed several functions:
        -   Renamed `onAnyAction()` to `onChannelAction()`.
        -   Renamed `player.currentChannel()` to `player.getCurrentChannel()`.
        -   Renamed `player.currentContext()` to `player.getCurrentContext()`.
        -   Renamed `mod.apply()` to `mod()`.
            -   All the other `mod.` functions remain the same.
            -   ex. `mod.export()` still works.
    -   Renamed all of the built-in tags to use `camelCase` instead of `dot.case`.
        -   Renamed all the scene tags to channel tags.
            -   `aux.scene.color` is now `auxChannelColor`
            -   `aux.scene.user.player.color` is now `auxChannelUserPlayerColor`
            -   `aux.scene.user.builder.color` is now `auxChannelUserBuilderColor`
        -   Renamed `aux.inventory.height` to `auxInventoryHeight`.
        -   Renamed `aux.channel` to `auxChannel`.
        -   Renamed `aux.connectedSessions` to `auxConnectedSessions`.
        -   Renamed `aux.color` to `auxColor`.
        -   Renamed `aux.creator` to `auxCreator`.
        -   Renamed `aux.draggable` to `auxDraggable`.
        -   Renamed `aux.draggable.mode` to `auxDraggableMode`.
        -   Renamed `aux.stackable` to `auxStackable`.
        -   Renamed `aux.destroyable` to `auxDestroyable`.
        -   Renamed `aux.editable` to `auxEditable`.
        -   Renamed `aux.stroke.color` to `auxStrokeColor`.
        -   Renamed `aux.stroke.width` to `auxStrokeWidth`.
        -   Renamed `aux.line.to` to `auxLineTo`.
        -   Renamed `aux.line.width` to `auxLineWidth`.
        -   Renamed `aux.line.style` to `auxLineStyle`.
        -   Renamed `aux.line.color` to `auxLineColor`.
        -   Renamed `aux.label` to `auxLabel`.
        -   Renamed `aux.label.color` to `auxLabelColor`.
        -   Renamed `aux.label.size` to `auxLabelSize`.
        -   Renamed `aux.label.size.mode` to `auxLabelSizeMode`.
        -   Renamed `aux.label.anchor` to `auxLabelAnchor`.
        -   Renamed `aux.listening` to `auxListening`.
        -   Renamed `aux.shape` to `auxShape`.
        -   Renamed `aux.scale` to `auxScale`.
        -   Renamed `aux.scale.x` to `auxScaleX`.
        -   Renamed `aux.scale.y` to `auxScaleY`.
        -   Renamed `aux.scale.z` to `auxScaleZ`.
        -   Renamed `aux.image` to `auxImage`.
        -   Renamed `aux.iframe` to `auxIframe`.
        -   Renamed `aux.iframe.x` to `auxIframeX`.
        -   Renamed `aux.iframe.y` to `auxIframeY`.
        -   Renamed `aux.iframe.z` to `auxIframeZ`.
        -   Renamed `aux.iframe.size.x` to `auxIframeSizeX`.
        -   Renamed `aux.iframe.size.y` to `auxIframeSizeY`.
        -   Renamed `aux.iframe.rotation.x` to `auxIframeRotationX`.
        -   Renamed `aux.iframe.rotation.y` to `auxIframeRotationY`.
        -   Renamed `aux.iframe.rotation.z` to `auxIframeRotationZ`.
        -   Renamed `aux.iframe.element.width` to `auxIframeElementWidth`.
        -   Renamed `aux.iframe.scale` to `auxIframeScale`.
        -   Renamed `aux.progressBar` to `auxProgressBar`.
        -   Renamed `aux.progressBar.color` to `auxProgressBarColor`.
        -   Renamed `aux.progressBar.backgroundColor` to `auxProgressBarBackgroundColor`.
        -   Renamed `aux.progressBar.anchor` to `auxProgressBarAnchor`.
        -   Renamed `aux._selection` to `_auxSelection`.
        -   Renamed `aux._user` to `_auxUser`.
        -   Renamed `aux.user.active` to `auxUserActive`.
        -   Renamed `aux.version` to `auxVersion`.
        -   Renamed `aux._userChannel` to `_auxUserChannel`.
        -   Renamed `aux._userContext` to `_auxUserContext`.
        -   Renamed `aux._userInventoryContext` to `_auxUserInventoryContext`.
        -   Renamed `aux._userMenuContext` to `_auxUserMenuContext`.
        -   Renamed `aux._userSimulationsContext` to `_auxUserChannelsContext`.
        -   Renamed `aux._editingBot` to `_auxEditingBot`.
        -   Renamed `aux._selectionMode` to `_auxSelectionMode`.
        -   Renamed `aux.runningTasks` to `auxRunningTasks`.
        -   Renamed `aux.finishedTasks` to `auxFinishedTasks`.
        -   Renamed `aux.task.output` to `auxTaskOutput`.
        -   Renamed `aux.task.error` to `auxTaskError`.
        -   Renamed `aux.task.time` to `auxTaskTime`.
        -   Renamed `aux.task.shell` to `auxTaskShell`.
        -   Renamed `aux.task.backup` to `auxTaskBackup`.
        -   Renamed `aux.task.backup.type` to `auxTaskBackupType`.
        -   Renamed `aux.task.backup.url` to `auxTaskBackupUrl`.
        -   Renamed `aux.context` to `auxContext`.
        -   Renamed `aux.context.color` to `auxContextColor`.
        -   Renamed `aux.context.locked` to `auxContextLocked`.
        -   Renamed `aux.context.grid.scale` to `auxContextGridScale`.
        -   Renamed `aux.context.visualize` to `auxContextVisualize`.
        -   Renamed `aux.context.x` to `auxContextX`.
        -   Renamed `aux.context.y` to `auxContextY`.
        -   Renamed `aux.context.z` to `auxContextZ`.
        -   Renamed `aux.context.rotation.x` to `auxContextRotationX`.
        -   Renamed `aux.context.rotation.y` to `auxContextRotationY`.
        -   Renamed `aux.context.rotation.z` to `auxContextRotationZ`.
        -   Renamed `aux.context.surface.scale` to `auxContextSurfaceScale`.
        -   Renamed `aux.context.surface.size` to `auxContextSurfaceSize`.
        -   Renamed `aux.context.surface.minimized` to `auxContextSurfaceMinimized`.
        -   Renamed `aux.context.surface.defaultHeight` to `auxContextSurfaceDefaultHeight`.
        -   Renamed `aux.context.surface.movable` to `auxContextSurfaceMovable`.
        -   Renamed `aux.context.player.rotation.x` to `auxContextPlayerRotationX`.
        -   Renamed `aux.context.player.rotation.y` to `auxContextPlayerRotationY`.
        -   Renamed `aux.context.player.zoom` to `auxContextPlayerZoom`.
        -   Renamed `aux.context.devices.visible` to `auxContextDevicesVisible`.
        -   Renamed `aux.context.inventory.color` to `auxContextInventoryColor`.
        -   Renamed `aux.context.inventory.height` to `auxContextInventoryHeight`.
        -   Renamed `aux.context.inventory.pannable` to `auxContextInventoryPannable`.
        -   Renamed `aux.context.inventory.resizable` to `auxContextInventoryResizable`.
        -   Renamed `aux.context.inventory.rotatable` to `auxContextInventoryRotatable`.
        -   Renamed `aux.context.inventory.zoomable` to `auxContextInventoryZoomable`.
        -   Renamed `aux.context.inventory.visible` to `auxContextInventoryVisible`.
        -   Renamed `aux.context.pannable` to `auxContextPannable`.
        -   Renamed `aux.context.pannable.min.x` to `auxContextPannableMinX`.
        -   Renamed `aux.context.pannable.max.x` to `auxContextPannableMaxX`.
        -   Renamed `aux.context.pannable.min.y` to `auxContextPannableMinY`.
        -   Renamed `aux.context.pannable.max.y` to `auxContextPannableMaxY`.
        -   Renamed `aux.context.zoomable` to `auxContextZoomable`.
        -   Renamed `aux.context.zoomable.min` to `auxContextZoomableMin`.
        -   Renamed `aux.context.zoomable.max` to `auxContextZoomableMax`.
        -   Renamed `aux.context.rotatable` to `auxContextRotatable`.
        -   Renamed `stripe.publishableKey` to `stripePublishableKey`.
        -   Renamed `stripe.secretKey` to `stripeSecretKey`.
        -   Renamed `stripe.charges` to `stripeCharges`.
        -   Renamed `stripe.successfulCharges` to `stripeSuccessfulCharges`.
        -   Renamed `stripe.failedCharges` to `stripeFailedCharges`.
        -   Renamed `stripe.charge` to `stripeCharge`.
        -   Renamed `stripe.charge.receipt.url` to `stripeChargeReceiptUrl`.
        -   Renamed `stripe.charge.receipt.number` to `stripeChargeReceiptNumber`.
        -   Renamed `stripe.charge.description` to `stripeChargeDescription`.
        -   Renamed `stripe.outcome.networkStatus` to `stripeOutcomeNetworkStatus`.
        -   Renamed `stripe.outcome.reason` to `stripeOutcomeReason`.
        -   Renamed `stripe.outcome.riskLevel` to `stripeOutcomeRiskLevel`.
        -   Renamed `stripe.outcome.riskScore` to `stripeOutcomeRiskScore`.
        -   Renamed `stripe.outcome.rule` to `stripeOutcomeRule`.
        -   Renamed `stripe.outcome.sellerMessage` to `stripeOutcomeSellerMessage`.
        -   Renamed `stripe.outcome.type` to `stripeOutcomeType`.
        -   Renamed `stripe.errors` to `stripeErrors`.
        -   Renamed `stripe.error` to `stripeError`.
        -   Renamed `stripe.error.type` to `stripeErrorType`.
-   Improvements
    -   Added the `renameTagsFromDotCaseToCamelCase()` function to help with updating bots from the old tag style to the new tag style.
        -   Use this function on bots that were using the old tag naming style but you want to use the new style.
        -   Note that this only renames the tags already existing on the bot. It does not fix any code that might be stored in the bot.
        -   Usage: `renameTagsFromDotCaseToCamelCase(bot)`
    -   Added the `bot` variable to all functions and formulas.
        -   Replacement for `this`.
    -   Added the `getMod()` function to be able to get all the tags on a bot.
        -   Returns a mod containing all the tag values on the bot.
        -   The returned mod is always up to date with the bot's current values.
        -   Calling `mod.export()` on the returned mod will save the tag code to JSON.
            -   For example, if you have a formula `=123`, then `mod.export(getMod(bot))` will return JSON containing `tag: "=123"` instead of `tag: 123`.
    -   Added the `tags` variable to all functions and formulas.
        -   This is a quick shortcut for `let tags = getMod(bot)` at the beginning of a script/formula.
        -   The `tags` variable has some caveats when used in formulas. Namely that the formulas won't be automatically updated when another tag referenced from the formula is updated. (Use `getTag()` for full support)
        -   Supports autocomplete for all tags.

## V0.11.8

### Date: 12/3/2019

### Changes:

-   Improvements
    -   Added a new system for managing causal trees.
        -   This new system has improvements for performance and reliability.
        -   It also adds support for revision history. (The controls will be coming in a future update)
        -   Every new channel will use the new system while old channels will continue to use the old one.
        -   Everything should function exactly the same as before.
    -   Changed the .aux file format.
        -   The new format is based on the bots state and is easily human readable/writable.
        -   This is different from the old format where a list of atoms was stored.
        -   Downloading a channel will give you a .aux file with the new format.
        -   Uploading a channel supports both the old format and the new format.

## V0.11.7

### Date: 11/27/2019

### Changes:

-   Improvements
    -   Changed the functionality of the table view's filterying system to be inverted.
    -   Attempting to drag a bot onto a bot with `aux.stackable` set to false will now cause the dragged bot to pass through the other bot as if it was not there.
-   Bug Fixes
    -   Resolved issue of player inventory resizing showing a reset on each change.
    -   Tag values that are objects are displayed as JSON.Stringified text. ie `{ field: "myValue" }`
        -   Known Issue: Modifying these displayed strings will convert the tag value to a string
    -   When Moving the camera via `player.MoveTo()`, the pan distance is now set correctly so pan limits are absolute.

## V0.11.6

### Date: 11/6/2019

### Changes:

-   Improvements
    -   Added the `server.setupChannel(channel, botOrMod)` function.
        -   This sends a `setup_channel` action to the server which, if executed using `action.perform()`, will create a channel if it doesn't already exist and place a clone of the given bot or mod in it.
        -   Takes 2 parameters:
            -   `channel` - The channel that should be created.
            -   `botOrMod` - (Optional) The bot or mod that should be cloned and placed inside the new channel. `onCreate()` is triggered after the bot or mod is created so you can use that to script custom setup logic.
        -   As mentioned above, you have to receive the `device` action in `onAnyAction()` and do an `action.perform(that.action.event)` to allow channels to be setup via this function.

## V0.11.5

### Date: 10/31/2019

### Changes:

-   Improvements
    -   Added the `player.replaceDragBot(botOrMod)` function.
        -   When used inside of `onBotDrag()` or `onAnyBotDrag()`, it will set the bot/mod that the user is dragging.
        -   Use this to implement clone or cloneAsMod style functionality.
    -   Added the ability to create temporary bots using the `createTemp()` function.
        -   This function behaves exactly the same as `create()` but the created bot is temporary, which means it won't be shared and will be deleted upon refresh.
-   Changes
    -   Renamed `aux.movable` to `aux.draggable`.
        -   `aux.draggable` now only woks with `true` and `false` values.
        -   The `pickup` and `drag` options have been moved to a new tag `aux.draggable.mode`.
        -   The `clone` and `cloneMod` options have been removed.
            -   You will need to use the new `player.replaceDragBot()` API to replicate `clone` and `cloneMod` behavior.
    -   Removed the `aux.mergeable` tag.
        -   It has been replaced with the `aux.stackable` tag.
    -   Removed the `aux.mod` and `aux.mod.mergeTags` tags.
    -   Renamed the `local` bot to the `cookie` bot.
        -   This is supposed to help make it clear that the bot data is stored in the browser and will be cleared when the browser's data is cleared.
    -   Renamed the `aux.users` context to `aux-users`.
    -   Added the `aux.inventory.height` tag which controls the default height of the inventory on all contexts when set of the config bot.
        -   The `aux.context.inventory.height` tag has been updated to only work on the context bot.
    -   Removed names from the other player frustums.
    -   Removed `aux.whitelist`, `aux.blacklist`, and `aux.designers`.
-   Bug Fixes
    -   Fixed an issue that would cause duplicate users to be created all the time.
    -   Fixed an issue that prevented other users from being rendered.
    -   Fixed an issue that caused all users to use channel designer colors.

## V0.11.4

### Date: 10/29/2019

### Changes:

-   Bug Fixes
    -   Fixed an issue in production builds that pre-processed the QR Code scanner code with babel. As a result, async code in the QR Code scanner failed because the babel polyfill is not being used.

## V0.11.3

### Date: 10/28/2019

### Changes:

-   Improvements
    -   Improved the vendor JavaScript bundle size by removing unused code.
        -   Refactored `three-vrcontroller-module` to use the `three` package instead of `three-full` so we don't duplicate Three.js.
        -   Removed unused shims (PEP.js, `webrtc-adapter`).
        -   Refactored `lodash` imports to directly import the modules that are used.
            -   This helps with dead code eliminiation.
    -   Added the ability to save and load files.
        -   New functions:
            -   `server.saveFile(filename, data, options)`
                -   `filename` is a string and should start with `/drives/`.
                -   `data` is a string of the data to store.
                -   `options` is an object with the following properties:
                    -   `callbackShout` A shout that should happen on the server when the file is done saving.
                    -   `overwriteExistingFile` A boolean that indicates if existing files should be overwritten. (defaults to false)
            -   `server.loadFile(filename, options)`
                -   `filename` is a string and should start with `/drives/`.
                -   `options` is an object with the following properties:
                    -   `callbackShout` A shout that should happen on the server when the file is done loading.
        -   Note that the save file and load file tasks must be enabled via the `onAnyAction()` listener.
            -   You can enable it via using this code:
            ```javascript
            if (that.action.type === 'device') {
                if (
                    ['save_file', 'load_file'].indexOf(
                        that.action.event.type
                    ) >= 0
                ) {
                    action.perform(that.action.event);
                }
            }
            ```
        -   All files from USB drives are stored under the `/drives` directory and the USB drives themselves are numbered starting with 0.
            -   To load a file from USB drive #1, use `server.loadFile("/drives/0/myFile")`.
            -   To save a file to USB drive #2, use `server.saveFile("/drives/1/myFile", data)`.
    -   Removed several options from the side menu:
        -   Removed the channel name from the top of the menu.
        -   Removed the login status from the top of the menu.
        -   Removed the login/logout options from the menu.
            -   The "Logout" option will still be available if you are logged in as a non-guest.
            -   Once you are logged out, then the option will dissapear.
        -   Removed the "Add Channel" option from the menu in AUXPlayer.
-   Bug Fixes
    -   Fixed an issue that prevented the `removeTags()` function from working when given an array of bots.

## V0.11.2

### Date: 10/23/2019

### Changes:

-   Improvements
    -   Improved initial loading time by up to 70%.
    -   Added the ability to choose which camera is used for QR and Barcode scanning.
        -   The following functions have been improved:
            -   `player.openQRCodeScanner(camera)`
            -   `player.openBarcodeScanner(camera)`
        -   The `camera` parameter is optional and takes 2 values: `"front"` or `"rear"`.
    -   Add the `LOCAL_IP_ADDRESS` environment variable which controls the private IP Address that the directory client reports.
    -   Added the ability to serve files from an external folder.
        -   Makes it easy for us to map USB drives into the folder and have them be automatically served to AUX users.
-   Changes
    -   User bots no longer register their own context. Instead, a new bot has been created to host the `aux.users` context.
        -   Improves performance of AUXes with many user bots with the same username.
        -   Existing user bots are not affected. They will be deleted automatically if given enough time. Alternatively, you can delete them using `destroy(getBots("#aux._user"))`.
-   Bug Fixes
    -   Fixed an issue where bots would have the incorrect height because of conflicts in a caching mechanism.
    -   Audio will now trigger on ios devices and on the safari browser.

## V0.11.1

### Date: 10/21/2019

### Changes:

-   Improvements
    -   Added in `player.playSound()` function, will play a sound, given by the url path, once.
-   Bug Fixes
    -   Fixed issue where default panning tag locked the vertical movement in player.

## V0.11.0

### Date: 10/18/2019

### Changes:

-   Improvements
    -   Made the menu item count badge a lighter gray.
    -   Removed the item count badge from the menu.
    -   Removed the dropdown aspect of the menu.
-   Changes

    -   Made the menu item count badge a lighter gray.
    -   Removed the admin channel and admin-channel specific functionality.
        -   This means that there are no more user account bots or channel bots.
            -   You can login as anyone from any device without requiring additional authentication.
            -   You can access any channel. No need to create a channel first. (because there are no channel bots anymore)
            -   The connection counts are now stored in the config bot of the channel.
            -   Connection limits no longer work since they were set on the channel bot in the admin channel.
            -   Username whitelists and blacklists still work, but they rely on client-side script execution instead of server-side execution.
        -   It also means there is no admin role. For now, everyone has admin permissions.
        -   `action.perform()` now needs to be used to run actions on the server.
            -   You can send an action to the server using the `remote()` function.
            -   The server will receive the action in its `onAnyAction()` as `that.action.type === "device"`
            -   `onAnyAction()` has to detect remove events and execute the inner action via `action.perform(that.action.event)`.
        -   The following functions have been removed:
            -   `server.grantRole()`
            -   `server.revokeRole()`
        -   The following functions are not executed by default and require a custom `onAnyAction()` to handle them.
            -   `server.backupAsDownload()`
            -   `server.backupToGithub()`
            -   `server.shell()`
        -   `server.backupAsDownload()` has been updated to accept a "session selector" which determines which session the ZIP file should be sent to.
            -   ex. `server.backupAsDownload({ username: getTag(player.getBot(), "#aux._user") })`
        -   Removed the `aux._lastEditedBy` tag.
            -   This tag was automatically set to the ID of the user whenever a bot was edited.
            -   Currently, it is extra cruft that is not needed and could be easily implemented via `onAnyAction()`.
    -   Centered the menu above the player inventory.
    -   Increased menu text size.
    -   Added in new camera range tags: `aux.context.zoomable.min`, `aux.context.zoomable.max` `aux.context.pannable.min.x`, `aux.context.pannable.max.x`, `aux.context.pannable.min.y`, `aux.context.pannable.max.y`.

-   Bug Fixes
    -   Removed hidden inventory dragging hitboxes when inventory is set to non-visible.

## V0.10.10

### Date: 10/11/2019

### Changes:

-   Bug Fixes
    -   Fixed an issue where sometimes DependencyManager would be given a bot that was undefined which would crash the simulation.

## V0.10.9

### Date: 10/11/2019

### Changes:

-   Bug Fixes
    -   Fixed the ability to make other users admins.

## V0.10.8

### Date: 10/09/2019

### Changes:

-   Improvements
    -   Added a Content-Security-Policy to HTML Modals which prevents them from including scripts of any kind.
        -   This prevents malicious users from executing cross-channel scripting attacks.
        -   Scripts are still allowed in iframes loaded from external domains. (like youtube)
-   Bug Fixes
    -   Disabled the site-wide Content-Security-Policy.
        -   Many devices enforce Content-Security-Policy differently and so it is difficult to find an option which is secure and compatible.

## V0.10.7

### Date: 10/09/2019

### Changes:

-   Bug Fixes
    -   Added a workaround for an issue with Amazon Kindle tablets that caused the Content-Security-Policy to not work correctly.
        -   Downside is that security is less effective since now HTML modals can load whatever scripts they want. (XSS threat)
        -   As a result, this workaround is only applied to Kindle devices.

## V0.10.6

### Date: 10/08/2019

### Changes:

-   Bug Fixes
    -   Fixed labels.

## V0.10.5

### Date: 10/08/2019

### Changes:

-   Improvements
    -   Added the `player.showHtml(html)` function that shows a modal with the given HTML.
        -   Optimized for embedding YouTube videos but works with any arbitrary HTML.
        -   Embedding JavaScript is not supported.
-   Bug Fixes
    -   Fixed an issue that prevented tabs with the same URL from seeing each other's changes to the local bot.

## V0.10.4

### Date: 10/08/2019

### Changes:

-   Improvements
    -   Added `onAnyAction()` action tag to intercept and change actions before they are executed.
        -   `onAnyAction()` runs for every action, including when a bot is created, changed, or deleted.
        -   Every action is an object with a `type` property.
            -   The `type` property is a string that indicates what the action does.
            -   Here is a partial list of types:
                -   `add_bot`: A bot should be added (i.e. created).
                -   `remove_bot`: A bot should be removed (i.e. deleted).
                -   `update_bot`: A bot should be updated.
                -   `apply_state`: The given bot state should be applied. (i.e. a set of bots should be created/updated)
                -   `shout`: A shout should be executed.
                -   `show_toast`: A toast message should be shown on the device.
                -   `show_barcode`: A barcode should be shown.
                -   `tween_to`: The camera should be tweened to show a bot.
        -   `that` is an object with the following properties:
            -   `action`: The action that is going to be executed.
        -   Forking a channel clears the `onAnyAction()` on the config bot.
            -   This is so that you can recover from broken states and also gives the person who forked the AUX full control over the fork.
    -   Added two new script functions:
        -   `action.reject(action)`: Prevents the given action from being performed. Returns the rejection action.
        -   `action.perform(action)`: Adds the given action to the performance queue so it will be performed. This can be used to re-enable an action after it has been rejected (you can also reject the rejection action). Returns the action that will be performed.
    -   Added a `local` bot which is stored in the browser's local storage.
        -   The `local` bot is a bot that is unique to the device and channel.
        -   You can access the bot by querying for it: `getBot("#id", "local")`.
    -   Renamed `onShout()` to `onAnyListen()`.
    -   Added `onListen()` which is an alternative to `onAnyListen()` that is only called on the targeted bots.
    -   Added ability to set duration of toast, `plater.toast("message", durationNum)`.
    -   Made the background for the menu label gray.

## V0.10.3

### Date: 10/04/2019

### Changes:

-   Improvements
    -   Added tags to control panning, zooming, and rotating the main camera.
        -   `aux.context.pannable`: Controls whether the main camera is able to be panned.
        -   `aux.context.zoomable`: Controls whether the main camera is able to be zoomed.
        -   `aux.context.rotatable`: Controls whether the main camera is able to be rotated.
    -   Added `player.moveTo()` to instantly tween the camera to a bot.
        -   In the future, custom tween durations will be supported.
    -   Changed the low camera angle limit to 32 degrees from 10 degrees.
    -   `onCombineExit` action will now fire alongside the `onCombine` action.
    -   Newly created contexts will no longer be autoselected.
    -   Toast messages will now only remain on screen for 2 seconds.
    -   Added the ability to send webhooks from the server.
        -   You can also tell the server to send a webhook via `remote(webhook())`.
        -   This is useful for getting around CORS issues.
-   Bug Fixes
    -   Fixed `player.tweenTo()` to not change the zoom level when it is not specified.
    -   Tweens will now work better with the `onPlayerEnterContext` action.

## V0.10.2

### Date: 09/27/2019

### Changes:

-   Bug Fixes
    -   Resolved issues with context changing affecting base simulation identifier.
    -   Invoke a camera reset upon changing contexts via `player.goToContext()`.

## V0.10.1

### Date: 09/26/2019

### Changes:

-   Improvements
    -   Browser tab will now update to correct context when switched to with `player.goToContext()`.
-   Bug Fixes
    -   Resolved error in inventory setup causing runtime issues.

## V0.10.0

### Date: 09/25/2019

### Changes:

-   Improvements
    -   Added the ability to send and receive webhooks.
        -   Send webhooks using the following functions:
            -   `webhook(options)` - options is an object that takes the following properties:
                -   `method` - The HTTP Method that should be used for the request.
                -   `url` - The URL that the request should be made to.
                -   `responseShout` - (Optional) The shout that should happen when a response is received from the server.
                -   `headers` - (Optional) The HTTP headers that should be sent with the request.
                -   `data` - (Optional) The data that should be sent with the request.
            -   `webhook.post(url, data, options)` - Sends a HTTP Post request.
                -   `url` - The URL that the request should be made to.
                -   `data` - (Optional) The data that should be sent with the request.
                -   `options` - (Optional) An object that takes the following properties:
                    -   `responseShout` - (Optional) The shout that should happen when a response is received from the server.
                    -   `headers` - (Optional) The headers that should be sent with the request.
        -   Receive webhooks by registering a handler for the `onWebhook()` action and send requests to `https://auxplayer.com/{context}/{channel}/whatever-you-want`.
            -   `onWebhook()` is shouted to the channel that the request was made to and `that` is an object with the following properties:
                -   `method` - The HTTP Method that the request was made with.
                -   `url` - The URL that the request was made to.
                -   `data` - The JSON data that the request included.
                -   `headers` - The HTTP headers that were included with the request.
    -   Added the ability to spy on shouts and whispers via the `onShout()` event.
        -   `onShout()` is executed on every bot whenever a shout or whisper happens.
            -   It is useful for tracking what shouts are being made and modifying responses.
            -   Also useful for providing default behaviors.
            -   `that` is an object with the following properties:
                -   `name` is the name of the action being shouted.
                -   `that` is the argument which was provided for the shout.
                -   `targets` is an array of bots that the shout was sent to.
                -   `listeners` is an array of bots that ran a script for the shout.
                -   `responses` is an array of responses that were returned from the listeners.
    -   Added events to notify scripts when channels become available.
        -   The following events have been added:
            -   `onChannelSubscribed()` - happens the first time a channel is loaded. Sent to every channel that is currently loaded.
            -   `onChannelUnsubscribed()` - happens when a channel is unloaded. Sent to every channel that remains after the channel is unloaded.
            -   `onChannelStreaming()` - happens when a channel is connected and fully synced. Sent to every channel that is currently loaded.
            -   `onChannelStreamLost()` - happens when a channel is disconnected and may not be fully synced. Sent to every channel that is currently loaded.
            -   For all events, `that` is an object with the following properties:
                -   `channel` - The channel that the event is for.
        -   The following events have been removed:
            -   `onConnected()`
            -   `onDisconnected()`
    -   Added in tags to change the state of the inventory's camera controls:
        -   `aux.context.inventory.pannable` enables and disables the inventory's ability to pan, off by default.
        -   `aux.context.inventory.resizable` enables and disables the inventory's drag to resize functionality, on by default.
        -   `aux.context.inventory.rotatable` enables and disables the inventory's ability to rotate, on by default.
        -   `aux.context.inventory.zoomable` enables and disables the inventory's ability to zoom, on by default.
-   Bug Fixes
    -   Resolved issue with the near cliiping plane for the sheet's minifile image.
    -   Resolved issues with the create empty bot button not functioning sometimes on mobile.

## V0.9.40

### Date: 09/20/2019

### Changes:

-   Improvements
    -   Reworked the login functionality to use popups instead of dedicated pages.
        -   The login page has been split into two popups:
            -   The login popup (account selector).
            -   The authorization popup (QR Scanner).
        -   The login popup has the following functions:
            -   It can be opened by the "Login/Logout" button in the menu.
            -   It will display a list of accounts that can be used to login.
            -   If no accounts are available, then a username box will be shown.
            -   If accounts are available, a new account can be added by clicking the "+" button at the bottom of the list.
            -   At any time, the user can close the popup to keep their current login.
            -   They can also select the "Continue as Guest" option to login as a guest.
        -   The authorization popup has the following functions:
            -   It is opened automatically when the user needs to scan an account code.
            -   It contains the QR Code scanner to scan the account code.
            -   It also contains an input box to manually enter the code.
            -   Closing the popup automatically logs the user in as a guest.
    -   Made the account QR Code blue.
    -   Added the ability to click the account QR Code to copy it to the clipboard.
-   Bug Fixes
    -   Fixed a couple communication issues between the server and client during login.
        -   One such issue could potentially leave the client in state where future changes would not be synced to the server.

## V0.9.39

### Date: 09/19/2019

### Changes:

-   Improvements
    -   Added support for accepting payments via Stripe.
        -   To get started with Stripe, first register for an account on [their website](https://dashboard.stripe.com/register).
        -   Second, copy your publishable key from the stripe dashboard and add it to the channel's config file in the `stripe.publishableKey` tag.
        -   Third, make a new channel. This will be the "processing" channel which will contain all the information actually needed to charge users for payments. And contain the code to actually complete a charge.
            -   In this channel, add your Stripe secret key to the config file in the `stripe.secretKey` tag.
        -   At this point, you are all setup to accept payments. Use the following functions:
            -   `player.checkout(options)`: Starts the checkout process for the user. Accepts an object with the following properties:
                -   `productId`: The ID of the product that is being purchased. This is a value that you make up to distinguish different products from each other so you know what to charge.
                -   `title`: The title message that should appear in the checkout box.
                -   `description`: The description message that should appear in the checkout box.
                -   `processingChannel`: The channel that payment processing should happen on. This is the channel you made from step 3.
                -   `requestBillingAddress`: Whether to request billing address information with the purchase.
                -   `paymentRequest`: Optional values for the "payment request" that gives users the option to use Apple Pay or their saved credit card information to checkout. It's an object that takes the following properties:
                    -   `country`: The two-letter country code of your Stripe account.
                    -   `currency`: The three letter currency code. For example, "usd" is for United States Dollars.
                    -   `total`: The label and amount for the total. An object that has the following properties:
                        -   `label`: The label that should be shown for the total.
                        -   `amount`: The amount that should be charged in the currency's smallest unit. (cents, etc.)
            -   `server.finishCheckout(options)`: Finishes the checkout process by actually charging the user for the product. Takes an object with the following properties:
                -   `token`: The token that was produced from the `onCheckout()` call in the processing channel.
                -   `amount`: The amount that should be charged in the currency's smallest unit.
                -   `currency`: The three character currency code.
                -   `description`: The description that should be included in the receipt.
                -   `extra`: Extra data that should be sent to the `onPaymentSuccessful()` or `onPaymentFailed()` actions.
        -   Additionally, the following actions have been added:
            -   `onCheckout()`: This action is called on both the normal channel and the processing channel when the user submits a payment option to pay for the product/service. `that` is an object with the following properties:
                -   `token`: The Stripe token that was created to represent the payment details. In the processing channel, this token can be passed to `server.finishCheckout()` to complete the payment process.
                -   `productId`: The ID of the product that is being purchased. This is useful to determine which product is being bought and which price to charge.
                -   `user`: (Processing channel only) Info about the user that is currently purchasing the item. It is an object containing the following properties:
                    -   `username`: The username of the user. (Shared for every tab & device that the user is logged into)
                    -   `device`: The device ID of the user. (Shared for every tab on a single device that the user is logged into)
                    -   `session`: The session ID of the user. (Unique to a single tab)
            -   `onPaymentSuccessful()`: This action is called on the processing channel when payment has been accepted after `server.finishCheckout()` has completed. `that` is an object with the following properties:
                -   `bot`: The bot that was created for the order.
                -   `charge`: The info about the charge that the Stripe API returned. (Direct result from [`/api/charges/create`](https://stripe.com/docs/api/charges/create))
                -   `extra`: The extra info that was included in the `server.finishCheckout()` call.
            -   `onPaymentFailed()`: This action is called on the processing channel when payment has failed after `server.finishCheckout()` was called. `that` is an object with the following properties:
                -   `bot`: The bot that was created for the error.
                -   `error`: The error object.
                -   `extra`: The extra info that was included in the `server.finishCheckout()` call.
    -   Added the ability to send commands directly to users from the server via the `remote(command, target)` function.
        -   For example, calling `remote(player.toast("hi!"), { username: 'test' })` will send a toast message with "hi!" to all sessions that the user "test" has open.
        -   This is useful for giving the user feedback after finishing the checkout process.
        -   Currently, only player commands like `player.toast()` or `player.goToURL()` work. Shouts and whispers are not supported yet.

## V0.9.38

### Date: 09/16/2019

### Changes:

-   Improvements
    -   Added the ability for the directory client to automatically connect to an AUX Proxy.
        -   Can be controlled by using the `PROXY_TUNNEL` environment variable which should be set to the WebSocket URL that the client should try to tunnel to.
        -   Also needs to have the `UPSTREAM_DIRECTORY` environment variable set to the URL of the directory that the client should register with and get its tokens from.
        -   The `casualsimulation/aux-proxy` docker image is a tunnel server that can handle automatically accepting and managing tunnels for directory clients.
        -   For example, you can get a basic tunnel system going by setting up the `casualsimulation/aux-proxy` docker image at a URL like `proxy.auxplayer.com` and setting the `PROXY_TUNNEL` environment variable for the `casualsimulation/aux` image to `wss://proxy.auxplayer.com`.
            -   When the client grabs a token from the configured `UPSTREAM_DIRECTORY`, it will then try to connect to `wss://proxy.auxplayer.com` to establish a tunnel for the `external-{key}` subdomain.
            -   Once the tunnel is established, any traffic directed at `external-{key}.auxplayer.com` which is routed to the same server that hosts `proxy.auxplayer.com` will be forwarded onto the tunnel client which will then server the AUX experience.
            -   In effect, this lets a AUXPlayer experience hosted from an internal network be accessible from outside the network via using a reverse tunnel server. (This lets us get around NAT without things like UPNP)
-   Bug Fixes
    -   Copying the workspace will now copy the context bot as well.
    -   Removing a bot via code it should no longer set the selection to a mod.

## V0.9.37

### Date: 9/13/2019

### Changes:

-   Improvements
    -   Added an AUX Proxy web service that can temporarilly authorize a proxy connection for a local AUX.
    -   Added a package that provides the ability to create tunnels via websockets.

## V0.9.36

### Date: 9/13/2019

### Changes:

-   Bug Fixes
    -   Fixed an issue with dragging files on a non-default grid scale in AUXPlayer.

## V0.9.35

### Date: 9/11/2019

### Changes:

-   Improvements
    -   Changing the player inventory's height via the height slider will now set the inventory items to be correctly bottom aligned.
-   Bug Fixes
    -   Resolved issues with dragging bots and minimized contexts onto the background in builder.
    -   Resolved issues with sizing differences of the player inventory between pc and mobile platforms.
    -   Fixed the directory client to send the correct IP Address.
    -   Fixed the directory service to handle errors when sending webhooks.

## V0.9.34

### Date: 9/10/2019

### Changes:

-   Improvements
    -   Added the ability to set which IP Addresses should be trusted as reverse proxies.
        -   Setting this value will allow the server to determine the actual IP Address of visiting users and which protocol they are actually using to load data.
        -   Can be controlled with the `PROXY_IP_RANGE` environment variable.
            -   Supports a single IP Address, or a CIDR IP Address range.

## V0.9.33

### Date: 9/10/2019

### Changes:

-   Improvements
    -   Added a service which can send information to the configured directory at periodic intervals.
        -   By default, the information gets sent on startup and every 5 minutes afterwards.
            -   `key`: The SHA-256 hash of the hostname plus the loopback interface's MAC address.
            -   `password`: The password that was generated on the device to authenticate to the directory.
            -   `publicName`: The hostname of the device.
            -   `privateIpAddress`: The IPv4 Address of the first non-loopback interface sorted by interface name. This is supposed to be the LAN IP that the device has.
        -   The directory that the client reports to (the upstream) can be configured using the `UPSTREAM_DIRECTORY` environment variable. If it is not set, then the client is disabled in production.

## V0.9.32

### Date: 9/10/2019

### Changes:

-   Improvements
    -   Changed and condensed the action tags: `onDropInContext()`, `onAnyDropInContext()`, `onDropInInventory()`, `onAnyDropInInventory()`, `onDragOutOfContext()`, `onAnyDragOutOfContext()`, `onDragOutOfInventory()` and `onAnyDragOutOfInventory()` to `onBotDrop()`, `onAnyBotDrop()`, `onBotDrag()`, `onAnyBotDrag()`.
    -   Setup new 1x7 player inventory layout, works with dynamic changes to width, currently not working with dynamic changes to height.
    -   Changed range of `aux.context.inventory.height` from 0 to 1 to instead be 1 to 10 defining the default number of rows to view in the inventory on page load.
    -   Added an API for the AUX Directory.
        -   Stores a list of AUXes and their IP addresses to make it easy to discover AUXPlayers that share the same public IP address with you.
        -   Controllable with the `DIRECTORY_TOKEN_SECRET` and `DIRECTORY_WEBHOOK` environment variables.
        -   If the `DIRECTORY_TOKEN_SECRET` environmenv variable is not specified, then the directory API will not be enabled.
        -   Make sure to use a long secure random value for the `DIRECTORY_TOKEN_SECRET`.
        -   The `DIRECTORY_WEBHOOK` variable specifies the URL that updated entry information should be POSTed to.
            -   The message contains a JSON object with the following data:
                -   `key`: The key/hash that the uniquely identifies the AUX that was updated.
                -   `externalIpAddress`: The external (public facing) IP Address that the AUX is using.
                -   `internalIpAddress`: The internal (non-public facing) IP Address that the AUX is using.
        -   The following API Endpoints have been added:
            -   `GET /api/directory`
                -   Gets a list of AUXPlayers that share the same public IP Address as you.
                -   Each entry in the list contains the name of the AUXPlayer and the URL that it can be accessed at.
            -   `PUT /api/directory`
                -   Creates / Updates the entry for an AUXPlayer.
                -   The request must contain the following values as a JSON object:
                    -   `key`: The unique key identifying the AUXPlayer. Recommended to use a hash of the MAC address and hostname.
                    -   `privateIpAddress`: The local network IP Address that has been assigned to the AUXPlayer.
                    -   `publicName`: The name that can be shown to other users publicly.
                    -   `password`: The password that is required to update the record. If this is the first request for the `key` then the password will be saved such that the record can only be updated in the future when given the same password.
-   Bug Fixes
    -   Unbound `aux.context.player.rotation.x` and `aux.context.player.rotation.y` from one another to let the user only need to fill in one of the fields for player's initial rotation to work.

## V0.9.31

### Date: 9/05/2019

### Changes:

-   Improvements
    -   Added in a `mod.subtract` function to removed certain tags defined by a mod.
    -   Added the ending grid position to the drag and drop context actions.
    -   Added the new `createdBy()` function that get the filter of bots that have been created by another bot.
    -   Set the drag and drop actions to return more consistant variables.
    -   Removed the hamburger menu icon and the menu text from the player's menu.
    -   Player's menu will now open then items are added to it from an empty state.
    -   Removed unneeded function from the project: `getBotsInContext`, `getBotsInStack`, `getFilessAtPosition`, `getNeighboringBots`.
-   Bug Fixes
    -   Set the bot in the drag and drop actions to no longer return multiple bots.
    -   Cleaned up missed text artifact on the loading popup in player.
    -   Setting the initial zoom of the player in the context without setting anything for the rotation will no longer rotate the initial player.
    -   Resolved issue with wall height not getting set correctly when the context the bot is on is moved vertically.
    -   Fix issue with the bot returned from a drag and drop action.
    -   Sheet will now remain open when deleting a bot.
    -   Fixed `onCombine()` actions to pass the other bot as `that.bot`.

## V0.9.30

### Date: 08/28/2019

### Changes:

-   Improvements
    -   Split the player inventory's resizing bar into two and placed them at the top corners of the inventory.
    -   Halved the inventory's gap spacing when on moble for a larger inventory.
    -   Improved the label textbox to resize to fix bot that have a high width value.
    -   The drop action tags: `onDropInContext()`, `onAnyDropInContext()`, `onDropInInventory()` and `onAnyDropInInventory()` now return the previous context the bots were in before the drop.
    -   Allow the context to set the player's default zoom with the tag `aux.context.player.zoom` and its rotation with the tags `aux.context.player.rotation.x` and `aux.context.player.rotation.y`.
    -   Changed the loading popup to have improved readability and removed wanted information from the player's loading popup.
    -   Added the ability to show and scan barcodes.
        -   Barcodes can be shown via the `player.showBarcode(code, format)` function.
            -   The `format` parameter accepts the following options:
                -   [`code128`](https://en.wikipedia.org/wiki/Code_128) (Code 128) (default)
                -   [EAN](https://en.wikipedia.org/wiki/International_Article_Number)
                    -   `ean13` (EAN-13)
                    -   `ean8` (EAN-8)
                    -   `upc` (UPC-A)
                -   [`itf14`](https://en.wikipedia.org/wiki/ITF-14) (ITF-14)
                -   [`msi`](https://en.wikipedia.org/wiki/MSI_Barcode) (MSI)
                -   [`pharmacode`](https://en.wikipedia.org/wiki/Pharmacode) (Pharmacode)
                -   [`codabar`](https://en.wikipedia.org/wiki/Codabar) (Codabar)
        -   The barcode scanner can be opened via the `player.openBarcodeScanner()` function.
            -   The following barcode types can be scanned:
                -   Code 128
                -   Code 39
                -   Code 93
                -   EAN-13
                -   EAN-8
                -   UPC-A
                -   UPC-C
                -   Codeabar
            -   When a barcode is scanned the `onBarcodeScanned()` event will be sent containing the barcode that was detected.
            -   Also supports `onBarcodeScannerOpened()` and `onBarcodeScannerClosed()`.
    -   Added menus back to AUXPlayer.
    -   Added `byMod()` as an additional way to query bots.
        -   Convienent way to query bots by multiple tags at once.
        -   Usage:
            -   `getBots(byMod({ "aux.color": "red", "aux.scale": 2 }))` gets all the bots with `aux.color` set to `"red"` and `aux.scale` set to `2`.
            -   `getBots(byMod({ "aux.color": null, "aux.label": "Hi!" }))` gets all the bots without an `aux.color` but with `aux.label` set to `"Hi!"`.
-   Bug Fixes
    -   Resolved issue with new contexts adding an incorrect tag to the sheet.
    -   Changed the dynamic aspect ratio to a stable one for the inventory scaling.

## V0.9.29

### Date: 08/23/2019

### Changes:

-   Improvements
    -   Changed `hasFileInInventory()` function to `hasBotInInventory()`.
    -   Changed `onMerge()` action tag to `onMod()`.
    -   Changed `aux._editingFile` hidden tag to `aux._editingBot`.
    -   Gave the player inventory an offset from the bottom of the window so that it is floating.
    -   Deselecting one of 2 bots in multiselection mode will return the the sheet to single selection mode.
    -   Removed the direct aux view for now.
    -   Added new feature in sheet where clicking on a bot's tag will select all bots with that tag.
    -   Added a code editor.
        -   Loads only on desktop/laptop.
        -   For the best experience, use with the full size sheet.
        -   Features:
            -   Syntax highlighting for action tags and formulas.
                -   Normal tags don't get syntax highlighting.
            -   Syntax checking.
            -   Autocomplete for tags.
                -   Triggered by typing `#` or by pressing `Ctrl+Space`.
            -   Autocomplete for formula/action API functions.
                -   Triggered by typing or by pressing `Ctrl+Space`.
            -   Find references to API functions across actions/formulas.
                -   Trigger by putting the cursor on the tag and press `Shift+F12`.
            -   Find references to tags across actions/formulas.
                -   Trigger by putting the cursor on the tag and press `Shift+F12`.
            -   Auto formatting
                -   Trigger by typing `Alt+Shift+F`.
            -   Find & Replace
                -   Open the find tool by pressing `Ctrl+F`.
                -   Go to replace mode by toggling the arrow on the left side of the find tool.
        -   Other notes
            -   It is not currently possible to remove formulas using the code editor. Instead, you have to use the small tag input in the table to completely remove formulas.
    -   Changed menu button text of: `Channel doesn't exist. Do you want to create it?` to `Channel doesn't exist. Click here to create it.` for better user direction.
-   Bug Fixes
    -   Resolved issue of the `getBot()` function not working in the search bar.
    -   Allow the use of a channelID made up entirely of numbers.
    -   Resolved issue of `setTag()` not working with multiple files when fed a false or null value to set.
    -   Deleting a bot when in multiselection mode will no longer close the sheet.
    -   The `onPointerExit()` function will now execute before an `onPointerEnter()` function when hovering over multiple bots.
    -   Fixed issue in the `RemoveTags()` function where providing a string with a `.` in its tag section failed to remove the correct tags.
    -   The tag `aux.context` can now be set to a value type of boolean or number.
    -   Increased the timeout time on the `Create Channel` toast message to give it more processing time so it works more consistently.
    -   Fixed inconsistency between actual action tag `onAnyDropInContext` and what was appearing in the tag dropdown `onDropAnyInContext` to read correctly, and other similar cases of this.
    -   Changed the tag `aux.context.inventory.height` to work in the context bot's tag list.

## V0.9.28

### Date: 08/16/2019

### Changes:

-   Improvements
    -   Added the `onPointerUp()` action tag to fire on button release.
-   Bug Fixes
    -   Resolved issue where creating a new tag on one bot, deselecting all bots and attempting to add that same tag to a different bot resulted in a warning.
    -   Resolved issue stopping VR from functioning on Occulus Quest.

## V0.9.27

### Date: 08/14/2019

### Changes:

-   Improvements
    -   Added the context to the `that` of the `onAnyBotClicked()` action tag.
    -   Added the context to the `that` of the `onKeyDown()` and `onKeyUp` action tags.
    -   Removed the trashcan area that appears when dragging a bot.
    -   Added the bot and context to the `that` of the `onPointer` action tags.
    -   Improved the functionality of `getBots()` and `getBot()` by adding the ability to search by multiple parameters.
        -   [Github Issue](https://github.com/casual-simulation/aux/issues/8)
        -   The following functions have been added:
            -   `byTag(tag, value)`: Filters for bots that have the given tag and value.
            -   `inContext(context)`: Filters for bots that are in the given context.
            -   `inStack(bot, context)`: Filters for bots that are in the same stack as the given bot in the given context.
            -   `atPosition(context, x, y)`: Filters for bots that are at the given position in the given context.
            -   `neighboring(bot, context, direction)`: Filters for bots that are neighboring the given bot in the given context in the given direction.
            -   `either(filter1, filter2)`: Filters for bots that match either of the given filters.
            -   `not(filter)`: Filters for bots that do not match the given filter.
        -   As a result, it is now possible to use `getBots()` like this:
            -   `getBots(byTag("abc", 123), byTag("name", "test"))`
            -   `getBots(not(inContext("hello")))`
            -   `getBots(inContext("hello"), not(inStack(this, "hello")))`
            -   `getBots(atPosition("test", 1, 2))`
            -   `getBots(either(byTag("abc", true), byTag("def", true)))`
        -   You can still use the old syntax like `getBot("name", "bob")`.
    -   Improved the server to update a tag indicating whether a user is active or not.
        -   The tag is `aux.user.active` and is on every player bot.
        -   The user frustums have been updated to use this value for detecting if a player is active or not.
    -   Removed the depreciated tags: `aux.context.surface.grid`, `aux.context.surface.defaultHeight`, `aux.input`, `aux.input.target`, and `aux.input.placeholder`.
    -   Made the text editor in sheet go all way to the bottom of the screen when the sheet is toggled to fullscreen mode.
    -   Removed the `event()` function from action scripts.
-   Bug Fixes
    -   Destroying a bot will no longer keep a mod of the bot in the selection.
    -   Modballs will no longer appear as the file rendered when searching for bots.
    -   Added the missing `onPointerDown()` tag to the tag dropdown list.
    -   Fixed an issue that would cause the browser to be refreshed while in the process of Forking an AUX.
    -   The `player.currentChannel()` function will now work in builder.
    -   Fixed actions to be able to support using comments at the end of scripts.
    -   When clicking off of a search for config it will no longer show a mod being selected briefly.

## V0.9.26

### Date: 08/09/2019

### Changes:

-   Improvements
    -   Changed the "Subscribe to Channel" text to "Add Channel" in AUXPlayer.
    -   Changed the "powered by CasualOS" tagline to "CasualOS ☑️".
    -   Added the ability to copy/paste bots directly onto surfaces.
    -   Control clicking a bot and attempting to drag it will now result in cloning the bot.
    -   Removed the outline bars on the player inventory.
    -   Dragging files in AUXPlayer now pulls the selected bot out of the stack.
    -   Updating the `aux.scale.z` or `{context}.z` values on bots now updates the other bots in the same stack.
    -   Improved the sheet to show the filter buttons for every tag namespace.
    -   Added the ability to undo destroying a bot from the sheet.
    -   Changed the "channel does not exist" message to include a better call to action.
    -   Zooming and rotation from a `player.tweenTo()` call can now be canceled by user input.
-   Bug Fixes
    -   The zoom value and orbital values of the `player.tweenTo()` function have been clamped to their set limits to avoid issues.
    -   The inconsistancy of zoom number input between perspective and orthographic cameras with the `tweenTo` function has been fixed.
    -   Fixed the create channel button to refresh the page so that the channel is properly loaded.

## V0.9.25

### Date: 08/08/2019

### Changes:

-   Bug Fixes
    -   Fixed a spelling error in the hamburger menu.
    -   Fixed an issue that would cause recursive formulas to lock-up the channel.

## V0.9.24

### Date: 08/08/2019

### Changes:

-   Improvements
    -   Changed `onPlayerContextEnter()` to `onPlayerEnterContext()`.
    -   Added `player.currentChannel()` for users to query the channel id in player.
-   Bug Fixes
    -   Dragging a mod should no longer show a change in the scale.
    -   Fixed an issue that would show the wrong username if logging in as a guest.
    -   Fixed the "Fork Channel" button to create the new channel.
    -   Changed the "Fork Channel" and "Clear Channel" buttons to only allow admins to run them.
    -   Fixed an issue that would cause the tag input boxes to not accept typing an `=` sign as the first character.
    -   Fixed the `Destroyed {bot ID}` messages to not show when the bot doesn't actually get destroyed.
    -   Getting the mod of a recently changed file will no longer be missing tags.
    -   Fixed isse with new tag input remaining open when verifying a tag vai the enter key.
    -   Fixed issue where `aux.stackable` being false stopped mods from being applied to the bot, mods can now be applied.

## V0.9.23

### Date: 08/06/2019

### Changes:

-   Improvements
    -   Changed `Clear Mod` to `Reset` in the sheet.
    -   Allow the clicking on a bot in the sheet in single selection mode to deselect the bot.
    -   Changed `onCombine()` action tag to `onCombine(#tag:"value")` and set the autofill to not auto add this tag to the sheet.
    -   Added the `aux.context.devices.visible` to allow the hiding of user bots in the player.
-   Bug Fixes
    -   Dragging a bot with no bot selected will no longer select a mod of the dragged bot.

## V0.9.22

### Date: 08/06/2019

### Changes:

-   Improvements
    -   Changed `{context}.index` to `{context}.sortOrder`.
    -   Added another variable to `onClick()` action tag to return a context.
    -   Added another variable to `onCombineEnter()` and `onCombineExit()` action tags to return a context.
    -   Added `onAnyPlayerContextEnter` to trigger on every bot when a player joins a context and changed `onPlayerContextEnter` to trigger on the player bot that joins a context.

## V0.9.21

### Date: 08/05/2019

### Changes:

-   Improvements
    -   Improved the `server.shell()` command to output a bot to the `aux.finishedTasks` channel with the results of the command.
    -   Added the ability to backup channels to Github using Gists.
        -   You can trigger a backup by running `server.backupToGithub(token)` as an admin from the admin channel.
        -   The `token` parameter should be replaced with a string containing a [personal access token](https://help.github.com/en/articles/creating-a-personal-access-token-for-the-command-line) from the account you want the backup to upload to.
        -   During upload a bot will be added to the `aux.runningTasks` context with a progress bar indicating the status of the operation.
        -   When the task is completed the bot will be moved to the `aux.finishedTasks` context and will contain tags indicating the result of the operation.
        -   After finishing the bot will contain a link to the uploaded data.
    -   Added the ability to backup channels as a zip file.
        -   Triggered by running `server.backupAsDownload()` as an admin from the admin channel.
        -   Similar to the Github backup but the zip file is downloaded to your device.
    -   `setTag` function will now accept an array of bots as it's first paramater.
    -   Removed the white circle background from the player's menu button.
    -   Changed `Fork/Upload/Download AUX` to `Fork/Upload/Download Channel`.
    -   Updated connection message.
    -   Allow the deselection of files by clicking on the bot in the sheet during multiselection.
    -   Greatly improved the performance of dragging stacks of bots in AUXPlayer.
    -   Added the `onCombineEnter()` and `onCombineExit()` action tags to fire on all bots being interacted with during a drag operation with combine action tags involved.
-   Bug Fixes
    -   Removed mouse pointer change on player inventory side bars.
    -   Made the multiselect button ui consistant colors.
    -   Made the multiselect button hide itself in multiselect mode.
    -   `aux.label` will now accept numbers as a tag value.
    -   Further restrict the add tag setup to stop unwanted warning popups.
    -   Fixed to let admin users be designers even if the designers list says otherwise.

## V0.9.20

### Date: 07/31/2019

### Changes:

-   Improvements
    -   Increased the Socket.io ping interval and timeout values to better support sending large causal trees.
    -   Updated `aux.inventory.height` to `aux.context.inventory.height`.
    -   Removed the raise and lower option in the context dropdwon menu.
    -   Changed player menu's `Add Channel` to `Subscribe to Channel`.
    -   Set mobile and desktop's default player inventory height to be consistent.
    -   Added a basic console that can be used to view logs from scripts and formulas.
        -   The console can be opened via the `player.openDevConsole()` script function.
    -   Changed the toggle size button's image.
    -   Moved multiselection button to the top right, added new icon for the button.
    -   Added bot image to top of sheet.
    -   Removed deslection button, the minus icon, from the sheets.
    -   Changed destroy bot button text to the trash can icon.
    -   Allow the user to drag bots from the bot image at the top of the sheet section.
-   Bug Fixes
    -   Improved centering of loading popup's `powered by CasualOS` text.
    -   Fixed an issue that would cause `player.currentContext()` to not update until after the `onPlayerContextEnter()` event was fired.
    -   Fixed some issues with the login flow for AUXPlayer.

## V0.9.19

### Date: 07/29/2019

### Changes:

-   Improvements
    -   Added the ability for shouts and whispers to return values.
        -   `shout()` returns a list of results from every bot that ran a script for the shout ordered by bot ID.
        -   `whisper()` returns a list of results from every bot that ran a script for the whisper ordered by the input bot array.
        -   To return a value from a shout/whisper handler, use `return` statements. For example, to return `10` from a shout you would simply write `return 10`.
    -   Changed the tag suggestion list to only show when there are tags that match the input.
    -   Changed the create surface popup's header text to read: `Create Context from Selection`.
    -   Added show surface checkbox to the create context popup.
    -   Removed the text on the sheet's bottom left add tag button.
    -   Added the phrase `powered by CasualOS` to bthe hamburger menu and loading popup.
    -   Removed `Unselect All` from the sheets.
-   Bug Fixes
    -   Fixed an issue that would let users load the admin channel because no file specified session limits for it.
    -   Fixed an issue that would cause formulas which contained indexer expressions to fail.
    -   Fixed the server to not overwrite broke Causal Trees.
    -   Stopped incorrect empty tag warning when attempting to add in a new tag.
    -   Fixed there not being a visible right bar on the player inventory.
    -   Fixed dependency tracking for formulas which get bots by ID. (like `getBots("id")`)

## V0.9.18

### Date: 07/25/2019

### Changes:

-   Bug Fixes
    -   Reverted a change that had the potential to corrupt a tree upon load.

## V0.9.17

### Date: 07/25/2019

### Changes:

-   Improvements
    -   Added the ability to execute remote events on the server.
        -   This lets us do all sorts of administrative tasks while keeping things secure.
        -   These events are sent via scripts.
        -   Depending on the action, it may only be possible to execute them in the correct channel. For example, executing admin tasks is only allowed in the admin channel to help prevent things like clickjacking.
        -   The following functions are supported:
            -   Admin channel only
                -   `server.grantRole(username, role)`: Grants the given role to the user account with the given username if the current player is an admin.
                -   `server.revokeRole(username, role)`: Revokes the given role from the user account with the given username if the current player is an admin.
                -   `server.shell(script)`: Runs the given shell script on the server if the current player is an admin.
    -   Improved the login system to dynamically update based on changes to the admin channel.
        -   This lets us do things like lock user accounts or tokens and have the system automatically handle it.
        -   It even supports formulas!
        -   The login system uses the following tags on bots in the admin channel:
            -   `aux.account.username`: This tag indicates that the bot is a "user account" bot for the given username.
            -   `aux.account.roles`: This tag indicates which roles an account should be granted.
            -   `aux.account.locked`: This tag indicates whether the account is locked and that logging in using it should not be allowed.
            -   `aux.token`: This tag indicates that the bot is a "token" which can be used to login to a user account.
            -   `aux.token.username`: This tag indicates the username of the user account that the token is for.
            -   `aux.token.locked`: This tag indicates whether the token is locked and therefore cannot be used to login to the account.
    -   Improved the login system to automatically give guests the `guest` role.
        -   This allows blocking guests via the `aux.blacklist.roles` tag on the channel config file.
    -   Improved the channel system to only allow loading a channel if it has been created via a bot in the admin channel.
        -   This lets admins control which channels are accessible.
        -   The admin channel is always accessible, but only to admins. This is a safety measure to prevent people from locking themselves out.
        -   To make a channel accessible, load the admin channel and create a bot with `aux.channel` set to the channel you want and `aux.channels` set to `true`.
        -   Alternatively, load the channel you want and click the `Create Channel` toast that pops up. (only works if you're an admin)
    -   Added the ability to view and control how many sessions are allowed.
        -   Allows setting a max sessions allowed value for channels and the entire server.
        -   Per-Channel settings go on the channel file in the admin channel.
            -   The `aux.channel.connectedSessions` tag indicates how many sessions are active for the channel.
            -   The `aux.channel.maxSessionsAllowed` tag specifies how many sessions are allowed for the channel. Admins are not affected by this setting. If this value is not set then there is no limit.
        -   Global settings go on the `config` file in the admin channel.
            -   The `aux.connectedSessions` tag indicates how many sessions are active for the server.
            -   The `aux.maxSessionsAllowed` tag specifies how many sessions are allowed for the entire server. Admins are not affected by this setting. If this value is not set then there is no limit.
    -   Added the ability to query the status information from the server.
        -   Requests to `/api/{channelId}/status` will return a JSON object containing the current number of active connections for the channel.
        -   Requests to `/api/status` will return a JSON object containing the current number of active connections for the server.
    -   Changed `aux.inventory.color` tag to `aux.context.inventory.color`, and allowed the editing of the invenroty color to be done in the context bot's tags.
    -   Added an `aux.context.inventory.visible` tag to toggle the player inventory on and off, it will default to visible.
    -   Reduced width of player inventory and added a left alligned line to it's left side.
    -   Gave the player inventory the ability to be set by a user set inventory context tag.
    -   Added a width maximum to the player inventory.
    -   Added in the `onAnyBotClicked()` function to fire an event when any bot in the scene has been clicked.
-   Bug Fixes
    -   The player's background context color can now be set via fomula.
    -   Fixed scripts to remove deleted files from queries like `getBots()` or `getBot()`.
    -   Fixed the login screen to hide the loading progress when the user needs to scan the token from their other device.
    -   Improved the JavaScript sandbox to prevent common infinite loops.
        -   Loops in JavaScript code now have an energy cost of 1 per iteration.
        -   By default, each formula/action has an energy of `100,000`.
        -   Shouts get their own energy value set at `100,000`. (for now - so it's still possible to get around the energy limit by shouting back and forth)
        -   Exceeding the energy limit causes the formula/action to be terminated so that the application doesn't get locked up.
    -   Corrected misspelled tag name in the tag dropdown list.
    -   Fixed positioning issue with setting `aux.label.anchor` via an interaction.

## V0.9.16

### Date: 07/22/2019

### Changes:

-   Improvements

    -   Added ability to use the enter key on the new tag dropdown to autofill the tag.
    -   The webpage's tab name will now display the channel's ID in designer and the Context name and ID in Player.

-   Bug Fixes
    -   Added another Wall3D optimization with a geometry disposal.
    -   Added a null check to stop an error when trying to drag specifically removed bots.
    -   A mod object will no longer change it's mesh scale while being dragged.
    -   Fixed an issue that would happen if a file was updated and deleted in the same script.

## V0.9.15

### Date: 07/18/2019

### Changes:

-   Improvements
    -   Selecting a tag from the tag suggestions list will now automatically add the tag on click.
    -   Added a plus sign to the `Make mod from selection` butotn's icon.
-   Bug Fixes
    -   Improved Wall3D performance, should no longer take up most memory allocation.
    -   Clicking on a bot will no longer have the mereg ball appear for a second in the file count.

## V0.9.14

### Date: 07/17/2019

### Changes:

-   Improvements
    -   Added a login system
        -   Users are first-come first-serve.
            -   Upon login your device will generate a token that is used to authenticate the device for that user account.
                -   Because this token is unique and secret you must use the new "Login with Another Device" feature in the side menu.
                -   This will show a QR code that can be scanned after trying to login with the same username.
            -   Users can be granted roles via their bot in the `admin` channel.
                -   These roles can be used to allow or deny access to channels.
                -   Users that have the `admin` role are allowed access to every channel. (and bypass the blacklist and whitelist)
        -   The server now decides if a user is able to load an aux.
            -   This means that the server checks `aux.blacklist` and `aux.whitelist` before sending the data.
            -   The following tags have been added to check whether a user is allowed access based on their roles.
                -   `aux.whitelist.roles`: Specifies the list of roles that users must have all of in order to access the channel.
                -   `aux.blacklist.roles`: Specifies the list of roles that users must not have any of in order to access the channel.
            -   By default, the `admin` channel is set to allow only users with the `admin` role.
    -   The login screen now remembers which users you have logged in with previously.
        -   Because tokens are saved on the device it is important to save users and only remove them if explicitly requested by the user.
    -   The `aux.line.style` tag's wall settting will now dynamically scale with bot height and bot stacking.
    -   The inventory viewport now no longer accepts panning input, it will now only zoom and rotate.
    -   Added in an `aux.line.style` tag that changes the design of the `aux.line.to` line.
    -   Added in a resize sheets button to set sheet's to full page width at all times.
    -   Added in an `aux.line.width` tag that changes the width of the `aux.line.to` but only the wall style for now.
    -   Resize the sheets button is now on the far left of the sheets buttons.
    -   Added a new `Make mod from selection` button to the sheet's buttons.
    -   Clicking off of the sheets will now always revert the selected item to an empty bot.
    -   Clicking the `enter` key on a selected tag will automatically open up the `new tag` input section.
    -   Clicking the `escape` key when the `new tag` input section is up will close the input section.
    -   The `new tag` input section will now be left alligned in the sheets.
    -   The tag section buttons will now appear below the bot content in the sheets.
    -   Moved the sheet's `Toggle Size` button to the right side of the sheet.
-   Bug Fixes
    -   Fixed `create()` to dissallow overriding `aux.creator` when a creator is specified.
    -   The center button will no longer effect the rotation in channel designer's viewport.
    -   'Enable AR' button no longer shows up in iOS Chrome which is currently unsupported.
    -   Fixed AR rendering for both AUX Designer and AUX Player.
    -   Fixed the login page to redirect to Channel Designer if the user refreshes the page while on the login screen.
    -   Fixed an issue that would cause `player.currentContext()` to be undefined if it was accessed inside `onConnected()`.
    -   Fixed the link to the `aux-debug` page in Channel Designer.
    -   Fixed an issue where formulas which had circular dependencies would cause other tags referencing the circular tag to not update.
    -   Fixed the parsing logic for filter tags to support curly quotes. (a.k.a. "Smart Quotes" that the iOS keyboard makes)
    -   Adding a new tag to a bot will now automatically focus the new tag whereas before it would not focus it.
    -   Fixed the file table to not interrupt the user's typing when tag value updates are processed.
-   Security Fixes
    -   Updated the `lodash` NPM package to `4.17.14` to mitigate [CVE-2018-16487](https://nvd.nist.gov/vuln/detail/CVE-2018-16487).

## V0.9.13

### Date: 07/10/2019

### Changes:

-   Improvements
    -   Reordered the context menu list to new specifications.
    -   Renamed several items in the context menu list: `Open Context` to `Go to Context` and `Select Context Bot` to `Edit Bot`.
-   Bug Fixes
    -   The `aux.context.locked` will now be properly initially set via the create context popup's tick box.

## V0.9.12

### Date: 07/09/2019

### Changes:

-   Improvements
    -   Added a rotation option to `player.tweenTo`, users can now define an `x` and `y` rotation to define which way the camera views the bot.
    -   New context popup opens with`aux.context.locked` set to false and the text has been change to `Lock Context`.
    -   Changed `aux.mod.tags` to `aux.mod.mergeTags`.
    -   Renamed `aux.movable="mod"` to `aux.movable="cloneMod"`.
    -   `isDiff` function no longer checks for `aux.mod.mergeTags` when determining weather a bot is a diff or not.
    -   Added the `aux.listening` tag to disable, a bot will accept shouts or whispers if this tage is set to true but ignore them it `aux.listening` is set to false.
    -   Removed the `context_` prefix of the default generated name of new contexts.
-   Bug Fixes
    -   The cube that appears on empty bot will now be properly sized.
    -   The center inventory button will now appear when intended.
    -   Fixed typo on the `Requesting site ID` text.
    -   First entered letter on a new bot's label not appearing had been resolved.
    -   The function `onCombine` should not trigger when dragging on a stack of bots but a warning message explaining this has been added it this is attempted.
    -   Dragging the inventory top to change its size will no longer cause the Google Chrome mobile app to refresh the page.
    -   Added in a tween override when user attempts input during a tween that will stop the tween immediately.

## V0.9.11

### Date: 07/01/2019

### Changes:

-   Improvements
    -   Added two new functions that can be used to open URLs.
        -   `player.goToURL(url)`: Redirects the user to the given URL in the same tab/window.
        -   `player.openURL(url)`: Opens the given URL in a new tab/window.
-   Bug Fixes
    -   Fix actions that edit files which get destroyed to not error and cause the rest of the action to fail.

## V0.9.10

### Date: 06/29/2019

### Changes:

-   Bug Fixes
    -   Make the sandboxed iframe fix check if the OS is iOS in addition to checking for Safari. This detects Chrome iOS and therefore applies the workaround.

## V0.9.9

### Date: 06/28/2019

### Changes:

-   Bug Fixes
    -   Make our minifier output ASCII so that Safari can load the web worker from a blob. (which apparently requires ASCII)

## V0.9.8

### Date: 06/28/2019

### Changes:

-   Improvements
    -   Can now click on and drag multiple files at a time, one for each VR controller.
-   Bug Fixes
    -   Fixed loading on Firefox browsers.
        -   Added special case for Firefox browsers to ignore the use of browser crypto since it seems to cause errors despite it being supported.
    -   Always render VR controllers, even if they are not in view of the camera.
        -   This makes sure that you can still see controller pointer lines and cursors even if you are holding the controller out of view.
    -   Fixed loading on Safari by allowing the sandboxed iframe to do more than it should be able to.
        -   Related Bug: https://bugs.webkit.org/show_bug.cgi?id=170075

## V0.9.7

### Date: 06/28/2019

### Changes:

-   Bug Fixes
    -   Inventory camera updates properly again in AUXPlayer.
    -   Added some basic regex URL validation to `aux.iframe` tag.

## V0.9.6

### Date: 06/28/2019

### Changes:

-   **Breaking Changes**
    -   Removed `@` and `#` expressions.
        -   This means that `@id` and `#id` will no longer work.
        -   Instead, use `getBots("#id")` and `getBotTagValues("#id")`.
-   Improvements
    -   The inventory now begins with a top down view.
    -   The center viewport button will now set the rotation to be top down.
    -   Inventory now begins with an increased zoom value.
    -   Manually control when we submit the frame to the VRDisplay
        -   This allows us to be able to do multiple rendering passes on the WebGL canvas and have them all appear in VR correctly.
        -   Before this fix, any elements that were rendered onto the WebGL canvas after the first pass were absent from VR. This was because the `THREE.WebGLRenderer` prematurely submitted the frame to the `VRDisplay`. This was a problem because it appears that the WebVR API ignores subsequent calls to the `VRDisplay.submitFrame` function until the current frame has passed.
    -   Added the `hasTag` function to allow users to check if the file has a specific tag on it.
    -   Moved formula calculations to a background thread.
        -   This helps get a more consistent framerate by running formulas in the background while the scene is rendering.
        -   As a result, the `window` global variable will not be available formulas.
            -   This means formulas like `window.alert()` or `window.location` or `window.navigator.vibrate()` will not work anymore.
            -   This also means that channels are more secure since you should no longer be able to write a formula that directly modifies bots in another channel. (no crossing the streams)
        -   The new system works by tracking dependencies between formulas.
            -   It looks for calls to `getTag()`, `getBot()`, `getBots()` and `getBotTagValues()` to track dependencies.
            -   It is fairly limited and does not yet support using variables for tag names. So `getTag(this, myVar)` won't work. But `getTag(this, "#tag")` will work.
            -   There are probably bugs.
        -   Additional improvements include showing the error message produced from a formula.
            -   If the formula throws an error then it will show up instead of the formula text.
            -   The UI has not been updated so you cannot scroll to read the full error message.
    -   Improved line performance.
    -   Improved label positioning to be more consistent.
    -   Improved users to share inventories, menus, and simulations when they are logged in with the same username.
    -   Old inactive users will now be deleted automatically to keep the data model clear of unused users.
        -   This only affects bots that have the `aux._user` tag set.
    -   Improved our usage of Vue.js to prevent it from crawling the entire game tree to setup property listeners.
        -   This reduces rendering overhead significantly.
    -   Changed the size of the inventory's dragging bar.
-   Bug Fixes
    -   Fixed rendering warning that was caused by `aux.line.to` if the line was too short.
    -   The context will now no longer allow for bot placement if it is not being visualized.
    -   The bot's label should now always appear on page reload.
    -   The bot sheet should now no longer have an incorrect layout upon adding a new bot.
    -   The config ID in sheets will now read as `config` and not `confi`.
    -   Switching contexts in AUXPlayer will now add the old context to the browser history so you can use the back and forward buttons to go back and forth.

## V0.9.5

### Date: 6/19/2019

### Changes:

-   Improvements
    -   `onGridClick()` is now supported in VR.
    -   Changed `mergeBall` tag to `mod`.
    -   Changed `tags` staring tag to `mod`.
    -   Changed `Clear Tags` to `Clear Mod`.
    -   Stop users from adding a blank or only whitespace tag.
    -   Changed `tags.remove()` back to `removeTags()`.
-   Bug Fixes
    -   All camera tweens will now snap to their final (and literal) target destination at the end of the tween.
    -   Bots will get destroyed when dragged over the trashcan in AUX Builder even if it is still on a context surface.
    -   `aux.context.rotation` tags are now being used in AUX Builder to apply rotation to contexts.
    -   Tags starting with `_user` and all other appropriate hidden tags will now correctly sort into the hidden tags section in sheets.
    -   Clearing an empty mod with an added tag on it now clears the added tag.
    -   `aux.label.size.mode` set to `auto` now sizes properly with the orthographic camera.
    -   The inventory in player will now no longer reset it's scale upon resizing the inventory.

## V0.9.4

### Date: 06/18/2019

### Changes:

-   Improvements
    -   Label rendering is now longer overdrawn on the main scene.
        -   This fixes issues with rendering labels in VR.
-   Bug Fixes
    -   Labels are now rendered in both the left and right eye in VR.
    -   Fixed flickering labels due to z-fighting with the geometry it was anchored to

## V0.9.3

### Date: 06/18/2019

### Changes:

-   Improvements
    -   Changed labels to read "Bot" instead of "File".

## V0.9.2

### Date: 06/18/2019

### Changes:

-   **Breaking Changes**
    -   We changed how tags are used in formulas. Now, instead of using the dot (`.`) operator to access a tag in a file, you must use the new `getTag(file, tag)` and `setTag(file, tag)` functions.
        -   For example, instead of:
            -   `this.aux.color = "red"`
        -   You would use:
            -   `setTag(this, "#aux.color", "red")`
        -   Likewise for getting tags:
            -   `alert(this.aux.color)`
        -   You should now use:
            -   `alert(getTag(this, "#aux.color"))`
-   Improvements
    -   Added several functions indended to replace the @ and # expression syntax.
        -   `getBot(tag, value)`, Gets the first file with the given tag and value.
        -   `getBots(tag, value (optional))`, Gets all files with the given tag and optional value. This replaces the `@tag(value)` syntax.
        -   `getBotTagValues(tag)`, Gets all the values of the given tag. This replaces the `#tag` syntax.
        -   `getTag(file, tag)`, Gets the value stored in the given tag from the given file. This replaces using dots (`.`) to access tags.
        -   `setTag(file, tag, value)` Sets the value stored in the given tag in the given file. This replaces using dots (`.`) to set tag values.
    -   Renamed several functions to use the "bots" terminology instead of "files".
        -   `getFilesInContext() -> getBotsInContext()`
        -   `getFilesInStack() -> getBotsInStack()`
        -   `getNeighboringFiles() -> getNeighboringBots()`
        -   `player.getFile() -> player.getBot()`

## V0.9.1

### Date: 06/13/2019

### Changes:

-   Improvements
    -   VR mode is reimplemented.
        -   On a VR device, you can enter VR mode by clicking on `Enter VR` in the menu.
        -   VR controllers can be used to click on files as well as drag them around in both AUX Player and AUX Builder.
        -   `onPointerEnter()` and `onPointerExit()` work for VR controllers in AUX Player.
    -   AR mode is back to its previous working state (along with inventory!)
    -   Changed the function tag `player.isBuilder()` to `player.isDesigner()`.
    -   Clicking on the same file as the selected file will now open the sheet if it has been closed.
    -   Added a `Select Context File` seciton in the workspace dropdown. This will select the file responsible for the workspace and open up it's sheet.
    -   Added ability to drag to change the height of the inventory viewport in the player.
    -   Added a new `aux.inventory.height` tag that when applied to the config file will set a default height of the player's inventory.
-   Bug Fixes
    -   Clicking on the same file as the selected file will no longer deselect the file in single selection mode.
    -   Fixed accidental double render when running in AUX Builder.

## V0.8.11

### Date: 06/07/2019

### Changes:

-   Improvements
    -   Removed unused top grid spaces of empty an empty file.
    -   The tag autocomplete is now in alphabetical order.
    -   The id tag value is now centered in the sheets.
    -   The `Clear Diff` section of the sheets has been renamed `Clear Tags`.
    -   The tooltip for the surface button has been changed from `create surface from selection` to `create surface` in mergeBall mode.
-   Bug Fixes
    -   Changed the resulting `diff-` id of file to `merge` when adding tag to empty file.
    -   Changed header of the create worspace popup from `Create Surface from Selection` to `Create Surface` when opened on a merge file.

## V0.8.10

### Date: 06/07/2019

### Changes:

-   Improvements
    -   Change `diff` key word to `merge` or `mergeBall`.
        -   EX: The tag function `aux.diff` has been changed to `aux.mergeBall` and `aux.diffTags` has been changed to `aux.mergeBall.tags` and the `diff` id tag value has been changed to `merge`.

## V0.8.9

### Date: 06/06/2019

### Changes:

-   Improvements
    -   Changed `diff.save` and `diff.load` to `diff.export` and `diff.import` respectfully.
    -   Changed function `saveDiff` to automatically include the `loadDiff` function within it to clean up the resulting output.
    -   `diff.save` will now return a cleaner JSON than it was before.
-   Bug Fixes
    -   Duplicate tags will now not show up in a closed tag section's tag count.
    -   Stopped additon of extra whitespace on left side of screen when multi selecting too many files.

## V0.8.8

### Date: 06/05/2019

### Changes:

-   Improvements
    -   Improved how diffs are created from files so that they don't contain any tags which are for contexts.
        -   This means that moving a file will only give you a diff of tags that are not related to a context.
        -   Examples are `aux.color`, `aux.label`, etc.
        -   As a result, applying the diff to a file won't cause it to be moved.
    -   The hidden tag section has been changed from `aux._` to `hidden`.
    -   The action and hidden tag sections will now appear when only one tag meets the criteria for the section.
    -   The add tag auto complete will now check for a match of the start if the string and not a substring.
    -   The add tag autocomplete will hide the `aux._` tags until `aux._` is input.
    -   When clicking the background in multi-file selection mode, it will deselect the files and keep a diff of the last selected.
    -   Improved file diffs to keep the existing diff selected after merging it into a file.
    -   Added tag `aux.inventory.color` to global file that allows the user to set the inventory background color in player.
-   Bug Fixes
    -   Fixed an issue that would cause file diffs to apply their context positions to other files.
    -   Clicking the `minus` button of the final file in sheets will now switch to diff without the `minus` or `unselect all` buttons that don't do anything.

## V0.8.7

### Date: 06/05/2019

### Changes:

-   Improvements
    -   Added the ability to show hidden tags by toglging hidden tag section instead of the hidden tags button which has been removed.
    -   Edited hexagon button to be filled and have a larger plus icon to improve uniformity.
-   Bug Fixes
    -   Tag `#` section will no longer remain if there are no tags fitting the criteria.

## V0.8.6

### Date: 06/05/2019

### Changes:

-   Improvements
    -   Added the ability to automatically convert curly quotes (`U+2018`, `U+2019`, `U+201C`, `U+201D`) into normal quotes (`U+0008`, `U+0003`).
-   Bug Fixes
    -   Fixed an issue where tag diffs would appear like normal files.
    -   Fixed an issue that prevented users from moving the camera when tapping/clicking on a worksurface.

## V0.8.5

### Date: 06/04/2019

### Changes:

-   Bug Fixes
    -   Fixed an issue that caused diffs to not be draggable from the mini file in the upper right hand corner of the screen.
    -   Fixed some conflicts between the default panel opening logic and the new dragging logic on mobile.
    -   Fixed an issue that prevented users from dragging file IDs out from the file panel on mobile.

## V0.8.4

### Date: 06/04/2019

### Changes:

-   Improvements
    -   Made AUX Builder remove any context-related tags when cloning/duplicating a file.
        -   This prevents diff files from magically appearing in other contexts when dragging them.
        -   It is accomplished by deleting any tag that is hidden (starts with an underscore) or is related to a context made by an `aux.context` tag in another file.
    -   Added `diff.save()` and `diff.load()` AUX Script functions.
        -   `diff.save(diffToSave)`: Takes the given diff and returns JSON that can be stored in a tag.
        -   `diff.load(diffToLoad)`: Renamed from `diff.create()`, `diff.load()` is now able to take some JSON and returns a diff that can be applied to a file using `applyDiff()`.
    -   Numbers in tags can now start with a decimal instead of having to start with a digit.
        -   For example, `.0123` is now allowed and equals `0.0123`.
    -   Added the ability to customize user colors via the following tags:
        -   `aux.color`: Setting this tag on a user's file will cause that user to be the given color.
        -   `aux.scene.user.player.color`: Setting this tag on the globals file will cause all users in AUX Player to appear as the given color.
        -   `aux.scene.user.builder.color`: Setting this tag on the globals file will cause all users in AUX Builder to appear with the given color.
    -   Made AUX Player users default to a yellow color instead of blue.
    -   Renamed the `globals` file to `config`.
    -   Renamed the following tags/actions:
        -   `aux.context.surface.{x,y,z}` -> `aux.context.{x,y,z}`
        -   `aux.context.surface.rotation.{x,y,z}` -> `aux.context.rotation.{x,y,z}`
        -   `aux._creator` -> `aux.creator`
        -   `aux.builders` -> `aux.designers`
        -   `onSave()` -> `onSaveInput()`
        -   `onClose()` -> `onCloseInput()`
    -   Changed the `"Switch to Player"` button text to be `"Open Context in New Tab"`.
    -   Changed the title of AUX Builder to `"Channel Designer"`.
    -   Improved the file table to automatically focus the first input for newly added tags.
    -   Added an `onDiff()` event that is triggered on the file that a diff was applied to.
        -   The `that` parameter is an object with the following properties:
            -   `diffs`: The array of diffs that were applied to the file.
-   Bug Fixes
    -   Fixed the color picker input to not error when the edited tag doesn't have a value.
    -   Fixed the color picker basic input subtype to have the correct width so that the colors line up properly.
    -   Fixed an issue with showing an input box during the `onSaveInput()` or `onCloseInput()` callback from another input.
    -   Added in ability to drag file or diff out of file selection dropdown button.
    -   The sheet section will now hide itself when dragging a file from it and reopen itself when the drag is completed.
    -   Changed `Create Workspace` button tooltip to `Create Surface from Selection`.
    -   Removed the `Destroy File` and `Clear Diff` buttons from an empty diff sheet.
    -   Removed the `Destroy File` and replaced it with the `Clear Diff` button on a non-empty diff sheet.
    -   Fixed `player.tweenTo()` from affecting the inventory camera if the target file doesnt exist in it.

## V0.8.3

### Date: 06/03/2019

### Changes:

-   Improvements
    -   Replaced `aux.context.surface` with `aux.context.visualize`
        -   This allows specifying how a context should be visualized in AUX Builder.
        -   The previous option only allowed specifying whether a context is visualized, not how.
        -   There are currently 3 possible options:
            -   `false`: Means that the context will not be visible in AUX Builder. (default)
            -   `true`: Means that the context will be visible in AUX Builder but won't have a surface.
            -   `surface`: Means that the context will be visible with a surface in AUX Builder.

## V0.8.2

### Date: 05/31/2019

### Changes:

-   Improvements
    -   Added `onGridClick()`
        -   Triggered when the user clicks on an empty grid space in AUX Player.
        -   Runs on every simulaiton.
        -   The `that` parameter is an object with the following properties:
            -   `context`: The context that the click happened inside of. If the click occurred in the main viewport then this will equal `player.currentContext()`. If the click happened inside the inventory then it will equal `player.getInventoryContext()`.
            -   `position`: The grid position that was clicked. Contains `x` and `y` properties.
    -   Added the `aux.builders` tag which allows setting a whitelist for AUX Builder.
        -   `aux.whitelist` and `aux.blacklist` still exist and can be used to whitelist/blacklist users across both AUX Builder and AUX Player.
        -   If `aux.builders` is present then only users in the builder list can access AUX Builder.
        -   If `aux.builders` is not present then AUX Builder falls back to checking the whitelist and blacklist.
    -   Added support for `aux.movable=diff`.
        -   This mode acts like `clone` but the cloned file is a diff.
        -   You can control the tags that are applied from the diff by setting the `aux.movable.diffTags` tag.
    -   Added `player.isBuilder()` function for AUX Script.
        -   Determines if the current player is able to load AUX Builder without being denied. For all intents and purposes, this means that their name is in the `aux.builders` list or that there is no `aux.builders` list in the globals file.
    -   Added `player.showInputForTag(file, tag, options)` function for AUX Script.
        -   Shows an input dialog for the given file and tag using the given options.
        -   Options are not required, but when specified the following values can be used:
            -   `type`: The type of input dialog to show.
                -   Supported options are `text` and `color`.
                -   If not specified it will default to `text`.
            -   `subtype`: The specific version of the input type to use.
                -   Supported options are `basic`, `advanced`, and `swatch` for the `color` type.
                -   If not specified it will default to `basic`.
            -   `title`: The text that will be shown as the title of the input box.
            -   `foregroundColor`: The color of the text in the input box.
            -   `backgroundColor`: The color of the background of the input box.
            -   `placeholder`: The placeholder text to use for the input box value.
    -   Added autofill feature to the add tag input box for improved tag adding.
    -   Center camera button is only shown when at a specified distance from the world center.
    -   Placed camera type toggle back inside the menu for both AUX Builder and AUX Player.
    -   Changed hexagon image to include a plus sign to make is match with other 'add item' buttons.
    -   Added ability to remove files from a search, will convert any remaining files into a multiselected format.
    -   Removed bottom left diff brush from builder. Diffs need to be dragged from their file ID in the sheets menu now.
    -   Changed the default placholder in the search bar from `search`, `[empty]`, and `[diff-]` to just be `search / run`.
    -   Edited the `RemoveTags()` function to allow it to use Regular Expressions to search for the tag sections to remove.

## V0.8.1

### Date: 05/29/2019

### Changes:

-   Improvements

    -   Added in the `RemoveTags(files, tagSection)` function to remove any tag on the given files that fall into the specified tag section. So triggering a `RemoveTags(this, "position")` will remove all tags such as `position.x` and `position.random.words` on this file.
    -   Added the `aux.destroyable` tag that prevents files from being destroyed when set to `false`.
    -   Made the globals file not destroyable by default.
    -   Reimplemented ability to click File ID in the sheet to focus the camera on it.
    -   Added the `aux.editable` tag that can be used to prevent editing a file in the file sheet.
    -   Added events for `onKeyDown()` and `onKeyUp()`.
        -   These are triggered whenever a key is pressed or released.
        -   The `that` parameter is an object containing the following fields:
            -   `keys` The list of keys that were pressed/released at the same time.
        -   See https://developer.mozilla.org/en-US/docs/Web/API/KeyboardEvent/key/Key_Values for a list of possible key values.
    -   Added new formula functions:
        -   `getFilesInStack(file, context)` gets the list of files that are in the same position as the given file.
        -   `getNeighboringFiles(file, context, direction)` gets the list of files that are next to the given file in the given direction.
            -   Possible directions: `left`, `right`, `front`, `back`.
            -   If a direction is not specified, then the function returns an object containing every possible direction and the corresponding list of files.
        -   `player.importAUX(url)` loads an .aux file from the given URL and imports it into the current channel.
    -   Improved the `whisper()` function to support giving it an array of files to whisper to.
    -   Set an empty diff file as the selected file if no other files are selected, this will allow new files to be dragged out drom this diff's id as a new file.
        -   Selection count is set to 0 in this instance as not files are meant to be shown as selected.
    -   Added a "Create Worksurface" button to the file sheet.
        -   This will create a new worksurface and place all the selected files on it.
        -   The worksurface will use the given context name and can be locked from access in AUX Player.
        -   The new worksurface file will automatically be selected.
        -   The system will find an empty spot to place the new worksurface.
    -   Added camera center and camera type buttons to lower right corner of AUX Builder and AUX Player.
        -   Inventory in AUX Player also has a camera center button.
        -   Camera center will tween the camera back to looking at the world origin (0,0,0).
        -   Camera type will toggle between perspective and orthographic cameras. The toggle button that used to do this has been removed from the main menus.

-   Bug Fixes
    -   Fixed `tweenTo` function not working after changing the camera type.
    -   Fixed the file sheet to not have a double scroll bar when the tags list becomes longer than the max height of the sheet.
    -   Fixed an issue that would add a file to the "null" context when dragging it out by it's ID.

## V0.8.0

### Date: 05/25/2019

### Changes:

-   Improvements
    -   Replaced 2D slot-based inventory with a full 3D inventory context view on the lower portion of the screen.
        -   You can drag files seamlessly in and out of the inventory and current player context.
        -   Inventory has seperate camera control from the player context.
        -   Inventory is now unlimited in capacity as it is just another 3d context to place files in and take with you.
    -   Added a tag section check for multiple action tags, will now compress them into the `actions()` section.
    -   Add a docker-compose file for arm32 devices.
    -   Add the ability to execute a formula and get file events out of it.
    -   Add a play button to the search bar that executes the script.
-   Bug Fixes
    -   Fixed ability to click on files with `aux.shape` set to `sprite`.
    -   Hide the context menu on mobile when clicking the background with it open.
    -   Refactored progress bars to be more performant.
    -   Progress bars no longer interfere with input.
    -   Allow queries to return values that are not null or empty strings.
    -   Remove context menu on mobile when clicking on background.
    -   Make users that are in AUX Player appear blue.

## V0.7.8

### Date: 05/23/2019

### Changes:

-   Bug Fixes
    -   Made adding a tag put the new tag in the correct position in the sheet so it doesn't jump when you edit it.
    -   Fixed the ability to see other players.

## V0.7.7

### Date: 05/23/2019

### Changes:

-   Improvements
    -   The show hidden tag button and new tag button have swapped places.
    -   The sheets section will automatically appear when the search bar is changed.
    -   New create new file button art has been implemented.
    -   Several tags have changed:
        -   `aux.context.movable` -> `aux.context.surface.movable`
        -   `aux.context.x` -> `aux.context.surface.x`
        -   `aux.context.y` -> `aux.context.surface.y`
        -   `aux.context.z` -> `aux.context.surface.z`
        -   `aux.context.grid` -> `aux.context.surface.grid`
        -   `aux.context.scale` -> `aux.context.surface.scale`
        -   `aux.context.minimized` -> `aux.context.surface.minimized`
    -   Added `aux.context.surface` as a way to determine if a surface should show up in AUX Builder.
        -   Defaults to `false`.
    -   Changed how contexts are configured:
        -   You can now configure a context by setting `aux.context` to the context.
        -   Previously, this was done by creating a special tag `{context}.config`.
    -   Added `aux.context.locked` as a way to determine if a context should be able to be loaded in AUX Player.
        -   Defaults to `true` for contexts that do not have a file that sets `aux.context` for it.
        -   Defaults to `false` for contexts that have a file that sets `aux.context` for it and do not have a `aux.context.locked` tag.
    -   Changed how the globals file is created:
        -   It no longer has a label.
        -   It is now movable by default. (but you have to put it in a context first)
        -   It now defines the "global" context instead of a random context.
        -   It is not in the "global" context by default. (so there's just a surface with no files)
-   Bug Fixes
    -   The tags in sheets will now be sorted aplhabetically on show/hide tag sections.

## V0.7.6

### Date: 05/21/2019

### Changes:

-   Improvements
    -   Tag compression now happens when there are at least 2 similar starting sections.
    -   Tag sections now begin with or are replaced by `#`.
    -   Tag sections now truncate if they are over 16 characters.
    -   Tag sections now begin all turned on when opening the sheets.
    -   Tag sections now account for hidden tags and only show a tag section button if the amount of visible hidden tags is greater than 2.
    -   Made the channel ID parsing logic follow the same rules we use for the URLs.
    -   Added a toast message that will be shown whenever a file is deleted via the file table or the trash can.
-   Bug Fixes
    -   Fixed the `isBuilder` and `isPlayer` helper variables.

## V0.7.5

### Date: 05/21/2019

### Changes:

-   Improvements
    -   Tag compression to the table for tags with 3 or more similar starting sections(The series of characters before the first period in the tag).
    -   Made switching contexts in AUX Player via `player.goToContext()` fast by not triggering a page reload.
    -   Forced each channel in AUX Player to display the same context as the primary context.
    -   Added in ability to drag a block out of the sheet's ID value.
    -   Added the `diff.create(file, ...tags)` function.
        -   This creates a diff that takes the specified tags from the given file.
        -   Tags can be strings or regex.
        -   The result can be used in `applyDiff()` or in `create()`.
        -   Example:
            -   `diff.create(this, /aux\..+/, 'fun')`
            -   Creates a new diff that copies all the `aux.*` and `fun` tags.
    -   Added the `player.currentContext()` function.
        -   This returns the context that is currently loaded into AUX Player.
    -   Added the `onPlayerContextEnter()` event.
        -   This is triggered whenever AUX Player loads or changes a context.
        -   The `that` variable is an object containing the following properties:
            -   `context` - the context that was loaded.
    -   Added convenience functions for accessing the first and last elements on an array.
        -   `array.first()` will get the first element.
        -   `array.last()` will get the last element.
-   Changes
    -   Changed the @ and # formula expressions to always return a list of values.
        -   The values will always be sorted by the ID of the file that it came from.
            -   For @ expressions this means that the files will be sorted by ID.
            -   For # expressions this means that the values will be sorted by which file they came from.
        -   Because of this change, users should now use the `.first()` function to get the first file returned from a query.
-   Bug Fixes
    -   Fixed the wording when adding and removing channels.

## V0.7.4

### Date: 05/20/2019

### Changes:

-   Improvements
    -   Added the `NODE_PORT` environment variable to determine which port to use for HTTP in production.
-   Bug Fixes
    -   Fixed SocketManager to build the connection url correctly.

## V0.7.3

### Date: 05/20/2019

### Changes:

-   Bug Fixes
    -   Updated sharp to v0.22.1

## V0.7.2

### Date: 05/20/2019

### Changes:

-   Bug Fixes
    -   Fixed an issue where the server would return the wrong HTML page for AUX Player.

## V0.7.1

### Date: 05/20/2019

### Changes:

-   Bug Fixes
    -   Fixed an issue with running AUX on a .local domain that required HTTPs.

## V0.7.0

### Date: 05/20/2019

### Changes:

-   Improvements
    -   Search bar will now always remain across the top of builder.
    -   Made the `aux.context.grid` tag not use objects for hex heights.
    -   Made `auxplayer.com/channel` load AUX Builder and `auxplayer.com/channel/context` load AUX Player.
    -   Added `onConnected()` and `onDisconnected()` events to notify scripts when the user becomes connected for disconnected from the server.
    -   Added `player.isConnected()` to help formulas easily determine if the player is currently connected.
        -   Works by checking the `aux.connected` tag on the user's file.
-   Bug Fixes
    -   Allow for the expansion and shrinking of hexes after they have been raised or lowered.
    -   Clicking on the diff bursh in builder will now make the sheets appear correctly.
    -   Selecting the file ID in builder will now no longer change the zoom that sent the camera too far away.
    -   Upon shrinking the hex grid, hexes will now remain if a file is on top of it.
    -   Clicking on a non centeral hex did not show correct raise and lower options, now it does.
    -   Fixed an issue that would cause a formula to error if evaluating an array which referenced a non-existant tag.
        -   In the test scenario, this made it appear as if some blocks were able to be moved through and other blocks were not.
        -   In reality, the filter was breaking before it was able to evaluate the correct block.
        -   This is why re-creating a file sometimes worked - because the new file might have a lower file ID which would cause it to be evaluated before the broken file was checked.
    -   Fixed an issue that would cause the formula recursion counter to trigger in non-recursive scenarios.

## V0.6.5

### Date: 05/10/2019

-   Improvements
    -   Added `aux.iframe` tag that allows you to embed HTML pages inside an AUX.
        -   Related iframe tags:
            -   `aux.iframe`: URL of the page to embed
            -   `aux.iframe.x`: X local position
            -   `aux.iframe.y`: Y local position
            -   `aux.iframe.z`: Z local position
            -   `aux.iframe.size.x`: Width of the iframe plane geometry
            -   `aux.iframe.size.y`: Height of the iframe plane geometry
            -   `aux.iframe.rotation.x`: X local rotation
            -   `aux.iframe.rotation.y`: Y local rotation
            -   `aux.iframe.rotation.z`: Z local rotation
            -   `aux.iframe.element.width`: The pixel width of the iframe DOM element
            -   `aux.iframe.scale`: The uniform scale of the iframe plane geometry

## V0.6.4

### Date: 05/09/2019

### Changes:

-   Changes
    -   Made cloned files **not** use the creation hierarchy so that deleting the original file causes all child files to be deleted.
-   Bug Fixes
    -   Fixed the "Destroy file" button in the file sheet to allow destroying files while searching.

## V0.6.3

### Date: 05/09/2019

### Changes:

-   Improvements
    -   Made cloned files use the creation hierarchy so that deleting the original file causes all child files to be deleted.
-   Bug Fixes
    -   Fixed an issue that caused clonable files to not be cloned in AUX Player.

## V0.6.2

### Date: 05/09/2019

### Changes:

-   Improvements
    -   Allow users to determine which side of the file they have clicked on by using `that.face` variable on an `onClick` tag.
    -   Removed `aux.pickupable` and replaced it with special values for `aux.movable`.
        -   Setting `aux.movable` to `true` means it can be moved anywhere.
        -   Setting `aux.movable` to `false` means it cannot be moved.
        -   Setting `aux.movable` to `clone` means that dragging it will create a clone that can be placed anywhere.
        -   Setting `aux.movable` to `pickup` means it can be moved into any other context but not moved within the context it is currently in (only applies to AUX Player).
        -   Setting `aux.movable` to `drag` means it can be moved anywhere within the context it is currently in but not moved to another context. (only applies to AUX Player).
    -   Added the ability to destroy files from the file sheet.
    -   Added the ability to display a QR Code from formula actions.
        -   Use `showQRCode(data)` and `hideQRCode()` from formula actions.
    -   Added the ability to create a new empty file from the file sheet.
        -   Doing so will automatically select the new file and kick the user into multi-select mode.
    -   Added the ability to whitelist or blacklist users by using `aux.whitelist` and `aux.blacklist`.
        -   For example, setting `aux.whitelist` to `Kal` will ensure that only users named `Kal` can access the session.
        -   Similarly, setting `aux.blacklist` to `Kal` will ensure that users named `Kal` cannot access the session.
        -   In the case of a name being listed in both, the whitelist wins.
-   Bug Fixes
    -   Fixed an issue where long tapping on a file would register as a click on mobile.
    -   Dragging a minimized workspace will no longer change its z value for depth, only its x and y.

## V0.6.1

### Date: 05/07/2019

### Changes:

-   Bug Fixes
    -   Fixed the Copy/Paste shortcuts to make `Cmd+C` and `Cmd+V` work on Mac.

## V0.6.0

### Date: 05/07/2019

### Changes:

-   Improvements

    -   Added an `aux.progressBar` tag that generates a progressbar above the file, this tag can be set to any value form 0 to 1.
        -   This new tag also has additionally: `aux.progressBar.color` and `aux.progressBar.backgroundColor` to color the progressbar's components.
        -   This tag also has: `aux.progressBar.anchor` to set the facing direction of the progress bar relative to the file.
    -   Added `aux.pickupable` to control whether files can be placed into the inventory in the player or not, will be true (able to be put in inventory) by default.
        -   If `aux.pickupable` is true but `aux.movable` is false, the file can still be dragged into the inventory without moving the file position. It can also be dragged out of the inventory by setting the file position only until is is placed, then not allowing position changes again as `aux.movable` is still false.
    -   Added the ability to load additional channels into an AUX Player channel.
        -   Channels can be loaded from any reachable instance of AUX Server. (auxplayer.com, a boobox, etc.)
        -   To add a channel to your AUX Player, simply open the hamburger menu and click "Add Channel".
            -   Enter in the ID of the channel you want to load.
            -   There are several options:
                -   A URL (`https://auxplayer.com/channel/context`)
                -   A remote context ID (`auxplayer.com/channel/context`)
                -   A local context ID (`channel/context`)
                -   A local channel ID (`channel`)
        -   To remove a channel, open the hamburger menu and click on the one you want to remove.
        -   Channels can also be loaded by putting them in the query string of the URL.
            -   This is done by adding a parameter named `channels` set to the ID of the channel that you want to load.
            -   For example, `channels=abc/test` will load the `abc/test` channel.
            -   As a result, the URL ends up looking something like this `https://auxplayer.com/channel/context?channels=abc/test&channels=other/channel`.
            -   Note that you can only add channels this way. You must go to the hamburger menu to remove a channel.
                -   Sharing URLs will cause all the channels you have loaded to show up for someone else but it won't remove any channels they already have loaded.
        -   Added several new formula functions:
            -   `superShout(event, arg)` performs a shout that goes to every loaded channel. This is the only way for channels to communicate with each other.
            -   `player.loadChannel(id)` loads the channel with the given ID.
            -   `player.unloadChannel(id)` unloads the channel with the given ID.
        -   Additionally, the following events are always sent to every channel:
            -   `onQRCodeScannerOpened()`
            -   `onQRCodeScannerClosed()`
            -   `onQRCodeScanned()`
            -   `onTapCode()`
        -   How it works
            -   Channels are loaded by creating files in the user's "simulation context".
                -   You can get the user's simulation context by using `player.getFile().aux._userSimulationsContext`.
            -   AUX Player looks for these files and checks if they have a `aux.channel` tag.
                -   For files that do, then the `aux.channel` tag value is used as a channel ID and then AUX Player loads it for each file.
                -   Files that don't are ignored.
            -   Note that because we have multiple channels loaded there are multiple user files and global files.
                -   This is fine because channels cannot lookup files that other channels have.
                -   Because of this, a user also has multiple simulation contexts.
                -   This works out though, because we merge all the simulation contexts and remove duplicate channels.
                -   When `player.unloadChannel(id)` is called, we only remove simulation files that are in the channel that the script is running in.
                -   As a result, if another channel has called `player.loadChannel(id)` with the same ID the channel will remain loaded because at least one channel has requested that it be loaded.
    -   Added in a tween for the zoom that fires once a file has been focused on, it will tween to file position then zoom to the set zoom value.
    -   Added `whisper(file, event, argument)` formula function that sends shouts to a single file.
    -   Added a `aux.version` tag to the globals file which will be used to help determine when breaking changes in the AUX file format occur.
    -   Added the ability to copy and paste file selections in AUX Builder.
        -   Pressing `Ctrl+C` or `Cmd+C` will cause the currently selected files to be copied to the user's clipboard.
        -   Pressing `Ctrl+V` or `Cmd+V` will cause the currently selected files to be pasted into the world where the user's cursor is.
        -   Does not interfere with normal copy/paste operations like copying/pasting in input boxes.
        -   If a worksurface is included in the user's selection the new worksurface will be duplicated from it.
            -   This allows you to do things like copy the context color.
            -   Any files that are being copied from the old worksurface to the new one will also maintain their positions.
    -   Added the ability to copy worksurfaces AUX Builder using the new `"Copy"` option in the context menu.
        -   Using the `Ctrl+V` keybinding after copying the worksurface will paste a duplicate worksurface with duplicates of all the files that were on the surface.
    -   Added the ability to drag `.aux` files into AUX Builder.
        -   This will upload them just like the upload option in the hamburger menu.
    -   Added `player.hasFileInInventory(file)` formula function that determines if the given file or list of files are in the current player's inventory.
        -   As a part of this change, it is now possible to use the other user-related functions in formulas.
    -   Moved the `handlePointerEnter` and `handlePointerExit` function logic to only work in `PlayerInteractionManager`.
    -   Added the `handlePointerDown` to `PlayerInteractionManager` so down events in general can be collected on the player.
    -   Clicking on the `Raise` and `Lower` options on the workspace dropdown will now effect the entrire workspace if it has been expanded.

## V0.5.4

### Date: 04/29/2019

### Changes:

-   Improvements
    -   Changed AUX Player's default background color to match the dark background color that AUX Builder uses.
    -   Changed the globals file to look like a normal file when created and be labeled as "Global".
    -   Updated all the formula functions to use the new naming scheme.
    -   Added the ability to drag worksurfaces when they are minimized.
        -   Setting `aux.context.movable` to `false` will prevent this behavior.
    -   Selecting an item in the inventory no longer shows a selection indicator.
-   Bug Fixes
    -   The inventory placeholders should now always appear square.
    -   Dragging an item out of the inventory will now always remove the image of that item in the inventory.

## V0.5.3

### Date: 04/26/2019

### Changes:

-   Bug Fixes
    -   Fixed an issue that would cause data loss on the server.
        -   The issue was caused by not cleaning up some resources completely.
        -   Because some services were left running, they would allow a session to run indefinitely while the server was running but were not saving any new data to the database.
        -   As a result, any changes that happened after the "cleanup" would be lost after a server restart.

## V0.5.2

### Date: 04/26/2019

### Changes:

-   Improvements
    -   Set builder's default background color to dark gray. Player remains the light blue.
    -   Changed the `onDragAny/onDropAny` actions to be `onAnyDrag/onAnyDrop`.
    -   `formula-lib.ts` has changed `isPlayerInContext` export to `player.isInContext`.
    -   `formula-lib.ts` has changed `makeDiff` export to `diff`.
    -   Made the mini file dots much smaller.
    -   Added the ability to show and hide a QR Code Scanner using the `openQRCodeScanner()` and `closeQRCodeScanner()` functions.
        -   Upon scanning a QR Code the `onQRCodeScanned()` event is triggered with the `that` variable bound to the scanned QR code.
        -   The `onQRCodeScannerOpened()` event is triggered whenever the QR Code Scanner is opened.
        -   The `onQRCodeScannerClosed()` event is triggered whenever the QR Code Scanner is closed.
    -   Moved the file sheet to the right side of the screen.
-   Bug Fixes
    -   Fixed an issue with trying to load a WebP version of the "add tag" icon in Safari.
        -   Safari doesn't support WebP - so we instead have to load it as a PNG.
    -   Fixed the proxy to return the original content type of images to Safari.
        -   Because Safari doesn't support WebP we can't automatically optimize the images.

## V0.5.1

### Date: 04/25/2019

### Changes:

-   Improvements
    -   Automatically log in the user as a guest if they attempt to got to as context without being logged in.
-   Bug Fixes
    -   Stopped a new Guest's username from saying `guest_###` upon logging into a new guest account for the first time.
    -   Fixed highlighting issues when dragging files around.
    -   Totally removed the AUX Player toolbar so that it doesn't get in the way of input events. (Was previously just transparent)
    -   Fixed an issue with files not responding to height changes on a hex when the config file wasn't in the same context.

## V0.5.0

### Date: 04/25/2019

### Changes:

-   Improvements
    -   Restricted onCombine feature to only fire in aux-player and restrict it from happening on aux-builder.
    -   Removed the `clone()` function.
    -   Improved the `create()` function to be able to accept lists of diffs/files.
        -   This allows you to quickly create every combination of a set of diffs.
        -   For example, `create(this, [ { hello: true }, { hello: false } ])` will create two files. One with `#hello: true` and one with `#hello: false`.
        -   More complicated scenarios can be created as well:
            -   `create(this, [ { row: 1 }, { row: 2 } ], [ { column: 1 }, { column: 2 } ])` will create four files for every possible combination between `row: 1|2` and `column: 1|2`.
            -   `create(this, { 'aux.color': 'red' }, [ makeDiff.addToContext('context_1'), makeDiff.addToContext('context_2') ])` will create two files that are both red but are on different contexts.
            -   `create(this, @aux.color('red'), { 'aux.color': 'green' })` will find every file that is red, duplicate them, and set the new files' colors to green.
    -   Improved how we position files to prevent two files from appearing at the same index.
        -   Creating new files at the same position will now automatically stack them.
        -   Stacking is determined first by the index and second by the file ID.
    -   Added a zoom property to the `tweenPlayerTo` function to set a consistent zoom on file focus.
    -   Moved the worksurface context menu options to files mode.
    -   Moved the channel name to the hamburger menu and added the QR Code to the menu as well.
    -   Worksurface improvements
        -   Removed the header in AUX Player so that only the hamburger menu is shown.
        -   Removed the option to enter into worksurfaces mode.
            -   If users are already in worksurfaces mode then they can still exit.
        -   Removed the ability to snap or drag worksurfaces.
        -   Removed the ability to change the worksurface color.
    -   Removed the change background color context menu.
    -   Made the globals file generate as a worksurface.
    -   File Sheet/Search improvements
        -   Removed the edit icon and replaced it with a search icon at the top right of the top bar.
        -   Added the ability to save a `.aux` file from the current selection/search.
        -   Moved the "+tag" button to the left side of the panel and added an icon for it.
        -   Added another "Add Tag" button to the bottom of the tags list.
        -   Added the ability to show the list of selected file IDs in the search bar.
-   Bug Fixes
    -   Stopped sheet closing bug from taking multiple clicks to reopen.

## V0.4.15

### Date: 04/22/2019

### Changes:

-   Improvements

    -   Added a basic proxy to the server so that external web requests can be cached for offline use.
        -   Only works when the app is served over HTTPS.
        -   Uses service workers to redirect external requests to the server which can then download and cache the resources.
            -   Shouldn't be a security/privacy issue because all cookies and headers are stripped from the client requests.
            -   As a result this prevents users from adding resources which require the use of cookies for authorization.
            -   A nice side-effect is that it also helps prevent advertisers/publishers from tracking users that are using AUX. (Cookie tracking and Browser Fingerprinting are prevented)
        -   Currently, only the following image types are cached:
            -   `PNG`
            -   `JPG`
            -   `GIF`
            -   `WEBP`
            -   `BMP`
            -   `TIFF`
            -   `ICO`
        -   Upon caching an image, we also optimize it to WEBP format to reduce file size while preserving quality.
    -   Added `onPointerEnter()` and `onPointerExit()` events that are triggered on files that the user's cursor hovers.
    -   Added a pre-commit task to automatically format files.
    -   Formatted all of the source files. (TS, JS, Vue, JSON, HTML, CSS)
    -   Added an option to the dropdown in aux-builder to jump to aux-player for the current context
    -   `formula-lib.ts` has added a `isPlayerInContext` function to determine if path is in the expected context in aux-player.
    -   `formula-lib.ts` has changed `tweenTo` function to `tweenPlayerTo` for better clarity on the function's use.

## V0.4.14

### Date: 04/19/2019

### Changes:

-   Improvements
    -   Users that join as a guest will now have a cleaner visible name of `Guest`.
    -   Removed the builder checkbox on the new workspace popup to make the feature cleaner.
    -   Added the ability to zoom to a file by tapping/clicking its ID in the file sheet.
    -   Added a couple script functions:
        -   `tweenTo(file or id)` causes the current user's camera to tween to the given file. (just like how the sheet does it)
        -   `toast(message)` causes a toast message to pop up with the given message. It will automatically go away after some time.

## V0.4.13

### Date: 04/18/2019

### Changes:

-   Improvements
    -   Can load external images by setting `aux.image` to an image url.
        -   **NOTE:** The remote server must be CORS enabled in order to allow retrieval of the image.
    -   Added `sprite` as an option for `aux.shape`.
        -   This is a camera facing quad that is great for displaying transparent images.
    -   Added several events:
        -   `onCreate()` is called on the file that was created after being created.
        -   `onDestroy()` is called on the file just before it is destroyed.
        -   `onDropInContext()` is called on all the files that a user just dragged onto a context. (`that` is the context name)
        -   `onDragOutOfContext()` is called on all the files that a user just dragged out of a context. (`that` is the context name)
        -   `onDropAnyInContext()` is called on all files when any file is dragged onto a context. (`that` is an object that contains the `context` and `files`)
        -   `onDragAnyOutOfContext()` is called on all files when any file is dragged out of a context. (`that` is an object that contains the `context` and `files`)
        -   `onDropInInventory()` is called on the file that a user just dragged into their inventory.
        -   `onDragOutOfInventory()` is called on the file that a user just dragged out of their inventory.
        -   `onDropAnyInInventory()` is called on all files when any file is dragged into the user's inventory. (`that` is the list of files)
        -   `onDragAnyOutOfInventory()` is called on all files when any file is dragged out of the user's inventory. (`that` is the list of files)
        -   `onTapCode()` is called on every file whenever a 4 digit tap code has been entered. (`that` is the code)
            -   It is recommended to use an `if` statement to filter the tap code.
            -   This way you won't get events for tap code `1111` all the time due to the user tapping the screen.
        -   All of the drag/drop events are triggered once the user is done dragging. (not during their drag)
    -   Added checkboxes the new workspace modal to allow users to set whether it should show up in builder, player, or both.

## V0.4.12

### Date: 04/17/2019

### Changes:

-   **Breaking Changes**
    -   Changed worksurfaces and player config files to use `{context}.config` instead of `aux.builder.context` and `aux.player.context`.
        -   This also allows people to specify formulas on a per-context basis.
        -   We call these new tags "config tags".
        -   For example, you can show the `hello` context in both AUX Builder and AUX Player by setting the `hello.config` tag to `true`.
        -   Because of this change, existing worksurfaces no longer work. To regain your worksurfaces, do a search for `@aux.builder.context` and then create a config tag for the worksurfaces that are found.
    -   Changed worksurface config values to use `aux.context.{value}` instead of `aux.builder.context.{value}`.
        -   Removing `builder` from the name makes it easier to understand that the tags are describing the contexts that the file is configuring.
    -   Renamed `aux._parent` to `aux._creator`.
    -   Moved functions that create file diffs to their own namespace.
        -   `xyzDiff()` is now `makeDiff.xyz()`
        -   so `addToContextDiff()` is now `makeDiff.addToContext()`
-   Bug Fixes
    -   Fixed an issue that would prevent some files from showing up in Aux Builder due to being created with incorrect data.
    -   Fixed the ability to shrink worksurfaces.
-   Improvements
    -   Added the ability to pass arguments in `shout()`.
        -   For example, you can pass the number 11 to everything that has a `handleMessage()` tag using `shout("handleMessage", 11)`.
    -   Added `isBuilder` and `isPlayer` variables to formulas.
        -   This allows formulas to tell whether they are being run in AUX Builder or AUX Player.
        -   Using these variables in combination with config tags allows specifying whether a context should show up in AUX Builder or AUX Player.
        -   For example, the `hello` context will only show up in AUX Builder when the `hello.config` tag is set to `=isBuilder`.
    -   Added the ability to pass an array of files to `clone()` and `destroy()`.
    -   Changed the generated context ID format from `aux._context_{uuid}` to `context_{short-uuid}`.
    -   Added `aux.mergeable` so control whether diffs can be merged into other files.
    -   Added `md-dialog-prompt` to `GameView` to allow users to set custom contexts for new workspaces.
    -   Removed the `_destroyed` tag. Setting it now does nothing.
    -   Aux Player now uses `aux.context.color` value as the scene's background color.
        -   If `aux.context.color` has no value or is undefined, then it will fall back to `aux.scene.color`.
    -   Made diff toolbar in AUX Builder transparent and Inventory toolbar in AUX Player mostly transparent (slots are still lightly visible.)
    -   Added a trash can that shows up when dragging a file.
        -   Dragging files onto this trash can causes the file to be deleted.
        -   Dragging a diff onto the trash can causes the diff to be cleared.
    -   Added support for `aux.label.anchor` to allow positioning of the label.
        -   Supported values are:
            -   top (default)
            -   left
            -   right
            -   front
            -   back
            -   floating (word bubble)

## V0.4.11

### Date: 04/12/2019

### Changes:

-   Improvements
    -   Updated mesh materials and scene lighting to provide a cleaner look and more accurate color representation.
    -   Dragging files off of worksurfaces no longer deletes them but simply removes them from the context.
    -   Functions:
        -   The `clone()` and `copy()` functions have been changed to accept the first parameter as the creator. This means instead of `clone(this)` you would do `clone(null, this)`. Because of this change, `cloneFrom()` and `copyFrom()` are redundant and have been removed.
        -   The `clone()` and `copy()` functions now return the file that was created.
        -   New Functions:
            -   `addToContextDiff(context, x (optional), y (optional), index (optional))` returns an object that can be used with `create()`, `clone()`, or `applyDiff()` to create or add a file to the given context.
            -   `removeFromContextDiff(context)` returns an object that can be used with `create()`, `clone()`, or `applyDiff()` to remove a file from the given context.
            -   `addToContext(file, context)` adds the given file to the given context.
            -   `removeFromContext(file, context)` removes the given file from the given context.
            -   `setPositionDiff(context, x (optional), y (optional), index (optional))` returns a diff that sets the position of a file in the given context.
            -   `addToMenuDiff()` returns a diff that adds a file to the user's menu.
            -   `removeFromMenuDiff()` returns a diff that removes a file from the user's menu.
        -   Other changes
            -   `create()`, `clone()`, and `createMenuItem()` all support using files as diffs.

## V0.4.10

### Date: 04/11/2019

### Changes:

-   Bug Fixes
    -   Fixed an issue that prevented shouts from adding menu items to the user's menu.
    -   Fixed an issue that caused all users to have hexes.

## V0.4.9

### Date: 04/11/2019

### Changes:

-   Bug Fixes
    -   Fixed a build error.
-   Other improvements
    -   Fudging orthographic camera user context position based on its zoom level. This is not a perfect implementation but does provide a better sense of “where” ortho are when using zoom.

## V0.4.8

### Date: 04/11/2019

### Changes:

-   Bug Fixes
    -   Fixed some broken tests.

## V0.4.7

### Date: 04/11/2019

### Changes:

-   Bug fixes
    -   Typing `=` into a cell should no longer cause issues.
-   Improvements
    -   Menus
        -   Files can now be added to the user's menu.
        -   The items will only show up in AUX Player.
        -   Several functions have been added to help with adding and creating menu items:
            -   `createMenuItem(category, label, actionScript, data (optional))` will create a new file and add it to the current user's menu.
            -   `destroyMenuItem(category)` will destroy any files in the current user's menu with the given category.
            -   `destroyAllMenuItems()` will destroy all files in the current user's menu.
            -   `addToMenu(file)` will add the given file to the current user's menu.
            -   `removeFromMenu(file)` will remove the given file from the current user's menu.
        -   In addition, the following tags control various properties on menu items.
            -   `aux.label` controls the text on the menu item.
            -   `aux.label.color` controls the text color of the menu item.
            -   `aux.color` controls the background color of the menu item.
            -   `onClick()` is called when the menu item is clicked.
            -   `aux.input` turns the menu item into an input that allows modification of the given tag name.
                -   Clicking on the menu item will show a dialog with an input box.
            -   `aux.input.target` indicates the file that the input tag should be set on.
                -   for example, setting `aux.input.target` to `=@name("joe")` will cause the input to change the tag on the file that has the `name` tag set to `joe`.
            -   `aux.input.placeholder` sets the placeholder text to use for the input box.
            -   `onSave()` is called after the user chooses to save their changes.
            -   `onClose()` is called after the dialog has been closed, regardless of whether the changes were saved or not.

## V0.4.6

### Date: 04/11/2019

### Changes:

-   Improvements

    -   Camera is now orthographic by default for both AUX Builder and AUX Player.
        -   There is a toggle button in the menu for builder and player that lets you toggle a perspective camera on/off.

## V0.4.5

### Date: 04/10/2019

### Changes:

-   Bug Fixes
    -   Fixed scrolling in the file panel.

## V0.4.4

### Date: 04/10/2019

### Changes:

-   Improvements:
    -   Diffballs
        -   The recent files list is now a "brush" that takes properties from the last file or tag that was modified.
        -   This means that you can now drag out a file on top of another file to paint the brush's tags onto another file.
        -   The effect is that you can copy and paste tags onto other files.
    -   File Selection
        -   The file panel now only shows the number of selected files when in multi-select mode.
        -   When in single select mode the "Unselect All" button is now a "Multi Select" button to transition to multi select mode.
        -   Hiding or showing the file panel no longer changes the file selection mode.
        -   Selecting the file brush at the bottom of the screen now opens the file panel to show the tags on the brush.
        -   When the brush is selected, the "Muti Select" button becomes a "Clear Diff" button which resets the brush to an empty file.

## V0.4.3

### Date: 04/09/2019

### Changes:

-   Improvements:

    -   Loading screen will show error if one occurs during load.
    -   Can close loading screen if error occurs by pressing the `DISMISS` button.

## V0.4.2

### Date: 04/09/2019

### Changes:

-   Added loading screen to Aux Builder and Aux Player.

## V0.4.1

### Date: 4/05/2019

### Changes:

-   Improvements
    -   File Selection
        -   There are now two file selection modes:
        -   Single select
            -   Users in single select mode are able to click files to automatically show the sheet for the selected file.
            -   Clicking in empty space will clear the selection.
            -   Holding control and selecting another file will add the clicked file to the user's selection and switch to multi-select mode.
            -   Closing the sheet or clicking "Unselect All" will cause the user's selection to be cleared.
        -   Multi select
            -   Works like the old way.
            -   Opening the sheet causes multi-select mode to be enabled.
            -   Alternatively, selecting a file while holding the control key will also cause multi-select mode to be enabled.
            -   While in multi select mode the sheet can be closed just like normal.
            -   Clicking "Unselect All" will cause the selection to be cleared and will switch back to single select mode.
    -   File Sheet
        -   Search
            -   The file sheet now includes a search icon that can be used to show a search bar.
            -   The search bar allows the user to type in formulas and see the results in realtime.
            -   Any files returned from the search are editable in the table.
            -   Other results (like numbers) are shown in a list.
            -   Using the `Ctrl+F` (`Cmd` is difficult to intercept) keyboard shortcut will open the sheet and automatically focus the search bar.
            -   Pressing `Enter` or the green checkmark next to the search bar will finish the search and automatically select any files returned from the search.

## V0.4.0

### Date: 4/04/2019

### Changes:

-   Bug Fixes:
    -   Fixed an issue with having multiple tabs open that caused the tabs to send events as each other.
        -   This was previously fixed but was re-broken as part of a bit of rework around storing atoms.
        -   The issue is that storage is shared between tabs so we need to make sure we're storing the data separately per tab.
        -   So the signatures were valid because they were sharing the same keys.
        -   Maybe something like a copy-on-write mechanism or splitting trees based on the site IDs could fix this in a way that preserves offline capabilities.
        -   Upon reload we would check local storage for currently used site IDs and pick one of the local site IDs that is not in use.
    -   Fixed an issue with scaling and user positions. The user positions were not being scaled to match the context that they were in.
    -   Made the server clear and re-create trees that get corrupted after a reload.
        -   This is a dangerous operation, we'll need to spend some dev time coming up with an acceptible solution to corrupted trees so that data doesn't get lost.
        -   Basically the issue is that we currently don't have a way to communicate these issues to users and make informed decisions on it.
        -   Also because of the issue with multiple tabs, we're always trying to load the tree from the server so we can't have the client send its state to recover.
        -   So, in the meantime, this is potentially an acceptible tradeoff to prevent people from getting locked out of simulations.
-   Other improvements

    -   Redirects
        -   Added the ability to redirect to `https://auxplayer.com` when accessing a context in a simulation.
        -   Added the ability to redirect to `https://auxbuilder.com` when accessing a simulation without a context.
    -   Dynamic client configuration
        -   The client now requests a configuration from the server on startup.
        -   This lets us handle some configuration tasks for the client at runtime from the server.
        -   Will be useful for managing URLs and other functionality for deployments to Raspberry PIs.
    -   Multi-line Editor
        -   Added the ability to show a multi-line text editor for tag values.
        -   This makes editing things like actions and formulas much easier.
    -   File Sheet Axis
        -   Improved the File Sheet to use CSS Grids instead of table elements.
        -   This gives us the capability to dynamically switch between row and column modes.
        -   Also gives us more control over sizing of elements and responsiveness.
    -   Inventory bar adjusts to mobile screen resolutions.
    -   Users are now represented as a semi-transparent square cone mesh.
    -   Scripting Improvements
        -   Added the ability to set tag values on files that are returned from `@` queries.
            -   For example, `@name('bob').name = 'joe'` changes the name of `bob` to `joe`.
            -   Caveats:
                -   Setting individual array values is not supported.
                -   So doing `this.colors[1] = 'blue'` would not change the second element of the `colors` tag to `blue`.
        -   Added the `aux._parent` tag that contains the ID of the file that a file is childed to.
        -   When `destroy(file)` is called all files that have `aux._parent` matching `file.id` will also be destroyed. This happens recursively.
        -   Added a new function `cloneFrom(file, ...newData)`.
            -   Similar to `clone(file, ...newData)` but sets `aux._parent` on the new file to `file.id`.
            -   The new file will have tags copied from `file` and the given list of objects.
        -   Added a new function `createFrom(file, data)`.
            -   Similar to `create(data)` but sets `aux._parent` on the new file to `file.id`.
            -   The new file will have tags from the given `data` parameter.

## V0.3.26

### Date: 4/01/2019

### Changes:

-   Bug Fixes
    -   Fixed worksurfaces to update when their `aux.builder.context` tag is updated.
-   Other improvements
    -   Improved the server to cleanup trees from memory that aren't in active memory.

## V0.3.25

### Date: 4/01/2019

### Changes:

-   Bug Fixes
    -   Fixed HTML Element targets not being captured as intended when using touch.
        -   This fixes inventory dragging for mobile.
    -   Fixed the ability to use indexer expressions in filters after @ or # queries.
        -   `=@nums()[0]` gets the first file with the `nums` tag on it.
    -   Fixed the ability to call functions in filters after @ or # queries.
        -   `=#nums().map(num => num + 10)` now works and produces a list of numbers where each number has 10 added to it.
    -   Fixed the ability to upload AUX files.
    -   Improved garbage collection so that it avoids expensive operations when there is nothing to remove.
    -   Fixed offline mode to work offline(!).
-   Other improvements
    -   Formulas now support using dots after @ or # queries. For example `=@name('bob').name` now works.
    -   Debug Page
    -   The debug page for AUX Builder has been moved to be after the simulation ID. So to access the debug page for `test` you would go to `https://auxbuilder.com/test/aux-debug`.
    -   The debug page now has a search bar that allows entering a formula to search through the file state.
    -   Added the ability for the debug page to search through destroyed files.
    -   Atom signatures are now only checked when adding individual atoms. This greatly improves loading performance.
    -   Refactored some of the logic around propagating file updates so that they can be more performant in the future.
    -   Destroying files by dragging them off of a worksurface or using the `destroy()` function in an action now uses the causal tree instead of setting the `_destroyed` tag to `true`. (Allows better garbage collection in the future)
    -   Improved first load performance by reducing the amount of work the browser needs to do to store a tree in IndexedDB.
    -   Improved performance for inserting atoms into the weave.

## V0.3.24

### Date: 3/28/2019

### Changes:

-   Features:
    -   Can drag files to and from user's inventory in AUX Player.
    -   Added support for cryptograhpically signing and verifiying events.
    -   Renamed `scale.x`, `scale.y`, and `scale.z` to `aux.scale.x`, `aux.scale.y`, and `aux.scale.z`.
    -   Added the ability to use `aux.scale` to uniformly scale the file.
-   Bug Fixes
    -   Use context.z position has an offset from the calculated display z position in Aux Builder.
        -   Making context.z act as an offset allows context.z value of 0 to place the file on the “ground” regardless of tile height in Aux Builder and always place the file on the ground in Aux Builder.
        -   No more file clipping issues due to grid planes being at different heights between Aux Builder and Aux Player.
    -   Don't clear out tags that end with `.x`, `.y`, or `.z` when dragging new files from the recent files list.
    -   Fixed an issue with trees that could cause sibling atoms to be ignored or ordered improperly.
-   Other Improvements
    -   Builder context file now defaults to flat, clear, and not movable.

## V0.3.23

### Date: 3/26/2019

### Changes:

-   Features
    -   Can drag and combine files in AUX Player.
-   Buf Fixes

    -   Can snap hexes together again as long as there is no file on it (currently this includes the builder context file as well).
    -   Fixed an issue that allowed files representing worksurfaces to be dragged even if `aux.movable` was set to `false`.
    -   Fixed an issue that allowed files to be stacked on top of invisible files that were representing users.

## V0.3.22

### Date: 3/26/2019

### Changes:

-   Bug Fixes
    -   Fixed an issue where atoms could be placed in the wrong spot.
    -   Fixed an issue with importing atoms where the tree could become invalid.
-   Other Improvements
    -   Added some core functionality for the infinite mathematical grid in AUX Player.

## V0.3.21

### Date: 3/24/2019

### Changes:

-   Bug Fixes
    -   Fixed an issue where the server would start handing out old site IDs after a restart.
    -   Added the ability to reject events that become corrupted while in transit.

## V0.3.20

### Date: 3/23/2019

### Changes:

-   Bug Fixes
    -   Fixed another scenario where duplicate atoms could be added to a weave.

## V0.3.19

### Date: 3/23/2019

### Changes:

-   Bug Fixes
    -   Fixed Weaves to prevent duplicate atoms from being added in specific scenarios.
        -   This would cause peers to reject changes from each other.
        -   If the issue happened on the server then every client would reject data from the server until the server was restarted.
        -   The restart would cause the server to reload the atoms from the database, eliminating any duplicates.
    -   Fixed signing out and signing back in on AUX Player to put the user back in the context they were previously in.
    -   Fixed an issue that caused users to be invisible the first time they signed into an AUX Player context.

## V0.3.18

### Date: 3/23/2019

### Changes:

-   Bug Fixes
    -   Fixed so that users can actually log out.
    -   Fixed AR mode in AUX Player.
-   Other Improvements
    -   Added a progress spinner to the login pages.
    -   Added lerping to the user meshes so the position updates look more natural.

## V0.3.17

### Date: 3/22/2019

### Changes:

-   Bug Fixes
    -   Fixed so that updates are only sent every 1/2 second instead of up to every frame.

## V0.3.16

### Date: 3/22/2019

### Changes:

-   Bug Fixes
    -   Fixed an issue that would cause two browser tabs to go to war over which was the real tab for that user.
    -   Fixed an issue that would cause two browser tabs to potentially become inconsistent with each other because they were sharing the same site ID.
-   Other Changes
    -   Added a couple extra logs to MongoDBTreeStore.
    -   Added additional safegards against invalid events.

## V0.3.15

### Date: 3/22/2019

### Changes:

-   Bug Fixes
    -   Fixed an issue that prevented users from creating new simulations.
    -   Fixed an issue that caused duplicate files to be created in the game view.
    -   Fixed issues with logging in as the same user from different devices.
    -   Fixed an issue that would cause newly created trees to have garbage collection disabled.
-   Other Improvements
    -   Improved word bubble performance.
    -   Improved performance when loading large causal trees.
    -   Added additional validations when importing trees to prevent errors down the road.
    -   Improved the server to add a root atom if loading a tree that has no atoms.

## V0.3.14

### Date: 3/22/2019

### Changes:

-   Bug Fixes
    -   Fixed CausalTreeServer to save imported atoms.
    -   Fixed CausalTreeServer to not re-store atoms each time it loads the tree from the database.
    -   Make CausalTree export version 3 trees.
    -   Make CausalTree collect garbage after importing.
-   Other Changes
    -   Enable some debug logs.

## V0.3.13

### Date: 3/21/2019

### Changes:

-   Bug Fixes
    -   Reduced memory usage of worksurfaces. This makes it easier to create large worksurfaces.
    -   Fixed not being able to drag the camera around when tapping/clicking on a worksurface while in files mode.
    -   Added indexes to MongoDB collections so that queries won't be so slow.

## V0.3.12

### Date: 3/21/2019

### Changes:

-   Bug Fixes
    -   Fixed issues with slowdowns caused by continually re-saving the entire history.
    -   Fixed several performance issues related to labels and word bubbles.
    -   Changed the branding to AUX Builder from File Simulator.
    -   Fixed several issues with files and contexts in AUX Player.
        -   Files marked as `_destroyed` now no longer display.
        -   Fixed a loading order issue that would occur when a file was its own context.
        -   Fixed an issue that would cause the player to ignore the file removed event for the context file.
    -   Fixed Word Bubbles so that they scale with labels when `aux.label.size.mode` is set to `auto`.
-   AUX Player Improvements
    -   Users now show up inside contexts in both AUX Builder and AUX Player.
    -   The `_lastActiveTime` tag is now per-context. (i.e. `context_a._lastActiveTime`)
-   AUX Builder Improvements
    -   Added the ability to fork simulations.
-   Other Improvements
    -   Added the ability to transparently upgrade our storage formats.
        -   Works for both MongoDB and IndexedDB.
    -   Made the server respond to the local IP Addresses by default in Development mode.
        -   This makes it easier to do development with a mobile device.
        -   Use `npm run watch:player` to have it serve the AUX Player by default. Otherwise it will serve the AUX Builder.
    -   Improved formula query expresions to support tags with dots in them.
        -   Before you would have to wrap the tag in a string.
        -   Now you can simply do `@aux.label` or `#aux.label` as long as each part is a valid [JS identifier](https://developer.mozilla.org/en-US/docs/Glossary/Identifier).

## V0.3.11

### Date: 3/19/2019

### Changes:

-   Bug Fixes
    -   Fixed dragging worksurfaces while in files mode.
    -   Fixed an issue in Aux Player that caused a file to still be visible even if it was destroyed.
    -   Fixed a login issue that would cause the user to get stuck in a redirect loop.
    -   Fixed shouts.
    -   Fixed AUX File upload to overwrite existing state instead of trying to merge the two trees.
        -   This allows us to keep better consistency across multiple devices.
    -   Fixed user labels.
-   Formula Improvements
    -   Improved formulas allow using normal dot syntax for tags with dots in them.
        -   This means you can now do `this.aux.color` instead of `this['aux.color']`
        -   As a result of this change, primitive values (number, string, boolean) are converted to objects.
        -   So to do equality comparisions you must use the `==` operator instead of either `!` or `===`.
        -   Numerical operators and other comparision operators still work fine.
        -   You can alternatively use the `valueOf()` function to convert the object back into a primitive value.
    -   Added the ability to change a file value simply by changing it.
        -   This means instead of doing `copy(this, { "aux.color": "red" })` you can now do `this.aux.color = "red"`.
        -   Additionally, we no longer destroy files by default.
        -   This means that the destroy/recreate pattern is basically deprecated. This pattern worked in simple scenarios, but for more complex scenarios it could easily cause race conditions where duplicate files are created because users clicked the same file at the same time.
-   Other Improvements
    -   Improved the `goToContext()` formula function to be able to accept a single parameter that indicates the context to go to.
        -   The function will infer the current simulation ID from the URL.

## V0.3.10

### Date: 3/18/2019

### Changes:

-   Fixed aux upload.

## V0.3.9

### Date: 3/18/2019

### Changes:

-   Fixed Aux Player file added event ordering.
-   Reworked actions function to take an arbitrary number of files.
-   Added ability to have tag filters that match everything.
-   Added `shout` formula function.
    ```
    shout(eventName)
    ```
-   Added `goToContext` formula function.
    ```
    goToContext(simulationId, contextId)
    ```
-   Calling `onClick` action on file that gets clicked by the user in Aux Player.
-   Fixed Aux Player showing destroyed files.

## V0.3.8

### Date: 3/18/2019

### Changes:

-   Changed configurations to allow auxplayer.com and auxbuilder.com

## V0.3.7

### Date: 3/17/2019

### Changes:

-   Added InventoryContext to hold onto user’s inventory data much in the same way Context3D does (WIP). Ported over some MiniFile stuff from Aux Projector to get inventory display framework up (WIP).
-   Renamed pointOnGrid to pointOnWorkspaceGrid for clarification.

## V0.3.6

### Date: 3/15/2019

### Changes:

-   Changed to using Causal Trees for history.
    -   **This is a breaking change**
    -   This gives us the ability to support offline mode and keep action history.
    -   Because of how the system is designed, every merge conflict can be resolved in a reasonable manner.
    -   This is a new storage format, so data needs to be migrated.
    -   This is also fairly new, so it may have some weird bugs.
-   Removed file types.
    -   **This is a breaking change**
    -   This allows any file to visualize any grouping of files. (e.g. look like a worksurface)
    -   As a result, the only difference between a file and a worksurface is what tags the file has.
    -   This means that new worksurfaces will have a file on them by default. This file is the data for the worksurface.
    -   To create a workspace:
        -   Make a file that has `builder.context` set to any value.
        -   This value is the context that the file is visualizing.
        -   _To make other files show up in this context you simply create a tag with the same name as the context as set its value to `true`._
        -   **Note that when you create a worksurface in worksurface mode we do this for you automatically.**
    -   A couple tags were changed:
        -   `_position`
            -   Split into 3 different tags. (x, y, z)
            -   To change the position of a file you use `{context}.x`, `{context}.y`, and `{context}.z` as the tag names.
        -   `_workspace`
            -   Now to place a file on a workspace you set the `{context}` tag to `true`
        -   All existing tags have been moved to the `aux` namespace.
            -   This affects `color`, `scale`, `stroke`, `line`, `label`, `movable`, and `stackable`.
            -   They have been changed to `aux.color`, `aux.scale`, `aux.stroke`, `aux.line`, `aux.label`, `aux.movable`, and `aux.stackable`.
        -   `_hidden`
            -   This option has been removed in favor of setting the `aux.color` tag to `transparent` or `clear`.
            -   To remove the lines you simply need to set the `stroke.color` tag to `transparent`/`clear`.
    -   Several new tags were added:
        -   `builder.context`
            -   Setting this to a value will cause the file to visualize the context that was specified.
            -   This means appearing like a worksurface and showing any files that have the related `{context}` tag set to `true`.
        -   `builder.context.x`, `builder.context.y`, `builder.context.z`,
            -   These tags specify the X, Y, and Z positions that the center of the worksurface is placed at.
        -   `builder.context.scale`
            -   This tag specifies the scale of the worksurface. (how big it is)
        -   `builder.context.grid.scale`
            -   This tag specifies the scale of the grid relative to the worksurface. (how big the grid squares are)
        -   `builder.context.defaultHeight`
            -   This tag specifies how tall the hexes on the worksurface are by default.
        -   `builder.context.size`
            -   This tag specifies how many hexes from the center the worksurface contains.
        -   `builder.context.minimized`
            -   This tag specifies whether the worksurface is minimized.
        -   `builder.context.color`
            -   This tag specifies the color that the worksurface is.

## V0.3.5

### Date: 2/26/2019

### Changes:

-   Fixed AR mode.
-   Restoring original background color when exiting AR mode.

## V0.3.4

### Date: 2/25/2019

### Changes:

-   Added stub for AUX Player.
-   Added subdomains for File Simulator (projector.filesimulator.com) and AUX Player (player.filesimulator.com).
-   Lots of file reorganization.
    -   `aux-projector` and `aux-player` are now togethor underneath `aux-web` along with any other common/shared files.
-   Fixed combining.

## V0.3.3

### Date: 2/21/2019

### Changes:

-   Implemented a word bubble to help make file labels more readable.

## V0.3.2

## Data: 2/21/2019

### Changes:

-   Nothing, just trying to get npm flow setup.

## V0.3.1

### Date: 2/20/2019

### Changes:

-   Added the ability to delete files by dragging them off a workspace.
-   Fixed the `destroy()` function in action scripts.

## V0.3.0

### Date: 2/14/2019

### Changes:

-   Added a recursion check to the formula evaluation code to prevent infinite loops from locking up the system.

## V0.2.30

### Date: 2/13/2019

### Changes:

-   Added Aux Debug page that can be reached by prepending `/aux-debug/` to your simulation id in the url.
    -   This page presents the AUX data in its raw JSON form and is updated live when changes arrive from the server.
    -   If you wanted to see the raw data for a simulation called `RyanIsSoCool` you would go to: `filesimulator.com/aux-debug/RyanIsSoCool`.
-   Add the ability to drag a stack of files
    -   For some reason the stack doesn't always move at the same time.
    -   It's some weird issue with not updating them fast enough or something.
-   Debounce updates to the recents list so that we're not forcing re-renders of the mini files all the time
-   Fix so that dragging new files doesn't cause a ton to get created
-   Cause formulas to be run when evaluating filters
    -   This also fixes the issue of numbers and true/false values not matching filters
-   Allow combining files that were just dragged from the file queue
-   Hide files without workspaces

    -   Also log out the file ID when this happens.

## V0.2.29

### Date: 2/13/2019

### Changes:

-   Fixed workspace mesh not updating properly.
-   Remove workspace if size is 0.
    -   Only allow shrinking of a workspace to 0 if there are no files on the workspace.
-   Implemented cleanup of a file's arrows/lines when it is destroyed.

## V0.2.28

### Date: 2/12/2019

### Changes:

-   Make the recent files list use 3D renders of the actual files.
-   Fixed issues with the lines not updating when worksurfaces minimize.
-   Disabled shadows.

## V0.2.27

### Date: 2/11/2019

### Changes:

-   Fix the weirdest bug that was caused by an internal error in Vue.js.
    -   It would do something to stop the touch events from being emitted.
    -   I'm not sure how it did that. Maybe changing focus or something.

## V0.2.26

### Date: 2/11/2019

### Changes:

-   Fixed touch scrolling.
-   Fixed an issue that would prevent immovable files from being dragged off of the recent files list.
-   Fixed an issue that allowed players to place files on minimized worksurfaces.
-   Fixed an issue that allowed minimized worksurfaces to snap together.
-   Made the recents list have 3 files at most.
-   Made files in the recents list not duplicate as long as their normal values are the same.
-   Made selecting a file in the recents list move the selected file to the front.
-   Made the first file in the list larger than the others.
-   Made dragging a file from the recents list not move the dragged file to the front of the list.

## V0.2.25

### Date: 2/11/2019

### Changes:

-   Added the first version of the file toolbar.
    -   This is a list of the user's recently edited files.
    -   Users can select a file from the toolbar to tap and place.
    -   They can also click and drag files out into the world.
-   Made minimized hexes 1/3 the scale of normal hexes.
-   Added the ability to minimize hexes while in file mode.
-   Moved extra buttons like the AR mode to the app sidebar.
-   Made the login email box into a name box.
-   Fixed destroyed blocks not dissapearing.
-   Made the tag input field use a placeholder instead of filling with actual text.
-   Fixed some input issues.

## V0.2.24

### Date: 2/8/2019

### Changes:

-   Scaled down color picker, removed scrolling, and made it slightly wider to accommodate mobile screens.
-   It is now possible to close the Color Picker by tapping on empty space (it will no longer open immediately when tapping of of it).
-   Allow camera dragging when performing click operation on file that is incompatible with the current user mode.
-   Prevent the user from changing the background color when in AR mode.
-   Added the ability to see other people and what they are looking at.
-   Added the ability to minimize worksurfaces.
    -   While minimized they can still be dragged around but changing the size and height is not allowed.
    -   The color can still be changed though.
-   Fixed an issue where everyone would try to initialize the globals file with the default color and get a merge conflict if it was different.

## V0.2.23

### Date: 2/7/2019

### Changes:

-   Made the info box default to closed.
-   Added initial version of WebXR support.
    -   Note that this is Mozilla's old crotchety WebXR and not the official standardized version.
    -   As such, it only works in Mozilla's WebXR Viewer app thing.
    -   Hopefully it doesn't break WebVR support.
-   Changed color picker to swatches style.
-   Can only change scene background color while in workspaces mode.
-   Changed `stroke.linewidth` to be `stroke.width`.

## V0.2.22

### Date: 2/7/2019

### Changes:

-   Color Picker component is now more generic. It invokes a callback function every time the color value changes that you can use to get the color value.
-   Made the QR code larger.
-   Change the scene’s background color by clicking on it and using the color picker.
-   Make basically all the text gray (title bar text, mode switch, add buttons, and the hamburger).
-   Changed color picker type to Compact style.

## V0.2.21

### Date: 2/7/2019

### Changes:

-   Changed the top bar and other buttons to have a white background.
-   Changed the red badge on the pencil to be a neutral gray.
-   Changed the actions icon.
-   Added a grid that is visible in hex edit mode.

## V0.2.20

### Date: 2/7/2019

### Changes:

-   Added color picker component.
-   Can change workspace color using color picker from the context menu.
-   Inverted touch input vertical rotation.
-   Clamping vertical rotation so that you can’t rotate underneath the ground plane.

## V0.2.19

### Date: 2/6/2019

### Changes:

-   Added `stroke.linewidth` to control how thick the stroke lines are.
-   Removed the Skybox.
-   Added the ability to change the vertical tilt of the camera by using two fingers and panning up and down.
-   Reworked the files panel to be easier to use.
    -   Added "+action" button for creating actions.
    -   Moved the "+tag" and "+action" buttons above the file table.
    -   Moved the "Clear selection" button to the header row on the file table.
    -   It still needs some of the scrolling features like not scrolling the header while scrolling the body of the table but for the most part it's done.
    -   Also needs the auto-zoom feature for users. After looking at possible implementations I've discovered that it should be easier to do this when the "seeing other people" update arrives.

## V0.2.18

### Date: 2/5/2019

### Changes:

-   Button polling is now implemented in `InputVR` for vr controllers: `getButtonDown`, `getButtonHeld`, `getButtonUp`.
-   Replaced `GameView.workspacePlane` with mathematical plane for workspace dragging.
    -   This fixes not being able to drag workspaces after we disabled the ground plane mesh.
-   Forcing touch input when being used on a VR capable device in non-VR mode. This fixes traditional browser input on devices like the Oculus Go.

## V0.2.17

### Date: 2/5/2019

### Changes:

-   Moved VR controller code to `InputVR` class.
-   Forcefully disconnecting the controller when exiting VR, this fixes bug with GamePad API when returning to VR mode.
-   Disabled visibility of scene’s ground plane.
-   `ControllerMesh` is now a special `Object3D` that is added to the root controller `Object3D` node.

## V0.2.16

### Date: 2/5/2019

### Changes:

-   Controller is represented as a red pointer arrow. It doesnt not currently allow you to interact yet.
-   Disabling shadows when in VR. Shadows are a significant performance cost in its current state, disabling them gives us 20-30+ fps boost in VR.
-   VR button is now hidden when WebVR is not detected.

## V0.2.15

### Date: 2/5/2019

#### Changes:

-   Changed the default cube color to be white.
-   Changed the default cube outline color to gray instead of invisible.
-   Fixed an issue with action filters where some values weren't able to be matched to a filter.
    -   This happened for some tag values that would be parsed from strings into their semantic equivalents.
    -   For example, `"true"` would get converted to `true` and `"123.456"` would get converted to `123.456`.
    -   This conversion was being ignored for filter values, so they would never match in these scenarios.
-   Fixed an issue with action scripts where copying a file would not copy its formulas.
-   Improved the `copy()` function used in action scripts to be able accept any number of arguments.
    -   This allows cascading scenarios like `copy(this, that, @name("joe"), @name("bob"))`.

## V0.2.14

### Date: 2/4/2019

#### Changes:

-   Added `scale.x`, `scale.y`, and `scale.z` tags to allow changing the scale of the cubes.
    -   `x` and `y` are width and thickness. `z` is height.
-   Dragging worksurfaces now no longer snaps to the center but stays relative to the cursor position.
-   Added `label.size` and `label.size.mode` tags.
    -   `label.size` sets the size of the label. Setting it to 1 means the default size and setting it to 2 means twice the default size.
    -   Setting `label.size.mode` to `"auto"` causes the label to appear a constant size no matter where the user's camera is in the scene.
-   Changed the renderer settings to render the 3D scene at the full device resolution.
    -   This will likely increase the accuracy of rendering results but may also cause performance to drop due to rendering a lot more pixels.
    -   Was previously using the browser-default pixel ratio.
-   Added beta support for Web VR devices.
-   Fixed an issue where worksurfaces that did not have default heights and were merged into other worksurfaces would cause those tiles to incorrectly appear with a height of `0`.
    -   The worksurfaces that did not have default heights were from old versions that did not allow changing heights.
-   Added the number of selected cubes to the info box toggle

## V0.2.13

### Date: 2/1/2019

#### Changes:

-   Camera now handles going from two touch -> one touch without jumping around.
-   Removed time instance in `Time.ts`.
-   Input and Time are both updated manually through `GameView`, we need less `requestAnimationFrame` calls when possible.
-   Fixed bug in `Input` that would cause touches to overwrite old ones on browsers that reuse `TouchEvent` identifiers.
-   Remaining `TouchData` finger indexes get normalized when touches are removed.
    -   i.e. if there are two touches and touch 0 gets removed, then touch 1 becomes touch 0.

## V0.2.12

### Date: 2/1/2019

#### Changes:

-   Added `#stroke.color` which sets an outline on the cube.
-   Added the ability to download `.aux` files.
-   Added the ability to upload `.aux` files into the current session.
-   Changed the URLs to not use `#`. (breaking change!)
-   Changed the home screen to be the root path (`/`) so sessions are now just `filesimulator.com/mysession`. (breaking change!)
-   Changed the login screen to be at `/login`. (So `login` is not a valid session ID anymore) (breaking change!)
-   Fixed an issue where destroyed objects were being returned in action script queries.
-   Fixed an issue that allowed files to be combined with themselves. (Sorry Jeremy!)
-   Fixed an issue where offline users would always overwrite file `_index` values if the index was at `0.`
-   Minor changes:
    -   Add a "continue as guest" button.
    -   Replace "File Simulator" with the session code unless they are in the default session.
    -   Disable auto-capitalization and autocorrect on the input fields.
    -   Change the "Add worksurface" and "Add file" buttons to just be a "+" icon.
    -   Change the mode switch to use icons instead of text for the label.
    -   Make the mode switch always appear white.
    -   Remove color integration from FileValue.
    -   Change "Nuke the site" to something a little more friendly.
    -   Change "+ New Tag" to "+tag".
    -   Change the deselect file button to a grey color.
    -   Change the info box header to "Selected Files".
    -   Change the info icon to a pencil icon.

## V0.2.11

### Date: 1/31/2019

#### Changes:

-   Changed the "X" used to deselect files into a "-" sign.
-   Added the ability to show a QR code linking to the session the current user is in.

## V0.2.10

### Date: 1/31/2019

#### Changes:

-   Added two different modes to help control what the user is interacting with
    -   The "Files" mode allows dragging files and making new files.
    -   The "Worksurfaces" mode allows dragging worksurfaces, making new worksurfaces, and interacting via clicking on them.
-   Re-added the ability to combine files
    -   Dragging a file onto another file will combine them if possible.
    -   If no filters match then the files will stack.

## V0.2.9

### Date: 1/31/2019

#### Changes:

-   Camera zooming with trackpad pinching is now supported.
-   Input now handles `WheelEvent` from the browser.
    -   `getWheelMoved()` - Returns true when wheel movemented detected.
    -   `getWheelData()` - Return wheel event data for the current frame.

## V0.2.8

### Date: 1/31/2019

#### Changes:

-   Disabled double-tap to zoom functionality that is added by iOS and Android by default.
-   Fixed an issue where files would all appear in the same spot upon first load of a session.
-   Added the Session ID to the top header.
-   After logging in, the user will now be redirected back to the session they first tried accessing.
-   Fixed some typos.

## V0.2.7

### Date: 1/30/2019

#### Changes:

-   Added `line.to` and `line.color` tags. `line.to` creates an arrow that points from the source file to the target file. An array of files is also supported.
-   Added formula support for `label`, `label.color`.
-   Added some functions to `FileCalculations` to help with handling of short file ids:
    -   `getShortId` - Return the short id for the file.
    -   `fileFromShortId` - Find file that matches the short id.
    -   `filesFromShortIds` - Find files that match the short ids.
-   Disabled depth buffer writing for the new SDF rendered font.
-   Running `updateMatrixWorld` function for `FileMesh` when its position is updated.
    -   This allows child objects to have accurate world positioning the moment its parent is moved instead of waiting for ThreeJS to run the next render update frame.

## V0.2.6

### Date: 1/28/2019

#### Changes:

-   Improved the game window to resize the renderer and camera automatically
-   Improved how the files window scales for small devices
-   Move the toolbar into a floating action button
-   Closing the info box now shows an icon in its place that can be used to reopen it
-   Selecting/changing files no longer re-opens the info box
-   Tags that the user adds to the info box are no longer automatically hidden

## V0.2.5

### Date: 1/28/2019

#### Changes:

-   Rotation with touch input now spins in the correct direction.
-   3D text rendering is now done with SDF (Signed Distance Field). This gives us a much cleaner and crisper text representation.
-   Added `label.color` tag that allows you to change the color of the label text.

## V0.2.4

### Date: 1/28/2019

In this version we improved workspaces and made other minor quality of life improvements.

#### Changes:

-   Added the ability to change hex heights
-   Added the ability to stack cubes on top of each other
-   Added the ability to drag single hex tiles onto other workspaces
-   Added a `list()` formula function that is able to calculate which files are stacked on top of each other.
-   Made the square grid tiles visible only if they are over a related hex tile
-   Made hexes have a short height by default
-   Made hexes larger by default
-   Made cubes always attach to a workspace
-   Made only the grid that a cube is being dragged onto visible

##V0.2.1
###Date: 1/22/2019
In this version we added support for multiple simultaneous sessions. When logging in users can optionally provide a “Session ID” that will put them into that session. Alternatively, they can type the Session ID into the URL and go there directly. Sharing URLs to share your session is also supported.

#### Changes:

-   Multi-Session Support
    -   Users enter in a Session ID to go to a sandbox all their own.
    -   They can also share the URL with other people to be put directly into that session.
-   Hexes no longer have bevels.
-   In Formulas, hashtag expressions which have only a single result now return that result directly instead of in an array.
    -   For example, If there was only one file with a #sum set to “10” and there was a formula “=#sum”
        -   In v0.2.0 the formula would equal “[10]”
        -   In v0.2.1 the formula would equal “10”

## V0.2.0

### Date: 1/16/2019

In this version we added support for offline mode and made general improvements to the user interface.

#### Changes:

-   Added offline mode
    -   After loading the app over HTTPS, the user will be able to go completely offline (airplane mode) and still be able to access everything. This means:
        -   The app should load
        -   The user should be able to create new files and workspaces
        -   They should be able to edit tags and perform actions.
    -   When new app versions are available, the user will be prompted to refresh the page to use the new version.
        When the user goes back online the app will attempt to sync with the server. If successful, then everyone else will be able to see their changes because they have been synced.
    -   If syncing is not successful, then this is because of one or more merge conflicts between the user’s version and the server’s version.
        -   Merge conflicts happen when two users edit the same tag to different values.
        -   The computer doesn’t know which is the most valid so it has to ask the user.
    -   When merge conflicts happen a notification will pop up and prompt the user to fix them.
        -   This prompt will also be in the side bar underneath the hamburger menu.
    -   Until the user fixes the merge conflicts any changes they make will not be synced to the server.
    -   When the user fixes the merge conflicts, their state is synced to the server and everyone is able to see it.
    -   The sidebar will show the current online/offline synced/not synced status. Right clicking it will give the option to force the app into offline mode for testing and vice versa.
-   Added a nuke button
    -   This button allows the user to delete everything in the website.
    -   This is only for testing so don’t expect it to work in all cases. In particular, don’t expect it to work super well when there are multiple people on the site at a time.
-   Removed test buttons from the sidebar
-   Changed the version number to be based on the latest annotated git tag. This will let us have full control over the version numbers while making them a lot more human readable. Upon hover it will also show the git commit hash that the build was made from.<|MERGE_RESOLUTION|>--- conflicted
+++ resolved
@@ -2,11 +2,7 @@
 
 ## V3.0.20
 
-<<<<<<< HEAD
-#### Date: 8/17/2022
-=======
 #### Date: 8/24/2022
->>>>>>> 99651bbd
 
 ### :rocket: Improvements
 
