# CasualOS Changelog

## V3.2.2

<<<<<<< HEAD
#### Date: 7/27/2023
=======
#### Date: 7/28/2023
>>>>>>> e35d9c52

### :rocket: Improvements

-   Added the `ai.chat()` and `ai.generateSkybox()` functions as an easy way to interface with [OpenAI's Chat API](https://platform.openai.com/docs/guides/gpt/chat-completions-api) and [Blockade Lab's API](https://api-documentation.blockadelabs.com/api).
    -   When configured on the server, users will have the ability to interface with an OpenAI GPT model without having to manage or store their own OpenAI API Key.
    -   They will also be able to interface with Blockade Lab's API without having to manage their own API key.
    -   `ai.chat()` accepts two parameters:
        -   `message` - This is the message (string or object) or list of messages (objects) that the AI model should respond to.
        -   `options` - Is optional and are the options that should be used for the operation.
        -   Returns a promise that resolves when the AI has responded to the message(s). The resolved value will be a string if `message` was a string. Otherwise, it will be an object.
        -   See the documentation for more info.
    -   `ai.generateSkybox()` accepts three parameters:
        -   `prompt` - This is the prompt that tells the AI what the generated skybox should look like.
        -   `negativePrompt` - Is optional and tells the AI what the generated skybox should not look like.
        -   `options` - Is optional and are the options that should be used for the operation.
        -   Returns a promise that resolves when the AI has generated the skybox. The resolved value will be a string containing the URL that the generated image is stored at.
        -   See the documentation for more info.
    -   (DevOps Only) To configure AI Chat features, use the following `SERVER_CONFIG` properties:
        -   `openai` - This should be an object with the following properties:
            -   `apiKey` - The OpenAI API Key that should be used for requests.
            -   `maxTokens` - The maximum number of tokens that can be used in a request. If omitted, then there is no limit.
        -   `blockadeLabs` - This should be an object with the following properties:
            -   `apiKey` - The Blockade Labs API Key that should be used for requests.
        -   `ai` - This should be an object with the following properties:
            -   `chat` - Optional. If omitted, then AI Chat features will be disabled. It should be an object with the following properties:
                -   `provider` - Set this to `"openai"`. This tells the server to use OpenAI for `ai.chat()`.
                -   `defaultModel` - Set this to the model that should be used by default. For OpenAI, see this [list of supported models](https://platform.openai.com/docs/models/model-endpoint-compatibility).
                -   `allowedModels` - The array of model names that are allowed to be used by `ai.chat()`.
                -   `allowedSubscriptionTiers` - The array of subscription tiers that enable `ai.chat()` for a user. If a user is not subscribed to one of the listed tiers, then they will not be allowed to use `ai.chat()`. Set this to `true` to allow all users (even ones that are not subscribed).
            -   `generateSkybox` - Optional. If omitted, then AI Skybox features will be disabled. It should be an object with the following properties:
                -   `provider` - Set this to `"blockadeLabs"`. This tells the server to use Blockade Labs for `ai.generateSkybox()`.
                -   `allowedSubscriptionTiers` - The array of subscription tiers that enable `ai.generateSkybox()` for a user. If a user is not subscribed to one of the listed tiers, then they will not be allowed to use `ai.generateSkybox()`. Set this to `true` to allow all users (even ones that are not subscribed).

## V3.2.1

#### Date: 7/26/2023

### :rocket: Improvements

-   Added a "repeated error limit" for individual tags that prevents `@onError` from being called if a tag emits a large number errors.
-   Added the `os.openPhotoCamera()`, `os.closePhotoCamera()`, and `os.capturePhoto()` functions.
    -   When called, they open/close the photo camera modal that makes it easy for the user to take photos.
    -   The `@onPhotoCaptured` shout is sent for every photo that the user captures.
    -   See the documentation for more info.
-   Added a basic admin panel to the auth site.
    -   This lets you see the records you own and browse the information contained in them.
    -   It is very limited, but right now it is useful for very basic administration.
    -   It can list data items, files, events, policies, and roles.

### :bug: Bug Fixes

-   Fixed an issue where setting a portal to `null` in `@onPortalChanged` would cause an infinite loop.

## V3.2.0

#### Date: 7/17/2023

### :rocket: Improvements

-   Improved the API reference documentation to be generated from documentation comments in the source code.
-   Added personal records.
    -   Personal records are records that have the same name as your `authBot` ID (User ID).
    -   By default, they are only able to be accessed by your user.
    -   Additionally, they do not require the creation of a record key to use. It will be automatically created for you once you go to use it.

## V3.1.36

#### Date: 7/7/2023

### :rocket: Improvements

-   Added `os.getPublicFile()` and `os.getPrivateFile()` functions as a way to tell CasualOS whether the file is expected to be public or private.
    -   Using `os.getPrivateFile()` is quicker than using `os.getFile()` for private files, but it is slower than using `os.getFile()` for public files.
    -   `os.getFile()` is optimized for retrieving public files, but will fallback to trying to retrieve private files if the first fails.
    -   `os.getPublicFile()` is optimized for retrieving public files and will fail if the file is not public.

### :bug: Bug Fixes

-   Fixed an issue where it was not possible to retrieve private data and file records using `os.getData()` and `os.getFile()`.
-   Fixed an issue where it was impossible to manage an existing subscription.

## V3.1.35

#### Date: 6/30/2023

### :rocket: Improvements

-   Merged the serverless and server backends.
    -   This means that we now ship one docker image for both the aux server and auth server instead of two.
    -   The aux server still runs on port 3000, while the auth server runs on port 3002 (by default).
    -   The auth serverless backend has also been merged with the serverless apiary backends, so only one AWS CloudFormation deployment is needed to have a fully functioning deployment.
-   Added the `skybox` form.

### :bug: Bug Fixes

-   Fixed an issue where roles could not be granted because of a database configuration issue.
-   Fixed an issue where auth sessions could not be renewed because of a database configuration issue.

## V3.1.34

#### Date: 6/19/2023

### :bug: Bug Fixes

-   Fixed an issue where some records could not be retrieved due to the database returning the data in an unexpected format.

## V3.1.33

#### Date: 6/19/2023

### :rocket: Improvements

-   Removed unused DynamoDB tables from the backend.

## V3.1.32

#### Date: 6/17/2023

### :rocket: Improvements

-   Improved the backend to use a SQL Database instead of DynamoDB tables.
    -   This will make development quicker and easier in the future in addition to being more cost effective.

## V3.1.31

#### Date: 5/26/2023

### :rocket: Improvements

-   Added the `os.getCurrentInstUpdate()` function.
    -   Returns a promise that resolves an inst update that represents the current local shared state of the inst.
    -   This function is useful for whenever you want a snapshot of the current `shared` space state and want to be able to restore it to an inst after it is wiped.
-   Added the `os.mergeInstUpdates(updates)` function.
    -   This function merges the given list of inst updates into a single update.
    -   Mostly useful for consolidation and maintenence of updates.

## V3.1.30

#### Date: 5/25/2023

### :rocket: Improvements

-   Added the `meetPortalLanguage` tag.
    -   Sets the language that is displayed in the meetPortal interface by default.
    -   If omitted, then the user-configured language will be used. (English if never changed)
    -   Must be set on the `meetPortalBot` before the meetPortal is loaded in order to take effect.
-   Added support for displaying a list of options using `os.showInput()`.

    -   To display a list, use the `list` type.
    -   The supported list subtypes are:
        -   `select` - Displays a dropdown list that the user can select from.
        -   `multiSelect` - Displays a dropdown list of checkboxes that the user can check.
        -   `checkbox` - Displays a list of checkboxes.
        -   `radio` - Displays a list of radio buttons.
    -   When using the `list` type, you should pass in an array of items that have the following structure:

        ```typescript
        let item: {
            /**
             * The label that should be displayed for the item.
             */
            label: string;

            /**
             * The value that is associated with the item.
             */
            value: any;
        };
        ```

### :bug: Bug Fixes

-   Fixed an issue where using the sheetPortal to delete a bot that had circular `creator` tag references would freeze CasualOS.
-   Fixed an issue where `#` symbols at the start of a tag value would be hidden in the multiline code editor.

## V3.1.29

#### Date: 5/23/2023

### :rocket: Improvements

-   Added the `@onSpaceMaxSizeReached` shout.
    -   This is a shout that is sent when a space has reached its maximum persistent storage size.
    -   `that` is an object with the following properties:
        -   `space` - The space that reached is maximum storage size. Generally, this is `shared`.
        -   `maxSizeInBytes` - The maximum allowed size for the space in bytes.
        -   `neededSizeInBytes` - The number of bytes that would be needed to store the data that was placed in the space.
    -   Note that this only applies to persistent storage. That is, if you create a bot in the `shared` space and receive this shout, then it is possible that the bot was not persistently stored and shared, but it is still available by scripts until the browser tab is refreshed or the PC is restarted.
    -   Generally, if you receive this shout, then it is a good idea to backup your inst.
-   Added configurable support for IP-based rate limiting.
    -   Applies to websockets as well as the API.
    -   Requires a Redis connection and is configurable by the following environment variables:
        -   `RATE_LIMIT_MAX` - The maximum number of requests that can be recieved from an IP address over the window.
        -   `RATE_LIMIT_WINDOW_MS` - The size of the window for requests represented in miliseconds.
    -   If any of the above environment variables are not specified, then rate limiting will be disabled.
-   Added API support for policies and roles.
    -   In the future, additional functions will be added to CasualOS to make accessing these new capabilities easier.
-   Added `formOpacity` tag, which allows bots to be semi-transparent.
    -   A `formOpacity` value of `1` means that the bot's mesh materials are effectively in their default opacity and transparency state.
    -   A `formOpacity` value `< 1` means that the bot's mesh materials become transparent and that the `formOpacity` value is used to modify each material's default opacity level.
    -   A `formOpacity` value of `0` would effectively make the bot invisible.
-   Added several functions to help manage policies and roles:
    -   `os.grantRecordMarkerPermission()`
    -   `os.revokeRecordMarkerPermission()`
    -   `os.grantInstAdminPermission()`
    -   `os.grantUserRole()`
    -   `os.grantInstRole()`
    -   `os.revokeUserRole()`
    -   `os.revokeInstRole()`
    -   See the documentation for more information.
-   Added the `@onSpaceRateLimitExceeded` shout which occurs when a space rejects a tag change or event because a rate limit was exceeded.

### :bug: Bug Fixes

-   Fixed an issue where `os.getMediaPermission` would leave tracks in a MediaStream running. Some browsers/devices release these automatically, while others would leave the tracks running and cause issues with other systems that utilize audio and video hardware like augmented reality.
-   Fixed an issue where `data:` URLs would not work in the `formAddress` tag without a workaround.
-   Fixed an issue where it was impossible to create record keys on deployments that did not have a subscription configuration.
-   Fixed an issue where the bounding objects of a transformed bot did not update if its `transformer` moved.
    -   This fixes a reported bug with `lineTo` to updating correctly while using the `transformer` tag. [Issue #276](https://github.com/casual-simulation/casualos/issues/276)
-   Fixed an issue where the `color` tag would not apply to all materials in a gltf model.
-   Fixed an issue where gltf models with multiple materials and textures would not be properly disposed.
-   Fixed an issue where `os.beginAudioRecording` would fail to provide audio chunks in stream mode if the mimeType was anything other than `audio/x-raw`.
-   Fixed some potential issues with the `tempShared` and `remoteTempShared` spaces.
-   Fixed an issue creating a bot with a `null` tag value would cause the null value to become visible after a refresh.
-   Fixed an issue where a player disconnect event may not be sent if the server failed to message the disconnected player before it processed the disconnection.

## V3.1.28

#### Date: 3/22/2023

### :rocket: Improvements

-   Improved the mapPortal to be able to correctly show large bots which are placed past the horizion but should still be visible because they peak above the horizion.

### :bug: Bug Fixes

-   Fixed an issue where moving the camera using the `cameraPositionOffset` tag while in point of view mode and while one of the mouse buttons is held down would result in the camera moving in a circle instead of where the `cameraPositionOffset` specified.

## V3.1.27

#### Date: 3/16/2023

### :bug: Bug Fixes

-   Fixed an issue where billboarded bots could break the mapPortal.
-   Fixed an issue where quickly tapping on the screen in the mapPortal could cause user controls to stop working.
-   Fixed an issue where large bots were visible through the Earth in the mapPortal and miniMapPortal.

## V3.1.26

#### Date: 3/14/2023

### :rocket: Improvements

-   Added additional configuration options for the Records system.
    -   It is now possible to indicate whether a subscription is purchasable. Setting this to `false` will prevent it from showing to users who haven't purchased a subscription.
    -   It is also now possible to povide additional configuration options for Stripe Checkout sessions and Stripe Customer Portal management sessions.
-   Improved the login system to evaluate email/sms rules on the server. As a result, existing users are no longer subject to the email/sms rules. This makes the rules effective for blocking specific emails/sms from signing up, but they won't interfere with already existing users.

## V3.1.25

#### Date: 3/10/2023

### :rocket: Improvements

-   Added the ability to configure Records system deployments to support Beta Program Subscriptions through Stripe.
    -   If configured, then users can subscribe to the Beta Program through their account portal.
    -   Once subscribed, they can store their OpenAI API Key in their account profile.
    -   This additional information will then be included in the `authBot` (returned from `os.requestAuthBot()`) as a couple tags:
        -   `hasActiveSubscription` - Whether the user has a currently active beta program subscription.
        -   `openAiKey` - The API Key that the user has saved in their account.
    -   If not configured, then every user will have access to all of the Beta Program features.
    -   Of course, since CausalOS is Open Source, anyone is free to take the source code and make their own deployments with all Beta Features enabled by default.

## V3.1.24

#### Date: 2/23/2023

### :bug: Bug Fixes

-   Fixed an issue where the auth system prevent useres from logging in if their User ID was in an old format.

## V3.1.23

#### Date: 2/23/2023

### :rocket: Improvements

-   Improved the records system to authenticate and authorize requests much more quickly than before.
    -   In order to take advantage of the improvements, you may need to request a new record key.
-   Updated the multi-line code editor to color-code parenthesis, curly braces, and square brackets so it is easier to tell which pairs go together.

### :bug: Bug Fixes

-   Fixed an issue where the multi-line editor could get stuck in an infinite loop while trying to resize itself to fit on the screen.
-   Fixed an issue where tag masks would return the serialized version of a value instead of the computed version of the value.
    -   Tag masks are designed to work a little differently from regular tags since it is much more common for tag mask values to be set programmatically instead of entered by hand.
    -   This means that tag masks are designed to preserve the saved type as much as possible, unless it is clear that the value should be converted to a native type.
    -   As a result, only marked values are converted from their string value into a native value.
    -   For example, the string `"123"` will remain `"123"`, but the string `"🔢123"` will be converted to the number `123`. The same goes for other values like `"true"` and `"false"`.
    -   Possible marks are:
        -   Numbers: `🔢`
        -   Mods: `🧬`
        -   Dates: `📅`
        -   Vectors: `➡️`
        -   Rotations: `🔁`
-   Fixed an issue where JSX syntax highlighting would fail if the script contained a return statement.
-   Fixed an issue where empty `{}` expressions in JSX would cause compilation to fail.
-   Fixed an issue where using `animateTag()` with a custom start time wouldn't work.
-   Fixed an issue where autocomplete would not work on instances with a large number of listeners.

## V3.1.22

#### Date: 2/15/2023

### :rocket: Improvements

-   Added a log to help debug an initialization issue.

### :bug: Bug Fixes

-   Fixed an issue where custom apps may sometimes ignore JSX updates when using app hooks.

## V3.1.21

#### Date: 1/30/2023

### :rocket: Improvements

-   Improved the ab-1 bootstrapper to support Version 2 AUX Files.

### :bug: Bug Fixes

-   Fixed an issue with `os.downloadBotsAsInitializationUpdate()` and `os.createInitializationUpdate()` where they could not download bots that contained script syntax errors.

## V3.1.20

#### Date: 1/19/2023

### :rocket: Improvements

-   Added the ability to specify a `type` to `os.addDropGrid()` and `os.addBotDropGrid()`.
    -   Possible types are `sphere` and `grid`. (Defaults to `grid`)
    -   When combined with `portalBot`, you can use this to place bots in a sphere portal.
    -   Alternatively, it can be used to place bots on the surface of a sphere (without rotation for now).

### :bug: Bug Fixes

-   Fixed an issue where the gridPortal would error if a bot had `labelPosition` set to `floating` but had no `label`.
-   Fixed an issue where it was possible for CasualOS to ignore udpates to a newly created bot.

## V3.1.19

#### Date: 1/17/2023

### :rocket: Improvements

-   Improved the diff multi-line code editor to support `codeButton` form bots.
-   Improved `os.focusOn()` to be able to navigate to systemPortal tags when the diff pane is open in the systemPortal.
-   Added the `debug.onScriptActionEnqueued(handler)`, `debug.onAfterScriptUpdatedTag(handler)`, `debug.onAfterScriptUpdatedTagMask(handler)`, `debug.onBeforeUserAction(handler)`, `debug.performUserAction(...actions)`, and `debug.getCallStack()` functions for debuggers.
    -   See the documentation for more information and examples.
-   Added the `os.showConfirm(options)` function.
    -   When called, it displays a confirmation dialog that gives the user the ability to indicate whether they want something confirmed or canceled.
    -   Returns a promise that resolves with `true` if the user clicked the "Confirm" button and `false` if they closed the dialog or clicked the "Cancel" button.
    -   `options` should be an object with the following properties:
        -   `title` - The title that should be shown on the dialog.
        -   `content` - The descriptive content that should be shown in the dialog.
        -   `confirmText` - The text that should be shown for the "Confirm" button. (Optional)
        -   `cancelText` - The text that should be shown for the "Cancel" button. (Optional)
-   Improved the systemPortal to always focus and select the search box when using `Ctrl+Shift+F`/`Cmd+Shift+F`.
    -   It will also grab the currently selected text and auto-fill that into the search box.
-   Improved the systemPortal to preserve the last selected location in a tag when using `os.focusOn()` without line/index information or when using the quick access panel (`Ctrl+P`).
-   Improved the systemPortal to be able to show the quick access panel (`Ctrl+P`) even if the multi-line editor is not focused.
-   Added the `os.downloadBotsAsInitialzationUpdate(bots, filename)` function.
    -   When called, it downloads the given array of bots as a `.aux` or `.pdf` file stored in the Version 2 AUX File Format.
    -   The [Version 2 AUX Format](https://github.com/casual-simulation/casualos/blob/9910658524e4a37f40c72f824ef5770693005394/src/aux-common/bots/StoredAux.ts#L12) is similar to the [Version 1 AUX Format](https://github.com/casual-simulation/casualos/blob/9910658524e4a37f40c72f824ef5770693005394/src/aux-common/bots/StoredAux.ts#L7), except instead of storing the bot data as a snapshot, it stores bot data as a conflict-free update. This means that the Version 2 format is more suited towards scenarios where multiple different machines want to load the aux file at the same time (like when initializing shared instances), or when you want to share changes to an inst offline.
    -   Note that the Version 2 AUX Format is not a replacement for the Version 1 AUX Format. They are both in active use and each is slightly more optimal for different use-cases.
-   Added a button to the "Scan QR Code" dialog that allows changing the current camera.
-   Added the `spherePortal` form.
    -   The `spherePortal` form functions like the `portal` form except that it displays bots in the portal on the surface of an invisible sphere and treats the dimension X and Y tags as latitude and longitude coordinates.

### :bug: Bug Fixes

-   Fixed an issue where `os.applyUpdatesToInst()` would not sync updates to the server.
-   Fixed an issue where strings that can be converted to primitive values search box would not appear if `systemPortalSearch` was set via a script.
-   Fixed an issue where it was impossible to use `os.importAUX()` with URLs that didn't end with ".aux".

## V3.1.18

#### Date: 12/28/2022

### :bug: Bug Fixes

-   Fixed an issue where the systemPortal would not correctly open tags that were clicked by the user.

## V3.1.17

#### Date: 12/28/2022

### :rocket: Improvements

-   Improved `os.focusOn()` to support specifying a rotation in the map portals.
-   Improved custom apps to have better performance when working with apps that utilize a large number of HTML elements.
-   Added the `codeHint` form for bots.
    -   Useful for highlighting some code or inserting inline markers.
    -   This form functions similarly to `cursor`.
    -   Differences are that `strokeColor` is supported for setting a border on the highlighted code, `label` is supported for inserting inline markers, and `@onClick` is supported for clicking the label of a hint.
-   Added the `codeToolsPortal` portal.
    -   When set to a dimension on the `configBot`, it will display bots that are in that dimension and have `label` tags in the toolbar of the multi-line editor.
    -   This is useful for writing little gadgets that are intended to assist with coding.
-   Improved the systemPortal to support bots from attached debuggers.
-   Added the ability to use `Ctrl+P`/`Cmd+P` while the the multi-line code editor is focused to show a quick access menu that lets you quickly search for and jump to different tags.
-   Added the ability to use `Ctrl+Shift+F`/`Cmd+Shift+F` in the system portal to quickly jump to the "Search" panel.
-   Improved `expiriment.beginRecording(options)` to be able to record audio from both the microphone and screen.
-   Added the ability to add the `casualos-no-cors-cache=true` query param to `formAddress` tag values to prevent CasualOS from adding the `cors-cache=` query param to requests that it makes.
    -   This may be needed in some scenarios where you don't need CORS to always function properly with `formAddress` tags, but you do need to prevent the `cors-cache` query param from being included in the address URL.
    -   Note that the `casualos-no-cors-cache=true` param will also be removed from the URL, so it doesn't affect the request either.

### :bug: Bug Fixes

-   Fixed an issue where calling `debug.listCommonPauseTriggers()` on an async listener didn't work.

## V3.1.16

#### Date: 12/13/2022

### :rocket: Improvements

-   Added the `os.listBuiltinTags()` function.
-   Improved `codeButton` form bots to be able to be displayed in the multi-line editor's context menu when their `#true` tag is set to `true`.

### :bug: Bug Fixes

-   Fixed an issue where `os.showHtml()` would use a dark background when the dark theme was enabled.
-   Fixed an issue where calling `os.getData()` with null values would cause the server to crash.

## V3.1.15

#### Date: 12/12/2022

### :bug: Bug Fixes

-   Fixed an issue where custom apps would incorrectly display white text on a white background by default when using the dark theme.
-   Fixed an issue where it was impossible to edit tags using the single-line editors in the systemPortal.

## V3.1.14

#### Date: 12/12/2022

### :rocket: Improvements

-   Added dark mode to CasualOS!
    -   It is controlled by the new `theme` tag on the configBot.
    -   Possible values are:
        -   `auto` - Use the system dark mode setting. (Default)
        -   `light` - Use the light theme.
        -   `dark` - Use the dark theme.
-   Added the `@onMeetRecordingLinkAvailable` shout.
    -   It is triggered when recording is enabled in the meetPortal and contains the link that the recording will be available at.
    -   `that` is an object with the following properties:
        -   `link` - The link that the recording is available at.
        -   `timeToLive` - The number of seconds that the link will be available for.
-   Added the `os.attachDebugger(debug, options?)` and `os.detachDebugger(debug)` functions.
    -   These functions are useful for attaching the bots in a debugger to the CasualOS frontend as if it was a separate inst.
    -   Additionally, debuggers can be attached using a tag name mapper that can remap tag names so the frontend sees a different set of tags than what are actually on the debugger bots.
        -   This is useful for testing. For example, you can create a debugger that contains a copy of all the bots in the inst but instead of being displayed in the `home` dimension would be displayed in the `testHome` dimension because of the tag name mapper.
    -   See the documentation for more information.

### :bug: Bug Fixes

-   Fixed an issue where the grids on the wrist portals would become really large when the user enters VR for the second time during a session.

## V3.1.13

#### Date: 12/5/2022

### :bug: Bug Fixes

-   Fixed an issue where Chrome would appear to randomly add and remove scrollbars when the tag/meet portals were open.

## V3.1.12

#### Date: 12/2/2022

### :bug: Bug Fixes

-   Fixed an issue where it was not possible to tilt the mapPortal camera due to an incorrect default configuration.
-   Fixed an issue where it was not possible to handle errors that occurred during calls to `os.getPublicRecordKey()`.

## V3.1.11

#### Date: 11/28/2022

### :rocket: Improvements

-   Improved the map portals (mapPortal and miniMapPortal) to support the `portalZoomableMin` and `portalZoomableMax` tags.
-   Enabled the multiline code editor to always be shown regardless of if the device is a mobile device or not.
-   Added the `analytics.recordEvent(name, metadata?)` function.
-   Added the `@onKeyRepeat` shout that is fired when a key is held down and "auto repeated".
-   Added support for some simple HTMLElement functions.
    -   HTMLElement objects support the following functions:
        -   `focus()`
        -   `click()`
        -   `blur()`
    -   HTMLInputElement objects support the following functions:
        -   `select()`
        -   `setRangeText()`
        -   `setSelectionRange()`
        -   `showPicker()`
        -   `stepDown()`
        -   `stepUp()`
    -   HTMLFormElement objects support the following functions:
        -   `reset()`
        -   `submit()`
    -   HTMLMediaElement objects support the following functions:
        -   `fastSeek()`
        -   `load()`
        -   `pause()`
        -   `play()`
    -   HTMLVideoElement objects support the following functions:
        -   `requestPictureInPicture()`
-   Added support for the `document.getElementById()` function for custom apps.

### :bug: Bug Fixes

-   Fixed an issue where `Vector2`, `Vector3`, `Rotation`, and `DateTime` values would cause the shared space to emit an error if they were stored in a tag on a new bot while it was being processed by the space.
-   Fixed an issue where it was not possible to tap on codeButton bots on mobile devices.
-   Fixed `@onKeyDown` to only be emitted once when a key is starting to be held down and not continually while a key is held down.

## V3.1.10

#### Date: 11/8/2022

### :rocket: Improvements

-   Added the `systemPortalPane` tag to allow CasualOS to remember which pane the user is viewing in the systemPortal.
    -   This also fixes issues with being unable to select the search pane.
    -   Additionally, CasualOS will now remember the systemPortal search and pane state across browser reloads.
-   Updated the terms of service with consistent wording and with a section about using OLX Services.

### :bug: Bug Fixes

-   Fixed an issue where `Vector2`, `Vector3`, `Rotation`, and `DateTime` values would cause the shared space to emit an error if they were stored in a tag on a new bot while it was being processed by the space.

## V3.1.9

#### Date: 11/4/2022

### :boom: Breaking Changes

-   `os.createDebugger()` now returns a promise that needs to be awaited instead of simply returning a debugger.
-   `setTimeout()` and `setInterval()` now throw an error if called without a handler function.

### :rocket: Improvements

-   Added the ability to pause scripts that are executed inside debuggers.
    -   The `os.createDebugger()` API now supports an additional option parameter `pausable`, which when set to `true` will cause the debugger to execute every script inside a JavaScript interpreter.
    -   The following functions have also been added to the debugger API:
        -   `onPause(handler)` - Registers a handler function that will be called when the debugger pauses due to hitting a pause trigger (i.e. breakpoint).
        -   `setPauseTrigger(bot, tag, options)` - Registers a pause trigger in a bot and tag that the debugger will pause at if it comes across the trigger while executing code. Returns an object that represents the pause trigger.
        -   `removePauseTrigger(trigger)` - Removes the given pause trigger from the debugger.
        -   `enablePauseTrigger(trigger)` - Enables the given pause trigger.
        -   `disablePauseTrigger(trigger)` - Disables the given pause trigger.
        -   `listPauseTriggers()` - Lists the pause triggers that have been set on the debugger.
        -   `listCommonPauseTriggers(bot, tag)` - Lists common locations that pause triggers can be placed at for the given bot and tag.
        -   `resume(pause)` - Tells the debugger to resume execution of the scripts.
    -   See the documentation for more complete information and examples.
    -   Additionally, check out the [debugger-example](https://ab1.bot/?ab=debugger-example) appBundle.
-   Improved `os.focusOn(bot, options)` to support focusing tags in the systemPortal, sheetPortal, and tagPortal.
    -   `options` now supports the following properties:
        -   `tag` - The tag that should be focused. If specified, then the multi-line editor will be opened in a portal (the systemPortal by default) with the bot and tag focused.
        -   `space` - The space of the tag that should be focused. (Optional)
        -   `lineNumber` - The line number that should be focused. (Optional)
        -   `columnNumber` - The column number that should be focused. (Optional)
        -   `startIndex` - The index of the first character that should be auto-selected. (Optional)
        -   `endIndex` - The index of the last character that should be auto-selected. (Optional)
        -   `portal` - The portal that should be opened. Supports `system`, `sheet`, and `tag` for the systemPortal, sheetPortal, and tagPortal respectively.
-   Added the ability to specify a custom frame buffer scale factor for AR and VR sessions.
    -   `os.enableAR()` and `os.enableVR()` now can take an options object with the following property:
        -   `frameBufferScaleFactor` is the number of rendered pixels for each output pixel. As a result, numbers less than 1 increase rendering performance by rendering fewer pixels than are displayed and numbers greater than 1 decrease rendering performance by rendering more pixels than are displayed. Defaults to 1.
-   Improved `animateTag()` to use `0` as a default when `toValue` is a number, no `fromValue` is specified, and there is no current tag value (or the current tag value is not a number).
-   Improved the search panel in the systemPortal to include and highlight tag names that match the search query.
-   Added the ability to show the sheetPortal in the systemPortal.
    -   A new option has been added to the systemPortal to represent the sheetPortal.
    -   Selecting this option will open the sheetPortal to the current gridPortal dimension, or give the user the option to specify a dimension if no gridPortal is open.
    -   Clicking on the sheetPortal button again will give the ability to set the sheetPortal dimension manually.

### :bug: Bug Fixes

-   Fixed an issue where updating Vector, Rotation, or DateTime tag values on newly created bots could cause trouble with synchronizing data.
-   Fixed an issue where switching between mouse and touch input methods was not possible.
-   Fixed an issue that caused dragging bots on the Meta Quest 2 in non-immersive mode to not work.
-   Fixed touch controls to correctly rotate the camera.

## V3.1.8

#### Date: 10/27/2022

### :rocket: Improvements

-   Added the `meetPortalDisablePrivateMessages` tag to the `meetPortalBot` to allow hiding the option to send a new private message to another participant in the meet portal.

## V3.1.7

#### Date: 10/24/2022

### :bug: Bug Fixes

-   Fixed an issue where destroying a GLTF mesh and re-creating it could cause some textures to not load correctly.
-   Fixed an issue where updates to a newly created bot would be forgotten in some scenarios.

## V3.1.6

#### Date: 10/5/2022

### :bug: Bug Fixes

-   Fixed an issue where creating too many GLTF mesh forms could crash Chrome-based web browser tabs.
-   Fixed an issue where creating a bot with a DateTime, Vector2, Vector3, or Rotation tag would crash the system.

## V3.1.5

#### Date: 10/4/2022

### :bug: Bug Fixes

-   Fixed an issue where the login UI would be hidden behind the sheet and system portals if trying to login while one of them is open.

## V3.1.4

#### Date: 10/3/2022

### :rocket: Improvements

-   Enabled the "More" section in the Jitsi meet portal settings window.

### :bug: Bug Fixes

-   Fixed an issue where using `os.focusOn()` with `rotation` set to `{ x: 0, y: 0 }` could trigger floating point rounding errors and cause the camera rotation to be temporarily incorrect.
-   Fixed an issue where `@onRoomTrackUnsubsribed` listeners would not be triggered for local video and audio tracks when leaving a room.

## V3.1.3

#### Date: 9/27/2022

### :bug: Bug Fixes

-   Fixed an issue where `@onMeetExited` could be triggered multiple times when closing the meet portal.
-   Fixed an issue where rejecting and then re-performing a tag edit would cause the multiline editor to show the edit twice.
-   Fixed an issue where the multiline editor would incorrectly edit shared bots that had not been updated. This resulted in the tag edits being incorrectly added to the end of the tag value instead of where they were supposed to be.
-   Fixed an issue where meshes that were set on a bot and then quickly removed could be incorrectly displayed.
-   Fixed an issue where the documentation link from the multiline editor wouldn't auto-scroll to the correct tag.
-   Fixed an issue where using `deleteTagText()` and `insertTagText()` would cause the runtime to get confused during tag sync and incorrectly apply an edit multiple times.
-   Fixed an issue where `deleteTagMaskText()` and `insertTagMaskText()` did not work.

## V3.1.2

#### Date: 9/9/2022

### :rocket: Improvements

-   Improved `os.registerTagPrefix(prefix, options?)` to accept a `name` property in the `options` object that will be used as a hint for the user.
-   Added support for Vector and Rotation values for many tags. The following tags have been added as alternatives to using multiple tags to contain 3D information:
    -   `cameraPosition` replaces `cameraPositionX`, `cameraPositionY`, and `cameraPositionZ`.
    -   `cameraRotation` replaces `cameraRotationX`, `cameraRotationY`, and `cameraRotationZ`.
    -   `cameraFocus` replaces `cameraFocusX`, `cameraFocusY`, and `cameraFocusZ`.
    -   `cameraPositionOffset` replaces `cameraPositionOffsetX`, `cameraPositionOffsetY`, and `cameraPositionOffsetZ`.
    -   `cameraRotationOffset` replaces `cameraRotationOffsetX`, `cameraRotationOffsetY`, and `cameraRotationOffsetZ`.
    -   `deviceRotation` replaces `deviceRotationX`, `deviceRotationY`, and `deviceRotationZ`.
    -   `portalPannableMin` replaces `portalPannableMinX` and `portalPannableMinY`.
    -   `portalPannableMax` replaces `portalPannableMaxX` and `portalPannableMaxY`.
    -   `pointerPixel` replaces `pointerPixelX` and `pointerPixelY`.
    -   `mousePointerPosition` replaces `mousePointerPositionX`, `mousePointerPositionY`, and `mousePointerPositionZ`.
    -   `mousePointerRotation` replaces `mousePointerRotationX`, `mousePointerRotationY`, and `mousePointerRotationZ`.
    -   `leftPointerPosition` replaces `leftPointerPositionX`, `leftPointerPositionY`, and `leftPointerPositionZ`.
    -   `leftPointerRotation` replaces `leftPointerRotationX`, `leftPointerRotationY`, and `leftPointerRotationZ`.
    -   `rightPointerPosition` replaces `rightPointerPositionX`, `rightPointerPositionY`, and `rightPointerPositionZ`.
    -   `rightPointerRotation` replaces `rightPointerRotationX`, `rightPointerRotationY`, and `rightPointerRotationZ`.
    -   `cursorHotspot` replaces `cursorHotspotX` and `cursorHotspotY`.
    -   `portalCursorHotspot` replaces `portalCursorHotspotX` and `portalCursorHotspotY`.
-   Added the `os.requestWakeLock()`, `os.disableWakeLock()`, and `os.getWakeLockConfiguration()` functions.
    -   `os.requestWakeLock()` asks the user for the ability to keep the screen awake, and if they accept will enable a wake lock that will keep the screen on. Returns a promise that resolves once the wake lock has been granted.
    -   `os.disableWakeLock()` disables the wake lock and allows the computer to sleep. Returns a promise that resolves once the wake lock has been disabled.
    -   `os.getWakeLockConfiguration()` gets the current wake lock status. Returns a promise that resolves with the wake lock information.
-   Improved `math.intersectPlane()` to accept two additional optional parameters which represent the normal and origin of the plane that the ray should be intersected with.
    -   The new function definition is `math.intersectPlane(origin, direction, planeNormal?, planeDirection)`.
        -   `planeNormal` is optional and is the normal vector that the plane should use. It defaults to `➡️0,0,1`.
        -   `planeDirection` is optional and is the 3D position that the center of the plane should travel through. It defaults to `➡️0,0,0`.

### :bug: Bug Fixes

-   Fixed an issue where keys reported in `onKeyUp` and `onKeyDown` could be specified in the incorrect order.

## V3.1.1

#### Date: 9/6/2022

### :rocket: Improvements

-   Added the `codeButton` form.
    -   When the bot is placed in a tag dimension (dimension of the form `{botID}.{tag}`) and its form is set to `codeButton`, then it will appear in the multi-line code editor for that tag as a clickable text element.
    -   As such, in order for the button to appear, the bot also needs a `label` tag.
    -   The button can be positioned by line number by using the `[dimension]Start` tag, and the `[dimension]End` tag can be used to specify the priority that the button should have compared to other buttons on the same line (higher numbers means lower priority).
    -   When clicked, the button will receive an `@onClick` whisper.
-   Added the `formRenderOrder` tag.
    -   This tag sets the render order that should be used for a bot in the grid portals.
    -   Setting this property to a value other than 0 overrides the automatically calculated render order which is based on the distance of each bot to the portal camera.
    -   It is not recommended to use this tag unless you are dealing with transparency issues caused by overlapping PNG images.

## V3.1.0

#### Date: 9/2/2022

### :rocket: Improvements

-   Added the `os.createInitializationUpdate(bots)` and `os.applyUpdatesToInst(update)` functions.
    -   `os.createInitializationUpdate(bots)` creates updates that can be used to ensure that an inst is initialized with a specific set of bots. This function is useful for encoding initialization logic that should only be performed in an inst once.
        -   `bots` - The list of bots that should be included in the update.
    -   `os.applyUpdatesToInst(updates)` applies the given list of updates to the current inst.
        -   `updates` - The list of updates that should be applied to the inst.
-   Improved custom apps to support SVG elements.

### :bug: Bug Fixes

-   Fixed an issue where billboarded bots would display incorrectly when they were parented under a rotated dimension or transformer.

## V3.0.21

#### Date: 8/31/2022

### :bug: Bug Fixes

-   Fixed an issue where deleting a GLTF would cause the gridPortal to stop working.

## V3.0.20

#### Date: 8/30/2022

### :rocket: Improvements

-   Added the ability to use your fingers to click bots in VR/AR.
    -   Any device that supports the WebXR Hand input module should work.
    -   Tested with the Oculus Quest 2.
-   Added the `keyboard` form.
    -   This creates a virtual keyboard that the user can interact with.
    -   Clicking keys on the keyboard sends a `@onKeyClick` whisper to the bot.
-   Improved the system portal diff tab to set the `editingBot`, `editingTag`, and `editingTagSpace` tags on the configBot.
-   Added the `os.startFormAnimation(bot, animationName, options?)`, `os.stopFormAnimation(bot, options?)`, `os.listFormAnimations(botOrAddress)`, and `os.bufferFormAddressGLTF(address)` functions.
    -   `os.startFormAnimation(bot, animationName, options?)` is used to trigger an animation on the given bot. Returns a promise that resolves when the animation has started. It accepts the following parameters:
        -   `bot` - The bot or list of bots that the animation should be triggered on.
        -   `animationName` - The name or index of the animation that should be started.
        -   `options` - The additional parameters that should be used for the animation. Optional. It should be an object with the following properties:
            -   `startTime` - The time that the animation should start playing. It should be the number of miliseconds since the Unix Epoch.
            -   `initialTime` - The time within the animation clip that the animation should start at in miliseconds.
            -   `timeScale` - The rate at which the animation plays.
            -   `loop` - Options for looping. It should be an object with the following properties:
                -   `mode` - How the animation should loop. It should be either `repeat` or `pingPong`.
                -   `count` - The number of times that the animation should loop.
            -   `clampWhenFinished` - Whether the final animation values should be preserved when the animation finishes.
            -   `crossFadeDuration` - The number of miliseconds that the animation should take to cross fade from the previous animation.
            -   `fadeDuration` - The number of miliseconds that the animation should take to fade in.
            -   `animationAddress` - The address that the animations should be loaded from.
    -   `os.stopFormAnimation(bot, options?)` is used to stop animations on the given bot. Returns a promise that resolves when the animation has stopped. It accepts the following parameters:
        -   `bot` - The bot or list of bots that animations should be stopped on.
        -   `options` - The options that should be used to stop the animations. Optional. It should be an object with the following properties:
            -   `stopTime` - The time that the animation should stop playing. It should be the number of miliseconds since the Unix Epoch.
            -   `fadeDuration` - The number of miliseconds that the animation should take to fade out.
    -   `os.listFormAnimations(botOrAddress)` is used to retrieve the list of animations that are available on a form. Returns a promise that resolves with the animation list. It accepts the following parameters:
        -   `botOrAddress` - The bot or address that the animation list should be retrieved for.
    -   `os.bufferFormAddressGLTF(address)` is used to pre-cache the given address as a GLTF mesh for future use. Returns a promise that resolves when the address has been buffered. It accepts the following parameters:
        -   `address` - The address that should be loaded.
-   Added several listeners that can be used to observe animation changes on bots.
    -   Currently, they are only sent for animations that are started via `os.startFormAnimation()`. Animations that are triggered via the `#formAnimation` tag or `experiment.localFormAnimation()` are not supported.
    -   `@onFormAnimationStarted` and `@onAnyFormAnimationStarted` are sent when an animation has been started.
    -   `@onFormAnimationStopped` and `@onAnyFormAnimationStopped` are sent when an animation has been manually stopped.
    -   `@onFormAnimationFinished` and `@onAnyFormAnimationFinished` are sent when an animation finishes playing.
    -   `@onFormAnimationLooped` and `@onAnyFormAnimationLooped` are sent when an animation restarts per the looping rules that were given in the options object.
-   Added support for the `scrollTop` and `offsetHeight` properties for `<section>` elements.
-   Added the `@onDocumentAvailable` listener.
    -   `@onDocumentAvailable` is a shout that is sent once `globalThis.document` is first available for scripts to use.
    -   Because of this feature, scripts can now interact with custom apps via `globalThis.document` instead of `os.registerApp()` and `os.compileApp()`.
    -   This feature still uses a separate document instances for `os.registerApp()`, so changes to `globalThis.document` will not conflict with any other custom apps.
-   Added the [Preact render()](https://preactjs.com/guide/v10/api-reference#render) function to `os.appHooks`.
-   Improved tooltips to always render entirely on screen. This can help in scenarios where the tooltip should be shown close to the edge of the screen.

### :bug: Bug Fixes

-   Fixed an issue where `cursor` bots would not update in the multiline editor unless no bots changed for 75ms.
-   Fixed an issue where `cursor` bots would be duplicated if the user closed the portal that contained the multiline editor and then opened it again.
-   Fixed an issue where images that were loaded via custom apps would later fail to load as a `formAddress`.
-   Fixed an issue where floating labels did not work on bots that were transformed by another bot.
-   Fixed an issue where tooltips that had multiple words would always word wrap. Now, they will only word wrap if wider than 200px.

## V3.0.19

#### Date: 8/11/2022

### :bug: Bug Fixes

-   Fixed an issue that would allow browsers to cache certain HTML files when they should not.
-   Fixed an issue where subjectless keys would not work with the new auth system.
-   Fixed an issue where the background for floating labels would not match the label if the bot was rotated.

## V3.0.18

#### Date: 8/9/2022

### :boom: Breaking Changes

-   Changed uploads to PDF files to upload the binary data of the PDF instead of automatically converting it to UTF-8.
    -   This affects both `os.showUploadFiles()` and `@onFileUpload`.

### :rocket: Improvements

-   Switched PublicOS from [Magic.link](https://magic.link) to a custom auth implementation that gives us more flexibility around how we manage user accounts.
    -   This is purely an implementation detail, and should not affect any PublicOS/CasualOS features.
-   Added the ability to see active PublicOS authentication sessions, when they were granted, and what IP Address they were granted to.
-   Improved Custom HTML Apps to copy the following properties from specific element types when an event (like `onLoad`) happens:
    -   `<img>` - The following properties are copied:
        -   `width`
        -   `height`
        -   `naturalWidth`
        -   `naturalHeight`
        -   `currentSrc`
    -   `<video>` - The following properties are copied:
        -   `videoWidth`
        -   `videoHeight`
        -   `duration`
        -   `currentSrc`
-   Moved the "Exit to Grid Portal" button in the system portal from the lower right corner to the lower left corner.
-   Improved the systemPortal to support global search by exact matches for `#id` and `#space`.
-   Improved the systemPortal to support comparing systems of bots against each other.
    -   This works by comparing two separate system tags. The first tag is `#system` (or whatever is specified by `#systemPortalTag` on the config bot) and the second tag is specified by the `#systemPortalDiff` on the config bot.
    -   For example, if the `#systemPortal` is set to `custom` and the `#systemPortalDiff` tag is set to `system2`, then bots that contain `custom` in their `#system` tag will be compared against bots that match using their `#system2` tag.
    -   The result is useful for creating visualizations of change for system bots.
    -   See the documentation for more information.
    -   Also check out the example: https://ab1.bot/?ab=diffPortalExample
-   Added the `os.appHooks` property that contains [hook functions](https://preactjs.com/guide/v10/hooks).
    -   Hook functions make managing custom app states easier and less tedious.

### :bug: Bug Fixes

-   Fixed an issue where entering an invalid value into an input box in a custom app would cause the input box to be automatically cleared.
-   Fixed an issue where the base color on GLTF models would be overridden with white if no color tag was specified.
-   Fixed an issue where self-closing JSX elements that contained attributes would not be compiled correctly.
-   Fixed an issue where the meetPortal could fail to start if the meet portal properties were changed before it finished loading external scripts.
-   Fixed how progress bars position themselves to better match how labels position themselves.
-   Fixed an issue where custom app elements did not support CSS Style properties that started with a hyphen (`-`).

## V3.0.17

#### Date: 7/18/2022

### :bug: Bug Fixes

-   Fixed an issue where calling `os.focusOn()` for the mapPortal before the portal has finished loading would cause the camera to focus on an incorrect location.
-   Fixed an issue where labels would fail to show up on billboarded bots that are directly below or above the portal camera.
-   Fixed an issue where hex bot forms were positioned incorrectly.

## V3.0.16

#### Date: 7/6/2022

### :rocket: Improvements

-   Added the `uv` property to `@onClick`, `@onAnyBotClicked`, `@onDrag`, and `@onAnyBotDrag` shouts.
    -   This property contains the [UV Coordinates](https://stackoverflow.com/questions/3314219/how-do-u-v-coordinates-work) of the texture on the clicked bot that the user clicked.
    -   UV coordinates are a 2D vector representing the X and Y location on the texture (i.e. `formAddress`) on the bot that was clicked.
    -   UV coordinates are mapped as follows:
        -   Bottom left of the texture is: `(0, 0)`
        -   Bottom right is: `(1, 0)`
        -   Top left is: `(0, 1)`
        -   Top right is: `(1, 1)`
-   Added the `os.raycast(portal, origin, direction)` and `os.raycastFromCamera(portal, viewportPosition)` functions.
    -   These functions are useful for finding what bots a particular ray would hit. For example, you could query what bots are under a particular spot of the screen with `os.raycastFromCamera()`.
    -   Currently, the `grid`, `miniGrid`, `map` and `miniMap` portals are supported.
    -   See the documentation for more information and examples.
-   Added the `os.calculateRayFromCamera(portal, viewportPosition)` function.
    -   This function is useful for finding the 3D path (ray) that travels through a particular screen position of the specified portal's camera.
    -   Currently, the `grid`, `miniGrid`, `map` and `miniMap` portals are supported.
    -   See the documentation for more information and examples.
-   Improved `os.getPublicRecordKey()` to return an `errorReason` for failed requests.

### :bug: Bug Fixes

-   Fixed `lineStyle = wall` to support the coordinate system changes from v3.0.11.

## V3.0.15

#### Date: 6/21/2022

### :rocket: Improvements

-   Improved the login system to record user's email/phone number so that we can migrate off of [magic.link](https://magic.link/) in the future.

## V3.0.14

#### Date: 6/20/2022

### :rocket: Improvements

-   Changed the `circle` bot form ignore lighting changes based on its orientation.
-   Added the `formAddressAspectRatio` tag to allow adjusting how `formAddress` images/videos are displayed on `cube`, `circle`, and `sprite` bot forms.
    -   The aspect ratio should be the width of the image divided by the height of the image.
    -   Negative aspect ratios can also be used to mirror the image horizontally.
-   Added the ability to create and join custom multimedia chat rooms.
    -   Key features:
        -   The ability to join multiple chat rooms at once.
        -   The ability to display camera/screen feeds on 3D bots.
        -   Notification of when remote users join/leave.
        -   Notification of when users are speaking.
        -   The ability to control the quality that video tracks stream at.
    -   The following functions have been added:
        -   `os.joinRoom(roomName, options?)`
        -   `os.leaveRoom(roomName, options?)`
        -   `os.getRoomOptions(roomName)`
        -   `os.setRoomOptions(roomName, options)`
        -   `os.getRoomTrackOptions(roomName, trackAddress)`
        -   `os.setRoomTrackOptions(roomName, trackAddress, options)`
        -   `os.getRoomRemoteOptions(roomName, remoteId)`
    -   The following listeners have been added:
        -   `@onRoomJoined` - Sent whenever a room has been joined via `os.joinRoom()`
        -   `@onRoomLeave` - Sent whenever a room has been exited via `os.leaveRoom()`
        -   `@onRoomStreaming` - Sent whenever the local user has been connected or reconnected to a room.
        -   `@onRoomStreamLost` - Sent whenever the local user has been disconnected from a room.
        -   `@onRoomTrackSubscribed` - Sent whenever an audio/video track has been discovered inside a room.
        -   `@onRoomTrackUnsubscribed` - Sent whenever an audio/video track has been removed from a room.
        -   `@onRoomRemoteJoined` - Sent whenever a remote user has joined a room.
        -   `@onRoomRemoteLeave` - Sent whenever a remote user has left a room.
        -   `@onRoomSpeakersChanged` - Sent whenever the list of speaking users has changed in a room.
        -   `@onRoomOptionsChanged` - Sent whenever the local room options have been changed.
    -   See the documentation for more detailed information.
    -   Also check out the `rooms-example` appBundle for an example.
-   Added the `os.listInstUpdates()` and `os.getInstStateFromUpdates(updates)` functions.
    -   These functions are useful for tracking the history of an instance and debugging potential data loss problems.
    -   `os.listInstUpdates()` gets the list of updates that have occurred in the current instance.
    -   `os.getInstStateFromUpdates()` gets the bot state that is produced by the given list of updates.

### :bug: Bug Fixes

-   Fixed an issue where HTML updates could cause CasualOS to skip `@onAnyAction` calls for bot updates.
-   Fixed an issue where point-of-view mode would start the camera at the wrong rotation.
-   Fixed an issue where billboarded bots would rotate to match the roll of the camera in VR/AR.
-   Fixed an issue where using `os.tip()` with long words could cause the words to overflow the tooltip background.
-   Fixed an issue where removing a tag from the sheetPortal could cause the tag below it to become the dimension set in the sheetPortal.

## V3.0.13

#### Date: 6/3/2022

### :rocket: Improvements

-   Added the `math.degreesToRadians(degrees)` and `math.radiansToDegrees(radians)` functions.

### :bug: Bug Fixes

-   Fixed an issue where the `cameraRotationX`, `cameraRotationY`, and `cameraRotationZ` tags were using a Y-up coordinate system instead of the CasualOS Z-up coordinate system.

## V3.0.12

#### Date: 5/31/2022

### :bug: Bug Fixes

-   Fixed an issue where snapping bots to bot faces was not supported in the miniMapPortal.
-   Fixed an issue where snapping bots to faces of bots that have a non-1 `scaleZ` would work incorrectly.

## V3.0.11

#### Date: 5/27/2022

### :boom: Breaking Changes

-   CasualOS now consistently uses a right-handed coordinate system.
    -   In previous versions, CasualOS inconsistently handled rotations which led to some parts obeying the right-hand rule and other parts obeying the left-hand rule for rotations.
    -   One of the consequences of this is that rotations around the Y axis are now counter-clockwise instead of clockwise.
        -   Note that from the default camera perspective, this is switched. Rotations now appear clockwise instead of counter-clockwise.
    -   To keep the previous behavior, simply negate the Y axis for rotations. (e.g. if the rotation was `tags.homeRotationY = 1.3`, now it should be `tags.homeRotationY = -1.3`)
    -   This change affects `[dimension]RotationY`, `cameraRotationOffsetY`, and `os.addDropGrid()`.

### :rocket: Improvements

-   Added the ability to represent positions and rotations with the `➡️` and `🔁` emojis.
    -   In scripts, these values get parsed into `Vector2`, `Vector3`, and `Rotation` objects.
    -   Vectors support the following formats:
        -   `➡️1,2` represents a 2D position/direction (`Vector2`) that contains `X = 1` and `Y = 2`.
        -   `➡️1,2,3` represents a 3D position/direction (`Vector3`) that contains `X = 1`, `Y = 2`, and `Z = 3`.
        -   Additionally, vectors can be created using `new Vector2(1, 2)` and `new Vector3(1, 2, 3)`.
    -   Rotations support the following formats:
        -   `🔁0,0,0,1` represents a 3D rotation (`Rotation`) that contains `X = 0`, `Y = 0`, `Z = 0`, and `W = 1`.
        -   Additionally, rotations can be created using the `Rotation` class constructor. It supports the following forms:
            -   Create a rotation that does nothing:
                ```typescript
                const rotation = new Rotation();
                ```
            -   Create a rotation from an axis and angle:
                ```typescript
                const rotation = new Rotation({
                    axis: new Vector3(0, 0, 1),
                    angle: Math.PI / 2,
                }); // 90 degree rotation about the Z axis
                ```
            -   Create a rotation from two directions:
                ```typescript
                const rotation = new Rotation({
                    from: new Vector3(1, 0, 0),
                    to: new Vector3(0, 1, 0),
                }); // Rotation that transforms points from (1, 0, 0) to (0, 1, 0)
                ```
            -   Create a rotation from multiple rotations:
                ```typescript
                const rotation = new Rotation({
                    sequence: [
                        new Rotation({
                            axis: new Vector3(0, 1, 0),
                            angle: Math.PI / 2,
                        }), // 90 degree rotation around Y axis
                        new Rotation({
                            axis: new Vector3(1, 0, 0),
                            angle: Math.PI / 4,
                        }), // 45 degree rotation around X axis
                    ],
                });
                ```
            -   Create a rotation from a Quaternion:
                ```typescript
                const rotation = new Rotation({
                    quaternion: {
                        x: 0,
                        y: 0.7071067811865475,
                        z: 0,
                        w: 0.7071067811865476,
                    },
                }); // 90 degree rotation about the Y axis
                ```
        -   Check the documentation on Vectors and Rotations for more information.
-   Added the `[dimension]Position` and `[dimension]Rotation` tags to support using vectors and rotation objects for bot positioning.
-   Improved the `getBotPosition()` function to support the `[dimension]Position` tag and return a `Vector3` object.
-   Added the `getBotRotation(bot, dimension)` function that retrieves the position of the given bot in the given dimension and returns a `Rotation` object.
    -   `bot` is the bot whose rotation should be retrieved.
    -   `dimension` is the dimension that the bot's rotation should be retrieved for.
-   Improved the `animateTag()`, `os.getCameraPosition()` `os.getCameraRotation()`, `os.getFocusPoint()`, `os.getPointerPosition()`, `os.getPointerDirection()`, `math.getForwardDirection()`, `math.intersectPlane()`, `math.getAnchorPointOffset()`, `math.addVectors()`, `math.subtractVectors()`, `math.negateVector()`, `math.normalizeVector()`, `math.vectorLength()`, and `math.scaleVector()` functions to support `Vector2`, `Vector3`, and `Rotation` objects.
-   Added the "Select Background" and removed the "Share Video" buttons from the meetPortal.
-   Added initial documentation for ab-1.

### :bug: Bug Fixes

-   Fixed an issue where `os.showUploadFiles()` would return previously uploaded files.
-   Fixed an issue where tag text edits (i.e. `insertTagText()`) would not be properly communicated to the rest of CasualOS when they occurred after tag updates (i.e. `setTag()`).

## V3.0.10

#### Date: 5/6/2022

### :rocket: Improvements

-   Improved the Records API to be able to return errors to allowed HTTP origins.
-   Improved `os.meetCommand()` to return a promise.
-   Added the ability to specify an options object with `os.recordData(key, address, data, options)` that can specify update and delete policies for the data.

    -   These policies can be useful to restrict the set of users that can manipulate the recorded data.
    -   `options` is an object with the following properties:

        ```typescript
        let options: {
            /**
             * The HTTP Endpoint that should be queried.
             */
            endpoint?: string;

            /**
             * The policy that should be used for updating the record.
             * - true indicates that the value can be updated by anyone.
             * - An array of strings indicates the list of user IDs that are allowed to update the data.
             */
            updatePolicy?: true | string[];

            /**
             * The policy that should be used for deleting the record.
             * - true indicates that the value can be erased by anyone.
             * - An array of strings indicates the list of user IDs that are allowed to delete the data.
             * Note that even if a delete policy is used, the owner of the record can still erase any data in the record.
             */
            deletePolicy?: true | string[];
        };
        ```

-   Added the `os.tip(message, pixelX?, pixelY?, duration?)` and `os.hideTips(tipIDs?)` functions to make showing tooltips easy.
    -   `os.tip(message, pixelX?, pixelY?, duration?)` can be used to show a tooltip and takes the following parameters:
        -   `message` is the message that should be shown.
        -   `pixelX` is optional and is the horizontal pixel position on the screen that the message should be shown at.
            If omitted, then the tooltip will be shown at the current mouse position or the last touch position.
            Additionally, omitting the position will cause the tooltip to only be shown when the mouse is near it.
            Moving the mouse away from the tooltip in this mode will cause the tooltip to be automatically hidden.
        -   `pixelY` is optional and is the vertical pixel position on the screen that the message should be shown at.
            If omitted, then the tooltip will be shown at the current mouse position or the last touch position.
            Additionally, omitting the position will cause the tooltip to only be shown when the mouse is near it.
            Moving the mouse away from the tooltip in this mode will cause the tooltip to be automatically hidden.
        -   `duration` is optional and is the number of seconds that the toast should be visible for.
        -   Returns a promise that resolves with the ID of the newly created tooltip.
    -   `os.hideTips(tipIDs?)` can be used to hide a tooltip and takes the following parameters:
        -   `tipIDs` is optional and is the ID or array of IDs of tooltips that should be hidden. If omitted, then all tooltips will be hidden.
        -   Returns a promise that resolves when the action has been completed.
-   Improved the menuPortal to use 60% of the screen width on large screens when the screen is taller than it is wide.
-   Improved the systemPortal to support `system` tag values that are set to non-string values such as booleans and integers.
-   Added WebXR hand tracking support.
    -   Tested and verified on Meta Quest 2 headset.
    -   Wrist portals have custom offsets for hands to try and minimize the blocking of hands during interaction.
    -   Air tap interaction only currently. Air taps are when you tap your index finger and thumb together to perform a "tap/click" on what the pointer ray is targeting.

### :bug: Bug Fixes

-   Fixed an issue where CasualOS would attempt to download records from the wrong origin if using a custom `endpoint` parameter.

## V3.0.9

#### Date: 4/27/2022

### :rocket: Improvements

-   Added the `crypto.hash(algorithm, format, ...data)` and `crypto.hmac(algorithm, format, key, ...data)` functions.
    -   These functions make it easy to generalize which hash algorithm to use and also support outputting the result in several different formats.
    -   Supported algorithms for `crypto.hash()` are: `sha256`, `sha512`, and `sha1`.
    -   Supported algorithms for `crypto.hmac()` are: `hmac-sha256`, `hmac-sha512`, and `hmac-sha1`.
    -   Supported formats for both are: `hex`, `base64`, and `raw`.
    -   See the documentation for more information.
-   Added the `bytes.toBase64String(bytes)`, `bytes.fromBase64String(base64)`, `bytes.toHexString(bytes)`, and `bytes.fromHexString(hex)` functions.
    -   These functions make it easy to convert to and from Base64 and Hexadecimal encoded strings to [Uint8Array](https://developer.mozilla.org/en-US/docs/Web/JavaScript/Reference/Global_Objects/Uint8Array) byte arrays.
    -   See the documentation for more information.

### :bug: Bug Fixes

-   Fixed a permissions issue that prevented the creation of subjectless keys.

## V3.0.8

#### Date: 4/26/2022

### :rocket: Improvements

-   Added the ability to view participants and breakout rooms in the meetPortal.

## V3.0.7

#### Date: 4/26/2022

### :bug: Bug Fixes

-   Fixed an issue where bot labels would not render.

## V3.0.6

#### Date: 4/26/2022

### :bug: Bug Fixes

-   Fixed an issue where bots would not render because their shader code was broken.

## V3.0.5

#### Date: 4/26/2022

### :rocket: Improvements

-   Added the ability to specify which auth site records should be loaded/retrieved from.
    -   This is useful for saving or getting records from another CasualOS instance.
    -   The following functions have been updated to support an optional `endpoint` parameter:
        -   `os.recordData(key, address, data, endpoint?)`
        -   `os.getData(recordName, address, endpoint?)`
        -   `os.listData(recordName, startingAddress?, endpoint?)`
        -   `os.eraseData(key, address, endpoint?)`
        -   `os.recordManualApprovalData(key, address, data, endpoint?)`
        -   `os.getManualApprovalData(recordName, address, endpoint?)`
        -   `os.listManualApprovalData(recordName, startingAddress?, endpoint?)`
        -   `os.eraseManualApprovalData(key, address, endpoint?)`
        -   `os.recordFile(key, data, options?, endpoint?)`
        -   `os.eraseFile(key, url, endpoint?)`
        -   `os.recordEvent(key, eventName, endpoint?)`
        -   `os.countEvents(recordName, eventName, endpoint?)`
-   Improved the sheetPortal and and multi-line editor to support editing tags that contain object values.
-   Updated the Terms of Service, Acceptable Use Policy, and Privacy Policy to make it clearer which websites they apply to.
-   Improved how lines are rendered to use an implementation built into three.js.
    -   This makes bot strokes that are scaled appear correct.
    -   This change also makes lines and strokes appear the same size on screen no matter the zoom level of the camera. This can make it easier to identify bots when zoomed out a lot.
-   Added the ability to allow/deny login with phone numbers based on regex rules defined in a DynamoDB table.
-   Added the `os.getSubjectlessPublicRecordKey(recordName)` function to make it possible to create a record key that allow publishing record data without being logged in.
    -   All record keys are now split into two categories: subjectfull keys and subjectless keys.
    -   subjectfull keys require login in order to publish data are are the default type of key.
    -   subjectless keys do not require login in order to publish data.
    -   When publishing data with a subjectless key, all users are treated as anonymous. In effect, this makes the owner of the record fully responsible for the content that they publish.
-   Added the `os.meetFunction(functionName, ...args)` function to allow querying the current meet portal meeting state.
    -   `functionName` is the name of the function that should be triggered from the [Jitsi Meet API](https://jitsi.github.io/handbook/docs/dev-guide/dev-guide-iframe/#functions).
    -   `args` is the list of arguments that should be provided to the function.
    -   Returns a promise that resolves with the result of the function call.
-   Added the `@onMeetEntered` and `@onMeetExited` shouts which are triggered whenever the current user starts/stops participating in a meet.
    -   Unlike `@onMeetLoaded`, `@onMeetEntered` is only triggered after the user clicks the "Join" button from the meeting waiting room.
    -   See the documentation for more detailed information.
-   Added the `meetPortalJWT` tag to the meetPortalBot to allow using JSON Web Tokens for authenticating moderators in meetings.
    -   See the Jitsi FAQ for more information on how to setup a moderator for a meeting: https://developer.8x8.com/jaas/docs/faq#how-can-i-set-a-user-as-moderator-for-a-meeting
-   Added the `botPortal` tag that when set to a bot ID on the `configBot` will show the JSON data for that bot.
    -   Additionally, the `botPortalAnchorPoint` and `botPortalStyle` tags can be set on the `botPortalBot` similarly to how `meetPortalAnchorPoint` can be set on the `meetPortalBot`.
-   Added the `systemTagName` tag that, when set on the config bot, specifies the tag that should be used when finding bots to include in the systemPortal.
    -   For example, setting `systemTagName` to `"test"` will cause the systemPortal to search for bots that have a `test` tag instead of a `system` tag.

### :bug: Bug Fixes

-   Fixed an issue where accessing certain properties on `globalThis` would cause an error to occur.
-   Fixed an issue where it was not possible to change the current meetPortal while it was already open.
-   Fixed an issue where using `os.replaceDragBot()` with bots that contained an array in its tags would cause an error.
-   Fixed an issue where videos in `formAddress` would not automatically play on Chrome web browsers.

## V3.0.4

#### Date: 3/31/2022

### :rocket: Improvements

-   Added the ability to force AUX to intepret values as strings by prefixing the tag value with the 📝 emoji.
    -   This can be useful for when you want to ensure that a tag value is interpreted a string.
    -   For example, the string `"01"` will be interpreted as the number `1` by default but `"📝01"` will preserve the leading 0.
-   Added the ability to force a tag to interpret values as numbers by prefixing the tag value with the 🔢 emoji.
    -   This can be useful when you want to ensure that a tag is interpreted as a number.
-   Added support for scientific notation in numbers.
    -   `1.23e3` will now be interpreted as `1230`.
-   Improved `os.focusOn()` to support positions that include a Z coordinate.
    -   This allows moving the camera focus point to any position in 3D space.
    -   The Z coordinate defaults to 0 if not specified.
-   Added the `menuItemShowSubmitWhenEmpty` tag to allow showing the submit button on input menu items even if the input box does not have any value.
-   Added the `os.addDropGrid(...grids)` and `os.addBotDropGrid(botId, ...grids)` functions to make it easy to snap bots to a custom grid.
    -   These functions are useful if you want to snap bots to a grid with a custom position or rotation.
    -   Additionally, they can be used to move bots in a grid that is attached to a portal bot.
    -   See the documentation for detailed usage information.

### :bug: Bug Fixes

-   Fixed an issue where `infinity` and `-infinity` would always be calculated as `NaN` instead of their corresponding numerical values.
-   Fixed an issue where passing `null`/`undefined`/`NaN`/`Infinity` as the `x` or `y` coordinate to `os.focusOn()` would break the gridPortal.
-   Fixed an issue where error stack traces would sometimes contain incorrect line numbers.
-   Fixed an issue where the systemPortal recent tags list could error if a bot without a system tag was edited.
-   Fixed an issue where the runtime would crash if `animateTag()` was given a null bot.
-   Fixed an issue where dragging a bot with a controller in free space would position the bot incorrectly if the bot was loaded by a portal form bot.
-   Fixed an issue where bots that were inside a bot portal that was inside a wrist portal would have an incorrect scale. ([#254](https://github.com/casual-simulation/casualos/issues/254))

## V3.0.3

#### Date: 3/22/2022

### :rocket: Improvements

-   Added the `os.getAverageFrameRate()` function.
    -   This function is useful for calculating the number of times that the 3D views have updated in the last second.
    -   Returns a promise that resolves with the current frame rate value.
-   `AUX_PLAYER_MODE`: The player mode that this instance should indicate to scripts.
    -   `"player"` indicates that the inst is supposed to be for playing AUXes while `"builder"` indicates that the inst is used for building AUXes.
    -   Defaults to `"builder"`.
    -   This value is exposed via the object returned from `os.version()`.
        -   See the documentation on `os.version()` for more information.
-   Added a button that offers to redirect to a static instance after a 25 second loading timeout.
    -   The redirect will send the user to `static.{common_host}` so `casualos.com` will redirect to `static.casualos.com` and `stable.casualos.com` will redirect to `static.casualos.com`.

## V3.0.2

#### Date: 3/16/2022

### :boom: Breaking Changes

-   Removed the following functions:
    -   `server.exportGpio()`
    -   `server.unexportGpio()`
    -   `server.getGpio()`
    -   `server.setGpio()`

### :rocket: Improvements

-   Improved performance for lower end devices by making CasualOS more efficient when automatically updating bots with user input.
-   Added the ability to login with a phone number instead of an email address.
    -   This feature is enabled by the `ENABLE_SMS_AUTHENTICATION` environment variable during builds.
-   Added the ability to automatically synchronize device clocks and expose the synchronized information to scripts.
    -   The following properties have been added:
        -   `os.localTime` - The local clock time in miliseconds since the Unix Epoch.
        -   `os.agreedUponTime` - The synchronized clock time in miliseconds since the Unix Epoch.
        -   `os.instLatency` - The average latency between this device and the inst in miliseconds. Smaller values are generally better.
        -   `os.instTimeOffset` - The delta between the local time and agreed upon time in miliseconds.
        -   `os.instTimeOffsetSpread` - The uncertainty of the accuracy of the `os.instTimeOffset` value. Measured in miliseconds. Smaller values indicate that `os.agreedUponTime` is more accurate, larger values indicate that `os.agreedUponTime` is less accurate.
        -   `os.deadReckoningTime` - The synchronized clock time that includes an additional 50ms offset to try to ensure that all devices are synchronized once the time ocurrs.
-   Improved `animateTag()` to support custom easing functions and a custom start time.
    -   The `easing` property in the options object that is passed to `animateTag()` now supports custom functions for custom easing behaviors. The function should accept one parameter which is a number between 0 and 1 that represents the progress of the animation and it should return a number which is the value that should be multiplied against the target tag. See the documentation of `animateTag()` for an example.
    -   The `startTime` property is now supported in the options object that is passed to `animateTag()`. It should be the number of miliseconds since the Unix Epoch that the animation should start at. For example, `os.localTime + 1000` will cause the animation to start in 1 second.

### :bug: Bug Fixes

-   Fixed an issue where `bot.vars` would get cleared after the scripts that created it finished their initial execution.
-   Fixed an issue where `labelColor` did not work on menu bots that had `form` set to `input`.
-   Fixed an issue where `labelColor` would not work unless the menu bot had a `label`.
    -   This is useful for menu bots that only use icons.

## V3.0.1

#### Date: 2/17/2022

### :rocket: Improvements

-   Added the `math.setRandomSeed(seed)` and `math.getSeededRandomNumberGenerator(seed?)` functions.

    -   `math.setRandomSeed(seed)` specifies the random seed that should be used for `math.random()` and `math.randomInt()`.
        -   `seed` is the number or string that should be used as the random number generator seed. If set to null, then the seed value will be cleared.
    -   `math.getSeededRandomNumberGenerator(seed?)` creates a new object that contains its own `random()` and `randomInt()` functions that use the specified seed.

        -   `seed` is the number of string that should be used the random number generator seed. If omitted, then an unpredictable seed will be chosen automatically.
        -   It returns an object with the following structure:

            ```typescript
            let result: {
                /**
                 * The seed that was used to create this random number generator.
                 */
                seed: number | string;

                /**
                 * Generates a random real number between the given minimum and maximum values.
                 */
                random(min?: number, max?: number): number;

                /**
                 * Generates a random integer between the given minimum and maximum values.
                 */
                randomInt(min: number, max: number): number;
            };
            ```

-   Added the ability to store dates in tags by prefixing them with `📅`.
    -   Dates must be formatted similarly to [ISO 8601](https://en.wikipedia.org/wiki/ISO_8601):
        -   `2012-02-06` (year-month-day in UTC-0 time zone)
        -   `2015-08-16T08:45:00` (year-month-day + hour:minute:second in UTC-0 time zone)
        -   `2015-08-16T08:45:00 America/New_York` (year-month-day + hour:minute:second in specified time zone)
        -   `2015-08-16T08:45:00 local` (year-month-day + hour:minute:second + in local time zone)
    -   In scripts, date tags are automatically parsed and converted to DateTime objects.
        -   DateTime objects are easy-to-use representations of date and time with respect to a specific time zone.
        -   They work better than the built-in [Date](https://developer.mozilla.org/en-US/docs/Web/JavaScript/Reference/Global_Objects/Date) class because DateTime supports time zones whereas Date does not.
        -   You can learn more about them by checking out the [documentation](https://docs.casualos.com/docs/actions#datetime).
-   Added the `getDateTime(value)` function to make parsing strings into DateTime objects easy.
    -   Parses the given value and returns a new DateTime that represents the date that was contained in the value.
    -   Returns null if the value could not be parsed.
-   Added the `circle` bot form.

## V3.0.0

#### Date: 2/10/2022

### :rocket: Improvements

-   Added the `os.openImageClassifier(options)` and `os.closeImageClassifier()` functions.
    -   These functions are useful for applying Machine Learning inside CasualOS to detect categories of things via the camera feed.
    -   Currently, the image classifier is only able to consume models generated with [Teachable Machine](https://teachablemachine.withgoogle.com/).
        1.  To create a model, go to [https://teachablemachine.withgoogle.com/](https://teachablemachine.withgoogle.com/) and click "Get Started".
        2.  Create an "Image Project" and choose "Standard image model".
        3.  Add or record photos in each class.
        4.  Click "Train".
        5.  Once training is done you can get a model URL by clicking "Export Model".
        6.  Under "Tensorflow.js", choose "Upload (shareable link)" and click "Upload". You can also optionally save the project to Google Drive.
        7.  Once uploaded, copy the shareable link.
        8.  Create a bot with an `@onClick` tag and put the following code in it (replacing `MY_MODEL_URL` with the shareable link):
            ```typescript
            await os.openImageClassifier({
                modelUrl: 'MY_MODEL_URL',
            });
            ```
    -   `options` is an object with the following properties:
        -   `modelUrl` - The sharable link that was generated from Teachable Machine.
        -   `modelJsonUrl` - Is optional and can be used in advanced scenarios where you want to control where the model is stored.
        -   `modelMetadataUrl` - Is optional and can be used in advanced scenarios where you want to control where the model is stored.
        -   `cameraType` - Is optional and is the type of camera that should be preferred. Can be "front" or "rear".
-   Created the `oai-1` appBundle.

    -   This appBundle is currently a simple ab that can query the [OpenAI GPT-3 API](https://beta.openai.com/overview) via a shout.
    -   The ab has the following features:

        -   A single manager bot in the `oai-1` dimension and systemPortal as `oai-1.manager`.
        -   `@generateTextResponse` is a listener that asks GPT-3 to respond to a given text prompt.

            -   It takes the following parameters:
                -   `apiKey` - The API key that should be used to access the API. You can get an API key at [https://beta.openai.com/overview](https://beta.openai.com/overview).
                -   `prompt` - The text that the AI should respond to. An example is "Write a tagline for an ice cream shop.". Also see this guide: [https://beta.openai.com/docs/guides/completion](https://beta.openai.com/docs/guides/completion).
                -   `engine` - The engine that should be used to process the prompt. Defaults to `"text-davinci-001"` if not specified. You can find a list of engines is available here: [https://beta.openai.com/docs/engines](https://beta.openai.com/docs/engines).
                -   `options` - An object that contains additional options for the request. You can find the documentation for these options here: [https://beta.openai.com/docs/api-reference/completions/create](https://beta.openai.com/docs/api-reference/completions/create).
            -   It returns a promise that contains a list of generated choices.
            -   Example:

                ```typescript
                let oai = getBot('system', 'oai-1.manager');
                const response = await oai.generateTextResponse({
                    apiKey: 'myAPIKey',
                    prompt: 'Write a tagline for an ice cream shop.',
                });

                if (response.choices.length > 0) {
                    os.toast('Best choice: ' + response.choices[0]);
                } else {
                    os.toast('No choices.');
                }
                ```

### :bug: Bug Fixes

-   Fixed an issue with `os.listData()` where it was impossible to list data items unless a starting address was provided.

## V2.0.36

#### Date: 2/4/2022

### :rocket: Improvements

-   Added global search to the systemPortal.
    -   Useful for finding a word or phrase in the tags of all the bots in an inst.
    -   For example, you can find all the places where a shout occurrs by typing "shout" into the search box.
    -   Can be accessed by using `Ctrl+Shift+F` while the systemPortal is open or by selecting the eyeglass icon on the left side of the screen.
-   Added the ability to use a video camera feed as the portal background.
    -   You can enable this feature by setting `portalBackgroundAddress` to `casualos://camera-feed`.
    -   It also supports specifying the rear or front facing cameras with `casualos://camera-feed/rear` and `casualos://camera-feed/front`.

### :bug: Bug Fixes

-   Fixed an issue with custom apps where HTML changes would stop propagating if an element was added to its own parent.
    -   This could happen via using the HTML document API like:
        ```typescript
        // in @onSetupApp
        const parent = that.document.createElement('div');
        const child = that.document.createElement('span');
        parent.appendChild(child);
        parent.appendChild(child); // This would cause the issue
        ```
    -   Alternatively, it could happen when using `os.compileApp()`.
        -   For efficiency, `os.compileApp()` uses a change detection algorithm to limit the number of HTML elements it needs to create.
        -   In some cases, it saw that it could reuse an HTML element by moving it and this happened to trigger the bug in the system that records these changes.

## V2.0.35

#### Date: 2/2/2022

### :rocket: Improvements

-   Added the `os.getMediaPermission(options)` function to request permission for device audio/video streams.
    -   Generally permissions are asked for the moment they are needed but this can be cumbersome in situations such as immersive ar/vr experiences as the user must jump back to the browser in order to grant them.

### :bug: Bug Fixes

-   Fixed jittery camera rendering issues when entering XR for the first time in a session.
-   Fixed three.js holding onto stale XRSession after exiting XR.
    -   This was the root cause of the Hololens losing the ability to render the scene background after exiting XR.

## V2.0.34

#### Date: 1/31/2022

### :rocket: Improvements

-   Improved the systemPortal to show all tags that are on the bot when the pinned tags section is closed.
    -   This makes it easier to manage when adding new tags while the pinned tags section is closed.

### :bug: Bug Fixes

-   Fixed an issue with `os.recordEvent()` where trying to save events in DynamoDB would fail.

## V2.0.33

#### Date: 1/31/2022

### :rocket: Improvements

-   Added the `os.listData(recordNameOrKey, startingAddress?)` function to make it easy to list data items in a record.
    -   `recordNameOrKey` is the name of the record. Can also be a record key.
    -   `startingAddress` is optional and is the address after which items will be included in the returned list. For example, the starting address `b` will cause addresses `c` and `d` to be included but not `a` or `b`.
-   Added the `os.recordEvent(recordKey, eventName)` and `os.countEvents(recordNameOrKey, eventName)` functions. These functions are useful for building simple analytics into your app bundles.
    -   `os.recordEvent(recordKey, eventName)` can be used to document that the given event occurred.
        -   `recordKey` is the key that should be used to access the record.
        -   `eventName` is the name of the event.
    -   `os.countEvents(recordNameOrKey, eventName)` can be used to get the number of times that the given event has ocurred.
        -   `recordNameOrKey` is the name of the record that the event count should be retrieved from. Can also be a record key.
        -   `eventName` is the name of the event.

## V2.0.32

#### Date: 1/26/2022

### :rocket: Improvements

-   Added the `os.arSupported()` and `os.vrSupported()` functions to query device support for AR and VR respectively. Both of these are promises and must be awaited.

    ```typescript
    const arSupported = await os.arSupported();
    if (arSupported) {
        //...
    }

    const vrSupported = await os.vrSupported();
    if (vrSupported) {
        //...
    }
    ```

-   Added shouts for entering and exiting AR and VR:
    -   `@onEnterAR` - Called when AR has been enabled.
    -   `@onExitAR` - Called when AR has been disabled.
    -   `@onEnterVR` - Called when VR has been enabled.
    -   `@onExitVR` - Called when VR has been disabled.
-   Expanded `meetPortal` scripting:
    -   Added shouts for loading and leaving the meet portal:
        -   `@onMeetLoaded` - Called when the user has finished loading the meet portal.
        -   `@onMeetLeave` - Called when the user leaves the meet portal.
    -   Added the `os.meetCommand(command, ...args)` function that sends commands directly to the Jitsi Meet API. Supported commands can be found in the [Jitsi Meet Handbook](https://jitsi.github.io/handbook/docs/dev-guide/dev-guide-iframe#commands).
    -   Added the following meet portal configuration tags. These must be set on the `meetPortalBot`:
        -   `meetPortalPrejoinEnabled` - Whether the meet portal should have the prejoin screen enabled.
            -   The prejoin screen is where the user can setup their display name, microphone, camera, and other settings, before actually joining the meet.
        -   `meetPortalStartWithVideoMuted` - Whether the meet portal should start with video muted.
        -   `meetPortalStartWithAudioMuted` - Whether the meet portal should start with audio muted.
        -   `meetPortalRequireDisplayName` - Whether the meet portal should require the user define a display name.

## V2.0.31

#### Date: 1/20/2022

### :rocket: Improvements

-   Added the `os.eraseData(recordKey, address)` function to allow deleting data records.
    -   `recordKey` is the key that should be used to access the record.
    -   `address` is the address of the data inside the record that should be deleted.
-   Added the `os.eraseFile(recordKey, urlOrRecordFileResult)` function to allow deleting file records.
    -   `recordKey` is the key that should be used to access the record.
    -   `urlOrRecordFileResult` is the URL that the file is stored at. It can also be the result of a `os.recordFile()` call.
-   Added the `os.recordManualApprovalData(recordKey, address, data)`, `os.getManualApprovalData(recordName, address)`, and `os.eraseManualApprovalData(recordKey, address)` functions.
    -   These work the same as `os.recordData()`, `os.getData()`, and `os.eraseData()` except that they read & write data records that require the user to confirm that they want to read/write the data.
    -   One thing to note is that manual approval data records use a different pool of addresses than normal data records.
        This means that data which is stored using `os.recordManualApprovalData()` cannot be retrieved using `os.getData()` (i.e. you must use `os.getManualApprovalData()`).

### :bug: Bug Fixes

-   Fixed an issue where trying to save a bot using `os.recordData()` or `os.recordFile()` would produce an error.

## V2.0.30

#### Date: 1/14/2022

### :wrench: Plumbing Changes

-   Replaced socket.io with native WebSockets.
    -   The possible options for `CAUSAL_REPO_CONNECTION_PROTOCOL` are now `websocket` and `apiary-aws`.
    -   Since the introduction of `apiary-aws`, we've used native WebSockets for more connections. As such, it should be safe to use native WebSockets in place of socket.io.
    -   This means we have fewer depenencies to keep up with and fewer potential bugs.
    -   Additionally it means that we save a little bit on our output code bundle size.

### :bug: Bug Fixes

-   Fixed an issue where deleting all the text from a menu item would show the `menuItemText` tag value instead of the (empty) `menuItemText` tag mask value.
    -   This change causes CasualOS to use `false` for the `menuItemText` `tempLocal` tag mask when a normal tag value is present for `menuItemText`. If the bot has no tag value for `menuItemText`, then `null` is used.
-   Fixed an issue where CasualOS could sometimes miss events during initialization.
    -   This bug most likely affected portals that are configurable by a config bot (e.g. gridPortal) but could have also affected other parts of the CasualOS system.
    -   This bug also was very rare. We only saw it once in our testing.
-   Fixed an issue with custom apps where calling `os.registerApp()` multiple times would cause the app to be destroyed and re-created.
    -   This caused issues with retaining focus and made the user experience generally poor.
-   Fixed an issue with custom apps where a the value attribute could not be overridden on input elements.
    -   Now it is possible to specify what the value should be and it will be properly synced.

## V2.0.29

#### Date: 1/10/2022

### :rocket: Improvements

-   Added the ability to use videos for `formAddress` and `portalBackgroundAddress` URLs.
-   Improved CasualOS to support logging into ab1.link directly from CasualOS.
    -   Previously you would have to login to ab1.link via a new tab.
    -   The new experience is seamless and much less confusing.

### :bug: Bug Fixes

-   Fixed an issue where DRACO compressed GLTF models could not be loaded if the decoder program had already been cached by the web browser.

## V2.0.28

#### Date: 1/5/2022

### :boom: Breaking Changes

-   Changed the auth and records features to default to disabled unless the the `AUTH_ORIGIN` and `RECORDS_ORIGIN` environment variables are specified during build.

### :rocket: Improvements

-   Added the `links` global variable to the code editor autocomplete list.
-   Added the `masks` global variable to the code editor autocomplete list.
-   Improved `os.showUploadFiles()` to include the `mimeType` of the files that were uploaded.
    -   This makes it easier to upload files with `os.recordFile()`.
-   Added the `os.beginAudioRecording(options?)` and `os.endAudioRecording()` functions.
    -   They replace the `experiment.beginAudioRecording()` and `experiment.endAudioRecording()` functions.
    -   Additionally, they now trigger the following listeners:
        -   `@onBeginAudioRecording` - Called when recording starts.
        -   `@onEndAudioRecording` - Called when recording ends.
        -   `@onAudioChunk` - Called when a piece of audio is available if streaming is enabled via the options.
    -   `options` is an object and supports the following properties:
        -   `stream` - Whether to stream audio samples using `@onAudioChunk`.
        -   `mimeType` - The MIME type that should be used to stream audio.
        -   `sampleRate` - The number of audio samples that should be taken per second (Hz). Only supported on raw audio types (`audio/x-raw`).
    -   See the documentation for more information and examples.

### Bug Fixes

-   Fixed an issue where the "remove tag" (X) buttons on empty tags in the sheet portal were always hidden.

## V2.0.27

#### Date: 1/4/2022

### :bug: Bug Fixes

-   Fixed another issue where file records could not be uploaded due more issues with signature calculations.

## V2.0.26

#### Date: 1/4/2022

### :bug: Bug Fixes

-   Fixed another issue where file records could not be uploaded due to various permissions issues.

## V2.0.25

#### Date: 1/4/2022

### :bug: Bug Fixes

-   Fixed an issue where file records could not be uploaded due to not including a security token in a request.

## V2.0.24

#### Date: 1/4/2022

### :bug: Bug Fixes

-   Fixed an issue where file records could not be uploaded due to a permissions issue.

## V2.0.23

#### Date: 1/4/2022

### :bug: Bug Fixes

-   Fixed an issue where file records could not be uploaded due to an issue with signature calculation.

## V2.0.22

#### Date: 1/3/2022

### :boom: Breaking Changes

-   Removed the following functions:
    -   `os.publishRecord()`
    -   `os.getRecords()`
    -   `os.destroyRecord()`
    -   `byAuthID()`
    -   `withAuthToken()`
    -   `byAddress()`
    -   `byPrefix()`

### :rocket: Improvements

-   Implemented the next version of records.
    -   This version replaces the old API (`os.publishRecord()`) and introduces a new paradigm.
    -   The first major change is that records now represent multiple pieces of data.
    -   `os.getPublicRecordKey(recordName)` has been added as a way to retrieve a key that can be used to write data and files to a public record.
    -   `os.recordData(recordKey, address, data)` can be used to store a piece of data at an address inside a record. This data can later be retrieved with `os.getData(recordKeyOrName, address)`.
    -   `os.getData(recordKeyOrName, address)` can be used to retrieve data that was stored in a record.
    -   `os.recordFile(recordKey, data, options?)` can be used to store a file inside a record. Files can be any size and can be accessed via `webhook()` or `os.getFile(url)`.
    -   `os.getFile(urlOrRecordFileResult)` can be used to easily retrieve a file.
    -   `os.isRecordKey(value)` is useful for determining if a value represents a record key.
    -   See the documentation for more information.
-   Updated Material Icons to the latest publicly available version.

## V2.0.21

#### Date: 12/6/2021

### :rocket: Improvements

-   Added [Simple Analytics](https://simpleanalytics.com/) to help us better understand how many people are using CasualOS.
-   Added the `os.convertGeolocationToWhat3Words(location)` function.

    -   Useful for getting a 3 word address for a latitude & longitude location.
    -   Returns a promise that resolves with the string containing the 3 words.
    -   `location` is an object with the following structure:

        -   ```typescript
            let location: {
                /**
                 * The latitude of the location.
                 */
                latitude: number;

                /**
                 * The longitude of the location.
                 */
                longitude: number;

                /**
                 * The language that the resulting 3 word address should be returned in.
                 * Defaults to "en".
                 * See https://developer.what3words.com/public-api/docs#available-languages
                 * for a list of available languages.
                 */
                language?: string;
            };
            ```

## V2.0.20

#### Date: 12/2/2021

### :bug: Bug Fixes

-   Fixed an issue where removing a bot without a stroke from a dimension would cause CasualOS to stop responding.

## V2.0.19

#### Date: 12/1/2021

### :boom: Breaking Changes

-   `lineStyle` now defaults to `line` instead of `arrow`.

### :rocket: Improvements

-   Updated the CasualOS Terms of Service.
-   Improved `lineTo` and `strokeColor` to use lines that support custom widths.
-   Added the `links` variable as a shortcut for `thisBot.links`.
-   Added `bot.vars` and `os.vars` as an easy way to store and lookup variables by name.
    -   `os.vars` works exactly the same as `globalThis`.
    -   `bot.vars` allows you to store special values in a bot that cannot be stored in either `bot.tags` or `bot.masks`.
-   Added the ability to whisper to a bot by using `bot.listener()` instead of `whisper(bot, "listener")`.
    -   e.g.
        ```typescript
        let result = thisBot.myScript(argument);
        ```
        is equivalent to
        ```typescript
        let [result] = whisper(thisBot, 'myScript', argument);
        ```
-   Added the ability to shout to bots by using `shout.listener()` instead of `shout("listener")`.
    -   e.g.
        ```typescript
        let results = shout.myScript(argument);
        ```
        is equivalent to
        ```typescript
        let results = shout('myScript', argument);
        ```

## V2.0.18

#### Date: 11/30/2021

### :rocket: Improvements

-   Added bot links.
    -   Bot links are special tag values that represent a link from the tag to another bot.
    -   Similarly to listen tags, you can create a bot link by setting a tag to `🔗{botID}`.
    -   The 🔗 emoji tells CasualOS that the tag represents a link to another bot.
    -   Links work by referencing Bot IDs and CasualOS now provides additional functions to help with understanding bot links.
        For example, not only do the `#lineTo`, `#creator` and `#transformer` tags support bot links, but you can find the list of tags that reference other bots by using the new `getBotLinks(bot)` function.
    -   Bot links also support linking to multiple other bots by adding commas in between Bot IDs.
    -   The `bot.link` property has been added as a way to quickly get a link to the bot.
    -   The `bot.links` property has been added for scripts to interface with bot links.
        -   This property represents the tags that are bot links.
        -   You can easily link to a bot by setting
            ```typescript
            bot.links.tag = botToLinkTo;
            ```
        -   You can also get the bot(s) that are linked by using
            ```typescript
            // Gets a single bot if only one bot is linked in the tag.
            // Gets an array if multiple bots are linked.
            let linkedBot = bot.links.tag;
            ```
    -   Additionally, the `byTag()` bot filter has been updated to support searching for bots by link.
        -   For example if the `#myLink` tag is used to link bots,
            you can find all the bots that link to this bot using `#myLink` by using `byTag()` like this:
            ```typescript
            let botsThatLinkToThisBot = getBots(
                byTag('myLink', '🔗' + thisBot.id)
            );
            ```
        -   This change also means that it is now possible to have multiple creators for a bot by using bot links in the `#creator` tag.
-   Added some minor visual improvements to the systemPortal.
-   Improved menu bots to show their `formAddress` icon when the bot has no label.
-   Added the `os.getExecutingDebugger()` function.
    -   Gets the debugger that this script is currently running inside. Returns null if not running inside a debugger.
-   Added the `getFormattedJSON(data)` function.
    -   Works like `getJSON(data)` except the returned JSON is nicely formatted instead of compressed.
-   Added the `getSnapshot(bots)` function.
    -   Snapshots are like mods except they represent multiple bots and include the ID, space, tags, and tag masks of each bot.
    -   They are useful for debugging and easily saving a bunch of bots at once.
-   Added the `diffSnapshots(first, second)` function.
    -   Useful for calculating the delta between two snapshots.
-   Added the `applyDiffToSnapshot(snapshot, diff)` funciton/
    -   Useful for calculating a new snapshot from a snapshot and a delta.
    -   Works kinda like the opposite of `diffSnapshots(first, second)`.
-   Added the `getLink(...bots)` function.
    -   Creates a value that represents a link to the given bots. You can then save this value to a tag to save the link.
-   Added the `getBotLinks(bot)` function.
    -   Useful for discovering what links a bot has stored.
    -   See the documentation for more detailed info.
-   Added the `updateBotLinks(bot, idMap)` function.
    -   Useful for updating bot links to reference new bots.
    -   See the documentation for more detailed info.
-   Improved the `editingBot` tag to use bot links instead of just storing the bot ID.
-   Added the `pixelRatio` and `defaultPixelRatio` tags to the configBot.
    -   `defaultPixelRatio` is the [pixel ratio](https://developer.mozilla.org/en-US/docs/Web/API/Window/devicePixelRatio) that is used by CasualOS for rendering 3D portals by default.
    -   `pixelRatio` can be set on the configBot to control the size of the internal render buffers. Higher values make the output image appear smoother but will also cause CasualOS to run slower.
-   Improved `web.hook()` and related functions to accept the `retryCount`, `retryStatusCodes`, and `retryAfterMs` options.
    -   `retryCount` is the number of times the request should be re-sent if it fails. Defaults to 0.
    -   `retryStatusCodes` is the array of error status codes that should cause the request to be retried. Defaults to:
        -   408 - Request Timeout
        -   429 - Too Many Requests
        -   500 - Internal Server Error
        -   502 - Bad Gateway
        -   503 - Service Unavailable
        -   504 - Gateway Timeout
        -   0 - Network Failure / CORS
    -   `retryAfterMs` is the number of miliseconds to wait between retried requests. Defaults to 3000.

### :bug: Bug Fixes

-   Fixed an issue where deleting a tag in the multiline editor would cause the tag to remain in the data.
-   Fixed an issue where autocomplete for tags did not work in the systemPortal.
-   Fixed some display issues in the systemPortal.
-   Fixed an issue where using loops after JSX elements might cause the script to fail to compile.

## V2.0.17

#### Date: 11/12/2021

### :bug: Bug Fixes

-   Fixed an issue where built-in portal bots were not being updated by CasualOS.
    -   This also fixes an issue where camera position and rotation offsets didn't work.

## V2.0.16

#### Date: 11/11/2021

### :boom: Breaking Changes

-   Removed Custom Executables.
    -   This means the following functions are no longer available:
        -   `os.registerExecutable()`
        -   `os.buildExecutable()`
    -   If you have use for this type of functionality, we recommend that you look into [Custom Apps](https://docs.casualos.com/docs/actions/#app-actions).
        They are easier to use and allow you to use more built-in CasualOS functionality than Custom Executables.

### :rocket: Improvements

-   Added the `systemPortal`.
    -   The systemPortal is a new way to organize and edit a set of bots and their scripts.
    -   The systemPortal works by displaying bots that have a `#system` tag.
    -   When `#systemPortal` on the `configBot` is set to `true`, all bots that have a `#system` tag will be displayed in the system portal.
    -   When `#systemPortal` is set to a string, then only bots where their `#system` tag contains the value in `#systemPortal` will be shown.
    -   It also contains some other useful features not found in the sheetPortal like a list of recently edited tags and a search box that lets you easily change the `#systemPortal` tag value.
    -   See the glossary page on the `systemPortal` for more info.

### :bug: Bug Fixes

-   Fixed an issue where the forward/back browser buttons would not delete tags from the config bot if the related query parameter was deleted.

## V2.0.15

#### Date: 11/1/2021

### :rocket: Improvements

-   Added the `miniMapPortal`.
    -   This is a mini version of the `mapPortal` that works kinda like the `miniGridPortal`.
-   Added a introductory page to the documentation that links to the "Pillars of Casual Simulation" video tutorials.
-   Added a "Getting Started" page that contains some written documentation on the basics of CasualOS.
    -   Thanks to Shane Thornton ([@shane-cpu](https://github.com/shane-cpu)) for contributing this!
-   Added a glossary page to the documentation.
    -   This page is incomplete but contains basic descriptions for common terms like "bot", "tag", "portal", "inst", etc.
    -   There is also a feature where other parts of the documentation can link to the glossary and get Wikipedia-style tooltips for the terms.

### :bug: Bug Fixes

-   Fixed an issue where the server failed to retrieve permanent records when when `.getMoreRecords()` was called.

## V2.0.14

#### Date: 10/29/2021

### :rocket: Improvements

-   Improved the `local` space to delete the oldest inst when localStorage is full.
-   Added the `pointerPixelX` and `pointerPixelY` tags to the gridPortalBot to track the mouse pointer position on the screen.
-   Improved the records system to be able to store records larger than 300KB in size.
    -   Records larger than 300KB will be placed in an S3 bucket.
    -   Records stored in S3 will now have a `dataURL` instead of `data` that points to where the record can be downloaded from.

### :bug: Bug Fixes

-   Fixed an issue where the built-in portal bots would cause all scripts to be recompiled.
-   Fixed an issue where functions that retrieve data from portal bots (like `os.getFocusPoint()`) would always return null data.
-   Fixed an issue where the `.getMoreRecords()` function did not work.

## V2.0.13

#### Date: 10/19/2021

### :rocket: Improvements

-   Added several features to make testing asynchronous scripts easier.
    -   Debuggers now automatically convert asynchronous scripts to synchronous scripts by default.
        -   This makes testing easier because your test code no longer needs to be aware of if a script runs asynchronously in order to observe errors or results.
        -   You can override this default behavior by setting `allowAsynchronousScripts` to `true` in the options object that is passed to `os.createDebugger()`.
    -   Some functions are now "maskable".
        -   Maskable functions are useful for testing and debugging because they let you modify how a function works simply by using `function.mask().returns()` instead of `function()`.
            -   For example, the `web.get()` function sends an actual web request based on the options that you give it. When testing we don't want to send a real web request (since that takes time and can fail), so instead we can mask it with the following code:
            ```typescript
            web.get.mask('https://example.com').returns({
                status: 200,
                data: 'hello world!',
            });
            ```
            Then, the next time we call `web.get()` with `https://example.com` it will return the value we have set:
            ```typescript
            console.log(web.get('https://example.com));
            ```
        -   Maskable functions currently only work when scripts are running inside a debugger with `allowAsychronousScripts` set to `false`.
        -   Here is a list of maskable functions (more are coming):
            -   `web.get()`
            -   `web.post()`
            -   `web.hook()`
            -   `webhook()`
            -   `webhook.post()`
            -   `os.showInput()`
            -   `os.getRecords()`
            -   `os.publishRecord()`
            -   `os.destroyRecord()`
            -   `os.requestPermanentAuthToken()`
    -   Properties added to `globalThis` are now separated per-debugger.
        -   This means that you can set `globalThis.myVariable = 123;` and it won't affect debuggers.
        -   It also means that testing with global variables are easier because you don't have to set and reset them before each test anymore.
    -   Debuggers now automatically setup `tempLocal` bots for built-in portals.
        -   This means that the portal bots like `gridPortalBot`, `mapPortalBot`, etc. are available in debuggers.
    -   Debuggers now automatically setup a `configBot`.
        -   You can override this configBot by using the `configBot` property in the options object that is passed to `os.createDebugger()`.
-   Updated the sidebar on the documentation site to be easier to use.
-   Updated the auth site branding.
-   Added well-formatted pages for the terms of service, privacy policy, and acceptable use policy to the auth website.

### :bug: Bug Fixes

-   Fixed an issue where floating labels on billboarded bots did not work.

## V2.0.12

#### Date: 10/8/2021

### :rocket: Improvements

-   Added the `os.createDebugger(options?)` function.
    -   `os.createDebugger()` can be used to create a separate sandbox area where bots can be tested without causing external effects.
    -   This is useful for automated testing scenarios where you want to validate how a script works (e.g. that a toast is shown) without actually performing the script results (i.e. actually showing the toast).
    -   Works by returning an object that contains a separate set of actions (like `create()` and `getBots()`) that can be used like normal.
        For example:
        ```typescript
        const debug = os.createDebugger();
        const debugBot = debug.create({ home: true, color: 'red' });
        ```
        Creates a bot that is contained in the debugger. Therefore, scripts on the `debugBot` will only affect bots that were created in the debugger.
    -   See the documentation for more information.
-   Added the `assert(condition, message?)` and `assertEqual(received, expected)` functions.
    -   These functions check that the given condition is true or that the values are equal to each other and throw an error if they are not.
    -   They can be useful for automated testing.
    -   See the documentation for examples.

### :bug: Bug Fixes

-   Fixed an issue where setting `meetPortalAnchorPoint` to `left` or `right` would not shift the `gridPortal` to the remaining space.

## V2.0.11

#### Date: 10/1/2021

### :boom: Breaking Changes

-   Renamed `server` to `inst`.
    -   This means that you should now `configBot.tags.inst` instead of `configBot.tags.server`.
    -   It also means that you now should go to `https://casualos.com?inst=my-aux` instead of `https://casualos.com?server=my-aux`.
    -   CasualOS will automatically replace `server` with `inst` on the first load so old links will continue to work.
-   Renamed `pagePortal` to `gridPortal`
    -   CasualOS will automatically replace `pagePortal` with `gridPortal` on first load (so old links will continue to work) but any scripts that change `pagePortal` will need to be updated to change `gridPortal`.
    -   `pagePortal` on the `configBot` should now be `gridPortal`.
    -   `pagePortalBot` is now `gridPortalBot`.
    -   Some functions now should reference the bot portal instead of the page portal:
        -   `os.getCameraPosition('page')` -> `os.getCameraPosition('grid')`
        -   `os.getCameraRotation('page')` -> `os.getCameraRotation('grid')`
        -   `os.getFocusPoint('page')` -> `os.getFocusPoint('grid')`
        -   `os.getPortalDimension('page')` -> `os.getPortalDimension('grid')`
    -   `@onPortalChanged` now uses `gridPortal` for `that.portal`.
-   Renamed `miniPortal` to `miniGridPortal`
    -   `miniPortal` on the `configBot` should now be `miniGridPortal`.
    -   `miniPortalBot` should now be `miniGridPortalBot`.
    -   Some functions now should reference the bot portal instead of the page portal:
        -   `os.getCameraPosition('mini')` -> `os.getCameraPosition('miniGrid')`
        -   `os.getCameraRotation('mini')` -> `os.getCameraRotation('miniGrid')`
        -   `os.getFocusPoint('mini')` -> `os.getFocusPoint('miniGrid')`
        -   `os.getPortalDimension('mini')` -> `os.getPortalDimension('miniGrid')`
    -   `@onPortalChanged` now uses `miniGridPortal` for `that.portal`.
-   Renamed some functions:
    -   `os.downloadServer()` -> `os.downloadInst()`
    -   `os.loadServer()` -> `os.loadInst()`
    -   `os.unloadServer()` -> `os.unloadInst()`
    -   `os.getCurrentServer()` -> `os.getCurrentInst()`
    -   `server.remotes()` -> `os.remotes()`
    -   `server.serverRemoteCount()` -> `os.remoteCount()`
    -   `server.servers()` -> `os.instances()`
    -   `server.serverStatuses()` -> `os.instStatuses()`
    -   `server.restoreHistoryMarkToServer()` -> `server.restoreHistoryMarkToInst()`.
    -   Note that some functions have moved to the `os` namespace from the `server` namespace. This is because most `server` functions do not work on CasualOS.com and are only designed to work with a server-based system (which CasualOS.com is not). To clarify this, functions that work all the time are now in the `os` namespace while the others are in the `server` namespace.
-   Renamed several listen tags:
    -   `@onServerJoined` -> `@onInstJoined`
    -   `@onServerLeave` -> `@onInstLeave`
    -   `@onServerStreaming` -> `@onInstStreaming`
    -   `@onServerStreamLost` -> `@onInstStreamLost`
    -   `@onServerAction` -> `@onAnyAction`

### :rocket: Improvements

-   Updated the Privacy Policy, Terms of Service, and Acceptable Use Policy.
-   Changed the meetPortal to use a custom Jitsi deployment.
-   Improved `os.enablePointOfView(center?)` to take an additional argument that determines whether to use the device IMU to control the camera rotation while in POV mode.
    -   The new function signature is `os.enablePointOfView(center?, imu?)`.
    -   e.g. `os.enablePointOfView(undefined, true)` will enable using the IMU for controlling the camera rotation.

### :bug: Bug Fixes

-   Fixed an issue where zooming on menu bots would trigger the browser-provided zoom functionality.
-   Fixed an issue where copying an array from one tag to another tag caused CasualOS to break.
-   Fixed an issue where editing a script via the sheet portal cells would temporarily break the code editor.

## V2.0.10

#### Date: 9/21/2021

### :rocket: Improvements

-   Improved the runtime to track changes to arrays without having to make a copy of the array or save it back to the tag.
-   Improved `os.getRecords(...filters)` to use `authBot.id` if `byAuthID()` is not specified.
-   Added `labelOpacity` tag.
-   Added `menuItemLabelStyle` tag.
-   Added the ability to use the `auto` value in the `scaleY` tag for menu bots. This automatically scales the menu bot height based on the amount of text in the label.
-   Added the ability to rotate around an object multiple times with `os.focusOn()` by setting `normalized` to `false` in the `rotation` property.
    -   By default, rotations passed to `os.focusOn()` are normalized to between 0 and `2π`.
    -   Setting `normalized` to `false` will skip this process and allow rotations larger than `2π` which in turn means the camera will rotate past `2π`.

## V2.0.9

#### Date: 9/7/2021

### :rocket: Improvements

-   Added the `os.requestPermanentAuthToken()` and `os.destroyRecord(record)` functions.
    -   `os.requestPermanentAuthToken()` is used to get auth tokens that can publish records to a app bundle from anywhere - including from other app bundles.
    -   `os.destroyRecord(record)` destroys the given record and makes it inaccessable via `os.getRecords()`. You must be logged in to destroy records and you can only destroy records that have been created by your user account and app bundle.
    -   See the documentation for more info.

### :bug: Bug Fixes

-   Fixed an issue where retrieving records from a temporary space can fail when the query matches no records.
-   Fixed an issue where CasualOS could permanently stall while loading.

## V2.0.8

#### Date: 9/7/2021

### :rocket: Improvements

-   Created https://casualos.me
    -   casualos.me is a companion service for CasualOS that provides the ability to sign in with an account and save permanent records of data.
-   Added the `os.requestAuthBot()` function.
    -   Requests that the user sign in and creates the `authBot` global variable to represent whether the user is signed in.
    -   Only works if an App Bundle (AB) was auto loaded using the `autoLoad` query parameter.
    -   Returns a promise that resolves when the user is signed in.
    -   See the "Auth Bot Tags" section in the documentation for more info.
-   Added the `os.publishRecord(recordDescription)` function to be able to save arbitrary JSON data.
    -   Records are arbitrary pieces of data that can saved and retrieved from special record-enabled spaces.
        -   The possible spaces are:
            -   `tempRestricted` - (Default) Records are temporary (they are deleted at the end of the day) and they are only retrievable by the user and appBundle that created them.
            -   `tempGlobal` - Records are temporary and they are they are retrievable by everyone.
            -   `permanentRestricted` - Records are permanent and they are only retrievable by the user and appBundle that created them.
            -   `permanentGlobal` - Records are permanent and they are retrievable by everyone.
    -   Unlike bots, records are only accessible by searching for them using the `os.getRecords()` function.
    -   Requires that the user has signed in with `os.requestAuthBot()`.
    -   `recordDescription` is an object with the following properties:
        -   `space` - The space that the record should be published to.
        -   `record` - The data that should be included in the record.
        -   `address` - (Optional) The address that the record should be published at. This can be omitted if a `prefix` is specified instead.
        -   `prefix` - (Optional) The prefix that the record should be published at. If used instead of `address`, CasualOS will calculate the `address` by concatenating the given prefix and ID like this: `"{prefix}{id}"`.
        -   `id` - (Optional) The ID that the record should be published at. If used with `prefix`, then CasualOS will combine the given `id` with the given `prefix` to calculate the `address`. If omitted, then CasualOS will generate a UUID to be used with the `prefix`.
        -   `authToken` - (Optional) The auth token that should be used to publish the record. This is useful for allowing other users to be able to publish records to an app bundle on your account. If omitted, then the `authToken` tag from the `authBot` will be used.
    -   Returns a promise that resolves when the record has been published.
    -   See the documentation for some examples.
-   Added the `os.getRecords(...filters)` function to be able to find and retrieve records.
    -   Works similarly to `getBots()` except that the list of possible filters is different and more limited.
    -   Possible filters are:
        -   `byAuthID(id)` - Searches for records that were published by the given auth ID. This filter is required for all `os.getRecords()` queries.
        -   `inSpace(space)` - Searches for records that were published to the given space. If omitted, only `tempRestricted` records will be searched.
        -   `byAddress(address)` - Searches for the record with the given address. Useful for finding a specific record.
        -   `byPrefix(prefix)` - Searches for records whose address starts with the given prefix. Useful for finding a list of records.
        -   `byID(id)` - Searches for records whose address equals `{prefix}{id}`. Works similarly to `byAddress()` except that you must also use `byPrefix()`. Useful for finding a specific record.
    -   Returns a promise that resolves with an object that contains a partial list of records.
        -   Using this object, you can see the total number of records that the query matched and get the next part of the list using the `getMoreRecords()` function.
        -   The object has the following structure:
            -   `records` - The list of records that were retrieved. This list may contain all the records that were found or it might only contain some of the records that were found. You can retrieve all of the records by looping and calling `getMoreRecords()` until it returns an object with `hasMoreRecords` set to `false`.
            -   `totalCount` - The total number of records that the query found.
            -   `hasMoreRecords` - Whether there are more records that can be retrieved for the query.
            -   `getMoreRecords()` - A function that can be called to get the next set of records for the query. Like `os.getRecords()`, this function returns a promise with an object that has the structure described above.
    -   See the documentation for some examples.
-   Added the `byID(id)` bot filter.
    -   This function can be used either as a bot filter with `getBots()` or as a record filter with `os.getRecords()`.
    -   As its name suggests, it can be used to find a bot with the given ID.

### :bug: Bug Fixes

-   Fixed an issue where using a `formAnimationAddress` prevented `formAnimation` from working correctly on first load.
-   Fixed an issue where `os.focusOn()` would not work on mobile devices.

## V2.0.7

#### Date: 8/16/2021

### :bug: Bug Fixes

-   Fixed an issue where remote whispers could cause CasualOS to think it was loaded before it actually was.
    -   This would in turn cause CasualOS to think that ab-1 was not installed and led to ab-1 getting duplicated which could then cause the auxCode to be loaded again.

## V2.0.6

#### Date: 8/11/2021

### :rocket: Improvements

-   Added the `formAnimationAddress` tag to allow specifying a separate GLTF/GLB URL that should be used for animations.
    -   This allows dynamically loading animations instead of requiring that all animations be built into the `formAddress` GLTF mesh.

### :bug: Bug Fixes

-   Fixed an issue where setting the `mapPortal` tag on the `configBot` to `null` would not close the map portal.
-   Fixed an issue where the camera would rotate somewhat randomly when facing straight down using touch controls.

## V2.0.5

#### Date: 7/27/2021

### :rocket: Bug Fixes

-   Fixed an issue where async scripts did not support JSX syntax highlighting.

## V2.0.4

#### Date: 7/27/2021

### :rocket: Improvements

-   Added the ability to download a PDF with embedded bot data by specifying a filename with a `.pdf` extension to `os.downloadBots()`.
-   Added the `os.parseBotsFromData(data)` function.
    -   This function can parse a list of bot mods from JSON or from the contents of a PDF that was created with `os.downloadBots()`.
    -   It returns a list of bot mods (i.e. mods that have the structure of bots) which can in turn be passed to `create()` to add them to the server.
-   Added the `os.unregisterApp(appID)` function to allow removing apps after they have been registered.
-   Added the ability to use [JSX](https://reactjs.org/docs/introducing-jsx.html) for Apps instead of the `html` string helper.
    -   JSX allows you to use a HTML-like language directly inside listeners. This provides some nice benefits including proper syntax highlighting and error messages.
    -   For example:
        ```javascript
        let result = <h1>Hello, World!</h1>;
        ```
    -   Due to convienience this will probably become the preferred way to write HTML for apps, however the `html` string helper will still be available.

## V2.0.3

#### Date: 7/19/2021

### :boom: Breaking Changes

-   "Custom Portals" are now called "Executables"
    -   This is because portals should deal almost exclusively with bots and heavily interface with CasualOS.
    -   "Custom Portals" (as they were called) made this difficult and are better explained as a way to create arbitrary web programs (i.e. executables).
    -   The new "Apps" (`os.registerApp()` and `os.compileApp()`) features make it easier to create custom portals since they can leverage bots and listen tags directly.
-   Renamed `portal.open()` to `os.registerExecutable()`.
-   Renamed `portal.buildBundle()` to `os.buildExecutable()`.
-   Renamed `portal.registerPrefix()` to `os.registerTagPrefix()`.
-   Changed the menuPortal to always be anchored to the bottom of the screen instead of to the miniPortal.

### :rocket: Improvements

-   Added the `os.registerApp(name, bot)` and `os.compileApp(name, content)` functions.
    -   `os.registerApp()` takes an app name and a bot and sets up a space for adding content to the CasualOS frontend.
    -   Calling `os.registerApp()` will also make the given bot available globally as `{name}Bot`.
    -   `os.registerApp()` returns a promise that resolves when the app has been setup and can accept content. Additionally, `onAppSetup` will be whispered to the bot that was specified for the app.
    -   `os.compileApp()` is used to provide content to an app. You can call this as many times as you want and the app will only update when you call `os.compileApp()` for it.
    -   See the docs for more information.
-   Added the `html` string helper.
    -   This can be used to produce HTML from a string for `os.compileApp()` by placing it before a string that uses backtick characters (`` ` ``).
    -   e.g.
        ```javascript
        let result = html`<h1>Hello, World!</h1>`;
        ```
    -   See the docs for more information.
-   Added the `watchBot(bot, callback)` and `watchPortal(portal, callback)` helper functions.
    -   `watchBot()` can be used to watch a given bot (or list of bots) for changes and triggers the given callback function when the bot(s) change.
    -   `watchPortal()` can be used to watch the given portal for changes and triggers the given callback function when the portal changes.
        -   Specifically, `watchPortal()` tracks when the portal is changed (by watching the portal tag on the `configBot`), when bots are added, removed, or updated in the portal, and when the portal bot changes.
-   Improved the bot dragging logic to support using `os.replaceDragBot(null)` to stop dragging a bot.

### :bug: Bug Fixes

-   Fixed an issue where dragging a bot whose position was animated in tempLocal space would produce no visible effect.
-   Fixed an issue where GLB models compressed with a newer version of Draco could not be loaded.
    -   You may have to refresh the browser tab 1 extra time after getting the update for this change to take effect. This is because the Draco library is cached by the web browser and updates to the library are checked in the background while the old version is being used.
-   Fixed an issue where bots in the mapPortal that had LOD listeners would not function correctly unless they had a label.

## V2.0.2

#### Date: 7/6/2021

### :rocket: Improvements

-   Improved the miniPortal to support the `portalCameraZoom`, `portalCameraRotationX` and `portalCameraRotationY` tags.
-   Added the `priorityShout()` function to make it easy to run a set of shouts until a bot returns a value.
-   Added the ability to control the foreground and background colors of the chat bar via the `foregroundColor` and `backgroundColor` options in `os.showChat()`.
-   Added the `date` type for `os.showInput()` to make entering days easier.

### :bug: Bug Fixes

-   Fixed an issue where camera position offsets would continuously be applied to the camera.
-   Fixed an issue where the menu would be positioned incorrectly if the meet portal was anchored to the top of the screen.
-   Fixed an issue where clicking on the grid with a controller in XR would crash CasualOS.
-   Fixed an issue where the transformer tag did not work correctly for bots in the mapPortal.
-   Fixed an issue where dragging an object that gets destroyed in an onPointerDown would freeze the UI.

## V2.0.1

#### Date: 6/9/2021

### :rocket: Improvements

-   Changed the default mapPortal basemap to `dark-gray`.
-   Changed the mapPortal to default to viewing Veterans Memorial Park in Grand Rapids.
    -   This makes it easier to start using AB-1 once the map portal is loaded.

### :bug: Bug Fixes

-   Fixed an issue where calling `os.focusOn()` with a position and no portal would default to the map portal.
-   Fixed an issue where calling `os.focusOn()` for the map portal before it was finished loading would error.

## V2.0.0

#### Date: 6/7/2021

### :bug: Improvements

-   Added the `mapPortal`.
    -   The map portal provides a 3D representation of the entire Earth and allows placing bots anywhere on it.
    -   Bots that are in the map portal use Longitude and Latitude for their X and Y coordinates.
    -   The map can additionally be customized by setting the `mapPortalBasemap` tag on the `mapPortalBot`. See the documentation for more information.
    -   Based upon [ArcGIS](https://www.arcgis.com/index.html).

### :bug: Bug Fixes

-   Fixed an issue where trying to focus on a position in the miniPortal would not work.

## V1.5.24

#### Date: 5/24/2021

### :rocket: Improvements

-   Improved the miniPortal to enable resizing it by dragging the top of the miniPortal instead of just at the corners.
-   Added the `math.normalizeVector()` and `math.vectorLength()` functions.

### :bug: Bug Fixes

-   Fixed an issue where events in some asynchronous scripts would be incorrectly reordered and potentially cause logic issues.

## V1.5.23

#### Date: 5/22/2021

### :boom: Breaking Changes

-   Renamed the `inventoryPortal` to `miniPortal`.
    -   The following were also renamed:
        -   `#inventoryPortalHeight` -> `#miniPortalHeight`
        -   `#inventoryPortalResizable` -> `#miniPortalResizable`
        -   `os.getInventoryPortalDimension()` -> `os.getMiniPortalDimension()`
        -   `os.hasBotInInventory()` -> `os.hasBotInMiniPortal()`
        -   `os.getPortalDimension("inventory")` -> `os.getPortalDimension("mini")`
        -   `os.getCameraPosition("inventory")` -> `os.getCameraPosition("mini")`
        -   `os.getCameraRotation("inventory")` -> `os.getCameraRotation("mini")`
        -   `os.getFocusPoint("inventory")` -> `os.getFocusPoint("mini")`
-   The `miniPortalHeight` tag was changed from being a number between 1 and 10 that represented the number of bots that should fit in the portal. Now it is a number between 0 and 1 that represents the percentage of the screen height it should take. Note that when `#miniPortalWidth` is less than 1 the height of the portal will be more like 80% of the screen height when set to 1. This is because of the mandatory spacing from the bottom of the screen to be somewhat consistent with the spacing on the sides.

### :rocket: Improvements

-   Added the `#miniPortalWidth` tag.
    -   Possible values are between 0 and 1.
    -   Represents the percentage of the screen width that the mini portal should take.
    -   When set to 1, the mini portal will appear docked and there will be no spacing between the bottom of the screen and the mini portal.

### :bug: Bug Fixes

-   Fixed a bunch of issues with zooming, rotating, and resizing the mini portal.

## V1.5.22

#### Date: 5/20/2021

### :rocket: Improvements

-   Added the `os.enableCustomDragging()` function to disable the default dragging behavior for the current drag operation.
    -   This is useful for custom dragging behavior that is associated with a bot like scaling the bot or rotating it.

### :bug: Bug Fixes

-   Fixed an issue where `os.focusOn()` would not work with bots in the inventory portal.

## V1.5.21

#### Date: 5/18/2021

### :rocket: Improvements

-   Improved `os.focusOn()` to support focusing on menu bots that have `#form` set to `input`.
-   Added the ability to snap dragged to a specific axis.

    -   These are special snap target objects that have the following form:

    ```typescript
    let snapAxis: {
        /**
         * The direction that the axis travels along.
         */
        direction: { x: number; y: number; z: number };

        /**
         * The center point that the axis travels through.
         */
        origin: { x: number; y: number; z: number };

        /**
         * The distance that the bot should be from any point along the
         * axis in order to snap to it.
         */
        distance: number;
    };
    ```

### :bug: Bug Fixes

-   Fixed an issue where the "tag has already been added" dialog displayed behind the sheet portal.

## V1.5.20

#### Date: 5/17/2021

### :bug: Bug Fixes

-   Fixed an issue where `@onInputTyping` was incorrectly shouted instead of whispered.

## V1.5.19

#### Date: 5/13/2021

### :rocket: Improvements

-   Added the `labelPaddingX` and `labelPaddingY` tags to allow controlling the padding along the width and height of labels separately.
-   Added the ability to use a URL for the `cursor` and `portalCursor` tags.
-   Added the `cursorHotspotX`, `cursorHotspotY`, `portalCursorHotspotX`, and `portalCursorHotspotY` tags to allow specifying the location that clicks should happen at in the custom cursor image. For example, a cursor that is a circle would have the hotspot in the middle but the default cursor has the hotspot at the top left.

## V1.5.18

#### Date: 5/11/2021

### :rocket: Improvements

-   Added the `AB1_BOOTSTRAP_URL` environment variable to control the URL that ab-1 gets loaded from.

## V1.5.17

#### Date: 5/10/2021

### :rocket: Improvements

-   Added the `cursor` and `portalCursor` tags.
    -   The `cursor` tag specifies the mouse cursor that should be shown when the bot is being hovered.
    -   The `portalCursor` tag specifies the mouse cursor that should be used by default for the page portal.
    -   See the documentation for a list of possible options.
-   Added the `labelPadding` tag to control how much space is between the edge of the bot and edge of the label.

## V1.5.16

#### Date: 5/7/2021

### :bug: Bug Fixes

-   Fixed an issue where it was no longer possible to cancel `setInterval()` with `clearTimeout()` and cancel `setTimeout()` with `clearInterval()`.
    -   They are not meant to be used together but because of an artifact of web browsers it needs to be supported.

## V1.5.15

#### Date: 5/7/2021

### :bug: Bug Fixes

-   Fixed an issue where it was impossible to clear intervals/timeouts from a bot other than the one it was created from.

## V1.5.14

#### Date: 5/7/2021

### :rocket: Improvements

-   Added the ability to clear bot timers using `clearInterval()` and `clearTimeout()`.
    -   `clearInterval(timerId)` is useful for clearing intervals created by `setInterval()`.
    -   `clearTimeout(timerId)` is useful for clearing timeouts created by `setTimeout()`

## V1.5.13

#### Date: 5/3/2021

### :bug: Bug Fixes

-   Fixed an issue where the meet portal could stay open if the portal was cleared before it was fully loaded.

## V1.5.12

#### Date: 5/2/2021

### :bug: Bug Fixes

-   Fixed an issue where `@onSubmit` was shouted to every bot instead of whispered to the bot that the input was submitted on.

## V1.5.11

#### Date: 4/27/2021

### :rocket: Improvements

-   Overhauled the `shared`, `tempShared`, and `remoteTempShared` spaces to use a faster and more efficient storage mechanism.
    -   There is now a new configuration environment variable `SHARED_PARTITIONS_VERSION` which controls whether the new spaces are used. Use `v1` to indicate that the old causal repo based system should be used and use `v2` to indicate that the new system should be used.
-   Added the `math.areClose(first, second)` function to determine if two numbers are within 2 decimal places of each other.
    -   For example, `math.areClose(1, 1.001)` will return true.
-   Improved the `atPosition()` and `inStack()` bot filters to use `math.areClose()` internally when comparing bot positions.
-   Improved handling of errors so they have correct line and column numbers in their stack traces.
    -   Currently, this only functions correctly on Chrome-based browsers (Chrome, Edge, Opera, etc.). Part of this is due to differences between how web browsers generate stack traces and part is due to what browsers support for dynamically generated functions.

### :bug: Bug Fixes

-   Fixed an issue with labels where an error could occur if the label text was updated while it was being rendered.
-   Fixed an issue where `clearAnimations()` would error if given a null bot.
-   Fixed an issue where autocomplete would not work correctly for properties on top level variables.

## V1.5.10

#### Date: 4/8/2021

### :boom: Breaking Changes

-   Renamed `onStreamData` to `onSerialData`.
-   Serial functions now require a "friendly" name to keep track of each device: `serialConnect`, `serialStream`, `serialOpen`, `serialUpdate`, `serialWrite`, `serialRead`, `serialClose`, `serialFlush`,`serialDrain`, `serialPause`, `serialResume`
-   `serialStream` now requires a bot id to send the stream to that bot.

### :rocket: Improvements

-   Improved the IDE Portal to support showing all tags by setting the `idePortal` tag on the config bot to `true`.
-   Added a search tab to the IDE Portal which makes it easy to search within tags that are loaded in the IDE Portal.
    -   It can be focused from the idePortal by using the `Ctrl+Shift+F` hotkey.
-   Added the `sheetPortalAddedTags` tag for the `sheetPortalBot` which specifies additional tags that should always be shown in the sheet portal.
-   Added support for auxcli v2.0.0 to retain current functionality.
-   Added support for multiple serial connections simultaneously.

### :bug: Bug Fixes

-   Fixed an issue where the `url` tag would not be created on initial load unless the URL was updated.

## V1.5.9

#### Date: 4/7/2021

### :rocket: Improvements

-   Added the ability to jump to a tag while in the IDE Portal using `Ctrl+P`.

### :bug: Bug Fixes

-   Fixed an issue where the `imuPortal` would return values that were incorrect for usage on the camera.
    -   Now, the `imuPortal` sets the `deviceRotationX`, `deviceRotationY`, `deviceRotationZ` and `deviceRotationW` values which is the rotation of the device represented as a quaternion.
    -   The `pagePortal` also now supports setting `cameraRotationOffsetW` to indicate that the offset should be applied as a quaternion.
    -   Try the `imuExample01` auxCode for an example.
-   Fixed an issue where CasualOS would fail to load on browsers that do not support speech synthesis.
-   Fixed an issue where bot updates that were executed via `action.perform()` would be treated like they were being performed by the user themselves.
    -   In particular, this issue affected text edits which were originally created by the multiline text editor but were then replayed via `action.perform()`.
    -   The effect of this bug would be that while the data was updated correctly, the multiline text editor would ignore the new data because it assumed it already had the changes.

## V1.5.8

#### Date: 4/5/2021

### :rocket: Improvements

-   Added the ability to see the full text of script errors by using the "Show Error" button in the multiline editor.

### :bug: Bug Fixes

-   Fixed an issue where the `imuPortal` would only open when set to a string value. Now it also supports `true` and non 0 numerical values.

## V1.5.7

#### Date: 4/2/2021

### :rocket: Improvements

-   Improved `imuPortal` to support Safari on iOS.
-   Added the `crypto.isEncrypted(cyphertext)`, `crypto.asymmetric.isEncrypted(cyphertext)`, and `crypto.asymmetric.isKeypair(keypair)` functions.
    -   These can help in determining if a string is supposed to be a asymmetric keypair or if it has been encrypted with symmetric or asymmetric encryption.

### :bug: Bug Fixes

-   Fixed an issue where the configBot would appear to be in the `shared` space but was actually in the `tempLocal` space.

## V1.5.6

#### Date: 4/1/2021

### :rocket: Improvements

-   Added the "bots" snap target for `os.addDropSnap()` and `os.addBotDropSnap()`.
    -   This will cause the dragged bot to snap to other bots.
-   Added the `experiment.speakText(text, options?)` and `experiment.getVoices()` functions.
    -   See the documentation for more information.
-   Added the `os.getGeolocation()` function.
    -   Returns a promise that resolves with the geolocation of the device.
-   Added the `imuPortal` to be able to stream IMU data into CasualOS.
    -   When defined on the config bot, the `imuPortalBot` will be updated with IMU data from the device.
    -   The following tags are used:
        -   `imuSupported` - Whether reading from the IMU is supported. This will be shortly after the `imuPortal` is defined.
        -   `deviceRotationX`, `deviceRotationY`, `deviceRotationZ` - The X, Y, and Z values that represent the orientation of the device.
-   Added the `portalCameraType` tag to allow switching between `perspective` and `orthographic` projections.
    -   Camera projections act similarly to real world camera lenses except that they avoid certain limitations like focal lengths.
    -   `orthographic` - This projection preserves parallel lines from the 3D scene in the output 2D image. As a result, same-sized objects appear the same size on the screen, regardless of how far away they are from the camera.
    -   `perspective` - This projection makes same-sized objects appear larger or smaller based on how far away they are from the camera. Closer objects appear larger and vice versa.
-   Added the `os.enablePointOfView(center?)` and `os.disablePointOfView()` functions.
    -   These are similar to `os.enableVR()` or `os.enableAR()` and can be used to give the player a "ground level" perspective in the page portal.
    -   `os.enablePointOfView(center?)` - Enables POV mode by moving the camera to the given position, setting the camera type to `perspective`, and changing the controls so that it is only possible to rotate the camera.
    -   `os.disablePointOfView()` - Disables POV mode by resetting the camera, camera type, and controls.

### :bug: Bug Fixes

-   Fixed an issue where tag edits would appear duplicated when running CasualOS in the non-collaborative mode.

## V1.5.5

#### Date: 3/25/2021

### :rocket: Improvements

-   Changed CasualOS to not show the `server` URL parameter when loaded in non-collaborative mode.
-   CasualOS will now throw an error when trying to save a bot to a tag during creation.

## V1.5.4

#### Date: 3/25/2021

### :rocket: Improvements

-   Improved `os.download()` to add the correct file extension if one is omitted from the given filename.
-   Added the 📖 emoji has a builtin tag prefix.
    -   This is a useful default prefix for custom portals.
-   Added the ability to load CasualOS in a non-collaborative mode.
    -   This will make the shared spaces (`shared`, `tempShared`, and `remoteTempShared`) act like they are `tempLocal` spaces.
    -   As a result, CasualOS needs no persistent network connection to run an experience when loaded in this mode.
-   Added the `os.isCollaborative()` function to get whether CasualOS was loaded in a collaborative mode or non-collaborative mode.

### :bug: Bug Fixes

-   Fixed the "Docs" link when linking to a listen tag.

## V1.5.3

#### Date: 3/23/2021

### :boom: Breaking Changes

-   Removed bot stacking.
    -   Bots will no longer automatically stack on each other based on position. Instead, they need to be stacked manually.
    -   The `{dimension}SortOrder` tags still exist and are used by the menu portal to order bots.
-   Drag events are now sent for bots that are not draggable.
    -   This means you can set `#draggable` to false and still get a `@onDrag` or `@onAnyBotDrag` event for it.
    -   This change makes it easier to write your own custom dragging logic because it prevents the bot(s) from being automatically moved but still sends the correct events.
    -   If you don't want drag events sent to a bot, you can make it not pointable or you can use your own custom logic on `@onDrag`/`@onDrop`.
-   The `#draggableMode` and `#positioningMode` tags have been removed.
    -   `#draggableMode` can be emulated by setting `#draggable` to false and adding custom `@onDrag` events to limit which dimensions the bot can be moved to.
    -   `#positioningMode` has been replaced with the `os.addDropSnap()` and `os.addBotDropSnap()` functions.

### :rocket: Improvements

-   Added the `@onAnyBotDropEnter` and `@onAnyBotDropExit` shouts.
-   Added the `@onAnyBotPointerDown` and `@onAnyBotPointerUp` shouts.
-   Added the `os.addDropSnap(...targets)` and `os.addBotDropSnap(bot, ...targets)` functions.
    -   These can be used to customize the behavior of a drag operation.
    -   Each function accepts one or more "targets" which are positions that the bot can be dropped at. There are 4 possible values:
        -   `"ground"` - The bot will snap to the ground as it is being dragged. (Default when not in VR)
        -   `"grid"` - The bot will snap to individual grid tiles as it is being dragged.
        -   `"face"` - The bot will snap to the face of other bots as it is being dragged.
        -   A snap point object. The bot will snap to the point when the mouse is within a specified distance. It should be an object with the following properties:
            -   `position` - An object with `x`, `y`, and `z` values representing the world position of the snap point.
            -   `distance` - The distance that the pointer ray should be from the position in order to trigger snapping to the position.
    -   The `os.addBotDropSnap(bot, ...targets)` function accepts a bot as its first parameter which limits the specified snap targets to when the given bot is being dropped on.
-   Added the `experiment.beginRecording(options?)` and `experiment.endRecording()` functions.
    -   These can be used to record both audio and video at the same time.
    -   See the documentation for more details.

### :bug: Bug Fixes

-   Fixed an issue where dragging a parent bot onto a child bot would cause the bot to rapidly snap back and forth.
-   Fixed an issue where negative sort orders could not be used on menu bots.

## V1.5.2

#### Date: 3/18/2021

### :bug: Bug Fixes

-   Fixed an issue where `os.focusOn()` would not function when using positions because inventory and page portals would fight over control of the animation operation.

## V1.5.1

#### Date: 3/17/2021

### :rocket: Improvements

-   Improved `os.focusOn()` to be canceled by `os.goToDimension()` and future calls to `os.focusOn()`.
    -   Additionally, calling `os.focusOn(null)` will cancel the current focus operation without queuing another one.

## V1.5.0

#### Date: 3/17/2021

### :boom: Breaking Changes

-   Changed the `#portalCameraRotationX` and `#portalCameraRotationY` tags to use radians instead of degrees.

### :rocket: Improvements

-   Added the `cameraZoom` and `cameraZoomOffset` tags.
-   Added the `os.focusOn(botOrPosition, options?)` function.
    -   Works similarly to `os.tweenTo()` and `os.moveTo()` except that it takes an options object instead of a bunch of parameters.
    -   Notable improvements includes that it can accept a position instead of a bot, it supports different easing types, and it will return a promise which completes when the camera movement is finished.
    -   Additionally the rotation values are in radians instead of degrees.
-   `os.focusOn()` and `os.tweenTo()` now use quadratic easing by default.
    -   Additionally `os.focusOn()` supports specifying the easing type just like `animateTag()`.
-   `os.tweenTo()` and `os.moveTo()` are now deprecated and should no longer be used. They will be removed in a future release of CasualOS.
    -   To encourage migration, they have been removed from the documentation and autocomplete.
-   Added the `experiment.beginAudioRecording()` and `experiment.endAudioRecording()` functions to experiment with audio recording.
    -   See the documentation for more information.

### :bug: Bug Fixes

-   Fixed an issue where camera offsets would not be taken into account when calculating the camera focus point.
    -   This fixes issues with the focus point becoming more and more wrong as offsets are applied to the camera.
    -   However, any calculations which try to calculate a camera position offset from the focus point must now subtract the current offset from the focus point to get the correct result. The example auxCode (`cameraMovementExample`) has been updated to reflect this change (version 2 and later).

## V1.4.11

#### Date: 3/12/2021

### :rocket: Improvements

-   Added the `math.scaleVector(vector, scale)` function to make multiplying vectors by scalar values easy.

### :bug: Bug Fixes

-   Fixed an issue where the `@onServerJoined` event could be sent before all data was loaded.
    -   This could happen if one player was changing data while another player was joining the server.
-   Fixed an issue where custom portals would not open if the portal tags were not defined when the portal is opened.
-   Fixed an issue where custom portals would always have default styling for their first load.

## V1.4.10

#### Date: 3/9/2021

### :rocket: Improvements

-   Improved `animateTag()` to support animating multiple tags at once by accepting an object for the `fromValue` and `toValue` options properties.
    -   Instead of calling `animateTag(bot, tag, options)`, omit the `tag` argument and call `animateTag(bot, options)`. This will indicate that you want to animate multiple tags at once over the same duration.
    -   The animations that get triggered are grouped together, so cancelling one will cancel them all.
-   Improved `clearAnimations()` to support accepting a list of tags to cancel.
-   Added several 3D math functions:
    -   `getBotPosition(bot, dimension)` - Gets the 3D position of a bot in the given dimension.
    -   `math.addVectors(...vectors)` - Adds the given vectors together and returns the result.
    -   `math.subtractVectors(...vectors)` - Subtracts the given vectors and returns the result.
    -   `math.negateVector(vector)` - Mathematically negates the given vector and returns the result.
-   Added the `os.getFocusPoint(portal?)` function to get the focus point that the camera is looking at.
    -   This value is the same as the one highlighted by the `#portalShowFocusPoint` tag.
    -   It is also backed up by `cameraFocusX`, `cameraFocusY`, `cameraFocusZ` tags on the portal bot.

## V1.4.9

#### Date: 3/3/2021

### :rocket: Improvements

-   Changed the color of the progress spinner and progress bar on the loading dialog to gray.

### :bug: Bug Fixes

-   Fixed an issue where hover events could be sent for bots when the mouse was not directly over the game view.
-   Fixed a couple issues where keyboard events were propagating outside the sheet and IDE portals.
-   Fixed an issue where local variables in the top scope would not be included in the code editor autocomplete box.

## V1.4.8

#### Date: 3/3/2021

### :boom: Breaking Changes

-   `onRemoteData` now uses `that.remoteId` instead of `that.playerId`.
-   Renamed the `portalPlayerZoom`, `portalPlayerRotationX` and `portalPlayerRotationY` tags to `portalCameraZoom` and `portalCameraRotationX` and `portalCameraRotationY`.
-   Renamed the `player` and `otherPlayers` spaces to `tempShared` and `remoteTempShared`.

### :rocket: Improvements

-   Added the `@onError` listen tag.
    -   It is a shout and is triggered when an unhandled error occurs in a listen tag.
-   Improved CasualOS to now include the Bot ID and tag name in internal console logs for unhandled errors.
-   Added perferred alternatives for the following functions and listen tags:
    -   `server.serverPlayerCount()` is now `server.serverRemoteCount()`.
    -   `server.totalPlayerCount()` is now `server.totalRemoteCount()`.
    -   `server.stories()` is now `server.servers()`.
    -   `server.players()` is now `server.remotes()`.
    -   `sleep()` is now `os.sleep()`
    -   `onServerSubscribed` is now `onServerJoined`.
    -   `onServerUnsubscribed` is now `onServerLeave`.
    -   `onPlayerPortalChanged` is now `onPortalChanged`.
    -   `onRemotePlayerSubscribed` is now `onRemoteJoined`
    -   `onRemotePlayerUnsubscribed` is now `onRemoteLeave`.
    -   Additionally, the `that.playerId` has been changed to `that.remoteId` in the new listen tags.
    -   Note that the original tags and functions remain the same but will be removed at some point in the future.
-   Added the `web.get()`, `web.post()`, and `web.hook()` functions as future replacements for the `webhook()` and `webhook.post()` functions.

### :bug: Bug Fixes

-   Fixed an issue where portal bots may not be defined before `@onServerSubscribed` is triggered.
-   Fixed an issue where the `white-space` CSS property could not be used on menu bots.

## V1.4.7

#### Date: 2/26/2021

### :boom: Breaking Changes

-   Renamed all the `player` functions to `os`.
    -   Instead of `player.toast()` you should now do `os.toast()`.
-   Removed the `configBot` and `configTag` variables.
-   Removed the portal config bot tags and replaced them with variables.
    -   e.g. `pagePortalConfigBot` can now be accessed with the `pagePortalBot` variable.
    -   You can now set the page portal color by doing `pagePortalBot.tags.portalColor = "green"`.
    -   By default a `tempLocal` bot will be created for each builtin portal.
    -   You can also provide your own bot by calling `portal.open(portalName, bot)`.
-   Changed the `portal.open()` function to take a bot as a parameter.
    -   It should now be called like `portal.open(name, bot, tag?, options?)`.
    -   After callilng this, the given bot will be available globally at `{name}Bot`.
    -   For example `portal.open("myPortal", bot, "main")` will make `bot` available as `myPortalBot`.
-   Removed `player.getBot()` and replaced it with `configBot`.
-   Renamed the `creator` variable to `creatorBot`.
-   Added the `thisBot` variable as a preferred alternative to `this` and `bot`.
-   Moved the page and inventory camera tags to their portal config bots from the player bot.
    -   e.g. `pageCameraPositionX` used to be on the player bot (now the config bot) but is now on the page portal bot.
-   Changed the behavior of the `transformer` tag to use the page and inventory portal bots instead of the config bot (previously the player bot).
-   Renamed the `pageCameraPosition{X,Y,Z}` and `inventoryCameraPosition{X,Y,Z}` tags to `cameraPosition{X,Y,Z}`.
-   Renamed the `pageCameraRotation{X,Y,Z}` and `inventoryCameraRotation{X,Y,Z}` tags to `cameraRotation{X,Y,Z}`.
-   Renamed the `pagePixelHeight` and `pagePixelWidth` tags to `pixelHeight` and `pixelWidth`.

### :bug: Bug Fixes

-   Fixed an issue where variables from other listen tags would appear as autocomplete options.

## V1.4.6

#### Date: 2/23/2021

### :bug: Bug Fixes

-   Fixed an issue where the circle wipe element would not cover modals like `player.showHtml()` or `player.showInput()`.
-   Fixed an issue where calling `player.showInput()` in sequence would show the first input but not the second input.

## V1.4.5

#### Date: 2/23/2021

### :rocket: Improvements

-   Changed the ab-1 bootstrap URL to `https://bootstrap.casualos.com/ab1.aux`.
-   Updated to three.js r125.
    -   This fixes WebXR for Chrome 88 and later.
-   Added the ability to disable hover states on menu item buttons using the `menuItemHoverMode` tag. It has three possible options:
    -   `auto` - The bot will appear hoverable based on if it has a `@onClick` tag. (Default)
    -   `hover` - The bot will appear hoverable.
    -   `none` - The bot will not appear hoverable.
    -   None of these options affect the existing functionality of any listen tags on menu bots.
-   Added an initial version of the `idePortal` (IDE portal).
    -   The IDE portal makes it easier to jump between tags to edit them in the multiline tag editor.
    -   Setting the `idePortal` tag to a prefix (like 📖) will load every tag that starts with the prefix into the IDE portal and let you jump between them as if they are files in a text editor.
    -   Currently it is pretty limited, but can be very useful for custom portals.

### :bug: Bug Fixes

-   Fixed an issue where it was not possible to enter numbers in menu bot input boxes.

## V1.4.4

#### Date: 2/18/2021

### :rocket: Improvements

-   Added additional crypto functions to support asymmetric encryption and decryption.
    -   `crypto.asymmetric.keypair(secret)` - Creates a keypair that can be used for asymmetric encryption and decryption.
    -   `crypto.asymmetric.encrypt(keypair, data)` - Encrypts some data using the given keypair.
    -   `crypto.asymmetric.decrypt(keypair, secret, data)` - Decrypts some data using the given keypair and secret.
    -   Check the documentation for more info.
-   Added a better error message when trying to save a bot to a tag value.
-   Added the `dimension` bot form as a preferred alias to `portal`.

## V1.4.3

#### Date: 2/17/2021

### :rocket: Improvements

-   Added the ability to interface with CasualOS from inside a custom portal.
    -   CasualOS-related functionality is available by importing functions and objects from the `casualos` module.
    -   Among the available functionality is `onBotsDiscovered`, `onBotsRemoved`, `onBotsUpdated`, `createBot()`, `destroyBot()`, and `updateBot()`.
    -   Additionally autocomplete is available for the available features.

### :bug: Bug Fixes

-   Fixed an issue where webhook errors could not be caught on Safari based browsers.

## V1.4.2

#### Date: 2/11/2021

### :rocket: Improvements

-   Added the ability to zoom by scrolling.
    -   Previously this was possible by holding the Ctrl button down.
-   Added the `#portalCameraControls` tag to allow disabling moving the camera.
    -   Can be set on the portal config bot for the page and inventory portals.
    -   Supported values are:
        -   `player` - Allows the player to move the camera around like normal. (Default)
        -   `false` - Disables camera movement in the portal.

### :bug: Bug Fixes

-   Fixed an issue where the inventory portal color could not be set when the page portal is using an image for the background.

## V1.4.1

#### Date: 2/10/2021

### :rocket: Improvements

-   Added the `player.openCircleWipe()` and `player.closeCircleWipe()` functions.
    -   These are useful for hiding the page portal while transitioning between scenes.
    -   See the documentation for usage information.
-   Added "cube", "helix", and "egg" as additional options for the `#formAddress` tag on menu bots.
-   Added the `input` form for menu bots.
    -   Setting `#form` to "input" on a bot that is in the menu portal will give it an input box that can be typed in.
    -   Typing in the box will send `@onInputTyping` whispers to the bot. And submitting the data by hitting enter or the send button will send a `@onSubmit` whisper to the bot.
    -   Additionally, the text in the input will be stored in the `tempLocal` `#menuItemText` tag.
-   Adjusted the chat bar to be inset in the page portal to give it the feel of being part of the page portal.
-   Added the `#menuPortalStyle` tag to allow customizing the menu portal with CSS.
    -   This works similarly to `#menuItemStyle` except that it applies to the entire menu portal instead of just one item.
    -   Set it on the `#menuPortalConfigBot`.
-   Added the `#portalBackgroundAddress` tag to allow specifying a custom image for the page portal background.
    -   Does not work in VR.

## V1.4.0

#### Date: 2/8/2021

### :rocket: Improvements

-   Added an initial implementation of custom portals.
    -   Custom portals are a way to write scripts that can interact directly with the web browser. This gives you the ability to do anything that is possible from inside a web browser.
    -   The following functions are now available:
        -   `portal.open(portalID, tag, options?)`
        -   `portal.registerPrefix(prefix)`
        -   `portal.buildBundle(tag)`
        -   See the documentation for usage information.
-   Added the `player.download(data, filename, mimeType?)` function.
    -   Useful for downloading arbitrary data in any format you want.
    -   See the documentation for more information.

### :bug: Bug Fixes

-   Fixed an issue that broke bots in the `player` space when a `tempLocal` tag mask was put on them.
-   Fixed an issue that prevented tag masks from being placed on new bots.

## V1.3.14

#### Date: 1/25/2021

### :rocket: Improvements

-   Updated the Terms of Service and Privacy Policy documents.

### :bug: Bug Fixes

-   Fixed an issue where animations would not run while in VR/AR.

## V1.3.13

#### Date: 1/18/2021

### :rocket: Improvements

-   Added the `player.showUploadFiles()` function.
    -   Shows a dialog that can be used to upload arbitrary files.
    -   Returns a promise that resolves with the list of files that were uploaded.
    -   See the documentation for more info.
-   Added the `portal` form.
    -   Displays an entire dimension in place of the bot form.
    -   When set, `#formAddress` will be used as the dimension that should be loaded.

### :bug: Bug Fixes

-   Fixed an issue where bot labels would flicker when scaling the bot.
-   Fixed an issue where tag masks would be incorrectly recorded by the UI as being removed in some cases.
-   Fixed an issue where lines would render incorrectly on the first frame they were setup on.

## V1.3.12

#### Date: 1/13/2021

### :rocket: Improvements

-   Added the Terms of Service and Privacy Policy documents.
    -   The Terms of Service are available at `/terms` (or at `/terms-of-service.txt`).
    -   The Privacy Policy is available at `/privacy-policy` (or at `/privacy-policy.txt`).
-   Added the ability to keep track of the number of `setTimeout()` and `setInterval()` timers that are currently active via the `numberOfActiveTimers` property returned from `perf.getStats()`.
-   Added the `animateTag(bot, tag, options)` and `clearAnimations(bot, tag?)` functions.
    -   `animateTag(bot, tag, options)` - Iteratively changes a tag mask value over time based on the options you provide.
        -   `bot` is the bot or list of bots that should be animated.
        -   `tag` is the tag that should be animated.
        -   `options` is an object that specifies how the tag should be animated. It has the following properties:
            -   `fromValue` - The starting value for the animation.
            -   `toValue` - The ending value.
            -   `duration` - The number of seconds that it should take for the tag to go from the starting value to the ending value.
            -   `easing` - The options for easing the animation.
            -   `tagMaskSpace` - The space that the tag should be changed in. If set to `false` then the tag on the bot will be directly edited.
    -   `clearAnimations(bot, tag?)` - Cancels animations on a bot.
        -   `bot` - The bot or list of bots that should have their animations canceled.
        -   `tag` - Is optional and is the tag that the animations should be canceled for.

### :bug: Bug Fixes

-   Fixed issues with `#labelFontSize = auto` when `#labelPosition != front` or when the bot is rotated.
-   Fixed an issue where non-ASCII characters were being corrupted on download.

## V1.3.11

#### Date: 1/5/2021

### :rocket: Improvements

-   Greatly improved the default layouting behaviour of labels.
    -   Added the `#labelFontSize` tag to control the sizing of the characters in a label. Unlike `#labelSize`, changing this value will cause the label to layout again which will affect word wrapping. Possible values are:
        -   `auto` - Specifies that the system should try to find a font size that fits the text onto the bot. (default)
        -   Any Number - Specifies a specific font size. (1 is previous default)
    -   Added the `#labelWordWrapMode` tag to control the word wrapping behavior of labels. Possible values are:
        -   `breakCharacters` - Specifies that the system should insert line breaks inside words if needed.
        -   `breakWords` - Specifies that the system should insert line breaks between words if needed.
        -   `none` - Specifies that the system should not insert line breaks.
-   Added the ability to control the color of the placeholder text in the chat bar.
    -   Use the `placeholderColor` option when calling `player.showChat()`.

### :bug: Bug Fixes

-   Fixed an issue where atoms that were received before their cause would be discarded.

## V1.3.10

#### Date: 12/29/2020

### :rocket: Improvements

-   Added a button to the Multiline tag editor to make it easy to turn a tag into a Mod tag.

### :bug: Bug Fixes

-   Fixed an issue where script compilation errors would not be handled correctly and would prevent those changes from being communicated to the multiline code editor.

## V1.3.9

#### Date: 12/28/2020

### :boom: Breaking Changes

-   Formulas have been removed and replaced with Mod tags.
    -   Mod tags are tags that start with the DNA Emoji (🧬) and contain JSON data.
    -   Because Mod tags are JSON data, they do not support programmatic computations.
    -   We are making this change because while formulas are powerful, inprecise use of them can result in large slowdowns which is a bad user experience.
    -   The tag data must be valid JSON, so that means using double-quotes `"` for strings and wrapping property names in double-quotes.
        -   Before:
            ```
            =({ color: 'blue', number: 99, toggle: true })
            ```
            After:
            ```
            🧬{ "color": "blue", "number": 99, "toggle": true }
            ```
        -   Before:
            ```
            =([ 1 + 2 ])
            ```
            After:
            ```
            🧬3
            ```
-   Array-like values in tags are now considered strings.
    -   Previously a value like `[1, 2, 3]` was parsed into an array automatically.
    -   This was a little used feature and caused issues for people who simply wanted to store JSON data in a tag.
    -   Now, a value like `[1, 2, 3]` will no longer be parsed and so will appear as the string: `"[1, 2, 3]"`.
    -   If you want CasualOS to parse a tag value as an array, you can use the Mod tags mentioned above.
-   Removed the `error` space.
    -   Also removed the related functions:
        -   `server.destroyErrors()`
        -   `server.loadErrors()`

### :rocket: Improvements

-   Updated Material Icons to v4.0.0.
-   Added `perf.getStats()` as a way to get some statistics on the performance of the server.
-   Various performance improvements:
    -   `getBot('id', id)` is now works in `O(1)` time.
    -   The `tempLocal` and `local` spaces now handle new and deleted bots in a much more performant manner.
-   Fixed an issue where deleted bots in the `shared` space would be treated like they were not deleted on initial load.

### :bug: Bug Fixes

-   Fixed autofocusing newly created tags in the sheetPortal.

## V1.3.8

#### Date: 12/17/2020

### :bug: Bug Fixes

-   Fixed an issue where selecting a color from a `player.showInput()` modal would not save the selected color.

## V1.3.7

#### Date: 12/17/2020

### :boom: Breaking Changes

-   "story" has been renamed to "server". Below is the list of tags, actions and listeners that have been changed:
    -   `#story` -> `#server`.
    -   `server.setupStory()` -> `server.setupServer()`
    -   `server.restoreHistoryMarkToStory()` -> `server.restoreHistoryMarkToServer()`
    -   `server.storyStatuses()` -> `server.serverStatuses()`
    -   `server.storyPlayerCount()` -> `server.serverPlayerCount()`
    -   `player.downloadStory()` -> `player.downloadServer()`
    -   `player.loadStory()` -> `player.loadServer()`
    -   `player.unloadStory()` -> `player.unloadServer()`
    -   `player.getCurrentStory()` -> `player.getCurrentServer()`
    -   `@onStoryAction` -> `@onServerAction`
    -   `@onStoryStreaming` -> `@onServerStreaming`
    -   `@onStoryStreamLost` -> `@onServerStreamLost`
    -   `@onStorySubscribed` -> `@onServerSubscribed`
    -   `@onStoryUnsubscribed` -> `@onServerUnsubscribed`

## V1.3.6

#### Date: 12/17/2020

### :rocket: Improvements

-   Added the ability to show a password input by using the `secret` type with `player.showInput()`.

### :bug: Bug Fixes

-   Fixed an issue where some bots would not be added to the page portal when created in a big batch.
-   Fixed an issue where the `player.showInput()` dialog would appear fullscreen on mobile devices and prevent people from exiting it.
-   Fixed an issue where `@onChatTyping` would be triggered twice for each keystroke.

## V1.3.5

#### Date: 12/15/2020

### :rocket: Improvements

-   Changed `create()` to prevent creating bots that have no tags.
    -   If a bot would be created with zero tags then an error will be thrown.
-   Added a favicon.

### :bug: Bug Fixes

-   Changed the maximum WebSocket message size to 32KB from 128KB.
    -   This will help ensure that we keep below the [AWS API Gateway maximum frame size of 32 KB](https://docs.aws.amazon.com/apigateway/latest/developerguide/limits.html).
-   Fixed an issue where bots that only had a tag mask would not show up in the sheetPortal.

## V1.3.4

#### Date: 12/10/2020

### :rocket: Improvements

-   Added the `EXECUTE_LOADED_STORIES` environment variable to allow reducing server load due to story scripts.
    -   Defaults to `true`.
    -   Setting to `false` will disable all server-side story features except for webhooks and data portals.
        -   This means that some capabilities like `server.setupStory()` will not work when `EXECUTE_LOADED_STORIES` is false.
-   Added gzip compression for HTML, CSS, and JavaScript returned from the server.
-   Improved how some heavy assets are precached so that they can be loaded quickly.
-   Made the browser tab title use the story ID by default.

### :bug: Bug Fixes

-   Fixed an issue where some `.png` files would not load because they were bundled incorrectly.

## V1.3.3

#### Date: 12/10/2020

### :rocket: Improvements

-   Added support for the `apiary-aws` causal repo protocol.
    -   This enables the CasualOS frontend to communicate with instances of the [CasualOS Apiary AWS](https://github.com/casual-simulation/casual-apiary-aws) project.
    -   Use the `CAUSAL_REPO_CONNECTION_PROTOCOL` and `CAUSAL_REPO_CONNECTION_URL` environment variables to control which protocol and URL the frontend should connect to. See the [README in `aux-server`](./src/aux-server/README.md) for more info.
    -   Note that only the following features are supported for AWS Apiaries:
        -   `server.setupStory()`
        -   `server.totalPlayerCount()`
        -   `server.storyPlayerCount()`
        -   `server.players()`
    -   Webhooks are different when the story is hosted on an Apiary.
        -   They require at least one device to have the story loaded for webhooks to function correctly.
        -   They need to be sent to the Apiary host directly. Generally, this is not the same thing as `auxplayer.com` or `casualos.com` so you may need to ask the Apiary manager for it.
-   Added better support for static builds.
    -   Use the `PROXY_CORS_REQUESTS` environment variable during builds to disable support for proxying HTTP requests through the server.
    -   Use `npm run tar:client` after a build to produce a `./temp/output-client.tar.gz` containing all the client code and assets. This can be deployed to S3 or a CDN for static hosting.
    -   Use `npm run package:config` to produce a `./temp/config.json` which can be used for the `/api/config` request that the client makes at startup. Utilizes the environment variables from [the README in `aux-server`](./src/aux-server/README.md) to build the config.

### :bug: Bug Fixes

-   Fixed an issue where it was not possible to change the color of GLTF meshes that did not have a mesh in the GLTF scene root.
-   Fixed an issue where bots created by the ab1 installer would not receive the `@onStorySubscribed` shout.

## V1.3.2

#### Date: 11/17/2020

### :rocket: Improvements

-   Updated the ab-1 bootstrapper to point to AWS S3 for quick loading.

## V1.3.1

#### Date: 11/16/2020

### :rocket: Improvements

-   Added the ability to use the `color` tag on GLTF meshes to apply a color tint to the mesh.

### :bug: Bug Fixes

-   Fixed an issue that prevented deleting the first character of a script/formula in the multi-line editor.
-   Fixed an issue where tag edits on bots in the tempLocal and local spaces would be applied to the multi-line editor twice.

## V1.3.0

#### Date: 11/11/2020

### :rocket: Improvements

-   Added multi-user text editing.
    -   Work on shared bots when editing a tag value with the multi-line editor.
-   Added the cursor bot form.
    -   Used to add a cursor indicator to the multi-line editor.
    -   Works by setting the `form` tag to "cursor" and placing the bot in the corresponding tag portal dimension.
        -   For example, to put a cursor in the multi-line editor for the `test` tag on a bot you would set `{targetBot.id}.test` to true.
    -   Supported tags are:
        -   `color` - Specifies the color of the cursor.
        -   `label` - Specifies a label that should appear on the cursor when the mouse is hovering over it.
        -   `labelColor` - Specifies the color of the text in the cursor label.
        -   `{dimension}Start` - Specifies the index at which the cursor selection starts (Mirrors `cursorStartIndex` from the player bot).
        -   `{dimension}End` - Specifies the index at which the cursor selection ends (Mirrors `cursorEndIndex` from the player bot).
-   Added the `pageTitle`, `cursorStartIndex`, and `cursorEndIndex` tags to the player bot.
    -   `pageTitle` is used to set the title of the current browser tab.
    -   `cursorStartIndex` contains the starting index of the player's text selection inside the multi-line editor.
    -   `cursorEndIndex` contains the ending index of the player's text selection inside the multi-line editor.
    -   Note that when `cursorStartIndex` is larger than `cursorEndIndex` it means that the player has selected text from the right to the left. This is important because text will always be inserted at `cursorEndIndex`.
-   Added the `insertTagText()`, `deleteTagText()`, `insertTagMaskText()`, and `deleteTagMaskText()` functions to allow scripts to work with multi-user text editing.
    -   `insertTagText(bot, tag, index, text)` inserts the given text at the index into the given tag on the given bot.
    -   `insertTagMaskText(bot, tag, index, text, space?)` inserts the given text at the index into the tag and bot. Optionally accepts the space of the tag mask.
    -   `deleteTagText(bot, tag, index, deleteCount)` deletes the given number of characters at the index from the tag and bot.
    -   `deleteTagMaskText(bot, tag, index, deleteCount, space?)` deletes the given number of characters at the index from the tag and bot. Optionally accepts the space of the tag mask.
-   Added the ability to use the `transformer` tag on the player bot to parent the player to a bot.
-   Added the ability to edit tag masks in the tag portal by setting the `tagPortalSpace` tag on the player bot.

## V1.2.21

#### Date: 11/5/2020

### :rocket: Improvements

-   Updated the MongoDB driver to v3.6.2 and added the `MONGO_USE_UNIFIED_TOPOLOGY` environment variable to control whether the driver uses the new unified topology layer.

## V1.2.20

#### Date: 10/27/2020

### :rocket: Improvements

-   Added support for `@onPointerEnter`, `@onPointerExit`, `@onAnyBotPointerEnter` and `@onAnyBotPointerExit` for bots in the menu portal.

### :bug: Bug Fixes

-   Fixed the multiline code editor to not clip tooltips and the autocomplete box.
-   Fixed the menu portal to not break on Hololens (Servo-based browsers) when a progress bar is placed on a menu item.

## V1.2.19

#### Date: 10/22/2020

### :rocket: Improvements

-   Added the `egg` form for bots.
    -   Displays the bot as an egg like how ab-1 appears as an egg before being activated.
-   Added the `hex` form for bots.
    -   Displays the bot as a hexagon.
-   Added the `pagePixelWidth` and `pagePixelHeight` tags to the player bot.
    -   These indicate the size of the image rendered to the page portal in pixels.

### :bug: Bug Fixes

-   Fixed Draco compression support.

## V1.2.18

#### Date: 10/20/2020

### :bug: Bug Fixes

-   Fixed the code editor.

## V1.2.17

#### Date: 10/20/2020

### :rocket: Improvements

-   Improved bots in the menu portal to support additional tags.
    -   Added the ability to change the height of menu items by using `scale` and `scaleY`.
    -   Added the ability to set an icon for a menu item by using the `formAddress` tag.
    -   Added the ability to set arbitrary CSS styles on a menu bot by using the `menuItemStyle` tag.
        -   This lets you use margins and borders to indicate grouping.
    -   Added the ability to show a pie-chart progress bar on a menu item by using the `progressBar` tags.
    -   Added the ability to use `@onPointerUp` and `@onPointerDown` for menu.

## V1.2.16

#### Date: 10/16/2020

### :rocket: Improvements

-   Added the `transformer` tag.
    -   When set to a bot ID, the bot will inherit the position, rotation, and scale of the specified bot inside the page portal.
    -   This produces a "parenting" effect that is common in most 3D graphics engines.

## V1.2.15

#### Date: 10/12/2020

### :rocket: Improvements

-   Added the `experiment.getAnchorPointPosition()` and `math.getAnchorPointOffset()` functions.
    -   These are useful for determining where a bot would be placed if it had a particular anchor point.
    -   See the [docs](https://docs.casualsimulation.com/docs/actions) for more info.

## V1.2.14

#### Date: 10/7/2020

### :bug: Bug Fixes

-   Fixed an issue where calling `server.setupStory()` twice with the same story name would cause the story to be setup twice.
-   Fixed an issue where bots would be incorrectly removed from the menu portal if they existed in both the old and new dimensions.
-   Greatly reduced the number of scenarios where formulas would be recalculated after any change.

## V1.2.13

#### Date: 9/24/2020

### :boom: Breaking Changes

-   Renamed the `_editingBot` tag to `editingBot`.

### :rocket: Improvements

-   sheetPortal Improvements
    -   Added the `@onSheetTagClick` listener which is triggered when a tag name is clicked.
    -   Added the `@onSheetBotIDClick` listener which is triggered when a Bot ID is clicked.
    -   Added the `@onSheetBotClick` listener which is triggered when a bot visualization is clicked in the sheet.
    -   Added the `sheetPortalShowButton` config bot tag to control whether the button in the bottom right corner of the sheet is shown.
    -   Added the `sheetPortalButtonIcon` config bot tag to control the icon on the button in the bottom right corner of the sheet.
    -   Added the `sheetPortalButtonHint` config bot tag to control the tooltip on the button in the bottom right corner of the sheet.
    -   Added the `sheetPortalAllowedTags` config bot tag to control which tags are allowed to be shown and edited in the sheet portal.
    -   Swapped the position of the new bot and new tag buttons in the sheet.
    -   Added the `editingTag` tag which contains the tag that the player is currently editing.

### :bug: Bug Fixes

-   Fixed an issue where cells in the sheet portal would not cover the entire cell area.
-   Fixed an issue where `clearTagMasks()` would error if given a bot that had no tag masks.

## V1.2.12

#### Date: 9/22/2020

### :rocket: Improvements

-   Added the `helix` form.
    -   Displays a DNA strand mesh whose color can be customized.
-   Added tag masks.
    -   Tag masks are special tags that can live in a separate space from their bot.
    -   This makes it possible to create a temporary tag on a shared bot.
    -   Tag masks do not replace tags. Instead, they exist in addition to normal tags and can be used to temporarily hide a normal tag value.
    -   Like bots, tag masks live in a space. This means that a bot can have multiple masks for a particular tag. Currently the supported spaces are:
        -   `tempLocal`
        -   `local`
        -   `player`/`otherPlayers`
        -   `shared`
    -   New scripting features:
        -   All bots now have a `masks` property which works like `tags` except that it creates tag masks in the `tempLocal` space.
        -   All scripts also have a `masks` property which is a shortcut for `bot.masks`.
        -   `setTagMask(bot, tag, value, space?)` is a new function that is able to set the value of a tag mask on the given bot and in the given space. See the documentation for more info.
        -   `clearTagMasks(bot, space?)` is a new function that is able to clear all the tag masks in the given space from a given bot. See the documentation for more info.
    -   Example use cases:
        -   Local click/hover states.
        -   Animations.
        -   Storing decrypted data.

### :100: Other Changes

-   Pinned the Deno version to `v1.4` so that we can decide when to adopt future Deno updates.

### :bug: Bug Fixes

-   Fixed an issue where `server.setupStory()` would load a simulation and never dispose it.
-   Fixed an issue where wrist portals were not being anchored properly.
-   Fixed an issue where pressing enter to make a new tag would put a new line in the current tag value.

## V1.2.11

#### Date: 9/9/2020

### :bug: Bug Fixes

-   Fixed an issue where zooming was broken when the page portal is not anchored to the top left of the screen.

## V1.2.10

#### Date: 9/8/2020

### :bug: Bug Fixes

-   Fixed an issue with the multiline editor getting cut off inside the tag portal.

## V1.2.9

#### Date: 9/8/2020

### :rocket: Improvements

-   Changed the page portal to resize around the tag portal instead of being hidden behind it.

## V1.2.8

#### Date: 9/8/2020

### :boom: Breaking Changes

-   Changed `experiment.localPositionTween()` and `experiment.localRotationTween()` to take different arguments and return a promise.
    -   the 4th parameter is now an options object instead of the easing options.
    -   This options object is able to accept easing and duration values.
    -   Additionally the functions now return promises.
    -   See the docs for examples.

### :bug: Bug Fixes

-   Fixed an issue where `experiment.localPositionTween()` and `experiment.localRotationTween()` may not execute if triggered during `@onCreate()`.

## V1.2.7

#### Date: 9/4/2020

### :boom: Breaking Changes

-   Changed `@onListen` to only be sent to bots which have a listener for the shout/whisper.
    -   Previously `@onListen` would be sent to all bots that were targeted by the shout/whisper.
-   Changed `shout()` and `whisper()` to cost 1 energy point.
    -   This helps prevent infinite loops.
    -   The energy point is only deducted if a bot has a listener for the event.

### :bug: Bug Fixes

-   Fixed an issue where `onBotAdded`, `onAnyBotsAdded`, `onAnyBotsRemoved`, `onBotChanged`, and `onAnyBotsChanged` would reset the energy counter.

## V1.2.6

#### Date: 9/4/2020

### :bug: Bug Fixes

-   Fixed an issue where whispering to a bot that is null or undefined would end up sending a shout to all bots.

## V1.2.5

#### Date: 8/31/2020

### :rocket: Improvements

-   Added the `pageCameraPositionOffset[X,Y,Z]`, `inventoryCameraPositionOffset[X,Y,Z]`, `pageCameraRotationOffset[X,Y,Z]`, and `inventoryCameraRotationOffset[X,Y,Z]` tags.
    -   These can be used to move the camera apart from the player's input.
    -   The position offset tags are especially useful for warping the player around in VR.
-   Added the ability to use the dynamic `import()` keyword to import arbitrary JavaScript modules.
    -   Useful with https://www.skypack.dev/ to import modules from [NPM](https://www.npmjs.com/).
-   Added the ability to use `player.replaceDragBot()` even when not dragging.
-   Improved the camera zoom functionality to zoom the camera towards and away from the mouse.
-   Added the `experiment.localPositionTween()` and `experiment.localRotationTween()` functions.
    -   Locally animates a bot's position/rotation using the given easing type.
    -   During the animation, changes to the bot position will be ignored.
    -   Once the animation is done, changes to the bot will reset the position/rotation to the value that is currently stored.
    -   Check out the docs for detailed usage information and examples.

### :bug: Bug Fixes

-   Fixed the dataPortal to always return raw tag values unless they are formulas.
    -   Issue with returning incorrect JSON data was caused by the built-in CasualOS array parsing.
    -   This fixes it by skipping any parsing of the data.
-   Fixed an issue where keyboard states would not be reset when the player removed focus from the story.
-   Fixed an issue where `server.setupStory()` would crash the deno process due to incorrectly handling deserialized data.

## V1.2.4

#### Date: 8/26/2020

### :rocket: Improvements

-   Added the `tagPortalShowButton` tag to control whether a button should be shown in the tag portal.
    -   The button is placed at the lower right hand side of the tag portal.
    -   Clicking the button will trigger a `@onClick` on the tag portal config bot.
    -   Two additional tags can be used to customize the button:
        -   `tagPortalButtonIcon` is the icon that is shown on the button and can be set to any [Material Icon](https://material.io/resources/icons/?style=baseline).
        -   `tagPortalButtonHint` is the text that should be shown in the tooltip for the button.
-   Added the `frustum` form.
-   Improved `player.showInput()` to automatically save and close when a color is selected from the color picker.
    -   Applies to the `basic` and `swatch` subtypes but not `advanced`.
-   Improved the multiline editor to have a "Docs" button that links to the documentation for the current tag.
-   Improved the tag portal to support using `@` and `#` symbols at the beginning of the tag.
    -   Implemented for consistency with functions like `getBot()`, `getTag()`, etc.
-   Added the `@onAnyBotPointerEnter` and `@onAnyBotPointerExit` listen tags.
    -   These are shouts that happen whenever a `@onPointerEnter` or `@onPointerExit` whisper occurs.
-   Added the `player.getPointerDirection()`, `math.getForwardDirection()` and `math.intersectPlane()` functions.
    -   These are useful for calculating where a pointer is pointing.
-   Added the ability to store uncommitted atoms in MongoDB.
    -   Can be configred with the `STAGE_TYPE` environment variable. Can be set to either `redis` or `mongodb`. Currently defaults to `redis` until a migration path is implemented.
-   Added a bunch of extra GPIO-related functions.
    -   `server.rpioReadpad()`
    -   `server.rpioWritepad()`
    -   `server.rpioPud()`
    -   `server.rpioPoll()`
    -   `server.rpioI2CBegin()`
    -   `server.rpioI2CSetSlaveAddress()`
    -   `server.rpioI2CSetBaudRate()`
    -   `server.rpioI2CSetClockDivider()`
    -   `server.rpioI2CRead()`
    -   `server.rpioI2CWrite()`
    -   `server.rpioI2CEnd()`
    -   `server.rpioPWMSetClockDivider()`
    -   `server.rpioPWMSetRange()`
    -   `server.rpioPWMSetData()`
    -   `server.rpioSPIBegin()`
    -   `server.rpioSPIChipSelect()`
    -   `server.rpioSPISetCSPolarity()`
    -   `server.rpioSPISetClockDivider()`
    -   `server.rpioSPISetDataMode()`
    -   `server.rpioSPITransfer()`
    -   `server.rpioSPIWrite()`,
    -   `server.rpioSPIEnd()`

### :bug: Bug Fixes

-   Fixed to safely allow editing multiline scripts in the sheet cells.
-   Fixed an issue with the tag portal where it would not respond to changes with the `tagPortal` tag if it was already set.
-   Fixed an issue with the Deno sandbox where it wouldn't load due to missing dependencies.
-   Fixed an issue where 3D content would not occlude iframe forms.
    -   Only fixed for non-Safari web browsers.

## V1.2.3

#### Date: 8/20/2020

### :rocket: Improvements

-   Added the tag portal.
    -   The tag portal is similar to the sheet portal but it shows only the multiline editor for the specified bot ID and tag.
    -   Set the `tagPortal` tag on the player bot to a string with a Bot ID and a tag name separated by a period (`.`).
-   Improved `player.playSound(url)` to return a promise that resolves with a sound ID.
    -   This sound ID can be used with `player.cancelSound(soundID)` to stop the sound from playing.
-   Added the `player.bufferSound(url)` and `player.cancelSound(soundID)` functions.
    -   `player.bufferSound(url)` can be used to pre-load a sound so that there will be no delay when using `player.playSound()`.
        -   Returns a promise that resolves once the sound has been loaded.
    -   `player.cancelSound(soundID)` can be used to stop a sound that is already playing.
        -   Returns a promise that resolves once the sound has been canceled.

### :bug: Bug Fixes

-   Fixed an issue where actions that were created in an async script would not be dispatched until the script finished.

## V1.2.2

#### Date: 8/14/2020

### :boom: Breaking Changes

-   Changed `crypto.encrypt()` and `crypto.decrypt()` to return the result directly instead of returning a promise.

### :rocket: Improvements

-   Added the `crypto.createCertificate()`, `crypto.signTag()`, and `crypto.verifyTag()`, `crypto.revokeCertificate()` functions to help with creating certificate chains and signing and validating tag data. Check the docs for detailed usage information.
-   Added an indicator to the multi-line editor that is shown when a tag value is verified.
-   Added the ability to force all scripts to be verified in order to be executed using the `forceSignedScripts` query parameter.
    -   When the query param is set to `true`, all scripts must have a valid signature in order to be executed.
    -   This allows running in a trusted execution environment - thereby preventing unauthorized scripts from running.
-   Replaced builder with ab-1.
    -   ab-1 is a new version of builder which is designed to be easy to extend and improve.
-   Added the `adminSpace.setPassword(oldPassword, newPassword)` function.
    -   Allows changing the password that is used to unlock admin space.
    -   The first parameter is the old password that was used to unlock the space.
    -   The second parameter is the new password that should be used to unlock the space.
-   Added several functions to allow using the GPIO pins on Rasberry Pi.
    -   Currently, all of these functions are experimental and only work on Raspberry Pi.
    -   See the documentation for more information.
    -   `server.exportGpio(pin, mode)`
    -   `server.unexportGpio(pin, mode)`
    -   `server.setGpio(pin, value)`
    -   `server.getGpio(pin)`
    -   `server.rpioInit(options)`
    -   `server.rpioExit()`
    -   `server.rpioOpen(pin, mode, options)`
    -   `server.rpioMode(pin, mode, options)`
    -   `server.rpioRead(pin)`
    -   `server.rpioReadSequence(pin, length)`
    -   `server.rpioWrite(pin, value)`
    -   `server.rpioWriteSequence(pin, buffer)`
    -   `server.rpioClose(pin, options)`

### :bug: Bug Fixes

-   Fixed an issue where using `player.showInput()` with an existing value would not prefill the text box with the existing value.
-   Fixed a performance issue where formulas which were recalculated after every change had a factorial (!) performance cost.
    -   Was caused by two things:
        1.  Some formulas don't have enough information to determine what tags they are dependent on. In these cases, we callback to using an "all" dependency which means that the formula will be recalculated whenever any tag changes.
        2.  These "all" dependencies were included when searching for nested dependencies which meant that we were resolving every "all" dependency for every other "all" dependency. This gives us the effect of searching every possible combination of dependencies instead of only the ones we need, which has a factorial cost.

## V1.2.1

#### Date: 8/4/2020

### :rocket: Improvements

-   Added a server sandbox based on [Deno](https://deno.land/).
    -   Security feature to prevent scripts that are running on the server from harming the underlying system or other stories.
    -   It additionally prevents scripts from accessing random Node.js modules by using `require("module")`.
    -   Finally, it prevents a script from denying service to other stories because the sandbox is run inside a separate process.
-   Improved the sheet portal to display scripts with a monospace font in the sheet cells.
-   Improved the documentation to clarify some things and also mension that bots can be made transparent with the "clear" color.
-   Improved the multi-line text editor to support syntax highlighting for HTML, CSS, and JSON based on whether the tag ends with `.html`, `.css` or `.json`.

### :bug: Bug Fixes

-   Fixed the `lineTo` tag to support arrays of bots and arrays of bot IDs in addition to individual bots and bot IDs.
-   Fixed an issue where deleting a tempLocal bot that was updated in the same script would crash the runtime.
-   Fixed an issue with the `player.showInput()` modal where Android devices using the Google GBoard keyboard wouldn't send input correctly.
-   Fixed an issue where a `@onPlayerPortalChanged` event would be incorrectly triggered after reconnecting to the server.
-   Fixed an issue where the iframe form on iOS 14 Beta 3 would cause the entire scene to disappear.
-   Fixed an issue where loading an image could fail if `formAddress` tag was changed while the image was downloading.
-   Fixed an issue where submitting HTML forms from inside an iframe form was not allowed.

## V1.2.0

### Date: 7/17/2020

### Changes:

-   :rocket: Improvements

    -   Added the `MONGO_USE_NEW_URL_PARSER` environment variable parameter to control whether CasualOS uses the new MongoDB URL Parser. (Defaults to false)
    -   Added a popup to notify the user that data might be lost if they attempt to close the tab while not connected to the server.
    -   Added the following cryptographic functions:
        -   `crypto.sha256(data)`
            -   Calculates the [SHA-256](https://en.wikipedia.org/wiki/SHA-2) hash of the given data.
            -   `data` is the data to calculate the hash of.
            -   Supports strings, numbers, booleans, objects, arrays, and bots.
        -   `crypto.sha512(data)`
            -   Calculates the [SHA-512](https://en.wikipedia.org/wiki/SHA-2) hash of the given data.
            -   `data` is the data to calculate the hash of.
            -   Supports strings, numbers, booleans, objects, arrays, and bots.
        -   `crypto.hmacSha256(key, data)`
            -   Calculates the [HMAC](https://en.wikipedia.org/wiki/HMAC) [SHA-256](https://en.wikipedia.org/wiki/SHA-2) hash of the given data.
            -   `key` is the password that should be used for the message authentication code.
            -   `data` is the data to calculate the HMAC of.
            -   Supports strings, numbers, booleans, objects, arrays, and bots.
        -   `crypto.encrypt(password, data)`
            -   Encrypts the given data with the given password and returns the result as a promise.
            -   `password` is the password to use for encrypting the data.
            -   `data` is the data that should be encrypted.
        -   `crypto.decrypt(password, data)`
            -   Decrypts the given data with the given password and returns the result as a promise.
            -   Only works if the given data is the output of `crypto.encrypt()`.
            -   `password` is the password that was used to encrypt the data.
            -   `data` is the data that should be decrypted.

-   :bug: Bug Fixes
    -   Fixed a race condition where concurrently updating a tag in a script and triggering a dependency update on that same tag could cause the runtime to crash.

## V1.1.18

### Date: 7/10/2020

### Changes:

-   :rocket: Improvements

    -   Improved the `player.run()` function to return a promise that can be awaited to get the result of the script (or wait until the script has been executed).
    -   Improved the `server.loadErrors()` function to return a promise that can be awaited to get the list of bots that were loaded.
    -   Improved the `server.destroyErrors()` function to return a promise that resolves once the error bots are destroyed.
    -   Improved the `server.loadFile()` function to return a promise that resolves once the file is loaded.
    -   Improved the `server.saveFile()` function to return a promise that resolves once the file is saved.
    -   Improved the `server.setupStory()` function to return a promise that resolves once the story is setup.
    -   Improved the `server.browseHistory()` function to return a promise that resolves once the history is loaded.
    -   Improved the `server.markHistory()` function to return a promise that resolves once the history is saved.
    -   Improved the `server.restoreHistoryMark()` function to return a promise that resolves once the history is restored.
    -   Improved the `server.restoreHistoryMarkToStory()` function to return a promise that resolves once the history is restored.
    -   Added the `@onBotAdded` and `@onAnyBotsAdded` listen tags.
        -   These are triggered whenever a bot is added to the local story.
        -   Note that this is different from `@onCreate` because you will be notified whenever a bot is added to the state even if it has already been created.
        -   An example of this are bots in the `otherPlayers` space. You cannot create bots in this space but you will be notified via `@onBotAdded` and `@onAnyBotsAdded`.
        -   `@onBotAdded` is triggered on the bot that was added. There is no `that`.
        -   `@onAnyBotsAdded` is triggered on every bot whenever one or more bots are added.
            -   `that` is an object with the following properties:
                -   `bots` - The array of bots that were added.
    -   Added the `@onAnyBotsRemoved` listen tags.
        -   These are triggered whenever a a bot is removed from the local story.
        -   Note that this is different from `@onDestroy` because you will be notified whenever a bot is removed from the state even if it has not been explicitly destroyed.
        -   An example of this are bots in the `otherPlayers` space. When another player disconnects no `@onDestroy` is fired but you will get a `@onAnyBotsRemoved`.
        -   `@onAnyBotsRemoved` is triggered on every bot whenever one or more bots are removed.
            -   `that` is an object with the following properties:
                -   `botIDs` - The array of bot IDs that were removed.
    -   Added the `@onBotChanged` and `@onAnyBotsChanged` listen tags.
        -   These are triggered whenever a bot is changed in the local story.
        -   Note that you will be notified whenever a bot is changed in the state even if it was changed by another player.
        -   An example of this are bots in the `otherPlayers` space. You cannot update bots in this space but you will be notified via `@onBotChanged` and `@onAnyBotsChanged`.
        -   `@onBotChanged` is triggered on the bot that was changed.
            -   `that` is an object with the following properties:
                -   `tags` - The list of tags that were changed on the bot.
        -   `@onAnyBotsAdded` is triggered on every bot whenever one or more bots are added.
            -   `that` is an array containing objects with the following properties:
                -   `bot` - The bot that was updated.
                -   `tags` - The tags that were changed on the bot.
    -   Added several tags to the player bot:
        -   These tags are updated by CasualOS and can be used to query the current state of the input system.
        -   Camera Tags
            -   These tags contain the position and rotation of the player's camera.
            -   You can use this to communicate where the player is to other players.
            -   `pageCameraPositionX`
            -   `pageCameraPositionY`
            -   `pageCameraPositionZ`
            -   `inventoryCameraPositionX`
            -   `inventoryCameraPositionY`
            -   `inventoryCameraPositionZ`
            -   `pageCameraRotationX`
            -   `pageCameraRotationY`
            -   `pageCameraRotationZ`
            -   `inventoryCameraRotationX`
            -   `inventoryCameraRotationY`
            -   `inventoryCameraRotationZ`
        -   Pointer Tags
            -   These tags contain the position and rotation of the player's pointers.
            -   You can use this to tell where the VR controllers are or where the mouse is pointing.
            -   `mousePointerPositionX`
            -   `mousePointerPositionY`
            -   `mousePointerPositionZ`
            -   `mousePointerRotationX`
            -   `mousePointerRotationY`
            -   `mousePointerRotationZ`
            -   `mousePointerPortal`
            -   `rightPointerPositionX`
            -   `rightPointerPositionY`
            -   `rightPointerPositionZ`
            -   `rightPointerRotationX`
            -   `rightPointerRotationY`
            -   `rightPointerRotationZ`
            -   `rightPointerPortal`
            -   `leftPointerPositionX`
            -   `leftPointerPositionY`
            -   `leftPointerPositionZ`
            -   `leftPointerRotationX`
            -   `leftPointerRotationY`
            -   `leftPointerRotationZ`
            -   `leftPointerPortal`
        -   Button Tags
            -   These tags contain the state of the different buttons.
            -   Possible values are:
                -   `null` - Button is not pressed.
                -   `down` - Button was just pressed.
                -   `held` - Button is being held down.
            -   `mousePointer_left`
            -   `mousePointer_right`
            -   `mousePointer_middle`
            -   `leftPointer_primary`
            -   `leftPointer_squeeze`
            -   `rightPointer_primary`
            -   `rightPointer_squeeze`
            -   `keyboard_[key]`
                -   Replace `[key]` with the key that you want the state of.
                -   For example use `keyboard_a` to get the state of the `a` key.
    -   Added the `player.getCameraPosition(portal?)` function.
        -   `portal` is optional and is the portal (`page` or `inventory`) that the camera position should be retrieved for.
        -   Returns an object with the following properties:
            -   `x`
            -   `y`
            -   `z`
    -   Added the `player.getCameraRotation(portal?)` function.
        -   `portal` is optional and is the portal (`page` or `inventory`) that the camera rotation should be retrieved for.
        -   Returns an object with the following properties:
            -   `x`
            -   `y`
            -   `z`
    -   Added the `player.getPointerPosition(pointer?)` function.
        -   `pointer` is optional and is the pointer (`mouse`, `left` or `right`) that the position should be retrieved for.
        -   Returns an object with the following properties:
            -   `x`
            -   `y`
            -   `z`
    -   Added the `player.getPointerRotation(pointer?)` function.
        -   `pointer` is optional and is the pointer (`mouse`, `left` or `right`) that the rotation should be retrieved for.
        -   Returns an object with the following properties:
            -   `x`
            -   `y`
            -   `z`
    -   Added the `player.getInputState(controller, button)` function.
        -   `controller` is the controller (`mousePointer`, `leftPointer`, `rightPointer`, `keyboard` or `touch`) that the button state should be retrieved from.
        -   `button` is the name of the button that should be retrieved.
        -   Returns a string containing the state of the button or `null` if the button is not pressed.
            -   `"down"` means that the button just started to be pressed.
            -   `"held"` means that the button is being held down.
            -   `null` means that the button is not pressed.
    -   Added the `player.getInputList()` function.
        -   Returns a list of available inputs that can be used by the `player.getInputState()` function.

-   :bug: Bug Fixes
    -   Fixed an issue where toasting recursive objects could break CasualOS.
        -   Fixed by storing a map of previously converted objects to avoid reconverting them infinitely.
        -   Also improved to gracefully handle objects that are nested too deeply.
    -   Fixed an issue with the show input modal where it incorrectly errored sometimes.

## V1.1.17

### Date: 7/3/2020

### Changes:

-   :bug: Bug Fixes
    -   Fixed an issue where the web browser service worker would incorrectly intercept requests for data portals.

## V1.1.16

### Date: 7/2/2020

### Changes:

-   :rocket: Improvements
    -   Added the ability to respond to webhooks by returning data from `@onWebhook`.
        -   If the returned value is a string, then it will be used for the response.
        -   If the returned value is an object, then it should have the following properties:
            -   `data` - The value that should be used as the body of the response.
            -   `headers` - An object that contains the HTTP headers that should be set on the response. (Optional)
            -   `status` - The numerical status code that should be set on the response. (Optional) If omitted, status code 200 will be used.
    -   Added the `dataPortal`.
        -   This is a special portal that only works on web requests and must be specified in the URL.
        -   Setting it to a Bot ID will return the JSON of the bot with the given ID.
        -   Setting it to a tag will return all the values corresponding to the given tag.
        -   Using a tag with a common extension (like `.html`) will tag the data as the corresponding content type so that normal software know how to interpret the data.

## V1.1.15

### Date: 7/2/2020

### Changes:

-   :rocket: Improvements

    -   Added player space to the server.
        -   This lets you send remote whispers to the `server` player.
    -   Added the `server.storyStatuses()` function.
        -   Returns a promise that resolves with a list of stories and the last time each story was updated.
    -   Added the `@onRemotePlayerSubscribed` and `@onRemotePlayerUnsubscribed` listen tags.
        -   They are triggered on _every_ other player when a player joins or leaves the story.
        -   Additionally, they are triggered whenever connection to the other players is lost.
        -   `that` is an object with the following properties:
            -   `playerId` - The ID of the player that joined/left the story.
    -   Added the `uuid()` function.
        -   This function generates and returns a random [UUID](https://en.wikipedia.org/wiki/Universally_unique_identifier).
        -   Useful for creating unique identifiers.

-   Bug Fixes
    -   Fixed an issue where remote shouts would be sent to yourself twice.
    -   Fixed an issue where labels would not always follow the `labelAlignment` tag when the text in the label was small enough to fit within the bot.

## V1.1.14

### Date: 6/29/2020

### Changes:

-   :rocket: Improvements

    -   Improved how the meet portal, page portal, and sheet portal work together to make space for each other.
    -   Added the `left` and `right` options for `meetPortalAnchorPoint`.
    -   Changed the `top` and `bottom` options for `meetPortalAnchorPoint` to occupy half of the screen.
    -   Added the `server.players()` function to get the list of player IDs that are connected to the current story.
        -   Returns a promise that resolves with the list of player IDs.
    -   Added the `remoteWhisper(players, name, arg)` function to make sending messages to other players easy.
        -   Takes the following arguments:
            -   `players` is the player ID or list of player IDs that should receive the shout.
            -   `name` is the name of the message.
            -   `arg` is the data that should be included.
        -   This will trigger a `@onRemoteWhisper` shout on all the specified players.
    -   Added the `remoteShout(name, arg)` function to make sending messages to all players easy.
        -   Takes the following arguments:
            -   `name` is the name of the message.
            -   `arg` is the data that should be included.
    -   Added the `@onRemoteWhisper` listen tag that is shouted when a `remoteWhisper()` or `remoteShout()` is sent to the local player.
        -   `that` is an object with the following properties:
            -   `name` - The name of the shout that was sent.
            -   `that` - The data which was sent.
            -   `playerId` - The ID of the player that sent the shout.

-   Bug Fixes
    -   Fixed an issue that prevented using `lineStyle` in place of `auxLineStyle`.

## V1.1.13

### Date: 6/25/2020

### Changes:

-   :rocket: Improvements

    -   Added the `meetPortal`.
        -   This is a special portal that, instead of loading bots, loads a [Jitsi Meet](https://meet.jit.si/) meeting with the given room code.
        -   All rooms are publicly accessible (but not searchable), so longer room codes will be more private.
        -   You can use the `meetPortalConfigBot` option to reference the bot that should be used to configure the meet portal.
        -   The following options are available:
            -   `meetPortalVisible` - Whether the meet portal should be visible. This allows you to be joined to a meet while keeping your screen on the page portal. (Defaults to true)
            -   `meetPortalAnchorPoint` - The anchor point that the meet portal should use. Possible options are:
                -   `fullscreen` - The meet portal should take the entire screen. (Default)
                -   `top` - The meet portal should take the top of the screen.
                -   `topRight` - The meet portal should take the top-right corner of the screen.
                -   `topLeft` - The meet portal should take the top-left corner of the screen.
                -   `bottom` - The meet portal should take the bottom of the screen.
                -   `bottomRight` - The meet portal should take the bottom-right corner of the screen.
                -   `bottomLeft` - The meet portal should take the bottom-left corner of the screen.
                -   `[top, right, bottom, left]` - The meet portal should use the given values for the CSS top, right, bottom, and left properties respectively.
            -   `meetPortalStyle` - The CSS style that should be applied to the meet portal container.
                -   Should be a JavaScript object.
                -   Each property on the object will map directly to a CSS property.
                -   Useful for moving the meet portal to arbitrary positions.

-   :bug: Bug Fixes

    -   Fixed an issue where the Hololens 2 would not be able to enter AR/VR because a controller's (hand) position would sometimes be null.
    -   Fixed an issue where loading without a story would create a new random story but then immediately unload it.
    -   Fixed an issue where local bots from other stories would be loaded if the current story name happened to be a prefix of the other story name.
    -   Fixed the input modal background.
    -   Fixed the TypeScript definitions for the `player.showInput()` function.

## V1.1.12

### Date: 6/18/2020

### Changes:

-   :bug: Bug Fixes

    -   Fixed an issue where Servo-based browsers would run into a race condition during initialization.

## V1.1.11

### Date: 6/18/2020

### Changes:

-   :rocket: Improvements
    -   Added a reflog and sitelog for stories so that it is possible to track the history of a story branch and which sites have connected to it.
        -   This will make it easier for us to recover from data loss issues in the future since we'll be able to lookup data like the last commit that a branch pointed at or which atoms were added to a branch.
-   :bug: Bug Fixes

    -   Fixed an issue where all bots would appear to be in the `shared` space even though they were not.
    -   Fixed issues with loading on Servo-based browsers.
        -   The issues were mostly related to Servo having not implemented IndexedDB yet.
    -   Fixed an issue where some temporary branches would show up in `server.stories()`.

## V1.1.10

### Date: 6/16/2020

### Changes:

-   :bug: Bug Fixes

    -   Fixed an issue where an incorrectly formatted event would crash the server.
    -   Fixed an issue where the server would incorrectly store atoms added to a temporary branch.

## V1.1.9

### Date: 6/16/2020

### Changes:

-   :rocket: Improvements
    -   Added the `player` and `otherPlayers` spaces.
        -   These spaces are special and interact with each other.
        -   Both the `player` space and `otherPlayers` space are shared but the lifetime of the bots is temporary. In this sense, the bots act like temporary shared bots.
        -   However, bots created in the `player` space will show up in the `otherPlayers` space to other players and vice versa.
        -   This means you can share temporary bots with other players by using the `player` space and see the temporary bots shared by other players by inspecting the `otherPlayers` space.
        -   Important Notes:
            -   The `player` space only contains bots that you create while `otherPlayers` contains bots that other players have created.
            -   You can create, edit, and destroy bots in the `player` space, but not in the `otherPlayers` space.
            -   When you close your session (exit the browser or close the tab), all of your `player` bots will be automatically destroyed. This will also automatically remove them from any `otherPlayers` spaces that they may be in.
-   :bug: Bug Fixes

    -   Fixed an issue where using a single minus sign in a tag would be interpreted as a number.
    -   Fixed an issue where some tags would not be included in the JSON output of a bot.

## V1.1.8

### Date: 6/12/2020

### Changes:

-   :rocket: Improvements

    -   Changed what words the story name auto-generation will use.

## V1.1.7

### Date: 6/11/2020

### Changes:

-   :rocket: Improvements

    -   Added the ability to auto-generate a story name when loading CasualOS without a story.

-   :bug: Bug Fixes
    -   Fixed an issue where objects that have an `id` property that is not a string would break the sheet.

## V1.1.6

### Date: 6/11/2020

### Changes:

-   :boom: Breaking Changes

    -   Renamed all the history tags to not have the `aux` prefix.

-   :rocket: Improvements

    -   Added the `server.storyPlayerCount()` function.
        -   Returns a promise that resolves with the number of players currently connected to the current story.
        -   Optionally accepts a parameter which indicates the story to check.
    -   Added the `server.totalPlayerCount()` function.
        -   Returns a promise that resolves with the total number of players connected to the server.
    -   Added the `server.stories()` function.
        -   Returns a promise that resolves with the list of stories that are on the server.

-   :bug: Bug Fixes
    -   Removed the globals bot tags from the documentation since they no longer exist.

## V1.1.5

### Date: 6/9/2020

### Changes:

-   :boom: Breaking Changes

    -   The following tags have been renamed:
        -   Renamed all the tags so that they no longer have the `aux` prefix. However, any tag not listed below should continue to work with the `aux` prefix without any changes.
        -   Renamed `auxUniverse` to `story`.
        -   Renamed `auxCreator` to `creator`.
            -   Note that the `creator` variable in scripts remains the same.
        -   Renamed `auxConfigBot` to `configBot`.
            -   Note that the `config` variable in scripts remains the same.
        -   Renamed `auxGLTFVersion` to `gltfVersion`.
        -   Renamed `auxPagePortal` to `pagePortal`.
        -   Renamed `auxSheetPortal` to `sheetPortal`.
        -   Renamed `auxInventoryPortal` to `inventoryPortal`.
        -   Renamed `auxMenuPortal` to `menuPortal`.
        -   Renamed `auxLeftWristPortal` to `leftWristPortal`.
        -   Renamed `auxRightWristPortal` to `rightWristPortal`.
        -   Renamed `auxPagePortalConfigBot` to `pagePortalConfigBot`.
        -   Renamed `auxSheetPortalConfigBot` to `sheetPortalConfigBot`.
        -   Renamed `auxInventoryPortalConfigBot` to `inventoryPortalConfigBot`.
        -   Renamed `auxMenuPortalConfigBot` to `menuPortalConfigBot`.
        -   Renamed `auxLeftWristPortalConfigBot` to `leftWristPortalConfigBot`.
        -   Renamed `auxRightWristPortalConfigBot` to `rightWristPortalConfigBot`.
        -   Renamed `_auxEditingBot` to `_editingBot`.
    -   Renamed "universe" to "story". The following tags and functions have been affected:
        -   `auxUniverse` -> `story`
        -   `onUniverseAction` -> `onStoryAction`
        -   `onUniverseStreaming` -> `onStoryStreaming`
            -   The `universe` property has been renamed to `story`
        -   `onUniverseStreamLost` -> `onStoryStreamLost`
            -   The `universe` property has been renamed to `story`
        -   `onUniverseSubscribed` -> `onStorySubscribed`
            -   The `universe` property has been renamed to `story`
        -   `onUniverseUnsubscribed` -> `onStoryUnsubscribed`
            -   The `universe` property has been renamed to `story`
        -   `player.downloadUniverse()` -> `player.downloadStory()`
        -   `player.loadUniverse()` -> `player.loadStory()`
            -   The action type has been renamed from `load_universe` to `load_story`.
        -   `player.unloadUniverse()` -> `player.unloadStory()`
            -   The action type has been renamed from `unload_universe` to `unload_story`.
        -   `player.getCurrentUniverse()` -> `player.getCurrentStory()`
        -   `player.checkout()`
            -   The `processingUniverse` property has been renamed to `processingStory`.
        -   `player.showJoinCode()`
            -   The `universe` property on the `show_join_code` action has been renamed to `story`
        -   `server.restoreHistoryMark()`
            -   The `universe` property on the `restore_history_mark` action has been renamed to `story`.
        -   `server.restoryHistoryMarkToUniverse()` -> `server.restoreHistoryMarkToStory()`
        -   `server.setupUniverse()` -> `server.setupStory()`
            -   The action type has been renamed from `setup_universe` to `setup_story`.

-   :rocket: Improvements

    -   Improved MongoDB to store all atoms for a commit inside the same document. This should improve loading performance since MongoDB will only need to make 1 lookup per universe instead of 1 lookup per atom per universe.
    -   Added admin space.
        -   Admin space is a space that is shared between all universes on the same auxPlayer.
        -   It is locked by default, which means that bots that are in it cannot be created, updated, or destroyed.
        -   You can unlock admin space by using the `adminSpace.unlock(password)` function.
            -   It returns a Promise that resolves once the space is unlocked. If the space was unable to be unlocked, then the promise will reject with an error.
            -   `password` is the password that should be used to unlock the admin space. If incorrect, admin space will remain locked.
    -   Removed the CasualOS tagline from the loading popup.
    -   Improved the `webhook()` and `webhook.post()` functions to return promises.
        -   The promise can be awaited and resolves with the an an object with the following properties:
            -   `data` - The data returned from the webhook. If the returned data was JSON, then this will be an object. Otherwise, it will be a string.
            -   `status` - The numerical HTTP status code that was returned.
            -   `statusText` - The name of the HTTP status code that was returned.
            -   `headers` - The HTTP headers that were included in the response.
    -   Improved the `neighboring()` function to allow omitting the `direction` parameter.
        -   When omitted, all supported directions will be included.
        -   Currently, the supported directions are `front`, `right`, `back`, and `left`.
        -   If an unsupported direction is given, then no bots will be included.
    -   Updated the Documentation website to the [latest version of Docusaurus](https://github.com/facebook/docusaurus/releases/tag/v2.0.0-alpha.56).
    -   Added the `renameTag(bot, originalTag, newTag)` function which makes it easy to rename a tag on a bot or list of bots.
        -   `bot` is the bot or list of bots that should have the tag renamed.
        -   `originalTag` is the name of the tag that should be renamed.
        -   `newTag` is the new name that the tag should have.

-   :bug: Bug Fixes
    -   Fixed an issue where destroying an already destroyed bot would incorrectly destroy an unrelated bot.
    -   Fixed an issue where using `player.run()` to execute an invalid script would cause other actions to fail.
    -   Added some extra spacing to labels to help prevent Z-fighting.
    -   Fixed toasting bots by converting them to copiable values. This will also allow toasting unconventional arguments like function and error objects.
    -   Fixed an issue where the menu would stop repositioning after the inventory portal had been hidden.
    -   Fixed an issue where tapping on the screen while in AR would crash the session.
    -   Fixed an issue where labels would be positioned incorrectly if `#anchorPoint` was set to something other than `bottom`.

## V1.1.4

### Date: 5/18/2020

### Changes:

-   :bug: Bug Fixes
    -   Fixed an issue where Builder could not be created/updated due to being unable to load .aux files with a version field.

## V1.1.3

### Date: 5/18/2020

### Changes:

-   :bug: Bug Fixes
    -   Fixed inconsistent menu item names in Builder.

## V1.1.2

### Date: 5/18/2020

### Changes:

-   :rocket: Improvements

    -   Added the `#auxLabelFontAddress` tag to allow specifying a custom font for a label.
        -   Supports any URL and also the following values:
            -   `roboto` - Specifies that the Roboto font should be used. (default)
            -   `noto-sans-kr` - Specifies that the Noto Sans KR font should be used. This is a Korean-specific font.
        -   Supports [WOFF](https://en.wikipedia.org/wiki/Web_Open_Font_Format) and [OTF](https://en.wikipedia.org/wiki/OpenType) files.
    -   Sheet Changes
        -   Removed the tag filters.
        -   Moved the "Close Sheet" button to be a floating button that is at the lower right corner of the sheet.
        -   Changed the "Close Sheet" button icon and changed the tooltip text to "Page Portal".
        -   Made the `#id` tag not clickable.
    -   Builder Changes
        -   Renamed the "Sheet" and "Sheet New Tab" menu items to "Sheet Portal" and "Sheet Portal New Tab".
        -   Made the chat bar not automatically show when opening a menu.

-   :bug: Bug Fixes
    -   Fixed an issue where updating a bot would not update its raw tags.

## V1.1.1

### Date: 5/7/2020

### Changes:

-   :rocket: Improvements

    -   Added the `#auxPortalDisableCanvasTransparency` tag to allow choosing between transparency for iframes and more correct 3D rendering.

        -   Set this to `true` on the page portal config bot to disable transparency on the canvas element. This will make all 3D models that use alpha textures work better with alpha cutoff.
        -   Note that setting to `true` will make all iframe forms unusable.
        -   Defaults to `false`.

    -   Added the ability to store universe data in CassandraDB.

        -   Note that support for CassandraDB is experimental and probably won't be supported in the future.
        -   If the required environment variables are not specified, then Cassandra support will be disabled.
        -   Use the following environment variables to enable Cassandra support:
            -   `CASSANDRA_AWS_REGION` - This is the AWS region that the Amazon Keyspaces instance is hosted in.
            -   `CASSANDRA_CONTACT_POINTS` - This is the comma-separated list of hostnames that the Cassandra client to connect to on first load. (Required if `CASSANDRA_AWS_REGION` is not specified)
            -   `CASSANDRA_LOCAL_DATACENTER` - This is the name of the data center that the AUX Server is booting up in. (Required if `CASSANDRA_AWS_REGION` is not specified)
            -   `CASSANDRA_KEYSPACE` - This is the name of the keyspace that should be used by the client. (Required for Cassandra)
            -   `CASSANDRA_CREATE_KEYSPACE` - This is a `true`/`false` value indicating whether the client should create the keyspace if it doesn't exist. (Optional)
            -   `CASSANDRA_CERTIFICATE_AUTHORITY` - This is the path to the public key file (PEM format) that should be used. Only required if connecting to a Cassandra server which uses a self-signed certificate.

-   :bug: Bug Fixes
    -   Fixed an issue where loading a GLTF would error if the bot was destroyed while the GLTF was loading.

## V1.1.0

### Date: 4/27/2020

### Changes:

-   :rocket: Improvements

    -   Added the `autoSelect` property to the options in `player.showInput()` and `player.showInputForTags()`.
        -   When set to true, the text in the input box will be automatically selected when the box is displayed.
    -   Made the VR pointer line draw all the way to the bot or grid that it is pointing at.
    -   Changed the layout of sizing of the history bots so that they are easy to distinguish from each other and the labels fit on the bot.
    -   Added the `#auxScaleMode` tag to control how a custom mesh is scaled to fit inside a bot. It supports the following options:
        -   `fit` - The mesh is scaled to fit inside the bot's unit cube. (default)
        -   `absolute` - The mesh uses whatever scale it originally had.

-   :bug: Bug Fixes
    -   Fixed LODs in VR.
        -   There were two issues:
            -   The first was that we were using the incorrect camera for LOD calculations.
            -   The second was that Three.js's Sphere implementation incorrectly calculated the sphere size for perspective cameras.
    -   Fixed some issues with the `destroy()` function where it improperly handled non-bot objects.
    -   Fixed an issue with builder where extra tags would be added to new blank bots.
    -   Fixed an issue with menu bots where they would not send `@onAnyBotClicked` shouts.

## V1.0.27

### Date: 4/22/2020

### Changes:

-   :rocket: Improvements

    -   Added the `player.share(options)` function.
        -   This will trigger the device's social share capabilities to share the given URL or text.
        -   Note that this only works on Android and iOS phones and only works in response to some user action like a click.
        -   `options` is an object with at least one of the following properties:
            -   `url` - The URL to share. (optional)
            -   `text` - The text to share. (optional)
            -   `title` - The title of the document that is being shared. (optional)
    -   Added the `auxLabelAlignment` tag.
        -   Note that this value affects menu bots as well.
        -   Possible values are:
            -   `center` - Aligns the text in the center of the label. (default)
            -   `left` - Aligns the text to the left of the label.
            -   `right` - Aligns the text to the right of the label.
    -   Improved the `auxPointable` tag to affect whether iframes are interactable.

-   :bug: Bug Fixes

    -   Fixed an issue with the iframe form where non square scales would not resize the clickable area of the iframe.

## V1.0.26

### Date: 4/21/2020

### Changes:

-   :boom: Breaking Changes

    -   Changed how universes from other auxPlayers are specified.
        -   This affects the `player.loadUniverse()` function and the `BotManager` API.
        -   Previously, you could load a universe from a different auxPlayer by using a universe ID like:
            -   `otherAuxPlayer.com/*/universeToLoad`
        -   Now, you can load a universe by simply using its full URL. Like this:
            -   `https://otherAuxPlayer.com?auxUniverse=universeToLoad`
        -   Note that this does not affect loading universes from the same auxPlayer. If you pass a universe ID that is not a URL then it will load that particular universe from same auxPlayer.
            -   e.g. `player.loadUniverse("myUniverse")`

*   :rocket: Improvements

    -   Improved the `player.showInputForTag()` modal.
        -   Removed the "Save" and "Cancel" buttons. The tag will be saved automatically.
        -   Hid the modal title when none is provided in the options.
        -   Made the text box in the modal auto-focus.
        -   Made the show/hide animations happen quicker.
    -   Added the `player.showInput(value, options)` function.
        -   Shows an input modal but without requiring a bot and a tag.
        -   Returns a [Promise](https://web.dev/promises/) that resolves with the final value when the input modal is closed.
        -   The function accepts two arguments:
            -   `value` is a string containing the value that should
            -   `options` is an object that takes the same properties that the options for `player.showInputForTag()` takes.
    -   Added the ability to use the [`await` keyword](https://developer.mozilla.org/en-US/docs/Web/JavaScript/Reference/Operators/await) in scripts.
        -   `await` tells the system to wait for a promise to finish before continuing.
        -   This makes it easier to write scripts which deal with tasks that take a while to complete.
    -   Improved Builder to support opening a single bot in a new tab and changed its hover label from "menu" to "|||".

-   :bug: Bug Fixes

    -   Fixed an issue where it was impossible to load an AUX over HTTPS from a UI that was loaded over HTTP.

## V1.0.25

### Date: 4/15/2020

### Changes:

-   :boom: Breaking Changes

    -   Renamed the `billboardZ` auxOrientationMode option to `billboardTop`.

-   :rocket: Improvements

    -   Added the `server.loadErrors(bot, tag)` function to make loading error bots from the error space easy.
        -   `bot` is the bot or bot ID that the errors should be loaded for.
        -   `tag` is the tag that the errors should be loaded for.
    -   Added the `server.destroyErrors()` function to clear all the errors in the universe.
    -   Added the `billboardFront` auxOrientationMode option to billboard the front of a bot instead of its top.
    -   Added the ability to set `auxFormAnimation` to an array.
        -   When set, the list of animations will play in sequence.
        -   The last animation will loop forever until changed.
    -   Added the `experiment.localFormAnimation(bot, animation)` function to play an animation locally.
        -   It will interrupt and restore whichever animation is already playing on the bot.

-   :bug: Bug Fixes

    -   Fixed an issue where tags that were added via the sheet would not be recognized by the `getMod()` function.

## V1.0.24

### Date: 4/14/2020

### Changes:

-   :rocket: Improvements

    -   Added a button on the sheet code editor to show errors that the script has run into.
        -   It is very basic at the moment. There are no line/column numbers, no timestamps, and no way to clear the errors.
        -   Errors are automatically pulled from error space and queried based on the following tags:
            -   `auxError` must be `true`
            -   `auxErrorBot` must be the ID of the bot whose script is in the editor.
            -   `auxErrorTag` must be the name of the tag that is being edited.
        -   The following tags are displayed for each error:
            -   `auxErrorName` is the name of the error that occurred.
            -   `auxErrorMessage` is the message that the error contained.

-   :bug: Bug Fixes

    -   Fixed the color encoding of sprites to use sRGB instead of linear.
    -   Fixed an issue where atoms would be sorted improperly because their causes were improperly treated as different.

## V1.0.23

### Date: 4/12/2020

### Changes:

-   :rocket: Improvements

    -   Improved the handling of `setTimeout()` and `setInterval()` to support creating, updating, and deleting bots while in a callback.

-   :bug: Bug Fixes

    -   Fixed an issue that prevented events produced while in a task from being dispatched.

## V1.0.22

### Date: 4/11/2020

### Changes:

-   :boom: Breaking Changes

    -   The `player.inSheet()` function has been changed to return whether the player bot has a dimension in their `auxSheetPortal`.
        -   Previously, it was used to determine if the player was inside auxBuilder (which no longer exists).
    -   Removed assignment formulas.
        -   Assignment formulas were a special kind of formula where the tag value would be replaced with the result of the formula.
        -   They were removed due to lack of use in addition to other means of achieving the same result being available.
    -   Semantics of `@onUniverseAction` have changed.
        -   Previously, `@onUniverseAction` was run before any particular action was executed but the actions that were dispatched from `@onUniverseAction` were run after the evaluated actions. This led to a scenario in which a `@onUniverseAction` call could overwrite values that were updated by an action that had not been checked yet.
        -   Now, all actions dispatched by `@onUniverseAction` are executed before the action that is being evaluated. This makes the behavior of the data produced by `@onUniverseAction` mirror the runtime behavior of `@onUniverseAction`.

-   :rocket: Features

    -   Added a new runtime for scripts and formulas.
        -   This new runtime is much faster than the previous system and lets us provide features that were not possible before.
        -   _Should_ work exactly the same as the previous system. (There might be a couple of tricky-to-reproduce bugs)
        -   Now supports `setTimeout()` and `setInterval()`.
            -   This lets you write your own custom game loop if you want.
            -   Note that the script energy will only be restored if a user action triggers a shout.
        -   Paves the way for future functionality (not guarenteed):
            -   Change notifications (`@onBotChanged`, `@onBotTagChanged()`, etc.)
            -   Asynchronous functions instead of `responseShout`. (e.g. `const response = await webhook.post("https://example.com", data)`)
    -   Added the `error` space.
        -   The `error` space contains bots that represent errors that have occurred scripts in a universe.
        -   Unlike other spaces, the `error` space does not load all of its bots into the universe automatically.
        -   Instead, they have to be requested via a search query. These queries filter bots by tag/value pairs.
        -   Currently, `error` space is only used for storing errors and there is no way to load bots from the space.
        -   In the future, we will add the ability to load errors via scripts as well as display them in the sheet.
    -   Changed the renderer to output colors in the sRGB color space instead of linear.

-   :bug: Bug Fixes

    -   Fixed an issue where a shout argument might be recognized as a bot even though it isn't.
    -   Fixed an issue where a shout argument with a custom prototype would be overridden.
    -   Fixed a bug in three.js's LegacyGLTFLoader where it was using an old API.

## V1.0.21

### Date: 3/30/2020

### Changes:

-   :bug: Bug Fixes

    -   Fixed an issue where the proxy system would interfere with requests that specified custom HTTP headers.

## V1.0.20

### Date: 3/20/2020

### Changes:

-   :rocket: Improvements

    -   Added the `#auxPointable` tag to determine whether a bot can interact with pointers.
        -   Defaults to `true`.
        -   When `false`, the bot won't be clickable or hoverable and will not receive drop events.
        -   Depending on the `#auxPositioningMode` it is still possible to stack bots on top of it though.
    -   Added the `@onFocusEnter`, `@onFocusExit`, `@onAnyFocusEnter` and `@onAnyFocusExit` listen tags.
        -   These are triggered when a bot is directly in the center of the screen.
        -   Uses the `#auxFocusable` tag to determine whether a bot is focusable.
        -   `that` is an object with the following properties:
            -   `dimension` - The dimension that the the bot was (un)focused in.
            -   `bot` - The bot that was (un)focused.
    -   Added the `nothing` aux form.
        -   Does exactly what it seems. A bot with the `nothing` form has no shape and is unable to be clicked, hovered, or focused.
        -   Labels still work though which makes it convienent for adding extra labels around the dimension.
    -   Added the `#auxPortalShowFocusPoint` tag.
        -   Shows a small sphere in the portal where the portal camera will orbit around.

-   :bug: Bug Fixes

    -   Fixed an issue where LODs would flicker upon changing the bot form by ensuring consistent sizing for the related bounding boxes.
    -   Fixed an issue with panning that would cause the camera orbiting position to be moved off the ground.

## V1.0.19

### Date: 3/19/2020

### Changes:

-   :rocket: Improvements

    -   Added the ability to modify tags directly on bots in `that`/`data` values in listeners.
        -   Allows doing `that.bot.tags.abc = 123` instead of `setTag(that.bot, "abc", 123)`.
    -   Added the `@onGridUp` and `@onGridDown` listeners.
        -   `that` is an object with the following properties:
            -   `dimension` - The dimension that the grid was clicked in.
            -   `position` - The X and Y position that was clicked.
    -   Changed the Level-Of-Detail calculations to use the apparent size of a bot instead of its on-screen size.
        -   Apparent size is the size the bot would appear if it was fully on screen.
        -   Under the new system, the LOD of a that is on screen bot will only change due to zooming the camera. Bots that are fully off screen will always have the minimum LOD.
    -   Added the `@onFileUpload` listener.
        -   `that` is an object with the following properties:
            -   `file` is an object with the following properties:
                -   `name` - The name of the file.
                -   `size` - The size of the file in bytes.
                -   `data` - The data contained in the file.
        -   See the documentation for more information.
    -   Improved the `player.importAux()` function to support importing directly from JSON.
        -   If given a URL, then `player.importAux()` will behave the same as before (download and import).
        -   If given JSON, then `player.importAux()` will simply import it directly.

-   :bug: Bug Fixes
    -   Fixed an issue where the camera matrix was being used before it was updated.

## V1.0.18

### Date: 3/18/2020

### Changes:

-   :rocket: Improvements

    -   Added LOD triggers based on virtual distance.
        -   `@onMaxLODEnter`, `@onMinLODEnter`, `@onMaxLODExit`, `@onMinLODExit` are new listeners that are called when the Max and Min Level-Of-Detail states are entered and exited. There are also "any" versions of these listeners.
            -   `that` is an object with the following properties:
                -   `bot` - The bot that entered/exited the LOD.
                -   `dimension` - The dimension that the LOD was entered/exited in.
        -   The `#auxMaxLODThreshold` and `#auxMinLODThreshold` tags can be used to control when the LODs are entered/exited.
            -   They are numbers between 0 and 1 representing the percentage of the screen that the bot needs to occupy.
            -   The Max LOD is entered when the bot occupies a larger percentage of the screen than the max threshold value.
            -   The Min LOD is entered when the bot occupies a smaller percentage of the screen than the min threshold value.
        -   Only active on bots that specify a listener or threshold value for LODs.

-   :robot: Builder Improvements

    -   Changed the labeling and ordering of several menu items in the menus.
    -   Removed tips from the chat bar.
    -   Removed the "Apply Hover Mod" and "Apply Click Mod" menu items.
    -   Changed Builder to not move when clicking the grid to clear the menu.
    -   Added a "Clear Universe" option to the Builder Egg. Selecting this will create a history mark and then delete every bot in the universe. (it will even delete bots that are marked as not destroyable)

-   :bug: Bug Fixes

    -   Fixed an issue with hovering billboarded bots where their rotation would sometimes be reset which would cause the hover exit and enter events to be continually triggered.
    -   Fixed an issue where creating a history mark would clear changes that were made during the history mark creation.

## V1.0.17

### Date: 3/17/2020

### Changes:

-   :boom: Breaking Changes

    -   Renamed and removed several `auxAnchorPoint` values.
        -   Renamed `centerFront` to `front`.
        -   Renamed `centerBack` to `back`.
        -   Removed `bottomFront`, `bottomBack`, `topFront`, and `topBack`.

-   :rocket: Improvements

    -   Added the ability to specify an array of 3 numbers as the `#auxAnchorPoint` to use a custom offset.

-   :bug: Bug Fixes
    -   Fixed `billboardZ` to rotate with the Y axis of the bot facing upwards.

## V1.0.16

### Date: 3/16/2020

### Changes:

-   :boom: Breaking Changes

    -   Both sprites and iframes now face upwards by default.
    -   `#auxAnchorPoint` has been changed to move the bot form inside of its virtual spacing box.
        -   Previously, both the virtual box and the bot form was moved to try and preserve the absolute positioning of the bot form when changing anchor points.
        -   Now, only the bot form is moved to ensure the correctness of the resulting scale and rotation calculations.
    -   `#auxOrientationMode`
        -   Renamed the `billboardX` option to `billboardZ`.
    -   Changed iframes forms to not support strokes.

-   :rocket: Improvements

    -   Added the following options for `#auxAnchorPoint`
        -   `centerFront` - Positions the bot form such that the center of the form's front face is at the center of the virtual bot.
        -   `centerBack` - Positions the bot form such that the center of the form's back face is at the center of the virtual bot.
        -   `bottomFront` - Positions the bot form such that the bottom of the form's front face is at the center of the virtual bot.
        -   `bottomBack` - Positions the bot form such that the bottom of the form's back face is at the center of the virtual bot.
        -   `top` - Positions the bot form such that the top of the form is at the center of the virtual bot.
        -   `topFront` - Positions the bot form such that the top of the form's front face is at the center of the virtual bot.
        -   `topBack` - Positions the bot form such that the top of the form's back face is at the center of the virtual bot.

-   :bug: Bug Fixes
    -   Fixed issues with scale and rotation when `#auxAnchorPoint` is set to `center`.
    -   Fixed sprite billboarding issues when looking straight down at them.
    -   Fixed an issue where the wrong Z position tag of a bot was used for calculating how bots stack.
    -   Fixed an issue where the bot stroke was being considered for collision detection. This caused bots with strokes to have a much larger hit box than they should have had.

## V1.0.15

### Date: 3/13/2020

### Changes:

-   :boom: Breaking Changes

    -   Replaced all of the experimental iframe tags with the `iframe` `#auxForm`.
        -   `auxIframe`
        -   `auxIframeX`
        -   `auxIframeY`
        -   `auxIframeZ`
        -   `auxIframeSizeX`
        -   `auxIframeSizeY`
        -   `auxIframeRotationX`
        -   `auxIframeRotationY`
        -   `auxIframeRotationZ`
        -   `auxIframeElementWidth`
        -   `auxIframeScale`
    -   Sprites no longer automatically rotate to face the player. You instead have to set `#auxOrientationMode` to `billboard`.

-   :rocket: Improvements

    -   Improved `@onPlayerPortalChanged` to support `auxLeftWristPortal` and `auxRightWristPortal`.
    -   Moved the left and right wrist portals to the top of the wrist instead of the bottom.
    -   Added the `iframe` option for `#auxForm`.
        -   `iframe` has two subtypes:
            -   `html` - This `#auxFormSubtype` displays the HTML in `#auxFormAddress` in the iframe. (Default)
            -   `src` - This `#auxFormSubtype` displays the URL in `#auxFormAddress` in the iframe.
        -   In order to enable interactivity with the loaded website, the bot will only be draggable at the very bottom of the panel.
    -   Added the `#auxAnchorPoint` and `#auxOrientationMode` tags.
        -   Works on all bot forms.
        -   `#auxAnchorPoint` determines the point that the bot scales and rotates around.
            -   Possible values are:
                -   `bottom` - The bot rotates and scales around its bottom point. (Default)
                -   `center` - The bot rotates and scales around its center point.
        -   `#auxOrientationMode` determines how the bot rotates.
            -   Possible values are:
                -   `absolute` - Rotation is taken from the dimension rotation values. (Default)
                -   `billboard` - The bot rotates automatically to face the player.
                -   `billboardX` - The bot rotates left and right automatically to face the player.
                -   `billboardZ` - The bot rotates up and down automatically to face the player.
    -   Improved drag and drop interactions to calculate intersections with other bots instead of just using grid positioning.
        -   This makes it easier drop a bot onto another specific bot.
        -   Can be controlled with the `#auxPortalPointerCollisionMode` tag on a portal config.
            -   Possible values are:
                -   `world` - The mouse pointer collides with other bots in the world when being dragged. (Default)
                -   `grid` - The mouse pointer ignores other bots in the world when being dragged.
    -   Added the ability to animate meshes.
        -   By default the first animation will play if available.
        -   You can control which animation is played using the `#auxFormAnimation` tag.
            -   Set to a string to play an animation by name. (Case sensitive)
            -   Set to a number to play an animation by index.
            -   Set to `false` to stop animating.

-   :robot: Builder Improvements

    -   Added a "Scan" menu item to the builder menu that opens the QR Code scanner to let you import an AUX or mod.
        -   Scanning a URL that ends with `.aux` will try to download the file at the URL and import it as an AUX file.
        -   Scanning some JSON will put Builder into clone mode with the JSON as a mod.
    -   Added a hover state to Builder that changes its label to "menu".
    -   Changed the label of the Builder Egg to "ab-1 config".

-   :book: Documentation

    -   Added documentation for the wrist portals and their related config bot tags.

-   :bug: Bug Fixes
    -   Fixed `player.downloadUniverse()` to only include bots from the shared space.
    -   Fixed an issue where sprites were not clickable or draggable in VR.

## V1.0.14

### Date: 3/6/2020

### Changes:

-   :rocket: Features

    -   Added wrist portals for WebXR
        -   `#auxLeftWristPortal` is attached to the left controller and `#auxRightWristPortal` is attached to the right controller.
        -   You can configure these portals using the `#auxLeftWristPortalConfigBot` and `#auxRightWristPortalConfigBot` tags.
        -   The portals are hidden until you look at them. They are placed underneath your wrist like a wristwatch.
        -   The following tags are available for configuration:
            -   `#auxPortalGridScale` - Changes the size of the grid for the portal. (Defaults to `0.025` for wrist portals)
            -   `#auxWristPortalHeight` - The height of the portal in grid elements. (Defaults to `6`)
            -   `#auxWristPortalWidth` - The width of the portal in grid elements. (Defaults to `6`)
        -   There are a couple of known issues with wrist portals:
            -   3D Text is sometimes improperly aligned.
            -   Lines/Arrows/Walls also have alignment issues.

-   :bug: Bug Fixes
    -   Fixed an issue that caused the inventory to not appear if it was changed multiple times during the same frame.
    -   Fixed an issue that caused the `#auxPortalGridScale` tag to function improperly.

## V1.0.13

### Date: 3/2/2020

### Changes:

-   :bug: Bug Fixes
    -   Fixed an issue that caused all the input to not work.

## V1.0.12

### Date: 3/2/2020

### Changes:

-   :bug: Bug Fixes
    -   Fixed an issue with loading skinned meshes.
    -   Fixed an issue that prevented VR from working when sprites were in the scene.
    -   Fixed an issue where an error in one script would cause other scripts to be skipped.
    -   Fixed an issue where invisible bots are excluded from the colliders list.

## V1.0.11

### Date: 2/27/2020

### Changes:

-   :bug: Bug Fixes
    -   Fixed a configuration value that enabled the 3D debug mode by default.

## V1.0.10

### Date: 2/27/2020

### Changes:

#### :rocket: Improvements

-   Added Basic WebXR Support

    -   This replaces the original WebVR and WebXR support.
    -   Supports both the Oculus Quest and Chrome 80+ on Android.
    -   Supports all pointer events (click, drag, hover).
    -   The `player.device()` function returns whether AR/VR are supported.
    -   The `player.enableAR()` and `player.enableVR()` functions are used to jump into AR/VR.
    -   The world is placed on the ground (if supported by the device) and bots are 1 meter cubed by default.
    -   When using a controller, dragging a bot with `#auxPositioningMode` set to `absolute` will move it in free space.

-   :bug: Bug Fixes
    -   Fixed several issues with using numbers for the `auxUniverse` and `auxPagePortal` query parameters.
    -   Fixed an issue that would cause a service worker to fail to update because an external resource could not be fetched.
    -   Fixed an issue that would cause a stack overflow error when too many uncommitted atoms are loaded.

## V1.0.9

### Date: 2/21/2020

### Changes:

#### :rocket: Improvements

-   The "Create Empty Bot" button is now hidden when opening the sheet for a single bot.

#### :robot: Builder Improvements

-   Re-labeled the "Copy" menu item to "Copy to Clipboard".
-   Re-labeled the "Make Clone" menu item to "Clone".

#### :bug: Bug Fixes

-   Fixed an issue with `getBots(tag, value)` that caused falsy values (like `0` or `false`) to return all bots with the given tag.
-   Fixed an issue where the progress bar's position would only be updated if the progress bar value changed.

## V1.0.8

### Date: 2/20/2020

### Changes:

#### :rocket: Improvements

-   Added the `@onPaste` listener which is triggered when some text is pasted into an AUX.
    -   `that` is an object with the following properties:
        -   `text` - the text that was pasted.

#### :robot: Builder Improvements

-   Changed all the menu items to use normal labels instead of the chat commands.
-   Added a menu item to open a bot directly in the sheet.
-   Added a menu item to copy a bot to the clipboard.
-   Pasting a bot/mod when builder is in the dimension will now put builder into clone mode with the copied bot/mod.
-   Moving builder when builder is in clone mode will now also move the clone.
-   Cloning a bot with a custom scale will now make builder large enough to cover the entire bot.
-   Builder will now automatically hide when the sheet is opened.

## V1.0.7

### Date: 2/19/2020

### Changes:

#### :bug: Bug Fixes

-   Fixed an issue where the hint text for a function was being clipped.
-   Fixed an issue with uploading .aux files that were downloaded from a previous version.
-   Fixed an issue with downloading .aux files in the wrong format.

## V1.0.6

### Date: 2/19/2020

### Changes:

#### :boom: Breaking Changes

-   Renamed `auxLabelAnchor` to `auxLabelPosition`.
-   Renamed `auxProgressBarAnchor` to `auxProgressBarPosition`.
-   Removed the `config` bot.
-   Moved the `#stripePublishableKey` and `#stripeSecretKey` tags from the config bot to the `player.checkout()` and `server.finishCheckout()` function options.
-   `@onUniverseAction` is now a shout.
-   Removed [poly.google.com](https://poly.google.com) support.
    -   To load meshes from poly.google.com, you must make the API requests manually.
    -   See https://casualos.com/home/google-poly-example for an example.

#### :rocket: Improvements

-   Added the `config`, `configTag`, and `tagName` variables.
    -   These variables are useful for creating values and scripts that are shared across multiple bots.
    -   The `config` variable is a shortcut for `getBot("#id", tags.auxConfigBot)`.
    -   The `tagName` variable is the name of the tag that the script is running in.
    -   The `configTag` variable is a shortcut for `config.tags[tagName]`.
-   Made the player menu full width on mobile devices.
-   Improved the sheet portal to load all bots when set to `true`, `id`, or `space`.

#### :bug: Bug Fixes

-   Made bots be hidden while their images are loading.
-   Improved the image loading logic to cache requests for the same URL.

## V1.0.5

### Date: 2/14/2020

### Changes:

#### :book: Documentation

-   Added docs for the `polyApiKey`, `stripePublishableKey`, and `stripeSecretKey` tags.
-   Added a "Player Bot Tags" section with a description of what the player tags do.

#### Other Changes

-   Added support for the webkit-specific versions of the [`requestFullscreen()`](https://developer.mozilla.org/en-US/docs/Web/API/Element/requestFullscreen) function.
    -   This may enable support for fullscreen on iPad, but it also may do nothing.

## V1.0.4

### Date: 2/13/2020

### Changes:

#### :rocket: Features

-   Added the `player.requestFullscreenMode()` and `player.exitFullscreenMode()` functions.
    -   These functions allow jumping in and out of fullscreen, thereby hiding the browser UI controls.
-   Added the `apple-mobile-web-app-*` meta tags to support jumping into fullscreen mode when launching from a bookmark on the iOS home screen.
-   Added the ability to load GLTF and [poly.google.com](https://poly.google.com) meshes.
    -   To load a GLTF model from a URL:
        -   Set `#auxForm` to `mesh`.
        -   Set `#auxFormSubtype` to `gltf`.
        -   Set `#auxFormAddress` to the URL.
    -   To load a model from [poly.google.com](https://poly.google.com):
        -   Set `#auxForm` to `mesh`.
        -   Set `#auxFormSubtype` to `poly`.
        -   Set `#auxFormAddress` to the ID of the model.
-   Added the `face` property to the `@onDrag` and `@onAnyBotDrag` listen arguments.
    -   This is the same value that you would get in an `@onClick`.

#### :robot: Builder Improvements

-   Improved builder to draw a line to the selected bot.

#### :bug: Bug Fixes

-   Fixed positioning of `#auxLabelAnchor` and `#auxProgressBarAnchor` when the values were set to `left` or `right`.

## V1.0.3

### Date: 2/11/2020

### Changes:

#### :robot: Builder Improvements

-   Making a clone of a bot now puts builder into palette mode.
-   Dragging a bot into builder no longer changes builder's color to white.
-   Added the `.help` command to show a list of available commands.
-   Added the `.sleep` command to the helper builder menu.
-   Added the "Go to Builder Dimension` menu action.
-   Added a "Show Join Code" menu item to show a QR Code to quickly join.
-   Waking builder will automatically summon it to the current dimension.
-   Clicking in an empty space when builder is awake will summon him to the clicked space.
-   Made the main builder flat.
-   Builder is now enabled by default in new universes.
-   Added the "Restore Mark" menu item to restore history to the selected history mark.
-   Simplified a bunch of examples.

#### :rocket: Other Features

-   Added the `player.showJoinCode()` function to quickly show a QR Code to join a universe.
-   Made the chat bar auto-focus when it is first shown.

#### :bug: Bug Fixes

-   Fixed an issue that would cause the URL portal tag sync to break, this in turn also caused `@onPlayerPortalChanged` events to not be sent.
    -   This is also the issue that caused the inventory portal colors to not update.
-   Fixed an issue that would cause the tag autocomplete list to stop showing tags when an invalid tag was entered.

## V1.0.2

### Date: 2/10/2020

### Changes:

#### :bug: Bug Fixes

-   Fixed an issue where dragging normal bots was broken.

## V1.0.1

### Date: 2/10/2020

### Changes:

#### :bug: Bug Fixes

-   Fixed an issue with mouse input where dragging the mouse off the browser window would cause the dragging action to persist even when the mouse button is released.
-   Fixed an issue where sometimes a touch handler would be called twice due to event propagation. This would cause other touch events to be lost which would leave the input system in an unrecoverable state.
-   Fixed an issue where sometimes `player.replaceDragBot()` would not work for the entire session.

## V1.0.0

### Date: 2/7/2020

### Changes:

#### :robot: Builder Improvements

-   Renamed the `.summon` command to `.`.
-   Renamed the `.new builder` command to `.clone builder`
-   The Builder menu will now close automatically in the following scenarios:
    -   Any bot is clicked
    -   The grid is clicked
    -   A menu item is selected
    -   A chat command is sent
-   The Builder's cursor is now perfectly flat and is the same color as the Builder.
-   Renamed the default Builder to `ab-1`
-   Dragging a bot into Builder will cause Builder to expand to contain the bot and make Builder produce additional copies of the bot when dragged.
-   Added the `.list commands` command to show a HTML popup with a list of available commands.
-   Added the ability to change the color of the Builder.
-   Updated how hints are displayed in the chat bar.
-   Renamed several labels.

#### :rocket: Other Improvements

-   Moved the "Exit Sheet" button from the bottom of the sheet the top of the sheet. (next to the "Create Bot" button)
-   Added the ability to click a bot in the sheet to hide the sheet and warp to the clicked bot.
-   Added a notification that pops up when a bot ID is copied from the sheet.

#### :bug: Bug Fixes

-   Fixed an issue where destroying a bot during a shout would error if the destroyed bot also had a listener for the same shout.

## V0.11.27

### Date: 2/6/2020

### Changes:

#### :rocket: Features

-   Added an initial version of Builder.
    -   Builder is a bot that helps you build things in aux.
    -   Builder lives in the `auxBuilder` dimension and can be woken up by clicking it.
    -   Builder currently has the following chat commands:
        -   `.. [name]` - Wakes Builder with the given name. If the name is omitted, then the `b001` Builder will be woken.
        -   `.sleep` - Puts Builder to sleep.
        -   `.sheet [dimension]` - Opens the sheet to the given dimension. If the dimension is omitted, then the sheet will be opened for the current dimension.
        -   `.new bot` - Creates a new bot in the current dimension.
        -   `.download` - Downloads the entire universe.
        -   `.upload` - Shows the upload dialog.
        -   `.goto {dimension}` - Redirects the page portal to the given dimension.
        -   `.new universe {universeName}` - Creates a new universe with the given name and opens it in a new tab.
        -   `.show history` - Loads the history and goes to the `auxHistory` dimension.
        -   `.mark history` - Creates a new history mark for the current state.
        -   `.show docs` - Opens the documentation website in a new tab.
        -   `.summon` - Summons the Builder helper into the current dimension.
        -   `.new builder {name}` - Creates a clone of the current builder with the given name.
    -   Builder has a helper bot which will follow you around the universe.
        -   If you enter an empty dimension, the helper bot will automatically appear.
        -   If you enter a dimension that has a bot, you need to summon it using the `.summon` command.
        -   You can click on helper to show a menu of possible options.
        -   Dragging helper will give you a cursor that lets you teleport helper around or select other bots.
        -   Dragging another bot onto helper will turn helper into a pallete so when you drag helper it will make a clone of the other bot.
            -   Clicking helper will return it to normal.
-   Added hotkeys to show/hide the chat bar.
    -   Use the `~` key to show the char bar.
    -   Use the `3342` finger tap code on mobile to show the chat bar.
    -   Use a `5` finger tap on mobile to hide the chat bar.

#### :bug: Bug Fixes

-   Fixed an issue where creating a bot inside a shout would prevent the new bot from being modified by future shouts.
-   Fixed an issue where creating and then updating a bot that was not in the shared space would cause all the updates to be incorrectly routed to the shared space and dropped.

## V0.11.26

### Date: 2/4/2020

### Changes:

#### :book: Documentation

-   Added documentation for the following actions:
    -   `player.getCurrentUniverse()`
    -   `player.getCurrentDimension()`
    -   `player.getInventoryDimension()`
    -   `player.getMenuDimension()`
    -   `player.goToURL()`
    -   `player.openURL()`
    -   `player.getBot()`
    -   `player.playSound()`
    -   `player.showHtml()`
    -   `player.hideHtml()`
    -   `player.tweenTo()`
    -   `player.moveTo()`
    -   `player.openQRCodeScanner()`
    -   `player.closeQRCodeScanner()`
    -   `player.showQRCode()`
    -   `player.hideQRCode()`
    -   `player.openBarcodeScanner()`
    -   `player.closeBarcodeScanner()`
    -   `player.showBarcode()`
    -   `player.hideBarcode()`
    -   `player.loadUniverse()`
    -   `player.unloadUniverse()`
    -   `player.importAUX()`
    -   `player.hasBotInInventory()`
    -   `player.showInputForTag()`
    -   `player.checkout()`
    -   `player.openDevConsole()`
    -   `server.finishCheckout()`
    -   `server.loadFile()`
    -   `server.saveFile()`
    -   `server.shell()`
    -   `server.backupToGithub()`
    -   `server.backupAsDownload()`
    -   `superShout()`
    -   `action.perform()`
    -   `action.reject()`
    -   `getBotTagValues()`
    -   `remote()`
    -   `webhook()`
    -   `webhook.post()`
    -   `byMod()`
    -   `neighboring()`
    -   `either()`
    -   `not()`
    -   `removeTags()`
    -   `subtractMods()`
    -   `getTag()`
    -   `setTag()`
    -   `math.sum()`
    -   `math.avg()`
    -   `math.abs()`
    -   `math.sqrt()`
    -   `math.stdDev()`
    -   `math.randomInt()`
    -   `math.random()`
-   Removed the following functions:
    -   `renameTagsFromDotCaseToCamelCase()`
    -   `server.sayHello()`
    -   `server.echo()`

#### :bug: Bug Fixes

-   Fixed an issue that prevented `changeState()` from working on bots which were provided from a `that`/`data` argument.

## V0.11.25

### Date: 1/31/2020

### Changes:

#### :boom: **Breaking Changes**

-   Replaced the `@onPlayerEnterDimension` listener with `@onPlayerPortalChanged`.
    -   `@onPlayerPortalChanged` is called whenever any portal changes whereas `@onPlayerEnterDimension` was only called for `auxPagePortal`.
    -   Additionally, this fixes some of the issues that `@onPlayerEnterDimension` ran into.
-   Changed the Webhook URLs to the new URL scheme.
    -   Instead of `https://auxplayer.com/{dimension}/{universe}` you should use `https://auxplayer.com/webhook?auxUniverse={universe}`

#### :rocket: Features

-   Added the ability to click a Bot ID in the sheet to copy it.

#### :bug: Bug Fixes

-   Fixed an issue that prevented the portals from reverting to default values if the config bot for the portal was cleared.

## V0.11.24

### Date: 1/31/2020

### Changes:

#### :boom: **Breaking Changes**

-   Renamed the following tags:
    -   `_auxUserDimension` -> `auxPagePortal`
    -   `_auxUserInventoryDimension` -> `auxInventoryPortal`
    -   `_auxUserMenuDimension` -> `auxMenuPortal`
    -   `_auxUserUniverse` -> `auxUniverse`
    -   `auxDimensionColor` -> `auxPortalColor`
    -   `auxDimensionLocked` -> `auxPortalLocked`
    -   `auxDimensionRotatable` -> `auxPortalRotatable`
    -   `auxDimensionPannable` -> `auxPortalPannable`
    -   `auxDimensionPannableMaxX` -> `auxPortalPannableMaxX`
    -   `auxDimensionPannableMaxY` -> `auxPortalPannableMaxY`
    -   `auxDimensionPannableMinX` -> `auxPortalPannableMinX`
    -   `auxDimensionPannableMinY` -> `auxPortalPannableMinY`
    -   `auxDimensionZoomable` -> `auxPortalZoomable`
    -   `auxDimensionZoomableMax` -> `auxPortalZoomableMax`
    -   `auxDimensionZoomableMin` -> `auxPortalZoomableMin`
    -   `auxDimensionPlayerZoom` -> `auxPortalPlayerZoom`
    -   `auxDimensionPlayerRotationX` -> `auxPortalPlayerRotationX`
    -   `auxDimensionPlayerRotationY` -> `auxPortalPlayerRotationY`
    -   `auxDimensionGridScale` -> `auxPortalGridScale`
    -   `auxDimensionSurfaceScale` -> `auxPortalSurfaceScale`
    -   `auxDimensionInventoryHeight` -> `auxInventoryPortalHeight`
    -   `auxDimensionInventoryResizable` -> `auxInventoryPortalResizable`
    -   Removed all the inventory-specific dimension config tags in favor of the normal ones.
        -   e.g. `auxDimensionInventoryColor` is now just `auxPortalColor`
-   Removed the following tags:
    -   `aux._lastActiveTime`
    -   `_auxSelection`
    -   `aux.connected`
    -   `_auxUser`
    -   `auxUserUniversesDimension`
    -   `auxDimensionConfig`
-   Removed the following function:
    -   `player.isConnected()`
-   The `player.isInDimension()` function has been updated to check whether the page portal is showing the given dimension.
-   Dimensions can no longer be configured using the `auxDimensionConfig` tag.
    -   Instead of configuring dimensions, you must configure portals.
    -   Use the new `aux{type}PortalConfigBot` (like `auxPagePortalConfigBot`) tags to specify the bot that should configure the portal.
    -   The you can find a list of the possible tags under the "Portal Config Tags" header in the documentation.
-   Channel Designer is no more.
    -   In addition, the URL scheme has changed. Instead of `auxplayer.com/*{dimension}/{universe}` to get the sheet, you now have to specify the portals via URL query parameters. (e.g. `auxplayer.com?auxUniverse={universe}&auxSheetPortal={dimension}`)
    -   The possible portal values are:
        -   `auxSheetPortal` - Loads the sheet with the given dimension.
        -   `auxPagePortal` - Loads the normal 3D view with the given dimension.
        -   `auxMenuPortal` - Loads the menu with the given dimension.
        -   `auxInventoryPortal` - Loads the inventory with the given dimension.
    -   As a shortcut, you can go to `casualos.com/{dimension}/{universe}` and it will redirect you to `auxplayer.com?auxUniverse={universe}&auxPagePortal={dimension}` or `auxplayer.com?auxUniverse={universe}&auxSheetPortal={dimension}` depending on if you include the `*` for the dimension.

#### :rocket: Features

-   Added the `player.getPortalDimension(portal)` function.
    -   `portal` is a string with the name of the portal. Can be one of the following options:
        -   `page` - Gets the `auxPagePortal` tag.
        -   `inventory` - Gets the `auxInventoryPortal` tag.
        -   `menu` - Gets the `auxMenuPortal` tag.
        -   `sheet` - Gets the `auxSheetPortal` tag.
        -   `universes` - Gets the `auxUniversesPortal` tag.
        -   You can also give it a tag that ends with `"Portal"` to get that tag directly. (e.g. `auxPagePortal` will return `auxPagePortal`)
-   Added the `player.getDimensionalDepth(dimension)` function.
    -   `dimension` is the dimension that should be searched for.
    -   Returns the distance between the player bot and the given dimension.
        -   A return value of `0` means that the player bot is in the given dimension.
        -   A return value of `1` means that the player bot is viewing the given dimension through a portal.
        -   A return value of `-1` means that the player bot cannot access the given dimension at this moment.
-   Added the ability to show the sheet in auxPlayer by setting the `auxSheetPortal` tag on the player bot.

#### :bug: Bug Fixes

-   Fixed an issue where the inventory camera would be placed at an impossible location if the inventory was hidden during startup.
-   Fixed an issue with the inventory where setting `auxInventoryPortal` to null or `undefined` would not hide it.
-   Fixed an issue where setting a dimension tag to a number would place the bot in the dimension.
-   Fixed an issue where tag autocomplete results would become duplicated after closing and reopening the sheet.

## V0.11.23

### Date: 1/23/2020

### Changes:

#### :boom: **Breaking Changes**

-   Renamed the `player.inDesigner()` function to `player.inSheet()`.
-   Changed the `player.showChat(placeholder)` function to set the placeholder of the chat bar instead of the prefill.
-   Removed the ability to trigger a listener by clicking the play button in the code editor.
-   Removed the side menu from auxPlayer.
-   Removed [sharp](https://github.com/lovell/sharp) to allow us to make ARM builds on macOS.

#### :rocket: Features

-   Added the ability to specify an options object when calling `player.showChat(options)`.
    -   `options` is an object with the following properties:
        -   `placeholder` - The placeholder. Will override the existing placeholder. (optional)
        -   `prefill` - The prefill. Will only be set if there is no text already in the chat bar. (optional)
-   Added the ability to click the `id` tag in the sheet to load all the bots.
-   Added the ability to use the browser back button in the sheet.
-   Added the version number to the loading popup.
-   Added the `player.version()` function which gets information about the current version number.
    -   Returns an object with the following properties:
        -   `hash` - The Git hash that the build was made from.
        -   `version` - The Git tag that the build was made from.
        -   `major` - The major number of the build.
        -   `minor` - The minor number of the build.
        -   `patch` - The patch number of the build.
-   Improved the chat bar to remove focus from the input box when the "Send Message" button is clicked/tapped.
    -   This should cause the on-screen keyboard to automatically close.
-   Improved the menu positioning so that it will appear at the bottom of the screen when the inventory is hidden.
-   Added the ability to resize the code editor window.
-   Added the `player.device()` function which gets information about the current device.
    -   Returns an object with the following properties:
        -   `supportsAR` - Whether AR is supported.
        -   `supportsVR` - Whether VR is supported.
-   Added the `player.enableAR()` and `player.disableAR()` functions.
-   Added the `player.enableVR()` and `player.disableVR()` functions.

#### :bug: Bug Fixes

-   Fixed an issue where hidden tags would not get a button to toggle their visiblity in the sheet.
-   Fixed an issue where the `space` tag in the sheet would sometimes show an incorrect value.
-   Fixed an issue where sometimes AUX would crash when multiple tabs were open due to a race condition.
-   Fixed an issue where bots from the history space would not be findable in scripts.

## V0.11.22

### Date: 1/16/2020

### Changes:

-   **Breaking Changes**
    -   Changed player bots to use the `tempLocal` space.
        -   This means that refreshing the page won't pollute the universe with a ton of extra bots.
    -   `player.loadUniverse()` will now create bots in the `tempLocal` space.
        -   Previously they were created in the `shared` space.
-   Improvements
    -   Added the ability to create, load, and restore version marks.
        -   The `player.markHistory(options)` function creates a history mark for the current version.
            -   `options` is an object with the following properties:
                -   `message` - The message that the new mark should have.
        -   The `player.browseHistory()` function loads the `history` space with all the marks that the universe has.
        -   The `player.restoreHistoryMark(mark)` function restores the state in the given mark to the universe.
            -   `mark` - The bot or bot ID of the mark that should be restored.
        -   The `player.restoreHistoryMarkToUniverse(mark, universe)` function restores the state in the given mark to the given universe.
            -   `mark` - The bot or bot ID of the mark that should be restored.
            -   `universe` - The universe that the mark should be restored to.
    -   Changed the CORS settings to allow access from any origin.

## V0.11.21

### Date: 1/14/2020

### Changes:

-   **Breaking Changes**
    -   Renamed the `player.showUploadUniverse()` function to `player.showUploadAuxFile()`.
-   Improvements
    -   Added the `@onAnyCreate` shout listener.
        -   `that` is an object with the following properties:
            -   `bot` - The bot that was created.

## V0.11.20

### Date: 1/13/2020

### Changes:

-   **Breaking Changes**
    -   Renamed context to dimension.
        -   All the `auxContext*` tags have been renamed to `auxDimension*`.
        -   Listeners like `@onDrop`, `@onModDrop`, `@onClick`, etc. now have a `dimension` property in the `data` argument instead of `context`.
        -   The `@onPlayerEnterContext` listener has been renamed to `@onPlayerEnterDimension`.
        -   The `_auxUserContext`, `_auxUserMenuContext`, `_auxUserInventoryContext`, and `_auxUserChannelsContext` have been renamed to use dimension instead of context.
    -   Renamed channel to universe.
        -   All the `auxChannel*` tags have been renamed to `auxUniverse*`.
        -   The `_auxUserChannelsContext` tag has been renamed to `_auxUserUniversesDimension`.
        -   The `_auxUserChannel` tag has been renamed to `_auxUserUniverse`.
        -   The `player.setupChannel()` function has been renamed to `player.setupUniverse()`.
        -   The `player.loadChannel()` and `player.unloadChannel()` functions have been renamed to `player.loadUniverse()` and `player.unloadUniverse()`.
        -   The `player.getCurrentChannel()` function has been renamed to `player.getCurrentUniverse()`.
        -   The `setup_channel` action type has been renamed to `setup_universe`.
        -   The `@onChannel*` listen tags have been renamed to `@onUniverse*`.
            -   Also the `channel` property in the `data` argument has been renamed to `universe`.
    -   Renamed the `auxDimensionRotation` (`auxContextRotation`) tags to `auxDimensionOrientation`.
    -   You no longer need to define a dimension bot (context bot) in order to view a dimension in auxPlayer.
        -   You can still configure a dimension using the `auxDimensionConfig` tag (renamed from `auxContext`).
    -   Channel Designer is no more!
        -   It has been replaced with the "sheet dimension" (bot table).
        -   You can show _any_ dimension in the sheet by putting a `*` in front of the dimension name in the URL.
            -   e.g. `https://auxplayer.com/*home/example` if you wanted to view the `home` dimension in the sheet from the `example` universe.
            -   Going to just `*` will show all bots in the universe in the sheet. (which is very slow at the moment)
        -   You can also jump directly into auxPlayer by using the "Open dimension in auxPlayer" button that is next to the tag filters.
    -   Removed the `player.isDesigner()` function.
    -   Renamed `auxShape` to `auxForm`.
    -   Renamed `auxImage` to `auxFormAddress`.
-   Improvements
    -   Added the `player.showChat()` and `player.hideChat()` functions.
        -   These show/hide the chat bar in auxPlayer.
        -   Typing in the chat bar will trigger a `@onChatUpdated` shout with the text in the chat bar.
        -   Pressing Enter or clicking the send button on the chat bar will trigger a `@onChatEnter` shout with the text in the chat bar.
    -   Added the `@onChat` shout listener.
        -   Triggered when the user sends a message using the chat bar.
        -   `that` is an object with the following properties:
            -   `message` - The message that was sent.
    -   Added the `@onChatTyping` shout listener.
        -   Triggered when the user edits the text in the chat bar.
        -   `that` is an object with the following properties:
            -   `message` - The message that is in the chat bar after the user edited it.
    -   Added the `player.run(script)` function.
        -   `script` is the script text that should be executed.
        -   Works by sending a `run_script` action. This allows `@onUniverseAction()` listener to intercept and prevent scripts.
    -   Added the ability to click a tag in the bot table to teleport to that dimension.
    -   Added a play button to the right side of the code editor to run scripts for quick debugging.
    -   Added the `player.downloadBots(bots, filename)` function.
        -   The first parameter is an array of bots that should be downloaded.
        -   The second parameter is the name of the file that is downloaded.
    -   Added the `player.showUploadUniverse()` function.
        -   Shows a dialog that lets the user upload `.aux` files.
-   Other Changes
    -   Changed the "AUX Player" and "Channel Designer" tab titles to "auxPlayer".
    -   Removed the colored dots from tag labels in the bot table.
-   Bug Fixes
    -   `auxIframe` now supports URLs with `*` characters in them.
    -   Fixed an issue with the menu dimension that would cause items to remain even though a different dimension should be visible.

## V0.11.19

### Date: 12/31/2019

### Changes:

-   Bug Fixes
    -   Fixed an issue where the "Create Empty Bot" button in the bot table was hidden when a mod was selected.

## V0.11.18

### Date: 12/30/2019

### Changes:

-   Improvements
    -   Showing hidden tags in the bot table will now also show the `shared` tag.
    -   Removed the multi-select button from the bot table.
    -   Removed the create context button from the bot table.
    -   Removed the clear search button from the bot table.
    -   Removed the "create mod from selection" button from the bot table.
    -   Added the ability to click/tap on a bot preview in the bot table to select a mod of it.
    -   Added the ability to drag a bot preview in the bot table to drag a mod of it.
    -   Hid the ID tag when a mod is selected.
    -   Hid all other buttons when a mod is selected in the bot table.

## V0.11.17

### Date: 12/20/2019

### Changes:

-   **Breaking Changes**
    -   Changed `@onDrop`, `@onDropEnter`, and `@onDropExit` to use the same parameters.
        -   `that` is an object with the following properties:
            -   `dragBot` - The bot that is being dragged.
            -   `to` - an object with the following properties:
                -   `context` - The context the bot is being dragged into.
                -   `x` - The X grid position the bot is being dragged to.
                -   `y` - The Y grid position the bot is being dragged to.
                -   `bot` - The bot that the `dragBot` is being dragged onto.
            -   `from` - an object with the following properties:
                -   `context` The context the bot is being dragged from.
                -   `x` - The X grid position the bot is being dragged from.
                -   `y` - The Y grid position the bot is being dragged from.
-   Improvements
    -   `create()` will now automatically set the `auxCreator` tag to `null` if it references a bot that is in a different space from the created bot.
    -   Also `create()` will not set the `auxCreator` tag to `null` if it references a non-existent bot.
    -   Added the `changeState(bot, stateName, groupName)` function to help with building state machines.
        -   Sets the `[groupName]` tag to `[stateName]` on `bot` and sends "on enter" and "on exit" whispers to the bot that was updated.
        -   `groupName` defaults to `"state"` if not specified.
        -   If the state has changed, then a `@[groupName][previousStateName]OnExit()` and `@[groupName][stateName]OnEnter()` whispers are sent to the updated bot.
            -   `that` is a object with the following properties:
                -   `from` - The previous state name.
                -   `to` - The next state name.
        -   Example: Running `changeState(bot, "Running")` will set the `state` tag to `"Running"` and will send a `@stateRunningOnEnter()` whisper to the bot.

## V0.11.16

### Date: 12/19/2019

### Changes:

-   **Breaking Changes**
    -   Renamed `onBotDrag` and `onBotDrop` to `onDrag` and `onDrop` respectively.
    -   Renamed `onMod` to `onModDrop`.
    -   Removed `onCombine`, `onCombineEnter`, and `onCombineExit`.
    -   Dropping a mod in an empty space will no longer create a new bot.
    -   Setting `auxPositioningMode` to `absolute` will no longer prevent mods.
    -   Changed `applyMod()` and `subtractMods()` to not send `onMod()` events.
    -   Renamed the `diffs` property on the `onModDrop` argument to `mod`.
-   Improvements
    -   Added `onModDropEnter` and `onModDropExit` listeners for when a mod is dragged onto or off of a bot.
        -   The bot that the mod will be applied to recieves the `onModDropEnter` and `onModDropExit` events.
    -   If a custom `onModDrop` listener is provided, then the mod will not be applied. It is up to the `onModDrop` listener to apply the mod via `applyMod(this, that.mod)`.
    -   Added `onDropEnter` and `onDropExit` listeners for when a bot is dragged onto or off of another bot.
        -   Both the bot that is being dragged and the bot that they are on top of will recieve the `onDropEnter` and `onDropExit` events.
        -   Note that `onDropEnter` and `onDropExit` events will fire even if one of the bots is not stackable.
        -   They have the following parameters:
            -   `draggedBot` - the bot that is being dragged.
            -   `otherBot` - the bot that the dragged bot is on top of.
            -   `context` - the context that this is happening in.
    -   Improved `onDrop` to be sent to both the dragged bot and the bot that it is dropped on top of.
        -   The event will fire on the other bot even if it has `auxPositioningMode` set to `absolute`.
    -   Added the `player.setClipboard()` function that is able to set the user's clipboard to the given text.
        -   ex. `player.setClipboard("abc")` will set the user's clipboard to "abc".
        -   On Chrome and Firefox, the text will be copied directly to the user's clipboard.
        -   On Safari and all iOS browsers, a popup will be triggered with a copy button allowing the user to copy the text to their clipboard.
    -   Tags that contain listeners will now display with a @ symbol in front of the tag name.
    -   Tags that contain formulas will now display with a = sign after the tag name.
    -   Removed the @ symbol from the first line in the code editor when editing a script.
    -   Added the ability to use an @ symbol while creating a new tag to prefill the editor with an @.
    -   Added the ability to use @ symbols in tags in `getTag()`, `setTag()`, `getBot()`, `getBots()`, `byTag()`, `shout()`, and `whisper()`.
    -   Added tag filters for listener tags and formula tags to the bot table.
    -   Added the ability to detect the `tags` variable in scripts as a reference to tags.
        -   This is useful for knowing when to update a formula.
        -   Also works with the `raw` variable.
        -   Limitations:
            -   Does not detect references via the `bot` or `this` variables. (e.g. `bot.tags.abc`)
            -   Does not detect references via other bots. (e.g. `otherBot.tags.abc`)
            -   Does not detect references if a function is called on the tag. (e.g. `tags.name.toString()`)
        -   If you need to work around the limitations, use the `getTag()` function.

## V0.11.15

### Date: 12/17/2019

### Changes:

-   Bug Fixes
    -   Fixed an issue where `player.replaceDragBot()` actions were not getting processed because some data was improperly formatted.
    -   Resolved issue with inventory not remaining in place on resizing.

## V0.11.14

### Date: 12/16/2019

### Changes:

-   **Breaking Changes**

    -   Removed `auxStackable` and replaced it with `auxPositioningMode`.
        -   `auxPositioningMode` has two possible values:
            -   `stack` - Indicates that the bot will stack on top of other bots (default)
            -   `absolute` - Indicates that the bot will ignore other bots when positioning.
    -   Removed the `createTemp()` function.
        -   It has been replaced with the `{ space: "value" }` mod.
        -   e.g. Instead of `createTemp()` you should use `create({ space: "tempLocal" })`.
    -   Removed the `cookie` bot. It has been replaced with the `local` space.
    -   Removed the following functions:
        -   `addToContextMod()`
        -   `removeFromContextMod()`
        -   `addToMenuMod()`
        -   `removeFromMenuMod()`
        -   `setPositionMod()`
        -   `from()`
            -   You can use a mod declaration with the new `getID()` function to achieve the same functionality:
            -   `{ auxCreator: getID(bot) }`
    -   Renamed the `createdBy()` filter function to `byCreator()`.

-   Improvements
    -   Added the `space` tag which indicates where a bot will be stored.
        -   The following spaces are currently available:
            -   `shared` - This space is shared among multiple users and is persistent. This is the default space for bots if not specified.
            -   `tempLocal` - This space is not shared and is cleared every time the browser refreshes.
            -   `local` - This space is kept on your device and is persistent.
        -   When creating a bot, you can set the space that it will be stored in using a `{ space: "value" }` mod.
            -   e.g. `create({ space: "local" })` will create a new bot in the `local` space.
            -   Creating a bot from another bot will inherit spaces. So cloning a `tempLocal` bot will produce another `tempLocal` bot. You can of course override this using a mod.
        -   You can search for bots in a specific space using the `bySpace()` filter function.
            -   e.g. `getBots(bySpace("local"))` will get all the bots in the `local` space.
            -   It is simply an alternative way to do `getBots(byTag("space", value))`.
    -   Added the following functions:
        -   `getID(bot)` gets the ID of a bot. If given a string, then that will be returned instead.
        -   `getJSON(data)` gets a JSON string for the given data.
-   Bug Fixes
    -   Resolved issue of orientation inverting then attepting to resize the inventory once the viewport has beeen panned.

## V0.11.13

### Date: 12/13/2019

### Changes:

-   Bug Fixes
    -   Fixed an issue where having duplicate bot atoms could cause the bot values to be locked because it would chose the wrong bot to update.

## V0.11.12

### Date: 12/12/2019

### Changes:

-   Bug Fixes
    -   Fixed an issue where script bots were not being converted back into normal bots correctly.

## V0.11.11

### Date: 12/12/2019

### Changes:

-   **Breaking Changes**

    -   Changed `create()` and `createTemp()` to automatically set `auxCreator` to the current `this` bot.
        -   `create()` no longer takes a bot/bot ID as the first parameter. Instead, you need to use the `from()` function to set the creator ID.
        -   e.g. `create(from(bot))`.
    -   Renamed all listen tags to not use the `()` at the end.
        -   Every tag is now the same. This means that `()` to the end of a tag does nothing special.
        -   i.e. There is no difference between a "normal" tag and a "listen" tag.
        -   Instead, tags can listen by prefixing their script with a `@` symbol.
        -   e.g. `player.toast("Hi!")` becomes `@player.toast("Hi!")`.
    -   Renamed `mod()` to `applyMod()`.
    -   Renamed `mod.addToMenu()` to `addToMenuMod()`.
    -   Renamed `mod.removeFromMenu()` to `removeFromMenuMod()`.
    -   Renamed `mod.addToContext()` to `addToContextMod()`.
    -   Renamed `mod.removeFromContext()` to `removeFromContextMod()`.
    -   Renamed `mod.setPosition()` to `setPositionMod()`.
    -   Renamed `mod.subtract()` to `subtractMods()`.
    -   Renamed `mod.import()` to `getMod()`.
    -   Removed `mod.export()`.

-   Improvements
    -   Added a `creator` variable to scripts and formulas which gets the bot that created the `this` bot.
        -   `creator` is null if the current bot has no creator.
    -   Added a `raw` variable to scripts and formulas which gets direct access to the `this` bot's tag values.
        -   This is similar to the `tags` variable but does not do any pre-processing on the tag value. This means you will get formula scripts back instead of the calculated formula values.
    -   Improved the `tags` variable to handle setting tag values on it.
        -   This lets you write scripts like `tags.name = "joe"` or `bot.tags.myContext = true`.
        -   Also works with the `raw` variable.
    -   Improved bots returned from `getBots()` and `getBot()` to support setting tag values on their `tags` property.
        -   This lets you write things like `myBot.tags.name = "bob"`.
        -   Should also work with bots in the `that` variable.
    -   Added a `data` variable which equals `that`.
    -   Added the `player.hideHtml()` function which hides the HTML modal.
    -   Added in inventory tags to limit panning movements on the inventory context: `auxContextInventoryPannableMinX`, `auxContextInventoryPannableMaxX`, `auxContextInventoryPannableMinY`, `auxContextInventoryPannableMaxY`.
    -   Reformatted new selection id logic by removing the `._` character from its return.

## V0.11.10

### Date: 12/9/2019

### Changes:

-   Bug Fixes
    -   Resolved issue of hidden tags showing up when no filter has been selected on the table.

## V0.11.9

### Date: 12/6/2019

### Changes:

-   **Breaking Changes**
    -   `removeTags()` now checks if a tag starts with the given search value.
        -   Previously it would check if the search value matched the first part of a tag up do the dot (`.`).
        -   Now, it will remove all tags that start with the given search value.
        -   e.g. `removeTags(bot, "hello")` will remove `hello`, `helloAbc`, and `helloX`.
    -   The bot table tag blacklist has been updated to support camel cased tags.
    -   Renamed several functions:
        -   Renamed `onAnyAction()` to `onChannelAction()`.
        -   Renamed `player.currentChannel()` to `player.getCurrentChannel()`.
        -   Renamed `player.currentContext()` to `player.getCurrentContext()`.
        -   Renamed `mod.apply()` to `mod()`.
            -   All the other `mod.` functions remain the same.
            -   ex. `mod.export()` still works.
    -   Renamed all of the built-in tags to use `camelCase` instead of `dot.case`.
        -   Renamed all the scene tags to channel tags.
            -   `aux.scene.color` is now `auxChannelColor`
            -   `aux.scene.user.player.color` is now `auxChannelUserPlayerColor`
            -   `aux.scene.user.builder.color` is now `auxChannelUserBuilderColor`
        -   Renamed `aux.inventory.height` to `auxInventoryHeight`.
        -   Renamed `aux.channel` to `auxChannel`.
        -   Renamed `aux.connectedSessions` to `auxConnectedSessions`.
        -   Renamed `aux.color` to `auxColor`.
        -   Renamed `aux.creator` to `auxCreator`.
        -   Renamed `aux.draggable` to `auxDraggable`.
        -   Renamed `aux.draggable.mode` to `auxDraggableMode`.
        -   Renamed `aux.stackable` to `auxStackable`.
        -   Renamed `aux.destroyable` to `auxDestroyable`.
        -   Renamed `aux.editable` to `auxEditable`.
        -   Renamed `aux.stroke.color` to `auxStrokeColor`.
        -   Renamed `aux.stroke.width` to `auxStrokeWidth`.
        -   Renamed `aux.line.to` to `auxLineTo`.
        -   Renamed `aux.line.width` to `auxLineWidth`.
        -   Renamed `aux.line.style` to `auxLineStyle`.
        -   Renamed `aux.line.color` to `auxLineColor`.
        -   Renamed `aux.label` to `auxLabel`.
        -   Renamed `aux.label.color` to `auxLabelColor`.
        -   Renamed `aux.label.size` to `auxLabelSize`.
        -   Renamed `aux.label.size.mode` to `auxLabelSizeMode`.
        -   Renamed `aux.label.anchor` to `auxLabelAnchor`.
        -   Renamed `aux.listening` to `auxListening`.
        -   Renamed `aux.shape` to `auxShape`.
        -   Renamed `aux.scale` to `auxScale`.
        -   Renamed `aux.scale.x` to `auxScaleX`.
        -   Renamed `aux.scale.y` to `auxScaleY`.
        -   Renamed `aux.scale.z` to `auxScaleZ`.
        -   Renamed `aux.image` to `auxImage`.
        -   Renamed `aux.iframe` to `auxIframe`.
        -   Renamed `aux.iframe.x` to `auxIframeX`.
        -   Renamed `aux.iframe.y` to `auxIframeY`.
        -   Renamed `aux.iframe.z` to `auxIframeZ`.
        -   Renamed `aux.iframe.size.x` to `auxIframeSizeX`.
        -   Renamed `aux.iframe.size.y` to `auxIframeSizeY`.
        -   Renamed `aux.iframe.rotation.x` to `auxIframeRotationX`.
        -   Renamed `aux.iframe.rotation.y` to `auxIframeRotationY`.
        -   Renamed `aux.iframe.rotation.z` to `auxIframeRotationZ`.
        -   Renamed `aux.iframe.element.width` to `auxIframeElementWidth`.
        -   Renamed `aux.iframe.scale` to `auxIframeScale`.
        -   Renamed `aux.progressBar` to `auxProgressBar`.
        -   Renamed `aux.progressBar.color` to `auxProgressBarColor`.
        -   Renamed `aux.progressBar.backgroundColor` to `auxProgressBarBackgroundColor`.
        -   Renamed `aux.progressBar.anchor` to `auxProgressBarAnchor`.
        -   Renamed `aux._selection` to `_auxSelection`.
        -   Renamed `aux._user` to `_auxUser`.
        -   Renamed `aux.user.active` to `auxUserActive`.
        -   Renamed `aux.version` to `auxVersion`.
        -   Renamed `aux._userChannel` to `_auxUserChannel`.
        -   Renamed `aux._userContext` to `_auxUserContext`.
        -   Renamed `aux._userInventoryContext` to `_auxUserInventoryContext`.
        -   Renamed `aux._userMenuContext` to `_auxUserMenuContext`.
        -   Renamed `aux._userSimulationsContext` to `_auxUserChannelsContext`.
        -   Renamed `aux._editingBot` to `_auxEditingBot`.
        -   Renamed `aux._selectionMode` to `_auxSelectionMode`.
        -   Renamed `aux.runningTasks` to `auxRunningTasks`.
        -   Renamed `aux.finishedTasks` to `auxFinishedTasks`.
        -   Renamed `aux.task.output` to `auxTaskOutput`.
        -   Renamed `aux.task.error` to `auxTaskError`.
        -   Renamed `aux.task.time` to `auxTaskTime`.
        -   Renamed `aux.task.shell` to `auxTaskShell`.
        -   Renamed `aux.task.backup` to `auxTaskBackup`.
        -   Renamed `aux.task.backup.type` to `auxTaskBackupType`.
        -   Renamed `aux.task.backup.url` to `auxTaskBackupUrl`.
        -   Renamed `aux.context` to `auxContext`.
        -   Renamed `aux.context.color` to `auxContextColor`.
        -   Renamed `aux.context.locked` to `auxContextLocked`.
        -   Renamed `aux.context.grid.scale` to `auxContextGridScale`.
        -   Renamed `aux.context.visualize` to `auxContextVisualize`.
        -   Renamed `aux.context.x` to `auxContextX`.
        -   Renamed `aux.context.y` to `auxContextY`.
        -   Renamed `aux.context.z` to `auxContextZ`.
        -   Renamed `aux.context.rotation.x` to `auxContextRotationX`.
        -   Renamed `aux.context.rotation.y` to `auxContextRotationY`.
        -   Renamed `aux.context.rotation.z` to `auxContextRotationZ`.
        -   Renamed `aux.context.surface.scale` to `auxContextSurfaceScale`.
        -   Renamed `aux.context.surface.size` to `auxContextSurfaceSize`.
        -   Renamed `aux.context.surface.minimized` to `auxContextSurfaceMinimized`.
        -   Renamed `aux.context.surface.defaultHeight` to `auxContextSurfaceDefaultHeight`.
        -   Renamed `aux.context.surface.movable` to `auxContextSurfaceMovable`.
        -   Renamed `aux.context.player.rotation.x` to `auxContextPlayerRotationX`.
        -   Renamed `aux.context.player.rotation.y` to `auxContextPlayerRotationY`.
        -   Renamed `aux.context.player.zoom` to `auxContextPlayerZoom`.
        -   Renamed `aux.context.devices.visible` to `auxContextDevicesVisible`.
        -   Renamed `aux.context.inventory.color` to `auxContextInventoryColor`.
        -   Renamed `aux.context.inventory.height` to `auxContextInventoryHeight`.
        -   Renamed `aux.context.inventory.pannable` to `auxContextInventoryPannable`.
        -   Renamed `aux.context.inventory.resizable` to `auxContextInventoryResizable`.
        -   Renamed `aux.context.inventory.rotatable` to `auxContextInventoryRotatable`.
        -   Renamed `aux.context.inventory.zoomable` to `auxContextInventoryZoomable`.
        -   Renamed `aux.context.inventory.visible` to `auxContextInventoryVisible`.
        -   Renamed `aux.context.pannable` to `auxContextPannable`.
        -   Renamed `aux.context.pannable.min.x` to `auxContextPannableMinX`.
        -   Renamed `aux.context.pannable.max.x` to `auxContextPannableMaxX`.
        -   Renamed `aux.context.pannable.min.y` to `auxContextPannableMinY`.
        -   Renamed `aux.context.pannable.max.y` to `auxContextPannableMaxY`.
        -   Renamed `aux.context.zoomable` to `auxContextZoomable`.
        -   Renamed `aux.context.zoomable.min` to `auxContextZoomableMin`.
        -   Renamed `aux.context.zoomable.max` to `auxContextZoomableMax`.
        -   Renamed `aux.context.rotatable` to `auxContextRotatable`.
        -   Renamed `stripe.publishableKey` to `stripePublishableKey`.
        -   Renamed `stripe.secretKey` to `stripeSecretKey`.
        -   Renamed `stripe.charges` to `stripeCharges`.
        -   Renamed `stripe.successfulCharges` to `stripeSuccessfulCharges`.
        -   Renamed `stripe.failedCharges` to `stripeFailedCharges`.
        -   Renamed `stripe.charge` to `stripeCharge`.
        -   Renamed `stripe.charge.receipt.url` to `stripeChargeReceiptUrl`.
        -   Renamed `stripe.charge.receipt.number` to `stripeChargeReceiptNumber`.
        -   Renamed `stripe.charge.description` to `stripeChargeDescription`.
        -   Renamed `stripe.outcome.networkStatus` to `stripeOutcomeNetworkStatus`.
        -   Renamed `stripe.outcome.reason` to `stripeOutcomeReason`.
        -   Renamed `stripe.outcome.riskLevel` to `stripeOutcomeRiskLevel`.
        -   Renamed `stripe.outcome.riskScore` to `stripeOutcomeRiskScore`.
        -   Renamed `stripe.outcome.rule` to `stripeOutcomeRule`.
        -   Renamed `stripe.outcome.sellerMessage` to `stripeOutcomeSellerMessage`.
        -   Renamed `stripe.outcome.type` to `stripeOutcomeType`.
        -   Renamed `stripe.errors` to `stripeErrors`.
        -   Renamed `stripe.error` to `stripeError`.
        -   Renamed `stripe.error.type` to `stripeErrorType`.
-   Improvements
    -   Added the `renameTagsFromDotCaseToCamelCase()` function to help with updating bots from the old tag style to the new tag style.
        -   Use this function on bots that were using the old tag naming style but you want to use the new style.
        -   Note that this only renames the tags already existing on the bot. It does not fix any code that might be stored in the bot.
        -   Usage: `renameTagsFromDotCaseToCamelCase(bot)`
    -   Added the `bot` variable to all functions and formulas.
        -   Replacement for `this`.
    -   Added the `getMod()` function to be able to get all the tags on a bot.
        -   Returns a mod containing all the tag values on the bot.
        -   The returned mod is always up to date with the bot's current values.
        -   Calling `mod.export()` on the returned mod will save the tag code to JSON.
            -   For example, if you have a formula `=123`, then `mod.export(getMod(bot))` will return JSON containing `tag: "=123"` instead of `tag: 123`.
    -   Added the `tags` variable to all functions and formulas.
        -   This is a quick shortcut for `let tags = getMod(bot)` at the beginning of a script/formula.
        -   The `tags` variable has some caveats when used in formulas. Namely that the formulas won't be automatically updated when another tag referenced from the formula is updated. (Use `getTag()` for full support)
        -   Supports autocomplete for all tags.

## V0.11.8

### Date: 12/3/2019

### Changes:

-   Improvements
    -   Added a new system for managing causal trees.
        -   This new system has improvements for performance and reliability.
        -   It also adds support for revision history. (The controls will be coming in a future update)
        -   Every new channel will use the new system while old channels will continue to use the old one.
        -   Everything should function exactly the same as before.
    -   Changed the .aux file format.
        -   The new format is based on the bots state and is easily human readable/writable.
        -   This is different from the old format where a list of atoms was stored.
        -   Downloading a channel will give you a .aux file with the new format.
        -   Uploading a channel supports both the old format and the new format.

## V0.11.7

### Date: 11/27/2019

### Changes:

-   Improvements
    -   Changed the functionality of the table view's filterying system to be inverted.
    -   Attempting to drag a bot onto a bot with `aux.stackable` set to false will now cause the dragged bot to pass through the other bot as if it was not there.
-   Bug Fixes
    -   Resolved issue of player inventory resizing showing a reset on each change.
    -   Tag values that are objects are displayed as JSON.Stringified text. ie `{ field: "myValue" }`
        -   Known Issue: Modifying these displayed strings will convert the tag value to a string
    -   When Moving the camera via `player.MoveTo()`, the pan distance is now set correctly so pan limits are absolute.

## V0.11.6

### Date: 11/6/2019

### Changes:

-   Improvements
    -   Added the `server.setupChannel(channel, botOrMod)` function.
        -   This sends a `setup_channel` action to the server which, if executed using `action.perform()`, will create a channel if it doesn't already exist and place a clone of the given bot or mod in it.
        -   Takes 2 parameters:
            -   `channel` - The channel that should be created.
            -   `botOrMod` - (Optional) The bot or mod that should be cloned and placed inside the new channel. `onCreate()` is triggered after the bot or mod is created so you can use that to script custom setup logic.
        -   As mentioned above, you have to receive the `device` action in `onAnyAction()` and do an `action.perform(that.action.event)` to allow channels to be setup via this function.

## V0.11.5

### Date: 10/31/2019

### Changes:

-   Improvements
    -   Added the `player.replaceDragBot(botOrMod)` function.
        -   When used inside of `onBotDrag()` or `onAnyBotDrag()`, it will set the bot/mod that the user is dragging.
        -   Use this to implement clone or cloneAsMod style functionality.
    -   Added the ability to create temporary bots using the `createTemp()` function.
        -   This function behaves exactly the same as `create()` but the created bot is temporary, which means it won't be shared and will be deleted upon refresh.
-   Changes
    -   Renamed `aux.movable` to `aux.draggable`.
        -   `aux.draggable` now only woks with `true` and `false` values.
        -   The `pickup` and `drag` options have been moved to a new tag `aux.draggable.mode`.
        -   The `clone` and `cloneMod` options have been removed.
            -   You will need to use the new `player.replaceDragBot()` API to replicate `clone` and `cloneMod` behavior.
    -   Removed the `aux.mergeable` tag.
        -   It has been replaced with the `aux.stackable` tag.
    -   Removed the `aux.mod` and `aux.mod.mergeTags` tags.
    -   Renamed the `local` bot to the `cookie` bot.
        -   This is supposed to help make it clear that the bot data is stored in the browser and will be cleared when the browser's data is cleared.
    -   Renamed the `aux.users` context to `aux-users`.
    -   Added the `aux.inventory.height` tag which controls the default height of the inventory on all contexts when set of the config bot.
        -   The `aux.context.inventory.height` tag has been updated to only work on the context bot.
    -   Removed names from the other player frustums.
    -   Removed `aux.whitelist`, `aux.blacklist`, and `aux.designers`.
-   Bug Fixes
    -   Fixed an issue that would cause duplicate users to be created all the time.
    -   Fixed an issue that prevented other users from being rendered.
    -   Fixed an issue that caused all users to use channel designer colors.

## V0.11.4

### Date: 10/29/2019

### Changes:

-   Bug Fixes
    -   Fixed an issue in production builds that pre-processed the QR Code scanner code with babel. As a result, async code in the QR Code scanner failed because the babel polyfill is not being used.

## V0.11.3

### Date: 10/28/2019

### Changes:

-   Improvements
    -   Improved the vendor JavaScript bundle size by removing unused code.
        -   Refactored `three-vrcontroller-module` to use the `three` package instead of `three-full` so we don't duplicate Three.js.
        -   Removed unused shims (PEP.js, `webrtc-adapter`).
        -   Refactored `lodash` imports to directly import the modules that are used.
            -   This helps with dead code eliminiation.
    -   Added the ability to save and load files.
        -   New functions:
            -   `server.saveFile(filename, data, options)`
                -   `filename` is a string and should start with `/drives/`.
                -   `data` is a string of the data to store.
                -   `options` is an object with the following properties:
                    -   `callbackShout` A shout that should happen on the server when the file is done saving.
                    -   `overwriteExistingFile` A boolean that indicates if existing files should be overwritten. (defaults to false)
            -   `server.loadFile(filename, options)`
                -   `filename` is a string and should start with `/drives/`.
                -   `options` is an object with the following properties:
                    -   `callbackShout` A shout that should happen on the server when the file is done loading.
        -   Note that the save file and load file tasks must be enabled via the `onAnyAction()` listener.
            -   You can enable it via using this code:
            ```javascript
            if (that.action.type === 'device') {
                if (
                    ['save_file', 'load_file'].indexOf(
                        that.action.event.type
                    ) >= 0
                ) {
                    action.perform(that.action.event);
                }
            }
            ```
        -   All files from USB drives are stored under the `/drives` directory and the USB drives themselves are numbered starting with 0.
            -   To load a file from USB drive #1, use `server.loadFile("/drives/0/myFile")`.
            -   To save a file to USB drive #2, use `server.saveFile("/drives/1/myFile", data)`.
    -   Removed several options from the side menu:
        -   Removed the channel name from the top of the menu.
        -   Removed the login status from the top of the menu.
        -   Removed the login/logout options from the menu.
            -   The "Logout" option will still be available if you are logged in as a non-guest.
            -   Once you are logged out, then the option will dissapear.
        -   Removed the "Add Channel" option from the menu in AUXPlayer.
-   Bug Fixes
    -   Fixed an issue that prevented the `removeTags()` function from working when given an array of bots.

## V0.11.2

### Date: 10/23/2019

### Changes:

-   Improvements
    -   Improved initial loading time by up to 70%.
    -   Added the ability to choose which camera is used for QR and Barcode scanning.
        -   The following functions have been improved:
            -   `player.openQRCodeScanner(camera)`
            -   `player.openBarcodeScanner(camera)`
        -   The `camera` parameter is optional and takes 2 values: `"front"` or `"rear"`.
    -   Add the `LOCAL_IP_ADDRESS` environment variable which controls the private IP Address that the directory client reports.
    -   Added the ability to serve files from an external folder.
        -   Makes it easy for us to map USB drives into the folder and have them be automatically served to AUX users.
-   Changes
    -   User bots no longer register their own context. Instead, a new bot has been created to host the `aux.users` context.
        -   Improves performance of AUXes with many user bots with the same username.
        -   Existing user bots are not affected. They will be deleted automatically if given enough time. Alternatively, you can delete them using `destroy(getBots("#aux._user"))`.
-   Bug Fixes
    -   Fixed an issue where bots would have the incorrect height because of conflicts in a caching mechanism.
    -   Audio will now trigger on ios devices and on the safari browser.

## V0.11.1

### Date: 10/21/2019

### Changes:

-   Improvements
    -   Added in `player.playSound()` function, will play a sound, given by the url path, once.
-   Bug Fixes
    -   Fixed issue where default panning tag locked the vertical movement in player.

## V0.11.0

### Date: 10/18/2019

### Changes:

-   Improvements
    -   Made the menu item count badge a lighter gray.
    -   Removed the item count badge from the menu.
    -   Removed the dropdown aspect of the menu.
-   Changes

    -   Made the menu item count badge a lighter gray.
    -   Removed the admin channel and admin-channel specific functionality.
        -   This means that there are no more user account bots or channel bots.
            -   You can login as anyone from any device without requiring additional authentication.
            -   You can access any channel. No need to create a channel first. (because there are no channel bots anymore)
            -   The connection counts are now stored in the config bot of the channel.
            -   Connection limits no longer work since they were set on the channel bot in the admin channel.
            -   Username whitelists and blacklists still work, but they rely on client-side script execution instead of server-side execution.
        -   It also means there is no admin role. For now, everyone has admin permissions.
        -   `action.perform()` now needs to be used to run actions on the server.
            -   You can send an action to the server using the `remote()` function.
            -   The server will receive the action in its `onAnyAction()` as `that.action.type === "device"`
            -   `onAnyAction()` has to detect remove events and execute the inner action via `action.perform(that.action.event)`.
        -   The following functions have been removed:
            -   `server.grantRole()`
            -   `server.revokeRole()`
        -   The following functions are not executed by default and require a custom `onAnyAction()` to handle them.
            -   `server.backupAsDownload()`
            -   `server.backupToGithub()`
            -   `server.shell()`
        -   `server.backupAsDownload()` has been updated to accept a "session selector" which determines which session the ZIP file should be sent to.
            -   ex. `server.backupAsDownload({ username: getTag(player.getBot(), "#aux._user") })`
        -   Removed the `aux._lastEditedBy` tag.
            -   This tag was automatically set to the ID of the user whenever a bot was edited.
            -   Currently, it is extra cruft that is not needed and could be easily implemented via `onAnyAction()`.
    -   Centered the menu above the player inventory.
    -   Increased menu text size.
    -   Added in new camera range tags: `aux.context.zoomable.min`, `aux.context.zoomable.max` `aux.context.pannable.min.x`, `aux.context.pannable.max.x`, `aux.context.pannable.min.y`, `aux.context.pannable.max.y`.

-   Bug Fixes
    -   Removed hidden inventory dragging hitboxes when inventory is set to non-visible.

## V0.10.10

### Date: 10/11/2019

### Changes:

-   Bug Fixes
    -   Fixed an issue where sometimes DependencyManager would be given a bot that was undefined which would crash the simulation.

## V0.10.9

### Date: 10/11/2019

### Changes:

-   Bug Fixes
    -   Fixed the ability to make other users admins.

## V0.10.8

### Date: 10/09/2019

### Changes:

-   Improvements
    -   Added a Content-Security-Policy to HTML Modals which prevents them from including scripts of any kind.
        -   This prevents malicious users from executing cross-channel scripting attacks.
        -   Scripts are still allowed in iframes loaded from external domains. (like youtube)
-   Bug Fixes
    -   Disabled the site-wide Content-Security-Policy.
        -   Many devices enforce Content-Security-Policy differently and so it is difficult to find an option which is secure and compatible.

## V0.10.7

### Date: 10/09/2019

### Changes:

-   Bug Fixes
    -   Added a workaround for an issue with Amazon Kindle tablets that caused the Content-Security-Policy to not work correctly.
        -   Downside is that security is less effective since now HTML modals can load whatever scripts they want. (XSS threat)
        -   As a result, this workaround is only applied to Kindle devices.

## V0.10.6

### Date: 10/08/2019

### Changes:

-   Bug Fixes
    -   Fixed labels.

## V0.10.5

### Date: 10/08/2019

### Changes:

-   Improvements
    -   Added the `player.showHtml(html)` function that shows a modal with the given HTML.
        -   Optimized for embedding YouTube videos but works with any arbitrary HTML.
        -   Embedding JavaScript is not supported.
-   Bug Fixes
    -   Fixed an issue that prevented tabs with the same URL from seeing each other's changes to the local bot.

## V0.10.4

### Date: 10/08/2019

### Changes:

-   Improvements
    -   Added `onAnyAction()` action tag to intercept and change actions before they are executed.
        -   `onAnyAction()` runs for every action, including when a bot is created, changed, or deleted.
        -   Every action is an object with a `type` property.
            -   The `type` property is a string that indicates what the action does.
            -   Here is a partial list of types:
                -   `add_bot`: A bot should be added (i.e. created).
                -   `remove_bot`: A bot should be removed (i.e. deleted).
                -   `update_bot`: A bot should be updated.
                -   `apply_state`: The given bot state should be applied. (i.e. a set of bots should be created/updated)
                -   `shout`: A shout should be executed.
                -   `show_toast`: A toast message should be shown on the device.
                -   `show_barcode`: A barcode should be shown.
                -   `tween_to`: The camera should be tweened to show a bot.
        -   `that` is an object with the following properties:
            -   `action`: The action that is going to be executed.
        -   Forking a channel clears the `onAnyAction()` on the config bot.
            -   This is so that you can recover from broken states and also gives the person who forked the AUX full control over the fork.
    -   Added two new script functions:
        -   `action.reject(action)`: Prevents the given action from being performed. Returns the rejection action.
        -   `action.perform(action)`: Adds the given action to the performance queue so it will be performed. This can be used to re-enable an action after it has been rejected (you can also reject the rejection action). Returns the action that will be performed.
    -   Added a `local` bot which is stored in the browser's local storage.
        -   The `local` bot is a bot that is unique to the device and channel.
        -   You can access the bot by querying for it: `getBot("#id", "local")`.
    -   Renamed `onShout()` to `onAnyListen()`.
    -   Added `onListen()` which is an alternative to `onAnyListen()` that is only called on the targeted bots.
    -   Added ability to set duration of toast, `plater.toast("message", durationNum)`.
    -   Made the background for the menu label gray.

## V0.10.3

### Date: 10/04/2019

### Changes:

-   Improvements
    -   Added tags to control panning, zooming, and rotating the main camera.
        -   `aux.context.pannable`: Controls whether the main camera is able to be panned.
        -   `aux.context.zoomable`: Controls whether the main camera is able to be zoomed.
        -   `aux.context.rotatable`: Controls whether the main camera is able to be rotated.
    -   Added `player.moveTo()` to instantly tween the camera to a bot.
        -   In the future, custom tween durations will be supported.
    -   Changed the low camera angle limit to 32 degrees from 10 degrees.
    -   `onCombineExit` action will now fire alongside the `onCombine` action.
    -   Newly created contexts will no longer be autoselected.
    -   Toast messages will now only remain on screen for 2 seconds.
    -   Added the ability to send webhooks from the server.
        -   You can also tell the server to send a webhook via `remote(webhook())`.
        -   This is useful for getting around CORS issues.
-   Bug Fixes
    -   Fixed `player.tweenTo()` to not change the zoom level when it is not specified.
    -   Tweens will now work better with the `onPlayerEnterContext` action.

## V0.10.2

### Date: 09/27/2019

### Changes:

-   Bug Fixes
    -   Resolved issues with context changing affecting base simulation identifier.
    -   Invoke a camera reset upon changing contexts via `player.goToContext()`.

## V0.10.1

### Date: 09/26/2019

### Changes:

-   Improvements
    -   Browser tab will now update to correct context when switched to with `player.goToContext()`.
-   Bug Fixes
    -   Resolved error in inventory setup causing runtime issues.

## V0.10.0

### Date: 09/25/2019

### Changes:

-   Improvements
    -   Added the ability to send and receive webhooks.
        -   Send webhooks using the following functions:
            -   `webhook(options)` - options is an object that takes the following properties:
                -   `method` - The HTTP Method that should be used for the request.
                -   `url` - The URL that the request should be made to.
                -   `responseShout` - (Optional) The shout that should happen when a response is received from the server.
                -   `headers` - (Optional) The HTTP headers that should be sent with the request.
                -   `data` - (Optional) The data that should be sent with the request.
            -   `webhook.post(url, data, options)` - Sends a HTTP Post request.
                -   `url` - The URL that the request should be made to.
                -   `data` - (Optional) The data that should be sent with the request.
                -   `options` - (Optional) An object that takes the following properties:
                    -   `responseShout` - (Optional) The shout that should happen when a response is received from the server.
                    -   `headers` - (Optional) The headers that should be sent with the request.
        -   Receive webhooks by registering a handler for the `onWebhook()` action and send requests to `https://auxplayer.com/{context}/{channel}/whatever-you-want`.
            -   `onWebhook()` is shouted to the channel that the request was made to and `that` is an object with the following properties:
                -   `method` - The HTTP Method that the request was made with.
                -   `url` - The URL that the request was made to.
                -   `data` - The JSON data that the request included.
                -   `headers` - The HTTP headers that were included with the request.
    -   Added the ability to spy on shouts and whispers via the `onShout()` event.
        -   `onShout()` is executed on every bot whenever a shout or whisper happens.
            -   It is useful for tracking what shouts are being made and modifying responses.
            -   Also useful for providing default behaviors.
            -   `that` is an object with the following properties:
                -   `name` is the name of the action being shouted.
                -   `that` is the argument which was provided for the shout.
                -   `targets` is an array of bots that the shout was sent to.
                -   `listeners` is an array of bots that ran a script for the shout.
                -   `responses` is an array of responses that were returned from the listeners.
    -   Added events to notify scripts when channels become available.
        -   The following events have been added:
            -   `onChannelSubscribed()` - happens the first time a channel is loaded. Sent to every channel that is currently loaded.
            -   `onChannelUnsubscribed()` - happens when a channel is unloaded. Sent to every channel that remains after the channel is unloaded.
            -   `onChannelStreaming()` - happens when a channel is connected and fully synced. Sent to every channel that is currently loaded.
            -   `onChannelStreamLost()` - happens when a channel is disconnected and may not be fully synced. Sent to every channel that is currently loaded.
            -   For all events, `that` is an object with the following properties:
                -   `channel` - The channel that the event is for.
        -   The following events have been removed:
            -   `onConnected()`
            -   `onDisconnected()`
    -   Added in tags to change the state of the inventory's camera controls:
        -   `aux.context.inventory.pannable` enables and disables the inventory's ability to pan, off by default.
        -   `aux.context.inventory.resizable` enables and disables the inventory's drag to resize functionality, on by default.
        -   `aux.context.inventory.rotatable` enables and disables the inventory's ability to rotate, on by default.
        -   `aux.context.inventory.zoomable` enables and disables the inventory's ability to zoom, on by default.
-   Bug Fixes
    -   Resolved issue with the near cliiping plane for the sheet's minifile image.
    -   Resolved issues with the create empty bot button not functioning sometimes on mobile.

## V0.9.40

### Date: 09/20/2019

### Changes:

-   Improvements
    -   Reworked the login functionality to use popups instead of dedicated pages.
        -   The login page has been split into two popups:
            -   The login popup (account selector).
            -   The authorization popup (QR Scanner).
        -   The login popup has the following functions:
            -   It can be opened by the "Login/Logout" button in the menu.
            -   It will display a list of accounts that can be used to login.
            -   If no accounts are available, then a username box will be shown.
            -   If accounts are available, a new account can be added by clicking the "+" button at the bottom of the list.
            -   At any time, the user can close the popup to keep their current login.
            -   They can also select the "Continue as Guest" option to login as a guest.
        -   The authorization popup has the following functions:
            -   It is opened automatically when the user needs to scan an account code.
            -   It contains the QR Code scanner to scan the account code.
            -   It also contains an input box to manually enter the code.
            -   Closing the popup automatically logs the user in as a guest.
    -   Made the account QR Code blue.
    -   Added the ability to click the account QR Code to copy it to the clipboard.
-   Bug Fixes
    -   Fixed a couple communication issues between the server and client during login.
        -   One such issue could potentially leave the client in state where future changes would not be synced to the server.

## V0.9.39

### Date: 09/19/2019

### Changes:

-   Improvements
    -   Added support for accepting payments via Stripe.
        -   To get started with Stripe, first register for an account on [their website](https://dashboard.stripe.com/register).
        -   Second, copy your publishable key from the stripe dashboard and add it to the channel's config file in the `stripe.publishableKey` tag.
        -   Third, make a new channel. This will be the "processing" channel which will contain all the information actually needed to charge users for payments. And contain the code to actually complete a charge.
            -   In this channel, add your Stripe secret key to the config file in the `stripe.secretKey` tag.
        -   At this point, you are all setup to accept payments. Use the following functions:
            -   `player.checkout(options)`: Starts the checkout process for the user. Accepts an object with the following properties:
                -   `productId`: The ID of the product that is being purchased. This is a value that you make up to distinguish different products from each other so you know what to charge.
                -   `title`: The title message that should appear in the checkout box.
                -   `description`: The description message that should appear in the checkout box.
                -   `processingChannel`: The channel that payment processing should happen on. This is the channel you made from step 3.
                -   `requestBillingAddress`: Whether to request billing address information with the purchase.
                -   `paymentRequest`: Optional values for the "payment request" that gives users the option to use Apple Pay or their saved credit card information to checkout. It's an object that takes the following properties:
                    -   `country`: The two-letter country code of your Stripe account.
                    -   `currency`: The three letter currency code. For example, "usd" is for United States Dollars.
                    -   `total`: The label and amount for the total. An object that has the following properties:
                        -   `label`: The label that should be shown for the total.
                        -   `amount`: The amount that should be charged in the currency's smallest unit. (cents, etc.)
            -   `server.finishCheckout(options)`: Finishes the checkout process by actually charging the user for the product. Takes an object with the following properties:
                -   `token`: The token that was produced from the `onCheckout()` call in the processing channel.
                -   `amount`: The amount that should be charged in the currency's smallest unit.
                -   `currency`: The three character currency code.
                -   `description`: The description that should be included in the receipt.
                -   `extra`: Extra data that should be sent to the `onPaymentSuccessful()` or `onPaymentFailed()` actions.
        -   Additionally, the following actions have been added:
            -   `onCheckout()`: This action is called on both the normal channel and the processing channel when the user submits a payment option to pay for the product/service. `that` is an object with the following properties:
                -   `token`: The Stripe token that was created to represent the payment details. In the processing channel, this token can be passed to `server.finishCheckout()` to complete the payment process.
                -   `productId`: The ID of the product that is being purchased. This is useful to determine which product is being bought and which price to charge.
                -   `user`: (Processing channel only) Info about the user that is currently purchasing the item. It is an object containing the following properties:
                    -   `username`: The username of the user. (Shared for every tab & device that the user is logged into)
                    -   `device`: The device ID of the user. (Shared for every tab on a single device that the user is logged into)
                    -   `session`: The session ID of the user. (Unique to a single tab)
            -   `onPaymentSuccessful()`: This action is called on the processing channel when payment has been accepted after `server.finishCheckout()` has completed. `that` is an object with the following properties:
                -   `bot`: The bot that was created for the order.
                -   `charge`: The info about the charge that the Stripe API returned. (Direct result from [`/api/charges/create`](https://stripe.com/docs/api/charges/create))
                -   `extra`: The extra info that was included in the `server.finishCheckout()` call.
            -   `onPaymentFailed()`: This action is called on the processing channel when payment has failed after `server.finishCheckout()` was called. `that` is an object with the following properties:
                -   `bot`: The bot that was created for the error.
                -   `error`: The error object.
                -   `extra`: The extra info that was included in the `server.finishCheckout()` call.
    -   Added the ability to send commands directly to users from the server via the `remote(command, target)` function.
        -   For example, calling `remote(player.toast("hi!"), { username: 'test' })` will send a toast message with "hi!" to all sessions that the user "test" has open.
        -   This is useful for giving the user feedback after finishing the checkout process.
        -   Currently, only player commands like `player.toast()` or `player.goToURL()` work. Shouts and whispers are not supported yet.

## V0.9.38

### Date: 09/16/2019

### Changes:

-   Improvements
    -   Added the ability for the directory client to automatically connect to an AUX Proxy.
        -   Can be controlled by using the `PROXY_TUNNEL` environment variable which should be set to the WebSocket URL that the client should try to tunnel to.
        -   Also needs to have the `UPSTREAM_DIRECTORY` environment variable set to the URL of the directory that the client should register with and get its tokens from.
        -   The `casualsimulation/aux-proxy` docker image is a tunnel server that can handle automatically accepting and managing tunnels for directory clients.
        -   For example, you can get a basic tunnel system going by setting up the `casualsimulation/aux-proxy` docker image at a URL like `proxy.auxplayer.com` and setting the `PROXY_TUNNEL` environment variable for the `casualsimulation/aux` image to `wss://proxy.auxplayer.com`.
            -   When the client grabs a token from the configured `UPSTREAM_DIRECTORY`, it will then try to connect to `wss://proxy.auxplayer.com` to establish a tunnel for the `external-{key}` subdomain.
            -   Once the tunnel is established, any traffic directed at `external-{key}.auxplayer.com` which is routed to the same server that hosts `proxy.auxplayer.com` will be forwarded onto the tunnel client which will then server the AUX experience.
            -   In effect, this lets a AUXPlayer experience hosted from an internal network be accessible from outside the network via using a reverse tunnel server. (This lets us get around NAT without things like UPNP)
-   Bug Fixes
    -   Copying the workspace will now copy the context bot as well.
    -   Removing a bot via code it should no longer set the selection to a mod.

## V0.9.37

### Date: 9/13/2019

### Changes:

-   Improvements
    -   Added an AUX Proxy web service that can temporarilly authorize a proxy connection for a local AUX.
    -   Added a package that provides the ability to create tunnels via websockets.

## V0.9.36

### Date: 9/13/2019

### Changes:

-   Bug Fixes
    -   Fixed an issue with dragging files on a non-default grid scale in AUXPlayer.

## V0.9.35

### Date: 9/11/2019

### Changes:

-   Improvements
    -   Changing the player inventory's height via the height slider will now set the inventory items to be correctly bottom aligned.
-   Bug Fixes
    -   Resolved issues with dragging bots and minimized contexts onto the background in builder.
    -   Resolved issues with sizing differences of the player inventory between pc and mobile platforms.
    -   Fixed the directory client to send the correct IP Address.
    -   Fixed the directory service to handle errors when sending webhooks.

## V0.9.34

### Date: 9/10/2019

### Changes:

-   Improvements
    -   Added the ability to set which IP Addresses should be trusted as reverse proxies.
        -   Setting this value will allow the server to determine the actual IP Address of visiting users and which protocol they are actually using to load data.
        -   Can be controlled with the `PROXY_IP_RANGE` environment variable.
            -   Supports a single IP Address, or a CIDR IP Address range.

## V0.9.33

### Date: 9/10/2019

### Changes:

-   Improvements
    -   Added a service which can send information to the configured directory at periodic intervals.
        -   By default, the information gets sent on startup and every 5 minutes afterwards.
            -   `key`: The SHA-256 hash of the hostname plus the loopback interface's MAC address.
            -   `password`: The password that was generated on the device to authenticate to the directory.
            -   `publicName`: The hostname of the device.
            -   `privateIpAddress`: The IPv4 Address of the first non-loopback interface sorted by interface name. This is supposed to be the LAN IP that the device has.
        -   The directory that the client reports to (the upstream) can be configured using the `UPSTREAM_DIRECTORY` environment variable. If it is not set, then the client is disabled in production.

## V0.9.32

### Date: 9/10/2019

### Changes:

-   Improvements
    -   Changed and condensed the action tags: `onDropInContext()`, `onAnyDropInContext()`, `onDropInInventory()`, `onAnyDropInInventory()`, `onDragOutOfContext()`, `onAnyDragOutOfContext()`, `onDragOutOfInventory()` and `onAnyDragOutOfInventory()` to `onBotDrop()`, `onAnyBotDrop()`, `onBotDrag()`, `onAnyBotDrag()`.
    -   Setup new 1x7 player inventory layout, works with dynamic changes to width, currently not working with dynamic changes to height.
    -   Changed range of `aux.context.inventory.height` from 0 to 1 to instead be 1 to 10 defining the default number of rows to view in the inventory on page load.
    -   Added an API for the AUX Directory.
        -   Stores a list of AUXes and their IP addresses to make it easy to discover AUXPlayers that share the same public IP address with you.
        -   Controllable with the `DIRECTORY_TOKEN_SECRET` and `DIRECTORY_WEBHOOK` environment variables.
        -   If the `DIRECTORY_TOKEN_SECRET` environmenv variable is not specified, then the directory API will not be enabled.
        -   Make sure to use a long secure random value for the `DIRECTORY_TOKEN_SECRET`.
        -   The `DIRECTORY_WEBHOOK` variable specifies the URL that updated entry information should be POSTed to.
            -   The message contains a JSON object with the following data:
                -   `key`: The key/hash that the uniquely identifies the AUX that was updated.
                -   `externalIpAddress`: The external (public facing) IP Address that the AUX is using.
                -   `internalIpAddress`: The internal (non-public facing) IP Address that the AUX is using.
        -   The following API Endpoints have been added:
            -   `GET /api/directory`
                -   Gets a list of AUXPlayers that share the same public IP Address as you.
                -   Each entry in the list contains the name of the AUXPlayer and the URL that it can be accessed at.
            -   `PUT /api/directory`
                -   Creates / Updates the entry for an AUXPlayer.
                -   The request must contain the following values as a JSON object:
                    -   `key`: The unique key identifying the AUXPlayer. Recommended to use a hash of the MAC address and hostname.
                    -   `privateIpAddress`: The local network IP Address that has been assigned to the AUXPlayer.
                    -   `publicName`: The name that can be shown to other users publicly.
                    -   `password`: The password that is required to update the record. If this is the first request for the `key` then the password will be saved such that the record can only be updated in the future when given the same password.
-   Bug Fixes
    -   Unbound `aux.context.player.rotation.x` and `aux.context.player.rotation.y` from one another to let the user only need to fill in one of the fields for player's initial rotation to work.

## V0.9.31

### Date: 9/05/2019

### Changes:

-   Improvements
    -   Added in a `mod.subtract` function to removed certain tags defined by a mod.
    -   Added the ending grid position to the drag and drop context actions.
    -   Added the new `createdBy()` function that get the filter of bots that have been created by another bot.
    -   Set the drag and drop actions to return more consistant variables.
    -   Removed the hamburger menu icon and the menu text from the player's menu.
    -   Player's menu will now open then items are added to it from an empty state.
    -   Removed unneeded function from the project: `getBotsInContext`, `getBotsInStack`, `getFilessAtPosition`, `getNeighboringBots`.
-   Bug Fixes
    -   Set the bot in the drag and drop actions to no longer return multiple bots.
    -   Cleaned up missed text artifact on the loading popup in player.
    -   Setting the initial zoom of the player in the context without setting anything for the rotation will no longer rotate the initial player.
    -   Resolved issue with wall height not getting set correctly when the context the bot is on is moved vertically.
    -   Fix issue with the bot returned from a drag and drop action.
    -   Sheet will now remain open when deleting a bot.
    -   Fixed `onCombine()` actions to pass the other bot as `that.bot`.

## V0.9.30

### Date: 08/28/2019

### Changes:

-   Improvements
    -   Split the player inventory's resizing bar into two and placed them at the top corners of the inventory.
    -   Halved the inventory's gap spacing when on moble for a larger inventory.
    -   Improved the label textbox to resize to fix bot that have a high width value.
    -   The drop action tags: `onDropInContext()`, `onAnyDropInContext()`, `onDropInInventory()` and `onAnyDropInInventory()` now return the previous context the bots were in before the drop.
    -   Allow the context to set the player's default zoom with the tag `aux.context.player.zoom` and its rotation with the tags `aux.context.player.rotation.x` and `aux.context.player.rotation.y`.
    -   Changed the loading popup to have improved readability and removed wanted information from the player's loading popup.
    -   Added the ability to show and scan barcodes.
        -   Barcodes can be shown via the `player.showBarcode(code, format)` function.
            -   The `format` parameter accepts the following options:
                -   [`code128`](https://en.wikipedia.org/wiki/Code_128) (Code 128) (default)
                -   [EAN](https://en.wikipedia.org/wiki/International_Article_Number)
                    -   `ean13` (EAN-13)
                    -   `ean8` (EAN-8)
                    -   `upc` (UPC-A)
                -   [`itf14`](https://en.wikipedia.org/wiki/ITF-14) (ITF-14)
                -   [`msi`](https://en.wikipedia.org/wiki/MSI_Barcode) (MSI)
                -   [`pharmacode`](https://en.wikipedia.org/wiki/Pharmacode) (Pharmacode)
                -   [`codabar`](https://en.wikipedia.org/wiki/Codabar) (Codabar)
        -   The barcode scanner can be opened via the `player.openBarcodeScanner()` function.
            -   The following barcode types can be scanned:
                -   Code 128
                -   Code 39
                -   Code 93
                -   EAN-13
                -   EAN-8
                -   UPC-A
                -   UPC-C
                -   Codeabar
            -   When a barcode is scanned the `onBarcodeScanned()` event will be sent containing the barcode that was detected.
            -   Also supports `onBarcodeScannerOpened()` and `onBarcodeScannerClosed()`.
    -   Added menus back to AUXPlayer.
    -   Added `byMod()` as an additional way to query bots.
        -   Convienent way to query bots by multiple tags at once.
        -   Usage:
            -   `getBots(byMod({ "aux.color": "red", "aux.scale": 2 }))` gets all the bots with `aux.color` set to `"red"` and `aux.scale` set to `2`.
            -   `getBots(byMod({ "aux.color": null, "aux.label": "Hi!" }))` gets all the bots without an `aux.color` but with `aux.label` set to `"Hi!"`.
-   Bug Fixes
    -   Resolved issue with new contexts adding an incorrect tag to the sheet.
    -   Changed the dynamic aspect ratio to a stable one for the inventory scaling.

## V0.9.29

### Date: 08/23/2019

### Changes:

-   Improvements
    -   Changed `hasFileInInventory()` function to `hasBotInInventory()`.
    -   Changed `onMerge()` action tag to `onMod()`.
    -   Changed `aux._editingFile` hidden tag to `aux._editingBot`.
    -   Gave the player inventory an offset from the bottom of the window so that it is floating.
    -   Deselecting one of 2 bots in multiselection mode will return the the sheet to single selection mode.
    -   Removed the direct aux view for now.
    -   Added new feature in sheet where clicking on a bot's tag will select all bots with that tag.
    -   Added a code editor.
        -   Loads only on desktop/laptop.
        -   For the best experience, use with the full size sheet.
        -   Features:
            -   Syntax highlighting for action tags and formulas.
                -   Normal tags don't get syntax highlighting.
            -   Syntax checking.
            -   Autocomplete for tags.
                -   Triggered by typing `#` or by pressing `Ctrl+Space`.
            -   Autocomplete for formula/action API functions.
                -   Triggered by typing or by pressing `Ctrl+Space`.
            -   Find references to API functions across actions/formulas.
                -   Trigger by putting the cursor on the tag and press `Shift+F12`.
            -   Find references to tags across actions/formulas.
                -   Trigger by putting the cursor on the tag and press `Shift+F12`.
            -   Auto formatting
                -   Trigger by typing `Alt+Shift+F`.
            -   Find & Replace
                -   Open the find tool by pressing `Ctrl+F`.
                -   Go to replace mode by toggling the arrow on the left side of the find tool.
        -   Other notes
            -   It is not currently possible to remove formulas using the code editor. Instead, you have to use the small tag input in the table to completely remove formulas.
    -   Changed menu button text of: `Channel doesn't exist. Do you want to create it?` to `Channel doesn't exist. Click here to create it.` for better user direction.
-   Bug Fixes
    -   Resolved issue of the `getBot()` function not working in the search bar.
    -   Allow the use of a channelID made up entirely of numbers.
    -   Resolved issue of `setTag()` not working with multiple files when fed a false or null value to set.
    -   Deleting a bot when in multiselection mode will no longer close the sheet.
    -   The `onPointerExit()` function will now execute before an `onPointerEnter()` function when hovering over multiple bots.
    -   Fixed issue in the `RemoveTags()` function where providing a string with a `.` in its tag section failed to remove the correct tags.
    -   The tag `aux.context` can now be set to a value type of boolean or number.
    -   Increased the timeout time on the `Create Channel` toast message to give it more processing time so it works more consistently.
    -   Fixed inconsistency between actual action tag `onAnyDropInContext` and what was appearing in the tag dropdown `onDropAnyInContext` to read correctly, and other similar cases of this.
    -   Changed the tag `aux.context.inventory.height` to work in the context bot's tag list.

## V0.9.28

### Date: 08/16/2019

### Changes:

-   Improvements
    -   Added the `onPointerUp()` action tag to fire on button release.
-   Bug Fixes
    -   Resolved issue where creating a new tag on one bot, deselecting all bots and attempting to add that same tag to a different bot resulted in a warning.
    -   Resolved issue stopping VR from functioning on Occulus Quest.

## V0.9.27

### Date: 08/14/2019

### Changes:

-   Improvements
    -   Added the context to the `that` of the `onAnyBotClicked()` action tag.
    -   Added the context to the `that` of the `onKeyDown()` and `onKeyUp` action tags.
    -   Removed the trashcan area that appears when dragging a bot.
    -   Added the bot and context to the `that` of the `onPointer` action tags.
    -   Improved the functionality of `getBots()` and `getBot()` by adding the ability to search by multiple parameters.
        -   [Github Issue](https://github.com/casual-simulation/aux/issues/8)
        -   The following functions have been added:
            -   `byTag(tag, value)`: Filters for bots that have the given tag and value.
            -   `inContext(context)`: Filters for bots that are in the given context.
            -   `inStack(bot, context)`: Filters for bots that are in the same stack as the given bot in the given context.
            -   `atPosition(context, x, y)`: Filters for bots that are at the given position in the given context.
            -   `neighboring(bot, context, direction)`: Filters for bots that are neighboring the given bot in the given context in the given direction.
            -   `either(filter1, filter2)`: Filters for bots that match either of the given filters.
            -   `not(filter)`: Filters for bots that do not match the given filter.
        -   As a result, it is now possible to use `getBots()` like this:
            -   `getBots(byTag("abc", 123), byTag("name", "test"))`
            -   `getBots(not(inContext("hello")))`
            -   `getBots(inContext("hello"), not(inStack(this, "hello")))`
            -   `getBots(atPosition("test", 1, 2))`
            -   `getBots(either(byTag("abc", true), byTag("def", true)))`
        -   You can still use the old syntax like `getBot("name", "bob")`.
    -   Improved the server to update a tag indicating whether a user is active or not.
        -   The tag is `aux.user.active` and is on every player bot.
        -   The user frustums have been updated to use this value for detecting if a player is active or not.
    -   Removed the depreciated tags: `aux.context.surface.grid`, `aux.context.surface.defaultHeight`, `aux.input`, `aux.input.target`, and `aux.input.placeholder`.
    -   Made the text editor in sheet go all way to the bottom of the screen when the sheet is toggled to fullscreen mode.
    -   Removed the `event()` function from action scripts.
-   Bug Fixes
    -   Destroying a bot will no longer keep a mod of the bot in the selection.
    -   Modballs will no longer appear as the file rendered when searching for bots.
    -   Added the missing `onPointerDown()` tag to the tag dropdown list.
    -   Fixed an issue that would cause the browser to be refreshed while in the process of Forking an AUX.
    -   The `player.currentChannel()` function will now work in builder.
    -   Fixed actions to be able to support using comments at the end of scripts.
    -   When clicking off of a search for config it will no longer show a mod being selected briefly.

## V0.9.26

### Date: 08/09/2019

### Changes:

-   Improvements
    -   Changed the "Subscribe to Channel" text to "Add Channel" in AUXPlayer.
    -   Changed the "powered by CasualOS" tagline to "CasualOS ☑️".
    -   Added the ability to copy/paste bots directly onto surfaces.
    -   Control clicking a bot and attempting to drag it will now result in cloning the bot.
    -   Removed the outline bars on the player inventory.
    -   Dragging files in AUXPlayer now pulls the selected bot out of the stack.
    -   Updating the `aux.scale.z` or `{context}.z` values on bots now updates the other bots in the same stack.
    -   Improved the sheet to show the filter buttons for every tag namespace.
    -   Added the ability to undo destroying a bot from the sheet.
    -   Changed the "channel does not exist" message to include a better call to action.
    -   Zooming and rotation from a `player.tweenTo()` call can now be canceled by user input.
-   Bug Fixes
    -   The zoom value and orbital values of the `player.tweenTo()` function have been clamped to their set limits to avoid issues.
    -   The inconsistancy of zoom number input between perspective and orthographic cameras with the `tweenTo` function has been fixed.
    -   Fixed the create channel button to refresh the page so that the channel is properly loaded.

## V0.9.25

### Date: 08/08/2019

### Changes:

-   Bug Fixes
    -   Fixed a spelling error in the hamburger menu.
    -   Fixed an issue that would cause recursive formulas to lock-up the channel.

## V0.9.24

### Date: 08/08/2019

### Changes:

-   Improvements
    -   Changed `onPlayerContextEnter()` to `onPlayerEnterContext()`.
    -   Added `player.currentChannel()` for users to query the channel id in player.
-   Bug Fixes
    -   Dragging a mod should no longer show a change in the scale.
    -   Fixed an issue that would show the wrong username if logging in as a guest.
    -   Fixed the "Fork Channel" button to create the new channel.
    -   Changed the "Fork Channel" and "Clear Channel" buttons to only allow admins to run them.
    -   Fixed an issue that would cause the tag input boxes to not accept typing an `=` sign as the first character.
    -   Fixed the `Destroyed {bot ID}` messages to not show when the bot doesn't actually get destroyed.
    -   Getting the mod of a recently changed file will no longer be missing tags.
    -   Fixed isse with new tag input remaining open when verifying a tag vai the enter key.
    -   Fixed issue where `aux.stackable` being false stopped mods from being applied to the bot, mods can now be applied.

## V0.9.23

### Date: 08/06/2019

### Changes:

-   Improvements
    -   Changed `Clear Mod` to `Reset` in the sheet.
    -   Allow the clicking on a bot in the sheet in single selection mode to deselect the bot.
    -   Changed `onCombine()` action tag to `onCombine(#tag:"value")` and set the autofill to not auto add this tag to the sheet.
    -   Added the `aux.context.devices.visible` to allow the hiding of user bots in the player.
-   Bug Fixes
    -   Dragging a bot with no bot selected will no longer select a mod of the dragged bot.

## V0.9.22

### Date: 08/06/2019

### Changes:

-   Improvements
    -   Changed `{context}.index` to `{context}.sortOrder`.
    -   Added another variable to `onClick()` action tag to return a context.
    -   Added another variable to `onCombineEnter()` and `onCombineExit()` action tags to return a context.
    -   Added `onAnyPlayerContextEnter` to trigger on every bot when a player joins a context and changed `onPlayerContextEnter` to trigger on the player bot that joins a context.

## V0.9.21

### Date: 08/05/2019

### Changes:

-   Improvements
    -   Improved the `server.shell()` command to output a bot to the `aux.finishedTasks` channel with the results of the command.
    -   Added the ability to backup channels to Github using Gists.
        -   You can trigger a backup by running `server.backupToGithub(token)` as an admin from the admin channel.
        -   The `token` parameter should be replaced with a string containing a [personal access token](https://help.github.com/en/articles/creating-a-personal-access-token-for-the-command-line) from the account you want the backup to upload to.
        -   During upload a bot will be added to the `aux.runningTasks` context with a progress bar indicating the status of the operation.
        -   When the task is completed the bot will be moved to the `aux.finishedTasks` context and will contain tags indicating the result of the operation.
        -   After finishing the bot will contain a link to the uploaded data.
    -   Added the ability to backup channels as a zip file.
        -   Triggered by running `server.backupAsDownload()` as an admin from the admin channel.
        -   Similar to the Github backup but the zip file is downloaded to your device.
    -   `setTag` function will now accept an array of bots as it's first paramater.
    -   Removed the white circle background from the player's menu button.
    -   Changed `Fork/Upload/Download AUX` to `Fork/Upload/Download Channel`.
    -   Updated connection message.
    -   Allow the deselection of files by clicking on the bot in the sheet during multiselection.
    -   Greatly improved the performance of dragging stacks of bots in AUXPlayer.
    -   Added the `onCombineEnter()` and `onCombineExit()` action tags to fire on all bots being interacted with during a drag operation with combine action tags involved.
-   Bug Fixes
    -   Removed mouse pointer change on player inventory side bars.
    -   Made the multiselect button ui consistant colors.
    -   Made the multiselect button hide itself in multiselect mode.
    -   `aux.label` will now accept numbers as a tag value.
    -   Further restrict the add tag setup to stop unwanted warning popups.
    -   Fixed to let admin users be designers even if the designers list says otherwise.

## V0.9.20

### Date: 07/31/2019

### Changes:

-   Improvements
    -   Increased the Socket.io ping interval and timeout values to better support sending large causal trees.
    -   Updated `aux.inventory.height` to `aux.context.inventory.height`.
    -   Removed the raise and lower option in the context dropdwon menu.
    -   Changed player menu's `Add Channel` to `Subscribe to Channel`.
    -   Set mobile and desktop's default player inventory height to be consistent.
    -   Added a basic console that can be used to view logs from scripts and formulas.
        -   The console can be opened via the `player.openDevConsole()` script function.
    -   Changed the toggle size button's image.
    -   Moved multiselection button to the top right, added new icon for the button.
    -   Added bot image to top of sheet.
    -   Removed deslection button, the minus icon, from the sheets.
    -   Changed destroy bot button text to the trash can icon.
    -   Allow the user to drag bots from the bot image at the top of the sheet section.
-   Bug Fixes
    -   Improved centering of loading popup's `powered by CasualOS` text.
    -   Fixed an issue that would cause `player.currentContext()` to not update until after the `onPlayerContextEnter()` event was fired.
    -   Fixed some issues with the login flow for AUXPlayer.

## V0.9.19

### Date: 07/29/2019

### Changes:

-   Improvements
    -   Added the ability for shouts and whispers to return values.
        -   `shout()` returns a list of results from every bot that ran a script for the shout ordered by bot ID.
        -   `whisper()` returns a list of results from every bot that ran a script for the whisper ordered by the input bot array.
        -   To return a value from a shout/whisper handler, use `return` statements. For example, to return `10` from a shout you would simply write `return 10`.
    -   Changed the tag suggestion list to only show when there are tags that match the input.
    -   Changed the create surface popup's header text to read: `Create Context from Selection`.
    -   Added show surface checkbox to the create context popup.
    -   Removed the text on the sheet's bottom left add tag button.
    -   Added the phrase `powered by CasualOS` to bthe hamburger menu and loading popup.
    -   Removed `Unselect All` from the sheets.
-   Bug Fixes
    -   Fixed an issue that would let users load the admin channel because no file specified session limits for it.
    -   Fixed an issue that would cause formulas which contained indexer expressions to fail.
    -   Fixed the server to not overwrite broke Causal Trees.
    -   Stopped incorrect empty tag warning when attempting to add in a new tag.
    -   Fixed there not being a visible right bar on the player inventory.
    -   Fixed dependency tracking for formulas which get bots by ID. (like `getBots("id")`)

## V0.9.18

### Date: 07/25/2019

### Changes:

-   Bug Fixes
    -   Reverted a change that had the potential to corrupt a tree upon load.

## V0.9.17

### Date: 07/25/2019

### Changes:

-   Improvements
    -   Added the ability to execute remote events on the server.
        -   This lets us do all sorts of administrative tasks while keeping things secure.
        -   These events are sent via scripts.
        -   Depending on the action, it may only be possible to execute them in the correct channel. For example, executing admin tasks is only allowed in the admin channel to help prevent things like clickjacking.
        -   The following functions are supported:
            -   Admin channel only
                -   `server.grantRole(username, role)`: Grants the given role to the user account with the given username if the current player is an admin.
                -   `server.revokeRole(username, role)`: Revokes the given role from the user account with the given username if the current player is an admin.
                -   `server.shell(script)`: Runs the given shell script on the server if the current player is an admin.
    -   Improved the login system to dynamically update based on changes to the admin channel.
        -   This lets us do things like lock user accounts or tokens and have the system automatically handle it.
        -   It even supports formulas!
        -   The login system uses the following tags on bots in the admin channel:
            -   `aux.account.username`: This tag indicates that the bot is a "user account" bot for the given username.
            -   `aux.account.roles`: This tag indicates which roles an account should be granted.
            -   `aux.account.locked`: This tag indicates whether the account is locked and that logging in using it should not be allowed.
            -   `aux.token`: This tag indicates that the bot is a "token" which can be used to login to a user account.
            -   `aux.token.username`: This tag indicates the username of the user account that the token is for.
            -   `aux.token.locked`: This tag indicates whether the token is locked and therefore cannot be used to login to the account.
    -   Improved the login system to automatically give guests the `guest` role.
        -   This allows blocking guests via the `aux.blacklist.roles` tag on the channel config file.
    -   Improved the channel system to only allow loading a channel if it has been created via a bot in the admin channel.
        -   This lets admins control which channels are accessible.
        -   The admin channel is always accessible, but only to admins. This is a safety measure to prevent people from locking themselves out.
        -   To make a channel accessible, load the admin channel and create a bot with `aux.channel` set to the channel you want and `aux.channels` set to `true`.
        -   Alternatively, load the channel you want and click the `Create Channel` toast that pops up. (only works if you're an admin)
    -   Added the ability to view and control how many sessions are allowed.
        -   Allows setting a max sessions allowed value for channels and the entire server.
        -   Per-Channel settings go on the channel file in the admin channel.
            -   The `aux.channel.connectedSessions` tag indicates how many sessions are active for the channel.
            -   The `aux.channel.maxSessionsAllowed` tag specifies how many sessions are allowed for the channel. Admins are not affected by this setting. If this value is not set then there is no limit.
        -   Global settings go on the `config` file in the admin channel.
            -   The `aux.connectedSessions` tag indicates how many sessions are active for the server.
            -   The `aux.maxSessionsAllowed` tag specifies how many sessions are allowed for the entire server. Admins are not affected by this setting. If this value is not set then there is no limit.
    -   Added the ability to query the status information from the server.
        -   Requests to `/api/{channelId}/status` will return a JSON object containing the current number of active connections for the channel.
        -   Requests to `/api/status` will return a JSON object containing the current number of active connections for the server.
    -   Changed `aux.inventory.color` tag to `aux.context.inventory.color`, and allowed the editing of the invenroty color to be done in the context bot's tags.
    -   Added an `aux.context.inventory.visible` tag to toggle the player inventory on and off, it will default to visible.
    -   Reduced width of player inventory and added a left alligned line to it's left side.
    -   Gave the player inventory the ability to be set by a user set inventory context tag.
    -   Added a width maximum to the player inventory.
    -   Added in the `onAnyBotClicked()` function to fire an event when any bot in the scene has been clicked.
-   Bug Fixes
    -   The player's background context color can now be set via fomula.
    -   Fixed scripts to remove deleted files from queries like `getBots()` or `getBot()`.
    -   Fixed the login screen to hide the loading progress when the user needs to scan the token from their other device.
    -   Improved the JavaScript sandbox to prevent common infinite loops.
        -   Loops in JavaScript code now have an energy cost of 1 per iteration.
        -   By default, each formula/action has an energy of `100,000`.
        -   Shouts get their own energy value set at `100,000`. (for now - so it's still possible to get around the energy limit by shouting back and forth)
        -   Exceeding the energy limit causes the formula/action to be terminated so that the application doesn't get locked up.
    -   Corrected misspelled tag name in the tag dropdown list.
    -   Fixed positioning issue with setting `aux.label.anchor` via an interaction.

## V0.9.16

### Date: 07/22/2019

### Changes:

-   Improvements

    -   Added ability to use the enter key on the new tag dropdown to autofill the tag.
    -   The webpage's tab name will now display the channel's ID in designer and the Context name and ID in Player.

-   Bug Fixes
    -   Added another Wall3D optimization with a geometry disposal.
    -   Added a null check to stop an error when trying to drag specifically removed bots.
    -   A mod object will no longer change it's mesh scale while being dragged.
    -   Fixed an issue that would happen if a file was updated and deleted in the same script.

## V0.9.15

### Date: 07/18/2019

### Changes:

-   Improvements
    -   Selecting a tag from the tag suggestions list will now automatically add the tag on click.
    -   Added a plus sign to the `Make mod from selection` butotn's icon.
-   Bug Fixes
    -   Improved Wall3D performance, should no longer take up most memory allocation.
    -   Clicking on a bot will no longer have the mereg ball appear for a second in the file count.

## V0.9.14

### Date: 07/17/2019

### Changes:

-   Improvements
    -   Added a login system
        -   Users are first-come first-serve.
            -   Upon login your device will generate a token that is used to authenticate the device for that user account.
                -   Because this token is unique and secret you must use the new "Login with Another Device" feature in the side menu.
                -   This will show a QR code that can be scanned after trying to login with the same username.
            -   Users can be granted roles via their bot in the `admin` channel.
                -   These roles can be used to allow or deny access to channels.
                -   Users that have the `admin` role are allowed access to every channel. (and bypass the blacklist and whitelist)
        -   The server now decides if a user is able to load an aux.
            -   This means that the server checks `aux.blacklist` and `aux.whitelist` before sending the data.
            -   The following tags have been added to check whether a user is allowed access based on their roles.
                -   `aux.whitelist.roles`: Specifies the list of roles that users must have all of in order to access the channel.
                -   `aux.blacklist.roles`: Specifies the list of roles that users must not have any of in order to access the channel.
            -   By default, the `admin` channel is set to allow only users with the `admin` role.
    -   The login screen now remembers which users you have logged in with previously.
        -   Because tokens are saved on the device it is important to save users and only remove them if explicitly requested by the user.
    -   The `aux.line.style` tag's wall settting will now dynamically scale with bot height and bot stacking.
    -   The inventory viewport now no longer accepts panning input, it will now only zoom and rotate.
    -   Added in an `aux.line.style` tag that changes the design of the `aux.line.to` line.
    -   Added in a resize sheets button to set sheet's to full page width at all times.
    -   Added in an `aux.line.width` tag that changes the width of the `aux.line.to` but only the wall style for now.
    -   Resize the sheets button is now on the far left of the sheets buttons.
    -   Added a new `Make mod from selection` button to the sheet's buttons.
    -   Clicking off of the sheets will now always revert the selected item to an empty bot.
    -   Clicking the `enter` key on a selected tag will automatically open up the `new tag` input section.
    -   Clicking the `escape` key when the `new tag` input section is up will close the input section.
    -   The `new tag` input section will now be left alligned in the sheets.
    -   The tag section buttons will now appear below the bot content in the sheets.
    -   Moved the sheet's `Toggle Size` button to the right side of the sheet.
-   Bug Fixes
    -   Fixed `create()` to dissallow overriding `aux.creator` when a creator is specified.
    -   The center button will no longer effect the rotation in channel designer's viewport.
    -   'Enable AR' button no longer shows up in iOS Chrome which is currently unsupported.
    -   Fixed AR rendering for both AUX Designer and AUX Player.
    -   Fixed the login page to redirect to Channel Designer if the user refreshes the page while on the login screen.
    -   Fixed an issue that would cause `player.currentContext()` to be undefined if it was accessed inside `onConnected()`.
    -   Fixed the link to the `aux-debug` page in Channel Designer.
    -   Fixed an issue where formulas which had circular dependencies would cause other tags referencing the circular tag to not update.
    -   Fixed the parsing logic for filter tags to support curly quotes. (a.k.a. "Smart Quotes" that the iOS keyboard makes)
    -   Adding a new tag to a bot will now automatically focus the new tag whereas before it would not focus it.
    -   Fixed the file table to not interrupt the user's typing when tag value updates are processed.
-   Security Fixes
    -   Updated the `lodash` NPM package to `4.17.14` to mitigate [CVE-2018-16487](https://nvd.nist.gov/vuln/detail/CVE-2018-16487).

## V0.9.13

### Date: 07/10/2019

### Changes:

-   Improvements
    -   Reordered the context menu list to new specifications.
    -   Renamed several items in the context menu list: `Open Context` to `Go to Context` and `Select Context Bot` to `Edit Bot`.
-   Bug Fixes
    -   The `aux.context.locked` will now be properly initially set via the create context popup's tick box.

## V0.9.12

### Date: 07/09/2019

### Changes:

-   Improvements
    -   Added a rotation option to `player.tweenTo`, users can now define an `x` and `y` rotation to define which way the camera views the bot.
    -   New context popup opens with`aux.context.locked` set to false and the text has been change to `Lock Context`.
    -   Changed `aux.mod.tags` to `aux.mod.mergeTags`.
    -   Renamed `aux.movable="mod"` to `aux.movable="cloneMod"`.
    -   `isDiff` function no longer checks for `aux.mod.mergeTags` when determining weather a bot is a diff or not.
    -   Added the `aux.listening` tag to disable, a bot will accept shouts or whispers if this tage is set to true but ignore them it `aux.listening` is set to false.
    -   Removed the `context_` prefix of the default generated name of new contexts.
-   Bug Fixes
    -   The cube that appears on empty bot will now be properly sized.
    -   The center inventory button will now appear when intended.
    -   Fixed typo on the `Requesting site ID` text.
    -   First entered letter on a new bot's label not appearing had been resolved.
    -   The function `onCombine` should not trigger when dragging on a stack of bots but a warning message explaining this has been added it this is attempted.
    -   Dragging the inventory top to change its size will no longer cause the Google Chrome mobile app to refresh the page.
    -   Added in a tween override when user attempts input during a tween that will stop the tween immediately.

## V0.9.11

### Date: 07/01/2019

### Changes:

-   Improvements
    -   Added two new functions that can be used to open URLs.
        -   `player.goToURL(url)`: Redirects the user to the given URL in the same tab/window.
        -   `player.openURL(url)`: Opens the given URL in a new tab/window.
-   Bug Fixes
    -   Fix actions that edit files which get destroyed to not error and cause the rest of the action to fail.

## V0.9.10

### Date: 06/29/2019

### Changes:

-   Bug Fixes
    -   Make the sandboxed iframe fix check if the OS is iOS in addition to checking for Safari. This detects Chrome iOS and therefore applies the workaround.

## V0.9.9

### Date: 06/28/2019

### Changes:

-   Bug Fixes
    -   Make our minifier output ASCII so that Safari can load the web worker from a blob. (which apparently requires ASCII)

## V0.9.8

### Date: 06/28/2019

### Changes:

-   Improvements
    -   Can now click on and drag multiple files at a time, one for each VR controller.
-   Bug Fixes
    -   Fixed loading on Firefox browsers.
        -   Added special case for Firefox browsers to ignore the use of browser crypto since it seems to cause errors despite it being supported.
    -   Always render VR controllers, even if they are not in view of the camera.
        -   This makes sure that you can still see controller pointer lines and cursors even if you are holding the controller out of view.
    -   Fixed loading on Safari by allowing the sandboxed iframe to do more than it should be able to.
        -   Related Bug: https://bugs.webkit.org/show_bug.cgi?id=170075

## V0.9.7

### Date: 06/28/2019

### Changes:

-   Bug Fixes
    -   Inventory camera updates properly again in AUXPlayer.
    -   Added some basic regex URL validation to `aux.iframe` tag.

## V0.9.6

### Date: 06/28/2019

### Changes:

-   **Breaking Changes**
    -   Removed `@` and `#` expressions.
        -   This means that `@id` and `#id` will no longer work.
        -   Instead, use `getBots("#id")` and `getBotTagValues("#id")`.
-   Improvements
    -   The inventory now begins with a top down view.
    -   The center viewport button will now set the rotation to be top down.
    -   Inventory now begins with an increased zoom value.
    -   Manually control when we submit the frame to the VRDisplay
        -   This allows us to be able to do multiple rendering passes on the WebGL canvas and have them all appear in VR correctly.
        -   Before this fix, any elements that were rendered onto the WebGL canvas after the first pass were absent from VR. This was because the `THREE.WebGLRenderer` prematurely submitted the frame to the `VRDisplay`. This was a problem because it appears that the WebVR API ignores subsequent calls to the `VRDisplay.submitFrame` function until the current frame has passed.
    -   Added the `hasTag` function to allow users to check if the file has a specific tag on it.
    -   Moved formula calculations to a background thread.
        -   This helps get a more consistent framerate by running formulas in the background while the scene is rendering.
        -   As a result, the `window` global variable will not be available formulas.
            -   This means formulas like `window.alert()` or `window.location` or `window.navigator.vibrate()` will not work anymore.
            -   This also means that channels are more secure since you should no longer be able to write a formula that directly modifies bots in another channel. (no crossing the streams)
        -   The new system works by tracking dependencies between formulas.
            -   It looks for calls to `getTag()`, `getBot()`, `getBots()` and `getBotTagValues()` to track dependencies.
            -   It is fairly limited and does not yet support using variables for tag names. So `getTag(this, myVar)` won't work. But `getTag(this, "#tag")` will work.
            -   There are probably bugs.
        -   Additional improvements include showing the error message produced from a formula.
            -   If the formula throws an error then it will show up instead of the formula text.
            -   The UI has not been updated so you cannot scroll to read the full error message.
    -   Improved line performance.
    -   Improved label positioning to be more consistent.
    -   Improved users to share inventories, menus, and simulations when they are logged in with the same username.
    -   Old inactive users will now be deleted automatically to keep the data model clear of unused users.
        -   This only affects bots that have the `aux._user` tag set.
    -   Improved our usage of Vue.js to prevent it from crawling the entire game tree to setup property listeners.
        -   This reduces rendering overhead significantly.
    -   Changed the size of the inventory's dragging bar.
-   Bug Fixes
    -   Fixed rendering warning that was caused by `aux.line.to` if the line was too short.
    -   The context will now no longer allow for bot placement if it is not being visualized.
    -   The bot's label should now always appear on page reload.
    -   The bot sheet should now no longer have an incorrect layout upon adding a new bot.
    -   The config ID in sheets will now read as `config` and not `confi`.
    -   Switching contexts in AUXPlayer will now add the old context to the browser history so you can use the back and forward buttons to go back and forth.

## V0.9.5

### Date: 6/19/2019

### Changes:

-   Improvements
    -   `onGridClick()` is now supported in VR.
    -   Changed `mergeBall` tag to `mod`.
    -   Changed `tags` staring tag to `mod`.
    -   Changed `Clear Tags` to `Clear Mod`.
    -   Stop users from adding a blank or only whitespace tag.
    -   Changed `tags.remove()` back to `removeTags()`.
-   Bug Fixes
    -   All camera tweens will now snap to their final (and literal) target destination at the end of the tween.
    -   Bots will get destroyed when dragged over the trashcan in AUX Builder even if it is still on a context surface.
    -   `aux.context.rotation` tags are now being used in AUX Builder to apply rotation to contexts.
    -   Tags starting with `_user` and all other appropriate hidden tags will now correctly sort into the hidden tags section in sheets.
    -   Clearing an empty mod with an added tag on it now clears the added tag.
    -   `aux.label.size.mode` set to `auto` now sizes properly with the orthographic camera.
    -   The inventory in player will now no longer reset it's scale upon resizing the inventory.

## V0.9.4

### Date: 06/18/2019

### Changes:

-   Improvements
    -   Label rendering is now longer overdrawn on the main scene.
        -   This fixes issues with rendering labels in VR.
-   Bug Fixes
    -   Labels are now rendered in both the left and right eye in VR.
    -   Fixed flickering labels due to z-fighting with the geometry it was anchored to

## V0.9.3

### Date: 06/18/2019

### Changes:

-   Improvements
    -   Changed labels to read "Bot" instead of "File".

## V0.9.2

### Date: 06/18/2019

### Changes:

-   **Breaking Changes**
    -   We changed how tags are used in formulas. Now, instead of using the dot (`.`) operator to access a tag in a file, you must use the new `getTag(file, tag)` and `setTag(file, tag)` functions.
        -   For example, instead of:
            -   `this.aux.color = "red"`
        -   You would use:
            -   `setTag(this, "#aux.color", "red")`
        -   Likewise for getting tags:
            -   `alert(this.aux.color)`
        -   You should now use:
            -   `alert(getTag(this, "#aux.color"))`
-   Improvements
    -   Added several functions indended to replace the @ and # expression syntax.
        -   `getBot(tag, value)`, Gets the first file with the given tag and value.
        -   `getBots(tag, value (optional))`, Gets all files with the given tag and optional value. This replaces the `@tag(value)` syntax.
        -   `getBotTagValues(tag)`, Gets all the values of the given tag. This replaces the `#tag` syntax.
        -   `getTag(file, tag)`, Gets the value stored in the given tag from the given file. This replaces using dots (`.`) to access tags.
        -   `setTag(file, tag, value)` Sets the value stored in the given tag in the given file. This replaces using dots (`.`) to set tag values.
    -   Renamed several functions to use the "bots" terminology instead of "files".
        -   `getFilesInContext() -> getBotsInContext()`
        -   `getFilesInStack() -> getBotsInStack()`
        -   `getNeighboringFiles() -> getNeighboringBots()`
        -   `player.getFile() -> player.getBot()`

## V0.9.1

### Date: 06/13/2019

### Changes:

-   Improvements
    -   VR mode is reimplemented.
        -   On a VR device, you can enter VR mode by clicking on `Enter VR` in the menu.
        -   VR controllers can be used to click on files as well as drag them around in both AUX Player and AUX Builder.
        -   `onPointerEnter()` and `onPointerExit()` work for VR controllers in AUX Player.
    -   AR mode is back to its previous working state (along with inventory!)
    -   Changed the function tag `player.isBuilder()` to `player.isDesigner()`.
    -   Clicking on the same file as the selected file will now open the sheet if it has been closed.
    -   Added a `Select Context File` seciton in the workspace dropdown. This will select the file responsible for the workspace and open up it's sheet.
    -   Added ability to drag to change the height of the inventory viewport in the player.
    -   Added a new `aux.inventory.height` tag that when applied to the config file will set a default height of the player's inventory.
-   Bug Fixes
    -   Clicking on the same file as the selected file will no longer deselect the file in single selection mode.
    -   Fixed accidental double render when running in AUX Builder.

## V0.8.11

### Date: 06/07/2019

### Changes:

-   Improvements
    -   Removed unused top grid spaces of empty an empty file.
    -   The tag autocomplete is now in alphabetical order.
    -   The id tag value is now centered in the sheets.
    -   The `Clear Diff` section of the sheets has been renamed `Clear Tags`.
    -   The tooltip for the surface button has been changed from `create surface from selection` to `create surface` in mergeBall mode.
-   Bug Fixes
    -   Changed the resulting `diff-` id of file to `merge` when adding tag to empty file.
    -   Changed header of the create worspace popup from `Create Surface from Selection` to `Create Surface` when opened on a merge file.

## V0.8.10

### Date: 06/07/2019

### Changes:

-   Improvements
    -   Change `diff` key word to `merge` or `mergeBall`.
        -   EX: The tag function `aux.diff` has been changed to `aux.mergeBall` and `aux.diffTags` has been changed to `aux.mergeBall.tags` and the `diff` id tag value has been changed to `merge`.

## V0.8.9

### Date: 06/06/2019

### Changes:

-   Improvements
    -   Changed `diff.save` and `diff.load` to `diff.export` and `diff.import` respectfully.
    -   Changed function `saveDiff` to automatically include the `loadDiff` function within it to clean up the resulting output.
    -   `diff.save` will now return a cleaner JSON than it was before.
-   Bug Fixes
    -   Duplicate tags will now not show up in a closed tag section's tag count.
    -   Stopped additon of extra whitespace on left side of screen when multi selecting too many files.

## V0.8.8

### Date: 06/05/2019

### Changes:

-   Improvements
    -   Improved how diffs are created from files so that they don't contain any tags which are for contexts.
        -   This means that moving a file will only give you a diff of tags that are not related to a context.
        -   Examples are `aux.color`, `aux.label`, etc.
        -   As a result, applying the diff to a file won't cause it to be moved.
    -   The hidden tag section has been changed from `aux._` to `hidden`.
    -   The action and hidden tag sections will now appear when only one tag meets the criteria for the section.
    -   The add tag auto complete will now check for a match of the start if the string and not a substring.
    -   The add tag autocomplete will hide the `aux._` tags until `aux._` is input.
    -   When clicking the background in multi-file selection mode, it will deselect the files and keep a diff of the last selected.
    -   Improved file diffs to keep the existing diff selected after merging it into a file.
    -   Added tag `aux.inventory.color` to global file that allows the user to set the inventory background color in player.
-   Bug Fixes
    -   Fixed an issue that would cause file diffs to apply their context positions to other files.
    -   Clicking the `minus` button of the final file in sheets will now switch to diff without the `minus` or `unselect all` buttons that don't do anything.

## V0.8.7

### Date: 06/05/2019

### Changes:

-   Improvements
    -   Added the ability to show hidden tags by toglging hidden tag section instead of the hidden tags button which has been removed.
    -   Edited hexagon button to be filled and have a larger plus icon to improve uniformity.
-   Bug Fixes
    -   Tag `#` section will no longer remain if there are no tags fitting the criteria.

## V0.8.6

### Date: 06/05/2019

### Changes:

-   Improvements
    -   Added the ability to automatically convert curly quotes (`U+2018`, `U+2019`, `U+201C`, `U+201D`) into normal quotes (`U+0008`, `U+0003`).
-   Bug Fixes
    -   Fixed an issue where tag diffs would appear like normal files.
    -   Fixed an issue that prevented users from moving the camera when tapping/clicking on a worksurface.

## V0.8.5

### Date: 06/04/2019

### Changes:

-   Bug Fixes
    -   Fixed an issue that caused diffs to not be draggable from the mini file in the upper right hand corner of the screen.
    -   Fixed some conflicts between the default panel opening logic and the new dragging logic on mobile.
    -   Fixed an issue that prevented users from dragging file IDs out from the file panel on mobile.

## V0.8.4

### Date: 06/04/2019

### Changes:

-   Improvements
    -   Made AUX Builder remove any context-related tags when cloning/duplicating a file.
        -   This prevents diff files from magically appearing in other contexts when dragging them.
        -   It is accomplished by deleting any tag that is hidden (starts with an underscore) or is related to a context made by an `aux.context` tag in another file.
    -   Added `diff.save()` and `diff.load()` AUX Script functions.
        -   `diff.save(diffToSave)`: Takes the given diff and returns JSON that can be stored in a tag.
        -   `diff.load(diffToLoad)`: Renamed from `diff.create()`, `diff.load()` is now able to take some JSON and returns a diff that can be applied to a file using `applyDiff()`.
    -   Numbers in tags can now start with a decimal instead of having to start with a digit.
        -   For example, `.0123` is now allowed and equals `0.0123`.
    -   Added the ability to customize user colors via the following tags:
        -   `aux.color`: Setting this tag on a user's file will cause that user to be the given color.
        -   `aux.scene.user.player.color`: Setting this tag on the globals file will cause all users in AUX Player to appear as the given color.
        -   `aux.scene.user.builder.color`: Setting this tag on the globals file will cause all users in AUX Builder to appear with the given color.
    -   Made AUX Player users default to a yellow color instead of blue.
    -   Renamed the `globals` file to `config`.
    -   Renamed the following tags/actions:
        -   `aux.context.surface.{x,y,z}` -> `aux.context.{x,y,z}`
        -   `aux.context.surface.rotation.{x,y,z}` -> `aux.context.rotation.{x,y,z}`
        -   `aux._creator` -> `aux.creator`
        -   `aux.builders` -> `aux.designers`
        -   `onSave()` -> `onSaveInput()`
        -   `onClose()` -> `onCloseInput()`
    -   Changed the `"Switch to Player"` button text to be `"Open Context in New Tab"`.
    -   Changed the title of AUX Builder to `"Channel Designer"`.
    -   Improved the file table to automatically focus the first input for newly added tags.
    -   Added an `onDiff()` event that is triggered on the file that a diff was applied to.
        -   The `that` parameter is an object with the following properties:
            -   `diffs`: The array of diffs that were applied to the file.
-   Bug Fixes
    -   Fixed the color picker input to not error when the edited tag doesn't have a value.
    -   Fixed the color picker basic input subtype to have the correct width so that the colors line up properly.
    -   Fixed an issue with showing an input box during the `onSaveInput()` or `onCloseInput()` callback from another input.
    -   Added in ability to drag file or diff out of file selection dropdown button.
    -   The sheet section will now hide itself when dragging a file from it and reopen itself when the drag is completed.
    -   Changed `Create Workspace` button tooltip to `Create Surface from Selection`.
    -   Removed the `Destroy File` and `Clear Diff` buttons from an empty diff sheet.
    -   Removed the `Destroy File` and replaced it with the `Clear Diff` button on a non-empty diff sheet.
    -   Fixed `player.tweenTo()` from affecting the inventory camera if the target file doesnt exist in it.

## V0.8.3

### Date: 06/03/2019

### Changes:

-   Improvements
    -   Replaced `aux.context.surface` with `aux.context.visualize`
        -   This allows specifying how a context should be visualized in AUX Builder.
        -   The previous option only allowed specifying whether a context is visualized, not how.
        -   There are currently 3 possible options:
            -   `false`: Means that the context will not be visible in AUX Builder. (default)
            -   `true`: Means that the context will be visible in AUX Builder but won't have a surface.
            -   `surface`: Means that the context will be visible with a surface in AUX Builder.

## V0.8.2

### Date: 05/31/2019

### Changes:

-   Improvements
    -   Added `onGridClick()`
        -   Triggered when the user clicks on an empty grid space in AUX Player.
        -   Runs on every simulaiton.
        -   The `that` parameter is an object with the following properties:
            -   `context`: The context that the click happened inside of. If the click occurred in the main viewport then this will equal `player.currentContext()`. If the click happened inside the inventory then it will equal `player.getInventoryContext()`.
            -   `position`: The grid position that was clicked. Contains `x` and `y` properties.
    -   Added the `aux.builders` tag which allows setting a whitelist for AUX Builder.
        -   `aux.whitelist` and `aux.blacklist` still exist and can be used to whitelist/blacklist users across both AUX Builder and AUX Player.
        -   If `aux.builders` is present then only users in the builder list can access AUX Builder.
        -   If `aux.builders` is not present then AUX Builder falls back to checking the whitelist and blacklist.
    -   Added support for `aux.movable=diff`.
        -   This mode acts like `clone` but the cloned file is a diff.
        -   You can control the tags that are applied from the diff by setting the `aux.movable.diffTags` tag.
    -   Added `player.isBuilder()` function for AUX Script.
        -   Determines if the current player is able to load AUX Builder without being denied. For all intents and purposes, this means that their name is in the `aux.builders` list or that there is no `aux.builders` list in the globals file.
    -   Added `player.showInputForTag(file, tag, options)` function for AUX Script.
        -   Shows an input dialog for the given file and tag using the given options.
        -   Options are not required, but when specified the following values can be used:
            -   `type`: The type of input dialog to show.
                -   Supported options are `text` and `color`.
                -   If not specified it will default to `text`.
            -   `subtype`: The specific version of the input type to use.
                -   Supported options are `basic`, `advanced`, and `swatch` for the `color` type.
                -   If not specified it will default to `basic`.
            -   `title`: The text that will be shown as the title of the input box.
            -   `foregroundColor`: The color of the text in the input box.
            -   `backgroundColor`: The color of the background of the input box.
            -   `placeholder`: The placeholder text to use for the input box value.
    -   Added autofill feature to the add tag input box for improved tag adding.
    -   Center camera button is only shown when at a specified distance from the world center.
    -   Placed camera type toggle back inside the menu for both AUX Builder and AUX Player.
    -   Changed hexagon image to include a plus sign to make is match with other 'add item' buttons.
    -   Added ability to remove files from a search, will convert any remaining files into a multiselected format.
    -   Removed bottom left diff brush from builder. Diffs need to be dragged from their file ID in the sheets menu now.
    -   Changed the default placholder in the search bar from `search`, `[empty]`, and `[diff-]` to just be `search / run`.
    -   Edited the `RemoveTags()` function to allow it to use Regular Expressions to search for the tag sections to remove.

## V0.8.1

### Date: 05/29/2019

### Changes:

-   Improvements

    -   Added in the `RemoveTags(files, tagSection)` function to remove any tag on the given files that fall into the specified tag section. So triggering a `RemoveTags(this, "position")` will remove all tags such as `position.x` and `position.random.words` on this file.
    -   Added the `aux.destroyable` tag that prevents files from being destroyed when set to `false`.
    -   Made the globals file not destroyable by default.
    -   Reimplemented ability to click File ID in the sheet to focus the camera on it.
    -   Added the `aux.editable` tag that can be used to prevent editing a file in the file sheet.
    -   Added events for `onKeyDown()` and `onKeyUp()`.
        -   These are triggered whenever a key is pressed or released.
        -   The `that` parameter is an object containing the following fields:
            -   `keys` The list of keys that were pressed/released at the same time.
        -   See https://developer.mozilla.org/en-US/docs/Web/API/KeyboardEvent/key/Key_Values for a list of possible key values.
    -   Added new formula functions:
        -   `getFilesInStack(file, context)` gets the list of files that are in the same position as the given file.
        -   `getNeighboringFiles(file, context, direction)` gets the list of files that are next to the given file in the given direction.
            -   Possible directions: `left`, `right`, `front`, `back`.
            -   If a direction is not specified, then the function returns an object containing every possible direction and the corresponding list of files.
        -   `player.importAUX(url)` loads an .aux file from the given URL and imports it into the current channel.
    -   Improved the `whisper()` function to support giving it an array of files to whisper to.
    -   Set an empty diff file as the selected file if no other files are selected, this will allow new files to be dragged out drom this diff's id as a new file.
        -   Selection count is set to 0 in this instance as not files are meant to be shown as selected.
    -   Added a "Create Worksurface" button to the file sheet.
        -   This will create a new worksurface and place all the selected files on it.
        -   The worksurface will use the given context name and can be locked from access in AUX Player.
        -   The new worksurface file will automatically be selected.
        -   The system will find an empty spot to place the new worksurface.
    -   Added camera center and camera type buttons to lower right corner of AUX Builder and AUX Player.
        -   Inventory in AUX Player also has a camera center button.
        -   Camera center will tween the camera back to looking at the world origin (0,0,0).
        -   Camera type will toggle between perspective and orthographic cameras. The toggle button that used to do this has been removed from the main menus.

-   Bug Fixes
    -   Fixed `tweenTo` function not working after changing the camera type.
    -   Fixed the file sheet to not have a double scroll bar when the tags list becomes longer than the max height of the sheet.
    -   Fixed an issue that would add a file to the "null" context when dragging it out by it's ID.

## V0.8.0

### Date: 05/25/2019

### Changes:

-   Improvements
    -   Replaced 2D slot-based inventory with a full 3D inventory context view on the lower portion of the screen.
        -   You can drag files seamlessly in and out of the inventory and current player context.
        -   Inventory has seperate camera control from the player context.
        -   Inventory is now unlimited in capacity as it is just another 3d context to place files in and take with you.
    -   Added a tag section check for multiple action tags, will now compress them into the `actions()` section.
    -   Add a docker-compose file for arm32 devices.
    -   Add the ability to execute a formula and get file events out of it.
    -   Add a play button to the search bar that executes the script.
-   Bug Fixes
    -   Fixed ability to click on files with `aux.shape` set to `sprite`.
    -   Hide the context menu on mobile when clicking the background with it open.
    -   Refactored progress bars to be more performant.
    -   Progress bars no longer interfere with input.
    -   Allow queries to return values that are not null or empty strings.
    -   Remove context menu on mobile when clicking on background.
    -   Make users that are in AUX Player appear blue.

## V0.7.8

### Date: 05/23/2019

### Changes:

-   Bug Fixes
    -   Made adding a tag put the new tag in the correct position in the sheet so it doesn't jump when you edit it.
    -   Fixed the ability to see other players.

## V0.7.7

### Date: 05/23/2019

### Changes:

-   Improvements
    -   The show hidden tag button and new tag button have swapped places.
    -   The sheets section will automatically appear when the search bar is changed.
    -   New create new file button art has been implemented.
    -   Several tags have changed:
        -   `aux.context.movable` -> `aux.context.surface.movable`
        -   `aux.context.x` -> `aux.context.surface.x`
        -   `aux.context.y` -> `aux.context.surface.y`
        -   `aux.context.z` -> `aux.context.surface.z`
        -   `aux.context.grid` -> `aux.context.surface.grid`
        -   `aux.context.scale` -> `aux.context.surface.scale`
        -   `aux.context.minimized` -> `aux.context.surface.minimized`
    -   Added `aux.context.surface` as a way to determine if a surface should show up in AUX Builder.
        -   Defaults to `false`.
    -   Changed how contexts are configured:
        -   You can now configure a context by setting `aux.context` to the context.
        -   Previously, this was done by creating a special tag `{context}.config`.
    -   Added `aux.context.locked` as a way to determine if a context should be able to be loaded in AUX Player.
        -   Defaults to `true` for contexts that do not have a file that sets `aux.context` for it.
        -   Defaults to `false` for contexts that have a file that sets `aux.context` for it and do not have a `aux.context.locked` tag.
    -   Changed how the globals file is created:
        -   It no longer has a label.
        -   It is now movable by default. (but you have to put it in a context first)
        -   It now defines the "global" context instead of a random context.
        -   It is not in the "global" context by default. (so there's just a surface with no files)
-   Bug Fixes
    -   The tags in sheets will now be sorted aplhabetically on show/hide tag sections.

## V0.7.6

### Date: 05/21/2019

### Changes:

-   Improvements
    -   Tag compression now happens when there are at least 2 similar starting sections.
    -   Tag sections now begin with or are replaced by `#`.
    -   Tag sections now truncate if they are over 16 characters.
    -   Tag sections now begin all turned on when opening the sheets.
    -   Tag sections now account for hidden tags and only show a tag section button if the amount of visible hidden tags is greater than 2.
    -   Made the channel ID parsing logic follow the same rules we use for the URLs.
    -   Added a toast message that will be shown whenever a file is deleted via the file table or the trash can.
-   Bug Fixes
    -   Fixed the `isBuilder` and `isPlayer` helper variables.

## V0.7.5

### Date: 05/21/2019

### Changes:

-   Improvements
    -   Tag compression to the table for tags with 3 or more similar starting sections(The series of characters before the first period in the tag).
    -   Made switching contexts in AUX Player via `player.goToContext()` fast by not triggering a page reload.
    -   Forced each channel in AUX Player to display the same context as the primary context.
    -   Added in ability to drag a block out of the sheet's ID value.
    -   Added the `diff.create(file, ...tags)` function.
        -   This creates a diff that takes the specified tags from the given file.
        -   Tags can be strings or regex.
        -   The result can be used in `applyDiff()` or in `create()`.
        -   Example:
            -   `diff.create(this, /aux\..+/, 'fun')`
            -   Creates a new diff that copies all the `aux.*` and `fun` tags.
    -   Added the `player.currentContext()` function.
        -   This returns the context that is currently loaded into AUX Player.
    -   Added the `onPlayerContextEnter()` event.
        -   This is triggered whenever AUX Player loads or changes a context.
        -   The `that` variable is an object containing the following properties:
            -   `context` - the context that was loaded.
    -   Added convenience functions for accessing the first and last elements on an array.
        -   `array.first()` will get the first element.
        -   `array.last()` will get the last element.
-   Changes
    -   Changed the @ and # formula expressions to always return a list of values.
        -   The values will always be sorted by the ID of the file that it came from.
            -   For @ expressions this means that the files will be sorted by ID.
            -   For # expressions this means that the values will be sorted by which file they came from.
        -   Because of this change, users should now use the `.first()` function to get the first file returned from a query.
-   Bug Fixes
    -   Fixed the wording when adding and removing channels.

## V0.7.4

### Date: 05/20/2019

### Changes:

-   Improvements
    -   Added the `NODE_PORT` environment variable to determine which port to use for HTTP in production.
-   Bug Fixes
    -   Fixed SocketManager to build the connection url correctly.

## V0.7.3

### Date: 05/20/2019

### Changes:

-   Bug Fixes
    -   Updated sharp to v0.22.1

## V0.7.2

### Date: 05/20/2019

### Changes:

-   Bug Fixes
    -   Fixed an issue where the server would return the wrong HTML page for AUX Player.

## V0.7.1

### Date: 05/20/2019

### Changes:

-   Bug Fixes
    -   Fixed an issue with running AUX on a .local domain that required HTTPs.

## V0.7.0

### Date: 05/20/2019

### Changes:

-   Improvements
    -   Search bar will now always remain across the top of builder.
    -   Made the `aux.context.grid` tag not use objects for hex heights.
    -   Made `auxplayer.com/channel` load AUX Builder and `auxplayer.com/channel/context` load AUX Player.
    -   Added `onConnected()` and `onDisconnected()` events to notify scripts when the user becomes connected for disconnected from the server.
    -   Added `player.isConnected()` to help formulas easily determine if the player is currently connected.
        -   Works by checking the `aux.connected` tag on the user's file.
-   Bug Fixes
    -   Allow for the expansion and shrinking of hexes after they have been raised or lowered.
    -   Clicking on the diff bursh in builder will now make the sheets appear correctly.
    -   Selecting the file ID in builder will now no longer change the zoom that sent the camera too far away.
    -   Upon shrinking the hex grid, hexes will now remain if a file is on top of it.
    -   Clicking on a non centeral hex did not show correct raise and lower options, now it does.
    -   Fixed an issue that would cause a formula to error if evaluating an array which referenced a non-existant tag.
        -   In the test scenario, this made it appear as if some blocks were able to be moved through and other blocks were not.
        -   In reality, the filter was breaking before it was able to evaluate the correct block.
        -   This is why re-creating a file sometimes worked - because the new file might have a lower file ID which would cause it to be evaluated before the broken file was checked.
    -   Fixed an issue that would cause the formula recursion counter to trigger in non-recursive scenarios.

## V0.6.5

### Date: 05/10/2019

-   Improvements
    -   Added `aux.iframe` tag that allows you to embed HTML pages inside an AUX.
        -   Related iframe tags:
            -   `aux.iframe`: URL of the page to embed
            -   `aux.iframe.x`: X local position
            -   `aux.iframe.y`: Y local position
            -   `aux.iframe.z`: Z local position
            -   `aux.iframe.size.x`: Width of the iframe plane geometry
            -   `aux.iframe.size.y`: Height of the iframe plane geometry
            -   `aux.iframe.rotation.x`: X local rotation
            -   `aux.iframe.rotation.y`: Y local rotation
            -   `aux.iframe.rotation.z`: Z local rotation
            -   `aux.iframe.element.width`: The pixel width of the iframe DOM element
            -   `aux.iframe.scale`: The uniform scale of the iframe plane geometry

## V0.6.4

### Date: 05/09/2019

### Changes:

-   Changes
    -   Made cloned files **not** use the creation hierarchy so that deleting the original file causes all child files to be deleted.
-   Bug Fixes
    -   Fixed the "Destroy file" button in the file sheet to allow destroying files while searching.

## V0.6.3

### Date: 05/09/2019

### Changes:

-   Improvements
    -   Made cloned files use the creation hierarchy so that deleting the original file causes all child files to be deleted.
-   Bug Fixes
    -   Fixed an issue that caused clonable files to not be cloned in AUX Player.

## V0.6.2

### Date: 05/09/2019

### Changes:

-   Improvements
    -   Allow users to determine which side of the file they have clicked on by using `that.face` variable on an `onClick` tag.
    -   Removed `aux.pickupable` and replaced it with special values for `aux.movable`.
        -   Setting `aux.movable` to `true` means it can be moved anywhere.
        -   Setting `aux.movable` to `false` means it cannot be moved.
        -   Setting `aux.movable` to `clone` means that dragging it will create a clone that can be placed anywhere.
        -   Setting `aux.movable` to `pickup` means it can be moved into any other context but not moved within the context it is currently in (only applies to AUX Player).
        -   Setting `aux.movable` to `drag` means it can be moved anywhere within the context it is currently in but not moved to another context. (only applies to AUX Player).
    -   Added the ability to destroy files from the file sheet.
    -   Added the ability to display a QR Code from formula actions.
        -   Use `showQRCode(data)` and `hideQRCode()` from formula actions.
    -   Added the ability to create a new empty file from the file sheet.
        -   Doing so will automatically select the new file and kick the user into multi-select mode.
    -   Added the ability to whitelist or blacklist users by using `aux.whitelist` and `aux.blacklist`.
        -   For example, setting `aux.whitelist` to `Kal` will ensure that only users named `Kal` can access the session.
        -   Similarly, setting `aux.blacklist` to `Kal` will ensure that users named `Kal` cannot access the session.
        -   In the case of a name being listed in both, the whitelist wins.
-   Bug Fixes
    -   Fixed an issue where long tapping on a file would register as a click on mobile.
    -   Dragging a minimized workspace will no longer change its z value for depth, only its x and y.

## V0.6.1

### Date: 05/07/2019

### Changes:

-   Bug Fixes
    -   Fixed the Copy/Paste shortcuts to make `Cmd+C` and `Cmd+V` work on Mac.

## V0.6.0

### Date: 05/07/2019

### Changes:

-   Improvements

    -   Added an `aux.progressBar` tag that generates a progressbar above the file, this tag can be set to any value form 0 to 1.
        -   This new tag also has additionally: `aux.progressBar.color` and `aux.progressBar.backgroundColor` to color the progressbar's components.
        -   This tag also has: `aux.progressBar.anchor` to set the facing direction of the progress bar relative to the file.
    -   Added `aux.pickupable` to control whether files can be placed into the inventory in the player or not, will be true (able to be put in inventory) by default.
        -   If `aux.pickupable` is true but `aux.movable` is false, the file can still be dragged into the inventory without moving the file position. It can also be dragged out of the inventory by setting the file position only until is is placed, then not allowing position changes again as `aux.movable` is still false.
    -   Added the ability to load additional channels into an AUX Player channel.
        -   Channels can be loaded from any reachable instance of AUX Server. (auxplayer.com, a boobox, etc.)
        -   To add a channel to your AUX Player, simply open the hamburger menu and click "Add Channel".
            -   Enter in the ID of the channel you want to load.
            -   There are several options:
                -   A URL (`https://auxplayer.com/channel/context`)
                -   A remote context ID (`auxplayer.com/channel/context`)
                -   A local context ID (`channel/context`)
                -   A local channel ID (`channel`)
        -   To remove a channel, open the hamburger menu and click on the one you want to remove.
        -   Channels can also be loaded by putting them in the query string of the URL.
            -   This is done by adding a parameter named `channels` set to the ID of the channel that you want to load.
            -   For example, `channels=abc/test` will load the `abc/test` channel.
            -   As a result, the URL ends up looking something like this `https://auxplayer.com/channel/context?channels=abc/test&channels=other/channel`.
            -   Note that you can only add channels this way. You must go to the hamburger menu to remove a channel.
                -   Sharing URLs will cause all the channels you have loaded to show up for someone else but it won't remove any channels they already have loaded.
        -   Added several new formula functions:
            -   `superShout(event, arg)` performs a shout that goes to every loaded channel. This is the only way for channels to communicate with each other.
            -   `player.loadChannel(id)` loads the channel with the given ID.
            -   `player.unloadChannel(id)` unloads the channel with the given ID.
        -   Additionally, the following events are always sent to every channel:
            -   `onQRCodeScannerOpened()`
            -   `onQRCodeScannerClosed()`
            -   `onQRCodeScanned()`
            -   `onTapCode()`
        -   How it works
            -   Channels are loaded by creating files in the user's "simulation context".
                -   You can get the user's simulation context by using `player.getFile().aux._userSimulationsContext`.
            -   AUX Player looks for these files and checks if they have a `aux.channel` tag.
                -   For files that do, then the `aux.channel` tag value is used as a channel ID and then AUX Player loads it for each file.
                -   Files that don't are ignored.
            -   Note that because we have multiple channels loaded there are multiple user files and global files.
                -   This is fine because channels cannot lookup files that other channels have.
                -   Because of this, a user also has multiple simulation contexts.
                -   This works out though, because we merge all the simulation contexts and remove duplicate channels.
                -   When `player.unloadChannel(id)` is called, we only remove simulation files that are in the channel that the script is running in.
                -   As a result, if another channel has called `player.loadChannel(id)` with the same ID the channel will remain loaded because at least one channel has requested that it be loaded.
    -   Added in a tween for the zoom that fires once a file has been focused on, it will tween to file position then zoom to the set zoom value.
    -   Added `whisper(file, event, argument)` formula function that sends shouts to a single file.
    -   Added a `aux.version` tag to the globals file which will be used to help determine when breaking changes in the AUX file format occur.
    -   Added the ability to copy and paste file selections in AUX Builder.
        -   Pressing `Ctrl+C` or `Cmd+C` will cause the currently selected files to be copied to the user's clipboard.
        -   Pressing `Ctrl+V` or `Cmd+V` will cause the currently selected files to be pasted into the world where the user's cursor is.
        -   Does not interfere with normal copy/paste operations like copying/pasting in input boxes.
        -   If a worksurface is included in the user's selection the new worksurface will be duplicated from it.
            -   This allows you to do things like copy the context color.
            -   Any files that are being copied from the old worksurface to the new one will also maintain their positions.
    -   Added the ability to copy worksurfaces AUX Builder using the new `"Copy"` option in the context menu.
        -   Using the `Ctrl+V` keybinding after copying the worksurface will paste a duplicate worksurface with duplicates of all the files that were on the surface.
    -   Added the ability to drag `.aux` files into AUX Builder.
        -   This will upload them just like the upload option in the hamburger menu.
    -   Added `player.hasFileInInventory(file)` formula function that determines if the given file or list of files are in the current player's inventory.
        -   As a part of this change, it is now possible to use the other user-related functions in formulas.
    -   Moved the `handlePointerEnter` and `handlePointerExit` function logic to only work in `PlayerInteractionManager`.
    -   Added the `handlePointerDown` to `PlayerInteractionManager` so down events in general can be collected on the player.
    -   Clicking on the `Raise` and `Lower` options on the workspace dropdown will now effect the entrire workspace if it has been expanded.

## V0.5.4

### Date: 04/29/2019

### Changes:

-   Improvements
    -   Changed AUX Player's default background color to match the dark background color that AUX Builder uses.
    -   Changed the globals file to look like a normal file when created and be labeled as "Global".
    -   Updated all the formula functions to use the new naming scheme.
    -   Added the ability to drag worksurfaces when they are minimized.
        -   Setting `aux.context.movable` to `false` will prevent this behavior.
    -   Selecting an item in the inventory no longer shows a selection indicator.
-   Bug Fixes
    -   The inventory placeholders should now always appear square.
    -   Dragging an item out of the inventory will now always remove the image of that item in the inventory.

## V0.5.3

### Date: 04/26/2019

### Changes:

-   Bug Fixes
    -   Fixed an issue that would cause data loss on the server.
        -   The issue was caused by not cleaning up some resources completely.
        -   Because some services were left running, they would allow a session to run indefinitely while the server was running but were not saving any new data to the database.
        -   As a result, any changes that happened after the "cleanup" would be lost after a server restart.

## V0.5.2

### Date: 04/26/2019

### Changes:

-   Improvements
    -   Set builder's default background color to dark gray. Player remains the light blue.
    -   Changed the `onDragAny/onDropAny` actions to be `onAnyDrag/onAnyDrop`.
    -   `formula-lib.ts` has changed `isPlayerInContext` export to `player.isInContext`.
    -   `formula-lib.ts` has changed `makeDiff` export to `diff`.
    -   Made the mini file dots much smaller.
    -   Added the ability to show and hide a QR Code Scanner using the `openQRCodeScanner()` and `closeQRCodeScanner()` functions.
        -   Upon scanning a QR Code the `onQRCodeScanned()` event is triggered with the `that` variable bound to the scanned QR code.
        -   The `onQRCodeScannerOpened()` event is triggered whenever the QR Code Scanner is opened.
        -   The `onQRCodeScannerClosed()` event is triggered whenever the QR Code Scanner is closed.
    -   Moved the file sheet to the right side of the screen.
-   Bug Fixes
    -   Fixed an issue with trying to load a WebP version of the "add tag" icon in Safari.
        -   Safari doesn't support WebP - so we instead have to load it as a PNG.
    -   Fixed the proxy to return the original content type of images to Safari.
        -   Because Safari doesn't support WebP we can't automatically optimize the images.

## V0.5.1

### Date: 04/25/2019

### Changes:

-   Improvements
    -   Automatically log in the user as a guest if they attempt to got to as context without being logged in.
-   Bug Fixes
    -   Stopped a new Guest's username from saying `guest_###` upon logging into a new guest account for the first time.
    -   Fixed highlighting issues when dragging files around.
    -   Totally removed the AUX Player toolbar so that it doesn't get in the way of input events. (Was previously just transparent)
    -   Fixed an issue with files not responding to height changes on a hex when the config file wasn't in the same context.

## V0.5.0

### Date: 04/25/2019

### Changes:

-   Improvements
    -   Restricted onCombine feature to only fire in aux-player and restrict it from happening on aux-builder.
    -   Removed the `clone()` function.
    -   Improved the `create()` function to be able to accept lists of diffs/files.
        -   This allows you to quickly create every combination of a set of diffs.
        -   For example, `create(this, [ { hello: true }, { hello: false } ])` will create two files. One with `#hello: true` and one with `#hello: false`.
        -   More complicated scenarios can be created as well:
            -   `create(this, [ { row: 1 }, { row: 2 } ], [ { column: 1 }, { column: 2 } ])` will create four files for every possible combination between `row: 1|2` and `column: 1|2`.
            -   `create(this, { 'aux.color': 'red' }, [ makeDiff.addToContext('context_1'), makeDiff.addToContext('context_2') ])` will create two files that are both red but are on different contexts.
            -   `create(this, @aux.color('red'), { 'aux.color': 'green' })` will find every file that is red, duplicate them, and set the new files' colors to green.
    -   Improved how we position files to prevent two files from appearing at the same index.
        -   Creating new files at the same position will now automatically stack them.
        -   Stacking is determined first by the index and second by the file ID.
    -   Added a zoom property to the `tweenPlayerTo` function to set a consistent zoom on file focus.
    -   Moved the worksurface context menu options to files mode.
    -   Moved the channel name to the hamburger menu and added the QR Code to the menu as well.
    -   Worksurface improvements
        -   Removed the header in AUX Player so that only the hamburger menu is shown.
        -   Removed the option to enter into worksurfaces mode.
            -   If users are already in worksurfaces mode then they can still exit.
        -   Removed the ability to snap or drag worksurfaces.
        -   Removed the ability to change the worksurface color.
    -   Removed the change background color context menu.
    -   Made the globals file generate as a worksurface.
    -   File Sheet/Search improvements
        -   Removed the edit icon and replaced it with a search icon at the top right of the top bar.
        -   Added the ability to save a `.aux` file from the current selection/search.
        -   Moved the "+tag" button to the left side of the panel and added an icon for it.
        -   Added another "Add Tag" button to the bottom of the tags list.
        -   Added the ability to show the list of selected file IDs in the search bar.
-   Bug Fixes
    -   Stopped sheet closing bug from taking multiple clicks to reopen.

## V0.4.15

### Date: 04/22/2019

### Changes:

-   Improvements

    -   Added a basic proxy to the server so that external web requests can be cached for offline use.
        -   Only works when the app is served over HTTPS.
        -   Uses service workers to redirect external requests to the server which can then download and cache the resources.
            -   Shouldn't be a security/privacy issue because all cookies and headers are stripped from the client requests.
            -   As a result this prevents users from adding resources which require the use of cookies for authorization.
            -   A nice side-effect is that it also helps prevent advertisers/publishers from tracking users that are using AUX. (Cookie tracking and Browser Fingerprinting are prevented)
        -   Currently, only the following image types are cached:
            -   `PNG`
            -   `JPG`
            -   `GIF`
            -   `WEBP`
            -   `BMP`
            -   `TIFF`
            -   `ICO`
        -   Upon caching an image, we also optimize it to WEBP format to reduce file size while preserving quality.
    -   Added `onPointerEnter()` and `onPointerExit()` events that are triggered on files that the user's cursor hovers.
    -   Added a pre-commit task to automatically format files.
    -   Formatted all of the source files. (TS, JS, Vue, JSON, HTML, CSS)
    -   Added an option to the dropdown in aux-builder to jump to aux-player for the current context
    -   `formula-lib.ts` has added a `isPlayerInContext` function to determine if path is in the expected context in aux-player.
    -   `formula-lib.ts` has changed `tweenTo` function to `tweenPlayerTo` for better clarity on the function's use.

## V0.4.14

### Date: 04/19/2019

### Changes:

-   Improvements
    -   Users that join as a guest will now have a cleaner visible name of `Guest`.
    -   Removed the builder checkbox on the new workspace popup to make the feature cleaner.
    -   Added the ability to zoom to a file by tapping/clicking its ID in the file sheet.
    -   Added a couple script functions:
        -   `tweenTo(file or id)` causes the current user's camera to tween to the given file. (just like how the sheet does it)
        -   `toast(message)` causes a toast message to pop up with the given message. It will automatically go away after some time.

## V0.4.13

### Date: 04/18/2019

### Changes:

-   Improvements
    -   Can load external images by setting `aux.image` to an image url.
        -   **NOTE:** The remote server must be CORS enabled in order to allow retrieval of the image.
    -   Added `sprite` as an option for `aux.shape`.
        -   This is a camera facing quad that is great for displaying transparent images.
    -   Added several events:
        -   `onCreate()` is called on the file that was created after being created.
        -   `onDestroy()` is called on the file just before it is destroyed.
        -   `onDropInContext()` is called on all the files that a user just dragged onto a context. (`that` is the context name)
        -   `onDragOutOfContext()` is called on all the files that a user just dragged out of a context. (`that` is the context name)
        -   `onDropAnyInContext()` is called on all files when any file is dragged onto a context. (`that` is an object that contains the `context` and `files`)
        -   `onDragAnyOutOfContext()` is called on all files when any file is dragged out of a context. (`that` is an object that contains the `context` and `files`)
        -   `onDropInInventory()` is called on the file that a user just dragged into their inventory.
        -   `onDragOutOfInventory()` is called on the file that a user just dragged out of their inventory.
        -   `onDropAnyInInventory()` is called on all files when any file is dragged into the user's inventory. (`that` is the list of files)
        -   `onDragAnyOutOfInventory()` is called on all files when any file is dragged out of the user's inventory. (`that` is the list of files)
        -   `onTapCode()` is called on every file whenever a 4 digit tap code has been entered. (`that` is the code)
            -   It is recommended to use an `if` statement to filter the tap code.
            -   This way you won't get events for tap code `1111` all the time due to the user tapping the screen.
        -   All of the drag/drop events are triggered once the user is done dragging. (not during their drag)
    -   Added checkboxes the new workspace modal to allow users to set whether it should show up in builder, player, or both.

## V0.4.12

### Date: 04/17/2019

### Changes:

-   **Breaking Changes**
    -   Changed worksurfaces and player config files to use `{context}.config` instead of `aux.builder.context` and `aux.player.context`.
        -   This also allows people to specify formulas on a per-context basis.
        -   We call these new tags "config tags".
        -   For example, you can show the `hello` context in both AUX Builder and AUX Player by setting the `hello.config` tag to `true`.
        -   Because of this change, existing worksurfaces no longer work. To regain your worksurfaces, do a search for `@aux.builder.context` and then create a config tag for the worksurfaces that are found.
    -   Changed worksurface config values to use `aux.context.{value}` instead of `aux.builder.context.{value}`.
        -   Removing `builder` from the name makes it easier to understand that the tags are describing the contexts that the file is configuring.
    -   Renamed `aux._parent` to `aux._creator`.
    -   Moved functions that create file diffs to their own namespace.
        -   `xyzDiff()` is now `makeDiff.xyz()`
        -   so `addToContextDiff()` is now `makeDiff.addToContext()`
-   Bug Fixes
    -   Fixed an issue that would prevent some files from showing up in Aux Builder due to being created with incorrect data.
    -   Fixed the ability to shrink worksurfaces.
-   Improvements
    -   Added the ability to pass arguments in `shout()`.
        -   For example, you can pass the number 11 to everything that has a `handleMessage()` tag using `shout("handleMessage", 11)`.
    -   Added `isBuilder` and `isPlayer` variables to formulas.
        -   This allows formulas to tell whether they are being run in AUX Builder or AUX Player.
        -   Using these variables in combination with config tags allows specifying whether a context should show up in AUX Builder or AUX Player.
        -   For example, the `hello` context will only show up in AUX Builder when the `hello.config` tag is set to `=isBuilder`.
    -   Added the ability to pass an array of files to `clone()` and `destroy()`.
    -   Changed the generated context ID format from `aux._context_{uuid}` to `context_{short-uuid}`.
    -   Added `aux.mergeable` so control whether diffs can be merged into other files.
    -   Added `md-dialog-prompt` to `GameView` to allow users to set custom contexts for new workspaces.
    -   Removed the `_destroyed` tag. Setting it now does nothing.
    -   Aux Player now uses `aux.context.color` value as the scene's background color.
        -   If `aux.context.color` has no value or is undefined, then it will fall back to `aux.scene.color`.
    -   Made diff toolbar in AUX Builder transparent and Inventory toolbar in AUX Player mostly transparent (slots are still lightly visible.)
    -   Added a trash can that shows up when dragging a file.
        -   Dragging files onto this trash can causes the file to be deleted.
        -   Dragging a diff onto the trash can causes the diff to be cleared.
    -   Added support for `aux.label.anchor` to allow positioning of the label.
        -   Supported values are:
            -   top (default)
            -   left
            -   right
            -   front
            -   back
            -   floating (word bubble)

## V0.4.11

### Date: 04/12/2019

### Changes:

-   Improvements
    -   Updated mesh materials and scene lighting to provide a cleaner look and more accurate color representation.
    -   Dragging files off of worksurfaces no longer deletes them but simply removes them from the context.
    -   Functions:
        -   The `clone()` and `copy()` functions have been changed to accept the first parameter as the creator. This means instead of `clone(this)` you would do `clone(null, this)`. Because of this change, `cloneFrom()` and `copyFrom()` are redundant and have been removed.
        -   The `clone()` and `copy()` functions now return the file that was created.
        -   New Functions:
            -   `addToContextDiff(context, x (optional), y (optional), index (optional))` returns an object that can be used with `create()`, `clone()`, or `applyDiff()` to create or add a file to the given context.
            -   `removeFromContextDiff(context)` returns an object that can be used with `create()`, `clone()`, or `applyDiff()` to remove a file from the given context.
            -   `addToContext(file, context)` adds the given file to the given context.
            -   `removeFromContext(file, context)` removes the given file from the given context.
            -   `setPositionDiff(context, x (optional), y (optional), index (optional))` returns a diff that sets the position of a file in the given context.
            -   `addToMenuDiff()` returns a diff that adds a file to the user's menu.
            -   `removeFromMenuDiff()` returns a diff that removes a file from the user's menu.
        -   Other changes
            -   `create()`, `clone()`, and `createMenuItem()` all support using files as diffs.

## V0.4.10

### Date: 04/11/2019

### Changes:

-   Bug Fixes
    -   Fixed an issue that prevented shouts from adding menu items to the user's menu.
    -   Fixed an issue that caused all users to have hexes.

## V0.4.9

### Date: 04/11/2019

### Changes:

-   Bug Fixes
    -   Fixed a build error.
-   Other improvements
    -   Fudging orthographic camera user context position based on its zoom level. This is not a perfect implementation but does provide a better sense of “where” ortho are when using zoom.

## V0.4.8

### Date: 04/11/2019

### Changes:

-   Bug Fixes
    -   Fixed some broken tests.

## V0.4.7

### Date: 04/11/2019

### Changes:

-   Bug fixes
    -   Typing `=` into a cell should no longer cause issues.
-   Improvements
    -   Menus
        -   Files can now be added to the user's menu.
        -   The items will only show up in AUX Player.
        -   Several functions have been added to help with adding and creating menu items:
            -   `createMenuItem(category, label, actionScript, data (optional))` will create a new file and add it to the current user's menu.
            -   `destroyMenuItem(category)` will destroy any files in the current user's menu with the given category.
            -   `destroyAllMenuItems()` will destroy all files in the current user's menu.
            -   `addToMenu(file)` will add the given file to the current user's menu.
            -   `removeFromMenu(file)` will remove the given file from the current user's menu.
        -   In addition, the following tags control various properties on menu items.
            -   `aux.label` controls the text on the menu item.
            -   `aux.label.color` controls the text color of the menu item.
            -   `aux.color` controls the background color of the menu item.
            -   `onClick()` is called when the menu item is clicked.
            -   `aux.input` turns the menu item into an input that allows modification of the given tag name.
                -   Clicking on the menu item will show a dialog with an input box.
            -   `aux.input.target` indicates the file that the input tag should be set on.
                -   for example, setting `aux.input.target` to `=@name("joe")` will cause the input to change the tag on the file that has the `name` tag set to `joe`.
            -   `aux.input.placeholder` sets the placeholder text to use for the input box.
            -   `onSave()` is called after the user chooses to save their changes.
            -   `onClose()` is called after the dialog has been closed, regardless of whether the changes were saved or not.

## V0.4.6

### Date: 04/11/2019

### Changes:

-   Improvements

    -   Camera is now orthographic by default for both AUX Builder and AUX Player.
        -   There is a toggle button in the menu for builder and player that lets you toggle a perspective camera on/off.

## V0.4.5

### Date: 04/10/2019

### Changes:

-   Bug Fixes
    -   Fixed scrolling in the file panel.

## V0.4.4

### Date: 04/10/2019

### Changes:

-   Improvements:
    -   Diffballs
        -   The recent files list is now a "brush" that takes properties from the last file or tag that was modified.
        -   This means that you can now drag out a file on top of another file to paint the brush's tags onto another file.
        -   The effect is that you can copy and paste tags onto other files.
    -   File Selection
        -   The file panel now only shows the number of selected files when in multi-select mode.
        -   When in single select mode the "Unselect All" button is now a "Multi Select" button to transition to multi select mode.
        -   Hiding or showing the file panel no longer changes the file selection mode.
        -   Selecting the file brush at the bottom of the screen now opens the file panel to show the tags on the brush.
        -   When the brush is selected, the "Muti Select" button becomes a "Clear Diff" button which resets the brush to an empty file.

## V0.4.3

### Date: 04/09/2019

### Changes:

-   Improvements:

    -   Loading screen will show error if one occurs during load.
    -   Can close loading screen if error occurs by pressing the `DISMISS` button.

## V0.4.2

### Date: 04/09/2019

### Changes:

-   Added loading screen to Aux Builder and Aux Player.

## V0.4.1

### Date: 4/05/2019

### Changes:

-   Improvements
    -   File Selection
        -   There are now two file selection modes:
        -   Single select
            -   Users in single select mode are able to click files to automatically show the sheet for the selected file.
            -   Clicking in empty space will clear the selection.
            -   Holding control and selecting another file will add the clicked file to the user's selection and switch to multi-select mode.
            -   Closing the sheet or clicking "Unselect All" will cause the user's selection to be cleared.
        -   Multi select
            -   Works like the old way.
            -   Opening the sheet causes multi-select mode to be enabled.
            -   Alternatively, selecting a file while holding the control key will also cause multi-select mode to be enabled.
            -   While in multi select mode the sheet can be closed just like normal.
            -   Clicking "Unselect All" will cause the selection to be cleared and will switch back to single select mode.
    -   File Sheet
        -   Search
            -   The file sheet now includes a search icon that can be used to show a search bar.
            -   The search bar allows the user to type in formulas and see the results in realtime.
            -   Any files returned from the search are editable in the table.
            -   Other results (like numbers) are shown in a list.
            -   Using the `Ctrl+F` (`Cmd` is difficult to intercept) keyboard shortcut will open the sheet and automatically focus the search bar.
            -   Pressing `Enter` or the green checkmark next to the search bar will finish the search and automatically select any files returned from the search.

## V0.4.0

### Date: 4/04/2019

### Changes:

-   Bug Fixes:
    -   Fixed an issue with having multiple tabs open that caused the tabs to send events as each other.
        -   This was previously fixed but was re-broken as part of a bit of rework around storing atoms.
        -   The issue is that storage is shared between tabs so we need to make sure we're storing the data separately per tab.
        -   So the signatures were valid because they were sharing the same keys.
        -   Maybe something like a copy-on-write mechanism or splitting trees based on the site IDs could fix this in a way that preserves offline capabilities.
        -   Upon reload we would check local storage for currently used site IDs and pick one of the local site IDs that is not in use.
    -   Fixed an issue with scaling and user positions. The user positions were not being scaled to match the context that they were in.
    -   Made the server clear and re-create trees that get corrupted after a reload.
        -   This is a dangerous operation, we'll need to spend some dev time coming up with an acceptible solution to corrupted trees so that data doesn't get lost.
        -   Basically the issue is that we currently don't have a way to communicate these issues to users and make informed decisions on it.
        -   Also because of the issue with multiple tabs, we're always trying to load the tree from the server so we can't have the client send its state to recover.
        -   So, in the meantime, this is potentially an acceptible tradeoff to prevent people from getting locked out of simulations.
-   Other improvements

    -   Redirects
        -   Added the ability to redirect to `https://auxplayer.com` when accessing a context in a simulation.
        -   Added the ability to redirect to `https://auxbuilder.com` when accessing a simulation without a context.
    -   Dynamic client configuration
        -   The client now requests a configuration from the server on startup.
        -   This lets us handle some configuration tasks for the client at runtime from the server.
        -   Will be useful for managing URLs and other functionality for deployments to Raspberry PIs.
    -   Multi-line Editor
        -   Added the ability to show a multi-line text editor for tag values.
        -   This makes editing things like actions and formulas much easier.
    -   File Sheet Axis
        -   Improved the File Sheet to use CSS Grids instead of table elements.
        -   This gives us the capability to dynamically switch between row and column modes.
        -   Also gives us more control over sizing of elements and responsiveness.
    -   Inventory bar adjusts to mobile screen resolutions.
    -   Users are now represented as a semi-transparent square cone mesh.
    -   Scripting Improvements
        -   Added the ability to set tag values on files that are returned from `@` queries.
            -   For example, `@name('bob').name = 'joe'` changes the name of `bob` to `joe`.
            -   Caveats:
                -   Setting individual array values is not supported.
                -   So doing `this.colors[1] = 'blue'` would not change the second element of the `colors` tag to `blue`.
        -   Added the `aux._parent` tag that contains the ID of the file that a file is childed to.
        -   When `destroy(file)` is called all files that have `aux._parent` matching `file.id` will also be destroyed. This happens recursively.
        -   Added a new function `cloneFrom(file, ...newData)`.
            -   Similar to `clone(file, ...newData)` but sets `aux._parent` on the new file to `file.id`.
            -   The new file will have tags copied from `file` and the given list of objects.
        -   Added a new function `createFrom(file, data)`.
            -   Similar to `create(data)` but sets `aux._parent` on the new file to `file.id`.
            -   The new file will have tags from the given `data` parameter.

## V0.3.26

### Date: 4/01/2019

### Changes:

-   Bug Fixes
    -   Fixed worksurfaces to update when their `aux.builder.context` tag is updated.
-   Other improvements
    -   Improved the server to cleanup trees from memory that aren't in active memory.

## V0.3.25

### Date: 4/01/2019

### Changes:

-   Bug Fixes
    -   Fixed HTML Element targets not being captured as intended when using touch.
        -   This fixes inventory dragging for mobile.
    -   Fixed the ability to use indexer expressions in filters after @ or # queries.
        -   `=@nums()[0]` gets the first file with the `nums` tag on it.
    -   Fixed the ability to call functions in filters after @ or # queries.
        -   `=#nums().map(num => num + 10)` now works and produces a list of numbers where each number has 10 added to it.
    -   Fixed the ability to upload AUX files.
    -   Improved garbage collection so that it avoids expensive operations when there is nothing to remove.
    -   Fixed offline mode to work offline(!).
-   Other improvements
    -   Formulas now support using dots after @ or # queries. For example `=@name('bob').name` now works.
    -   Debug Page
    -   The debug page for AUX Builder has been moved to be after the simulation ID. So to access the debug page for `test` you would go to `https://auxbuilder.com/test/aux-debug`.
    -   The debug page now has a search bar that allows entering a formula to search through the file state.
    -   Added the ability for the debug page to search through destroyed files.
    -   Atom signatures are now only checked when adding individual atoms. This greatly improves loading performance.
    -   Refactored some of the logic around propagating file updates so that they can be more performant in the future.
    -   Destroying files by dragging them off of a worksurface or using the `destroy()` function in an action now uses the causal tree instead of setting the `_destroyed` tag to `true`. (Allows better garbage collection in the future)
    -   Improved first load performance by reducing the amount of work the browser needs to do to store a tree in IndexedDB.
    -   Improved performance for inserting atoms into the weave.

## V0.3.24

### Date: 3/28/2019

### Changes:

-   Features:
    -   Can drag files to and from user's inventory in AUX Player.
    -   Added support for cryptograhpically signing and verifiying events.
    -   Renamed `scale.x`, `scale.y`, and `scale.z` to `aux.scale.x`, `aux.scale.y`, and `aux.scale.z`.
    -   Added the ability to use `aux.scale` to uniformly scale the file.
-   Bug Fixes
    -   Use context.z position has an offset from the calculated display z position in Aux Builder.
        -   Making context.z act as an offset allows context.z value of 0 to place the file on the “ground” regardless of tile height in Aux Builder and always place the file on the ground in Aux Builder.
        -   No more file clipping issues due to grid planes being at different heights between Aux Builder and Aux Player.
    -   Don't clear out tags that end with `.x`, `.y`, or `.z` when dragging new files from the recent files list.
    -   Fixed an issue with trees that could cause sibling atoms to be ignored or ordered improperly.
-   Other Improvements
    -   Builder context file now defaults to flat, clear, and not movable.

## V0.3.23

### Date: 3/26/2019

### Changes:

-   Features
    -   Can drag and combine files in AUX Player.
-   Buf Fixes

    -   Can snap hexes together again as long as there is no file on it (currently this includes the builder context file as well).
    -   Fixed an issue that allowed files representing worksurfaces to be dragged even if `aux.movable` was set to `false`.
    -   Fixed an issue that allowed files to be stacked on top of invisible files that were representing users.

## V0.3.22

### Date: 3/26/2019

### Changes:

-   Bug Fixes
    -   Fixed an issue where atoms could be placed in the wrong spot.
    -   Fixed an issue with importing atoms where the tree could become invalid.
-   Other Improvements
    -   Added some core functionality for the infinite mathematical grid in AUX Player.

## V0.3.21

### Date: 3/24/2019

### Changes:

-   Bug Fixes
    -   Fixed an issue where the server would start handing out old site IDs after a restart.
    -   Added the ability to reject events that become corrupted while in transit.

## V0.3.20

### Date: 3/23/2019

### Changes:

-   Bug Fixes
    -   Fixed another scenario where duplicate atoms could be added to a weave.

## V0.3.19

### Date: 3/23/2019

### Changes:

-   Bug Fixes
    -   Fixed Weaves to prevent duplicate atoms from being added in specific scenarios.
        -   This would cause peers to reject changes from each other.
        -   If the issue happened on the server then every client would reject data from the server until the server was restarted.
        -   The restart would cause the server to reload the atoms from the database, eliminating any duplicates.
    -   Fixed signing out and signing back in on AUX Player to put the user back in the context they were previously in.
    -   Fixed an issue that caused users to be invisible the first time they signed into an AUX Player context.

## V0.3.18

### Date: 3/23/2019

### Changes:

-   Bug Fixes
    -   Fixed so that users can actually log out.
    -   Fixed AR mode in AUX Player.
-   Other Improvements
    -   Added a progress spinner to the login pages.
    -   Added lerping to the user meshes so the position updates look more natural.

## V0.3.17

### Date: 3/22/2019

### Changes:

-   Bug Fixes
    -   Fixed so that updates are only sent every 1/2 second instead of up to every frame.

## V0.3.16

### Date: 3/22/2019

### Changes:

-   Bug Fixes
    -   Fixed an issue that would cause two browser tabs to go to war over which was the real tab for that user.
    -   Fixed an issue that would cause two browser tabs to potentially become inconsistent with each other because they were sharing the same site ID.
-   Other Changes
    -   Added a couple extra logs to MongoDBTreeStore.
    -   Added additional safegards against invalid events.

## V0.3.15

### Date: 3/22/2019

### Changes:

-   Bug Fixes
    -   Fixed an issue that prevented users from creating new simulations.
    -   Fixed an issue that caused duplicate files to be created in the game view.
    -   Fixed issues with logging in as the same user from different devices.
    -   Fixed an issue that would cause newly created trees to have garbage collection disabled.
-   Other Improvements
    -   Improved word bubble performance.
    -   Improved performance when loading large causal trees.
    -   Added additional validations when importing trees to prevent errors down the road.
    -   Improved the server to add a root atom if loading a tree that has no atoms.

## V0.3.14

### Date: 3/22/2019

### Changes:

-   Bug Fixes
    -   Fixed CausalTreeServer to save imported atoms.
    -   Fixed CausalTreeServer to not re-store atoms each time it loads the tree from the database.
    -   Make CausalTree export version 3 trees.
    -   Make CausalTree collect garbage after importing.
-   Other Changes
    -   Enable some debug logs.

## V0.3.13

### Date: 3/21/2019

### Changes:

-   Bug Fixes
    -   Reduced memory usage of worksurfaces. This makes it easier to create large worksurfaces.
    -   Fixed not being able to drag the camera around when tapping/clicking on a worksurface while in files mode.
    -   Added indexes to MongoDB collections so that queries won't be so slow.

## V0.3.12

### Date: 3/21/2019

### Changes:

-   Bug Fixes
    -   Fixed issues with slowdowns caused by continually re-saving the entire history.
    -   Fixed several performance issues related to labels and word bubbles.
    -   Changed the branding to AUX Builder from File Simulator.
    -   Fixed several issues with files and contexts in AUX Player.
        -   Files marked as `_destroyed` now no longer display.
        -   Fixed a loading order issue that would occur when a file was its own context.
        -   Fixed an issue that would cause the player to ignore the file removed event for the context file.
    -   Fixed Word Bubbles so that they scale with labels when `aux.label.size.mode` is set to `auto`.
-   AUX Player Improvements
    -   Users now show up inside contexts in both AUX Builder and AUX Player.
    -   The `_lastActiveTime` tag is now per-context. (i.e. `context_a._lastActiveTime`)
-   AUX Builder Improvements
    -   Added the ability to fork simulations.
-   Other Improvements
    -   Added the ability to transparently upgrade our storage formats.
        -   Works for both MongoDB and IndexedDB.
    -   Made the server respond to the local IP Addresses by default in Development mode.
        -   This makes it easier to do development with a mobile device.
        -   Use `npm run watch:player` to have it serve the AUX Player by default. Otherwise it will serve the AUX Builder.
    -   Improved formula query expresions to support tags with dots in them.
        -   Before you would have to wrap the tag in a string.
        -   Now you can simply do `@aux.label` or `#aux.label` as long as each part is a valid [JS identifier](https://developer.mozilla.org/en-US/docs/Glossary/Identifier).

## V0.3.11

### Date: 3/19/2019

### Changes:

-   Bug Fixes
    -   Fixed dragging worksurfaces while in files mode.
    -   Fixed an issue in Aux Player that caused a file to still be visible even if it was destroyed.
    -   Fixed a login issue that would cause the user to get stuck in a redirect loop.
    -   Fixed shouts.
    -   Fixed AUX File upload to overwrite existing state instead of trying to merge the two trees.
        -   This allows us to keep better consistency across multiple devices.
    -   Fixed user labels.
-   Formula Improvements
    -   Improved formulas allow using normal dot syntax for tags with dots in them.
        -   This means you can now do `this.aux.color` instead of `this['aux.color']`
        -   As a result of this change, primitive values (number, string, boolean) are converted to objects.
        -   So to do equality comparisions you must use the `==` operator instead of either `!` or `===`.
        -   Numerical operators and other comparision operators still work fine.
        -   You can alternatively use the `valueOf()` function to convert the object back into a primitive value.
    -   Added the ability to change a file value simply by changing it.
        -   This means instead of doing `copy(this, { "aux.color": "red" })` you can now do `this.aux.color = "red"`.
        -   Additionally, we no longer destroy files by default.
        -   This means that the destroy/recreate pattern is basically deprecated. This pattern worked in simple scenarios, but for more complex scenarios it could easily cause race conditions where duplicate files are created because users clicked the same file at the same time.
-   Other Improvements
    -   Improved the `goToContext()` formula function to be able to accept a single parameter that indicates the context to go to.
        -   The function will infer the current simulation ID from the URL.

## V0.3.10

### Date: 3/18/2019

### Changes:

-   Fixed aux upload.

## V0.3.9

### Date: 3/18/2019

### Changes:

-   Fixed Aux Player file added event ordering.
-   Reworked actions function to take an arbitrary number of files.
-   Added ability to have tag filters that match everything.
-   Added `shout` formula function.
    ```
    shout(eventName)
    ```
-   Added `goToContext` formula function.
    ```
    goToContext(simulationId, contextId)
    ```
-   Calling `onClick` action on file that gets clicked by the user in Aux Player.
-   Fixed Aux Player showing destroyed files.

## V0.3.8

### Date: 3/18/2019

### Changes:

-   Changed configurations to allow auxplayer.com and auxbuilder.com

## V0.3.7

### Date: 3/17/2019

### Changes:

-   Added InventoryContext to hold onto user’s inventory data much in the same way Context3D does (WIP). Ported over some MiniFile stuff from Aux Projector to get inventory display framework up (WIP).
-   Renamed pointOnGrid to pointOnWorkspaceGrid for clarification.

## V0.3.6

### Date: 3/15/2019

### Changes:

-   Changed to using Causal Trees for history.
    -   **This is a breaking change**
    -   This gives us the ability to support offline mode and keep action history.
    -   Because of how the system is designed, every merge conflict can be resolved in a reasonable manner.
    -   This is a new storage format, so data needs to be migrated.
    -   This is also fairly new, so it may have some weird bugs.
-   Removed file types.
    -   **This is a breaking change**
    -   This allows any file to visualize any grouping of files. (e.g. look like a worksurface)
    -   As a result, the only difference between a file and a worksurface is what tags the file has.
    -   This means that new worksurfaces will have a file on them by default. This file is the data for the worksurface.
    -   To create a workspace:
        -   Make a file that has `builder.context` set to any value.
        -   This value is the context that the file is visualizing.
        -   _To make other files show up in this context you simply create a tag with the same name as the context as set its value to `true`._
        -   **Note that when you create a worksurface in worksurface mode we do this for you automatically.**
    -   A couple tags were changed:
        -   `_position`
            -   Split into 3 different tags. (x, y, z)
            -   To change the position of a file you use `{context}.x`, `{context}.y`, and `{context}.z` as the tag names.
        -   `_workspace`
            -   Now to place a file on a workspace you set the `{context}` tag to `true`
        -   All existing tags have been moved to the `aux` namespace.
            -   This affects `color`, `scale`, `stroke`, `line`, `label`, `movable`, and `stackable`.
            -   They have been changed to `aux.color`, `aux.scale`, `aux.stroke`, `aux.line`, `aux.label`, `aux.movable`, and `aux.stackable`.
        -   `_hidden`
            -   This option has been removed in favor of setting the `aux.color` tag to `transparent` or `clear`.
            -   To remove the lines you simply need to set the `stroke.color` tag to `transparent`/`clear`.
    -   Several new tags were added:
        -   `builder.context`
            -   Setting this to a value will cause the file to visualize the context that was specified.
            -   This means appearing like a worksurface and showing any files that have the related `{context}` tag set to `true`.
        -   `builder.context.x`, `builder.context.y`, `builder.context.z`,
            -   These tags specify the X, Y, and Z positions that the center of the worksurface is placed at.
        -   `builder.context.scale`
            -   This tag specifies the scale of the worksurface. (how big it is)
        -   `builder.context.grid.scale`
            -   This tag specifies the scale of the grid relative to the worksurface. (how big the grid squares are)
        -   `builder.context.defaultHeight`
            -   This tag specifies how tall the hexes on the worksurface are by default.
        -   `builder.context.size`
            -   This tag specifies how many hexes from the center the worksurface contains.
        -   `builder.context.minimized`
            -   This tag specifies whether the worksurface is minimized.
        -   `builder.context.color`
            -   This tag specifies the color that the worksurface is.

## V0.3.5

### Date: 2/26/2019

### Changes:

-   Fixed AR mode.
-   Restoring original background color when exiting AR mode.

## V0.3.4

### Date: 2/25/2019

### Changes:

-   Added stub for AUX Player.
-   Added subdomains for File Simulator (projector.filesimulator.com) and AUX Player (player.filesimulator.com).
-   Lots of file reorganization.
    -   `aux-projector` and `aux-player` are now togethor underneath `aux-web` along with any other common/shared files.
-   Fixed combining.

## V0.3.3

### Date: 2/21/2019

### Changes:

-   Implemented a word bubble to help make file labels more readable.

## V0.3.2

## Data: 2/21/2019

### Changes:

-   Nothing, just trying to get npm flow setup.

## V0.3.1

### Date: 2/20/2019

### Changes:

-   Added the ability to delete files by dragging them off a workspace.
-   Fixed the `destroy()` function in action scripts.

## V0.3.0

### Date: 2/14/2019

### Changes:

-   Added a recursion check to the formula evaluation code to prevent infinite loops from locking up the system.

## V0.2.30

### Date: 2/13/2019

### Changes:

-   Added Aux Debug page that can be reached by prepending `/aux-debug/` to your simulation id in the url.
    -   This page presents the AUX data in its raw JSON form and is updated live when changes arrive from the server.
    -   If you wanted to see the raw data for a simulation called `RyanIsSoCool` you would go to: `filesimulator.com/aux-debug/RyanIsSoCool`.
-   Add the ability to drag a stack of files
    -   For some reason the stack doesn't always move at the same time.
    -   It's some weird issue with not updating them fast enough or something.
-   Debounce updates to the recents list so that we're not forcing re-renders of the mini files all the time
-   Fix so that dragging new files doesn't cause a ton to get created
-   Cause formulas to be run when evaluating filters
    -   This also fixes the issue of numbers and true/false values not matching filters
-   Allow combining files that were just dragged from the file queue
-   Hide files without workspaces

    -   Also log out the file ID when this happens.

## V0.2.29

### Date: 2/13/2019

### Changes:

-   Fixed workspace mesh not updating properly.
-   Remove workspace if size is 0.
    -   Only allow shrinking of a workspace to 0 if there are no files on the workspace.
-   Implemented cleanup of a file's arrows/lines when it is destroyed.

## V0.2.28

### Date: 2/12/2019

### Changes:

-   Make the recent files list use 3D renders of the actual files.
-   Fixed issues with the lines not updating when worksurfaces minimize.
-   Disabled shadows.

## V0.2.27

### Date: 2/11/2019

### Changes:

-   Fix the weirdest bug that was caused by an internal error in Vue.js.
    -   It would do something to stop the touch events from being emitted.
    -   I'm not sure how it did that. Maybe changing focus or something.

## V0.2.26

### Date: 2/11/2019

### Changes:

-   Fixed touch scrolling.
-   Fixed an issue that would prevent immovable files from being dragged off of the recent files list.
-   Fixed an issue that allowed players to place files on minimized worksurfaces.
-   Fixed an issue that allowed minimized worksurfaces to snap together.
-   Made the recents list have 3 files at most.
-   Made files in the recents list not duplicate as long as their normal values are the same.
-   Made selecting a file in the recents list move the selected file to the front.
-   Made the first file in the list larger than the others.
-   Made dragging a file from the recents list not move the dragged file to the front of the list.

## V0.2.25

### Date: 2/11/2019

### Changes:

-   Added the first version of the file toolbar.
    -   This is a list of the user's recently edited files.
    -   Users can select a file from the toolbar to tap and place.
    -   They can also click and drag files out into the world.
-   Made minimized hexes 1/3 the scale of normal hexes.
-   Added the ability to minimize hexes while in file mode.
-   Moved extra buttons like the AR mode to the app sidebar.
-   Made the login email box into a name box.
-   Fixed destroyed blocks not dissapearing.
-   Made the tag input field use a placeholder instead of filling with actual text.
-   Fixed some input issues.

## V0.2.24

### Date: 2/8/2019

### Changes:

-   Scaled down color picker, removed scrolling, and made it slightly wider to accommodate mobile screens.
-   It is now possible to close the Color Picker by tapping on empty space (it will no longer open immediately when tapping of of it).
-   Allow camera dragging when performing click operation on file that is incompatible with the current user mode.
-   Prevent the user from changing the background color when in AR mode.
-   Added the ability to see other people and what they are looking at.
-   Added the ability to minimize worksurfaces.
    -   While minimized they can still be dragged around but changing the size and height is not allowed.
    -   The color can still be changed though.
-   Fixed an issue where everyone would try to initialize the globals file with the default color and get a merge conflict if it was different.

## V0.2.23

### Date: 2/7/2019

### Changes:

-   Made the info box default to closed.
-   Added initial version of WebXR support.
    -   Note that this is Mozilla's old crotchety WebXR and not the official standardized version.
    -   As such, it only works in Mozilla's WebXR Viewer app thing.
    -   Hopefully it doesn't break WebVR support.
-   Changed color picker to swatches style.
-   Can only change scene background color while in workspaces mode.
-   Changed `stroke.linewidth` to be `stroke.width`.

## V0.2.22

### Date: 2/7/2019

### Changes:

-   Color Picker component is now more generic. It invokes a callback function every time the color value changes that you can use to get the color value.
-   Made the QR code larger.
-   Change the scene’s background color by clicking on it and using the color picker.
-   Make basically all the text gray (title bar text, mode switch, add buttons, and the hamburger).
-   Changed color picker type to Compact style.

## V0.2.21

### Date: 2/7/2019

### Changes:

-   Changed the top bar and other buttons to have a white background.
-   Changed the red badge on the pencil to be a neutral gray.
-   Changed the actions icon.
-   Added a grid that is visible in hex edit mode.

## V0.2.20

### Date: 2/7/2019

### Changes:

-   Added color picker component.
-   Can change workspace color using color picker from the context menu.
-   Inverted touch input vertical rotation.
-   Clamping vertical rotation so that you can’t rotate underneath the ground plane.

## V0.2.19

### Date: 2/6/2019

### Changes:

-   Added `stroke.linewidth` to control how thick the stroke lines are.
-   Removed the Skybox.
-   Added the ability to change the vertical tilt of the camera by using two fingers and panning up and down.
-   Reworked the files panel to be easier to use.
    -   Added "+action" button for creating actions.
    -   Moved the "+tag" and "+action" buttons above the file table.
    -   Moved the "Clear selection" button to the header row on the file table.
    -   It still needs some of the scrolling features like not scrolling the header while scrolling the body of the table but for the most part it's done.
    -   Also needs the auto-zoom feature for users. After looking at possible implementations I've discovered that it should be easier to do this when the "seeing other people" update arrives.

## V0.2.18

### Date: 2/5/2019

### Changes:

-   Button polling is now implemented in `InputVR` for vr controllers: `getButtonDown`, `getButtonHeld`, `getButtonUp`.
-   Replaced `GameView.workspacePlane` with mathematical plane for workspace dragging.
    -   This fixes not being able to drag workspaces after we disabled the ground plane mesh.
-   Forcing touch input when being used on a VR capable device in non-VR mode. This fixes traditional browser input on devices like the Oculus Go.

## V0.2.17

### Date: 2/5/2019

### Changes:

-   Moved VR controller code to `InputVR` class.
-   Forcefully disconnecting the controller when exiting VR, this fixes bug with GamePad API when returning to VR mode.
-   Disabled visibility of scene’s ground plane.
-   `ControllerMesh` is now a special `Object3D` that is added to the root controller `Object3D` node.

## V0.2.16

### Date: 2/5/2019

### Changes:

-   Controller is represented as a red pointer arrow. It doesnt not currently allow you to interact yet.
-   Disabling shadows when in VR. Shadows are a significant performance cost in its current state, disabling them gives us 20-30+ fps boost in VR.
-   VR button is now hidden when WebVR is not detected.

## V0.2.15

### Date: 2/5/2019

#### Changes:

-   Changed the default cube color to be white.
-   Changed the default cube outline color to gray instead of invisible.
-   Fixed an issue with action filters where some values weren't able to be matched to a filter.
    -   This happened for some tag values that would be parsed from strings into their semantic equivalents.
    -   For example, `"true"` would get converted to `true` and `"123.456"` would get converted to `123.456`.
    -   This conversion was being ignored for filter values, so they would never match in these scenarios.
-   Fixed an issue with action scripts where copying a file would not copy its formulas.
-   Improved the `copy()` function used in action scripts to be able accept any number of arguments.
    -   This allows cascading scenarios like `copy(this, that, @name("joe"), @name("bob"))`.

## V0.2.14

### Date: 2/4/2019

#### Changes:

-   Added `scale.x`, `scale.y`, and `scale.z` tags to allow changing the scale of the cubes.
    -   `x` and `y` are width and thickness. `z` is height.
-   Dragging worksurfaces now no longer snaps to the center but stays relative to the cursor position.
-   Added `label.size` and `label.size.mode` tags.
    -   `label.size` sets the size of the label. Setting it to 1 means the default size and setting it to 2 means twice the default size.
    -   Setting `label.size.mode` to `"auto"` causes the label to appear a constant size no matter where the user's camera is in the scene.
-   Changed the renderer settings to render the 3D scene at the full device resolution.
    -   This will likely increase the accuracy of rendering results but may also cause performance to drop due to rendering a lot more pixels.
    -   Was previously using the browser-default pixel ratio.
-   Added beta support for Web VR devices.
-   Fixed an issue where worksurfaces that did not have default heights and were merged into other worksurfaces would cause those tiles to incorrectly appear with a height of `0`.
    -   The worksurfaces that did not have default heights were from old versions that did not allow changing heights.
-   Added the number of selected cubes to the info box toggle

## V0.2.13

### Date: 2/1/2019

#### Changes:

-   Camera now handles going from two touch -> one touch without jumping around.
-   Removed time instance in `Time.ts`.
-   Input and Time are both updated manually through `GameView`, we need less `requestAnimationFrame` calls when possible.
-   Fixed bug in `Input` that would cause touches to overwrite old ones on browsers that reuse `TouchEvent` identifiers.
-   Remaining `TouchData` finger indexes get normalized when touches are removed.
    -   i.e. if there are two touches and touch 0 gets removed, then touch 1 becomes touch 0.

## V0.2.12

### Date: 2/1/2019

#### Changes:

-   Added `#stroke.color` which sets an outline on the cube.
-   Added the ability to download `.aux` files.
-   Added the ability to upload `.aux` files into the current session.
-   Changed the URLs to not use `#`. (breaking change!)
-   Changed the home screen to be the root path (`/`) so sessions are now just `filesimulator.com/mysession`. (breaking change!)
-   Changed the login screen to be at `/login`. (So `login` is not a valid session ID anymore) (breaking change!)
-   Fixed an issue where destroyed objects were being returned in action script queries.
-   Fixed an issue that allowed files to be combined with themselves. (Sorry Jeremy!)
-   Fixed an issue where offline users would always overwrite file `_index` values if the index was at `0.`
-   Minor changes:
    -   Add a "continue as guest" button.
    -   Replace "File Simulator" with the session code unless they are in the default session.
    -   Disable auto-capitalization and autocorrect on the input fields.
    -   Change the "Add worksurface" and "Add file" buttons to just be a "+" icon.
    -   Change the mode switch to use icons instead of text for the label.
    -   Make the mode switch always appear white.
    -   Remove color integration from FileValue.
    -   Change "Nuke the site" to something a little more friendly.
    -   Change "+ New Tag" to "+tag".
    -   Change the deselect file button to a grey color.
    -   Change the info box header to "Selected Files".
    -   Change the info icon to a pencil icon.

## V0.2.11

### Date: 1/31/2019

#### Changes:

-   Changed the "X" used to deselect files into a "-" sign.
-   Added the ability to show a QR code linking to the session the current user is in.

## V0.2.10

### Date: 1/31/2019

#### Changes:

-   Added two different modes to help control what the user is interacting with
    -   The "Files" mode allows dragging files and making new files.
    -   The "Worksurfaces" mode allows dragging worksurfaces, making new worksurfaces, and interacting via clicking on them.
-   Re-added the ability to combine files
    -   Dragging a file onto another file will combine them if possible.
    -   If no filters match then the files will stack.

## V0.2.9

### Date: 1/31/2019

#### Changes:

-   Camera zooming with trackpad pinching is now supported.
-   Input now handles `WheelEvent` from the browser.
    -   `getWheelMoved()` - Returns true when wheel movemented detected.
    -   `getWheelData()` - Return wheel event data for the current frame.

## V0.2.8

### Date: 1/31/2019

#### Changes:

-   Disabled double-tap to zoom functionality that is added by iOS and Android by default.
-   Fixed an issue where files would all appear in the same spot upon first load of a session.
-   Added the Session ID to the top header.
-   After logging in, the user will now be redirected back to the session they first tried accessing.
-   Fixed some typos.

## V0.2.7

### Date: 1/30/2019

#### Changes:

-   Added `line.to` and `line.color` tags. `line.to` creates an arrow that points from the source file to the target file. An array of files is also supported.
-   Added formula support for `label`, `label.color`.
-   Added some functions to `FileCalculations` to help with handling of short file ids:
    -   `getShortId` - Return the short id for the file.
    -   `fileFromShortId` - Find file that matches the short id.
    -   `filesFromShortIds` - Find files that match the short ids.
-   Disabled depth buffer writing for the new SDF rendered font.
-   Running `updateMatrixWorld` function for `FileMesh` when its position is updated.
    -   This allows child objects to have accurate world positioning the moment its parent is moved instead of waiting for ThreeJS to run the next render update frame.

## V0.2.6

### Date: 1/28/2019

#### Changes:

-   Improved the game window to resize the renderer and camera automatically
-   Improved how the files window scales for small devices
-   Move the toolbar into a floating action button
-   Closing the info box now shows an icon in its place that can be used to reopen it
-   Selecting/changing files no longer re-opens the info box
-   Tags that the user adds to the info box are no longer automatically hidden

## V0.2.5

### Date: 1/28/2019

#### Changes:

-   Rotation with touch input now spins in the correct direction.
-   3D text rendering is now done with SDF (Signed Distance Field). This gives us a much cleaner and crisper text representation.
-   Added `label.color` tag that allows you to change the color of the label text.

## V0.2.4

### Date: 1/28/2019

In this version we improved workspaces and made other minor quality of life improvements.

#### Changes:

-   Added the ability to change hex heights
-   Added the ability to stack cubes on top of each other
-   Added the ability to drag single hex tiles onto other workspaces
-   Added a `list()` formula function that is able to calculate which files are stacked on top of each other.
-   Made the square grid tiles visible only if they are over a related hex tile
-   Made hexes have a short height by default
-   Made hexes larger by default
-   Made cubes always attach to a workspace
-   Made only the grid that a cube is being dragged onto visible

##V0.2.1
###Date: 1/22/2019
In this version we added support for multiple simultaneous sessions. When logging in users can optionally provide a “Session ID” that will put them into that session. Alternatively, they can type the Session ID into the URL and go there directly. Sharing URLs to share your session is also supported.

#### Changes:

-   Multi-Session Support
    -   Users enter in a Session ID to go to a sandbox all their own.
    -   They can also share the URL with other people to be put directly into that session.
-   Hexes no longer have bevels.
-   In Formulas, hashtag expressions which have only a single result now return that result directly instead of in an array.
    -   For example, If there was only one file with a #sum set to “10” and there was a formula “=#sum”
        -   In v0.2.0 the formula would equal “[10]”
        -   In v0.2.1 the formula would equal “10”

## V0.2.0

### Date: 1/16/2019

In this version we added support for offline mode and made general improvements to the user interface.

#### Changes:

-   Added offline mode
    -   After loading the app over HTTPS, the user will be able to go completely offline (airplane mode) and still be able to access everything. This means:
        -   The app should load
        -   The user should be able to create new files and workspaces
        -   They should be able to edit tags and perform actions.
    -   When new app versions are available, the user will be prompted to refresh the page to use the new version.
        When the user goes back online the app will attempt to sync with the server. If successful, then everyone else will be able to see their changes because they have been synced.
    -   If syncing is not successful, then this is because of one or more merge conflicts between the user’s version and the server’s version.
        -   Merge conflicts happen when two users edit the same tag to different values.
        -   The computer doesn’t know which is the most valid so it has to ask the user.
    -   When merge conflicts happen a notification will pop up and prompt the user to fix them.
        -   This prompt will also be in the side bar underneath the hamburger menu.
    -   Until the user fixes the merge conflicts any changes they make will not be synced to the server.
    -   When the user fixes the merge conflicts, their state is synced to the server and everyone is able to see it.
    -   The sidebar will show the current online/offline synced/not synced status. Right clicking it will give the option to force the app into offline mode for testing and vice versa.
-   Added a nuke button
    -   This button allows the user to delete everything in the website.
    -   This is only for testing so don’t expect it to work in all cases. In particular, don’t expect it to work super well when there are multiple people on the site at a time.
-   Removed test buttons from the sidebar
-   Changed the version number to be based on the latest annotated git tag. This will let us have full control over the version numbers while making them a lot more human readable. Upon hover it will also show the git commit hash that the build was made from.<|MERGE_RESOLUTION|>--- conflicted
+++ resolved
@@ -2,11 +2,7 @@
 
 ## V3.2.2
 
-<<<<<<< HEAD
-#### Date: 7/27/2023
-=======
 #### Date: 7/28/2023
->>>>>>> e35d9c52
 
 ### :rocket: Improvements
 
