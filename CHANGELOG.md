# CasualOS Changelog

## V3.1.23

<<<<<<< HEAD
#### Date: 2/20/2023
=======
#### Date: 2/21/2023
>>>>>>> e46789ce

### :rocket: Improvements

-   Improved the records system to authenticate and authorize requests much more quickly than before.
    -   In order to take advantage of the improvements, you may need to request a new record key.

### :bug: Bug Fixes

-   Fixed an issue where the multi-line editor could get stuck in an infinite loop while trying to resize itself to fit on the screen.
-   Fixed an issue where tag masks would return the serialized version of a value instead of the computed version of the value.
    -   Tag masks are designed to work a little differently from regular tags since it is much more common for tag mask values to be set programmatically instead of entered by hand.
    -   This means that tag masks are designed to preserve the saved type as much as possible, unless it is clear that the value should be converted to a native type.
    -   As a result, only marked values are converted from their string value into a native value.
    -   For example, the string `"123"` will remain `"123"`, but the string `"🔢123"` will be converted to the number `123`. The same goes for other values like `"true"` and `"false"`.
    -   Possible marks are:
        -   Numbers: `🔢`
        -   Mods: `🧬`
        -   Dates: `📅`
        -   Vectors: `➡️`
        -   Rotations: `🔁`
-   Fixed an issue where JSX syntax highlighting would fail if the script contained a return statement.
-   Fixed an issue where empty `{}` expressions in JSX would cause compilation to fail.
-   Fixed an issue where using `animateTag()` with a custom start time wouldn't work.

## V3.1.22

#### Date: 2/15/2023

### :rocket: Improvements

-   Added a log to help debug an initialization issue.

### :bug: Bug Fixes

-   Fixed an issue where custom apps may sometimes ignore JSX updates when using app hooks.

## V3.1.21

#### Date: 1/30/2023

### :rocket: Improvements

-   Improved the ab-1 bootstrapper to support Version 2 AUX Files.

### :bug: Bug Fixes

-   Fixed an issue with `os.downloadBotsAsInitializationUpdate()` and `os.createInitializationUpdate()` where they could not download bots that contained script syntax errors.

## V3.1.20

#### Date: 1/19/2023

### :rocket: Improvements

-   Added the ability to specify a `type` to `os.addDropGrid()` and `os.addBotDropGrid()`.
    -   Possible types are `sphere` and `grid`. (Defaults to `grid`)
    -   When combined with `portalBot`, you can use this to place bots in a sphere portal.
    -   Alternatively, it can be used to place bots on the surface of a sphere (without rotation for now).

### :bug: Bug Fixes

-   Fixed an issue where the gridPortal would error if a bot had `labelPosition` set to `floating` but had no `label`.
-   Fixed an issue where it was possible for CasualOS to ignore udpates to a newly created bot.

## V3.1.19

#### Date: 1/17/2023

### :rocket: Improvements

-   Improved the diff multi-line code editor to support `codeButton` form bots.
-   Improved `os.focusOn()` to be able to navigate to systemPortal tags when the diff pane is open in the systemPortal.
-   Added the `debug.onScriptActionEnqueued(handler)`, `debug.onAfterScriptUpdatedTag(handler)`, `debug.onAfterScriptUpdatedTagMask(handler)`, `debug.onBeforeUserAction(handler)`, `debug.performUserAction(...actions)`, and `debug.getCallStack()` functions for debuggers.
    -   See the documentation for more information and examples.
-   Added the `os.showConfirm(options)` function.
    -   When called, it displays a confirmation dialog that gives the user the ability to indicate whether they want something confirmed or canceled.
    -   Returns a promise that resolves with `true` if the user clicked the "Confirm" button and `false` if they closed the dialog or clicked the "Cancel" button.
    -   `options` should be an object with the following properties:
        -   `title` - The title that should be shown on the dialog.
        -   `content` - The descriptive content that should be shown in the dialog.
        -   `confirmText` - The text that should be shown for the "Confirm" button. (Optional)
        -   `cancelText` - The text that should be shown for the "Cancel" button. (Optional)
-   Improved the systemPortal to always focus and select the search box when using `Ctrl+Shift+F`/`Cmd+Shift+F`.
    -   It will also grab the currently selected text and auto-fill that into the search box.
-   Improved the systemPortal to preserve the last selected location in a tag when using `os.focusOn()` without line/index information or when using the quick access panel (`Ctrl+P`).
-   Improved the systemPortal to be able to show the quick access panel (`Ctrl+P`) even if the multi-line editor is not focused.
-   Added the `os.downloadBotsAsInitialzationUpdate(bots, filename)` function.
    -   When called, it downloads the given array of bots as a `.aux` or `.pdf` file stored in the Version 2 AUX File Format.
    -   The [Version 2 AUX Format](https://github.com/casual-simulation/casualos/blob/9910658524e4a37f40c72f824ef5770693005394/src/aux-common/bots/StoredAux.ts#L12) is similar to the [Version 1 AUX Format](https://github.com/casual-simulation/casualos/blob/9910658524e4a37f40c72f824ef5770693005394/src/aux-common/bots/StoredAux.ts#L7), except instead of storing the bot data as a snapshot, it stores bot data as a conflict-free update. This means that the Version 2 format is more suited towards scenarios where multiple different machines want to load the aux file at the same time (like when initializing shared instances), or when you want to share changes to an inst offline.
    -   Note that the Version 2 AUX Format is not a replacement for the Version 1 AUX Format. They are both in active use and each is slightly more optimal for different use-cases.
-   Added a button to the "Scan QR Code" dialog that allows changing the current camera.
-   Added the `spherePortal` form.
    -   The `spherePortal` form functions like the `portal` form except that it displays bots in the portal on the surface of an invisible sphere and treats the dimension X and Y tags as latitude and longitude coordinates.

### :bug: Bug Fixes

-   Fixed an issue where `os.applyUpdatesToInst()` would not sync updates to the server.
-   Fixed an issue where strings that can be converted to primitive values search box would not appear if `systemPortalSearch` was set via a script.
-   Fixed an issue where it was impossible to use `os.importAUX()` with URLs that didn't end with ".aux".

## V3.1.18

#### Date: 12/28/2022

### :bug: Bug Fixes

-   Fixed an issue where the systemPortal would not correctly open tags that were clicked by the user.

## V3.1.17

#### Date: 12/28/2022

### :rocket: Improvements

-   Improved `os.focusOn()` to support specifying a rotation in the map portals.
-   Improved custom apps to have better performance when working with apps that utilize a large number of HTML elements.
-   Added the `codeHint` form for bots.
    -   Useful for highlighting some code or inserting inline markers.
    -   This form functions similarly to `cursor`.
    -   Differences are that `strokeColor` is supported for setting a border on the highlighted code, `label` is supported for inserting inline markers, and `@onClick` is supported for clicking the label of a hint.
-   Added the `codeToolsPortal` portal.
    -   When set to a dimension on the `configBot`, it will display bots that are in that dimension and have `label` tags in the toolbar of the multi-line editor.
    -   This is useful for writing little gadgets that are intended to assist with coding.
-   Improved the systemPortal to support bots from attached debuggers.
-   Added the ability to use `Ctrl+P`/`Cmd+P` while the the multi-line code editor is focused to show a quick access menu that lets you quickly search for and jump to different tags.
-   Added the ability to use `Ctrl+Shift+F`/`Cmd+Shift+F` in the system portal to quickly jump to the "Search" panel.
-   Improved `expiriment.beginRecording(options)` to be able to record audio from both the microphone and screen.
-   Added the ability to add the `casualos-no-cors-cache=true` query param to `formAddress` tag values to prevent CasualOS from adding the `cors-cache=` query param to requests that it makes.
    -   This may be needed in some scenarios where you don't need CORS to always function properly with `formAddress` tags, but you do need to prevent the `cors-cache` query param from being included in the address URL.
    -   Note that the `casualos-no-cors-cache=true` param will also be removed from the URL, so it doesn't affect the request either.

### :bug: Bug Fixes

-   Fixed an issue where calling `debug.listCommonPauseTriggers()` on an async listener didn't work.

## V3.1.16

#### Date: 12/13/2022

### :rocket: Improvements

-   Added the `os.listBuiltinTags()` function.
-   Improved `codeButton` form bots to be able to be displayed in the multi-line editor's context menu when their `#true` tag is set to `true`.

### :bug: Bug Fixes

-   Fixed an issue where `os.showHtml()` would use a dark background when the dark theme was enabled.
-   Fixed an issue where calling `os.getData()` with null values would cause the server to crash.

## V3.1.15

#### Date: 12/12/2022

### :bug: Bug Fixes

-   Fixed an issue where custom apps would incorrectly display white text on a white background by default when using the dark theme.
-   Fixed an issue where it was impossible to edit tags using the single-line editors in the systemPortal.

## V3.1.14

#### Date: 12/12/2022

### :rocket: Improvements

-   Added dark mode to CasualOS!
    -   It is controlled by the new `theme` tag on the configBot.
    -   Possible values are:
        -   `auto` - Use the system dark mode setting. (Default)
        -   `light` - Use the light theme.
        -   `dark` - Use the dark theme.
-   Added the `@onMeetRecordingLinkAvailable` shout.
    -   It is triggered when recording is enabled in the meetPortal and contains the link that the recording will be available at.
    -   `that` is an object with the following properties:
        -   `link` - The link that the recording is available at.
        -   `timeToLive` - The number of seconds that the link will be available for.
-   Added the `os.attachDebugger(debug, options?)` and `os.detachDebugger(debug)` functions.
    -   These functions are useful for attaching the bots in a debugger to the CasualOS frontend as if it was a separate inst.
    -   Additionally, debuggers can be attached using a tag name mapper that can remap tag names so the frontend sees a different set of tags than what are actually on the debugger bots.
        -   This is useful for testing. For example, you can create a debugger that contains a copy of all the bots in the inst but instead of being displayed in the `home` dimension would be displayed in the `testHome` dimension because of the tag name mapper.
    -   See the documentation for more information.

### :bug: Bug Fixes

-   Fixed an issue where the grids on the wrist portals would become really large when the user enters VR for the second time during a session.

## V3.1.13

#### Date: 12/5/2022

### :bug: Bug Fixes

-   Fixed an issue where Chrome would appear to randomly add and remove scrollbars when the tag/meet portals were open.

## V3.1.12

#### Date: 12/2/2022

### :bug: Bug Fixes

-   Fixed an issue where it was not possible to tilt the mapPortal camera due to an incorrect default configuration.
-   Fixed an issue where it was not possible to handle errors that occurred during calls to `os.getPublicRecordKey()`.

## V3.1.11

#### Date: 11/28/2022

### :rocket: Improvements

-   Improved the map portals (mapPortal and miniMapPortal) to support the `portalZoomableMin` and `portalZoomableMax` tags.
-   Enabled the multiline code editor to always be shown regardless of if the device is a mobile device or not.
-   Added the `analytics.recordEvent(name, metadata?)` function.
-   Added the `@onKeyRepeat` shout that is fired when a key is held down and "auto repeated".
-   Added support for some simple HTMLElement functions.
    -   HTMLElement objects support the following functions:
        -   `focus()`
        -   `click()`
        -   `blur()`
    -   HTMLInputElement objects support the following functions:
        -   `select()`
        -   `setRangeText()`
        -   `setSelectionRange()`
        -   `showPicker()`
        -   `stepDown()`
        -   `stepUp()`
    -   HTMLFormElement objects support the following functions:
        -   `reset()`
        -   `submit()`
    -   HTMLMediaElement objects support the following functions:
        -   `fastSeek()`
        -   `load()`
        -   `pause()`
        -   `play()`
    -   HTMLVideoElement objects support the following functions:
        -   `requestPictureInPicture()`
-   Added support for the `document.getElementById()` function for custom apps.

### :bug: Bug Fixes

-   Fixed an issue where `Vector2`, `Vector3`, `Rotation`, and `DateTime` values would cause the shared space to emit an error if they were stored in a tag on a new bot while it was being processed by the space.
-   Fixed an issue where it was not possible to tap on codeButton bots on mobile devices.
-   Fixed `@onKeyDown` to only be emitted once when a key is starting to be held down and not continually while a key is held down.

## V3.1.10

#### Date: 11/8/2022

### :rocket: Improvements

-   Added the `systemPortalPane` tag to allow CasualOS to remember which pane the user is viewing in the systemPortal.
    -   This also fixes issues with being unable to select the search pane.
    -   Additionally, CasualOS will now remember the systemPortal search and pane state across browser reloads.
-   Updated the terms of service with consistent wording and with a section about using OLX Services.

### :bug: Bug Fixes

-   Fixed an issue where `Vector2`, `Vector3`, `Rotation`, and `DateTime` values would cause the shared space to emit an error if they were stored in a tag on a new bot while it was being processed by the space.

## V3.1.9

#### Date: 11/4/2022

### :boom: Breaking Changes

-   `os.createDebugger()` now returns a promise that needs to be awaited instead of simply returning a debugger.
-   `setTimeout()` and `setInterval()` now throw an error if called without a handler function.

### :rocket: Improvements

-   Added the ability to pause scripts that are executed inside debuggers.
    -   The `os.createDebugger()` API now supports an additional option parameter `pausable`, which when set to `true` will cause the debugger to execute every script inside a JavaScript interpreter.
    -   The following functions have also been added to the debugger API:
        -   `onPause(handler)` - Registers a handler function that will be called when the debugger pauses due to hitting a pause trigger (i.e. breakpoint).
        -   `setPauseTrigger(bot, tag, options)` - Registers a pause trigger in a bot and tag that the debugger will pause at if it comes across the trigger while executing code. Returns an object that represents the pause trigger.
        -   `removePauseTrigger(trigger)` - Removes the given pause trigger from the debugger.
        -   `enablePauseTrigger(trigger)` - Enables the given pause trigger.
        -   `disablePauseTrigger(trigger)` - Disables the given pause trigger.
        -   `listPauseTriggers()` - Lists the pause triggers that have been set on the debugger.
        -   `listCommonPauseTriggers(bot, tag)` - Lists common locations that pause triggers can be placed at for the given bot and tag.
        -   `resume(pause)` - Tells the debugger to resume execution of the scripts.
    -   See the documentation for more complete information and examples.
    -   Additionally, check out the [debugger-example](https://ab1.bot/?ab=debugger-example) appBundle.
-   Improved `os.focusOn(bot, options)` to support focusing tags in the systemPortal, sheetPortal, and tagPortal.
    -   `options` now supports the following properties:
        -   `tag` - The tag that should be focused. If specified, then the multi-line editor will be opened in a portal (the systemPortal by default) with the bot and tag focused.
        -   `space` - The space of the tag that should be focused. (Optional)
        -   `lineNumber` - The line number that should be focused. (Optional)
        -   `columnNumber` - The column number that should be focused. (Optional)
        -   `startIndex` - The index of the first character that should be auto-selected. (Optional)
        -   `endIndex` - The index of the last character that should be auto-selected. (Optional)
        -   `portal` - The portal that should be opened. Supports `system`, `sheet`, and `tag` for the systemPortal, sheetPortal, and tagPortal respectively.
-   Added the ability to specify a custom frame buffer scale factor for AR and VR sessions.
    -   `os.enableAR()` and `os.enableVR()` now can take an options object with the following property:
        -   `frameBufferScaleFactor` is the number of rendered pixels for each output pixel. As a result, numbers less than 1 increase rendering performance by rendering fewer pixels than are displayed and numbers greater than 1 decrease rendering performance by rendering more pixels than are displayed. Defaults to 1.
-   Improved `animateTag()` to use `0` as a default when `toValue` is a number, no `fromValue` is specified, and there is no current tag value (or the current tag value is not a number).
-   Improved the search panel in the systemPortal to include and highlight tag names that match the search query.
-   Added the ability to show the sheetPortal in the systemPortal.
    -   A new option has been added to the systemPortal to represent the sheetPortal.
    -   Selecting this option will open the sheetPortal to the current gridPortal dimension, or give the user the option to specify a dimension if no gridPortal is open.
    -   Clicking on the sheetPortal button again will give the ability to set the sheetPortal dimension manually.

### :bug: Bug Fixes

-   Fixed an issue where updating Vector, Rotation, or DateTime tag values on newly created bots could cause trouble with synchronizing data.
-   Fixed an issue where switching between mouse and touch input methods was not possible.
-   Fixed an issue that caused dragging bots on the Meta Quest 2 in non-immersive mode to not work.
-   Fixed touch controls to correctly rotate the camera.

## V3.1.8

#### Date: 10/27/2022

### :rocket: Improvements

-   Added the `meetPortalDisablePrivateMessages` tag to the `meetPortalBot` to allow hiding the option to send a new private message to another participant in the meet portal.

## V3.1.7

#### Date: 10/24/2022

### :bug: Bug Fixes

-   Fixed an issue where destroying a GLTF mesh and re-creating it could cause some textures to not load correctly.
-   Fixed an issue where updates to a newly created bot would be forgotten in some scenarios.

## V3.1.6

#### Date: 10/5/2022

### :bug: Bug Fixes

-   Fixed an issue where creating too many GLTF mesh forms could crash Chrome-based web browser tabs.
-   Fixed an issue where creating a bot with a DateTime, Vector2, Vector3, or Rotation tag would crash the system.

## V3.1.5

#### Date: 10/4/2022

### :bug: Bug Fixes

-   Fixed an issue where the login UI would be hidden behind the sheet and system portals if trying to login while one of them is open.

## V3.1.4

#### Date: 10/3/2022

### :rocket: Improvements

-   Enabled the "More" section in the Jitsi meet portal settings window.

### :bug: Bug Fixes

-   Fixed an issue where using `os.focusOn()` with `rotation` set to `{ x: 0, y: 0 }` could trigger floating point rounding errors and cause the camera rotation to be temporarily incorrect.
-   Fixed an issue where `@onRoomTrackUnsubsribed` listeners would not be triggered for local video and audio tracks when leaving a room.

## V3.1.3

#### Date: 9/27/2022

### :bug: Bug Fixes

-   Fixed an issue where `@onMeetExited` could be triggered multiple times when closing the meet portal.
-   Fixed an issue where rejecting and then re-performing a tag edit would cause the multiline editor to show the edit twice.
-   Fixed an issue where the multiline editor would incorrectly edit shared bots that had not been updated. This resulted in the tag edits being incorrectly added to the end of the tag value instead of where they were supposed to be.
-   Fixed an issue where meshes that were set on a bot and then quickly removed could be incorrectly displayed.
-   Fixed an issue where the documentation link from the multiline editor wouldn't auto-scroll to the correct tag.
-   Fixed an issue where using `deleteTagText()` and `insertTagText()` would cause the runtime to get confused during tag sync and incorrectly apply an edit multiple times.
-   Fixed an issue where `deleteTagMaskText()` and `insertTagMaskText()` did not work.

## V3.1.2

#### Date: 9/9/2022

### :rocket: Improvements

-   Improved `os.registerTagPrefix(prefix, options?)` to accept a `name` property in the `options` object that will be used as a hint for the user.
-   Added support for Vector and Rotation values for many tags. The following tags have been added as alternatives to using multiple tags to contain 3D information:
    -   `cameraPosition` replaces `cameraPositionX`, `cameraPositionY`, and `cameraPositionZ`.
    -   `cameraRotation` replaces `cameraRotationX`, `cameraRotationY`, and `cameraRotationZ`.
    -   `cameraFocus` replaces `cameraFocusX`, `cameraFocusY`, and `cameraFocusZ`.
    -   `cameraPositionOffset` replaces `cameraPositionOffsetX`, `cameraPositionOffsetY`, and `cameraPositionOffsetZ`.
    -   `cameraRotationOffset` replaces `cameraRotationOffsetX`, `cameraRotationOffsetY`, and `cameraRotationOffsetZ`.
    -   `deviceRotation` replaces `deviceRotationX`, `deviceRotationY`, and `deviceRotationZ`.
    -   `portalPannableMin` replaces `portalPannableMinX` and `portalPannableMinY`.
    -   `portalPannableMax` replaces `portalPannableMaxX` and `portalPannableMaxY`.
    -   `pointerPixel` replaces `pointerPixelX` and `pointerPixelY`.
    -   `mousePointerPosition` replaces `mousePointerPositionX`, `mousePointerPositionY`, and `mousePointerPositionZ`.
    -   `mousePointerRotation` replaces `mousePointerRotationX`, `mousePointerRotationY`, and `mousePointerRotationZ`.
    -   `leftPointerPosition` replaces `leftPointerPositionX`, `leftPointerPositionY`, and `leftPointerPositionZ`.
    -   `leftPointerRotation` replaces `leftPointerRotationX`, `leftPointerRotationY`, and `leftPointerRotationZ`.
    -   `rightPointerPosition` replaces `rightPointerPositionX`, `rightPointerPositionY`, and `rightPointerPositionZ`.
    -   `rightPointerRotation` replaces `rightPointerRotationX`, `rightPointerRotationY`, and `rightPointerRotationZ`.
    -   `cursorHotspot` replaces `cursorHotspotX` and `cursorHotspotY`.
    -   `portalCursorHotspot` replaces `portalCursorHotspotX` and `portalCursorHotspotY`.
-   Added the `os.requestWakeLock()`, `os.disableWakeLock()`, and `os.getWakeLockConfiguration()` functions.
    -   `os.requestWakeLock()` asks the user for the ability to keep the screen awake, and if they accept will enable a wake lock that will keep the screen on. Returns a promise that resolves once the wake lock has been granted.
    -   `os.disableWakeLock()` disables the wake lock and allows the computer to sleep. Returns a promise that resolves once the wake lock has been disabled.
    -   `os.getWakeLockConfiguration()` gets the current wake lock status. Returns a promise that resolves with the wake lock information.
-   Improved `math.intersectPlane()` to accept two additional optional parameters which represent the normal and origin of the plane that the ray should be intersected with.
    -   The new function definition is `math.intersectPlane(origin, direction, planeNormal?, planeDirection)`.
        -   `planeNormal` is optional and is the normal vector that the plane should use. It defaults to `➡️0,0,1`.
        -   `planeDirection` is optional and is the 3D position that the center of the plane should travel through. It defaults to `➡️0,0,0`.

### :bug: Bug Fixes

-   Fixed an issue where keys reported in `onKeyUp` and `onKeyDown` could be specified in the incorrect order.

## V3.1.1

#### Date: 9/6/2022

### :rocket: Improvements

-   Added the `codeButton` form.
    -   When the bot is placed in a tag dimension (dimension of the form `{botID}.{tag}`) and its form is set to `codeButton`, then it will appear in the multi-line code editor for that tag as a clickable text element.
    -   As such, in order for the button to appear, the bot also needs a `label` tag.
    -   The button can be positioned by line number by using the `[dimension]Start` tag, and the `[dimension]End` tag can be used to specify the priority that the button should have compared to other buttons on the same line (higher numbers means lower priority).
    -   When clicked, the button will receive an `@onClick` whisper.
-   Added the `formRenderOrder` tag.
    -   This tag sets the render order that should be used for a bot in the grid portals.
    -   Setting this property to a value other than 0 overrides the automatically calculated render order which is based on the distance of each bot to the portal camera.
    -   It is not recommended to use this tag unless you are dealing with transparency issues caused by overlapping PNG images.

## V3.1.0

#### Date: 9/2/2022

### :rocket: Improvements

-   Added the `os.createInitializationUpdate(bots)` and `os.applyUpdatesToInst(update)` functions.
    -   `os.createInitializationUpdate(bots)` creates updates that can be used to ensure that an inst is initialized with a specific set of bots. This function is useful for encoding initialization logic that should only be performed in an inst once.
        -   `bots` - The list of bots that should be included in the update.
    -   `os.applyUpdatesToInst(updates)` applies the given list of updates to the current inst.
        -   `updates` - The list of updates that should be applied to the inst.
-   Improved custom apps to support SVG elements.

### :bug: Bug Fixes

-   Fixed an issue where billboarded bots would display incorrectly when they were parented under a rotated dimension or transformer.

## V3.0.21

#### Date: 8/31/2022

### :bug: Bug Fixes

-   Fixed an issue where deleting a GLTF would cause the gridPortal to stop working.

## V3.0.20

#### Date: 8/30/2022

### :rocket: Improvements

-   Added the ability to use your fingers to click bots in VR/AR.
    -   Any device that supports the WebXR Hand input module should work.
    -   Tested with the Oculus Quest 2.
-   Added the `keyboard` form.
    -   This creates a virtual keyboard that the user can interact with.
    -   Clicking keys on the keyboard sends a `@onKeyClick` whisper to the bot.
-   Improved the system portal diff tab to set the `editingBot`, `editingTag`, and `editingTagSpace` tags on the configBot.
-   Added the `os.startFormAnimation(bot, animationName, options?)`, `os.stopFormAnimation(bot, options?)`, `os.listFormAnimations(botOrAddress)`, and `os.bufferFormAddressGLTF(address)` functions.
    -   `os.startFormAnimation(bot, animationName, options?)` is used to trigger an animation on the given bot. Returns a promise that resolves when the animation has started. It accepts the following parameters:
        -   `bot` - The bot or list of bots that the animation should be triggered on.
        -   `animationName` - The name or index of the animation that should be started.
        -   `options` - The additional parameters that should be used for the animation. Optional. It should be an object with the following properties:
            -   `startTime` - The time that the animation should start playing. It should be the number of miliseconds since the Unix Epoch.
            -   `initialTime` - The time within the animation clip that the animation should start at in miliseconds.
            -   `timeScale` - The rate at which the animation plays.
            -   `loop` - Options for looping. It should be an object with the following properties:
                -   `mode` - How the animation should loop. It should be either `repeat` or `pingPong`.
                -   `count` - The number of times that the animation should loop.
            -   `clampWhenFinished` - Whether the final animation values should be preserved when the animation finishes.
            -   `crossFadeDuration` - The number of miliseconds that the animation should take to cross fade from the previous animation.
            -   `fadeDuration` - The number of miliseconds that the animation should take to fade in.
            -   `animationAddress` - The address that the animations should be loaded from.
    -   `os.stopFormAnimation(bot, options?)` is used to stop animations on the given bot. Returns a promise that resolves when the animation has stopped. It accepts the following parameters:
        -   `bot` - The bot or list of bots that animations should be stopped on.
        -   `options` - The options that should be used to stop the animations. Optional. It should be an object with the following properties:
            -   `stopTime` - The time that the animation should stop playing. It should be the number of miliseconds since the Unix Epoch.
            -   `fadeDuration` - The number of miliseconds that the animation should take to fade out.
    -   `os.listFormAnimations(botOrAddress)` is used to retrieve the list of animations that are available on a form. Returns a promise that resolves with the animation list. It accepts the following parameters:
        -   `botOrAddress` - The bot or address that the animation list should be retrieved for.
    -   `os.bufferFormAddressGLTF(address)` is used to pre-cache the given address as a GLTF mesh for future use. Returns a promise that resolves when the address has been buffered. It accepts the following parameters:
        -   `address` - The address that should be loaded.
-   Added several listeners that can be used to observe animation changes on bots.
    -   Currently, they are only sent for animations that are started via `os.startFormAnimation()`. Animations that are triggered via the `#formAnimation` tag or `experiment.localFormAnimation()` are not supported.
    -   `@onFormAnimationStarted` and `@onAnyFormAnimationStarted` are sent when an animation has been started.
    -   `@onFormAnimationStopped` and `@onAnyFormAnimationStopped` are sent when an animation has been manually stopped.
    -   `@onFormAnimationFinished` and `@onAnyFormAnimationFinished` are sent when an animation finishes playing.
    -   `@onFormAnimationLooped` and `@onAnyFormAnimationLooped` are sent when an animation restarts per the looping rules that were given in the options object.
-   Added support for the `scrollTop` and `offsetHeight` properties for `<section>` elements.
-   Added the `@onDocumentAvailable` listener.
    -   `@onDocumentAvailable` is a shout that is sent once `globalThis.document` is first available for scripts to use.
    -   Because of this feature, scripts can now interact with custom apps via `globalThis.document` instead of `os.registerApp()` and `os.compileApp()`.
    -   This feature still uses a separate document instances for `os.registerApp()`, so changes to `globalThis.document` will not conflict with any other custom apps.
-   Added the [Preact render()](https://preactjs.com/guide/v10/api-reference#render) function to `os.appHooks`.
-   Improved tooltips to always render entirely on screen. This can help in scenarios where the tooltip should be shown close to the edge of the screen.

### :bug: Bug Fixes

-   Fixed an issue where `cursor` bots would not update in the multiline editor unless no bots changed for 75ms.
-   Fixed an issue where `cursor` bots would be duplicated if the user closed the portal that contained the multiline editor and then opened it again.
-   Fixed an issue where images that were loaded via custom apps would later fail to load as a `formAddress`.
-   Fixed an issue where floating labels did not work on bots that were transformed by another bot.
-   Fixed an issue where tooltips that had multiple words would always word wrap. Now, they will only word wrap if wider than 200px.

## V3.0.19

#### Date: 8/11/2022

### :bug: Bug Fixes

-   Fixed an issue that would allow browsers to cache certain HTML files when they should not.
-   Fixed an issue where subjectless keys would not work with the new auth system.
-   Fixed an issue where the background for floating labels would not match the label if the bot was rotated.

## V3.0.18

#### Date: 8/9/2022

### :boom: Breaking Changes

-   Changed uploads to PDF files to upload the binary data of the PDF instead of automatically converting it to UTF-8.
    -   This affects both `os.showUploadFiles()` and `@onFileUpload`.

### :rocket: Improvements

-   Switched PublicOS from [Magic.link](https://magic.link) to a custom auth implementation that gives us more flexibility around how we manage user accounts.
    -   This is purely an implementation detail, and should not affect any PublicOS/CasualOS features.
-   Added the ability to see active PublicOS authentication sessions, when they were granted, and what IP Address they were granted to.
-   Improved Custom HTML Apps to copy the following properties from specific element types when an event (like `onLoad`) happens:
    -   `<img>` - The following properties are copied:
        -   `width`
        -   `height`
        -   `naturalWidth`
        -   `naturalHeight`
        -   `currentSrc`
    -   `<video>` - The following properties are copied:
        -   `videoWidth`
        -   `videoHeight`
        -   `duration`
        -   `currentSrc`
-   Moved the "Exit to Grid Portal" button in the system portal from the lower right corner to the lower left corner.
-   Improved the systemPortal to support global search by exact matches for `#id` and `#space`.
-   Improved the systemPortal to support comparing systems of bots against each other.
    -   This works by comparing two separate system tags. The first tag is `#system` (or whatever is specified by `#systemPortalTag` on the config bot) and the second tag is specified by the `#systemPortalDiff` on the config bot.
    -   For example, if the `#systemPortal` is set to `custom` and the `#systemPortalDiff` tag is set to `system2`, then bots that contain `custom` in their `#system` tag will be compared against bots that match using their `#system2` tag.
    -   The result is useful for creating visualizations of change for system bots.
    -   See the documentation for more information.
    -   Also check out the example: https://ab1.bot/?ab=diffPortalExample
-   Added the `os.appHooks` property that contains [hook functions](https://preactjs.com/guide/v10/hooks).
    -   Hook functions make managing custom app states easier and less tedious.

### :bug: Bug Fixes

-   Fixed an issue where entering an invalid value into an input box in a custom app would cause the input box to be automatically cleared.
-   Fixed an issue where the base color on GLTF models would be overridden with white if no color tag was specified.
-   Fixed an issue where self-closing JSX elements that contained attributes would not be compiled correctly.
-   Fixed an issue where the meetPortal could fail to start if the meet portal properties were changed before it finished loading external scripts.
-   Fixed how progress bars position themselves to better match how labels position themselves.
-   Fixed an issue where custom app elements did not support CSS Style properties that started with a hyphen (`-`).

## V3.0.17

#### Date: 7/18/2022

### :bug: Bug Fixes

-   Fixed an issue where calling `os.focusOn()` for the mapPortal before the portal has finished loading would cause the camera to focus on an incorrect location.
-   Fixed an issue where labels would fail to show up on billboarded bots that are directly below or above the portal camera.
-   Fixed an issue where hex bot forms were positioned incorrectly.

## V3.0.16

#### Date: 7/6/2022

### :rocket: Improvements

-   Added the `uv` property to `@onClick`, `@onAnyBotClicked`, `@onDrag`, and `@onAnyBotDrag` shouts.
    -   This property contains the [UV Coordinates](https://stackoverflow.com/questions/3314219/how-do-u-v-coordinates-work) of the texture on the clicked bot that the user clicked.
    -   UV coordinates are a 2D vector representing the X and Y location on the texture (i.e. `formAddress`) on the bot that was clicked.
    -   UV coordinates are mapped as follows:
        -   Bottom left of the texture is: `(0, 0)`
        -   Bottom right is: `(1, 0)`
        -   Top left is: `(0, 1)`
        -   Top right is: `(1, 1)`
-   Added the `os.raycast(portal, origin, direction)` and `os.raycastFromCamera(portal, viewportPosition)` functions.
    -   These functions are useful for finding what bots a particular ray would hit. For example, you could query what bots are under a particular spot of the screen with `os.raycastFromCamera()`.
    -   Currently, the `grid`, `miniGrid`, `map` and `miniMap` portals are supported.
    -   See the documentation for more information and examples.
-   Added the `os.calculateRayFromCamera(portal, viewportPosition)` function.
    -   This function is useful for finding the 3D path (ray) that travels through a particular screen position of the specified portal's camera.
    -   Currently, the `grid`, `miniGrid`, `map` and `miniMap` portals are supported.
    -   See the documentation for more information and examples.
-   Improved `os.getPublicRecordKey()` to return an `errorReason` for failed requests.

### :bug: Bug Fixes

-   Fixed `lineStyle = wall` to support the coordinate system changes from v3.0.11.

## V3.0.15

#### Date: 6/21/2022

### :rocket: Improvements

-   Improved the login system to record user's email/phone number so that we can migrate off of [magic.link](https://magic.link/) in the future.

## V3.0.14

#### Date: 6/20/2022

### :rocket: Improvements

-   Changed the `circle` bot form ignore lighting changes based on its orientation.
-   Added the `formAddressAspectRatio` tag to allow adjusting how `formAddress` images/videos are displayed on `cube`, `circle`, and `sprite` bot forms.
    -   The aspect ratio should be the width of the image divided by the height of the image.
    -   Negative aspect ratios can also be used to mirror the image horizontally.
-   Added the ability to create and join custom multimedia chat rooms.
    -   Key features:
        -   The ability to join multiple chat rooms at once.
        -   The ability to display camera/screen feeds on 3D bots.
        -   Notification of when remote users join/leave.
        -   Notification of when users are speaking.
        -   The ability to control the quality that video tracks stream at.
    -   The following functions have been added:
        -   `os.joinRoom(roomName, options?)`
        -   `os.leaveRoom(roomName, options?)`
        -   `os.getRoomOptions(roomName)`
        -   `os.setRoomOptions(roomName, options)`
        -   `os.getRoomTrackOptions(roomName, trackAddress)`
        -   `os.setRoomTrackOptions(roomName, trackAddress, options)`
        -   `os.getRoomRemoteOptions(roomName, remoteId)`
    -   The following listeners have been added:
        -   `@onRoomJoined` - Sent whenever a room has been joined via `os.joinRoom()`
        -   `@onRoomLeave` - Sent whenever a room has been exited via `os.leaveRoom()`
        -   `@onRoomStreaming` - Sent whenever the local user has been connected or reconnected to a room.
        -   `@onRoomStreamLost` - Sent whenever the local user has been disconnected from a room.
        -   `@onRoomTrackSubscribed` - Sent whenever an audio/video track has been discovered inside a room.
        -   `@onRoomTrackUnsubscribed` - Sent whenever an audio/video track has been removed from a room.
        -   `@onRoomRemoteJoined` - Sent whenever a remote user has joined a room.
        -   `@onRoomRemoteLeave` - Sent whenever a remote user has left a room.
        -   `@onRoomSpeakersChanged` - Sent whenever the list of speaking users has changed in a room.
        -   `@onRoomOptionsChanged` - Sent whenever the local room options have been changed.
    -   See the documentation for more detailed information.
    -   Also check out the `rooms-example` appBundle for an example.
-   Added the `os.listInstUpdates()` and `os.getInstStateFromUpdates(updates)` functions.
    -   These functions are useful for tracking the history of an instance and debugging potential data loss problems.
    -   `os.listInstUpdates()` gets the list of updates that have occurred in the current instance.
    -   `os.getInstStateFromUpdates()` gets the bot state that is produced by the given list of updates.

### :bug: Bug Fixes

-   Fixed an issue where HTML updates could cause CasualOS to skip `@onAnyAction` calls for bot updates.
-   Fixed an issue where point-of-view mode would start the camera at the wrong rotation.
-   Fixed an issue where billboarded bots would rotate to match the roll of the camera in VR/AR.
-   Fixed an issue where using `os.tip()` with long words could cause the words to overflow the tooltip background.
-   Fixed an issue where removing a tag from the sheetPortal could cause the tag below it to become the dimension set in the sheetPortal.

## V3.0.13

#### Date: 6/3/2022

### :rocket: Improvements

-   Added the `math.degreesToRadians(degrees)` and `math.radiansToDegrees(radians)` functions.

### :bug: Bug Fixes

-   Fixed an issue where the `cameraRotationX`, `cameraRotationY`, and `cameraRotationZ` tags were using a Y-up coordinate system instead of the CasualOS Z-up coordinate system.

## V3.0.12

#### Date: 5/31/2022

### :bug: Bug Fixes

-   Fixed an issue where snapping bots to bot faces was not supported in the miniMapPortal.
-   Fixed an issue where snapping bots to faces of bots that have a non-1 `scaleZ` would work incorrectly.

## V3.0.11

#### Date: 5/27/2022

### :boom: Breaking Changes

-   CasualOS now consistently uses a right-handed coordinate system.
    -   In previous versions, CasualOS inconsistently handled rotations which led to some parts obeying the right-hand rule and other parts obeying the left-hand rule for rotations.
    -   One of the consequences of this is that rotations around the Y axis are now counter-clockwise instead of clockwise.
        -   Note that from the default camera perspective, this is switched. Rotations now appear clockwise instead of counter-clockwise.
    -   To keep the previous behavior, simply negate the Y axis for rotations. (e.g. if the rotation was `tags.homeRotationY = 1.3`, now it should be `tags.homeRotationY = -1.3`)
    -   This change affects `[dimension]RotationY`, `cameraRotationOffsetY`, and `os.addDropGrid()`.

### :rocket: Improvements

-   Added the ability to represent positions and rotations with the `➡️` and `🔁` emojis.
    -   In scripts, these values get parsed into `Vector2`, `Vector3`, and `Rotation` objects.
    -   Vectors support the following formats:
        -   `➡️1,2` represents a 2D position/direction (`Vector2`) that contains `X = 1` and `Y = 2`.
        -   `➡️1,2,3` represents a 3D position/direction (`Vector3`) that contains `X = 1`, `Y = 2`, and `Z = 3`.
        -   Additionally, vectors can be created using `new Vector2(1, 2)` and `new Vector3(1, 2, 3)`.
    -   Rotations support the following formats:
        -   `🔁0,0,0,1` represents a 3D rotation (`Rotation`) that contains `X = 0`, `Y = 0`, `Z = 0`, and `W = 1`.
        -   Additionally, rotations can be created using the `Rotation` class constructor. It supports the following forms:
            -   Create a rotation that does nothing:
                ```typescript
                const rotation = new Rotation();
                ```
            -   Create a rotation from an axis and angle:
                ```typescript
                const rotation = new Rotation({
                    axis: new Vector3(0, 0, 1),
                    angle: Math.PI / 2,
                }); // 90 degree rotation about the Z axis
                ```
            -   Create a rotation from two directions:
                ```typescript
                const rotation = new Rotation({
                    from: new Vector3(1, 0, 0),
                    to: new Vector3(0, 1, 0),
                }); // Rotation that transforms points from (1, 0, 0) to (0, 1, 0)
                ```
            -   Create a rotation from multiple rotations:
                ```typescript
                const rotation = new Rotation({
                    sequence: [
                        new Rotation({
                            axis: new Vector3(0, 1, 0),
                            angle: Math.PI / 2,
                        }), // 90 degree rotation around Y axis
                        new Rotation({
                            axis: new Vector3(1, 0, 0),
                            angle: Math.PI / 4,
                        }), // 45 degree rotation around X axis
                    ],
                });
                ```
            -   Create a rotation from a Quaternion:
                ```typescript
                const rotation = new Rotation({
                    quaternion: {
                        x: 0,
                        y: 0.7071067811865475,
                        z: 0,
                        w: 0.7071067811865476,
                    },
                }); // 90 degree rotation about the Y axis
                ```
        -   Check the documentation on Vectors and Rotations for more information.
-   Added the `[dimension]Position` and `[dimension]Rotation` tags to support using vectors and rotation objects for bot positioning.
-   Improved the `getBotPosition()` function to support the `[dimension]Position` tag and return a `Vector3` object.
-   Added the `getBotRotation(bot, dimension)` function that retrieves the position of the given bot in the given dimension and returns a `Rotation` object.
    -   `bot` is the bot whose rotation should be retrieved.
    -   `dimension` is the dimension that the bot's rotation should be retrieved for.
-   Improved the `animateTag()`, `os.getCameraPosition()` `os.getCameraRotation()`, `os.getFocusPoint()`, `os.getPointerPosition()`, `os.getPointerDirection()`, `math.getForwardDirection()`, `math.intersectPlane()`, `math.getAnchorPointOffset()`, `math.addVectors()`, `math.subtractVectors()`, `math.negateVector()`, `math.normalizeVector()`, `math.vectorLength()`, and `math.scaleVector()` functions to support `Vector2`, `Vector3`, and `Rotation` objects.
-   Added the "Select Background" and removed the "Share Video" buttons from the meetPortal.
-   Added initial documentation for ab-1.

### :bug: Bug Fixes

-   Fixed an issue where `os.showUploadFiles()` would return previously uploaded files.
-   Fixed an issue where tag text edits (i.e. `insertTagText()`) would not be properly communicated to the rest of CasualOS when they occurred after tag updates (i.e. `setTag()`).

## V3.0.10

#### Date: 5/6/2022

### :rocket: Improvements

-   Improved the Records API to be able to return errors to allowed HTTP origins.
-   Improved `os.meetCommand()` to return a promise.
-   Added the ability to specify an options object with `os.recordData(key, address, data, options)` that can specify update and delete policies for the data.

    -   These policies can be useful to restrict the set of users that can manipulate the recorded data.
    -   `options` is an object with the following properties:

        ```typescript
        let options: {
            /**
             * The HTTP Endpoint that should be queried.
             */
            endpoint?: string;

            /**
             * The policy that should be used for updating the record.
             * - true indicates that the value can be updated by anyone.
             * - An array of strings indicates the list of user IDs that are allowed to update the data.
             */
            updatePolicy?: true | string[];

            /**
             * The policy that should be used for deleting the record.
             * - true indicates that the value can be erased by anyone.
             * - An array of strings indicates the list of user IDs that are allowed to delete the data.
             * Note that even if a delete policy is used, the owner of the record can still erase any data in the record.
             */
            deletePolicy?: true | string[];
        };
        ```

-   Added the `os.tip(message, pixelX?, pixelY?, duration?)` and `os.hideTips(tipIDs?)` functions to make showing tooltips easy.
    -   `os.tip(message, pixelX?, pixelY?, duration?)` can be used to show a tooltip and takes the following parameters:
        -   `message` is the message that should be shown.
        -   `pixelX` is optional and is the horizontal pixel position on the screen that the message should be shown at.
            If omitted, then the tooltip will be shown at the current mouse position or the last touch position.
            Additionally, omitting the position will cause the tooltip to only be shown when the mouse is near it.
            Moving the mouse away from the tooltip in this mode will cause the tooltip to be automatically hidden.
        -   `pixelY` is optional and is the vertical pixel position on the screen that the message should be shown at.
            If omitted, then the tooltip will be shown at the current mouse position or the last touch position.
            Additionally, omitting the position will cause the tooltip to only be shown when the mouse is near it.
            Moving the mouse away from the tooltip in this mode will cause the tooltip to be automatically hidden.
        -   `duration` is optional and is the number of seconds that the toast should be visible for.
        -   Returns a promise that resolves with the ID of the newly created tooltip.
    -   `os.hideTips(tipIDs?)` can be used to hide a tooltip and takes the following parameters:
        -   `tipIDs` is optional and is the ID or array of IDs of tooltips that should be hidden. If omitted, then all tooltips will be hidden.
        -   Returns a promise that resolves when the action has been completed.
-   Improved the menuPortal to use 60% of the screen width on large screens when the screen is taller than it is wide.
-   Improved the systemPortal to support `system` tag values that are set to non-string values such as booleans and integers.
-   Added WebXR hand tracking support.
    -   Tested and verified on Meta Quest 2 headset.
    -   Wrist portals have custom offsets for hands to try and minimize the blocking of hands during interaction.
    -   Air tap interaction only currently. Air taps are when you tap your index finger and thumb together to perform a "tap/click" on what the pointer ray is targeting.

### :bug: Bug Fixes

-   Fixed an issue where CasualOS would attempt to download records from the wrong origin if using a custom `endpoint` parameter.

## V3.0.9

#### Date: 4/27/2022

### :rocket: Improvements

-   Added the `crypto.hash(algorithm, format, ...data)` and `crypto.hmac(algorithm, format, key, ...data)` functions.
    -   These functions make it easy to generalize which hash algorithm to use and also support outputting the result in several different formats.
    -   Supported algorithms for `crypto.hash()` are: `sha256`, `sha512`, and `sha1`.
    -   Supported algorithms for `crypto.hmac()` are: `hmac-sha256`, `hmac-sha512`, and `hmac-sha1`.
    -   Supported formats for both are: `hex`, `base64`, and `raw`.
    -   See the documentation for more information.
-   Added the `bytes.toBase64String(bytes)`, `bytes.fromBase64String(base64)`, `bytes.toHexString(bytes)`, and `bytes.fromHexString(hex)` functions.
    -   These functions make it easy to convert to and from Base64 and Hexadecimal encoded strings to [Uint8Array](https://developer.mozilla.org/en-US/docs/Web/JavaScript/Reference/Global_Objects/Uint8Array) byte arrays.
    -   See the documentation for more information.

### :bug: Bug Fixes

-   Fixed a permissions issue that prevented the creation of subjectless keys.

## V3.0.8

#### Date: 4/26/2022

### :rocket: Improvements

-   Added the ability to view participants and breakout rooms in the meetPortal.

## V3.0.7

#### Date: 4/26/2022

### :bug: Bug Fixes

-   Fixed an issue where bot labels would not render.

## V3.0.6

#### Date: 4/26/2022

### :bug: Bug Fixes

-   Fixed an issue where bots would not render because their shader code was broken.

## V3.0.5

#### Date: 4/26/2022

### :rocket: Improvements

-   Added the ability to specify which auth site records should be loaded/retrieved from.
    -   This is useful for saving or getting records from another CasualOS instance.
    -   The following functions have been updated to support an optional `endpoint` parameter:
        -   `os.recordData(key, address, data, endpoint?)`
        -   `os.getData(recordName, address, endpoint?)`
        -   `os.listData(recordName, startingAddress?, endpoint?)`
        -   `os.eraseData(key, address, endpoint?)`
        -   `os.recordManualApprovalData(key, address, data, endpoint?)`
        -   `os.getManualApprovalData(recordName, address, endpoint?)`
        -   `os.listManualApprovalData(recordName, startingAddress?, endpoint?)`
        -   `os.eraseManualApprovalData(key, address, endpoint?)`
        -   `os.recordFile(key, data, options?, endpoint?)`
        -   `os.eraseFile(key, url, endpoint?)`
        -   `os.recordEvent(key, eventName, endpoint?)`
        -   `os.countEvents(recordName, eventName, endpoint?)`
-   Improved the sheetPortal and and multi-line editor to support editing tags that contain object values.
-   Updated the Terms of Service, Acceptable Use Policy, and Privacy Policy to make it clearer which websites they apply to.
-   Improved how lines are rendered to use an implementation built into three.js.
    -   This makes bot strokes that are scaled appear correct.
    -   This change also makes lines and strokes appear the same size on screen no matter the zoom level of the camera. This can make it easier to identify bots when zoomed out a lot.
-   Added the ability to allow/deny login with phone numbers based on regex rules defined in a DynamoDB table.
-   Added the `os.getSubjectlessPublicRecordKey(recordName)` function to make it possible to create a record key that allow publishing record data without being logged in.
    -   All record keys are now split into two categories: subjectfull keys and subjectless keys.
    -   subjectfull keys require login in order to publish data are are the default type of key.
    -   subjectless keys do not require login in order to publish data.
    -   When publishing data with a subjectless key, all users are treated as anonymous. In effect, this makes the owner of the record fully responsible for the content that they publish.
-   Added the `os.meetFunction(functionName, ...args)` function to allow querying the current meet portal meeting state.
    -   `functionName` is the name of the function that should be triggered from the [Jitsi Meet API](https://jitsi.github.io/handbook/docs/dev-guide/dev-guide-iframe/#functions).
    -   `args` is the list of arguments that should be provided to the function.
    -   Returns a promise that resolves with the result of the function call.
-   Added the `@onMeetEntered` and `@onMeetExited` shouts which are triggered whenever the current user starts/stops participating in a meet.
    -   Unlike `@onMeetLoaded`, `@onMeetEntered` is only triggered after the user clicks the "Join" button from the meeting waiting room.
    -   See the documentation for more detailed information.
-   Added the `meetPortalJWT` tag to the meetPortalBot to allow using JSON Web Tokens for authenticating moderators in meetings.
    -   See the Jitsi FAQ for more information on how to setup a moderator for a meeting: https://developer.8x8.com/jaas/docs/faq#how-can-i-set-a-user-as-moderator-for-a-meeting
-   Added the `botPortal` tag that when set to a bot ID on the `configBot` will show the JSON data for that bot.
    -   Additionally, the `botPortalAnchorPoint` and `botPortalStyle` tags can be set on the `botPortalBot` similarly to how `meetPortalAnchorPoint` can be set on the `meetPortalBot`.
-   Added the `systemTagName` tag that, when set on the config bot, specifies the tag that should be used when finding bots to include in the systemPortal.
    -   For example, setting `systemTagName` to `"test"` will cause the systemPortal to search for bots that have a `test` tag instead of a `system` tag.

### :bug: Bug Fixes

-   Fixed an issue where accessing certain properties on `globalThis` would cause an error to occur.
-   Fixed an issue where it was not possible to change the current meetPortal while it was already open.
-   Fixed an issue where using `os.replaceDragBot()` with bots that contained an array in its tags would cause an error.
-   Fixed an issue where videos in `formAddress` would not automatically play on Chrome web browsers.

## V3.0.4

#### Date: 3/31/2022

### :rocket: Improvements

-   Added the ability to force AUX to intepret values as strings by prefixing the tag value with the 📝 emoji.
    -   This can be useful for when you want to ensure that a tag value is interpreted a string.
    -   For example, the string `"01"` will be interpreted as the number `1` by default but `"📝01"` will preserve the leading 0.
-   Added the ability to force a tag to interpret values as numbers by prefixing the tag value with the 🔢 emoji.
    -   This can be useful when you want to ensure that a tag is interpreted as a number.
-   Added support for scientific notation in numbers.
    -   `1.23e3` will now be interpreted as `1230`.
-   Improved `os.focusOn()` to support positions that include a Z coordinate.
    -   This allows moving the camera focus point to any position in 3D space.
    -   The Z coordinate defaults to 0 if not specified.
-   Added the `menuItemShowSubmitWhenEmpty` tag to allow showing the submit button on input menu items even if the input box does not have any value.
-   Added the `os.addDropGrid(...grids)` and `os.addBotDropGrid(botId, ...grids)` functions to make it easy to snap bots to a custom grid.
    -   These functions are useful if you want to snap bots to a grid with a custom position or rotation.
    -   Additionally, they can be used to move bots in a grid that is attached to a portal bot.
    -   See the documentation for detailed usage information.

### :bug: Bug Fixes

-   Fixed an issue where `infinity` and `-infinity` would always be calculated as `NaN` instead of their corresponding numerical values.
-   Fixed an issue where passing `null`/`undefined`/`NaN`/`Infinity` as the `x` or `y` coordinate to `os.focusOn()` would break the gridPortal.
-   Fixed an issue where error stack traces would sometimes contain incorrect line numbers.
-   Fixed an issue where the systemPortal recent tags list could error if a bot without a system tag was edited.
-   Fixed an issue where the runtime would crash if `animateTag()` was given a null bot.
-   Fixed an issue where dragging a bot with a controller in free space would position the bot incorrectly if the bot was loaded by a portal form bot.
-   Fixed an issue where bots that were inside a bot portal that was inside a wrist portal would have an incorrect scale. ([#254](https://github.com/casual-simulation/casualos/issues/254))

## V3.0.3

#### Date: 3/22/2022

### :rocket: Improvements

-   Added the `os.getAverageFrameRate()` function.
    -   This function is useful for calculating the number of times that the 3D views have updated in the last second.
    -   Returns a promise that resolves with the current frame rate value.
-   `AUX_PLAYER_MODE`: The player mode that this instance should indicate to scripts.
    -   `"player"` indicates that the inst is supposed to be for playing AUXes while `"builder"` indicates that the inst is used for building AUXes.
    -   Defaults to `"builder"`.
    -   This value is exposed via the object returned from `os.version()`.
        -   See the documentation on `os.version()` for more information.
-   Added a button that offers to redirect to a static instance after a 25 second loading timeout.
    -   The redirect will send the user to `static.{common_host}` so `casualos.com` will redirect to `static.casualos.com` and `stable.casualos.com` will redirect to `static.casualos.com`.

## V3.0.2

#### Date: 3/16/2022

### :boom: Breaking Changes

-   Removed the following functions:
    -   `server.exportGpio()`
    -   `server.unexportGpio()`
    -   `server.getGpio()`
    -   `server.setGpio()`

### :rocket: Improvements

-   Improved performance for lower end devices by making CasualOS more efficient when automatically updating bots with user input.
-   Added the ability to login with a phone number instead of an email address.
    -   This feature is enabled by the `ENABLE_SMS_AUTHENTICATION` environment variable during builds.
-   Added the ability to automatically synchronize device clocks and expose the synchronized information to scripts.
    -   The following properties have been added:
        -   `os.localTime` - The local clock time in miliseconds since the Unix Epoch.
        -   `os.agreedUponTime` - The synchronized clock time in miliseconds since the Unix Epoch.
        -   `os.instLatency` - The average latency between this device and the inst in miliseconds. Smaller values are generally better.
        -   `os.instTimeOffset` - The delta between the local time and agreed upon time in miliseconds.
        -   `os.instTimeOffsetSpread` - The uncertainty of the accuracy of the `os.instTimeOffset` value. Measured in miliseconds. Smaller values indicate that `os.agreedUponTime` is more accurate, larger values indicate that `os.agreedUponTime` is less accurate.
        -   `os.deadReckoningTime` - The synchronized clock time that includes an additional 50ms offset to try to ensure that all devices are synchronized once the time ocurrs.
-   Improved `animateTag()` to support custom easing functions and a custom start time.
    -   The `easing` property in the options object that is passed to `animateTag()` now supports custom functions for custom easing behaviors. The function should accept one parameter which is a number between 0 and 1 that represents the progress of the animation and it should return a number which is the value that should be multiplied against the target tag. See the documentation of `animateTag()` for an example.
    -   The `startTime` property is now supported in the options object that is passed to `animateTag()`. It should be the number of miliseconds since the Unix Epoch that the animation should start at. For example, `os.localTime + 1000` will cause the animation to start in 1 second.

### :bug: Bug Fixes

-   Fixed an issue where `bot.vars` would get cleared after the scripts that created it finished their initial execution.
-   Fixed an issue where `labelColor` did not work on menu bots that had `form` set to `input`.
-   Fixed an issue where `labelColor` would not work unless the menu bot had a `label`.
    -   This is useful for menu bots that only use icons.

## V3.0.1

#### Date: 2/17/2022

### :rocket: Improvements

-   Added the `math.setRandomSeed(seed)` and `math.getSeededRandomNumberGenerator(seed?)` functions.

    -   `math.setRandomSeed(seed)` specifies the random seed that should be used for `math.random()` and `math.randomInt()`.
        -   `seed` is the number or string that should be used as the random number generator seed. If set to null, then the seed value will be cleared.
    -   `math.getSeededRandomNumberGenerator(seed?)` creates a new object that contains its own `random()` and `randomInt()` functions that use the specified seed.

        -   `seed` is the number of string that should be used the random number generator seed. If omitted, then an unpredictable seed will be chosen automatically.
        -   It returns an object with the following structure:

            ```typescript
            let result: {
                /**
                 * The seed that was used to create this random number generator.
                 */
                seed: number | string;

                /**
                 * Generates a random real number between the given minimum and maximum values.
                 */
                random(min?: number, max?: number): number;

                /**
                 * Generates a random integer between the given minimum and maximum values.
                 */
                randomInt(min: number, max: number): number;
            };
            ```

-   Added the ability to store dates in tags by prefixing them with `📅`.
    -   Dates must be formatted similarly to [ISO 8601](https://en.wikipedia.org/wiki/ISO_8601):
        -   `2012-02-06` (year-month-day in UTC-0 time zone)
        -   `2015-08-16T08:45:00` (year-month-day + hour:minute:second in UTC-0 time zone)
        -   `2015-08-16T08:45:00 America/New_York` (year-month-day + hour:minute:second in specified time zone)
        -   `2015-08-16T08:45:00 local` (year-month-day + hour:minute:second + in local time zone)
    -   In scripts, date tags are automatically parsed and converted to DateTime objects.
        -   DateTime objects are easy-to-use representations of date and time with respect to a specific time zone.
        -   They work better than the built-in [Date](https://developer.mozilla.org/en-US/docs/Web/JavaScript/Reference/Global_Objects/Date) class because DateTime supports time zones whereas Date does not.
        -   You can learn more about them by checking out the [documentation](https://docs.casualos.com/docs/actions#datetime).
-   Added the `getDateTime(value)` function to make parsing strings into DateTime objects easy.
    -   Parses the given value and returns a new DateTime that represents the date that was contained in the value.
    -   Returns null if the value could not be parsed.
-   Added the `circle` bot form.

## V3.0.0

#### Date: 2/10/2022

### :rocket: Improvements

-   Added the `os.openImageClassifier(options)` and `os.closeImageClassifier()` functions.
    -   These functions are useful for applying Machine Learning inside CasualOS to detect categories of things via the camera feed.
    -   Currently, the image classifier is only able to consume models generated with [Teachable Machine](https://teachablemachine.withgoogle.com/).
        1.  To create a model, go to [https://teachablemachine.withgoogle.com/](https://teachablemachine.withgoogle.com/) and click "Get Started".
        2.  Create an "Image Project" and choose "Standard image model".
        3.  Add or record photos in each class.
        4.  Click "Train".
        5.  Once training is done you can get a model URL by clicking "Export Model".
        6.  Under "Tensorflow.js", choose "Upload (shareable link)" and click "Upload". You can also optionally save the project to Google Drive.
        7.  Once uploaded, copy the shareable link.
        8.  Create a bot with an `@onClick` tag and put the following code in it (replacing `MY_MODEL_URL` with the shareable link):
            ```typescript
            await os.openImageClassifier({
                modelUrl: 'MY_MODEL_URL',
            });
            ```
    -   `options` is an object with the following properties:
        -   `modelUrl` - The sharable link that was generated from Teachable Machine.
        -   `modelJsonUrl` - Is optional and can be used in advanced scenarios where you want to control where the model is stored.
        -   `modelMetadataUrl` - Is optional and can be used in advanced scenarios where you want to control where the model is stored.
        -   `cameraType` - Is optional and is the type of camera that should be preferred. Can be "front" or "rear".
-   Created the `oai-1` appBundle.

    -   This appBundle is currently a simple ab that can query the [OpenAI GPT-3 API](https://beta.openai.com/overview) via a shout.
    -   The ab has the following features:

        -   A single manager bot in the `oai-1` dimension and systemPortal as `oai-1.manager`.
        -   `@generateTextResponse` is a listener that asks GPT-3 to respond to a given text prompt.

            -   It takes the following parameters:
                -   `apiKey` - The API key that should be used to access the API. You can get an API key at [https://beta.openai.com/overview](https://beta.openai.com/overview).
                -   `prompt` - The text that the AI should respond to. An example is "Write a tagline for an ice cream shop.". Also see this guide: [https://beta.openai.com/docs/guides/completion](https://beta.openai.com/docs/guides/completion).
                -   `engine` - The engine that should be used to process the prompt. Defaults to `"text-davinci-001"` if not specified. You can find a list of engines is available here: [https://beta.openai.com/docs/engines](https://beta.openai.com/docs/engines).
                -   `options` - An object that contains additional options for the request. You can find the documentation for these options here: [https://beta.openai.com/docs/api-reference/completions/create](https://beta.openai.com/docs/api-reference/completions/create).
            -   It returns a promise that contains a list of generated choices.
            -   Example:

                ```typescript
                let oai = getBot('system', 'oai-1.manager');
                const response = await oai.generateTextResponse({
                    apiKey: 'myAPIKey',
                    prompt: 'Write a tagline for an ice cream shop.',
                });

                if (response.choices.length > 0) {
                    os.toast('Best choice: ' + response.choices[0]);
                } else {
                    os.toast('No choices.');
                }
                ```

### :bug: Bug Fixes

-   Fixed an issue with `os.listData()` where it was impossible to list data items unless a starting address was provided.

## V2.0.36

#### Date: 2/4/2022

### :rocket: Improvements

-   Added global search to the systemPortal.
    -   Useful for finding a word or phrase in the tags of all the bots in an inst.
    -   For example, you can find all the places where a shout occurrs by typing "shout" into the search box.
    -   Can be accessed by using `Ctrl+Shift+F` while the systemPortal is open or by selecting the eyeglass icon on the left side of the screen.
-   Added the ability to use a video camera feed as the portal background.
    -   You can enable this feature by setting `portalBackgroundAddress` to `casualos://camera-feed`.
    -   It also supports specifying the rear or front facing cameras with `casualos://camera-feed/rear` and `casualos://camera-feed/front`.

### :bug: Bug Fixes

-   Fixed an issue with custom apps where HTML changes would stop propagating if an element was added to its own parent.
    -   This could happen via using the HTML document API like:
        ```typescript
        // in @onSetupApp
        const parent = that.document.createElement('div');
        const child = that.document.createElement('span');
        parent.appendChild(child);
        parent.appendChild(child); // This would cause the issue
        ```
    -   Alternatively, it could happen when using `os.compileApp()`.
        -   For efficiency, `os.compileApp()` uses a change detection algorithm to limit the number of HTML elements it needs to create.
        -   In some cases, it saw that it could reuse an HTML element by moving it and this happened to trigger the bug in the system that records these changes.

## V2.0.35

#### Date: 2/2/2022

### :rocket: Improvements

-   Added the `os.getMediaPermission(options)` function to request permission for device audio/video streams.
    -   Generally permissions are asked for the moment they are needed but this can be cumbersome in situations such as immersive ar/vr experiences as the user must jump back to the browser in order to grant them.

### :bug: Bug Fixes

-   Fixed jittery camera rendering issues when entering XR for the first time in a session.
-   Fixed three.js holding onto stale XRSession after exiting XR.
    -   This was the root cause of the Hololens losing the ability to render the scene background after exiting XR.

## V2.0.34

#### Date: 1/31/2022

### :rocket: Improvements

-   Improved the systemPortal to show all tags that are on the bot when the pinned tags section is closed.
    -   This makes it easier to manage when adding new tags while the pinned tags section is closed.

### :bug: Bug Fixes

-   Fixed an issue with `os.recordEvent()` where trying to save events in DynamoDB would fail.

## V2.0.33

#### Date: 1/31/2022

### :rocket: Improvements

-   Added the `os.listData(recordNameOrKey, startingAddress?)` function to make it easy to list data items in a record.
    -   `recordNameOrKey` is the name of the record. Can also be a record key.
    -   `startingAddress` is optional and is the address after which items will be included in the returned list. For example, the starting address `b` will cause addresses `c` and `d` to be included but not `a` or `b`.
-   Added the `os.recordEvent(recordKey, eventName)` and `os.countEvents(recordNameOrKey, eventName)` functions. These functions are useful for building simple analytics into your app bundles.
    -   `os.recordEvent(recordKey, eventName)` can be used to document that the given event occurred.
        -   `recordKey` is the key that should be used to access the record.
        -   `eventName` is the name of the event.
    -   `os.countEvents(recordNameOrKey, eventName)` can be used to get the number of times that the given event has ocurred.
        -   `recordNameOrKey` is the name of the record that the event count should be retrieved from. Can also be a record key.
        -   `eventName` is the name of the event.

## V2.0.32

#### Date: 1/26/2022

### :rocket: Improvements

-   Added the `os.arSupported()` and `os.vrSupported()` functions to query device support for AR and VR respectively. Both of these are promises and must be awaited.

    ```typescript
    const arSupported = await os.arSupported();
    if (arSupported) {
        //...
    }

    const vrSupported = await os.vrSupported();
    if (vrSupported) {
        //...
    }
    ```

-   Added shouts for entering and exiting AR and VR:
    -   `@onEnterAR` - Called when AR has been enabled.
    -   `@onExitAR` - Called when AR has been disabled.
    -   `@onEnterVR` - Called when VR has been enabled.
    -   `@onExitVR` - Called when VR has been disabled.
-   Expanded `meetPortal` scripting:
    -   Added shouts for loading and leaving the meet portal:
        -   `@onMeetLoaded` - Called when the user has finished loading the meet portal.
        -   `@onMeetLeave` - Called when the user leaves the meet portal.
    -   Added the `os.meetCommand(command, ...args)` function that sends commands directly to the Jitsi Meet API. Supported commands can be found in the [Jitsi Meet Handbook](https://jitsi.github.io/handbook/docs/dev-guide/dev-guide-iframe#commands).
    -   Added the following meet portal configuration tags. These must be set on the `meetPortalBot`:
        -   `meetPortalPrejoinEnabled` - Whether the meet portal should have the prejoin screen enabled.
            -   The prejoin screen is where the user can setup their display name, microphone, camera, and other settings, before actually joining the meet.
        -   `meetPortalStartWithVideoMuted` - Whether the meet portal should start with video muted.
        -   `meetPortalStartWithAudioMuted` - Whether the meet portal should start with audio muted.
        -   `meetPortalRequireDisplayName` - Whether the meet portal should require the user define a display name.

## V2.0.31

#### Date: 1/20/2022

### :rocket: Improvements

-   Added the `os.eraseData(recordKey, address)` function to allow deleting data records.
    -   `recordKey` is the key that should be used to access the record.
    -   `address` is the address of the data inside the record that should be deleted.
-   Added the `os.eraseFile(recordKey, urlOrRecordFileResult)` function to allow deleting file records.
    -   `recordKey` is the key that should be used to access the record.
    -   `urlOrRecordFileResult` is the URL that the file is stored at. It can also be the result of a `os.recordFile()` call.
-   Added the `os.recordManualApprovalData(recordKey, address, data)`, `os.getManualApprovalData(recordName, address)`, and `os.eraseManualApprovalData(recordKey, address)` functions.
    -   These work the same as `os.recordData()`, `os.getData()`, and `os.eraseData()` except that they read & write data records that require the user to confirm that they want to read/write the data.
    -   One thing to note is that manual approval data records use a different pool of addresses than normal data records.
        This means that data which is stored using `os.recordManualApprovalData()` cannot be retrieved using `os.getData()` (i.e. you must use `os.getManualApprovalData()`).

### :bug: Bug Fixes

-   Fixed an issue where trying to save a bot using `os.recordData()` or `os.recordFile()` would produce an error.

## V2.0.30

#### Date: 1/14/2022

### :wrench: Plumbing Changes

-   Replaced socket.io with native WebSockets.
    -   The possible options for `CAUSAL_REPO_CONNECTION_PROTOCOL` are now `websocket` and `apiary-aws`.
    -   Since the introduction of `apiary-aws`, we've used native WebSockets for more connections. As such, it should be safe to use native WebSockets in place of socket.io.
    -   This means we have fewer depenencies to keep up with and fewer potential bugs.
    -   Additionally it means that we save a little bit on our output code bundle size.

### :bug: Bug Fixes

-   Fixed an issue where deleting all the text from a menu item would show the `menuItemText` tag value instead of the (empty) `menuItemText` tag mask value.
    -   This change causes CasualOS to use `false` for the `menuItemText` `tempLocal` tag mask when a normal tag value is present for `menuItemText`. If the bot has no tag value for `menuItemText`, then `null` is used.
-   Fixed an issue where CasualOS could sometimes miss events during initialization.
    -   This bug most likely affected portals that are configurable by a config bot (e.g. gridPortal) but could have also affected other parts of the CasualOS system.
    -   This bug also was very rare. We only saw it once in our testing.
-   Fixed an issue with custom apps where calling `os.registerApp()` multiple times would cause the app to be destroyed and re-created.
    -   This caused issues with retaining focus and made the user experience generally poor.
-   Fixed an issue with custom apps where a the value attribute could not be overridden on input elements.
    -   Now it is possible to specify what the value should be and it will be properly synced.

## V2.0.29

#### Date: 1/10/2022

### :rocket: Improvements

-   Added the ability to use videos for `formAddress` and `portalBackgroundAddress` URLs.
-   Improved CasualOS to support logging into ab1.link directly from CasualOS.
    -   Previously you would have to login to ab1.link via a new tab.
    -   The new experience is seamless and much less confusing.

### :bug: Bug Fixes

-   Fixed an issue where DRACO compressed GLTF models could not be loaded if the decoder program had already been cached by the web browser.

## V2.0.28

#### Date: 1/5/2022

### :boom: Breaking Changes

-   Changed the auth and records features to default to disabled unless the the `AUTH_ORIGIN` and `RECORDS_ORIGIN` environment variables are specified during build.

### :rocket: Improvements

-   Added the `links` global variable to the code editor autocomplete list.
-   Added the `masks` global variable to the code editor autocomplete list.
-   Improved `os.showUploadFiles()` to include the `mimeType` of the files that were uploaded.
    -   This makes it easier to upload files with `os.recordFile()`.
-   Added the `os.beginAudioRecording(options?)` and `os.endAudioRecording()` functions.
    -   They replace the `experiment.beginAudioRecording()` and `experiment.endAudioRecording()` functions.
    -   Additionally, they now trigger the following listeners:
        -   `@onBeginAudioRecording` - Called when recording starts.
        -   `@onEndAudioRecording` - Called when recording ends.
        -   `@onAudioChunk` - Called when a piece of audio is available if streaming is enabled via the options.
    -   `options` is an object and supports the following properties:
        -   `stream` - Whether to stream audio samples using `@onAudioChunk`.
        -   `mimeType` - The MIME type that should be used to stream audio.
        -   `sampleRate` - The number of audio samples that should be taken per second (Hz). Only supported on raw audio types (`audio/x-raw`).
    -   See the documentation for more information and examples.

### Bug Fixes

-   Fixed an issue where the "remove tag" (X) buttons on empty tags in the sheet portal were always hidden.

## V2.0.27

#### Date: 1/4/2022

### :bug: Bug Fixes

-   Fixed another issue where file records could not be uploaded due more issues with signature calculations.

## V2.0.26

#### Date: 1/4/2022

### :bug: Bug Fixes

-   Fixed another issue where file records could not be uploaded due to various permissions issues.

## V2.0.25

#### Date: 1/4/2022

### :bug: Bug Fixes

-   Fixed an issue where file records could not be uploaded due to not including a security token in a request.

## V2.0.24

#### Date: 1/4/2022

### :bug: Bug Fixes

-   Fixed an issue where file records could not be uploaded due to a permissions issue.

## V2.0.23

#### Date: 1/4/2022

### :bug: Bug Fixes

-   Fixed an issue where file records could not be uploaded due to an issue with signature calculation.

## V2.0.22

#### Date: 1/3/2022

### :boom: Breaking Changes

-   Removed the following functions:
    -   `os.publishRecord()`
    -   `os.getRecords()`
    -   `os.destroyRecord()`
    -   `byAuthID()`
    -   `withAuthToken()`
    -   `byAddress()`
    -   `byPrefix()`

### :rocket: Improvements

-   Implemented the next version of records.
    -   This version replaces the old API (`os.publishRecord()`) and introduces a new paradigm.
    -   The first major change is that records now represent multiple pieces of data.
    -   `os.getPublicRecordKey(recordName)` has been added as a way to retrieve a key that can be used to write data and files to a public record.
    -   `os.recordData(recordKey, address, data)` can be used to store a piece of data at an address inside a record. This data can later be retrieved with `os.getData(recordKeyOrName, address)`.
    -   `os.getData(recordKeyOrName, address)` can be used to retrieve data that was stored in a record.
    -   `os.recordFile(recordKey, data, options?)` can be used to store a file inside a record. Files can be any size and can be accessed via `webhook()` or `os.getFile(url)`.
    -   `os.getFile(urlOrRecordFileResult)` can be used to easily retrieve a file.
    -   `os.isRecordKey(value)` is useful for determining if a value represents a record key.
    -   See the documentation for more information.
-   Updated Material Icons to the latest publicly available version.

## V2.0.21

#### Date: 12/6/2021

### :rocket: Improvements

-   Added [Simple Analytics](https://simpleanalytics.com/) to help us better understand how many people are using CasualOS.
-   Added the `os.convertGeolocationToWhat3Words(location)` function.

    -   Useful for getting a 3 word address for a latitude & longitude location.
    -   Returns a promise that resolves with the string containing the 3 words.
    -   `location` is an object with the following structure:

        -   ```typescript
            let location: {
                /**
                 * The latitude of the location.
                 */
                latitude: number;

                /**
                 * The longitude of the location.
                 */
                longitude: number;

                /**
                 * The language that the resulting 3 word address should be returned in.
                 * Defaults to "en".
                 * See https://developer.what3words.com/public-api/docs#available-languages
                 * for a list of available languages.
                 */
                language?: string;
            };
            ```

## V2.0.20

#### Date: 12/2/2021

### :bug: Bug Fixes

-   Fixed an issue where removing a bot without a stroke from a dimension would cause CasualOS to stop responding.

## V2.0.19

#### Date: 12/1/2021

### :boom: Breaking Changes

-   `lineStyle` now defaults to `line` instead of `arrow`.

### :rocket: Improvements

-   Updated the CasualOS Terms of Service.
-   Improved `lineTo` and `strokeColor` to use lines that support custom widths.
-   Added the `links` variable as a shortcut for `thisBot.links`.
-   Added `bot.vars` and `os.vars` as an easy way to store and lookup variables by name.
    -   `os.vars` works exactly the same as `globalThis`.
    -   `bot.vars` allows you to store special values in a bot that cannot be stored in either `bot.tags` or `bot.masks`.
-   Added the ability to whisper to a bot by using `bot.listener()` instead of `whisper(bot, "listener")`.
    -   e.g.
        ```typescript
        let result = thisBot.myScript(argument);
        ```
        is equivalent to
        ```typescript
        let [result] = whisper(thisBot, 'myScript', argument);
        ```
-   Added the ability to shout to bots by using `shout.listener()` instead of `shout("listener")`.
    -   e.g.
        ```typescript
        let results = shout.myScript(argument);
        ```
        is equivalent to
        ```typescript
        let results = shout('myScript', argument);
        ```

## V2.0.18

#### Date: 11/30/2021

### :rocket: Improvements

-   Added bot links.
    -   Bot links are special tag values that represent a link from the tag to another bot.
    -   Similarly to listen tags, you can create a bot link by setting a tag to `🔗{botID}`.
    -   The 🔗 emoji tells CasualOS that the tag represents a link to another bot.
    -   Links work by referencing Bot IDs and CasualOS now provides additional functions to help with understanding bot links.
        For example, not only do the `#lineTo`, `#creator` and `#transformer` tags support bot links, but you can find the list of tags that reference other bots by using the new `getBotLinks(bot)` function.
    -   Bot links also support linking to multiple other bots by adding commas in between Bot IDs.
    -   The `bot.link` property has been added as a way to quickly get a link to the bot.
    -   The `bot.links` property has been added for scripts to interface with bot links.
        -   This property represents the tags that are bot links.
        -   You can easily link to a bot by setting
            ```typescript
            bot.links.tag = botToLinkTo;
            ```
        -   You can also get the bot(s) that are linked by using
            ```typescript
            // Gets a single bot if only one bot is linked in the tag.
            // Gets an array if multiple bots are linked.
            let linkedBot = bot.links.tag;
            ```
    -   Additionally, the `byTag()` bot filter has been updated to support searching for bots by link.
        -   For example if the `#myLink` tag is used to link bots,
            you can find all the bots that link to this bot using `#myLink` by using `byTag()` like this:
            ```typescript
            let botsThatLinkToThisBot = getBots(
                byTag('myLink', '🔗' + thisBot.id)
            );
            ```
        -   This change also means that it is now possible to have multiple creators for a bot by using bot links in the `#creator` tag.
-   Added some minor visual improvements to the systemPortal.
-   Improved menu bots to show their `formAddress` icon when the bot has no label.
-   Added the `os.getExecutingDebugger()` function.
    -   Gets the debugger that this script is currently running inside. Returns null if not running inside a debugger.
-   Added the `getFormattedJSON(data)` function.
    -   Works like `getJSON(data)` except the returned JSON is nicely formatted instead of compressed.
-   Added the `getSnapshot(bots)` function.
    -   Snapshots are like mods except they represent multiple bots and include the ID, space, tags, and tag masks of each bot.
    -   They are useful for debugging and easily saving a bunch of bots at once.
-   Added the `diffSnapshots(first, second)` function.
    -   Useful for calculating the delta between two snapshots.
-   Added the `applyDiffToSnapshot(snapshot, diff)` funciton/
    -   Useful for calculating a new snapshot from a snapshot and a delta.
    -   Works kinda like the opposite of `diffSnapshots(first, second)`.
-   Added the `getLink(...bots)` function.
    -   Creates a value that represents a link to the given bots. You can then save this value to a tag to save the link.
-   Added the `getBotLinks(bot)` function.
    -   Useful for discovering what links a bot has stored.
    -   See the documentation for more detailed info.
-   Added the `updateBotLinks(bot, idMap)` function.
    -   Useful for updating bot links to reference new bots.
    -   See the documentation for more detailed info.
-   Improved the `editingBot` tag to use bot links instead of just storing the bot ID.
-   Added the `pixelRatio` and `defaultPixelRatio` tags to the configBot.
    -   `defaultPixelRatio` is the [pixel ratio](https://developer.mozilla.org/en-US/docs/Web/API/Window/devicePixelRatio) that is used by CasualOS for rendering 3D portals by default.
    -   `pixelRatio` can be set on the configBot to control the size of the internal render buffers. Higher values make the output image appear smoother but will also cause CasualOS to run slower.
-   Improved `web.hook()` and related functions to accept the `retryCount`, `retryStatusCodes`, and `retryAfterMs` options.
    -   `retryCount` is the number of times the request should be re-sent if it fails. Defaults to 0.
    -   `retryStatusCodes` is the array of error status codes that should cause the request to be retried. Defaults to:
        -   408 - Request Timeout
        -   429 - Too Many Requests
        -   500 - Internal Server Error
        -   502 - Bad Gateway
        -   503 - Service Unavailable
        -   504 - Gateway Timeout
        -   0 - Network Failure / CORS
    -   `retryAfterMs` is the number of miliseconds to wait between retried requests. Defaults to 3000.

### :bug: Bug Fixes

-   Fixed an issue where deleting a tag in the multiline editor would cause the tag to remain in the data.
-   Fixed an issue where autocomplete for tags did not work in the systemPortal.
-   Fixed some display issues in the systemPortal.
-   Fixed an issue where using loops after JSX elements might cause the script to fail to compile.

## V2.0.17

#### Date: 11/12/2021

### :bug: Bug Fixes

-   Fixed an issue where built-in portal bots were not being updated by CasualOS.
    -   This also fixes an issue where camera position and rotation offsets didn't work.

## V2.0.16

#### Date: 11/11/2021

### :boom: Breaking Changes

-   Removed Custom Executables.
    -   This means the following functions are no longer available:
        -   `os.registerExecutable()`
        -   `os.buildExecutable()`
    -   If you have use for this type of functionality, we recommend that you look into [Custom Apps](https://docs.casualos.com/docs/actions/#app-actions).
        They are easier to use and allow you to use more built-in CasualOS functionality than Custom Executables.

### :rocket: Improvements

-   Added the `systemPortal`.
    -   The systemPortal is a new way to organize and edit a set of bots and their scripts.
    -   The systemPortal works by displaying bots that have a `#system` tag.
    -   When `#systemPortal` on the `configBot` is set to `true`, all bots that have a `#system` tag will be displayed in the system portal.
    -   When `#systemPortal` is set to a string, then only bots where their `#system` tag contains the value in `#systemPortal` will be shown.
    -   It also contains some other useful features not found in the sheetPortal like a list of recently edited tags and a search box that lets you easily change the `#systemPortal` tag value.
    -   See the glossary page on the `systemPortal` for more info.

### :bug: Bug Fixes

-   Fixed an issue where the forward/back browser buttons would not delete tags from the config bot if the related query parameter was deleted.

## V2.0.15

#### Date: 11/1/2021

### :rocket: Improvements

-   Added the `miniMapPortal`.
    -   This is a mini version of the `mapPortal` that works kinda like the `miniGridPortal`.
-   Added a introductory page to the documentation that links to the "Pillars of Casual Simulation" video tutorials.
-   Added a "Getting Started" page that contains some written documentation on the basics of CasualOS.
    -   Thanks to Shane Thornton ([@shane-cpu](https://github.com/shane-cpu)) for contributing this!
-   Added a glossary page to the documentation.
    -   This page is incomplete but contains basic descriptions for common terms like "bot", "tag", "portal", "inst", etc.
    -   There is also a feature where other parts of the documentation can link to the glossary and get Wikipedia-style tooltips for the terms.

### :bug: Bug Fixes

-   Fixed an issue where the server failed to retrieve permanent records when when `.getMoreRecords()` was called.

## V2.0.14

#### Date: 10/29/2021

### :rocket: Improvements

-   Improved the `local` space to delete the oldest inst when localStorage is full.
-   Added the `pointerPixelX` and `pointerPixelY` tags to the gridPortalBot to track the mouse pointer position on the screen.
-   Improved the records system to be able to store records larger than 300KB in size.
    -   Records larger than 300KB will be placed in an S3 bucket.
    -   Records stored in S3 will now have a `dataURL` instead of `data` that points to where the record can be downloaded from.

### :bug: Bug Fixes

-   Fixed an issue where the built-in portal bots would cause all scripts to be recompiled.
-   Fixed an issue where functions that retrieve data from portal bots (like `os.getFocusPoint()`) would always return null data.
-   Fixed an issue where the `.getMoreRecords()` function did not work.

## V2.0.13

#### Date: 10/19/2021

### :rocket: Improvements

-   Added several features to make testing asynchronous scripts easier.
    -   Debuggers now automatically convert asynchronous scripts to synchronous scripts by default.
        -   This makes testing easier because your test code no longer needs to be aware of if a script runs asynchronously in order to observe errors or results.
        -   You can override this default behavior by setting `allowAsynchronousScripts` to `true` in the options object that is passed to `os.createDebugger()`.
    -   Some functions are now "maskable".
        -   Maskable functions are useful for testing and debugging because they let you modify how a function works simply by using `function.mask().returns()` instead of `function()`.
            -   For example, the `web.get()` function sends an actual web request based on the options that you give it. When testing we don't want to send a real web request (since that takes time and can fail), so instead we can mask it with the following code:
            ```typescript
            web.get.mask('https://example.com').returns({
                status: 200,
                data: 'hello world!',
            });
            ```
            Then, the next time we call `web.get()` with `https://example.com` it will return the value we have set:
            ```typescript
            console.log(web.get('https://example.com));
            ```
        -   Maskable functions currently only work when scripts are running inside a debugger with `allowAsychronousScripts` set to `false`.
        -   Here is a list of maskable functions (more are coming):
            -   `web.get()`
            -   `web.post()`
            -   `web.hook()`
            -   `webhook()`
            -   `webhook.post()`
            -   `os.showInput()`
            -   `os.getRecords()`
            -   `os.publishRecord()`
            -   `os.destroyRecord()`
            -   `os.requestPermanentAuthToken()`
    -   Properties added to `globalThis` are now separated per-debugger.
        -   This means that you can set `globalThis.myVariable = 123;` and it won't affect debuggers.
        -   It also means that testing with global variables are easier because you don't have to set and reset them before each test anymore.
    -   Debuggers now automatically setup `tempLocal` bots for built-in portals.
        -   This means that the portal bots like `gridPortalBot`, `mapPortalBot`, etc. are available in debuggers.
    -   Debuggers now automatically setup a `configBot`.
        -   You can override this configBot by using the `configBot` property in the options object that is passed to `os.createDebugger()`.
-   Updated the sidebar on the documentation site to be easier to use.
-   Updated the auth site branding.
-   Added well-formatted pages for the terms of service, privacy policy, and acceptable use policy to the auth website.

### :bug: Bug Fixes

-   Fixed an issue where floating labels on billboarded bots did not work.

## V2.0.12

#### Date: 10/8/2021

### :rocket: Improvements

-   Added the `os.createDebugger(options?)` function.
    -   `os.createDebugger()` can be used to create a separate sandbox area where bots can be tested without causing external effects.
    -   This is useful for automated testing scenarios where you want to validate how a script works (e.g. that a toast is shown) without actually performing the script results (i.e. actually showing the toast).
    -   Works by returning an object that contains a separate set of actions (like `create()` and `getBots()`) that can be used like normal.
        For example:
        ```typescript
        const debug = os.createDebugger();
        const debugBot = debug.create({ home: true, color: 'red' });
        ```
        Creates a bot that is contained in the debugger. Therefore, scripts on the `debugBot` will only affect bots that were created in the debugger.
    -   See the documentation for more information.
-   Added the `assert(condition, message?)` and `assertEqual(received, expected)` functions.
    -   These functions check that the given condition is true or that the values are equal to each other and throw an error if they are not.
    -   They can be useful for automated testing.
    -   See the documentation for examples.

### :bug: Bug Fixes

-   Fixed an issue where setting `meetPortalAnchorPoint` to `left` or `right` would not shift the `gridPortal` to the remaining space.

## V2.0.11

#### Date: 10/1/2021

### :boom: Breaking Changes

-   Renamed `server` to `inst`.
    -   This means that you should now `configBot.tags.inst` instead of `configBot.tags.server`.
    -   It also means that you now should go to `https://casualos.com?inst=my-aux` instead of `https://casualos.com?server=my-aux`.
    -   CasualOS will automatically replace `server` with `inst` on the first load so old links will continue to work.
-   Renamed `pagePortal` to `gridPortal`
    -   CasualOS will automatically replace `pagePortal` with `gridPortal` on first load (so old links will continue to work) but any scripts that change `pagePortal` will need to be updated to change `gridPortal`.
    -   `pagePortal` on the `configBot` should now be `gridPortal`.
    -   `pagePortalBot` is now `gridPortalBot`.
    -   Some functions now should reference the bot portal instead of the page portal:
        -   `os.getCameraPosition('page')` -> `os.getCameraPosition('grid')`
        -   `os.getCameraRotation('page')` -> `os.getCameraRotation('grid')`
        -   `os.getFocusPoint('page')` -> `os.getFocusPoint('grid')`
        -   `os.getPortalDimension('page')` -> `os.getPortalDimension('grid')`
    -   `@onPortalChanged` now uses `gridPortal` for `that.portal`.
-   Renamed `miniPortal` to `miniGridPortal`
    -   `miniPortal` on the `configBot` should now be `miniGridPortal`.
    -   `miniPortalBot` should now be `miniGridPortalBot`.
    -   Some functions now should reference the bot portal instead of the page portal:
        -   `os.getCameraPosition('mini')` -> `os.getCameraPosition('miniGrid')`
        -   `os.getCameraRotation('mini')` -> `os.getCameraRotation('miniGrid')`
        -   `os.getFocusPoint('mini')` -> `os.getFocusPoint('miniGrid')`
        -   `os.getPortalDimension('mini')` -> `os.getPortalDimension('miniGrid')`
    -   `@onPortalChanged` now uses `miniGridPortal` for `that.portal`.
-   Renamed some functions:
    -   `os.downloadServer()` -> `os.downloadInst()`
    -   `os.loadServer()` -> `os.loadInst()`
    -   `os.unloadServer()` -> `os.unloadInst()`
    -   `os.getCurrentServer()` -> `os.getCurrentInst()`
    -   `server.remotes()` -> `os.remotes()`
    -   `server.serverRemoteCount()` -> `os.remoteCount()`
    -   `server.servers()` -> `os.instances()`
    -   `server.serverStatuses()` -> `os.instStatuses()`
    -   `server.restoreHistoryMarkToServer()` -> `server.restoreHistoryMarkToInst()`.
    -   Note that some functions have moved to the `os` namespace from the `server` namespace. This is because most `server` functions do not work on CasualOS.com and are only designed to work with a server-based system (which CasualOS.com is not). To clarify this, functions that work all the time are now in the `os` namespace while the others are in the `server` namespace.
-   Renamed several listen tags:
    -   `@onServerJoined` -> `@onInstJoined`
    -   `@onServerLeave` -> `@onInstLeave`
    -   `@onServerStreaming` -> `@onInstStreaming`
    -   `@onServerStreamLost` -> `@onInstStreamLost`
    -   `@onServerAction` -> `@onAnyAction`

### :rocket: Improvements

-   Updated the Privacy Policy, Terms of Service, and Acceptable Use Policy.
-   Changed the meetPortal to use a custom Jitsi deployment.
-   Improved `os.enablePointOfView(center?)` to take an additional argument that determines whether to use the device IMU to control the camera rotation while in POV mode.
    -   The new function signature is `os.enablePointOfView(center?, imu?)`.
    -   e.g. `os.enablePointOfView(undefined, true)` will enable using the IMU for controlling the camera rotation.

### :bug: Bug Fixes

-   Fixed an issue where zooming on menu bots would trigger the browser-provided zoom functionality.
-   Fixed an issue where copying an array from one tag to another tag caused CasualOS to break.
-   Fixed an issue where editing a script via the sheet portal cells would temporarily break the code editor.

## V2.0.10

#### Date: 9/21/2021

### :rocket: Improvements

-   Improved the runtime to track changes to arrays without having to make a copy of the array or save it back to the tag.
-   Improved `os.getRecords(...filters)` to use `authBot.id` if `byAuthID()` is not specified.
-   Added `labelOpacity` tag.
-   Added `menuItemLabelStyle` tag.
-   Added the ability to use the `auto` value in the `scaleY` tag for menu bots. This automatically scales the menu bot height based on the amount of text in the label.
-   Added the ability to rotate around an object multiple times with `os.focusOn()` by setting `normalized` to `false` in the `rotation` property.
    -   By default, rotations passed to `os.focusOn()` are normalized to between 0 and `2π`.
    -   Setting `normalized` to `false` will skip this process and allow rotations larger than `2π` which in turn means the camera will rotate past `2π`.

## V2.0.9

#### Date: 9/7/2021

### :rocket: Improvements

-   Added the `os.requestPermanentAuthToken()` and `os.destroyRecord(record)` functions.
    -   `os.requestPermanentAuthToken()` is used to get auth tokens that can publish records to a app bundle from anywhere - including from other app bundles.
    -   `os.destroyRecord(record)` destroys the given record and makes it inaccessable via `os.getRecords()`. You must be logged in to destroy records and you can only destroy records that have been created by your user account and app bundle.
    -   See the documentation for more info.

### :bug: Bug Fixes

-   Fixed an issue where retrieving records from a temporary space can fail when the query matches no records.
-   Fixed an issue where CasualOS could permanently stall while loading.

## V2.0.8

#### Date: 9/7/2021

### :rocket: Improvements

-   Created https://casualos.me
    -   casualos.me is a companion service for CasualOS that provides the ability to sign in with an account and save permanent records of data.
-   Added the `os.requestAuthBot()` function.
    -   Requests that the user sign in and creates the `authBot` global variable to represent whether the user is signed in.
    -   Only works if an App Bundle (AB) was auto loaded using the `autoLoad` query parameter.
    -   Returns a promise that resolves when the user is signed in.
    -   See the "Auth Bot Tags" section in the documentation for more info.
-   Added the `os.publishRecord(recordDescription)` function to be able to save arbitrary JSON data.
    -   Records are arbitrary pieces of data that can saved and retrieved from special record-enabled spaces.
        -   The possible spaces are:
            -   `tempRestricted` - (Default) Records are temporary (they are deleted at the end of the day) and they are only retrievable by the user and appBundle that created them.
            -   `tempGlobal` - Records are temporary and they are they are retrievable by everyone.
            -   `permanentRestricted` - Records are permanent and they are only retrievable by the user and appBundle that created them.
            -   `permanentGlobal` - Records are permanent and they are retrievable by everyone.
    -   Unlike bots, records are only accessible by searching for them using the `os.getRecords()` function.
    -   Requires that the user has signed in with `os.requestAuthBot()`.
    -   `recordDescription` is an object with the following properties:
        -   `space` - The space that the record should be published to.
        -   `record` - The data that should be included in the record.
        -   `address` - (Optional) The address that the record should be published at. This can be omitted if a `prefix` is specified instead.
        -   `prefix` - (Optional) The prefix that the record should be published at. If used instead of `address`, CasualOS will calculate the `address` by concatenating the given prefix and ID like this: `"{prefix}{id}"`.
        -   `id` - (Optional) The ID that the record should be published at. If used with `prefix`, then CasualOS will combine the given `id` with the given `prefix` to calculate the `address`. If omitted, then CasualOS will generate a UUID to be used with the `prefix`.
        -   `authToken` - (Optional) The auth token that should be used to publish the record. This is useful for allowing other users to be able to publish records to an app bundle on your account. If omitted, then the `authToken` tag from the `authBot` will be used.
    -   Returns a promise that resolves when the record has been published.
    -   See the documentation for some examples.
-   Added the `os.getRecords(...filters)` function to be able to find and retrieve records.
    -   Works similarly to `getBots()` except that the list of possible filters is different and more limited.
    -   Possible filters are:
        -   `byAuthID(id)` - Searches for records that were published by the given auth ID. This filter is required for all `os.getRecords()` queries.
        -   `inSpace(space)` - Searches for records that were published to the given space. If omitted, only `tempRestricted` records will be searched.
        -   `byAddress(address)` - Searches for the record with the given address. Useful for finding a specific record.
        -   `byPrefix(prefix)` - Searches for records whose address starts with the given prefix. Useful for finding a list of records.
        -   `byID(id)` - Searches for records whose address equals `{prefix}{id}`. Works similarly to `byAddress()` except that you must also use `byPrefix()`. Useful for finding a specific record.
    -   Returns a promise that resolves with an object that contains a partial list of records.
        -   Using this object, you can see the total number of records that the query matched and get the next part of the list using the `getMoreRecords()` function.
        -   The object has the following structure:
            -   `records` - The list of records that were retrieved. This list may contain all the records that were found or it might only contain some of the records that were found. You can retrieve all of the records by looping and calling `getMoreRecords()` until it returns an object with `hasMoreRecords` set to `false`.
            -   `totalCount` - The total number of records that the query found.
            -   `hasMoreRecords` - Whether there are more records that can be retrieved for the query.
            -   `getMoreRecords()` - A function that can be called to get the next set of records for the query. Like `os.getRecords()`, this function returns a promise with an object that has the structure described above.
    -   See the documentation for some examples.
-   Added the `byID(id)` bot filter.
    -   This function can be used either as a bot filter with `getBots()` or as a record filter with `os.getRecords()`.
    -   As its name suggests, it can be used to find a bot with the given ID.

### :bug: Bug Fixes

-   Fixed an issue where using a `formAnimationAddress` prevented `formAnimation` from working correctly on first load.
-   Fixed an issue where `os.focusOn()` would not work on mobile devices.

## V2.0.7

#### Date: 8/16/2021

### :bug: Bug Fixes

-   Fixed an issue where remote whispers could cause CasualOS to think it was loaded before it actually was.
    -   This would in turn cause CasualOS to think that ab-1 was not installed and led to ab-1 getting duplicated which could then cause the auxCode to be loaded again.

## V2.0.6

#### Date: 8/11/2021

### :rocket: Improvements

-   Added the `formAnimationAddress` tag to allow specifying a separate GLTF/GLB URL that should be used for animations.
    -   This allows dynamically loading animations instead of requiring that all animations be built into the `formAddress` GLTF mesh.

### :bug: Bug Fixes

-   Fixed an issue where setting the `mapPortal` tag on the `configBot` to `null` would not close the map portal.
-   Fixed an issue where the camera would rotate somewhat randomly when facing straight down using touch controls.

## V2.0.5

#### Date: 7/27/2021

### :rocket: Bug Fixes

-   Fixed an issue where async scripts did not support JSX syntax highlighting.

## V2.0.4

#### Date: 7/27/2021

### :rocket: Improvements

-   Added the ability to download a PDF with embedded bot data by specifying a filename with a `.pdf` extension to `os.downloadBots()`.
-   Added the `os.parseBotsFromData(data)` function.
    -   This function can parse a list of bot mods from JSON or from the contents of a PDF that was created with `os.downloadBots()`.
    -   It returns a list of bot mods (i.e. mods that have the structure of bots) which can in turn be passed to `create()` to add them to the server.
-   Added the `os.unregisterApp(appID)` function to allow removing apps after they have been registered.
-   Added the ability to use [JSX](https://reactjs.org/docs/introducing-jsx.html) for Apps instead of the `html` string helper.
    -   JSX allows you to use a HTML-like language directly inside listeners. This provides some nice benefits including proper syntax highlighting and error messages.
    -   For example:
        ```javascript
        let result = <h1>Hello, World!</h1>;
        ```
    -   Due to convienience this will probably become the preferred way to write HTML for apps, however the `html` string helper will still be available.

## V2.0.3

#### Date: 7/19/2021

### :boom: Breaking Changes

-   "Custom Portals" are now called "Executables"
    -   This is because portals should deal almost exclusively with bots and heavily interface with CasualOS.
    -   "Custom Portals" (as they were called) made this difficult and are better explained as a way to create arbitrary web programs (i.e. executables).
    -   The new "Apps" (`os.registerApp()` and `os.compileApp()`) features make it easier to create custom portals since they can leverage bots and listen tags directly.
-   Renamed `portal.open()` to `os.registerExecutable()`.
-   Renamed `portal.buildBundle()` to `os.buildExecutable()`.
-   Renamed `portal.registerPrefix()` to `os.registerTagPrefix()`.
-   Changed the menuPortal to always be anchored to the bottom of the screen instead of to the miniPortal.

### :rocket: Improvements

-   Added the `os.registerApp(name, bot)` and `os.compileApp(name, content)` functions.
    -   `os.registerApp()` takes an app name and a bot and sets up a space for adding content to the CasualOS frontend.
    -   Calling `os.registerApp()` will also make the given bot available globally as `{name}Bot`.
    -   `os.registerApp()` returns a promise that resolves when the app has been setup and can accept content. Additionally, `onAppSetup` will be whispered to the bot that was specified for the app.
    -   `os.compileApp()` is used to provide content to an app. You can call this as many times as you want and the app will only update when you call `os.compileApp()` for it.
    -   See the docs for more information.
-   Added the `html` string helper.
    -   This can be used to produce HTML from a string for `os.compileApp()` by placing it before a string that uses backtick characters (`` ` ``).
    -   e.g.
        ```javascript
        let result = html`<h1>Hello, World!</h1>`;
        ```
    -   See the docs for more information.
-   Added the `watchBot(bot, callback)` and `watchPortal(portal, callback)` helper functions.
    -   `watchBot()` can be used to watch a given bot (or list of bots) for changes and triggers the given callback function when the bot(s) change.
    -   `watchPortal()` can be used to watch the given portal for changes and triggers the given callback function when the portal changes.
        -   Specifically, `watchPortal()` tracks when the portal is changed (by watching the portal tag on the `configBot`), when bots are added, removed, or updated in the portal, and when the portal bot changes.
-   Improved the bot dragging logic to support using `os.replaceDragBot(null)` to stop dragging a bot.

### :bug: Bug Fixes

-   Fixed an issue where dragging a bot whose position was animated in tempLocal space would produce no visible effect.
-   Fixed an issue where GLB models compressed with a newer version of Draco could not be loaded.
    -   You may have to refresh the browser tab 1 extra time after getting the update for this change to take effect. This is because the Draco library is cached by the web browser and updates to the library are checked in the background while the old version is being used.
-   Fixed an issue where bots in the mapPortal that had LOD listeners would not function correctly unless they had a label.

## V2.0.2

#### Date: 7/6/2021

### :rocket: Improvements

-   Improved the miniPortal to support the `portalCameraZoom`, `portalCameraRotationX` and `portalCameraRotationY` tags.
-   Added the `priorityShout()` function to make it easy to run a set of shouts until a bot returns a value.
-   Added the ability to control the foreground and background colors of the chat bar via the `foregroundColor` and `backgroundColor` options in `os.showChat()`.
-   Added the `date` type for `os.showInput()` to make entering days easier.

### :bug: Bug Fixes

-   Fixed an issue where camera position offsets would continuously be applied to the camera.
-   Fixed an issue where the menu would be positioned incorrectly if the meet portal was anchored to the top of the screen.
-   Fixed an issue where clicking on the grid with a controller in XR would crash CasualOS.
-   Fixed an issue where the transformer tag did not work correctly for bots in the mapPortal.
-   Fixed an issue where dragging an object that gets destroyed in an onPointerDown would freeze the UI.

## V2.0.1

#### Date: 6/9/2021

### :rocket: Improvements

-   Changed the default mapPortal basemap to `dark-gray`.
-   Changed the mapPortal to default to viewing Veterans Memorial Park in Grand Rapids.
    -   This makes it easier to start using AB-1 once the map portal is loaded.

### :bug: Bug Fixes

-   Fixed an issue where calling `os.focusOn()` with a position and no portal would default to the map portal.
-   Fixed an issue where calling `os.focusOn()` for the map portal before it was finished loading would error.

## V2.0.0

#### Date: 6/7/2021

### :bug: Improvements

-   Added the `mapPortal`.
    -   The map portal provides a 3D representation of the entire Earth and allows placing bots anywhere on it.
    -   Bots that are in the map portal use Longitude and Latitude for their X and Y coordinates.
    -   The map can additionally be customized by setting the `mapPortalBasemap` tag on the `mapPortalBot`. See the documentation for more information.
    -   Based upon [ArcGIS](https://www.arcgis.com/index.html).

### :bug: Bug Fixes

-   Fixed an issue where trying to focus on a position in the miniPortal would not work.

## V1.5.24

#### Date: 5/24/2021

### :rocket: Improvements

-   Improved the miniPortal to enable resizing it by dragging the top of the miniPortal instead of just at the corners.
-   Added the `math.normalizeVector()` and `math.vectorLength()` functions.

### :bug: Bug Fixes

-   Fixed an issue where events in some asynchronous scripts would be incorrectly reordered and potentially cause logic issues.

## V1.5.23

#### Date: 5/22/2021

### :boom: Breaking Changes

-   Renamed the `inventoryPortal` to `miniPortal`.
    -   The following were also renamed:
        -   `#inventoryPortalHeight` -> `#miniPortalHeight`
        -   `#inventoryPortalResizable` -> `#miniPortalResizable`
        -   `os.getInventoryPortalDimension()` -> `os.getMiniPortalDimension()`
        -   `os.hasBotInInventory()` -> `os.hasBotInMiniPortal()`
        -   `os.getPortalDimension("inventory")` -> `os.getPortalDimension("mini")`
        -   `os.getCameraPosition("inventory")` -> `os.getCameraPosition("mini")`
        -   `os.getCameraRotation("inventory")` -> `os.getCameraRotation("mini")`
        -   `os.getFocusPoint("inventory")` -> `os.getFocusPoint("mini")`
-   The `miniPortalHeight` tag was changed from being a number between 1 and 10 that represented the number of bots that should fit in the portal. Now it is a number between 0 and 1 that represents the percentage of the screen height it should take. Note that when `#miniPortalWidth` is less than 1 the height of the portal will be more like 80% of the screen height when set to 1. This is because of the mandatory spacing from the bottom of the screen to be somewhat consistent with the spacing on the sides.

### :rocket: Improvements

-   Added the `#miniPortalWidth` tag.
    -   Possible values are between 0 and 1.
    -   Represents the percentage of the screen width that the mini portal should take.
    -   When set to 1, the mini portal will appear docked and there will be no spacing between the bottom of the screen and the mini portal.

### :bug: Bug Fixes

-   Fixed a bunch of issues with zooming, rotating, and resizing the mini portal.

## V1.5.22

#### Date: 5/20/2021

### :rocket: Improvements

-   Added the `os.enableCustomDragging()` function to disable the default dragging behavior for the current drag operation.
    -   This is useful for custom dragging behavior that is associated with a bot like scaling the bot or rotating it.

### :bug: Bug Fixes

-   Fixed an issue where `os.focusOn()` would not work with bots in the inventory portal.

## V1.5.21

#### Date: 5/18/2021

### :rocket: Improvements

-   Improved `os.focusOn()` to support focusing on menu bots that have `#form` set to `input`.
-   Added the ability to snap dragged to a specific axis.

    -   These are special snap target objects that have the following form:

    ```typescript
    let snapAxis: {
        /**
         * The direction that the axis travels along.
         */
        direction: { x: number; y: number; z: number };

        /**
         * The center point that the axis travels through.
         */
        origin: { x: number; y: number; z: number };

        /**
         * The distance that the bot should be from any point along the
         * axis in order to snap to it.
         */
        distance: number;
    };
    ```

### :bug: Bug Fixes

-   Fixed an issue where the "tag has already been added" dialog displayed behind the sheet portal.

## V1.5.20

#### Date: 5/17/2021

### :bug: Bug Fixes

-   Fixed an issue where `@onInputTyping` was incorrectly shouted instead of whispered.

## V1.5.19

#### Date: 5/13/2021

### :rocket: Improvements

-   Added the `labelPaddingX` and `labelPaddingY` tags to allow controlling the padding along the width and height of labels separately.
-   Added the ability to use a URL for the `cursor` and `portalCursor` tags.
-   Added the `cursorHotspotX`, `cursorHotspotY`, `portalCursorHotspotX`, and `portalCursorHotspotY` tags to allow specifying the location that clicks should happen at in the custom cursor image. For example, a cursor that is a circle would have the hotspot in the middle but the default cursor has the hotspot at the top left.

## V1.5.18

#### Date: 5/11/2021

### :rocket: Improvements

-   Added the `AB1_BOOTSTRAP_URL` environment variable to control the URL that ab-1 gets loaded from.

## V1.5.17

#### Date: 5/10/2021

### :rocket: Improvements

-   Added the `cursor` and `portalCursor` tags.
    -   The `cursor` tag specifies the mouse cursor that should be shown when the bot is being hovered.
    -   The `portalCursor` tag specifies the mouse cursor that should be used by default for the page portal.
    -   See the documentation for a list of possible options.
-   Added the `labelPadding` tag to control how much space is between the edge of the bot and edge of the label.

## V1.5.16

#### Date: 5/7/2021

### :bug: Bug Fixes

-   Fixed an issue where it was no longer possible to cancel `setInterval()` with `clearTimeout()` and cancel `setTimeout()` with `clearInterval()`.
    -   They are not meant to be used together but because of an artifact of web browsers it needs to be supported.

## V1.5.15

#### Date: 5/7/2021

### :bug: Bug Fixes

-   Fixed an issue where it was impossible to clear intervals/timeouts from a bot other than the one it was created from.

## V1.5.14

#### Date: 5/7/2021

### :rocket: Improvements

-   Added the ability to clear bot timers using `clearInterval()` and `clearTimeout()`.
    -   `clearInterval(timerId)` is useful for clearing intervals created by `setInterval()`.
    -   `clearTimeout(timerId)` is useful for clearing timeouts created by `setTimeout()`

## V1.5.13

#### Date: 5/3/2021

### :bug: Bug Fixes

-   Fixed an issue where the meet portal could stay open if the portal was cleared before it was fully loaded.

## V1.5.12

#### Date: 5/2/2021

### :bug: Bug Fixes

-   Fixed an issue where `@onSubmit` was shouted to every bot instead of whispered to the bot that the input was submitted on.

## V1.5.11

#### Date: 4/27/2021

### :rocket: Improvements

-   Overhauled the `shared`, `tempShared`, and `remoteTempShared` spaces to use a faster and more efficient storage mechanism.
    -   There is now a new configuration environment variable `SHARED_PARTITIONS_VERSION` which controls whether the new spaces are used. Use `v1` to indicate that the old causal repo based system should be used and use `v2` to indicate that the new system should be used.
-   Added the `math.areClose(first, second)` function to determine if two numbers are within 2 decimal places of each other.
    -   For example, `math.areClose(1, 1.001)` will return true.
-   Improved the `atPosition()` and `inStack()` bot filters to use `math.areClose()` internally when comparing bot positions.
-   Improved handling of errors so they have correct line and column numbers in their stack traces.
    -   Currently, this only functions correctly on Chrome-based browsers (Chrome, Edge, Opera, etc.). Part of this is due to differences between how web browsers generate stack traces and part is due to what browsers support for dynamically generated functions.

### :bug: Bug Fixes

-   Fixed an issue with labels where an error could occur if the label text was updated while it was being rendered.
-   Fixed an issue where `clearAnimations()` would error if given a null bot.
-   Fixed an issue where autocomplete would not work correctly for properties on top level variables.

## V1.5.10

#### Date: 4/8/2021

### :boom: Breaking Changes

-   Renamed `onStreamData` to `onSerialData`.
-   Serial functions now require a "friendly" name to keep track of each device: `serialConnect`, `serialStream`, `serialOpen`, `serialUpdate`, `serialWrite`, `serialRead`, `serialClose`, `serialFlush`,`serialDrain`, `serialPause`, `serialResume`
-   `serialStream` now requires a bot id to send the stream to that bot.

### :rocket: Improvements

-   Improved the IDE Portal to support showing all tags by setting the `idePortal` tag on the config bot to `true`.
-   Added a search tab to the IDE Portal which makes it easy to search within tags that are loaded in the IDE Portal.
    -   It can be focused from the idePortal by using the `Ctrl+Shift+F` hotkey.
-   Added the `sheetPortalAddedTags` tag for the `sheetPortalBot` which specifies additional tags that should always be shown in the sheet portal.
-   Added support for auxcli v2.0.0 to retain current functionality.
-   Added support for multiple serial connections simultaneously.

### :bug: Bug Fixes

-   Fixed an issue where the `url` tag would not be created on initial load unless the URL was updated.

## V1.5.9

#### Date: 4/7/2021

### :rocket: Improvements

-   Added the ability to jump to a tag while in the IDE Portal using `Ctrl+P`.

### :bug: Bug Fixes

-   Fixed an issue where the `imuPortal` would return values that were incorrect for usage on the camera.
    -   Now, the `imuPortal` sets the `deviceRotationX`, `deviceRotationY`, `deviceRotationZ` and `deviceRotationW` values which is the rotation of the device represented as a quaternion.
    -   The `pagePortal` also now supports setting `cameraRotationOffsetW` to indicate that the offset should be applied as a quaternion.
    -   Try the `imuExample01` auxCode for an example.
-   Fixed an issue where CasualOS would fail to load on browsers that do not support speech synthesis.
-   Fixed an issue where bot updates that were executed via `action.perform()` would be treated like they were being performed by the user themselves.
    -   In particular, this issue affected text edits which were originally created by the multiline text editor but were then replayed via `action.perform()`.
    -   The effect of this bug would be that while the data was updated correctly, the multiline text editor would ignore the new data because it assumed it already had the changes.

## V1.5.8

#### Date: 4/5/2021

### :rocket: Improvements

-   Added the ability to see the full text of script errors by using the "Show Error" button in the multiline editor.

### :bug: Bug Fixes

-   Fixed an issue where the `imuPortal` would only open when set to a string value. Now it also supports `true` and non 0 numerical values.

## V1.5.7

#### Date: 4/2/2021

### :rocket: Improvements

-   Improved `imuPortal` to support Safari on iOS.
-   Added the `crypto.isEncrypted(cyphertext)`, `crypto.asymmetric.isEncrypted(cyphertext)`, and `crypto.asymmetric.isKeypair(keypair)` functions.
    -   These can help in determining if a string is supposed to be a asymmetric keypair or if it has been encrypted with symmetric or asymmetric encryption.

### :bug: Bug Fixes

-   Fixed an issue where the configBot would appear to be in the `shared` space but was actually in the `tempLocal` space.

## V1.5.6

#### Date: 4/1/2021

### :rocket: Improvements

-   Added the "bots" snap target for `os.addDropSnap()` and `os.addBotDropSnap()`.
    -   This will cause the dragged bot to snap to other bots.
-   Added the `experiment.speakText(text, options?)` and `experiment.getVoices()` functions.
    -   See the documentation for more information.
-   Added the `os.getGeolocation()` function.
    -   Returns a promise that resolves with the geolocation of the device.
-   Added the `imuPortal` to be able to stream IMU data into CasualOS.
    -   When defined on the config bot, the `imuPortalBot` will be updated with IMU data from the device.
    -   The following tags are used:
        -   `imuSupported` - Whether reading from the IMU is supported. This will be shortly after the `imuPortal` is defined.
        -   `deviceRotationX`, `deviceRotationY`, `deviceRotationZ` - The X, Y, and Z values that represent the orientation of the device.
-   Added the `portalCameraType` tag to allow switching between `perspective` and `orthographic` projections.
    -   Camera projections act similarly to real world camera lenses except that they avoid certain limitations like focal lengths.
    -   `orthographic` - This projection preserves parallel lines from the 3D scene in the output 2D image. As a result, same-sized objects appear the same size on the screen, regardless of how far away they are from the camera.
    -   `perspective` - This projection makes same-sized objects appear larger or smaller based on how far away they are from the camera. Closer objects appear larger and vice versa.
-   Added the `os.enablePointOfView(center?)` and `os.disablePointOfView()` functions.
    -   These are similar to `os.enableVR()` or `os.enableAR()` and can be used to give the player a "ground level" perspective in the page portal.
    -   `os.enablePointOfView(center?)` - Enables POV mode by moving the camera to the given position, setting the camera type to `perspective`, and changing the controls so that it is only possible to rotate the camera.
    -   `os.disablePointOfView()` - Disables POV mode by resetting the camera, camera type, and controls.

### :bug: Bug Fixes

-   Fixed an issue where tag edits would appear duplicated when running CasualOS in the non-collaborative mode.

## V1.5.5

#### Date: 3/25/2021

### :rocket: Improvements

-   Changed CasualOS to not show the `server` URL parameter when loaded in non-collaborative mode.
-   CasualOS will now throw an error when trying to save a bot to a tag during creation.

## V1.5.4

#### Date: 3/25/2021

### :rocket: Improvements

-   Improved `os.download()` to add the correct file extension if one is omitted from the given filename.
-   Added the 📖 emoji has a builtin tag prefix.
    -   This is a useful default prefix for custom portals.
-   Added the ability to load CasualOS in a non-collaborative mode.
    -   This will make the shared spaces (`shared`, `tempShared`, and `remoteTempShared`) act like they are `tempLocal` spaces.
    -   As a result, CasualOS needs no persistent network connection to run an experience when loaded in this mode.
-   Added the `os.isCollaborative()` function to get whether CasualOS was loaded in a collaborative mode or non-collaborative mode.

### :bug: Bug Fixes

-   Fixed the "Docs" link when linking to a listen tag.

## V1.5.3

#### Date: 3/23/2021

### :boom: Breaking Changes

-   Removed bot stacking.
    -   Bots will no longer automatically stack on each other based on position. Instead, they need to be stacked manually.
    -   The `{dimension}SortOrder` tags still exist and are used by the menu portal to order bots.
-   Drag events are now sent for bots that are not draggable.
    -   This means you can set `#draggable` to false and still get a `@onDrag` or `@onAnyBotDrag` event for it.
    -   This change makes it easier to write your own custom dragging logic because it prevents the bot(s) from being automatically moved but still sends the correct events.
    -   If you don't want drag events sent to a bot, you can make it not pointable or you can use your own custom logic on `@onDrag`/`@onDrop`.
-   The `#draggableMode` and `#positioningMode` tags have been removed.
    -   `#draggableMode` can be emulated by setting `#draggable` to false and adding custom `@onDrag` events to limit which dimensions the bot can be moved to.
    -   `#positioningMode` has been replaced with the `os.addDropSnap()` and `os.addBotDropSnap()` functions.

### :rocket: Improvements

-   Added the `@onAnyBotDropEnter` and `@onAnyBotDropExit` shouts.
-   Added the `@onAnyBotPointerDown` and `@onAnyBotPointerUp` shouts.
-   Added the `os.addDropSnap(...targets)` and `os.addBotDropSnap(bot, ...targets)` functions.
    -   These can be used to customize the behavior of a drag operation.
    -   Each function accepts one or more "targets" which are positions that the bot can be dropped at. There are 4 possible values:
        -   `"ground"` - The bot will snap to the ground as it is being dragged. (Default when not in VR)
        -   `"grid"` - The bot will snap to individual grid tiles as it is being dragged.
        -   `"face"` - The bot will snap to the face of other bots as it is being dragged.
        -   A snap point object. The bot will snap to the point when the mouse is within a specified distance. It should be an object with the following properties:
            -   `position` - An object with `x`, `y`, and `z` values representing the world position of the snap point.
            -   `distance` - The distance that the pointer ray should be from the position in order to trigger snapping to the position.
    -   The `os.addBotDropSnap(bot, ...targets)` function accepts a bot as its first parameter which limits the specified snap targets to when the given bot is being dropped on.
-   Added the `experiment.beginRecording(options?)` and `experiment.endRecording()` functions.
    -   These can be used to record both audio and video at the same time.
    -   See the documentation for more details.

### :bug: Bug Fixes

-   Fixed an issue where dragging a parent bot onto a child bot would cause the bot to rapidly snap back and forth.
-   Fixed an issue where negative sort orders could not be used on menu bots.

## V1.5.2

#### Date: 3/18/2021

### :bug: Bug Fixes

-   Fixed an issue where `os.focusOn()` would not function when using positions because inventory and page portals would fight over control of the animation operation.

## V1.5.1

#### Date: 3/17/2021

### :rocket: Improvements

-   Improved `os.focusOn()` to be canceled by `os.goToDimension()` and future calls to `os.focusOn()`.
    -   Additionally, calling `os.focusOn(null)` will cancel the current focus operation without queuing another one.

## V1.5.0

#### Date: 3/17/2021

### :boom: Breaking Changes

-   Changed the `#portalCameraRotationX` and `#portalCameraRotationY` tags to use radians instead of degrees.

### :rocket: Improvements

-   Added the `cameraZoom` and `cameraZoomOffset` tags.
-   Added the `os.focusOn(botOrPosition, options?)` function.
    -   Works similarly to `os.tweenTo()` and `os.moveTo()` except that it takes an options object instead of a bunch of parameters.
    -   Notable improvements includes that it can accept a position instead of a bot, it supports different easing types, and it will return a promise which completes when the camera movement is finished.
    -   Additionally the rotation values are in radians instead of degrees.
-   `os.focusOn()` and `os.tweenTo()` now use quadratic easing by default.
    -   Additionally `os.focusOn()` supports specifying the easing type just like `animateTag()`.
-   `os.tweenTo()` and `os.moveTo()` are now deprecated and should no longer be used. They will be removed in a future release of CasualOS.
    -   To encourage migration, they have been removed from the documentation and autocomplete.
-   Added the `experiment.beginAudioRecording()` and `experiment.endAudioRecording()` functions to experiment with audio recording.
    -   See the documentation for more information.

### :bug: Bug Fixes

-   Fixed an issue where camera offsets would not be taken into account when calculating the camera focus point.
    -   This fixes issues with the focus point becoming more and more wrong as offsets are applied to the camera.
    -   However, any calculations which try to calculate a camera position offset from the focus point must now subtract the current offset from the focus point to get the correct result. The example auxCode (`cameraMovementExample`) has been updated to reflect this change (version 2 and later).

## V1.4.11

#### Date: 3/12/2021

### :rocket: Improvements

-   Added the `math.scaleVector(vector, scale)` function to make multiplying vectors by scalar values easy.

### :bug: Bug Fixes

-   Fixed an issue where the `@onServerJoined` event could be sent before all data was loaded.
    -   This could happen if one player was changing data while another player was joining the server.
-   Fixed an issue where custom portals would not open if the portal tags were not defined when the portal is opened.
-   Fixed an issue where custom portals would always have default styling for their first load.

## V1.4.10

#### Date: 3/9/2021

### :rocket: Improvements

-   Improved `animateTag()` to support animating multiple tags at once by accepting an object for the `fromValue` and `toValue` options properties.
    -   Instead of calling `animateTag(bot, tag, options)`, omit the `tag` argument and call `animateTag(bot, options)`. This will indicate that you want to animate multiple tags at once over the same duration.
    -   The animations that get triggered are grouped together, so cancelling one will cancel them all.
-   Improved `clearAnimations()` to support accepting a list of tags to cancel.
-   Added several 3D math functions:
    -   `getBotPosition(bot, dimension)` - Gets the 3D position of a bot in the given dimension.
    -   `math.addVectors(...vectors)` - Adds the given vectors together and returns the result.
    -   `math.subtractVectors(...vectors)` - Subtracts the given vectors and returns the result.
    -   `math.negateVector(vector)` - Mathematically negates the given vector and returns the result.
-   Added the `os.getFocusPoint(portal?)` function to get the focus point that the camera is looking at.
    -   This value is the same as the one highlighted by the `#portalShowFocusPoint` tag.
    -   It is also backed up by `cameraFocusX`, `cameraFocusY`, `cameraFocusZ` tags on the portal bot.

## V1.4.9

#### Date: 3/3/2021

### :rocket: Improvements

-   Changed the color of the progress spinner and progress bar on the loading dialog to gray.

### :bug: Bug Fixes

-   Fixed an issue where hover events could be sent for bots when the mouse was not directly over the game view.
-   Fixed a couple issues where keyboard events were propagating outside the sheet and IDE portals.
-   Fixed an issue where local variables in the top scope would not be included in the code editor autocomplete box.

## V1.4.8

#### Date: 3/3/2021

### :boom: Breaking Changes

-   `onRemoteData` now uses `that.remoteId` instead of `that.playerId`.
-   Renamed the `portalPlayerZoom`, `portalPlayerRotationX` and `portalPlayerRotationY` tags to `portalCameraZoom` and `portalCameraRotationX` and `portalCameraRotationY`.
-   Renamed the `player` and `otherPlayers` spaces to `tempShared` and `remoteTempShared`.

### :rocket: Improvements

-   Added the `@onError` listen tag.
    -   It is a shout and is triggered when an unhandled error occurs in a listen tag.
-   Improved CasualOS to now include the Bot ID and tag name in internal console logs for unhandled errors.
-   Added perferred alternatives for the following functions and listen tags:
    -   `server.serverPlayerCount()` is now `server.serverRemoteCount()`.
    -   `server.totalPlayerCount()` is now `server.totalRemoteCount()`.
    -   `server.stories()` is now `server.servers()`.
    -   `server.players()` is now `server.remotes()`.
    -   `sleep()` is now `os.sleep()`
    -   `onServerSubscribed` is now `onServerJoined`.
    -   `onServerUnsubscribed` is now `onServerLeave`.
    -   `onPlayerPortalChanged` is now `onPortalChanged`.
    -   `onRemotePlayerSubscribed` is now `onRemoteJoined`
    -   `onRemotePlayerUnsubscribed` is now `onRemoteLeave`.
    -   Additionally, the `that.playerId` has been changed to `that.remoteId` in the new listen tags.
    -   Note that the original tags and functions remain the same but will be removed at some point in the future.
-   Added the `web.get()`, `web.post()`, and `web.hook()` functions as future replacements for the `webhook()` and `webhook.post()` functions.

### :bug: Bug Fixes

-   Fixed an issue where portal bots may not be defined before `@onServerSubscribed` is triggered.
-   Fixed an issue where the `white-space` CSS property could not be used on menu bots.

## V1.4.7

#### Date: 2/26/2021

### :boom: Breaking Changes

-   Renamed all the `player` functions to `os`.
    -   Instead of `player.toast()` you should now do `os.toast()`.
-   Removed the `configBot` and `configTag` variables.
-   Removed the portal config bot tags and replaced them with variables.
    -   e.g. `pagePortalConfigBot` can now be accessed with the `pagePortalBot` variable.
    -   You can now set the page portal color by doing `pagePortalBot.tags.portalColor = "green"`.
    -   By default a `tempLocal` bot will be created for each builtin portal.
    -   You can also provide your own bot by calling `portal.open(portalName, bot)`.
-   Changed the `portal.open()` function to take a bot as a parameter.
    -   It should now be called like `portal.open(name, bot, tag?, options?)`.
    -   After callilng this, the given bot will be available globally at `{name}Bot`.
    -   For example `portal.open("myPortal", bot, "main")` will make `bot` available as `myPortalBot`.
-   Removed `player.getBot()` and replaced it with `configBot`.
-   Renamed the `creator` variable to `creatorBot`.
-   Added the `thisBot` variable as a preferred alternative to `this` and `bot`.
-   Moved the page and inventory camera tags to their portal config bots from the player bot.
    -   e.g. `pageCameraPositionX` used to be on the player bot (now the config bot) but is now on the page portal bot.
-   Changed the behavior of the `transformer` tag to use the page and inventory portal bots instead of the config bot (previously the player bot).
-   Renamed the `pageCameraPosition{X,Y,Z}` and `inventoryCameraPosition{X,Y,Z}` tags to `cameraPosition{X,Y,Z}`.
-   Renamed the `pageCameraRotation{X,Y,Z}` and `inventoryCameraRotation{X,Y,Z}` tags to `cameraRotation{X,Y,Z}`.
-   Renamed the `pagePixelHeight` and `pagePixelWidth` tags to `pixelHeight` and `pixelWidth`.

### :bug: Bug Fixes

-   Fixed an issue where variables from other listen tags would appear as autocomplete options.

## V1.4.6

#### Date: 2/23/2021

### :bug: Bug Fixes

-   Fixed an issue where the circle wipe element would not cover modals like `player.showHtml()` or `player.showInput()`.
-   Fixed an issue where calling `player.showInput()` in sequence would show the first input but not the second input.

## V1.4.5

#### Date: 2/23/2021

### :rocket: Improvements

-   Changed the ab-1 bootstrap URL to `https://bootstrap.casualos.com/ab1.aux`.
-   Updated to three.js r125.
    -   This fixes WebXR for Chrome 88 and later.
-   Added the ability to disable hover states on menu item buttons using the `menuItemHoverMode` tag. It has three possible options:
    -   `auto` - The bot will appear hoverable based on if it has a `@onClick` tag. (Default)
    -   `hover` - The bot will appear hoverable.
    -   `none` - The bot will not appear hoverable.
    -   None of these options affect the existing functionality of any listen tags on menu bots.
-   Added an initial version of the `idePortal` (IDE portal).
    -   The IDE portal makes it easier to jump between tags to edit them in the multiline tag editor.
    -   Setting the `idePortal` tag to a prefix (like 📖) will load every tag that starts with the prefix into the IDE portal and let you jump between them as if they are files in a text editor.
    -   Currently it is pretty limited, but can be very useful for custom portals.

### :bug: Bug Fixes

-   Fixed an issue where it was not possible to enter numbers in menu bot input boxes.

## V1.4.4

#### Date: 2/18/2021

### :rocket: Improvements

-   Added additional crypto functions to support asymmetric encryption and decryption.
    -   `crypto.asymmetric.keypair(secret)` - Creates a keypair that can be used for asymmetric encryption and decryption.
    -   `crypto.asymmetric.encrypt(keypair, data)` - Encrypts some data using the given keypair.
    -   `crypto.asymmetric.decrypt(keypair, secret, data)` - Decrypts some data using the given keypair and secret.
    -   Check the documentation for more info.
-   Added a better error message when trying to save a bot to a tag value.
-   Added the `dimension` bot form as a preferred alias to `portal`.

## V1.4.3

#### Date: 2/17/2021

### :rocket: Improvements

-   Added the ability to interface with CasualOS from inside a custom portal.
    -   CasualOS-related functionality is available by importing functions and objects from the `casualos` module.
    -   Among the available functionality is `onBotsDiscovered`, `onBotsRemoved`, `onBotsUpdated`, `createBot()`, `destroyBot()`, and `updateBot()`.
    -   Additionally autocomplete is available for the available features.

### :bug: Bug Fixes

-   Fixed an issue where webhook errors could not be caught on Safari based browsers.

## V1.4.2

#### Date: 2/11/2021

### :rocket: Improvements

-   Added the ability to zoom by scrolling.
    -   Previously this was possible by holding the Ctrl button down.
-   Added the `#portalCameraControls` tag to allow disabling moving the camera.
    -   Can be set on the portal config bot for the page and inventory portals.
    -   Supported values are:
        -   `player` - Allows the player to move the camera around like normal. (Default)
        -   `false` - Disables camera movement in the portal.

### :bug: Bug Fixes

-   Fixed an issue where the inventory portal color could not be set when the page portal is using an image for the background.

## V1.4.1

#### Date: 2/10/2021

### :rocket: Improvements

-   Added the `player.openCircleWipe()` and `player.closeCircleWipe()` functions.
    -   These are useful for hiding the page portal while transitioning between scenes.
    -   See the documentation for usage information.
-   Added "cube", "helix", and "egg" as additional options for the `#formAddress` tag on menu bots.
-   Added the `input` form for menu bots.
    -   Setting `#form` to "input" on a bot that is in the menu portal will give it an input box that can be typed in.
    -   Typing in the box will send `@onInputTyping` whispers to the bot. And submitting the data by hitting enter or the send button will send a `@onSubmit` whisper to the bot.
    -   Additionally, the text in the input will be stored in the `tempLocal` `#menuItemText` tag.
-   Adjusted the chat bar to be inset in the page portal to give it the feel of being part of the page portal.
-   Added the `#menuPortalStyle` tag to allow customizing the menu portal with CSS.
    -   This works similarly to `#menuItemStyle` except that it applies to the entire menu portal instead of just one item.
    -   Set it on the `#menuPortalConfigBot`.
-   Added the `#portalBackgroundAddress` tag to allow specifying a custom image for the page portal background.
    -   Does not work in VR.

## V1.4.0

#### Date: 2/8/2021

### :rocket: Improvements

-   Added an initial implementation of custom portals.
    -   Custom portals are a way to write scripts that can interact directly with the web browser. This gives you the ability to do anything that is possible from inside a web browser.
    -   The following functions are now available:
        -   `portal.open(portalID, tag, options?)`
        -   `portal.registerPrefix(prefix)`
        -   `portal.buildBundle(tag)`
        -   See the documentation for usage information.
-   Added the `player.download(data, filename, mimeType?)` function.
    -   Useful for downloading arbitrary data in any format you want.
    -   See the documentation for more information.

### :bug: Bug Fixes

-   Fixed an issue that broke bots in the `player` space when a `tempLocal` tag mask was put on them.
-   Fixed an issue that prevented tag masks from being placed on new bots.

## V1.3.14

#### Date: 1/25/2021

### :rocket: Improvements

-   Updated the Terms of Service and Privacy Policy documents.

### :bug: Bug Fixes

-   Fixed an issue where animations would not run while in VR/AR.

## V1.3.13

#### Date: 1/18/2021

### :rocket: Improvements

-   Added the `player.showUploadFiles()` function.
    -   Shows a dialog that can be used to upload arbitrary files.
    -   Returns a promise that resolves with the list of files that were uploaded.
    -   See the documentation for more info.
-   Added the `portal` form.
    -   Displays an entire dimension in place of the bot form.
    -   When set, `#formAddress` will be used as the dimension that should be loaded.

### :bug: Bug Fixes

-   Fixed an issue where bot labels would flicker when scaling the bot.
-   Fixed an issue where tag masks would be incorrectly recorded by the UI as being removed in some cases.
-   Fixed an issue where lines would render incorrectly on the first frame they were setup on.

## V1.3.12

#### Date: 1/13/2021

### :rocket: Improvements

-   Added the Terms of Service and Privacy Policy documents.
    -   The Terms of Service are available at `/terms` (or at `/terms-of-service.txt`).
    -   The Privacy Policy is available at `/privacy-policy` (or at `/privacy-policy.txt`).
-   Added the ability to keep track of the number of `setTimeout()` and `setInterval()` timers that are currently active via the `numberOfActiveTimers` property returned from `perf.getStats()`.
-   Added the `animateTag(bot, tag, options)` and `clearAnimations(bot, tag?)` functions.
    -   `animateTag(bot, tag, options)` - Iteratively changes a tag mask value over time based on the options you provide.
        -   `bot` is the bot or list of bots that should be animated.
        -   `tag` is the tag that should be animated.
        -   `options` is an object that specifies how the tag should be animated. It has the following properties:
            -   `fromValue` - The starting value for the animation.
            -   `toValue` - The ending value.
            -   `duration` - The number of seconds that it should take for the tag to go from the starting value to the ending value.
            -   `easing` - The options for easing the animation.
            -   `tagMaskSpace` - The space that the tag should be changed in. If set to `false` then the tag on the bot will be directly edited.
    -   `clearAnimations(bot, tag?)` - Cancels animations on a bot.
        -   `bot` - The bot or list of bots that should have their animations canceled.
        -   `tag` - Is optional and is the tag that the animations should be canceled for.

### :bug: Bug Fixes

-   Fixed issues with `#labelFontSize = auto` when `#labelPosition != front` or when the bot is rotated.
-   Fixed an issue where non-ASCII characters were being corrupted on download.

## V1.3.11

#### Date: 1/5/2021

### :rocket: Improvements

-   Greatly improved the default layouting behaviour of labels.
    -   Added the `#labelFontSize` tag to control the sizing of the characters in a label. Unlike `#labelSize`, changing this value will cause the label to layout again which will affect word wrapping. Possible values are:
        -   `auto` - Specifies that the system should try to find a font size that fits the text onto the bot. (default)
        -   Any Number - Specifies a specific font size. (1 is previous default)
    -   Added the `#labelWordWrapMode` tag to control the word wrapping behavior of labels. Possible values are:
        -   `breakCharacters` - Specifies that the system should insert line breaks inside words if needed.
        -   `breakWords` - Specifies that the system should insert line breaks between words if needed.
        -   `none` - Specifies that the system should not insert line breaks.
-   Added the ability to control the color of the placeholder text in the chat bar.
    -   Use the `placeholderColor` option when calling `player.showChat()`.

### :bug: Bug Fixes

-   Fixed an issue where atoms that were received before their cause would be discarded.

## V1.3.10

#### Date: 12/29/2020

### :rocket: Improvements

-   Added a button to the Multiline tag editor to make it easy to turn a tag into a Mod tag.

### :bug: Bug Fixes

-   Fixed an issue where script compilation errors would not be handled correctly and would prevent those changes from being communicated to the multiline code editor.

## V1.3.9

#### Date: 12/28/2020

### :boom: Breaking Changes

-   Formulas have been removed and replaced with Mod tags.
    -   Mod tags are tags that start with the DNA Emoji (🧬) and contain JSON data.
    -   Because Mod tags are JSON data, they do not support programmatic computations.
    -   We are making this change because while formulas are powerful, inprecise use of them can result in large slowdowns which is a bad user experience.
    -   The tag data must be valid JSON, so that means using double-quotes `"` for strings and wrapping property names in double-quotes.
        -   Before:
            ```
            =({ color: 'blue', number: 99, toggle: true })
            ```
            After:
            ```
            🧬{ "color": "blue", "number": 99, "toggle": true }
            ```
        -   Before:
            ```
            =([ 1 + 2 ])
            ```
            After:
            ```
            🧬3
            ```
-   Array-like values in tags are now considered strings.
    -   Previously a value like `[1, 2, 3]` was parsed into an array automatically.
    -   This was a little used feature and caused issues for people who simply wanted to store JSON data in a tag.
    -   Now, a value like `[1, 2, 3]` will no longer be parsed and so will appear as the string: `"[1, 2, 3]"`.
    -   If you want CasualOS to parse a tag value as an array, you can use the Mod tags mentioned above.
-   Removed the `error` space.
    -   Also removed the related functions:
        -   `server.destroyErrors()`
        -   `server.loadErrors()`

### :rocket: Improvements

-   Updated Material Icons to v4.0.0.
-   Added `perf.getStats()` as a way to get some statistics on the performance of the server.
-   Various performance improvements:
    -   `getBot('id', id)` is now works in `O(1)` time.
    -   The `tempLocal` and `local` spaces now handle new and deleted bots in a much more performant manner.
-   Fixed an issue where deleted bots in the `shared` space would be treated like they were not deleted on initial load.

### :bug: Bug Fixes

-   Fixed autofocusing newly created tags in the sheetPortal.

## V1.3.8

#### Date: 12/17/2020

### :bug: Bug Fixes

-   Fixed an issue where selecting a color from a `player.showInput()` modal would not save the selected color.

## V1.3.7

#### Date: 12/17/2020

### :boom: Breaking Changes

-   "story" has been renamed to "server". Below is the list of tags, actions and listeners that have been changed:
    -   `#story` -> `#server`.
    -   `server.setupStory()` -> `server.setupServer()`
    -   `server.restoreHistoryMarkToStory()` -> `server.restoreHistoryMarkToServer()`
    -   `server.storyStatuses()` -> `server.serverStatuses()`
    -   `server.storyPlayerCount()` -> `server.serverPlayerCount()`
    -   `player.downloadStory()` -> `player.downloadServer()`
    -   `player.loadStory()` -> `player.loadServer()`
    -   `player.unloadStory()` -> `player.unloadServer()`
    -   `player.getCurrentStory()` -> `player.getCurrentServer()`
    -   `@onStoryAction` -> `@onServerAction`
    -   `@onStoryStreaming` -> `@onServerStreaming`
    -   `@onStoryStreamLost` -> `@onServerStreamLost`
    -   `@onStorySubscribed` -> `@onServerSubscribed`
    -   `@onStoryUnsubscribed` -> `@onServerUnsubscribed`

## V1.3.6

#### Date: 12/17/2020

### :rocket: Improvements

-   Added the ability to show a password input by using the `secret` type with `player.showInput()`.

### :bug: Bug Fixes

-   Fixed an issue where some bots would not be added to the page portal when created in a big batch.
-   Fixed an issue where the `player.showInput()` dialog would appear fullscreen on mobile devices and prevent people from exiting it.
-   Fixed an issue where `@onChatTyping` would be triggered twice for each keystroke.

## V1.3.5

#### Date: 12/15/2020

### :rocket: Improvements

-   Changed `create()` to prevent creating bots that have no tags.
    -   If a bot would be created with zero tags then an error will be thrown.
-   Added a favicon.

### :bug: Bug Fixes

-   Changed the maximum WebSocket message size to 32KB from 128KB.
    -   This will help ensure that we keep below the [AWS API Gateway maximum frame size of 32 KB](https://docs.aws.amazon.com/apigateway/latest/developerguide/limits.html).
-   Fixed an issue where bots that only had a tag mask would not show up in the sheetPortal.

## V1.3.4

#### Date: 12/10/2020

### :rocket: Improvements

-   Added the `EXECUTE_LOADED_STORIES` environment variable to allow reducing server load due to story scripts.
    -   Defaults to `true`.
    -   Setting to `false` will disable all server-side story features except for webhooks and data portals.
        -   This means that some capabilities like `server.setupStory()` will not work when `EXECUTE_LOADED_STORIES` is false.
-   Added gzip compression for HTML, CSS, and JavaScript returned from the server.
-   Improved how some heavy assets are precached so that they can be loaded quickly.
-   Made the browser tab title use the story ID by default.

### :bug: Bug Fixes

-   Fixed an issue where some `.png` files would not load because they were bundled incorrectly.

## V1.3.3

#### Date: 12/10/2020

### :rocket: Improvements

-   Added support for the `apiary-aws` causal repo protocol.
    -   This enables the CasualOS frontend to communicate with instances of the [CasualOS Apiary AWS](https://github.com/casual-simulation/casual-apiary-aws) project.
    -   Use the `CAUSAL_REPO_CONNECTION_PROTOCOL` and `CAUSAL_REPO_CONNECTION_URL` environment variables to control which protocol and URL the frontend should connect to. See the [README in `aux-server`](./src/aux-server/README.md) for more info.
    -   Note that only the following features are supported for AWS Apiaries:
        -   `server.setupStory()`
        -   `server.totalPlayerCount()`
        -   `server.storyPlayerCount()`
        -   `server.players()`
    -   Webhooks are different when the story is hosted on an Apiary.
        -   They require at least one device to have the story loaded for webhooks to function correctly.
        -   They need to be sent to the Apiary host directly. Generally, this is not the same thing as `auxplayer.com` or `casualos.com` so you may need to ask the Apiary manager for it.
-   Added better support for static builds.
    -   Use the `PROXY_CORS_REQUESTS` environment variable during builds to disable support for proxying HTTP requests through the server.
    -   Use `npm run tar:client` after a build to produce a `./temp/output-client.tar.gz` containing all the client code and assets. This can be deployed to S3 or a CDN for static hosting.
    -   Use `npm run package:config` to produce a `./temp/config.json` which can be used for the `/api/config` request that the client makes at startup. Utilizes the environment variables from [the README in `aux-server`](./src/aux-server/README.md) to build the config.

### :bug: Bug Fixes

-   Fixed an issue where it was not possible to change the color of GLTF meshes that did not have a mesh in the GLTF scene root.
-   Fixed an issue where bots created by the ab1 installer would not receive the `@onStorySubscribed` shout.

## V1.3.2

#### Date: 11/17/2020

### :rocket: Improvements

-   Updated the ab-1 bootstrapper to point to AWS S3 for quick loading.

## V1.3.1

#### Date: 11/16/2020

### :rocket: Improvements

-   Added the ability to use the `color` tag on GLTF meshes to apply a color tint to the mesh.

### :bug: Bug Fixes

-   Fixed an issue that prevented deleting the first character of a script/formula in the multi-line editor.
-   Fixed an issue where tag edits on bots in the tempLocal and local spaces would be applied to the multi-line editor twice.

## V1.3.0

#### Date: 11/11/2020

### :rocket: Improvements

-   Added multi-user text editing.
    -   Work on shared bots when editing a tag value with the multi-line editor.
-   Added the cursor bot form.
    -   Used to add a cursor indicator to the multi-line editor.
    -   Works by setting the `form` tag to "cursor" and placing the bot in the corresponding tag portal dimension.
        -   For example, to put a cursor in the multi-line editor for the `test` tag on a bot you would set `{targetBot.id}.test` to true.
    -   Supported tags are:
        -   `color` - Specifies the color of the cursor.
        -   `label` - Specifies a label that should appear on the cursor when the mouse is hovering over it.
        -   `labelColor` - Specifies the color of the text in the cursor label.
        -   `{dimension}Start` - Specifies the index at which the cursor selection starts (Mirrors `cursorStartIndex` from the player bot).
        -   `{dimension}End` - Specifies the index at which the cursor selection ends (Mirrors `cursorEndIndex` from the player bot).
-   Added the `pageTitle`, `cursorStartIndex`, and `cursorEndIndex` tags to the player bot.
    -   `pageTitle` is used to set the title of the current browser tab.
    -   `cursorStartIndex` contains the starting index of the player's text selection inside the multi-line editor.
    -   `cursorEndIndex` contains the ending index of the player's text selection inside the multi-line editor.
    -   Note that when `cursorStartIndex` is larger than `cursorEndIndex` it means that the player has selected text from the right to the left. This is important because text will always be inserted at `cursorEndIndex`.
-   Added the `insertTagText()`, `deleteTagText()`, `insertTagMaskText()`, and `deleteTagMaskText()` functions to allow scripts to work with multi-user text editing.
    -   `insertTagText(bot, tag, index, text)` inserts the given text at the index into the given tag on the given bot.
    -   `insertTagMaskText(bot, tag, index, text, space?)` inserts the given text at the index into the tag and bot. Optionally accepts the space of the tag mask.
    -   `deleteTagText(bot, tag, index, deleteCount)` deletes the given number of characters at the index from the tag and bot.
    -   `deleteTagMaskText(bot, tag, index, deleteCount, space?)` deletes the given number of characters at the index from the tag and bot. Optionally accepts the space of the tag mask.
-   Added the ability to use the `transformer` tag on the player bot to parent the player to a bot.
-   Added the ability to edit tag masks in the tag portal by setting the `tagPortalSpace` tag on the player bot.

## V1.2.21

#### Date: 11/5/2020

### :rocket: Improvements

-   Updated the MongoDB driver to v3.6.2 and added the `MONGO_USE_UNIFIED_TOPOLOGY` environment variable to control whether the driver uses the new unified topology layer.

## V1.2.20

#### Date: 10/27/2020

### :rocket: Improvements

-   Added support for `@onPointerEnter`, `@onPointerExit`, `@onAnyBotPointerEnter` and `@onAnyBotPointerExit` for bots in the menu portal.

### :bug: Bug Fixes

-   Fixed the multiline code editor to not clip tooltips and the autocomplete box.
-   Fixed the menu portal to not break on Hololens (Servo-based browsers) when a progress bar is placed on a menu item.

## V1.2.19

#### Date: 10/22/2020

### :rocket: Improvements

-   Added the `egg` form for bots.
    -   Displays the bot as an egg like how ab-1 appears as an egg before being activated.
-   Added the `hex` form for bots.
    -   Displays the bot as a hexagon.
-   Added the `pagePixelWidth` and `pagePixelHeight` tags to the player bot.
    -   These indicate the size of the image rendered to the page portal in pixels.

### :bug: Bug Fixes

-   Fixed Draco compression support.

## V1.2.18

#### Date: 10/20/2020

### :bug: Bug Fixes

-   Fixed the code editor.

## V1.2.17

#### Date: 10/20/2020

### :rocket: Improvements

-   Improved bots in the menu portal to support additional tags.
    -   Added the ability to change the height of menu items by using `scale` and `scaleY`.
    -   Added the ability to set an icon for a menu item by using the `formAddress` tag.
    -   Added the ability to set arbitrary CSS styles on a menu bot by using the `menuItemStyle` tag.
        -   This lets you use margins and borders to indicate grouping.
    -   Added the ability to show a pie-chart progress bar on a menu item by using the `progressBar` tags.
    -   Added the ability to use `@onPointerUp` and `@onPointerDown` for menu.

## V1.2.16

#### Date: 10/16/2020

### :rocket: Improvements

-   Added the `transformer` tag.
    -   When set to a bot ID, the bot will inherit the position, rotation, and scale of the specified bot inside the page portal.
    -   This produces a "parenting" effect that is common in most 3D graphics engines.

## V1.2.15

#### Date: 10/12/2020

### :rocket: Improvements

-   Added the `experiment.getAnchorPointPosition()` and `math.getAnchorPointOffset()` functions.
    -   These are useful for determining where a bot would be placed if it had a particular anchor point.
    -   See the [docs](https://docs.casualsimulation.com/docs/actions) for more info.

## V1.2.14

#### Date: 10/7/2020

### :bug: Bug Fixes

-   Fixed an issue where calling `server.setupStory()` twice with the same story name would cause the story to be setup twice.
-   Fixed an issue where bots would be incorrectly removed from the menu portal if they existed in both the old and new dimensions.
-   Greatly reduced the number of scenarios where formulas would be recalculated after any change.

## V1.2.13

#### Date: 9/24/2020

### :boom: Breaking Changes

-   Renamed the `_editingBot` tag to `editingBot`.

### :rocket: Improvements

-   sheetPortal Improvements
    -   Added the `@onSheetTagClick` listener which is triggered when a tag name is clicked.
    -   Added the `@onSheetBotIDClick` listener which is triggered when a Bot ID is clicked.
    -   Added the `@onSheetBotClick` listener which is triggered when a bot visualization is clicked in the sheet.
    -   Added the `sheetPortalShowButton` config bot tag to control whether the button in the bottom right corner of the sheet is shown.
    -   Added the `sheetPortalButtonIcon` config bot tag to control the icon on the button in the bottom right corner of the sheet.
    -   Added the `sheetPortalButtonHint` config bot tag to control the tooltip on the button in the bottom right corner of the sheet.
    -   Added the `sheetPortalAllowedTags` config bot tag to control which tags are allowed to be shown and edited in the sheet portal.
    -   Swapped the position of the new bot and new tag buttons in the sheet.
    -   Added the `editingTag` tag which contains the tag that the player is currently editing.

### :bug: Bug Fixes

-   Fixed an issue where cells in the sheet portal would not cover the entire cell area.
-   Fixed an issue where `clearTagMasks()` would error if given a bot that had no tag masks.

## V1.2.12

#### Date: 9/22/2020

### :rocket: Improvements

-   Added the `helix` form.
    -   Displays a DNA strand mesh whose color can be customized.
-   Added tag masks.
    -   Tag masks are special tags that can live in a separate space from their bot.
    -   This makes it possible to create a temporary tag on a shared bot.
    -   Tag masks do not replace tags. Instead, they exist in addition to normal tags and can be used to temporarily hide a normal tag value.
    -   Like bots, tag masks live in a space. This means that a bot can have multiple masks for a particular tag. Currently the supported spaces are:
        -   `tempLocal`
        -   `local`
        -   `player`/`otherPlayers`
        -   `shared`
    -   New scripting features:
        -   All bots now have a `masks` property which works like `tags` except that it creates tag masks in the `tempLocal` space.
        -   All scripts also have a `masks` property which is a shortcut for `bot.masks`.
        -   `setTagMask(bot, tag, value, space?)` is a new function that is able to set the value of a tag mask on the given bot and in the given space. See the documentation for more info.
        -   `clearTagMasks(bot, space?)` is a new function that is able to clear all the tag masks in the given space from a given bot. See the documentation for more info.
    -   Example use cases:
        -   Local click/hover states.
        -   Animations.
        -   Storing decrypted data.

### :100: Other Changes

-   Pinned the Deno version to `v1.4` so that we can decide when to adopt future Deno updates.

### :bug: Bug Fixes

-   Fixed an issue where `server.setupStory()` would load a simulation and never dispose it.
-   Fixed an issue where wrist portals were not being anchored properly.
-   Fixed an issue where pressing enter to make a new tag would put a new line in the current tag value.

## V1.2.11

#### Date: 9/9/2020

### :bug: Bug Fixes

-   Fixed an issue where zooming was broken when the page portal is not anchored to the top left of the screen.

## V1.2.10

#### Date: 9/8/2020

### :bug: Bug Fixes

-   Fixed an issue with the multiline editor getting cut off inside the tag portal.

## V1.2.9

#### Date: 9/8/2020

### :rocket: Improvements

-   Changed the page portal to resize around the tag portal instead of being hidden behind it.

## V1.2.8

#### Date: 9/8/2020

### :boom: Breaking Changes

-   Changed `experiment.localPositionTween()` and `experiment.localRotationTween()` to take different arguments and return a promise.
    -   the 4th parameter is now an options object instead of the easing options.
    -   This options object is able to accept easing and duration values.
    -   Additionally the functions now return promises.
    -   See the docs for examples.

### :bug: Bug Fixes

-   Fixed an issue where `experiment.localPositionTween()` and `experiment.localRotationTween()` may not execute if triggered during `@onCreate()`.

## V1.2.7

#### Date: 9/4/2020

### :boom: Breaking Changes

-   Changed `@onListen` to only be sent to bots which have a listener for the shout/whisper.
    -   Previously `@onListen` would be sent to all bots that were targeted by the shout/whisper.
-   Changed `shout()` and `whisper()` to cost 1 energy point.
    -   This helps prevent infinite loops.
    -   The energy point is only deducted if a bot has a listener for the event.

### :bug: Bug Fixes

-   Fixed an issue where `onBotAdded`, `onAnyBotsAdded`, `onAnyBotsRemoved`, `onBotChanged`, and `onAnyBotsChanged` would reset the energy counter.

## V1.2.6

#### Date: 9/4/2020

### :bug: Bug Fixes

-   Fixed an issue where whispering to a bot that is null or undefined would end up sending a shout to all bots.

## V1.2.5

#### Date: 8/31/2020

### :rocket: Improvements

-   Added the `pageCameraPositionOffset[X,Y,Z]`, `inventoryCameraPositionOffset[X,Y,Z]`, `pageCameraRotationOffset[X,Y,Z]`, and `inventoryCameraRotationOffset[X,Y,Z]` tags.
    -   These can be used to move the camera apart from the player's input.
    -   The position offset tags are especially useful for warping the player around in VR.
-   Added the ability to use the dynamic `import()` keyword to import arbitrary JavaScript modules.
    -   Useful with https://www.skypack.dev/ to import modules from [NPM](https://www.npmjs.com/).
-   Added the ability to use `player.replaceDragBot()` even when not dragging.
-   Improved the camera zoom functionality to zoom the camera towards and away from the mouse.
-   Added the `experiment.localPositionTween()` and `experiment.localRotationTween()` functions.
    -   Locally animates a bot's position/rotation using the given easing type.
    -   During the animation, changes to the bot position will be ignored.
    -   Once the animation is done, changes to the bot will reset the position/rotation to the value that is currently stored.
    -   Check out the docs for detailed usage information and examples.

### :bug: Bug Fixes

-   Fixed the dataPortal to always return raw tag values unless they are formulas.
    -   Issue with returning incorrect JSON data was caused by the built-in CasualOS array parsing.
    -   This fixes it by skipping any parsing of the data.
-   Fixed an issue where keyboard states would not be reset when the player removed focus from the story.
-   Fixed an issue where `server.setupStory()` would crash the deno process due to incorrectly handling deserialized data.

## V1.2.4

#### Date: 8/26/2020

### :rocket: Improvements

-   Added the `tagPortalShowButton` tag to control whether a button should be shown in the tag portal.
    -   The button is placed at the lower right hand side of the tag portal.
    -   Clicking the button will trigger a `@onClick` on the tag portal config bot.
    -   Two additional tags can be used to customize the button:
        -   `tagPortalButtonIcon` is the icon that is shown on the button and can be set to any [Material Icon](https://material.io/resources/icons/?style=baseline).
        -   `tagPortalButtonHint` is the text that should be shown in the tooltip for the button.
-   Added the `frustum` form.
-   Improved `player.showInput()` to automatically save and close when a color is selected from the color picker.
    -   Applies to the `basic` and `swatch` subtypes but not `advanced`.
-   Improved the multiline editor to have a "Docs" button that links to the documentation for the current tag.
-   Improved the tag portal to support using `@` and `#` symbols at the beginning of the tag.
    -   Implemented for consistency with functions like `getBot()`, `getTag()`, etc.
-   Added the `@onAnyBotPointerEnter` and `@onAnyBotPointerExit` listen tags.
    -   These are shouts that happen whenever a `@onPointerEnter` or `@onPointerExit` whisper occurs.
-   Added the `player.getPointerDirection()`, `math.getForwardDirection()` and `math.intersectPlane()` functions.
    -   These are useful for calculating where a pointer is pointing.
-   Added the ability to store uncommitted atoms in MongoDB.
    -   Can be configred with the `STAGE_TYPE` environment variable. Can be set to either `redis` or `mongodb`. Currently defaults to `redis` until a migration path is implemented.
-   Added a bunch of extra GPIO-related functions.
    -   `server.rpioReadpad()`
    -   `server.rpioWritepad()`
    -   `server.rpioPud()`
    -   `server.rpioPoll()`
    -   `server.rpioI2CBegin()`
    -   `server.rpioI2CSetSlaveAddress()`
    -   `server.rpioI2CSetBaudRate()`
    -   `server.rpioI2CSetClockDivider()`
    -   `server.rpioI2CRead()`
    -   `server.rpioI2CWrite()`
    -   `server.rpioI2CEnd()`
    -   `server.rpioPWMSetClockDivider()`
    -   `server.rpioPWMSetRange()`
    -   `server.rpioPWMSetData()`
    -   `server.rpioSPIBegin()`
    -   `server.rpioSPIChipSelect()`
    -   `server.rpioSPISetCSPolarity()`
    -   `server.rpioSPISetClockDivider()`
    -   `server.rpioSPISetDataMode()`
    -   `server.rpioSPITransfer()`
    -   `server.rpioSPIWrite()`,
    -   `server.rpioSPIEnd()`

### :bug: Bug Fixes

-   Fixed to safely allow editing multiline scripts in the sheet cells.
-   Fixed an issue with the tag portal where it would not respond to changes with the `tagPortal` tag if it was already set.
-   Fixed an issue with the Deno sandbox where it wouldn't load due to missing dependencies.
-   Fixed an issue where 3D content would not occlude iframe forms.
    -   Only fixed for non-Safari web browsers.

## V1.2.3

#### Date: 8/20/2020

### :rocket: Improvements

-   Added the tag portal.
    -   The tag portal is similar to the sheet portal but it shows only the multiline editor for the specified bot ID and tag.
    -   Set the `tagPortal` tag on the player bot to a string with a Bot ID and a tag name separated by a period (`.`).
-   Improved `player.playSound(url)` to return a promise that resolves with a sound ID.
    -   This sound ID can be used with `player.cancelSound(soundID)` to stop the sound from playing.
-   Added the `player.bufferSound(url)` and `player.cancelSound(soundID)` functions.
    -   `player.bufferSound(url)` can be used to pre-load a sound so that there will be no delay when using `player.playSound()`.
        -   Returns a promise that resolves once the sound has been loaded.
    -   `player.cancelSound(soundID)` can be used to stop a sound that is already playing.
        -   Returns a promise that resolves once the sound has been canceled.

### :bug: Bug Fixes

-   Fixed an issue where actions that were created in an async script would not be dispatched until the script finished.

## V1.2.2

#### Date: 8/14/2020

### :boom: Breaking Changes

-   Changed `crypto.encrypt()` and `crypto.decrypt()` to return the result directly instead of returning a promise.

### :rocket: Improvements

-   Added the `crypto.createCertificate()`, `crypto.signTag()`, and `crypto.verifyTag()`, `crypto.revokeCertificate()` functions to help with creating certificate chains and signing and validating tag data. Check the docs for detailed usage information.
-   Added an indicator to the multi-line editor that is shown when a tag value is verified.
-   Added the ability to force all scripts to be verified in order to be executed using the `forceSignedScripts` query parameter.
    -   When the query param is set to `true`, all scripts must have a valid signature in order to be executed.
    -   This allows running in a trusted execution environment - thereby preventing unauthorized scripts from running.
-   Replaced builder with ab-1.
    -   ab-1 is a new version of builder which is designed to be easy to extend and improve.
-   Added the `adminSpace.setPassword(oldPassword, newPassword)` function.
    -   Allows changing the password that is used to unlock admin space.
    -   The first parameter is the old password that was used to unlock the space.
    -   The second parameter is the new password that should be used to unlock the space.
-   Added several functions to allow using the GPIO pins on Rasberry Pi.
    -   Currently, all of these functions are experimental and only work on Raspberry Pi.
    -   See the documentation for more information.
    -   `server.exportGpio(pin, mode)`
    -   `server.unexportGpio(pin, mode)`
    -   `server.setGpio(pin, value)`
    -   `server.getGpio(pin)`
    -   `server.rpioInit(options)`
    -   `server.rpioExit()`
    -   `server.rpioOpen(pin, mode, options)`
    -   `server.rpioMode(pin, mode, options)`
    -   `server.rpioRead(pin)`
    -   `server.rpioReadSequence(pin, length)`
    -   `server.rpioWrite(pin, value)`
    -   `server.rpioWriteSequence(pin, buffer)`
    -   `server.rpioClose(pin, options)`

### :bug: Bug Fixes

-   Fixed an issue where using `player.showInput()` with an existing value would not prefill the text box with the existing value.
-   Fixed a performance issue where formulas which were recalculated after every change had a factorial (!) performance cost.
    -   Was caused by two things:
        1.  Some formulas don't have enough information to determine what tags they are dependent on. In these cases, we callback to using an "all" dependency which means that the formula will be recalculated whenever any tag changes.
        2.  These "all" dependencies were included when searching for nested dependencies which meant that we were resolving every "all" dependency for every other "all" dependency. This gives us the effect of searching every possible combination of dependencies instead of only the ones we need, which has a factorial cost.

## V1.2.1

#### Date: 8/4/2020

### :rocket: Improvements

-   Added a server sandbox based on [Deno](https://deno.land/).
    -   Security feature to prevent scripts that are running on the server from harming the underlying system or other stories.
    -   It additionally prevents scripts from accessing random Node.js modules by using `require("module")`.
    -   Finally, it prevents a script from denying service to other stories because the sandbox is run inside a separate process.
-   Improved the sheet portal to display scripts with a monospace font in the sheet cells.
-   Improved the documentation to clarify some things and also mension that bots can be made transparent with the "clear" color.
-   Improved the multi-line text editor to support syntax highlighting for HTML, CSS, and JSON based on whether the tag ends with `.html`, `.css` or `.json`.

### :bug: Bug Fixes

-   Fixed the `lineTo` tag to support arrays of bots and arrays of bot IDs in addition to individual bots and bot IDs.
-   Fixed an issue where deleting a tempLocal bot that was updated in the same script would crash the runtime.
-   Fixed an issue with the `player.showInput()` modal where Android devices using the Google GBoard keyboard wouldn't send input correctly.
-   Fixed an issue where a `@onPlayerPortalChanged` event would be incorrectly triggered after reconnecting to the server.
-   Fixed an issue where the iframe form on iOS 14 Beta 3 would cause the entire scene to disappear.
-   Fixed an issue where loading an image could fail if `formAddress` tag was changed while the image was downloading.
-   Fixed an issue where submitting HTML forms from inside an iframe form was not allowed.

## V1.2.0

### Date: 7/17/2020

### Changes:

-   :rocket: Improvements

    -   Added the `MONGO_USE_NEW_URL_PARSER` environment variable parameter to control whether CasualOS uses the new MongoDB URL Parser. (Defaults to false)
    -   Added a popup to notify the user that data might be lost if they attempt to close the tab while not connected to the server.
    -   Added the following cryptographic functions:
        -   `crypto.sha256(data)`
            -   Calculates the [SHA-256](https://en.wikipedia.org/wiki/SHA-2) hash of the given data.
            -   `data` is the data to calculate the hash of.
            -   Supports strings, numbers, booleans, objects, arrays, and bots.
        -   `crypto.sha512(data)`
            -   Calculates the [SHA-512](https://en.wikipedia.org/wiki/SHA-2) hash of the given data.
            -   `data` is the data to calculate the hash of.
            -   Supports strings, numbers, booleans, objects, arrays, and bots.
        -   `crypto.hmacSha256(key, data)`
            -   Calculates the [HMAC](https://en.wikipedia.org/wiki/HMAC) [SHA-256](https://en.wikipedia.org/wiki/SHA-2) hash of the given data.
            -   `key` is the password that should be used for the message authentication code.
            -   `data` is the data to calculate the HMAC of.
            -   Supports strings, numbers, booleans, objects, arrays, and bots.
        -   `crypto.encrypt(password, data)`
            -   Encrypts the given data with the given password and returns the result as a promise.
            -   `password` is the password to use for encrypting the data.
            -   `data` is the data that should be encrypted.
        -   `crypto.decrypt(password, data)`
            -   Decrypts the given data with the given password and returns the result as a promise.
            -   Only works if the given data is the output of `crypto.encrypt()`.
            -   `password` is the password that was used to encrypt the data.
            -   `data` is the data that should be decrypted.

-   :bug: Bug Fixes
    -   Fixed a race condition where concurrently updating a tag in a script and triggering a dependency update on that same tag could cause the runtime to crash.

## V1.1.18

### Date: 7/10/2020

### Changes:

-   :rocket: Improvements

    -   Improved the `player.run()` function to return a promise that can be awaited to get the result of the script (or wait until the script has been executed).
    -   Improved the `server.loadErrors()` function to return a promise that can be awaited to get the list of bots that were loaded.
    -   Improved the `server.destroyErrors()` function to return a promise that resolves once the error bots are destroyed.
    -   Improved the `server.loadFile()` function to return a promise that resolves once the file is loaded.
    -   Improved the `server.saveFile()` function to return a promise that resolves once the file is saved.
    -   Improved the `server.setupStory()` function to return a promise that resolves once the story is setup.
    -   Improved the `server.browseHistory()` function to return a promise that resolves once the history is loaded.
    -   Improved the `server.markHistory()` function to return a promise that resolves once the history is saved.
    -   Improved the `server.restoreHistoryMark()` function to return a promise that resolves once the history is restored.
    -   Improved the `server.restoreHistoryMarkToStory()` function to return a promise that resolves once the history is restored.
    -   Added the `@onBotAdded` and `@onAnyBotsAdded` listen tags.
        -   These are triggered whenever a bot is added to the local story.
        -   Note that this is different from `@onCreate` because you will be notified whenever a bot is added to the state even if it has already been created.
        -   An example of this are bots in the `otherPlayers` space. You cannot create bots in this space but you will be notified via `@onBotAdded` and `@onAnyBotsAdded`.
        -   `@onBotAdded` is triggered on the bot that was added. There is no `that`.
        -   `@onAnyBotsAdded` is triggered on every bot whenever one or more bots are added.
            -   `that` is an object with the following properties:
                -   `bots` - The array of bots that were added.
    -   Added the `@onAnyBotsRemoved` listen tags.
        -   These are triggered whenever a a bot is removed from the local story.
        -   Note that this is different from `@onDestroy` because you will be notified whenever a bot is removed from the state even if it has not been explicitly destroyed.
        -   An example of this are bots in the `otherPlayers` space. When another player disconnects no `@onDestroy` is fired but you will get a `@onAnyBotsRemoved`.
        -   `@onAnyBotsRemoved` is triggered on every bot whenever one or more bots are removed.
            -   `that` is an object with the following properties:
                -   `botIDs` - The array of bot IDs that were removed.
    -   Added the `@onBotChanged` and `@onAnyBotsChanged` listen tags.
        -   These are triggered whenever a bot is changed in the local story.
        -   Note that you will be notified whenever a bot is changed in the state even if it was changed by another player.
        -   An example of this are bots in the `otherPlayers` space. You cannot update bots in this space but you will be notified via `@onBotChanged` and `@onAnyBotsChanged`.
        -   `@onBotChanged` is triggered on the bot that was changed.
            -   `that` is an object with the following properties:
                -   `tags` - The list of tags that were changed on the bot.
        -   `@onAnyBotsAdded` is triggered on every bot whenever one or more bots are added.
            -   `that` is an array containing objects with the following properties:
                -   `bot` - The bot that was updated.
                -   `tags` - The tags that were changed on the bot.
    -   Added several tags to the player bot:
        -   These tags are updated by CasualOS and can be used to query the current state of the input system.
        -   Camera Tags
            -   These tags contain the position and rotation of the player's camera.
            -   You can use this to communicate where the player is to other players.
            -   `pageCameraPositionX`
            -   `pageCameraPositionY`
            -   `pageCameraPositionZ`
            -   `inventoryCameraPositionX`
            -   `inventoryCameraPositionY`
            -   `inventoryCameraPositionZ`
            -   `pageCameraRotationX`
            -   `pageCameraRotationY`
            -   `pageCameraRotationZ`
            -   `inventoryCameraRotationX`
            -   `inventoryCameraRotationY`
            -   `inventoryCameraRotationZ`
        -   Pointer Tags
            -   These tags contain the position and rotation of the player's pointers.
            -   You can use this to tell where the VR controllers are or where the mouse is pointing.
            -   `mousePointerPositionX`
            -   `mousePointerPositionY`
            -   `mousePointerPositionZ`
            -   `mousePointerRotationX`
            -   `mousePointerRotationY`
            -   `mousePointerRotationZ`
            -   `mousePointerPortal`
            -   `rightPointerPositionX`
            -   `rightPointerPositionY`
            -   `rightPointerPositionZ`
            -   `rightPointerRotationX`
            -   `rightPointerRotationY`
            -   `rightPointerRotationZ`
            -   `rightPointerPortal`
            -   `leftPointerPositionX`
            -   `leftPointerPositionY`
            -   `leftPointerPositionZ`
            -   `leftPointerRotationX`
            -   `leftPointerRotationY`
            -   `leftPointerRotationZ`
            -   `leftPointerPortal`
        -   Button Tags
            -   These tags contain the state of the different buttons.
            -   Possible values are:
                -   `null` - Button is not pressed.
                -   `down` - Button was just pressed.
                -   `held` - Button is being held down.
            -   `mousePointer_left`
            -   `mousePointer_right`
            -   `mousePointer_middle`
            -   `leftPointer_primary`
            -   `leftPointer_squeeze`
            -   `rightPointer_primary`
            -   `rightPointer_squeeze`
            -   `keyboard_[key]`
                -   Replace `[key]` with the key that you want the state of.
                -   For example use `keyboard_a` to get the state of the `a` key.
    -   Added the `player.getCameraPosition(portal?)` function.
        -   `portal` is optional and is the portal (`page` or `inventory`) that the camera position should be retrieved for.
        -   Returns an object with the following properties:
            -   `x`
            -   `y`
            -   `z`
    -   Added the `player.getCameraRotation(portal?)` function.
        -   `portal` is optional and is the portal (`page` or `inventory`) that the camera rotation should be retrieved for.
        -   Returns an object with the following properties:
            -   `x`
            -   `y`
            -   `z`
    -   Added the `player.getPointerPosition(pointer?)` function.
        -   `pointer` is optional and is the pointer (`mouse`, `left` or `right`) that the position should be retrieved for.
        -   Returns an object with the following properties:
            -   `x`
            -   `y`
            -   `z`
    -   Added the `player.getPointerRotation(pointer?)` function.
        -   `pointer` is optional and is the pointer (`mouse`, `left` or `right`) that the rotation should be retrieved for.
        -   Returns an object with the following properties:
            -   `x`
            -   `y`
            -   `z`
    -   Added the `player.getInputState(controller, button)` function.
        -   `controller` is the controller (`mousePointer`, `leftPointer`, `rightPointer`, `keyboard` or `touch`) that the button state should be retrieved from.
        -   `button` is the name of the button that should be retrieved.
        -   Returns a string containing the state of the button or `null` if the button is not pressed.
            -   `"down"` means that the button just started to be pressed.
            -   `"held"` means that the button is being held down.
            -   `null` means that the button is not pressed.
    -   Added the `player.getInputList()` function.
        -   Returns a list of available inputs that can be used by the `player.getInputState()` function.

-   :bug: Bug Fixes
    -   Fixed an issue where toasting recursive objects could break CasualOS.
        -   Fixed by storing a map of previously converted objects to avoid reconverting them infinitely.
        -   Also improved to gracefully handle objects that are nested too deeply.
    -   Fixed an issue with the show input modal where it incorrectly errored sometimes.

## V1.1.17

### Date: 7/3/2020

### Changes:

-   :bug: Bug Fixes
    -   Fixed an issue where the web browser service worker would incorrectly intercept requests for data portals.

## V1.1.16

### Date: 7/2/2020

### Changes:

-   :rocket: Improvements
    -   Added the ability to respond to webhooks by returning data from `@onWebhook`.
        -   If the returned value is a string, then it will be used for the response.
        -   If the returned value is an object, then it should have the following properties:
            -   `data` - The value that should be used as the body of the response.
            -   `headers` - An object that contains the HTTP headers that should be set on the response. (Optional)
            -   `status` - The numerical status code that should be set on the response. (Optional) If omitted, status code 200 will be used.
    -   Added the `dataPortal`.
        -   This is a special portal that only works on web requests and must be specified in the URL.
        -   Setting it to a Bot ID will return the JSON of the bot with the given ID.
        -   Setting it to a tag will return all the values corresponding to the given tag.
        -   Using a tag with a common extension (like `.html`) will tag the data as the corresponding content type so that normal software know how to interpret the data.

## V1.1.15

### Date: 7/2/2020

### Changes:

-   :rocket: Improvements

    -   Added player space to the server.
        -   This lets you send remote whispers to the `server` player.
    -   Added the `server.storyStatuses()` function.
        -   Returns a promise that resolves with a list of stories and the last time each story was updated.
    -   Added the `@onRemotePlayerSubscribed` and `@onRemotePlayerUnsubscribed` listen tags.
        -   They are triggered on _every_ other player when a player joins or leaves the story.
        -   Additionally, they are triggered whenever connection to the other players is lost.
        -   `that` is an object with the following properties:
            -   `playerId` - The ID of the player that joined/left the story.
    -   Added the `uuid()` function.
        -   This function generates and returns a random [UUID](https://en.wikipedia.org/wiki/Universally_unique_identifier).
        -   Useful for creating unique identifiers.

-   Bug Fixes
    -   Fixed an issue where remote shouts would be sent to yourself twice.
    -   Fixed an issue where labels would not always follow the `labelAlignment` tag when the text in the label was small enough to fit within the bot.

## V1.1.14

### Date: 6/29/2020

### Changes:

-   :rocket: Improvements

    -   Improved how the meet portal, page portal, and sheet portal work together to make space for each other.
    -   Added the `left` and `right` options for `meetPortalAnchorPoint`.
    -   Changed the `top` and `bottom` options for `meetPortalAnchorPoint` to occupy half of the screen.
    -   Added the `server.players()` function to get the list of player IDs that are connected to the current story.
        -   Returns a promise that resolves with the list of player IDs.
    -   Added the `remoteWhisper(players, name, arg)` function to make sending messages to other players easy.
        -   Takes the following arguments:
            -   `players` is the player ID or list of player IDs that should receive the shout.
            -   `name` is the name of the message.
            -   `arg` is the data that should be included.
        -   This will trigger a `@onRemoteWhisper` shout on all the specified players.
    -   Added the `remoteShout(name, arg)` function to make sending messages to all players easy.
        -   Takes the following arguments:
            -   `name` is the name of the message.
            -   `arg` is the data that should be included.
    -   Added the `@onRemoteWhisper` listen tag that is shouted when a `remoteWhisper()` or `remoteShout()` is sent to the local player.
        -   `that` is an object with the following properties:
            -   `name` - The name of the shout that was sent.
            -   `that` - The data which was sent.
            -   `playerId` - The ID of the player that sent the shout.

-   Bug Fixes
    -   Fixed an issue that prevented using `lineStyle` in place of `auxLineStyle`.

## V1.1.13

### Date: 6/25/2020

### Changes:

-   :rocket: Improvements

    -   Added the `meetPortal`.
        -   This is a special portal that, instead of loading bots, loads a [Jitsi Meet](https://meet.jit.si/) meeting with the given room code.
        -   All rooms are publicly accessible (but not searchable), so longer room codes will be more private.
        -   You can use the `meetPortalConfigBot` option to reference the bot that should be used to configure the meet portal.
        -   The following options are available:
            -   `meetPortalVisible` - Whether the meet portal should be visible. This allows you to be joined to a meet while keeping your screen on the page portal. (Defaults to true)
            -   `meetPortalAnchorPoint` - The anchor point that the meet portal should use. Possible options are:
                -   `fullscreen` - The meet portal should take the entire screen. (Default)
                -   `top` - The meet portal should take the top of the screen.
                -   `topRight` - The meet portal should take the top-right corner of the screen.
                -   `topLeft` - The meet portal should take the top-left corner of the screen.
                -   `bottom` - The meet portal should take the bottom of the screen.
                -   `bottomRight` - The meet portal should take the bottom-right corner of the screen.
                -   `bottomLeft` - The meet portal should take the bottom-left corner of the screen.
                -   `[top, right, bottom, left]` - The meet portal should use the given values for the CSS top, right, bottom, and left properties respectively.
            -   `meetPortalStyle` - The CSS style that should be applied to the meet portal container.
                -   Should be a JavaScript object.
                -   Each property on the object will map directly to a CSS property.
                -   Useful for moving the meet portal to arbitrary positions.

-   :bug: Bug Fixes

    -   Fixed an issue where the Hololens 2 would not be able to enter AR/VR because a controller's (hand) position would sometimes be null.
    -   Fixed an issue where loading without a story would create a new random story but then immediately unload it.
    -   Fixed an issue where local bots from other stories would be loaded if the current story name happened to be a prefix of the other story name.
    -   Fixed the input modal background.
    -   Fixed the TypeScript definitions for the `player.showInput()` function.

## V1.1.12

### Date: 6/18/2020

### Changes:

-   :bug: Bug Fixes

    -   Fixed an issue where Servo-based browsers would run into a race condition during initialization.

## V1.1.11

### Date: 6/18/2020

### Changes:

-   :rocket: Improvements
    -   Added a reflog and sitelog for stories so that it is possible to track the history of a story branch and which sites have connected to it.
        -   This will make it easier for us to recover from data loss issues in the future since we'll be able to lookup data like the last commit that a branch pointed at or which atoms were added to a branch.
-   :bug: Bug Fixes

    -   Fixed an issue where all bots would appear to be in the `shared` space even though they were not.
    -   Fixed issues with loading on Servo-based browsers.
        -   The issues were mostly related to Servo having not implemented IndexedDB yet.
    -   Fixed an issue where some temporary branches would show up in `server.stories()`.

## V1.1.10

### Date: 6/16/2020

### Changes:

-   :bug: Bug Fixes

    -   Fixed an issue where an incorrectly formatted event would crash the server.
    -   Fixed an issue where the server would incorrectly store atoms added to a temporary branch.

## V1.1.9

### Date: 6/16/2020

### Changes:

-   :rocket: Improvements
    -   Added the `player` and `otherPlayers` spaces.
        -   These spaces are special and interact with each other.
        -   Both the `player` space and `otherPlayers` space are shared but the lifetime of the bots is temporary. In this sense, the bots act like temporary shared bots.
        -   However, bots created in the `player` space will show up in the `otherPlayers` space to other players and vice versa.
        -   This means you can share temporary bots with other players by using the `player` space and see the temporary bots shared by other players by inspecting the `otherPlayers` space.
        -   Important Notes:
            -   The `player` space only contains bots that you create while `otherPlayers` contains bots that other players have created.
            -   You can create, edit, and destroy bots in the `player` space, but not in the `otherPlayers` space.
            -   When you close your session (exit the browser or close the tab), all of your `player` bots will be automatically destroyed. This will also automatically remove them from any `otherPlayers` spaces that they may be in.
-   :bug: Bug Fixes

    -   Fixed an issue where using a single minus sign in a tag would be interpreted as a number.
    -   Fixed an issue where some tags would not be included in the JSON output of a bot.

## V1.1.8

### Date: 6/12/2020

### Changes:

-   :rocket: Improvements

    -   Changed what words the story name auto-generation will use.

## V1.1.7

### Date: 6/11/2020

### Changes:

-   :rocket: Improvements

    -   Added the ability to auto-generate a story name when loading CasualOS without a story.

-   :bug: Bug Fixes
    -   Fixed an issue where objects that have an `id` property that is not a string would break the sheet.

## V1.1.6

### Date: 6/11/2020

### Changes:

-   :boom: Breaking Changes

    -   Renamed all the history tags to not have the `aux` prefix.

-   :rocket: Improvements

    -   Added the `server.storyPlayerCount()` function.
        -   Returns a promise that resolves with the number of players currently connected to the current story.
        -   Optionally accepts a parameter which indicates the story to check.
    -   Added the `server.totalPlayerCount()` function.
        -   Returns a promise that resolves with the total number of players connected to the server.
    -   Added the `server.stories()` function.
        -   Returns a promise that resolves with the list of stories that are on the server.

-   :bug: Bug Fixes
    -   Removed the globals bot tags from the documentation since they no longer exist.

## V1.1.5

### Date: 6/9/2020

### Changes:

-   :boom: Breaking Changes

    -   The following tags have been renamed:
        -   Renamed all the tags so that they no longer have the `aux` prefix. However, any tag not listed below should continue to work with the `aux` prefix without any changes.
        -   Renamed `auxUniverse` to `story`.
        -   Renamed `auxCreator` to `creator`.
            -   Note that the `creator` variable in scripts remains the same.
        -   Renamed `auxConfigBot` to `configBot`.
            -   Note that the `config` variable in scripts remains the same.
        -   Renamed `auxGLTFVersion` to `gltfVersion`.
        -   Renamed `auxPagePortal` to `pagePortal`.
        -   Renamed `auxSheetPortal` to `sheetPortal`.
        -   Renamed `auxInventoryPortal` to `inventoryPortal`.
        -   Renamed `auxMenuPortal` to `menuPortal`.
        -   Renamed `auxLeftWristPortal` to `leftWristPortal`.
        -   Renamed `auxRightWristPortal` to `rightWristPortal`.
        -   Renamed `auxPagePortalConfigBot` to `pagePortalConfigBot`.
        -   Renamed `auxSheetPortalConfigBot` to `sheetPortalConfigBot`.
        -   Renamed `auxInventoryPortalConfigBot` to `inventoryPortalConfigBot`.
        -   Renamed `auxMenuPortalConfigBot` to `menuPortalConfigBot`.
        -   Renamed `auxLeftWristPortalConfigBot` to `leftWristPortalConfigBot`.
        -   Renamed `auxRightWristPortalConfigBot` to `rightWristPortalConfigBot`.
        -   Renamed `_auxEditingBot` to `_editingBot`.
    -   Renamed "universe" to "story". The following tags and functions have been affected:
        -   `auxUniverse` -> `story`
        -   `onUniverseAction` -> `onStoryAction`
        -   `onUniverseStreaming` -> `onStoryStreaming`
            -   The `universe` property has been renamed to `story`
        -   `onUniverseStreamLost` -> `onStoryStreamLost`
            -   The `universe` property has been renamed to `story`
        -   `onUniverseSubscribed` -> `onStorySubscribed`
            -   The `universe` property has been renamed to `story`
        -   `onUniverseUnsubscribed` -> `onStoryUnsubscribed`
            -   The `universe` property has been renamed to `story`
        -   `player.downloadUniverse()` -> `player.downloadStory()`
        -   `player.loadUniverse()` -> `player.loadStory()`
            -   The action type has been renamed from `load_universe` to `load_story`.
        -   `player.unloadUniverse()` -> `player.unloadStory()`
            -   The action type has been renamed from `unload_universe` to `unload_story`.
        -   `player.getCurrentUniverse()` -> `player.getCurrentStory()`
        -   `player.checkout()`
            -   The `processingUniverse` property has been renamed to `processingStory`.
        -   `player.showJoinCode()`
            -   The `universe` property on the `show_join_code` action has been renamed to `story`
        -   `server.restoreHistoryMark()`
            -   The `universe` property on the `restore_history_mark` action has been renamed to `story`.
        -   `server.restoryHistoryMarkToUniverse()` -> `server.restoreHistoryMarkToStory()`
        -   `server.setupUniverse()` -> `server.setupStory()`
            -   The action type has been renamed from `setup_universe` to `setup_story`.

-   :rocket: Improvements

    -   Improved MongoDB to store all atoms for a commit inside the same document. This should improve loading performance since MongoDB will only need to make 1 lookup per universe instead of 1 lookup per atom per universe.
    -   Added admin space.
        -   Admin space is a space that is shared between all universes on the same auxPlayer.
        -   It is locked by default, which means that bots that are in it cannot be created, updated, or destroyed.
        -   You can unlock admin space by using the `adminSpace.unlock(password)` function.
            -   It returns a Promise that resolves once the space is unlocked. If the space was unable to be unlocked, then the promise will reject with an error.
            -   `password` is the password that should be used to unlock the admin space. If incorrect, admin space will remain locked.
    -   Removed the CasualOS tagline from the loading popup.
    -   Improved the `webhook()` and `webhook.post()` functions to return promises.
        -   The promise can be awaited and resolves with the an an object with the following properties:
            -   `data` - The data returned from the webhook. If the returned data was JSON, then this will be an object. Otherwise, it will be a string.
            -   `status` - The numerical HTTP status code that was returned.
            -   `statusText` - The name of the HTTP status code that was returned.
            -   `headers` - The HTTP headers that were included in the response.
    -   Improved the `neighboring()` function to allow omitting the `direction` parameter.
        -   When omitted, all supported directions will be included.
        -   Currently, the supported directions are `front`, `right`, `back`, and `left`.
        -   If an unsupported direction is given, then no bots will be included.
    -   Updated the Documentation website to the [latest version of Docusaurus](https://github.com/facebook/docusaurus/releases/tag/v2.0.0-alpha.56).
    -   Added the `renameTag(bot, originalTag, newTag)` function which makes it easy to rename a tag on a bot or list of bots.
        -   `bot` is the bot or list of bots that should have the tag renamed.
        -   `originalTag` is the name of the tag that should be renamed.
        -   `newTag` is the new name that the tag should have.

-   :bug: Bug Fixes
    -   Fixed an issue where destroying an already destroyed bot would incorrectly destroy an unrelated bot.
    -   Fixed an issue where using `player.run()` to execute an invalid script would cause other actions to fail.
    -   Added some extra spacing to labels to help prevent Z-fighting.
    -   Fixed toasting bots by converting them to copiable values. This will also allow toasting unconventional arguments like function and error objects.
    -   Fixed an issue where the menu would stop repositioning after the inventory portal had been hidden.
    -   Fixed an issue where tapping on the screen while in AR would crash the session.
    -   Fixed an issue where labels would be positioned incorrectly if `#anchorPoint` was set to something other than `bottom`.

## V1.1.4

### Date: 5/18/2020

### Changes:

-   :bug: Bug Fixes
    -   Fixed an issue where Builder could not be created/updated due to being unable to load .aux files with a version field.

## V1.1.3

### Date: 5/18/2020

### Changes:

-   :bug: Bug Fixes
    -   Fixed inconsistent menu item names in Builder.

## V1.1.2

### Date: 5/18/2020

### Changes:

-   :rocket: Improvements

    -   Added the `#auxLabelFontAddress` tag to allow specifying a custom font for a label.
        -   Supports any URL and also the following values:
            -   `roboto` - Specifies that the Roboto font should be used. (default)
            -   `noto-sans-kr` - Specifies that the Noto Sans KR font should be used. This is a Korean-specific font.
        -   Supports [WOFF](https://en.wikipedia.org/wiki/Web_Open_Font_Format) and [OTF](https://en.wikipedia.org/wiki/OpenType) files.
    -   Sheet Changes
        -   Removed the tag filters.
        -   Moved the "Close Sheet" button to be a floating button that is at the lower right corner of the sheet.
        -   Changed the "Close Sheet" button icon and changed the tooltip text to "Page Portal".
        -   Made the `#id` tag not clickable.
    -   Builder Changes
        -   Renamed the "Sheet" and "Sheet New Tab" menu items to "Sheet Portal" and "Sheet Portal New Tab".
        -   Made the chat bar not automatically show when opening a menu.

-   :bug: Bug Fixes
    -   Fixed an issue where updating a bot would not update its raw tags.

## V1.1.1

### Date: 5/7/2020

### Changes:

-   :rocket: Improvements

    -   Added the `#auxPortalDisableCanvasTransparency` tag to allow choosing between transparency for iframes and more correct 3D rendering.

        -   Set this to `true` on the page portal config bot to disable transparency on the canvas element. This will make all 3D models that use alpha textures work better with alpha cutoff.
        -   Note that setting to `true` will make all iframe forms unusable.
        -   Defaults to `false`.

    -   Added the ability to store universe data in CassandraDB.

        -   Note that support for CassandraDB is experimental and probably won't be supported in the future.
        -   If the required environment variables are not specified, then Cassandra support will be disabled.
        -   Use the following environment variables to enable Cassandra support:
            -   `CASSANDRA_AWS_REGION` - This is the AWS region that the Amazon Keyspaces instance is hosted in.
            -   `CASSANDRA_CONTACT_POINTS` - This is the comma-separated list of hostnames that the Cassandra client to connect to on first load. (Required if `CASSANDRA_AWS_REGION` is not specified)
            -   `CASSANDRA_LOCAL_DATACENTER` - This is the name of the data center that the AUX Server is booting up in. (Required if `CASSANDRA_AWS_REGION` is not specified)
            -   `CASSANDRA_KEYSPACE` - This is the name of the keyspace that should be used by the client. (Required for Cassandra)
            -   `CASSANDRA_CREATE_KEYSPACE` - This is a `true`/`false` value indicating whether the client should create the keyspace if it doesn't exist. (Optional)
            -   `CASSANDRA_CERTIFICATE_AUTHORITY` - This is the path to the public key file (PEM format) that should be used. Only required if connecting to a Cassandra server which uses a self-signed certificate.

-   :bug: Bug Fixes
    -   Fixed an issue where loading a GLTF would error if the bot was destroyed while the GLTF was loading.

## V1.1.0

### Date: 4/27/2020

### Changes:

-   :rocket: Improvements

    -   Added the `autoSelect` property to the options in `player.showInput()` and `player.showInputForTags()`.
        -   When set to true, the text in the input box will be automatically selected when the box is displayed.
    -   Made the VR pointer line draw all the way to the bot or grid that it is pointing at.
    -   Changed the layout of sizing of the history bots so that they are easy to distinguish from each other and the labels fit on the bot.
    -   Added the `#auxScaleMode` tag to control how a custom mesh is scaled to fit inside a bot. It supports the following options:
        -   `fit` - The mesh is scaled to fit inside the bot's unit cube. (default)
        -   `absolute` - The mesh uses whatever scale it originally had.

-   :bug: Bug Fixes
    -   Fixed LODs in VR.
        -   There were two issues:
            -   The first was that we were using the incorrect camera for LOD calculations.
            -   The second was that Three.js's Sphere implementation incorrectly calculated the sphere size for perspective cameras.
    -   Fixed some issues with the `destroy()` function where it improperly handled non-bot objects.
    -   Fixed an issue with builder where extra tags would be added to new blank bots.
    -   Fixed an issue with menu bots where they would not send `@onAnyBotClicked` shouts.

## V1.0.27

### Date: 4/22/2020

### Changes:

-   :rocket: Improvements

    -   Added the `player.share(options)` function.
        -   This will trigger the device's social share capabilities to share the given URL or text.
        -   Note that this only works on Android and iOS phones and only works in response to some user action like a click.
        -   `options` is an object with at least one of the following properties:
            -   `url` - The URL to share. (optional)
            -   `text` - The text to share. (optional)
            -   `title` - The title of the document that is being shared. (optional)
    -   Added the `auxLabelAlignment` tag.
        -   Note that this value affects menu bots as well.
        -   Possible values are:
            -   `center` - Aligns the text in the center of the label. (default)
            -   `left` - Aligns the text to the left of the label.
            -   `right` - Aligns the text to the right of the label.
    -   Improved the `auxPointable` tag to affect whether iframes are interactable.

-   :bug: Bug Fixes

    -   Fixed an issue with the iframe form where non square scales would not resize the clickable area of the iframe.

## V1.0.26

### Date: 4/21/2020

### Changes:

-   :boom: Breaking Changes

    -   Changed how universes from other auxPlayers are specified.
        -   This affects the `player.loadUniverse()` function and the `BotManager` API.
        -   Previously, you could load a universe from a different auxPlayer by using a universe ID like:
            -   `otherAuxPlayer.com/*/universeToLoad`
        -   Now, you can load a universe by simply using its full URL. Like this:
            -   `https://otherAuxPlayer.com?auxUniverse=universeToLoad`
        -   Note that this does not affect loading universes from the same auxPlayer. If you pass a universe ID that is not a URL then it will load that particular universe from same auxPlayer.
            -   e.g. `player.loadUniverse("myUniverse")`

*   :rocket: Improvements

    -   Improved the `player.showInputForTag()` modal.
        -   Removed the "Save" and "Cancel" buttons. The tag will be saved automatically.
        -   Hid the modal title when none is provided in the options.
        -   Made the text box in the modal auto-focus.
        -   Made the show/hide animations happen quicker.
    -   Added the `player.showInput(value, options)` function.
        -   Shows an input modal but without requiring a bot and a tag.
        -   Returns a [Promise](https://web.dev/promises/) that resolves with the final value when the input modal is closed.
        -   The function accepts two arguments:
            -   `value` is a string containing the value that should
            -   `options` is an object that takes the same properties that the options for `player.showInputForTag()` takes.
    -   Added the ability to use the [`await` keyword](https://developer.mozilla.org/en-US/docs/Web/JavaScript/Reference/Operators/await) in scripts.
        -   `await` tells the system to wait for a promise to finish before continuing.
        -   This makes it easier to write scripts which deal with tasks that take a while to complete.
    -   Improved Builder to support opening a single bot in a new tab and changed its hover label from "menu" to "|||".

-   :bug: Bug Fixes

    -   Fixed an issue where it was impossible to load an AUX over HTTPS from a UI that was loaded over HTTP.

## V1.0.25

### Date: 4/15/2020

### Changes:

-   :boom: Breaking Changes

    -   Renamed the `billboardZ` auxOrientationMode option to `billboardTop`.

-   :rocket: Improvements

    -   Added the `server.loadErrors(bot, tag)` function to make loading error bots from the error space easy.
        -   `bot` is the bot or bot ID that the errors should be loaded for.
        -   `tag` is the tag that the errors should be loaded for.
    -   Added the `server.destroyErrors()` function to clear all the errors in the universe.
    -   Added the `billboardFront` auxOrientationMode option to billboard the front of a bot instead of its top.
    -   Added the ability to set `auxFormAnimation` to an array.
        -   When set, the list of animations will play in sequence.
        -   The last animation will loop forever until changed.
    -   Added the `experiment.localFormAnimation(bot, animation)` function to play an animation locally.
        -   It will interrupt and restore whichever animation is already playing on the bot.

-   :bug: Bug Fixes

    -   Fixed an issue where tags that were added via the sheet would not be recognized by the `getMod()` function.

## V1.0.24

### Date: 4/14/2020

### Changes:

-   :rocket: Improvements

    -   Added a button on the sheet code editor to show errors that the script has run into.
        -   It is very basic at the moment. There are no line/column numbers, no timestamps, and no way to clear the errors.
        -   Errors are automatically pulled from error space and queried based on the following tags:
            -   `auxError` must be `true`
            -   `auxErrorBot` must be the ID of the bot whose script is in the editor.
            -   `auxErrorTag` must be the name of the tag that is being edited.
        -   The following tags are displayed for each error:
            -   `auxErrorName` is the name of the error that occurred.
            -   `auxErrorMessage` is the message that the error contained.

-   :bug: Bug Fixes

    -   Fixed the color encoding of sprites to use sRGB instead of linear.
    -   Fixed an issue where atoms would be sorted improperly because their causes were improperly treated as different.

## V1.0.23

### Date: 4/12/2020

### Changes:

-   :rocket: Improvements

    -   Improved the handling of `setTimeout()` and `setInterval()` to support creating, updating, and deleting bots while in a callback.

-   :bug: Bug Fixes

    -   Fixed an issue that prevented events produced while in a task from being dispatched.

## V1.0.22

### Date: 4/11/2020

### Changes:

-   :boom: Breaking Changes

    -   The `player.inSheet()` function has been changed to return whether the player bot has a dimension in their `auxSheetPortal`.
        -   Previously, it was used to determine if the player was inside auxBuilder (which no longer exists).
    -   Removed assignment formulas.
        -   Assignment formulas were a special kind of formula where the tag value would be replaced with the result of the formula.
        -   They were removed due to lack of use in addition to other means of achieving the same result being available.
    -   Semantics of `@onUniverseAction` have changed.
        -   Previously, `@onUniverseAction` was run before any particular action was executed but the actions that were dispatched from `@onUniverseAction` were run after the evaluated actions. This led to a scenario in which a `@onUniverseAction` call could overwrite values that were updated by an action that had not been checked yet.
        -   Now, all actions dispatched by `@onUniverseAction` are executed before the action that is being evaluated. This makes the behavior of the data produced by `@onUniverseAction` mirror the runtime behavior of `@onUniverseAction`.

-   :rocket: Features

    -   Added a new runtime for scripts and formulas.
        -   This new runtime is much faster than the previous system and lets us provide features that were not possible before.
        -   _Should_ work exactly the same as the previous system. (There might be a couple of tricky-to-reproduce bugs)
        -   Now supports `setTimeout()` and `setInterval()`.
            -   This lets you write your own custom game loop if you want.
            -   Note that the script energy will only be restored if a user action triggers a shout.
        -   Paves the way for future functionality (not guarenteed):
            -   Change notifications (`@onBotChanged`, `@onBotTagChanged()`, etc.)
            -   Asynchronous functions instead of `responseShout`. (e.g. `const response = await webhook.post("https://example.com", data)`)
    -   Added the `error` space.
        -   The `error` space contains bots that represent errors that have occurred scripts in a universe.
        -   Unlike other spaces, the `error` space does not load all of its bots into the universe automatically.
        -   Instead, they have to be requested via a search query. These queries filter bots by tag/value pairs.
        -   Currently, `error` space is only used for storing errors and there is no way to load bots from the space.
        -   In the future, we will add the ability to load errors via scripts as well as display them in the sheet.
    -   Changed the renderer to output colors in the sRGB color space instead of linear.

-   :bug: Bug Fixes

    -   Fixed an issue where a shout argument might be recognized as a bot even though it isn't.
    -   Fixed an issue where a shout argument with a custom prototype would be overridden.
    -   Fixed a bug in three.js's LegacyGLTFLoader where it was using an old API.

## V1.0.21

### Date: 3/30/2020

### Changes:

-   :bug: Bug Fixes

    -   Fixed an issue where the proxy system would interfere with requests that specified custom HTTP headers.

## V1.0.20

### Date: 3/20/2020

### Changes:

-   :rocket: Improvements

    -   Added the `#auxPointable` tag to determine whether a bot can interact with pointers.
        -   Defaults to `true`.
        -   When `false`, the bot won't be clickable or hoverable and will not receive drop events.
        -   Depending on the `#auxPositioningMode` it is still possible to stack bots on top of it though.
    -   Added the `@onFocusEnter`, `@onFocusExit`, `@onAnyFocusEnter` and `@onAnyFocusExit` listen tags.
        -   These are triggered when a bot is directly in the center of the screen.
        -   Uses the `#auxFocusable` tag to determine whether a bot is focusable.
        -   `that` is an object with the following properties:
            -   `dimension` - The dimension that the the bot was (un)focused in.
            -   `bot` - The bot that was (un)focused.
    -   Added the `nothing` aux form.
        -   Does exactly what it seems. A bot with the `nothing` form has no shape and is unable to be clicked, hovered, or focused.
        -   Labels still work though which makes it convienent for adding extra labels around the dimension.
    -   Added the `#auxPortalShowFocusPoint` tag.
        -   Shows a small sphere in the portal where the portal camera will orbit around.

-   :bug: Bug Fixes

    -   Fixed an issue where LODs would flicker upon changing the bot form by ensuring consistent sizing for the related bounding boxes.
    -   Fixed an issue with panning that would cause the camera orbiting position to be moved off the ground.

## V1.0.19

### Date: 3/19/2020

### Changes:

-   :rocket: Improvements

    -   Added the ability to modify tags directly on bots in `that`/`data` values in listeners.
        -   Allows doing `that.bot.tags.abc = 123` instead of `setTag(that.bot, "abc", 123)`.
    -   Added the `@onGridUp` and `@onGridDown` listeners.
        -   `that` is an object with the following properties:
            -   `dimension` - The dimension that the grid was clicked in.
            -   `position` - The X and Y position that was clicked.
    -   Changed the Level-Of-Detail calculations to use the apparent size of a bot instead of its on-screen size.
        -   Apparent size is the size the bot would appear if it was fully on screen.
        -   Under the new system, the LOD of a that is on screen bot will only change due to zooming the camera. Bots that are fully off screen will always have the minimum LOD.
    -   Added the `@onFileUpload` listener.
        -   `that` is an object with the following properties:
            -   `file` is an object with the following properties:
                -   `name` - The name of the file.
                -   `size` - The size of the file in bytes.
                -   `data` - The data contained in the file.
        -   See the documentation for more information.
    -   Improved the `player.importAux()` function to support importing directly from JSON.
        -   If given a URL, then `player.importAux()` will behave the same as before (download and import).
        -   If given JSON, then `player.importAux()` will simply import it directly.

-   :bug: Bug Fixes
    -   Fixed an issue where the camera matrix was being used before it was updated.

## V1.0.18

### Date: 3/18/2020

### Changes:

-   :rocket: Improvements

    -   Added LOD triggers based on virtual distance.
        -   `@onMaxLODEnter`, `@onMinLODEnter`, `@onMaxLODExit`, `@onMinLODExit` are new listeners that are called when the Max and Min Level-Of-Detail states are entered and exited. There are also "any" versions of these listeners.
            -   `that` is an object with the following properties:
                -   `bot` - The bot that entered/exited the LOD.
                -   `dimension` - The dimension that the LOD was entered/exited in.
        -   The `#auxMaxLODThreshold` and `#auxMinLODThreshold` tags can be used to control when the LODs are entered/exited.
            -   They are numbers between 0 and 1 representing the percentage of the screen that the bot needs to occupy.
            -   The Max LOD is entered when the bot occupies a larger percentage of the screen than the max threshold value.
            -   The Min LOD is entered when the bot occupies a smaller percentage of the screen than the min threshold value.
        -   Only active on bots that specify a listener or threshold value for LODs.

-   :robot: Builder Improvements

    -   Changed the labeling and ordering of several menu items in the menus.
    -   Removed tips from the chat bar.
    -   Removed the "Apply Hover Mod" and "Apply Click Mod" menu items.
    -   Changed Builder to not move when clicking the grid to clear the menu.
    -   Added a "Clear Universe" option to the Builder Egg. Selecting this will create a history mark and then delete every bot in the universe. (it will even delete bots that are marked as not destroyable)

-   :bug: Bug Fixes

    -   Fixed an issue with hovering billboarded bots where their rotation would sometimes be reset which would cause the hover exit and enter events to be continually triggered.
    -   Fixed an issue where creating a history mark would clear changes that were made during the history mark creation.

## V1.0.17

### Date: 3/17/2020

### Changes:

-   :boom: Breaking Changes

    -   Renamed and removed several `auxAnchorPoint` values.
        -   Renamed `centerFront` to `front`.
        -   Renamed `centerBack` to `back`.
        -   Removed `bottomFront`, `bottomBack`, `topFront`, and `topBack`.

-   :rocket: Improvements

    -   Added the ability to specify an array of 3 numbers as the `#auxAnchorPoint` to use a custom offset.

-   :bug: Bug Fixes
    -   Fixed `billboardZ` to rotate with the Y axis of the bot facing upwards.

## V1.0.16

### Date: 3/16/2020

### Changes:

-   :boom: Breaking Changes

    -   Both sprites and iframes now face upwards by default.
    -   `#auxAnchorPoint` has been changed to move the bot form inside of its virtual spacing box.
        -   Previously, both the virtual box and the bot form was moved to try and preserve the absolute positioning of the bot form when changing anchor points.
        -   Now, only the bot form is moved to ensure the correctness of the resulting scale and rotation calculations.
    -   `#auxOrientationMode`
        -   Renamed the `billboardX` option to `billboardZ`.
    -   Changed iframes forms to not support strokes.

-   :rocket: Improvements

    -   Added the following options for `#auxAnchorPoint`
        -   `centerFront` - Positions the bot form such that the center of the form's front face is at the center of the virtual bot.
        -   `centerBack` - Positions the bot form such that the center of the form's back face is at the center of the virtual bot.
        -   `bottomFront` - Positions the bot form such that the bottom of the form's front face is at the center of the virtual bot.
        -   `bottomBack` - Positions the bot form such that the bottom of the form's back face is at the center of the virtual bot.
        -   `top` - Positions the bot form such that the top of the form is at the center of the virtual bot.
        -   `topFront` - Positions the bot form such that the top of the form's front face is at the center of the virtual bot.
        -   `topBack` - Positions the bot form such that the top of the form's back face is at the center of the virtual bot.

-   :bug: Bug Fixes
    -   Fixed issues with scale and rotation when `#auxAnchorPoint` is set to `center`.
    -   Fixed sprite billboarding issues when looking straight down at them.
    -   Fixed an issue where the wrong Z position tag of a bot was used for calculating how bots stack.
    -   Fixed an issue where the bot stroke was being considered for collision detection. This caused bots with strokes to have a much larger hit box than they should have had.

## V1.0.15

### Date: 3/13/2020

### Changes:

-   :boom: Breaking Changes

    -   Replaced all of the experimental iframe tags with the `iframe` `#auxForm`.
        -   `auxIframe`
        -   `auxIframeX`
        -   `auxIframeY`
        -   `auxIframeZ`
        -   `auxIframeSizeX`
        -   `auxIframeSizeY`
        -   `auxIframeRotationX`
        -   `auxIframeRotationY`
        -   `auxIframeRotationZ`
        -   `auxIframeElementWidth`
        -   `auxIframeScale`
    -   Sprites no longer automatically rotate to face the player. You instead have to set `#auxOrientationMode` to `billboard`.

-   :rocket: Improvements

    -   Improved `@onPlayerPortalChanged` to support `auxLeftWristPortal` and `auxRightWristPortal`.
    -   Moved the left and right wrist portals to the top of the wrist instead of the bottom.
    -   Added the `iframe` option for `#auxForm`.
        -   `iframe` has two subtypes:
            -   `html` - This `#auxFormSubtype` displays the HTML in `#auxFormAddress` in the iframe. (Default)
            -   `src` - This `#auxFormSubtype` displays the URL in `#auxFormAddress` in the iframe.
        -   In order to enable interactivity with the loaded website, the bot will only be draggable at the very bottom of the panel.
    -   Added the `#auxAnchorPoint` and `#auxOrientationMode` tags.
        -   Works on all bot forms.
        -   `#auxAnchorPoint` determines the point that the bot scales and rotates around.
            -   Possible values are:
                -   `bottom` - The bot rotates and scales around its bottom point. (Default)
                -   `center` - The bot rotates and scales around its center point.
        -   `#auxOrientationMode` determines how the bot rotates.
            -   Possible values are:
                -   `absolute` - Rotation is taken from the dimension rotation values. (Default)
                -   `billboard` - The bot rotates automatically to face the player.
                -   `billboardX` - The bot rotates left and right automatically to face the player.
                -   `billboardZ` - The bot rotates up and down automatically to face the player.
    -   Improved drag and drop interactions to calculate intersections with other bots instead of just using grid positioning.
        -   This makes it easier drop a bot onto another specific bot.
        -   Can be controlled with the `#auxPortalPointerCollisionMode` tag on a portal config.
            -   Possible values are:
                -   `world` - The mouse pointer collides with other bots in the world when being dragged. (Default)
                -   `grid` - The mouse pointer ignores other bots in the world when being dragged.
    -   Added the ability to animate meshes.
        -   By default the first animation will play if available.
        -   You can control which animation is played using the `#auxFormAnimation` tag.
            -   Set to a string to play an animation by name. (Case sensitive)
            -   Set to a number to play an animation by index.
            -   Set to `false` to stop animating.

-   :robot: Builder Improvements

    -   Added a "Scan" menu item to the builder menu that opens the QR Code scanner to let you import an AUX or mod.
        -   Scanning a URL that ends with `.aux` will try to download the file at the URL and import it as an AUX file.
        -   Scanning some JSON will put Builder into clone mode with the JSON as a mod.
    -   Added a hover state to Builder that changes its label to "menu".
    -   Changed the label of the Builder Egg to "ab-1 config".

-   :book: Documentation

    -   Added documentation for the wrist portals and their related config bot tags.

-   :bug: Bug Fixes
    -   Fixed `player.downloadUniverse()` to only include bots from the shared space.
    -   Fixed an issue where sprites were not clickable or draggable in VR.

## V1.0.14

### Date: 3/6/2020

### Changes:

-   :rocket: Features

    -   Added wrist portals for WebXR
        -   `#auxLeftWristPortal` is attached to the left controller and `#auxRightWristPortal` is attached to the right controller.
        -   You can configure these portals using the `#auxLeftWristPortalConfigBot` and `#auxRightWristPortalConfigBot` tags.
        -   The portals are hidden until you look at them. They are placed underneath your wrist like a wristwatch.
        -   The following tags are available for configuration:
            -   `#auxPortalGridScale` - Changes the size of the grid for the portal. (Defaults to `0.025` for wrist portals)
            -   `#auxWristPortalHeight` - The height of the portal in grid elements. (Defaults to `6`)
            -   `#auxWristPortalWidth` - The width of the portal in grid elements. (Defaults to `6`)
        -   There are a couple of known issues with wrist portals:
            -   3D Text is sometimes improperly aligned.
            -   Lines/Arrows/Walls also have alignment issues.

-   :bug: Bug Fixes
    -   Fixed an issue that caused the inventory to not appear if it was changed multiple times during the same frame.
    -   Fixed an issue that caused the `#auxPortalGridScale` tag to function improperly.

## V1.0.13

### Date: 3/2/2020

### Changes:

-   :bug: Bug Fixes
    -   Fixed an issue that caused all the input to not work.

## V1.0.12

### Date: 3/2/2020

### Changes:

-   :bug: Bug Fixes
    -   Fixed an issue with loading skinned meshes.
    -   Fixed an issue that prevented VR from working when sprites were in the scene.
    -   Fixed an issue where an error in one script would cause other scripts to be skipped.
    -   Fixed an issue where invisible bots are excluded from the colliders list.

## V1.0.11

### Date: 2/27/2020

### Changes:

-   :bug: Bug Fixes
    -   Fixed a configuration value that enabled the 3D debug mode by default.

## V1.0.10

### Date: 2/27/2020

### Changes:

#### :rocket: Improvements

-   Added Basic WebXR Support

    -   This replaces the original WebVR and WebXR support.
    -   Supports both the Oculus Quest and Chrome 80+ on Android.
    -   Supports all pointer events (click, drag, hover).
    -   The `player.device()` function returns whether AR/VR are supported.
    -   The `player.enableAR()` and `player.enableVR()` functions are used to jump into AR/VR.
    -   The world is placed on the ground (if supported by the device) and bots are 1 meter cubed by default.
    -   When using a controller, dragging a bot with `#auxPositioningMode` set to `absolute` will move it in free space.

-   :bug: Bug Fixes
    -   Fixed several issues with using numbers for the `auxUniverse` and `auxPagePortal` query parameters.
    -   Fixed an issue that would cause a service worker to fail to update because an external resource could not be fetched.
    -   Fixed an issue that would cause a stack overflow error when too many uncommitted atoms are loaded.

## V1.0.9

### Date: 2/21/2020

### Changes:

#### :rocket: Improvements

-   The "Create Empty Bot" button is now hidden when opening the sheet for a single bot.

#### :robot: Builder Improvements

-   Re-labeled the "Copy" menu item to "Copy to Clipboard".
-   Re-labeled the "Make Clone" menu item to "Clone".

#### :bug: Bug Fixes

-   Fixed an issue with `getBots(tag, value)` that caused falsy values (like `0` or `false`) to return all bots with the given tag.
-   Fixed an issue where the progress bar's position would only be updated if the progress bar value changed.

## V1.0.8

### Date: 2/20/2020

### Changes:

#### :rocket: Improvements

-   Added the `@onPaste` listener which is triggered when some text is pasted into an AUX.
    -   `that` is an object with the following properties:
        -   `text` - the text that was pasted.

#### :robot: Builder Improvements

-   Changed all the menu items to use normal labels instead of the chat commands.
-   Added a menu item to open a bot directly in the sheet.
-   Added a menu item to copy a bot to the clipboard.
-   Pasting a bot/mod when builder is in the dimension will now put builder into clone mode with the copied bot/mod.
-   Moving builder when builder is in clone mode will now also move the clone.
-   Cloning a bot with a custom scale will now make builder large enough to cover the entire bot.
-   Builder will now automatically hide when the sheet is opened.

## V1.0.7

### Date: 2/19/2020

### Changes:

#### :bug: Bug Fixes

-   Fixed an issue where the hint text for a function was being clipped.
-   Fixed an issue with uploading .aux files that were downloaded from a previous version.
-   Fixed an issue with downloading .aux files in the wrong format.

## V1.0.6

### Date: 2/19/2020

### Changes:

#### :boom: Breaking Changes

-   Renamed `auxLabelAnchor` to `auxLabelPosition`.
-   Renamed `auxProgressBarAnchor` to `auxProgressBarPosition`.
-   Removed the `config` bot.
-   Moved the `#stripePublishableKey` and `#stripeSecretKey` tags from the config bot to the `player.checkout()` and `server.finishCheckout()` function options.
-   `@onUniverseAction` is now a shout.
-   Removed [poly.google.com](https://poly.google.com) support.
    -   To load meshes from poly.google.com, you must make the API requests manually.
    -   See https://casualos.com/home/google-poly-example for an example.

#### :rocket: Improvements

-   Added the `config`, `configTag`, and `tagName` variables.
    -   These variables are useful for creating values and scripts that are shared across multiple bots.
    -   The `config` variable is a shortcut for `getBot("#id", tags.auxConfigBot)`.
    -   The `tagName` variable is the name of the tag that the script is running in.
    -   The `configTag` variable is a shortcut for `config.tags[tagName]`.
-   Made the player menu full width on mobile devices.
-   Improved the sheet portal to load all bots when set to `true`, `id`, or `space`.

#### :bug: Bug Fixes

-   Made bots be hidden while their images are loading.
-   Improved the image loading logic to cache requests for the same URL.

## V1.0.5

### Date: 2/14/2020

### Changes:

#### :book: Documentation

-   Added docs for the `polyApiKey`, `stripePublishableKey`, and `stripeSecretKey` tags.
-   Added a "Player Bot Tags" section with a description of what the player tags do.

#### Other Changes

-   Added support for the webkit-specific versions of the [`requestFullscreen()`](https://developer.mozilla.org/en-US/docs/Web/API/Element/requestFullscreen) function.
    -   This may enable support for fullscreen on iPad, but it also may do nothing.

## V1.0.4

### Date: 2/13/2020

### Changes:

#### :rocket: Features

-   Added the `player.requestFullscreenMode()` and `player.exitFullscreenMode()` functions.
    -   These functions allow jumping in and out of fullscreen, thereby hiding the browser UI controls.
-   Added the `apple-mobile-web-app-*` meta tags to support jumping into fullscreen mode when launching from a bookmark on the iOS home screen.
-   Added the ability to load GLTF and [poly.google.com](https://poly.google.com) meshes.
    -   To load a GLTF model from a URL:
        -   Set `#auxForm` to `mesh`.
        -   Set `#auxFormSubtype` to `gltf`.
        -   Set `#auxFormAddress` to the URL.
    -   To load a model from [poly.google.com](https://poly.google.com):
        -   Set `#auxForm` to `mesh`.
        -   Set `#auxFormSubtype` to `poly`.
        -   Set `#auxFormAddress` to the ID of the model.
-   Added the `face` property to the `@onDrag` and `@onAnyBotDrag` listen arguments.
    -   This is the same value that you would get in an `@onClick`.

#### :robot: Builder Improvements

-   Improved builder to draw a line to the selected bot.

#### :bug: Bug Fixes

-   Fixed positioning of `#auxLabelAnchor` and `#auxProgressBarAnchor` when the values were set to `left` or `right`.

## V1.0.3

### Date: 2/11/2020

### Changes:

#### :robot: Builder Improvements

-   Making a clone of a bot now puts builder into palette mode.
-   Dragging a bot into builder no longer changes builder's color to white.
-   Added the `.help` command to show a list of available commands.
-   Added the `.sleep` command to the helper builder menu.
-   Added the "Go to Builder Dimension` menu action.
-   Added a "Show Join Code" menu item to show a QR Code to quickly join.
-   Waking builder will automatically summon it to the current dimension.
-   Clicking in an empty space when builder is awake will summon him to the clicked space.
-   Made the main builder flat.
-   Builder is now enabled by default in new universes.
-   Added the "Restore Mark" menu item to restore history to the selected history mark.
-   Simplified a bunch of examples.

#### :rocket: Other Features

-   Added the `player.showJoinCode()` function to quickly show a QR Code to join a universe.
-   Made the chat bar auto-focus when it is first shown.

#### :bug: Bug Fixes

-   Fixed an issue that would cause the URL portal tag sync to break, this in turn also caused `@onPlayerPortalChanged` events to not be sent.
    -   This is also the issue that caused the inventory portal colors to not update.
-   Fixed an issue that would cause the tag autocomplete list to stop showing tags when an invalid tag was entered.

## V1.0.2

### Date: 2/10/2020

### Changes:

#### :bug: Bug Fixes

-   Fixed an issue where dragging normal bots was broken.

## V1.0.1

### Date: 2/10/2020

### Changes:

#### :bug: Bug Fixes

-   Fixed an issue with mouse input where dragging the mouse off the browser window would cause the dragging action to persist even when the mouse button is released.
-   Fixed an issue where sometimes a touch handler would be called twice due to event propagation. This would cause other touch events to be lost which would leave the input system in an unrecoverable state.
-   Fixed an issue where sometimes `player.replaceDragBot()` would not work for the entire session.

## V1.0.0

### Date: 2/7/2020

### Changes:

#### :robot: Builder Improvements

-   Renamed the `.summon` command to `.`.
-   Renamed the `.new builder` command to `.clone builder`
-   The Builder menu will now close automatically in the following scenarios:
    -   Any bot is clicked
    -   The grid is clicked
    -   A menu item is selected
    -   A chat command is sent
-   The Builder's cursor is now perfectly flat and is the same color as the Builder.
-   Renamed the default Builder to `ab-1`
-   Dragging a bot into Builder will cause Builder to expand to contain the bot and make Builder produce additional copies of the bot when dragged.
-   Added the `.list commands` command to show a HTML popup with a list of available commands.
-   Added the ability to change the color of the Builder.
-   Updated how hints are displayed in the chat bar.
-   Renamed several labels.

#### :rocket: Other Improvements

-   Moved the "Exit Sheet" button from the bottom of the sheet the top of the sheet. (next to the "Create Bot" button)
-   Added the ability to click a bot in the sheet to hide the sheet and warp to the clicked bot.
-   Added a notification that pops up when a bot ID is copied from the sheet.

#### :bug: Bug Fixes

-   Fixed an issue where destroying a bot during a shout would error if the destroyed bot also had a listener for the same shout.

## V0.11.27

### Date: 2/6/2020

### Changes:

#### :rocket: Features

-   Added an initial version of Builder.
    -   Builder is a bot that helps you build things in aux.
    -   Builder lives in the `auxBuilder` dimension and can be woken up by clicking it.
    -   Builder currently has the following chat commands:
        -   `.. [name]` - Wakes Builder with the given name. If the name is omitted, then the `b001` Builder will be woken.
        -   `.sleep` - Puts Builder to sleep.
        -   `.sheet [dimension]` - Opens the sheet to the given dimension. If the dimension is omitted, then the sheet will be opened for the current dimension.
        -   `.new bot` - Creates a new bot in the current dimension.
        -   `.download` - Downloads the entire universe.
        -   `.upload` - Shows the upload dialog.
        -   `.goto {dimension}` - Redirects the page portal to the given dimension.
        -   `.new universe {universeName}` - Creates a new universe with the given name and opens it in a new tab.
        -   `.show history` - Loads the history and goes to the `auxHistory` dimension.
        -   `.mark history` - Creates a new history mark for the current state.
        -   `.show docs` - Opens the documentation website in a new tab.
        -   `.summon` - Summons the Builder helper into the current dimension.
        -   `.new builder {name}` - Creates a clone of the current builder with the given name.
    -   Builder has a helper bot which will follow you around the universe.
        -   If you enter an empty dimension, the helper bot will automatically appear.
        -   If you enter a dimension that has a bot, you need to summon it using the `.summon` command.
        -   You can click on helper to show a menu of possible options.
        -   Dragging helper will give you a cursor that lets you teleport helper around or select other bots.
        -   Dragging another bot onto helper will turn helper into a pallete so when you drag helper it will make a clone of the other bot.
            -   Clicking helper will return it to normal.
-   Added hotkeys to show/hide the chat bar.
    -   Use the `~` key to show the char bar.
    -   Use the `3342` finger tap code on mobile to show the chat bar.
    -   Use a `5` finger tap on mobile to hide the chat bar.

#### :bug: Bug Fixes

-   Fixed an issue where creating a bot inside a shout would prevent the new bot from being modified by future shouts.
-   Fixed an issue where creating and then updating a bot that was not in the shared space would cause all the updates to be incorrectly routed to the shared space and dropped.

## V0.11.26

### Date: 2/4/2020

### Changes:

#### :book: Documentation

-   Added documentation for the following actions:
    -   `player.getCurrentUniverse()`
    -   `player.getCurrentDimension()`
    -   `player.getInventoryDimension()`
    -   `player.getMenuDimension()`
    -   `player.goToURL()`
    -   `player.openURL()`
    -   `player.getBot()`
    -   `player.playSound()`
    -   `player.showHtml()`
    -   `player.hideHtml()`
    -   `player.tweenTo()`
    -   `player.moveTo()`
    -   `player.openQRCodeScanner()`
    -   `player.closeQRCodeScanner()`
    -   `player.showQRCode()`
    -   `player.hideQRCode()`
    -   `player.openBarcodeScanner()`
    -   `player.closeBarcodeScanner()`
    -   `player.showBarcode()`
    -   `player.hideBarcode()`
    -   `player.loadUniverse()`
    -   `player.unloadUniverse()`
    -   `player.importAUX()`
    -   `player.hasBotInInventory()`
    -   `player.showInputForTag()`
    -   `player.checkout()`
    -   `player.openDevConsole()`
    -   `server.finishCheckout()`
    -   `server.loadFile()`
    -   `server.saveFile()`
    -   `server.shell()`
    -   `server.backupToGithub()`
    -   `server.backupAsDownload()`
    -   `superShout()`
    -   `action.perform()`
    -   `action.reject()`
    -   `getBotTagValues()`
    -   `remote()`
    -   `webhook()`
    -   `webhook.post()`
    -   `byMod()`
    -   `neighboring()`
    -   `either()`
    -   `not()`
    -   `removeTags()`
    -   `subtractMods()`
    -   `getTag()`
    -   `setTag()`
    -   `math.sum()`
    -   `math.avg()`
    -   `math.abs()`
    -   `math.sqrt()`
    -   `math.stdDev()`
    -   `math.randomInt()`
    -   `math.random()`
-   Removed the following functions:
    -   `renameTagsFromDotCaseToCamelCase()`
    -   `server.sayHello()`
    -   `server.echo()`

#### :bug: Bug Fixes

-   Fixed an issue that prevented `changeState()` from working on bots which were provided from a `that`/`data` argument.

## V0.11.25

### Date: 1/31/2020

### Changes:

#### :boom: **Breaking Changes**

-   Replaced the `@onPlayerEnterDimension` listener with `@onPlayerPortalChanged`.
    -   `@onPlayerPortalChanged` is called whenever any portal changes whereas `@onPlayerEnterDimension` was only called for `auxPagePortal`.
    -   Additionally, this fixes some of the issues that `@onPlayerEnterDimension` ran into.
-   Changed the Webhook URLs to the new URL scheme.
    -   Instead of `https://auxplayer.com/{dimension}/{universe}` you should use `https://auxplayer.com/webhook?auxUniverse={universe}`

#### :rocket: Features

-   Added the ability to click a Bot ID in the sheet to copy it.

#### :bug: Bug Fixes

-   Fixed an issue that prevented the portals from reverting to default values if the config bot for the portal was cleared.

## V0.11.24

### Date: 1/31/2020

### Changes:

#### :boom: **Breaking Changes**

-   Renamed the following tags:
    -   `_auxUserDimension` -> `auxPagePortal`
    -   `_auxUserInventoryDimension` -> `auxInventoryPortal`
    -   `_auxUserMenuDimension` -> `auxMenuPortal`
    -   `_auxUserUniverse` -> `auxUniverse`
    -   `auxDimensionColor` -> `auxPortalColor`
    -   `auxDimensionLocked` -> `auxPortalLocked`
    -   `auxDimensionRotatable` -> `auxPortalRotatable`
    -   `auxDimensionPannable` -> `auxPortalPannable`
    -   `auxDimensionPannableMaxX` -> `auxPortalPannableMaxX`
    -   `auxDimensionPannableMaxY` -> `auxPortalPannableMaxY`
    -   `auxDimensionPannableMinX` -> `auxPortalPannableMinX`
    -   `auxDimensionPannableMinY` -> `auxPortalPannableMinY`
    -   `auxDimensionZoomable` -> `auxPortalZoomable`
    -   `auxDimensionZoomableMax` -> `auxPortalZoomableMax`
    -   `auxDimensionZoomableMin` -> `auxPortalZoomableMin`
    -   `auxDimensionPlayerZoom` -> `auxPortalPlayerZoom`
    -   `auxDimensionPlayerRotationX` -> `auxPortalPlayerRotationX`
    -   `auxDimensionPlayerRotationY` -> `auxPortalPlayerRotationY`
    -   `auxDimensionGridScale` -> `auxPortalGridScale`
    -   `auxDimensionSurfaceScale` -> `auxPortalSurfaceScale`
    -   `auxDimensionInventoryHeight` -> `auxInventoryPortalHeight`
    -   `auxDimensionInventoryResizable` -> `auxInventoryPortalResizable`
    -   Removed all the inventory-specific dimension config tags in favor of the normal ones.
        -   e.g. `auxDimensionInventoryColor` is now just `auxPortalColor`
-   Removed the following tags:
    -   `aux._lastActiveTime`
    -   `_auxSelection`
    -   `aux.connected`
    -   `_auxUser`
    -   `auxUserUniversesDimension`
    -   `auxDimensionConfig`
-   Removed the following function:
    -   `player.isConnected()`
-   The `player.isInDimension()` function has been updated to check whether the page portal is showing the given dimension.
-   Dimensions can no longer be configured using the `auxDimensionConfig` tag.
    -   Instead of configuring dimensions, you must configure portals.
    -   Use the new `aux{type}PortalConfigBot` (like `auxPagePortalConfigBot`) tags to specify the bot that should configure the portal.
    -   The you can find a list of the possible tags under the "Portal Config Tags" header in the documentation.
-   Channel Designer is no more.
    -   In addition, the URL scheme has changed. Instead of `auxplayer.com/*{dimension}/{universe}` to get the sheet, you now have to specify the portals via URL query parameters. (e.g. `auxplayer.com?auxUniverse={universe}&auxSheetPortal={dimension}`)
    -   The possible portal values are:
        -   `auxSheetPortal` - Loads the sheet with the given dimension.
        -   `auxPagePortal` - Loads the normal 3D view with the given dimension.
        -   `auxMenuPortal` - Loads the menu with the given dimension.
        -   `auxInventoryPortal` - Loads the inventory with the given dimension.
    -   As a shortcut, you can go to `casualos.com/{dimension}/{universe}` and it will redirect you to `auxplayer.com?auxUniverse={universe}&auxPagePortal={dimension}` or `auxplayer.com?auxUniverse={universe}&auxSheetPortal={dimension}` depending on if you include the `*` for the dimension.

#### :rocket: Features

-   Added the `player.getPortalDimension(portal)` function.
    -   `portal` is a string with the name of the portal. Can be one of the following options:
        -   `page` - Gets the `auxPagePortal` tag.
        -   `inventory` - Gets the `auxInventoryPortal` tag.
        -   `menu` - Gets the `auxMenuPortal` tag.
        -   `sheet` - Gets the `auxSheetPortal` tag.
        -   `universes` - Gets the `auxUniversesPortal` tag.
        -   You can also give it a tag that ends with `"Portal"` to get that tag directly. (e.g. `auxPagePortal` will return `auxPagePortal`)
-   Added the `player.getDimensionalDepth(dimension)` function.
    -   `dimension` is the dimension that should be searched for.
    -   Returns the distance between the player bot and the given dimension.
        -   A return value of `0` means that the player bot is in the given dimension.
        -   A return value of `1` means that the player bot is viewing the given dimension through a portal.
        -   A return value of `-1` means that the player bot cannot access the given dimension at this moment.
-   Added the ability to show the sheet in auxPlayer by setting the `auxSheetPortal` tag on the player bot.

#### :bug: Bug Fixes

-   Fixed an issue where the inventory camera would be placed at an impossible location if the inventory was hidden during startup.
-   Fixed an issue with the inventory where setting `auxInventoryPortal` to null or `undefined` would not hide it.
-   Fixed an issue where setting a dimension tag to a number would place the bot in the dimension.
-   Fixed an issue where tag autocomplete results would become duplicated after closing and reopening the sheet.

## V0.11.23

### Date: 1/23/2020

### Changes:

#### :boom: **Breaking Changes**

-   Renamed the `player.inDesigner()` function to `player.inSheet()`.
-   Changed the `player.showChat(placeholder)` function to set the placeholder of the chat bar instead of the prefill.
-   Removed the ability to trigger a listener by clicking the play button in the code editor.
-   Removed the side menu from auxPlayer.
-   Removed [sharp](https://github.com/lovell/sharp) to allow us to make ARM builds on macOS.

#### :rocket: Features

-   Added the ability to specify an options object when calling `player.showChat(options)`.
    -   `options` is an object with the following properties:
        -   `placeholder` - The placeholder. Will override the existing placeholder. (optional)
        -   `prefill` - The prefill. Will only be set if there is no text already in the chat bar. (optional)
-   Added the ability to click the `id` tag in the sheet to load all the bots.
-   Added the ability to use the browser back button in the sheet.
-   Added the version number to the loading popup.
-   Added the `player.version()` function which gets information about the current version number.
    -   Returns an object with the following properties:
        -   `hash` - The Git hash that the build was made from.
        -   `version` - The Git tag that the build was made from.
        -   `major` - The major number of the build.
        -   `minor` - The minor number of the build.
        -   `patch` - The patch number of the build.
-   Improved the chat bar to remove focus from the input box when the "Send Message" button is clicked/tapped.
    -   This should cause the on-screen keyboard to automatically close.
-   Improved the menu positioning so that it will appear at the bottom of the screen when the inventory is hidden.
-   Added the ability to resize the code editor window.
-   Added the `player.device()` function which gets information about the current device.
    -   Returns an object with the following properties:
        -   `supportsAR` - Whether AR is supported.
        -   `supportsVR` - Whether VR is supported.
-   Added the `player.enableAR()` and `player.disableAR()` functions.
-   Added the `player.enableVR()` and `player.disableVR()` functions.

#### :bug: Bug Fixes

-   Fixed an issue where hidden tags would not get a button to toggle their visiblity in the sheet.
-   Fixed an issue where the `space` tag in the sheet would sometimes show an incorrect value.
-   Fixed an issue where sometimes AUX would crash when multiple tabs were open due to a race condition.
-   Fixed an issue where bots from the history space would not be findable in scripts.

## V0.11.22

### Date: 1/16/2020

### Changes:

-   **Breaking Changes**
    -   Changed player bots to use the `tempLocal` space.
        -   This means that refreshing the page won't pollute the universe with a ton of extra bots.
    -   `player.loadUniverse()` will now create bots in the `tempLocal` space.
        -   Previously they were created in the `shared` space.
-   Improvements
    -   Added the ability to create, load, and restore version marks.
        -   The `player.markHistory(options)` function creates a history mark for the current version.
            -   `options` is an object with the following properties:
                -   `message` - The message that the new mark should have.
        -   The `player.browseHistory()` function loads the `history` space with all the marks that the universe has.
        -   The `player.restoreHistoryMark(mark)` function restores the state in the given mark to the universe.
            -   `mark` - The bot or bot ID of the mark that should be restored.
        -   The `player.restoreHistoryMarkToUniverse(mark, universe)` function restores the state in the given mark to the given universe.
            -   `mark` - The bot or bot ID of the mark that should be restored.
            -   `universe` - The universe that the mark should be restored to.
    -   Changed the CORS settings to allow access from any origin.

## V0.11.21

### Date: 1/14/2020

### Changes:

-   **Breaking Changes**
    -   Renamed the `player.showUploadUniverse()` function to `player.showUploadAuxFile()`.
-   Improvements
    -   Added the `@onAnyCreate` shout listener.
        -   `that` is an object with the following properties:
            -   `bot` - The bot that was created.

## V0.11.20

### Date: 1/13/2020

### Changes:

-   **Breaking Changes**
    -   Renamed context to dimension.
        -   All the `auxContext*` tags have been renamed to `auxDimension*`.
        -   Listeners like `@onDrop`, `@onModDrop`, `@onClick`, etc. now have a `dimension` property in the `data` argument instead of `context`.
        -   The `@onPlayerEnterContext` listener has been renamed to `@onPlayerEnterDimension`.
        -   The `_auxUserContext`, `_auxUserMenuContext`, `_auxUserInventoryContext`, and `_auxUserChannelsContext` have been renamed to use dimension instead of context.
    -   Renamed channel to universe.
        -   All the `auxChannel*` tags have been renamed to `auxUniverse*`.
        -   The `_auxUserChannelsContext` tag has been renamed to `_auxUserUniversesDimension`.
        -   The `_auxUserChannel` tag has been renamed to `_auxUserUniverse`.
        -   The `player.setupChannel()` function has been renamed to `player.setupUniverse()`.
        -   The `player.loadChannel()` and `player.unloadChannel()` functions have been renamed to `player.loadUniverse()` and `player.unloadUniverse()`.
        -   The `player.getCurrentChannel()` function has been renamed to `player.getCurrentUniverse()`.
        -   The `setup_channel` action type has been renamed to `setup_universe`.
        -   The `@onChannel*` listen tags have been renamed to `@onUniverse*`.
            -   Also the `channel` property in the `data` argument has been renamed to `universe`.
    -   Renamed the `auxDimensionRotation` (`auxContextRotation`) tags to `auxDimensionOrientation`.
    -   You no longer need to define a dimension bot (context bot) in order to view a dimension in auxPlayer.
        -   You can still configure a dimension using the `auxDimensionConfig` tag (renamed from `auxContext`).
    -   Channel Designer is no more!
        -   It has been replaced with the "sheet dimension" (bot table).
        -   You can show _any_ dimension in the sheet by putting a `*` in front of the dimension name in the URL.
            -   e.g. `https://auxplayer.com/*home/example` if you wanted to view the `home` dimension in the sheet from the `example` universe.
            -   Going to just `*` will show all bots in the universe in the sheet. (which is very slow at the moment)
        -   You can also jump directly into auxPlayer by using the "Open dimension in auxPlayer" button that is next to the tag filters.
    -   Removed the `player.isDesigner()` function.
    -   Renamed `auxShape` to `auxForm`.
    -   Renamed `auxImage` to `auxFormAddress`.
-   Improvements
    -   Added the `player.showChat()` and `player.hideChat()` functions.
        -   These show/hide the chat bar in auxPlayer.
        -   Typing in the chat bar will trigger a `@onChatUpdated` shout with the text in the chat bar.
        -   Pressing Enter or clicking the send button on the chat bar will trigger a `@onChatEnter` shout with the text in the chat bar.
    -   Added the `@onChat` shout listener.
        -   Triggered when the user sends a message using the chat bar.
        -   `that` is an object with the following properties:
            -   `message` - The message that was sent.
    -   Added the `@onChatTyping` shout listener.
        -   Triggered when the user edits the text in the chat bar.
        -   `that` is an object with the following properties:
            -   `message` - The message that is in the chat bar after the user edited it.
    -   Added the `player.run(script)` function.
        -   `script` is the script text that should be executed.
        -   Works by sending a `run_script` action. This allows `@onUniverseAction()` listener to intercept and prevent scripts.
    -   Added the ability to click a tag in the bot table to teleport to that dimension.
    -   Added a play button to the right side of the code editor to run scripts for quick debugging.
    -   Added the `player.downloadBots(bots, filename)` function.
        -   The first parameter is an array of bots that should be downloaded.
        -   The second parameter is the name of the file that is downloaded.
    -   Added the `player.showUploadUniverse()` function.
        -   Shows a dialog that lets the user upload `.aux` files.
-   Other Changes
    -   Changed the "AUX Player" and "Channel Designer" tab titles to "auxPlayer".
    -   Removed the colored dots from tag labels in the bot table.
-   Bug Fixes
    -   `auxIframe` now supports URLs with `*` characters in them.
    -   Fixed an issue with the menu dimension that would cause items to remain even though a different dimension should be visible.

## V0.11.19

### Date: 12/31/2019

### Changes:

-   Bug Fixes
    -   Fixed an issue where the "Create Empty Bot" button in the bot table was hidden when a mod was selected.

## V0.11.18

### Date: 12/30/2019

### Changes:

-   Improvements
    -   Showing hidden tags in the bot table will now also show the `shared` tag.
    -   Removed the multi-select button from the bot table.
    -   Removed the create context button from the bot table.
    -   Removed the clear search button from the bot table.
    -   Removed the "create mod from selection" button from the bot table.
    -   Added the ability to click/tap on a bot preview in the bot table to select a mod of it.
    -   Added the ability to drag a bot preview in the bot table to drag a mod of it.
    -   Hid the ID tag when a mod is selected.
    -   Hid all other buttons when a mod is selected in the bot table.

## V0.11.17

### Date: 12/20/2019

### Changes:

-   **Breaking Changes**
    -   Changed `@onDrop`, `@onDropEnter`, and `@onDropExit` to use the same parameters.
        -   `that` is an object with the following properties:
            -   `dragBot` - The bot that is being dragged.
            -   `to` - an object with the following properties:
                -   `context` - The context the bot is being dragged into.
                -   `x` - The X grid position the bot is being dragged to.
                -   `y` - The Y grid position the bot is being dragged to.
                -   `bot` - The bot that the `dragBot` is being dragged onto.
            -   `from` - an object with the following properties:
                -   `context` The context the bot is being dragged from.
                -   `x` - The X grid position the bot is being dragged from.
                -   `y` - The Y grid position the bot is being dragged from.
-   Improvements
    -   `create()` will now automatically set the `auxCreator` tag to `null` if it references a bot that is in a different space from the created bot.
    -   Also `create()` will not set the `auxCreator` tag to `null` if it references a non-existent bot.
    -   Added the `changeState(bot, stateName, groupName)` function to help with building state machines.
        -   Sets the `[groupName]` tag to `[stateName]` on `bot` and sends "on enter" and "on exit" whispers to the bot that was updated.
        -   `groupName` defaults to `"state"` if not specified.
        -   If the state has changed, then a `@[groupName][previousStateName]OnExit()` and `@[groupName][stateName]OnEnter()` whispers are sent to the updated bot.
            -   `that` is a object with the following properties:
                -   `from` - The previous state name.
                -   `to` - The next state name.
        -   Example: Running `changeState(bot, "Running")` will set the `state` tag to `"Running"` and will send a `@stateRunningOnEnter()` whisper to the bot.

## V0.11.16

### Date: 12/19/2019

### Changes:

-   **Breaking Changes**
    -   Renamed `onBotDrag` and `onBotDrop` to `onDrag` and `onDrop` respectively.
    -   Renamed `onMod` to `onModDrop`.
    -   Removed `onCombine`, `onCombineEnter`, and `onCombineExit`.
    -   Dropping a mod in an empty space will no longer create a new bot.
    -   Setting `auxPositioningMode` to `absolute` will no longer prevent mods.
    -   Changed `applyMod()` and `subtractMods()` to not send `onMod()` events.
    -   Renamed the `diffs` property on the `onModDrop` argument to `mod`.
-   Improvements
    -   Added `onModDropEnter` and `onModDropExit` listeners for when a mod is dragged onto or off of a bot.
        -   The bot that the mod will be applied to recieves the `onModDropEnter` and `onModDropExit` events.
    -   If a custom `onModDrop` listener is provided, then the mod will not be applied. It is up to the `onModDrop` listener to apply the mod via `applyMod(this, that.mod)`.
    -   Added `onDropEnter` and `onDropExit` listeners for when a bot is dragged onto or off of another bot.
        -   Both the bot that is being dragged and the bot that they are on top of will recieve the `onDropEnter` and `onDropExit` events.
        -   Note that `onDropEnter` and `onDropExit` events will fire even if one of the bots is not stackable.
        -   They have the following parameters:
            -   `draggedBot` - the bot that is being dragged.
            -   `otherBot` - the bot that the dragged bot is on top of.
            -   `context` - the context that this is happening in.
    -   Improved `onDrop` to be sent to both the dragged bot and the bot that it is dropped on top of.
        -   The event will fire on the other bot even if it has `auxPositioningMode` set to `absolute`.
    -   Added the `player.setClipboard()` function that is able to set the user's clipboard to the given text.
        -   ex. `player.setClipboard("abc")` will set the user's clipboard to "abc".
        -   On Chrome and Firefox, the text will be copied directly to the user's clipboard.
        -   On Safari and all iOS browsers, a popup will be triggered with a copy button allowing the user to copy the text to their clipboard.
    -   Tags that contain listeners will now display with a @ symbol in front of the tag name.
    -   Tags that contain formulas will now display with a = sign after the tag name.
    -   Removed the @ symbol from the first line in the code editor when editing a script.
    -   Added the ability to use an @ symbol while creating a new tag to prefill the editor with an @.
    -   Added the ability to use @ symbols in tags in `getTag()`, `setTag()`, `getBot()`, `getBots()`, `byTag()`, `shout()`, and `whisper()`.
    -   Added tag filters for listener tags and formula tags to the bot table.
    -   Added the ability to detect the `tags` variable in scripts as a reference to tags.
        -   This is useful for knowing when to update a formula.
        -   Also works with the `raw` variable.
        -   Limitations:
            -   Does not detect references via the `bot` or `this` variables. (e.g. `bot.tags.abc`)
            -   Does not detect references via other bots. (e.g. `otherBot.tags.abc`)
            -   Does not detect references if a function is called on the tag. (e.g. `tags.name.toString()`)
        -   If you need to work around the limitations, use the `getTag()` function.

## V0.11.15

### Date: 12/17/2019

### Changes:

-   Bug Fixes
    -   Fixed an issue where `player.replaceDragBot()` actions were not getting processed because some data was improperly formatted.
    -   Resolved issue with inventory not remaining in place on resizing.

## V0.11.14

### Date: 12/16/2019

### Changes:

-   **Breaking Changes**

    -   Removed `auxStackable` and replaced it with `auxPositioningMode`.
        -   `auxPositioningMode` has two possible values:
            -   `stack` - Indicates that the bot will stack on top of other bots (default)
            -   `absolute` - Indicates that the bot will ignore other bots when positioning.
    -   Removed the `createTemp()` function.
        -   It has been replaced with the `{ space: "value" }` mod.
        -   e.g. Instead of `createTemp()` you should use `create({ space: "tempLocal" })`.
    -   Removed the `cookie` bot. It has been replaced with the `local` space.
    -   Removed the following functions:
        -   `addToContextMod()`
        -   `removeFromContextMod()`
        -   `addToMenuMod()`
        -   `removeFromMenuMod()`
        -   `setPositionMod()`
        -   `from()`
            -   You can use a mod declaration with the new `getID()` function to achieve the same functionality:
            -   `{ auxCreator: getID(bot) }`
    -   Renamed the `createdBy()` filter function to `byCreator()`.

-   Improvements
    -   Added the `space` tag which indicates where a bot will be stored.
        -   The following spaces are currently available:
            -   `shared` - This space is shared among multiple users and is persistent. This is the default space for bots if not specified.
            -   `tempLocal` - This space is not shared and is cleared every time the browser refreshes.
            -   `local` - This space is kept on your device and is persistent.
        -   When creating a bot, you can set the space that it will be stored in using a `{ space: "value" }` mod.
            -   e.g. `create({ space: "local" })` will create a new bot in the `local` space.
            -   Creating a bot from another bot will inherit spaces. So cloning a `tempLocal` bot will produce another `tempLocal` bot. You can of course override this using a mod.
        -   You can search for bots in a specific space using the `bySpace()` filter function.
            -   e.g. `getBots(bySpace("local"))` will get all the bots in the `local` space.
            -   It is simply an alternative way to do `getBots(byTag("space", value))`.
    -   Added the following functions:
        -   `getID(bot)` gets the ID of a bot. If given a string, then that will be returned instead.
        -   `getJSON(data)` gets a JSON string for the given data.
-   Bug Fixes
    -   Resolved issue of orientation inverting then attepting to resize the inventory once the viewport has beeen panned.

## V0.11.13

### Date: 12/13/2019

### Changes:

-   Bug Fixes
    -   Fixed an issue where having duplicate bot atoms could cause the bot values to be locked because it would chose the wrong bot to update.

## V0.11.12

### Date: 12/12/2019

### Changes:

-   Bug Fixes
    -   Fixed an issue where script bots were not being converted back into normal bots correctly.

## V0.11.11

### Date: 12/12/2019

### Changes:

-   **Breaking Changes**

    -   Changed `create()` and `createTemp()` to automatically set `auxCreator` to the current `this` bot.
        -   `create()` no longer takes a bot/bot ID as the first parameter. Instead, you need to use the `from()` function to set the creator ID.
        -   e.g. `create(from(bot))`.
    -   Renamed all listen tags to not use the `()` at the end.
        -   Every tag is now the same. This means that `()` to the end of a tag does nothing special.
        -   i.e. There is no difference between a "normal" tag and a "listen" tag.
        -   Instead, tags can listen by prefixing their script with a `@` symbol.
        -   e.g. `player.toast("Hi!")` becomes `@player.toast("Hi!")`.
    -   Renamed `mod()` to `applyMod()`.
    -   Renamed `mod.addToMenu()` to `addToMenuMod()`.
    -   Renamed `mod.removeFromMenu()` to `removeFromMenuMod()`.
    -   Renamed `mod.addToContext()` to `addToContextMod()`.
    -   Renamed `mod.removeFromContext()` to `removeFromContextMod()`.
    -   Renamed `mod.setPosition()` to `setPositionMod()`.
    -   Renamed `mod.subtract()` to `subtractMods()`.
    -   Renamed `mod.import()` to `getMod()`.
    -   Removed `mod.export()`.

-   Improvements
    -   Added a `creator` variable to scripts and formulas which gets the bot that created the `this` bot.
        -   `creator` is null if the current bot has no creator.
    -   Added a `raw` variable to scripts and formulas which gets direct access to the `this` bot's tag values.
        -   This is similar to the `tags` variable but does not do any pre-processing on the tag value. This means you will get formula scripts back instead of the calculated formula values.
    -   Improved the `tags` variable to handle setting tag values on it.
        -   This lets you write scripts like `tags.name = "joe"` or `bot.tags.myContext = true`.
        -   Also works with the `raw` variable.
    -   Improved bots returned from `getBots()` and `getBot()` to support setting tag values on their `tags` property.
        -   This lets you write things like `myBot.tags.name = "bob"`.
        -   Should also work with bots in the `that` variable.
    -   Added a `data` variable which equals `that`.
    -   Added the `player.hideHtml()` function which hides the HTML modal.
    -   Added in inventory tags to limit panning movements on the inventory context: `auxContextInventoryPannableMinX`, `auxContextInventoryPannableMaxX`, `auxContextInventoryPannableMinY`, `auxContextInventoryPannableMaxY`.
    -   Reformatted new selection id logic by removing the `._` character from its return.

## V0.11.10

### Date: 12/9/2019

### Changes:

-   Bug Fixes
    -   Resolved issue of hidden tags showing up when no filter has been selected on the table.

## V0.11.9

### Date: 12/6/2019

### Changes:

-   **Breaking Changes**
    -   `removeTags()` now checks if a tag starts with the given search value.
        -   Previously it would check if the search value matched the first part of a tag up do the dot (`.`).
        -   Now, it will remove all tags that start with the given search value.
        -   e.g. `removeTags(bot, "hello")` will remove `hello`, `helloAbc`, and `helloX`.
    -   The bot table tag blacklist has been updated to support camel cased tags.
    -   Renamed several functions:
        -   Renamed `onAnyAction()` to `onChannelAction()`.
        -   Renamed `player.currentChannel()` to `player.getCurrentChannel()`.
        -   Renamed `player.currentContext()` to `player.getCurrentContext()`.
        -   Renamed `mod.apply()` to `mod()`.
            -   All the other `mod.` functions remain the same.
            -   ex. `mod.export()` still works.
    -   Renamed all of the built-in tags to use `camelCase` instead of `dot.case`.
        -   Renamed all the scene tags to channel tags.
            -   `aux.scene.color` is now `auxChannelColor`
            -   `aux.scene.user.player.color` is now `auxChannelUserPlayerColor`
            -   `aux.scene.user.builder.color` is now `auxChannelUserBuilderColor`
        -   Renamed `aux.inventory.height` to `auxInventoryHeight`.
        -   Renamed `aux.channel` to `auxChannel`.
        -   Renamed `aux.connectedSessions` to `auxConnectedSessions`.
        -   Renamed `aux.color` to `auxColor`.
        -   Renamed `aux.creator` to `auxCreator`.
        -   Renamed `aux.draggable` to `auxDraggable`.
        -   Renamed `aux.draggable.mode` to `auxDraggableMode`.
        -   Renamed `aux.stackable` to `auxStackable`.
        -   Renamed `aux.destroyable` to `auxDestroyable`.
        -   Renamed `aux.editable` to `auxEditable`.
        -   Renamed `aux.stroke.color` to `auxStrokeColor`.
        -   Renamed `aux.stroke.width` to `auxStrokeWidth`.
        -   Renamed `aux.line.to` to `auxLineTo`.
        -   Renamed `aux.line.width` to `auxLineWidth`.
        -   Renamed `aux.line.style` to `auxLineStyle`.
        -   Renamed `aux.line.color` to `auxLineColor`.
        -   Renamed `aux.label` to `auxLabel`.
        -   Renamed `aux.label.color` to `auxLabelColor`.
        -   Renamed `aux.label.size` to `auxLabelSize`.
        -   Renamed `aux.label.size.mode` to `auxLabelSizeMode`.
        -   Renamed `aux.label.anchor` to `auxLabelAnchor`.
        -   Renamed `aux.listening` to `auxListening`.
        -   Renamed `aux.shape` to `auxShape`.
        -   Renamed `aux.scale` to `auxScale`.
        -   Renamed `aux.scale.x` to `auxScaleX`.
        -   Renamed `aux.scale.y` to `auxScaleY`.
        -   Renamed `aux.scale.z` to `auxScaleZ`.
        -   Renamed `aux.image` to `auxImage`.
        -   Renamed `aux.iframe` to `auxIframe`.
        -   Renamed `aux.iframe.x` to `auxIframeX`.
        -   Renamed `aux.iframe.y` to `auxIframeY`.
        -   Renamed `aux.iframe.z` to `auxIframeZ`.
        -   Renamed `aux.iframe.size.x` to `auxIframeSizeX`.
        -   Renamed `aux.iframe.size.y` to `auxIframeSizeY`.
        -   Renamed `aux.iframe.rotation.x` to `auxIframeRotationX`.
        -   Renamed `aux.iframe.rotation.y` to `auxIframeRotationY`.
        -   Renamed `aux.iframe.rotation.z` to `auxIframeRotationZ`.
        -   Renamed `aux.iframe.element.width` to `auxIframeElementWidth`.
        -   Renamed `aux.iframe.scale` to `auxIframeScale`.
        -   Renamed `aux.progressBar` to `auxProgressBar`.
        -   Renamed `aux.progressBar.color` to `auxProgressBarColor`.
        -   Renamed `aux.progressBar.backgroundColor` to `auxProgressBarBackgroundColor`.
        -   Renamed `aux.progressBar.anchor` to `auxProgressBarAnchor`.
        -   Renamed `aux._selection` to `_auxSelection`.
        -   Renamed `aux._user` to `_auxUser`.
        -   Renamed `aux.user.active` to `auxUserActive`.
        -   Renamed `aux.version` to `auxVersion`.
        -   Renamed `aux._userChannel` to `_auxUserChannel`.
        -   Renamed `aux._userContext` to `_auxUserContext`.
        -   Renamed `aux._userInventoryContext` to `_auxUserInventoryContext`.
        -   Renamed `aux._userMenuContext` to `_auxUserMenuContext`.
        -   Renamed `aux._userSimulationsContext` to `_auxUserChannelsContext`.
        -   Renamed `aux._editingBot` to `_auxEditingBot`.
        -   Renamed `aux._selectionMode` to `_auxSelectionMode`.
        -   Renamed `aux.runningTasks` to `auxRunningTasks`.
        -   Renamed `aux.finishedTasks` to `auxFinishedTasks`.
        -   Renamed `aux.task.output` to `auxTaskOutput`.
        -   Renamed `aux.task.error` to `auxTaskError`.
        -   Renamed `aux.task.time` to `auxTaskTime`.
        -   Renamed `aux.task.shell` to `auxTaskShell`.
        -   Renamed `aux.task.backup` to `auxTaskBackup`.
        -   Renamed `aux.task.backup.type` to `auxTaskBackupType`.
        -   Renamed `aux.task.backup.url` to `auxTaskBackupUrl`.
        -   Renamed `aux.context` to `auxContext`.
        -   Renamed `aux.context.color` to `auxContextColor`.
        -   Renamed `aux.context.locked` to `auxContextLocked`.
        -   Renamed `aux.context.grid.scale` to `auxContextGridScale`.
        -   Renamed `aux.context.visualize` to `auxContextVisualize`.
        -   Renamed `aux.context.x` to `auxContextX`.
        -   Renamed `aux.context.y` to `auxContextY`.
        -   Renamed `aux.context.z` to `auxContextZ`.
        -   Renamed `aux.context.rotation.x` to `auxContextRotationX`.
        -   Renamed `aux.context.rotation.y` to `auxContextRotationY`.
        -   Renamed `aux.context.rotation.z` to `auxContextRotationZ`.
        -   Renamed `aux.context.surface.scale` to `auxContextSurfaceScale`.
        -   Renamed `aux.context.surface.size` to `auxContextSurfaceSize`.
        -   Renamed `aux.context.surface.minimized` to `auxContextSurfaceMinimized`.
        -   Renamed `aux.context.surface.defaultHeight` to `auxContextSurfaceDefaultHeight`.
        -   Renamed `aux.context.surface.movable` to `auxContextSurfaceMovable`.
        -   Renamed `aux.context.player.rotation.x` to `auxContextPlayerRotationX`.
        -   Renamed `aux.context.player.rotation.y` to `auxContextPlayerRotationY`.
        -   Renamed `aux.context.player.zoom` to `auxContextPlayerZoom`.
        -   Renamed `aux.context.devices.visible` to `auxContextDevicesVisible`.
        -   Renamed `aux.context.inventory.color` to `auxContextInventoryColor`.
        -   Renamed `aux.context.inventory.height` to `auxContextInventoryHeight`.
        -   Renamed `aux.context.inventory.pannable` to `auxContextInventoryPannable`.
        -   Renamed `aux.context.inventory.resizable` to `auxContextInventoryResizable`.
        -   Renamed `aux.context.inventory.rotatable` to `auxContextInventoryRotatable`.
        -   Renamed `aux.context.inventory.zoomable` to `auxContextInventoryZoomable`.
        -   Renamed `aux.context.inventory.visible` to `auxContextInventoryVisible`.
        -   Renamed `aux.context.pannable` to `auxContextPannable`.
        -   Renamed `aux.context.pannable.min.x` to `auxContextPannableMinX`.
        -   Renamed `aux.context.pannable.max.x` to `auxContextPannableMaxX`.
        -   Renamed `aux.context.pannable.min.y` to `auxContextPannableMinY`.
        -   Renamed `aux.context.pannable.max.y` to `auxContextPannableMaxY`.
        -   Renamed `aux.context.zoomable` to `auxContextZoomable`.
        -   Renamed `aux.context.zoomable.min` to `auxContextZoomableMin`.
        -   Renamed `aux.context.zoomable.max` to `auxContextZoomableMax`.
        -   Renamed `aux.context.rotatable` to `auxContextRotatable`.
        -   Renamed `stripe.publishableKey` to `stripePublishableKey`.
        -   Renamed `stripe.secretKey` to `stripeSecretKey`.
        -   Renamed `stripe.charges` to `stripeCharges`.
        -   Renamed `stripe.successfulCharges` to `stripeSuccessfulCharges`.
        -   Renamed `stripe.failedCharges` to `stripeFailedCharges`.
        -   Renamed `stripe.charge` to `stripeCharge`.
        -   Renamed `stripe.charge.receipt.url` to `stripeChargeReceiptUrl`.
        -   Renamed `stripe.charge.receipt.number` to `stripeChargeReceiptNumber`.
        -   Renamed `stripe.charge.description` to `stripeChargeDescription`.
        -   Renamed `stripe.outcome.networkStatus` to `stripeOutcomeNetworkStatus`.
        -   Renamed `stripe.outcome.reason` to `stripeOutcomeReason`.
        -   Renamed `stripe.outcome.riskLevel` to `stripeOutcomeRiskLevel`.
        -   Renamed `stripe.outcome.riskScore` to `stripeOutcomeRiskScore`.
        -   Renamed `stripe.outcome.rule` to `stripeOutcomeRule`.
        -   Renamed `stripe.outcome.sellerMessage` to `stripeOutcomeSellerMessage`.
        -   Renamed `stripe.outcome.type` to `stripeOutcomeType`.
        -   Renamed `stripe.errors` to `stripeErrors`.
        -   Renamed `stripe.error` to `stripeError`.
        -   Renamed `stripe.error.type` to `stripeErrorType`.
-   Improvements
    -   Added the `renameTagsFromDotCaseToCamelCase()` function to help with updating bots from the old tag style to the new tag style.
        -   Use this function on bots that were using the old tag naming style but you want to use the new style.
        -   Note that this only renames the tags already existing on the bot. It does not fix any code that might be stored in the bot.
        -   Usage: `renameTagsFromDotCaseToCamelCase(bot)`
    -   Added the `bot` variable to all functions and formulas.
        -   Replacement for `this`.
    -   Added the `getMod()` function to be able to get all the tags on a bot.
        -   Returns a mod containing all the tag values on the bot.
        -   The returned mod is always up to date with the bot's current values.
        -   Calling `mod.export()` on the returned mod will save the tag code to JSON.
            -   For example, if you have a formula `=123`, then `mod.export(getMod(bot))` will return JSON containing `tag: "=123"` instead of `tag: 123`.
    -   Added the `tags` variable to all functions and formulas.
        -   This is a quick shortcut for `let tags = getMod(bot)` at the beginning of a script/formula.
        -   The `tags` variable has some caveats when used in formulas. Namely that the formulas won't be automatically updated when another tag referenced from the formula is updated. (Use `getTag()` for full support)
        -   Supports autocomplete for all tags.

## V0.11.8

### Date: 12/3/2019

### Changes:

-   Improvements
    -   Added a new system for managing causal trees.
        -   This new system has improvements for performance and reliability.
        -   It also adds support for revision history. (The controls will be coming in a future update)
        -   Every new channel will use the new system while old channels will continue to use the old one.
        -   Everything should function exactly the same as before.
    -   Changed the .aux file format.
        -   The new format is based on the bots state and is easily human readable/writable.
        -   This is different from the old format where a list of atoms was stored.
        -   Downloading a channel will give you a .aux file with the new format.
        -   Uploading a channel supports both the old format and the new format.

## V0.11.7

### Date: 11/27/2019

### Changes:

-   Improvements
    -   Changed the functionality of the table view's filterying system to be inverted.
    -   Attempting to drag a bot onto a bot with `aux.stackable` set to false will now cause the dragged bot to pass through the other bot as if it was not there.
-   Bug Fixes
    -   Resolved issue of player inventory resizing showing a reset on each change.
    -   Tag values that are objects are displayed as JSON.Stringified text. ie `{ field: "myValue" }`
        -   Known Issue: Modifying these displayed strings will convert the tag value to a string
    -   When Moving the camera via `player.MoveTo()`, the pan distance is now set correctly so pan limits are absolute.

## V0.11.6

### Date: 11/6/2019

### Changes:

-   Improvements
    -   Added the `server.setupChannel(channel, botOrMod)` function.
        -   This sends a `setup_channel` action to the server which, if executed using `action.perform()`, will create a channel if it doesn't already exist and place a clone of the given bot or mod in it.
        -   Takes 2 parameters:
            -   `channel` - The channel that should be created.
            -   `botOrMod` - (Optional) The bot or mod that should be cloned and placed inside the new channel. `onCreate()` is triggered after the bot or mod is created so you can use that to script custom setup logic.
        -   As mentioned above, you have to receive the `device` action in `onAnyAction()` and do an `action.perform(that.action.event)` to allow channels to be setup via this function.

## V0.11.5

### Date: 10/31/2019

### Changes:

-   Improvements
    -   Added the `player.replaceDragBot(botOrMod)` function.
        -   When used inside of `onBotDrag()` or `onAnyBotDrag()`, it will set the bot/mod that the user is dragging.
        -   Use this to implement clone or cloneAsMod style functionality.
    -   Added the ability to create temporary bots using the `createTemp()` function.
        -   This function behaves exactly the same as `create()` but the created bot is temporary, which means it won't be shared and will be deleted upon refresh.
-   Changes
    -   Renamed `aux.movable` to `aux.draggable`.
        -   `aux.draggable` now only woks with `true` and `false` values.
        -   The `pickup` and `drag` options have been moved to a new tag `aux.draggable.mode`.
        -   The `clone` and `cloneMod` options have been removed.
            -   You will need to use the new `player.replaceDragBot()` API to replicate `clone` and `cloneMod` behavior.
    -   Removed the `aux.mergeable` tag.
        -   It has been replaced with the `aux.stackable` tag.
    -   Removed the `aux.mod` and `aux.mod.mergeTags` tags.
    -   Renamed the `local` bot to the `cookie` bot.
        -   This is supposed to help make it clear that the bot data is stored in the browser and will be cleared when the browser's data is cleared.
    -   Renamed the `aux.users` context to `aux-users`.
    -   Added the `aux.inventory.height` tag which controls the default height of the inventory on all contexts when set of the config bot.
        -   The `aux.context.inventory.height` tag has been updated to only work on the context bot.
    -   Removed names from the other player frustums.
    -   Removed `aux.whitelist`, `aux.blacklist`, and `aux.designers`.
-   Bug Fixes
    -   Fixed an issue that would cause duplicate users to be created all the time.
    -   Fixed an issue that prevented other users from being rendered.
    -   Fixed an issue that caused all users to use channel designer colors.

## V0.11.4

### Date: 10/29/2019

### Changes:

-   Bug Fixes
    -   Fixed an issue in production builds that pre-processed the QR Code scanner code with babel. As a result, async code in the QR Code scanner failed because the babel polyfill is not being used.

## V0.11.3

### Date: 10/28/2019

### Changes:

-   Improvements
    -   Improved the vendor JavaScript bundle size by removing unused code.
        -   Refactored `three-vrcontroller-module` to use the `three` package instead of `three-full` so we don't duplicate Three.js.
        -   Removed unused shims (PEP.js, `webrtc-adapter`).
        -   Refactored `lodash` imports to directly import the modules that are used.
            -   This helps with dead code eliminiation.
    -   Added the ability to save and load files.
        -   New functions:
            -   `server.saveFile(filename, data, options)`
                -   `filename` is a string and should start with `/drives/`.
                -   `data` is a string of the data to store.
                -   `options` is an object with the following properties:
                    -   `callbackShout` A shout that should happen on the server when the file is done saving.
                    -   `overwriteExistingFile` A boolean that indicates if existing files should be overwritten. (defaults to false)
            -   `server.loadFile(filename, options)`
                -   `filename` is a string and should start with `/drives/`.
                -   `options` is an object with the following properties:
                    -   `callbackShout` A shout that should happen on the server when the file is done loading.
        -   Note that the save file and load file tasks must be enabled via the `onAnyAction()` listener.
            -   You can enable it via using this code:
            ```javascript
            if (that.action.type === 'device') {
                if (
                    ['save_file', 'load_file'].indexOf(
                        that.action.event.type
                    ) >= 0
                ) {
                    action.perform(that.action.event);
                }
            }
            ```
        -   All files from USB drives are stored under the `/drives` directory and the USB drives themselves are numbered starting with 0.
            -   To load a file from USB drive #1, use `server.loadFile("/drives/0/myFile")`.
            -   To save a file to USB drive #2, use `server.saveFile("/drives/1/myFile", data)`.
    -   Removed several options from the side menu:
        -   Removed the channel name from the top of the menu.
        -   Removed the login status from the top of the menu.
        -   Removed the login/logout options from the menu.
            -   The "Logout" option will still be available if you are logged in as a non-guest.
            -   Once you are logged out, then the option will dissapear.
        -   Removed the "Add Channel" option from the menu in AUXPlayer.
-   Bug Fixes
    -   Fixed an issue that prevented the `removeTags()` function from working when given an array of bots.

## V0.11.2

### Date: 10/23/2019

### Changes:

-   Improvements
    -   Improved initial loading time by up to 70%.
    -   Added the ability to choose which camera is used for QR and Barcode scanning.
        -   The following functions have been improved:
            -   `player.openQRCodeScanner(camera)`
            -   `player.openBarcodeScanner(camera)`
        -   The `camera` parameter is optional and takes 2 values: `"front"` or `"rear"`.
    -   Add the `LOCAL_IP_ADDRESS` environment variable which controls the private IP Address that the directory client reports.
    -   Added the ability to serve files from an external folder.
        -   Makes it easy for us to map USB drives into the folder and have them be automatically served to AUX users.
-   Changes
    -   User bots no longer register their own context. Instead, a new bot has been created to host the `aux.users` context.
        -   Improves performance of AUXes with many user bots with the same username.
        -   Existing user bots are not affected. They will be deleted automatically if given enough time. Alternatively, you can delete them using `destroy(getBots("#aux._user"))`.
-   Bug Fixes
    -   Fixed an issue where bots would have the incorrect height because of conflicts in a caching mechanism.
    -   Audio will now trigger on ios devices and on the safari browser.

## V0.11.1

### Date: 10/21/2019

### Changes:

-   Improvements
    -   Added in `player.playSound()` function, will play a sound, given by the url path, once.
-   Bug Fixes
    -   Fixed issue where default panning tag locked the vertical movement in player.

## V0.11.0

### Date: 10/18/2019

### Changes:

-   Improvements
    -   Made the menu item count badge a lighter gray.
    -   Removed the item count badge from the menu.
    -   Removed the dropdown aspect of the menu.
-   Changes

    -   Made the menu item count badge a lighter gray.
    -   Removed the admin channel and admin-channel specific functionality.
        -   This means that there are no more user account bots or channel bots.
            -   You can login as anyone from any device without requiring additional authentication.
            -   You can access any channel. No need to create a channel first. (because there are no channel bots anymore)
            -   The connection counts are now stored in the config bot of the channel.
            -   Connection limits no longer work since they were set on the channel bot in the admin channel.
            -   Username whitelists and blacklists still work, but they rely on client-side script execution instead of server-side execution.
        -   It also means there is no admin role. For now, everyone has admin permissions.
        -   `action.perform()` now needs to be used to run actions on the server.
            -   You can send an action to the server using the `remote()` function.
            -   The server will receive the action in its `onAnyAction()` as `that.action.type === "device"`
            -   `onAnyAction()` has to detect remove events and execute the inner action via `action.perform(that.action.event)`.
        -   The following functions have been removed:
            -   `server.grantRole()`
            -   `server.revokeRole()`
        -   The following functions are not executed by default and require a custom `onAnyAction()` to handle them.
            -   `server.backupAsDownload()`
            -   `server.backupToGithub()`
            -   `server.shell()`
        -   `server.backupAsDownload()` has been updated to accept a "session selector" which determines which session the ZIP file should be sent to.
            -   ex. `server.backupAsDownload({ username: getTag(player.getBot(), "#aux._user") })`
        -   Removed the `aux._lastEditedBy` tag.
            -   This tag was automatically set to the ID of the user whenever a bot was edited.
            -   Currently, it is extra cruft that is not needed and could be easily implemented via `onAnyAction()`.
    -   Centered the menu above the player inventory.
    -   Increased menu text size.
    -   Added in new camera range tags: `aux.context.zoomable.min`, `aux.context.zoomable.max` `aux.context.pannable.min.x`, `aux.context.pannable.max.x`, `aux.context.pannable.min.y`, `aux.context.pannable.max.y`.

-   Bug Fixes
    -   Removed hidden inventory dragging hitboxes when inventory is set to non-visible.

## V0.10.10

### Date: 10/11/2019

### Changes:

-   Bug Fixes
    -   Fixed an issue where sometimes DependencyManager would be given a bot that was undefined which would crash the simulation.

## V0.10.9

### Date: 10/11/2019

### Changes:

-   Bug Fixes
    -   Fixed the ability to make other users admins.

## V0.10.8

### Date: 10/09/2019

### Changes:

-   Improvements
    -   Added a Content-Security-Policy to HTML Modals which prevents them from including scripts of any kind.
        -   This prevents malicious users from executing cross-channel scripting attacks.
        -   Scripts are still allowed in iframes loaded from external domains. (like youtube)
-   Bug Fixes
    -   Disabled the site-wide Content-Security-Policy.
        -   Many devices enforce Content-Security-Policy differently and so it is difficult to find an option which is secure and compatible.

## V0.10.7

### Date: 10/09/2019

### Changes:

-   Bug Fixes
    -   Added a workaround for an issue with Amazon Kindle tablets that caused the Content-Security-Policy to not work correctly.
        -   Downside is that security is less effective since now HTML modals can load whatever scripts they want. (XSS threat)
        -   As a result, this workaround is only applied to Kindle devices.

## V0.10.6

### Date: 10/08/2019

### Changes:

-   Bug Fixes
    -   Fixed labels.

## V0.10.5

### Date: 10/08/2019

### Changes:

-   Improvements
    -   Added the `player.showHtml(html)` function that shows a modal with the given HTML.
        -   Optimized for embedding YouTube videos but works with any arbitrary HTML.
        -   Embedding JavaScript is not supported.
-   Bug Fixes
    -   Fixed an issue that prevented tabs with the same URL from seeing each other's changes to the local bot.

## V0.10.4

### Date: 10/08/2019

### Changes:

-   Improvements
    -   Added `onAnyAction()` action tag to intercept and change actions before they are executed.
        -   `onAnyAction()` runs for every action, including when a bot is created, changed, or deleted.
        -   Every action is an object with a `type` property.
            -   The `type` property is a string that indicates what the action does.
            -   Here is a partial list of types:
                -   `add_bot`: A bot should be added (i.e. created).
                -   `remove_bot`: A bot should be removed (i.e. deleted).
                -   `update_bot`: A bot should be updated.
                -   `apply_state`: The given bot state should be applied. (i.e. a set of bots should be created/updated)
                -   `shout`: A shout should be executed.
                -   `show_toast`: A toast message should be shown on the device.
                -   `show_barcode`: A barcode should be shown.
                -   `tween_to`: The camera should be tweened to show a bot.
        -   `that` is an object with the following properties:
            -   `action`: The action that is going to be executed.
        -   Forking a channel clears the `onAnyAction()` on the config bot.
            -   This is so that you can recover from broken states and also gives the person who forked the AUX full control over the fork.
    -   Added two new script functions:
        -   `action.reject(action)`: Prevents the given action from being performed. Returns the rejection action.
        -   `action.perform(action)`: Adds the given action to the performance queue so it will be performed. This can be used to re-enable an action after it has been rejected (you can also reject the rejection action). Returns the action that will be performed.
    -   Added a `local` bot which is stored in the browser's local storage.
        -   The `local` bot is a bot that is unique to the device and channel.
        -   You can access the bot by querying for it: `getBot("#id", "local")`.
    -   Renamed `onShout()` to `onAnyListen()`.
    -   Added `onListen()` which is an alternative to `onAnyListen()` that is only called on the targeted bots.
    -   Added ability to set duration of toast, `plater.toast("message", durationNum)`.
    -   Made the background for the menu label gray.

## V0.10.3

### Date: 10/04/2019

### Changes:

-   Improvements
    -   Added tags to control panning, zooming, and rotating the main camera.
        -   `aux.context.pannable`: Controls whether the main camera is able to be panned.
        -   `aux.context.zoomable`: Controls whether the main camera is able to be zoomed.
        -   `aux.context.rotatable`: Controls whether the main camera is able to be rotated.
    -   Added `player.moveTo()` to instantly tween the camera to a bot.
        -   In the future, custom tween durations will be supported.
    -   Changed the low camera angle limit to 32 degrees from 10 degrees.
    -   `onCombineExit` action will now fire alongside the `onCombine` action.
    -   Newly created contexts will no longer be autoselected.
    -   Toast messages will now only remain on screen for 2 seconds.
    -   Added the ability to send webhooks from the server.
        -   You can also tell the server to send a webhook via `remote(webhook())`.
        -   This is useful for getting around CORS issues.
-   Bug Fixes
    -   Fixed `player.tweenTo()` to not change the zoom level when it is not specified.
    -   Tweens will now work better with the `onPlayerEnterContext` action.

## V0.10.2

### Date: 09/27/2019

### Changes:

-   Bug Fixes
    -   Resolved issues with context changing affecting base simulation identifier.
    -   Invoke a camera reset upon changing contexts via `player.goToContext()`.

## V0.10.1

### Date: 09/26/2019

### Changes:

-   Improvements
    -   Browser tab will now update to correct context when switched to with `player.goToContext()`.
-   Bug Fixes
    -   Resolved error in inventory setup causing runtime issues.

## V0.10.0

### Date: 09/25/2019

### Changes:

-   Improvements
    -   Added the ability to send and receive webhooks.
        -   Send webhooks using the following functions:
            -   `webhook(options)` - options is an object that takes the following properties:
                -   `method` - The HTTP Method that should be used for the request.
                -   `url` - The URL that the request should be made to.
                -   `responseShout` - (Optional) The shout that should happen when a response is received from the server.
                -   `headers` - (Optional) The HTTP headers that should be sent with the request.
                -   `data` - (Optional) The data that should be sent with the request.
            -   `webhook.post(url, data, options)` - Sends a HTTP Post request.
                -   `url` - The URL that the request should be made to.
                -   `data` - (Optional) The data that should be sent with the request.
                -   `options` - (Optional) An object that takes the following properties:
                    -   `responseShout` - (Optional) The shout that should happen when a response is received from the server.
                    -   `headers` - (Optional) The headers that should be sent with the request.
        -   Receive webhooks by registering a handler for the `onWebhook()` action and send requests to `https://auxplayer.com/{context}/{channel}/whatever-you-want`.
            -   `onWebhook()` is shouted to the channel that the request was made to and `that` is an object with the following properties:
                -   `method` - The HTTP Method that the request was made with.
                -   `url` - The URL that the request was made to.
                -   `data` - The JSON data that the request included.
                -   `headers` - The HTTP headers that were included with the request.
    -   Added the ability to spy on shouts and whispers via the `onShout()` event.
        -   `onShout()` is executed on every bot whenever a shout or whisper happens.
            -   It is useful for tracking what shouts are being made and modifying responses.
            -   Also useful for providing default behaviors.
            -   `that` is an object with the following properties:
                -   `name` is the name of the action being shouted.
                -   `that` is the argument which was provided for the shout.
                -   `targets` is an array of bots that the shout was sent to.
                -   `listeners` is an array of bots that ran a script for the shout.
                -   `responses` is an array of responses that were returned from the listeners.
    -   Added events to notify scripts when channels become available.
        -   The following events have been added:
            -   `onChannelSubscribed()` - happens the first time a channel is loaded. Sent to every channel that is currently loaded.
            -   `onChannelUnsubscribed()` - happens when a channel is unloaded. Sent to every channel that remains after the channel is unloaded.
            -   `onChannelStreaming()` - happens when a channel is connected and fully synced. Sent to every channel that is currently loaded.
            -   `onChannelStreamLost()` - happens when a channel is disconnected and may not be fully synced. Sent to every channel that is currently loaded.
            -   For all events, `that` is an object with the following properties:
                -   `channel` - The channel that the event is for.
        -   The following events have been removed:
            -   `onConnected()`
            -   `onDisconnected()`
    -   Added in tags to change the state of the inventory's camera controls:
        -   `aux.context.inventory.pannable` enables and disables the inventory's ability to pan, off by default.
        -   `aux.context.inventory.resizable` enables and disables the inventory's drag to resize functionality, on by default.
        -   `aux.context.inventory.rotatable` enables and disables the inventory's ability to rotate, on by default.
        -   `aux.context.inventory.zoomable` enables and disables the inventory's ability to zoom, on by default.
-   Bug Fixes
    -   Resolved issue with the near cliiping plane for the sheet's minifile image.
    -   Resolved issues with the create empty bot button not functioning sometimes on mobile.

## V0.9.40

### Date: 09/20/2019

### Changes:

-   Improvements
    -   Reworked the login functionality to use popups instead of dedicated pages.
        -   The login page has been split into two popups:
            -   The login popup (account selector).
            -   The authorization popup (QR Scanner).
        -   The login popup has the following functions:
            -   It can be opened by the "Login/Logout" button in the menu.
            -   It will display a list of accounts that can be used to login.
            -   If no accounts are available, then a username box will be shown.
            -   If accounts are available, a new account can be added by clicking the "+" button at the bottom of the list.
            -   At any time, the user can close the popup to keep their current login.
            -   They can also select the "Continue as Guest" option to login as a guest.
        -   The authorization popup has the following functions:
            -   It is opened automatically when the user needs to scan an account code.
            -   It contains the QR Code scanner to scan the account code.
            -   It also contains an input box to manually enter the code.
            -   Closing the popup automatically logs the user in as a guest.
    -   Made the account QR Code blue.
    -   Added the ability to click the account QR Code to copy it to the clipboard.
-   Bug Fixes
    -   Fixed a couple communication issues between the server and client during login.
        -   One such issue could potentially leave the client in state where future changes would not be synced to the server.

## V0.9.39

### Date: 09/19/2019

### Changes:

-   Improvements
    -   Added support for accepting payments via Stripe.
        -   To get started with Stripe, first register for an account on [their website](https://dashboard.stripe.com/register).
        -   Second, copy your publishable key from the stripe dashboard and add it to the channel's config file in the `stripe.publishableKey` tag.
        -   Third, make a new channel. This will be the "processing" channel which will contain all the information actually needed to charge users for payments. And contain the code to actually complete a charge.
            -   In this channel, add your Stripe secret key to the config file in the `stripe.secretKey` tag.
        -   At this point, you are all setup to accept payments. Use the following functions:
            -   `player.checkout(options)`: Starts the checkout process for the user. Accepts an object with the following properties:
                -   `productId`: The ID of the product that is being purchased. This is a value that you make up to distinguish different products from each other so you know what to charge.
                -   `title`: The title message that should appear in the checkout box.
                -   `description`: The description message that should appear in the checkout box.
                -   `processingChannel`: The channel that payment processing should happen on. This is the channel you made from step 3.
                -   `requestBillingAddress`: Whether to request billing address information with the purchase.
                -   `paymentRequest`: Optional values for the "payment request" that gives users the option to use Apple Pay or their saved credit card information to checkout. It's an object that takes the following properties:
                    -   `country`: The two-letter country code of your Stripe account.
                    -   `currency`: The three letter currency code. For example, "usd" is for United States Dollars.
                    -   `total`: The label and amount for the total. An object that has the following properties:
                        -   `label`: The label that should be shown for the total.
                        -   `amount`: The amount that should be charged in the currency's smallest unit. (cents, etc.)
            -   `server.finishCheckout(options)`: Finishes the checkout process by actually charging the user for the product. Takes an object with the following properties:
                -   `token`: The token that was produced from the `onCheckout()` call in the processing channel.
                -   `amount`: The amount that should be charged in the currency's smallest unit.
                -   `currency`: The three character currency code.
                -   `description`: The description that should be included in the receipt.
                -   `extra`: Extra data that should be sent to the `onPaymentSuccessful()` or `onPaymentFailed()` actions.
        -   Additionally, the following actions have been added:
            -   `onCheckout()`: This action is called on both the normal channel and the processing channel when the user submits a payment option to pay for the product/service. `that` is an object with the following properties:
                -   `token`: The Stripe token that was created to represent the payment details. In the processing channel, this token can be passed to `server.finishCheckout()` to complete the payment process.
                -   `productId`: The ID of the product that is being purchased. This is useful to determine which product is being bought and which price to charge.
                -   `user`: (Processing channel only) Info about the user that is currently purchasing the item. It is an object containing the following properties:
                    -   `username`: The username of the user. (Shared for every tab & device that the user is logged into)
                    -   `device`: The device ID of the user. (Shared for every tab on a single device that the user is logged into)
                    -   `session`: The session ID of the user. (Unique to a single tab)
            -   `onPaymentSuccessful()`: This action is called on the processing channel when payment has been accepted after `server.finishCheckout()` has completed. `that` is an object with the following properties:
                -   `bot`: The bot that was created for the order.
                -   `charge`: The info about the charge that the Stripe API returned. (Direct result from [`/api/charges/create`](https://stripe.com/docs/api/charges/create))
                -   `extra`: The extra info that was included in the `server.finishCheckout()` call.
            -   `onPaymentFailed()`: This action is called on the processing channel when payment has failed after `server.finishCheckout()` was called. `that` is an object with the following properties:
                -   `bot`: The bot that was created for the error.
                -   `error`: The error object.
                -   `extra`: The extra info that was included in the `server.finishCheckout()` call.
    -   Added the ability to send commands directly to users from the server via the `remote(command, target)` function.
        -   For example, calling `remote(player.toast("hi!"), { username: 'test' })` will send a toast message with "hi!" to all sessions that the user "test" has open.
        -   This is useful for giving the user feedback after finishing the checkout process.
        -   Currently, only player commands like `player.toast()` or `player.goToURL()` work. Shouts and whispers are not supported yet.

## V0.9.38

### Date: 09/16/2019

### Changes:

-   Improvements
    -   Added the ability for the directory client to automatically connect to an AUX Proxy.
        -   Can be controlled by using the `PROXY_TUNNEL` environment variable which should be set to the WebSocket URL that the client should try to tunnel to.
        -   Also needs to have the `UPSTREAM_DIRECTORY` environment variable set to the URL of the directory that the client should register with and get its tokens from.
        -   The `casualsimulation/aux-proxy` docker image is a tunnel server that can handle automatically accepting and managing tunnels for directory clients.
        -   For example, you can get a basic tunnel system going by setting up the `casualsimulation/aux-proxy` docker image at a URL like `proxy.auxplayer.com` and setting the `PROXY_TUNNEL` environment variable for the `casualsimulation/aux` image to `wss://proxy.auxplayer.com`.
            -   When the client grabs a token from the configured `UPSTREAM_DIRECTORY`, it will then try to connect to `wss://proxy.auxplayer.com` to establish a tunnel for the `external-{key}` subdomain.
            -   Once the tunnel is established, any traffic directed at `external-{key}.auxplayer.com` which is routed to the same server that hosts `proxy.auxplayer.com` will be forwarded onto the tunnel client which will then server the AUX experience.
            -   In effect, this lets a AUXPlayer experience hosted from an internal network be accessible from outside the network via using a reverse tunnel server. (This lets us get around NAT without things like UPNP)
-   Bug Fixes
    -   Copying the workspace will now copy the context bot as well.
    -   Removing a bot via code it should no longer set the selection to a mod.

## V0.9.37

### Date: 9/13/2019

### Changes:

-   Improvements
    -   Added an AUX Proxy web service that can temporarilly authorize a proxy connection for a local AUX.
    -   Added a package that provides the ability to create tunnels via websockets.

## V0.9.36

### Date: 9/13/2019

### Changes:

-   Bug Fixes
    -   Fixed an issue with dragging files on a non-default grid scale in AUXPlayer.

## V0.9.35

### Date: 9/11/2019

### Changes:

-   Improvements
    -   Changing the player inventory's height via the height slider will now set the inventory items to be correctly bottom aligned.
-   Bug Fixes
    -   Resolved issues with dragging bots and minimized contexts onto the background in builder.
    -   Resolved issues with sizing differences of the player inventory between pc and mobile platforms.
    -   Fixed the directory client to send the correct IP Address.
    -   Fixed the directory service to handle errors when sending webhooks.

## V0.9.34

### Date: 9/10/2019

### Changes:

-   Improvements
    -   Added the ability to set which IP Addresses should be trusted as reverse proxies.
        -   Setting this value will allow the server to determine the actual IP Address of visiting users and which protocol they are actually using to load data.
        -   Can be controlled with the `PROXY_IP_RANGE` environment variable.
            -   Supports a single IP Address, or a CIDR IP Address range.

## V0.9.33

### Date: 9/10/2019

### Changes:

-   Improvements
    -   Added a service which can send information to the configured directory at periodic intervals.
        -   By default, the information gets sent on startup and every 5 minutes afterwards.
            -   `key`: The SHA-256 hash of the hostname plus the loopback interface's MAC address.
            -   `password`: The password that was generated on the device to authenticate to the directory.
            -   `publicName`: The hostname of the device.
            -   `privateIpAddress`: The IPv4 Address of the first non-loopback interface sorted by interface name. This is supposed to be the LAN IP that the device has.
        -   The directory that the client reports to (the upstream) can be configured using the `UPSTREAM_DIRECTORY` environment variable. If it is not set, then the client is disabled in production.

## V0.9.32

### Date: 9/10/2019

### Changes:

-   Improvements
    -   Changed and condensed the action tags: `onDropInContext()`, `onAnyDropInContext()`, `onDropInInventory()`, `onAnyDropInInventory()`, `onDragOutOfContext()`, `onAnyDragOutOfContext()`, `onDragOutOfInventory()` and `onAnyDragOutOfInventory()` to `onBotDrop()`, `onAnyBotDrop()`, `onBotDrag()`, `onAnyBotDrag()`.
    -   Setup new 1x7 player inventory layout, works with dynamic changes to width, currently not working with dynamic changes to height.
    -   Changed range of `aux.context.inventory.height` from 0 to 1 to instead be 1 to 10 defining the default number of rows to view in the inventory on page load.
    -   Added an API for the AUX Directory.
        -   Stores a list of AUXes and their IP addresses to make it easy to discover AUXPlayers that share the same public IP address with you.
        -   Controllable with the `DIRECTORY_TOKEN_SECRET` and `DIRECTORY_WEBHOOK` environment variables.
        -   If the `DIRECTORY_TOKEN_SECRET` environmenv variable is not specified, then the directory API will not be enabled.
        -   Make sure to use a long secure random value for the `DIRECTORY_TOKEN_SECRET`.
        -   The `DIRECTORY_WEBHOOK` variable specifies the URL that updated entry information should be POSTed to.
            -   The message contains a JSON object with the following data:
                -   `key`: The key/hash that the uniquely identifies the AUX that was updated.
                -   `externalIpAddress`: The external (public facing) IP Address that the AUX is using.
                -   `internalIpAddress`: The internal (non-public facing) IP Address that the AUX is using.
        -   The following API Endpoints have been added:
            -   `GET /api/directory`
                -   Gets a list of AUXPlayers that share the same public IP Address as you.
                -   Each entry in the list contains the name of the AUXPlayer and the URL that it can be accessed at.
            -   `PUT /api/directory`
                -   Creates / Updates the entry for an AUXPlayer.
                -   The request must contain the following values as a JSON object:
                    -   `key`: The unique key identifying the AUXPlayer. Recommended to use a hash of the MAC address and hostname.
                    -   `privateIpAddress`: The local network IP Address that has been assigned to the AUXPlayer.
                    -   `publicName`: The name that can be shown to other users publicly.
                    -   `password`: The password that is required to update the record. If this is the first request for the `key` then the password will be saved such that the record can only be updated in the future when given the same password.
-   Bug Fixes
    -   Unbound `aux.context.player.rotation.x` and `aux.context.player.rotation.y` from one another to let the user only need to fill in one of the fields for player's initial rotation to work.

## V0.9.31

### Date: 9/05/2019

### Changes:

-   Improvements
    -   Added in a `mod.subtract` function to removed certain tags defined by a mod.
    -   Added the ending grid position to the drag and drop context actions.
    -   Added the new `createdBy()` function that get the filter of bots that have been created by another bot.
    -   Set the drag and drop actions to return more consistant variables.
    -   Removed the hamburger menu icon and the menu text from the player's menu.
    -   Player's menu will now open then items are added to it from an empty state.
    -   Removed unneeded function from the project: `getBotsInContext`, `getBotsInStack`, `getFilessAtPosition`, `getNeighboringBots`.
-   Bug Fixes
    -   Set the bot in the drag and drop actions to no longer return multiple bots.
    -   Cleaned up missed text artifact on the loading popup in player.
    -   Setting the initial zoom of the player in the context without setting anything for the rotation will no longer rotate the initial player.
    -   Resolved issue with wall height not getting set correctly when the context the bot is on is moved vertically.
    -   Fix issue with the bot returned from a drag and drop action.
    -   Sheet will now remain open when deleting a bot.
    -   Fixed `onCombine()` actions to pass the other bot as `that.bot`.

## V0.9.30

### Date: 08/28/2019

### Changes:

-   Improvements
    -   Split the player inventory's resizing bar into two and placed them at the top corners of the inventory.
    -   Halved the inventory's gap spacing when on moble for a larger inventory.
    -   Improved the label textbox to resize to fix bot that have a high width value.
    -   The drop action tags: `onDropInContext()`, `onAnyDropInContext()`, `onDropInInventory()` and `onAnyDropInInventory()` now return the previous context the bots were in before the drop.
    -   Allow the context to set the player's default zoom with the tag `aux.context.player.zoom` and its rotation with the tags `aux.context.player.rotation.x` and `aux.context.player.rotation.y`.
    -   Changed the loading popup to have improved readability and removed wanted information from the player's loading popup.
    -   Added the ability to show and scan barcodes.
        -   Barcodes can be shown via the `player.showBarcode(code, format)` function.
            -   The `format` parameter accepts the following options:
                -   [`code128`](https://en.wikipedia.org/wiki/Code_128) (Code 128) (default)
                -   [EAN](https://en.wikipedia.org/wiki/International_Article_Number)
                    -   `ean13` (EAN-13)
                    -   `ean8` (EAN-8)
                    -   `upc` (UPC-A)
                -   [`itf14`](https://en.wikipedia.org/wiki/ITF-14) (ITF-14)
                -   [`msi`](https://en.wikipedia.org/wiki/MSI_Barcode) (MSI)
                -   [`pharmacode`](https://en.wikipedia.org/wiki/Pharmacode) (Pharmacode)
                -   [`codabar`](https://en.wikipedia.org/wiki/Codabar) (Codabar)
        -   The barcode scanner can be opened via the `player.openBarcodeScanner()` function.
            -   The following barcode types can be scanned:
                -   Code 128
                -   Code 39
                -   Code 93
                -   EAN-13
                -   EAN-8
                -   UPC-A
                -   UPC-C
                -   Codeabar
            -   When a barcode is scanned the `onBarcodeScanned()` event will be sent containing the barcode that was detected.
            -   Also supports `onBarcodeScannerOpened()` and `onBarcodeScannerClosed()`.
    -   Added menus back to AUXPlayer.
    -   Added `byMod()` as an additional way to query bots.
        -   Convienent way to query bots by multiple tags at once.
        -   Usage:
            -   `getBots(byMod({ "aux.color": "red", "aux.scale": 2 }))` gets all the bots with `aux.color` set to `"red"` and `aux.scale` set to `2`.
            -   `getBots(byMod({ "aux.color": null, "aux.label": "Hi!" }))` gets all the bots without an `aux.color` but with `aux.label` set to `"Hi!"`.
-   Bug Fixes
    -   Resolved issue with new contexts adding an incorrect tag to the sheet.
    -   Changed the dynamic aspect ratio to a stable one for the inventory scaling.

## V0.9.29

### Date: 08/23/2019

### Changes:

-   Improvements
    -   Changed `hasFileInInventory()` function to `hasBotInInventory()`.
    -   Changed `onMerge()` action tag to `onMod()`.
    -   Changed `aux._editingFile` hidden tag to `aux._editingBot`.
    -   Gave the player inventory an offset from the bottom of the window so that it is floating.
    -   Deselecting one of 2 bots in multiselection mode will return the the sheet to single selection mode.
    -   Removed the direct aux view for now.
    -   Added new feature in sheet where clicking on a bot's tag will select all bots with that tag.
    -   Added a code editor.
        -   Loads only on desktop/laptop.
        -   For the best experience, use with the full size sheet.
        -   Features:
            -   Syntax highlighting for action tags and formulas.
                -   Normal tags don't get syntax highlighting.
            -   Syntax checking.
            -   Autocomplete for tags.
                -   Triggered by typing `#` or by pressing `Ctrl+Space`.
            -   Autocomplete for formula/action API functions.
                -   Triggered by typing or by pressing `Ctrl+Space`.
            -   Find references to API functions across actions/formulas.
                -   Trigger by putting the cursor on the tag and press `Shift+F12`.
            -   Find references to tags across actions/formulas.
                -   Trigger by putting the cursor on the tag and press `Shift+F12`.
            -   Auto formatting
                -   Trigger by typing `Alt+Shift+F`.
            -   Find & Replace
                -   Open the find tool by pressing `Ctrl+F`.
                -   Go to replace mode by toggling the arrow on the left side of the find tool.
        -   Other notes
            -   It is not currently possible to remove formulas using the code editor. Instead, you have to use the small tag input in the table to completely remove formulas.
    -   Changed menu button text of: `Channel doesn't exist. Do you want to create it?` to `Channel doesn't exist. Click here to create it.` for better user direction.
-   Bug Fixes
    -   Resolved issue of the `getBot()` function not working in the search bar.
    -   Allow the use of a channelID made up entirely of numbers.
    -   Resolved issue of `setTag()` not working with multiple files when fed a false or null value to set.
    -   Deleting a bot when in multiselection mode will no longer close the sheet.
    -   The `onPointerExit()` function will now execute before an `onPointerEnter()` function when hovering over multiple bots.
    -   Fixed issue in the `RemoveTags()` function where providing a string with a `.` in its tag section failed to remove the correct tags.
    -   The tag `aux.context` can now be set to a value type of boolean or number.
    -   Increased the timeout time on the `Create Channel` toast message to give it more processing time so it works more consistently.
    -   Fixed inconsistency between actual action tag `onAnyDropInContext` and what was appearing in the tag dropdown `onDropAnyInContext` to read correctly, and other similar cases of this.
    -   Changed the tag `aux.context.inventory.height` to work in the context bot's tag list.

## V0.9.28

### Date: 08/16/2019

### Changes:

-   Improvements
    -   Added the `onPointerUp()` action tag to fire on button release.
-   Bug Fixes
    -   Resolved issue where creating a new tag on one bot, deselecting all bots and attempting to add that same tag to a different bot resulted in a warning.
    -   Resolved issue stopping VR from functioning on Occulus Quest.

## V0.9.27

### Date: 08/14/2019

### Changes:

-   Improvements
    -   Added the context to the `that` of the `onAnyBotClicked()` action tag.
    -   Added the context to the `that` of the `onKeyDown()` and `onKeyUp` action tags.
    -   Removed the trashcan area that appears when dragging a bot.
    -   Added the bot and context to the `that` of the `onPointer` action tags.
    -   Improved the functionality of `getBots()` and `getBot()` by adding the ability to search by multiple parameters.
        -   [Github Issue](https://github.com/casual-simulation/aux/issues/8)
        -   The following functions have been added:
            -   `byTag(tag, value)`: Filters for bots that have the given tag and value.
            -   `inContext(context)`: Filters for bots that are in the given context.
            -   `inStack(bot, context)`: Filters for bots that are in the same stack as the given bot in the given context.
            -   `atPosition(context, x, y)`: Filters for bots that are at the given position in the given context.
            -   `neighboring(bot, context, direction)`: Filters for bots that are neighboring the given bot in the given context in the given direction.
            -   `either(filter1, filter2)`: Filters for bots that match either of the given filters.
            -   `not(filter)`: Filters for bots that do not match the given filter.
        -   As a result, it is now possible to use `getBots()` like this:
            -   `getBots(byTag("abc", 123), byTag("name", "test"))`
            -   `getBots(not(inContext("hello")))`
            -   `getBots(inContext("hello"), not(inStack(this, "hello")))`
            -   `getBots(atPosition("test", 1, 2))`
            -   `getBots(either(byTag("abc", true), byTag("def", true)))`
        -   You can still use the old syntax like `getBot("name", "bob")`.
    -   Improved the server to update a tag indicating whether a user is active or not.
        -   The tag is `aux.user.active` and is on every player bot.
        -   The user frustums have been updated to use this value for detecting if a player is active or not.
    -   Removed the depreciated tags: `aux.context.surface.grid`, `aux.context.surface.defaultHeight`, `aux.input`, `aux.input.target`, and `aux.input.placeholder`.
    -   Made the text editor in sheet go all way to the bottom of the screen when the sheet is toggled to fullscreen mode.
    -   Removed the `event()` function from action scripts.
-   Bug Fixes
    -   Destroying a bot will no longer keep a mod of the bot in the selection.
    -   Modballs will no longer appear as the file rendered when searching for bots.
    -   Added the missing `onPointerDown()` tag to the tag dropdown list.
    -   Fixed an issue that would cause the browser to be refreshed while in the process of Forking an AUX.
    -   The `player.currentChannel()` function will now work in builder.
    -   Fixed actions to be able to support using comments at the end of scripts.
    -   When clicking off of a search for config it will no longer show a mod being selected briefly.

## V0.9.26

### Date: 08/09/2019

### Changes:

-   Improvements
    -   Changed the "Subscribe to Channel" text to "Add Channel" in AUXPlayer.
    -   Changed the "powered by CasualOS" tagline to "CasualOS ☑️".
    -   Added the ability to copy/paste bots directly onto surfaces.
    -   Control clicking a bot and attempting to drag it will now result in cloning the bot.
    -   Removed the outline bars on the player inventory.
    -   Dragging files in AUXPlayer now pulls the selected bot out of the stack.
    -   Updating the `aux.scale.z` or `{context}.z` values on bots now updates the other bots in the same stack.
    -   Improved the sheet to show the filter buttons for every tag namespace.
    -   Added the ability to undo destroying a bot from the sheet.
    -   Changed the "channel does not exist" message to include a better call to action.
    -   Zooming and rotation from a `player.tweenTo()` call can now be canceled by user input.
-   Bug Fixes
    -   The zoom value and orbital values of the `player.tweenTo()` function have been clamped to their set limits to avoid issues.
    -   The inconsistancy of zoom number input between perspective and orthographic cameras with the `tweenTo` function has been fixed.
    -   Fixed the create channel button to refresh the page so that the channel is properly loaded.

## V0.9.25

### Date: 08/08/2019

### Changes:

-   Bug Fixes
    -   Fixed a spelling error in the hamburger menu.
    -   Fixed an issue that would cause recursive formulas to lock-up the channel.

## V0.9.24

### Date: 08/08/2019

### Changes:

-   Improvements
    -   Changed `onPlayerContextEnter()` to `onPlayerEnterContext()`.
    -   Added `player.currentChannel()` for users to query the channel id in player.
-   Bug Fixes
    -   Dragging a mod should no longer show a change in the scale.
    -   Fixed an issue that would show the wrong username if logging in as a guest.
    -   Fixed the "Fork Channel" button to create the new channel.
    -   Changed the "Fork Channel" and "Clear Channel" buttons to only allow admins to run them.
    -   Fixed an issue that would cause the tag input boxes to not accept typing an `=` sign as the first character.
    -   Fixed the `Destroyed {bot ID}` messages to not show when the bot doesn't actually get destroyed.
    -   Getting the mod of a recently changed file will no longer be missing tags.
    -   Fixed isse with new tag input remaining open when verifying a tag vai the enter key.
    -   Fixed issue where `aux.stackable` being false stopped mods from being applied to the bot, mods can now be applied.

## V0.9.23

### Date: 08/06/2019

### Changes:

-   Improvements
    -   Changed `Clear Mod` to `Reset` in the sheet.
    -   Allow the clicking on a bot in the sheet in single selection mode to deselect the bot.
    -   Changed `onCombine()` action tag to `onCombine(#tag:"value")` and set the autofill to not auto add this tag to the sheet.
    -   Added the `aux.context.devices.visible` to allow the hiding of user bots in the player.
-   Bug Fixes
    -   Dragging a bot with no bot selected will no longer select a mod of the dragged bot.

## V0.9.22

### Date: 08/06/2019

### Changes:

-   Improvements
    -   Changed `{context}.index` to `{context}.sortOrder`.
    -   Added another variable to `onClick()` action tag to return a context.
    -   Added another variable to `onCombineEnter()` and `onCombineExit()` action tags to return a context.
    -   Added `onAnyPlayerContextEnter` to trigger on every bot when a player joins a context and changed `onPlayerContextEnter` to trigger on the player bot that joins a context.

## V0.9.21

### Date: 08/05/2019

### Changes:

-   Improvements
    -   Improved the `server.shell()` command to output a bot to the `aux.finishedTasks` channel with the results of the command.
    -   Added the ability to backup channels to Github using Gists.
        -   You can trigger a backup by running `server.backupToGithub(token)` as an admin from the admin channel.
        -   The `token` parameter should be replaced with a string containing a [personal access token](https://help.github.com/en/articles/creating-a-personal-access-token-for-the-command-line) from the account you want the backup to upload to.
        -   During upload a bot will be added to the `aux.runningTasks` context with a progress bar indicating the status of the operation.
        -   When the task is completed the bot will be moved to the `aux.finishedTasks` context and will contain tags indicating the result of the operation.
        -   After finishing the bot will contain a link to the uploaded data.
    -   Added the ability to backup channels as a zip file.
        -   Triggered by running `server.backupAsDownload()` as an admin from the admin channel.
        -   Similar to the Github backup but the zip file is downloaded to your device.
    -   `setTag` function will now accept an array of bots as it's first paramater.
    -   Removed the white circle background from the player's menu button.
    -   Changed `Fork/Upload/Download AUX` to `Fork/Upload/Download Channel`.
    -   Updated connection message.
    -   Allow the deselection of files by clicking on the bot in the sheet during multiselection.
    -   Greatly improved the performance of dragging stacks of bots in AUXPlayer.
    -   Added the `onCombineEnter()` and `onCombineExit()` action tags to fire on all bots being interacted with during a drag operation with combine action tags involved.
-   Bug Fixes
    -   Removed mouse pointer change on player inventory side bars.
    -   Made the multiselect button ui consistant colors.
    -   Made the multiselect button hide itself in multiselect mode.
    -   `aux.label` will now accept numbers as a tag value.
    -   Further restrict the add tag setup to stop unwanted warning popups.
    -   Fixed to let admin users be designers even if the designers list says otherwise.

## V0.9.20

### Date: 07/31/2019

### Changes:

-   Improvements
    -   Increased the Socket.io ping interval and timeout values to better support sending large causal trees.
    -   Updated `aux.inventory.height` to `aux.context.inventory.height`.
    -   Removed the raise and lower option in the context dropdwon menu.
    -   Changed player menu's `Add Channel` to `Subscribe to Channel`.
    -   Set mobile and desktop's default player inventory height to be consistent.
    -   Added a basic console that can be used to view logs from scripts and formulas.
        -   The console can be opened via the `player.openDevConsole()` script function.
    -   Changed the toggle size button's image.
    -   Moved multiselection button to the top right, added new icon for the button.
    -   Added bot image to top of sheet.
    -   Removed deslection button, the minus icon, from the sheets.
    -   Changed destroy bot button text to the trash can icon.
    -   Allow the user to drag bots from the bot image at the top of the sheet section.
-   Bug Fixes
    -   Improved centering of loading popup's `powered by CasualOS` text.
    -   Fixed an issue that would cause `player.currentContext()` to not update until after the `onPlayerContextEnter()` event was fired.
    -   Fixed some issues with the login flow for AUXPlayer.

## V0.9.19

### Date: 07/29/2019

### Changes:

-   Improvements
    -   Added the ability for shouts and whispers to return values.
        -   `shout()` returns a list of results from every bot that ran a script for the shout ordered by bot ID.
        -   `whisper()` returns a list of results from every bot that ran a script for the whisper ordered by the input bot array.
        -   To return a value from a shout/whisper handler, use `return` statements. For example, to return `10` from a shout you would simply write `return 10`.
    -   Changed the tag suggestion list to only show when there are tags that match the input.
    -   Changed the create surface popup's header text to read: `Create Context from Selection`.
    -   Added show surface checkbox to the create context popup.
    -   Removed the text on the sheet's bottom left add tag button.
    -   Added the phrase `powered by CasualOS` to bthe hamburger menu and loading popup.
    -   Removed `Unselect All` from the sheets.
-   Bug Fixes
    -   Fixed an issue that would let users load the admin channel because no file specified session limits for it.
    -   Fixed an issue that would cause formulas which contained indexer expressions to fail.
    -   Fixed the server to not overwrite broke Causal Trees.
    -   Stopped incorrect empty tag warning when attempting to add in a new tag.
    -   Fixed there not being a visible right bar on the player inventory.
    -   Fixed dependency tracking for formulas which get bots by ID. (like `getBots("id")`)

## V0.9.18

### Date: 07/25/2019

### Changes:

-   Bug Fixes
    -   Reverted a change that had the potential to corrupt a tree upon load.

## V0.9.17

### Date: 07/25/2019

### Changes:

-   Improvements
    -   Added the ability to execute remote events on the server.
        -   This lets us do all sorts of administrative tasks while keeping things secure.
        -   These events are sent via scripts.
        -   Depending on the action, it may only be possible to execute them in the correct channel. For example, executing admin tasks is only allowed in the admin channel to help prevent things like clickjacking.
        -   The following functions are supported:
            -   Admin channel only
                -   `server.grantRole(username, role)`: Grants the given role to the user account with the given username if the current player is an admin.
                -   `server.revokeRole(username, role)`: Revokes the given role from the user account with the given username if the current player is an admin.
                -   `server.shell(script)`: Runs the given shell script on the server if the current player is an admin.
    -   Improved the login system to dynamically update based on changes to the admin channel.
        -   This lets us do things like lock user accounts or tokens and have the system automatically handle it.
        -   It even supports formulas!
        -   The login system uses the following tags on bots in the admin channel:
            -   `aux.account.username`: This tag indicates that the bot is a "user account" bot for the given username.
            -   `aux.account.roles`: This tag indicates which roles an account should be granted.
            -   `aux.account.locked`: This tag indicates whether the account is locked and that logging in using it should not be allowed.
            -   `aux.token`: This tag indicates that the bot is a "token" which can be used to login to a user account.
            -   `aux.token.username`: This tag indicates the username of the user account that the token is for.
            -   `aux.token.locked`: This tag indicates whether the token is locked and therefore cannot be used to login to the account.
    -   Improved the login system to automatically give guests the `guest` role.
        -   This allows blocking guests via the `aux.blacklist.roles` tag on the channel config file.
    -   Improved the channel system to only allow loading a channel if it has been created via a bot in the admin channel.
        -   This lets admins control which channels are accessible.
        -   The admin channel is always accessible, but only to admins. This is a safety measure to prevent people from locking themselves out.
        -   To make a channel accessible, load the admin channel and create a bot with `aux.channel` set to the channel you want and `aux.channels` set to `true`.
        -   Alternatively, load the channel you want and click the `Create Channel` toast that pops up. (only works if you're an admin)
    -   Added the ability to view and control how many sessions are allowed.
        -   Allows setting a max sessions allowed value for channels and the entire server.
        -   Per-Channel settings go on the channel file in the admin channel.
            -   The `aux.channel.connectedSessions` tag indicates how many sessions are active for the channel.
            -   The `aux.channel.maxSessionsAllowed` tag specifies how many sessions are allowed for the channel. Admins are not affected by this setting. If this value is not set then there is no limit.
        -   Global settings go on the `config` file in the admin channel.
            -   The `aux.connectedSessions` tag indicates how many sessions are active for the server.
            -   The `aux.maxSessionsAllowed` tag specifies how many sessions are allowed for the entire server. Admins are not affected by this setting. If this value is not set then there is no limit.
    -   Added the ability to query the status information from the server.
        -   Requests to `/api/{channelId}/status` will return a JSON object containing the current number of active connections for the channel.
        -   Requests to `/api/status` will return a JSON object containing the current number of active connections for the server.
    -   Changed `aux.inventory.color` tag to `aux.context.inventory.color`, and allowed the editing of the invenroty color to be done in the context bot's tags.
    -   Added an `aux.context.inventory.visible` tag to toggle the player inventory on and off, it will default to visible.
    -   Reduced width of player inventory and added a left alligned line to it's left side.
    -   Gave the player inventory the ability to be set by a user set inventory context tag.
    -   Added a width maximum to the player inventory.
    -   Added in the `onAnyBotClicked()` function to fire an event when any bot in the scene has been clicked.
-   Bug Fixes
    -   The player's background context color can now be set via fomula.
    -   Fixed scripts to remove deleted files from queries like `getBots()` or `getBot()`.
    -   Fixed the login screen to hide the loading progress when the user needs to scan the token from their other device.
    -   Improved the JavaScript sandbox to prevent common infinite loops.
        -   Loops in JavaScript code now have an energy cost of 1 per iteration.
        -   By default, each formula/action has an energy of `100,000`.
        -   Shouts get their own energy value set at `100,000`. (for now - so it's still possible to get around the energy limit by shouting back and forth)
        -   Exceeding the energy limit causes the formula/action to be terminated so that the application doesn't get locked up.
    -   Corrected misspelled tag name in the tag dropdown list.
    -   Fixed positioning issue with setting `aux.label.anchor` via an interaction.

## V0.9.16

### Date: 07/22/2019

### Changes:

-   Improvements

    -   Added ability to use the enter key on the new tag dropdown to autofill the tag.
    -   The webpage's tab name will now display the channel's ID in designer and the Context name and ID in Player.

-   Bug Fixes
    -   Added another Wall3D optimization with a geometry disposal.
    -   Added a null check to stop an error when trying to drag specifically removed bots.
    -   A mod object will no longer change it's mesh scale while being dragged.
    -   Fixed an issue that would happen if a file was updated and deleted in the same script.

## V0.9.15

### Date: 07/18/2019

### Changes:

-   Improvements
    -   Selecting a tag from the tag suggestions list will now automatically add the tag on click.
    -   Added a plus sign to the `Make mod from selection` butotn's icon.
-   Bug Fixes
    -   Improved Wall3D performance, should no longer take up most memory allocation.
    -   Clicking on a bot will no longer have the mereg ball appear for a second in the file count.

## V0.9.14

### Date: 07/17/2019

### Changes:

-   Improvements
    -   Added a login system
        -   Users are first-come first-serve.
            -   Upon login your device will generate a token that is used to authenticate the device for that user account.
                -   Because this token is unique and secret you must use the new "Login with Another Device" feature in the side menu.
                -   This will show a QR code that can be scanned after trying to login with the same username.
            -   Users can be granted roles via their bot in the `admin` channel.
                -   These roles can be used to allow or deny access to channels.
                -   Users that have the `admin` role are allowed access to every channel. (and bypass the blacklist and whitelist)
        -   The server now decides if a user is able to load an aux.
            -   This means that the server checks `aux.blacklist` and `aux.whitelist` before sending the data.
            -   The following tags have been added to check whether a user is allowed access based on their roles.
                -   `aux.whitelist.roles`: Specifies the list of roles that users must have all of in order to access the channel.
                -   `aux.blacklist.roles`: Specifies the list of roles that users must not have any of in order to access the channel.
            -   By default, the `admin` channel is set to allow only users with the `admin` role.
    -   The login screen now remembers which users you have logged in with previously.
        -   Because tokens are saved on the device it is important to save users and only remove them if explicitly requested by the user.
    -   The `aux.line.style` tag's wall settting will now dynamically scale with bot height and bot stacking.
    -   The inventory viewport now no longer accepts panning input, it will now only zoom and rotate.
    -   Added in an `aux.line.style` tag that changes the design of the `aux.line.to` line.
    -   Added in a resize sheets button to set sheet's to full page width at all times.
    -   Added in an `aux.line.width` tag that changes the width of the `aux.line.to` but only the wall style for now.
    -   Resize the sheets button is now on the far left of the sheets buttons.
    -   Added a new `Make mod from selection` button to the sheet's buttons.
    -   Clicking off of the sheets will now always revert the selected item to an empty bot.
    -   Clicking the `enter` key on a selected tag will automatically open up the `new tag` input section.
    -   Clicking the `escape` key when the `new tag` input section is up will close the input section.
    -   The `new tag` input section will now be left alligned in the sheets.
    -   The tag section buttons will now appear below the bot content in the sheets.
    -   Moved the sheet's `Toggle Size` button to the right side of the sheet.
-   Bug Fixes
    -   Fixed `create()` to dissallow overriding `aux.creator` when a creator is specified.
    -   The center button will no longer effect the rotation in channel designer's viewport.
    -   'Enable AR' button no longer shows up in iOS Chrome which is currently unsupported.
    -   Fixed AR rendering for both AUX Designer and AUX Player.
    -   Fixed the login page to redirect to Channel Designer if the user refreshes the page while on the login screen.
    -   Fixed an issue that would cause `player.currentContext()` to be undefined if it was accessed inside `onConnected()`.
    -   Fixed the link to the `aux-debug` page in Channel Designer.
    -   Fixed an issue where formulas which had circular dependencies would cause other tags referencing the circular tag to not update.
    -   Fixed the parsing logic for filter tags to support curly quotes. (a.k.a. "Smart Quotes" that the iOS keyboard makes)
    -   Adding a new tag to a bot will now automatically focus the new tag whereas before it would not focus it.
    -   Fixed the file table to not interrupt the user's typing when tag value updates are processed.
-   Security Fixes
    -   Updated the `lodash` NPM package to `4.17.14` to mitigate [CVE-2018-16487](https://nvd.nist.gov/vuln/detail/CVE-2018-16487).

## V0.9.13

### Date: 07/10/2019

### Changes:

-   Improvements
    -   Reordered the context menu list to new specifications.
    -   Renamed several items in the context menu list: `Open Context` to `Go to Context` and `Select Context Bot` to `Edit Bot`.
-   Bug Fixes
    -   The `aux.context.locked` will now be properly initially set via the create context popup's tick box.

## V0.9.12

### Date: 07/09/2019

### Changes:

-   Improvements
    -   Added a rotation option to `player.tweenTo`, users can now define an `x` and `y` rotation to define which way the camera views the bot.
    -   New context popup opens with`aux.context.locked` set to false and the text has been change to `Lock Context`.
    -   Changed `aux.mod.tags` to `aux.mod.mergeTags`.
    -   Renamed `aux.movable="mod"` to `aux.movable="cloneMod"`.
    -   `isDiff` function no longer checks for `aux.mod.mergeTags` when determining weather a bot is a diff or not.
    -   Added the `aux.listening` tag to disable, a bot will accept shouts or whispers if this tage is set to true but ignore them it `aux.listening` is set to false.
    -   Removed the `context_` prefix of the default generated name of new contexts.
-   Bug Fixes
    -   The cube that appears on empty bot will now be properly sized.
    -   The center inventory button will now appear when intended.
    -   Fixed typo on the `Requesting site ID` text.
    -   First entered letter on a new bot's label not appearing had been resolved.
    -   The function `onCombine` should not trigger when dragging on a stack of bots but a warning message explaining this has been added it this is attempted.
    -   Dragging the inventory top to change its size will no longer cause the Google Chrome mobile app to refresh the page.
    -   Added in a tween override when user attempts input during a tween that will stop the tween immediately.

## V0.9.11

### Date: 07/01/2019

### Changes:

-   Improvements
    -   Added two new functions that can be used to open URLs.
        -   `player.goToURL(url)`: Redirects the user to the given URL in the same tab/window.
        -   `player.openURL(url)`: Opens the given URL in a new tab/window.
-   Bug Fixes
    -   Fix actions that edit files which get destroyed to not error and cause the rest of the action to fail.

## V0.9.10

### Date: 06/29/2019

### Changes:

-   Bug Fixes
    -   Make the sandboxed iframe fix check if the OS is iOS in addition to checking for Safari. This detects Chrome iOS and therefore applies the workaround.

## V0.9.9

### Date: 06/28/2019

### Changes:

-   Bug Fixes
    -   Make our minifier output ASCII so that Safari can load the web worker from a blob. (which apparently requires ASCII)

## V0.9.8

### Date: 06/28/2019

### Changes:

-   Improvements
    -   Can now click on and drag multiple files at a time, one for each VR controller.
-   Bug Fixes
    -   Fixed loading on Firefox browsers.
        -   Added special case for Firefox browsers to ignore the use of browser crypto since it seems to cause errors despite it being supported.
    -   Always render VR controllers, even if they are not in view of the camera.
        -   This makes sure that you can still see controller pointer lines and cursors even if you are holding the controller out of view.
    -   Fixed loading on Safari by allowing the sandboxed iframe to do more than it should be able to.
        -   Related Bug: https://bugs.webkit.org/show_bug.cgi?id=170075

## V0.9.7

### Date: 06/28/2019

### Changes:

-   Bug Fixes
    -   Inventory camera updates properly again in AUXPlayer.
    -   Added some basic regex URL validation to `aux.iframe` tag.

## V0.9.6

### Date: 06/28/2019

### Changes:

-   **Breaking Changes**
    -   Removed `@` and `#` expressions.
        -   This means that `@id` and `#id` will no longer work.
        -   Instead, use `getBots("#id")` and `getBotTagValues("#id")`.
-   Improvements
    -   The inventory now begins with a top down view.
    -   The center viewport button will now set the rotation to be top down.
    -   Inventory now begins with an increased zoom value.
    -   Manually control when we submit the frame to the VRDisplay
        -   This allows us to be able to do multiple rendering passes on the WebGL canvas and have them all appear in VR correctly.
        -   Before this fix, any elements that were rendered onto the WebGL canvas after the first pass were absent from VR. This was because the `THREE.WebGLRenderer` prematurely submitted the frame to the `VRDisplay`. This was a problem because it appears that the WebVR API ignores subsequent calls to the `VRDisplay.submitFrame` function until the current frame has passed.
    -   Added the `hasTag` function to allow users to check if the file has a specific tag on it.
    -   Moved formula calculations to a background thread.
        -   This helps get a more consistent framerate by running formulas in the background while the scene is rendering.
        -   As a result, the `window` global variable will not be available formulas.
            -   This means formulas like `window.alert()` or `window.location` or `window.navigator.vibrate()` will not work anymore.
            -   This also means that channels are more secure since you should no longer be able to write a formula that directly modifies bots in another channel. (no crossing the streams)
        -   The new system works by tracking dependencies between formulas.
            -   It looks for calls to `getTag()`, `getBot()`, `getBots()` and `getBotTagValues()` to track dependencies.
            -   It is fairly limited and does not yet support using variables for tag names. So `getTag(this, myVar)` won't work. But `getTag(this, "#tag")` will work.
            -   There are probably bugs.
        -   Additional improvements include showing the error message produced from a formula.
            -   If the formula throws an error then it will show up instead of the formula text.
            -   The UI has not been updated so you cannot scroll to read the full error message.
    -   Improved line performance.
    -   Improved label positioning to be more consistent.
    -   Improved users to share inventories, menus, and simulations when they are logged in with the same username.
    -   Old inactive users will now be deleted automatically to keep the data model clear of unused users.
        -   This only affects bots that have the `aux._user` tag set.
    -   Improved our usage of Vue.js to prevent it from crawling the entire game tree to setup property listeners.
        -   This reduces rendering overhead significantly.
    -   Changed the size of the inventory's dragging bar.
-   Bug Fixes
    -   Fixed rendering warning that was caused by `aux.line.to` if the line was too short.
    -   The context will now no longer allow for bot placement if it is not being visualized.
    -   The bot's label should now always appear on page reload.
    -   The bot sheet should now no longer have an incorrect layout upon adding a new bot.
    -   The config ID in sheets will now read as `config` and not `confi`.
    -   Switching contexts in AUXPlayer will now add the old context to the browser history so you can use the back and forward buttons to go back and forth.

## V0.9.5

### Date: 6/19/2019

### Changes:

-   Improvements
    -   `onGridClick()` is now supported in VR.
    -   Changed `mergeBall` tag to `mod`.
    -   Changed `tags` staring tag to `mod`.
    -   Changed `Clear Tags` to `Clear Mod`.
    -   Stop users from adding a blank or only whitespace tag.
    -   Changed `tags.remove()` back to `removeTags()`.
-   Bug Fixes
    -   All camera tweens will now snap to their final (and literal) target destination at the end of the tween.
    -   Bots will get destroyed when dragged over the trashcan in AUX Builder even if it is still on a context surface.
    -   `aux.context.rotation` tags are now being used in AUX Builder to apply rotation to contexts.
    -   Tags starting with `_user` and all other appropriate hidden tags will now correctly sort into the hidden tags section in sheets.
    -   Clearing an empty mod with an added tag on it now clears the added tag.
    -   `aux.label.size.mode` set to `auto` now sizes properly with the orthographic camera.
    -   The inventory in player will now no longer reset it's scale upon resizing the inventory.

## V0.9.4

### Date: 06/18/2019

### Changes:

-   Improvements
    -   Label rendering is now longer overdrawn on the main scene.
        -   This fixes issues with rendering labels in VR.
-   Bug Fixes
    -   Labels are now rendered in both the left and right eye in VR.
    -   Fixed flickering labels due to z-fighting with the geometry it was anchored to

## V0.9.3

### Date: 06/18/2019

### Changes:

-   Improvements
    -   Changed labels to read "Bot" instead of "File".

## V0.9.2

### Date: 06/18/2019

### Changes:

-   **Breaking Changes**
    -   We changed how tags are used in formulas. Now, instead of using the dot (`.`) operator to access a tag in a file, you must use the new `getTag(file, tag)` and `setTag(file, tag)` functions.
        -   For example, instead of:
            -   `this.aux.color = "red"`
        -   You would use:
            -   `setTag(this, "#aux.color", "red")`
        -   Likewise for getting tags:
            -   `alert(this.aux.color)`
        -   You should now use:
            -   `alert(getTag(this, "#aux.color"))`
-   Improvements
    -   Added several functions indended to replace the @ and # expression syntax.
        -   `getBot(tag, value)`, Gets the first file with the given tag and value.
        -   `getBots(tag, value (optional))`, Gets all files with the given tag and optional value. This replaces the `@tag(value)` syntax.
        -   `getBotTagValues(tag)`, Gets all the values of the given tag. This replaces the `#tag` syntax.
        -   `getTag(file, tag)`, Gets the value stored in the given tag from the given file. This replaces using dots (`.`) to access tags.
        -   `setTag(file, tag, value)` Sets the value stored in the given tag in the given file. This replaces using dots (`.`) to set tag values.
    -   Renamed several functions to use the "bots" terminology instead of "files".
        -   `getFilesInContext() -> getBotsInContext()`
        -   `getFilesInStack() -> getBotsInStack()`
        -   `getNeighboringFiles() -> getNeighboringBots()`
        -   `player.getFile() -> player.getBot()`

## V0.9.1

### Date: 06/13/2019

### Changes:

-   Improvements
    -   VR mode is reimplemented.
        -   On a VR device, you can enter VR mode by clicking on `Enter VR` in the menu.
        -   VR controllers can be used to click on files as well as drag them around in both AUX Player and AUX Builder.
        -   `onPointerEnter()` and `onPointerExit()` work for VR controllers in AUX Player.
    -   AR mode is back to its previous working state (along with inventory!)
    -   Changed the function tag `player.isBuilder()` to `player.isDesigner()`.
    -   Clicking on the same file as the selected file will now open the sheet if it has been closed.
    -   Added a `Select Context File` seciton in the workspace dropdown. This will select the file responsible for the workspace and open up it's sheet.
    -   Added ability to drag to change the height of the inventory viewport in the player.
    -   Added a new `aux.inventory.height` tag that when applied to the config file will set a default height of the player's inventory.
-   Bug Fixes
    -   Clicking on the same file as the selected file will no longer deselect the file in single selection mode.
    -   Fixed accidental double render when running in AUX Builder.

## V0.8.11

### Date: 06/07/2019

### Changes:

-   Improvements
    -   Removed unused top grid spaces of empty an empty file.
    -   The tag autocomplete is now in alphabetical order.
    -   The id tag value is now centered in the sheets.
    -   The `Clear Diff` section of the sheets has been renamed `Clear Tags`.
    -   The tooltip for the surface button has been changed from `create surface from selection` to `create surface` in mergeBall mode.
-   Bug Fixes
    -   Changed the resulting `diff-` id of file to `merge` when adding tag to empty file.
    -   Changed header of the create worspace popup from `Create Surface from Selection` to `Create Surface` when opened on a merge file.

## V0.8.10

### Date: 06/07/2019

### Changes:

-   Improvements
    -   Change `diff` key word to `merge` or `mergeBall`.
        -   EX: The tag function `aux.diff` has been changed to `aux.mergeBall` and `aux.diffTags` has been changed to `aux.mergeBall.tags` and the `diff` id tag value has been changed to `merge`.

## V0.8.9

### Date: 06/06/2019

### Changes:

-   Improvements
    -   Changed `diff.save` and `diff.load` to `diff.export` and `diff.import` respectfully.
    -   Changed function `saveDiff` to automatically include the `loadDiff` function within it to clean up the resulting output.
    -   `diff.save` will now return a cleaner JSON than it was before.
-   Bug Fixes
    -   Duplicate tags will now not show up in a closed tag section's tag count.
    -   Stopped additon of extra whitespace on left side of screen when multi selecting too many files.

## V0.8.8

### Date: 06/05/2019

### Changes:

-   Improvements
    -   Improved how diffs are created from files so that they don't contain any tags which are for contexts.
        -   This means that moving a file will only give you a diff of tags that are not related to a context.
        -   Examples are `aux.color`, `aux.label`, etc.
        -   As a result, applying the diff to a file won't cause it to be moved.
    -   The hidden tag section has been changed from `aux._` to `hidden`.
    -   The action and hidden tag sections will now appear when only one tag meets the criteria for the section.
    -   The add tag auto complete will now check for a match of the start if the string and not a substring.
    -   The add tag autocomplete will hide the `aux._` tags until `aux._` is input.
    -   When clicking the background in multi-file selection mode, it will deselect the files and keep a diff of the last selected.
    -   Improved file diffs to keep the existing diff selected after merging it into a file.
    -   Added tag `aux.inventory.color` to global file that allows the user to set the inventory background color in player.
-   Bug Fixes
    -   Fixed an issue that would cause file diffs to apply their context positions to other files.
    -   Clicking the `minus` button of the final file in sheets will now switch to diff without the `minus` or `unselect all` buttons that don't do anything.

## V0.8.7

### Date: 06/05/2019

### Changes:

-   Improvements
    -   Added the ability to show hidden tags by toglging hidden tag section instead of the hidden tags button which has been removed.
    -   Edited hexagon button to be filled and have a larger plus icon to improve uniformity.
-   Bug Fixes
    -   Tag `#` section will no longer remain if there are no tags fitting the criteria.

## V0.8.6

### Date: 06/05/2019

### Changes:

-   Improvements
    -   Added the ability to automatically convert curly quotes (`U+2018`, `U+2019`, `U+201C`, `U+201D`) into normal quotes (`U+0008`, `U+0003`).
-   Bug Fixes
    -   Fixed an issue where tag diffs would appear like normal files.
    -   Fixed an issue that prevented users from moving the camera when tapping/clicking on a worksurface.

## V0.8.5

### Date: 06/04/2019

### Changes:

-   Bug Fixes
    -   Fixed an issue that caused diffs to not be draggable from the mini file in the upper right hand corner of the screen.
    -   Fixed some conflicts between the default panel opening logic and the new dragging logic on mobile.
    -   Fixed an issue that prevented users from dragging file IDs out from the file panel on mobile.

## V0.8.4

### Date: 06/04/2019

### Changes:

-   Improvements
    -   Made AUX Builder remove any context-related tags when cloning/duplicating a file.
        -   This prevents diff files from magically appearing in other contexts when dragging them.
        -   It is accomplished by deleting any tag that is hidden (starts with an underscore) or is related to a context made by an `aux.context` tag in another file.
    -   Added `diff.save()` and `diff.load()` AUX Script functions.
        -   `diff.save(diffToSave)`: Takes the given diff and returns JSON that can be stored in a tag.
        -   `diff.load(diffToLoad)`: Renamed from `diff.create()`, `diff.load()` is now able to take some JSON and returns a diff that can be applied to a file using `applyDiff()`.
    -   Numbers in tags can now start with a decimal instead of having to start with a digit.
        -   For example, `.0123` is now allowed and equals `0.0123`.
    -   Added the ability to customize user colors via the following tags:
        -   `aux.color`: Setting this tag on a user's file will cause that user to be the given color.
        -   `aux.scene.user.player.color`: Setting this tag on the globals file will cause all users in AUX Player to appear as the given color.
        -   `aux.scene.user.builder.color`: Setting this tag on the globals file will cause all users in AUX Builder to appear with the given color.
    -   Made AUX Player users default to a yellow color instead of blue.
    -   Renamed the `globals` file to `config`.
    -   Renamed the following tags/actions:
        -   `aux.context.surface.{x,y,z}` -> `aux.context.{x,y,z}`
        -   `aux.context.surface.rotation.{x,y,z}` -> `aux.context.rotation.{x,y,z}`
        -   `aux._creator` -> `aux.creator`
        -   `aux.builders` -> `aux.designers`
        -   `onSave()` -> `onSaveInput()`
        -   `onClose()` -> `onCloseInput()`
    -   Changed the `"Switch to Player"` button text to be `"Open Context in New Tab"`.
    -   Changed the title of AUX Builder to `"Channel Designer"`.
    -   Improved the file table to automatically focus the first input for newly added tags.
    -   Added an `onDiff()` event that is triggered on the file that a diff was applied to.
        -   The `that` parameter is an object with the following properties:
            -   `diffs`: The array of diffs that were applied to the file.
-   Bug Fixes
    -   Fixed the color picker input to not error when the edited tag doesn't have a value.
    -   Fixed the color picker basic input subtype to have the correct width so that the colors line up properly.
    -   Fixed an issue with showing an input box during the `onSaveInput()` or `onCloseInput()` callback from another input.
    -   Added in ability to drag file or diff out of file selection dropdown button.
    -   The sheet section will now hide itself when dragging a file from it and reopen itself when the drag is completed.
    -   Changed `Create Workspace` button tooltip to `Create Surface from Selection`.
    -   Removed the `Destroy File` and `Clear Diff` buttons from an empty diff sheet.
    -   Removed the `Destroy File` and replaced it with the `Clear Diff` button on a non-empty diff sheet.
    -   Fixed `player.tweenTo()` from affecting the inventory camera if the target file doesnt exist in it.

## V0.8.3

### Date: 06/03/2019

### Changes:

-   Improvements
    -   Replaced `aux.context.surface` with `aux.context.visualize`
        -   This allows specifying how a context should be visualized in AUX Builder.
        -   The previous option only allowed specifying whether a context is visualized, not how.
        -   There are currently 3 possible options:
            -   `false`: Means that the context will not be visible in AUX Builder. (default)
            -   `true`: Means that the context will be visible in AUX Builder but won't have a surface.
            -   `surface`: Means that the context will be visible with a surface in AUX Builder.

## V0.8.2

### Date: 05/31/2019

### Changes:

-   Improvements
    -   Added `onGridClick()`
        -   Triggered when the user clicks on an empty grid space in AUX Player.
        -   Runs on every simulaiton.
        -   The `that` parameter is an object with the following properties:
            -   `context`: The context that the click happened inside of. If the click occurred in the main viewport then this will equal `player.currentContext()`. If the click happened inside the inventory then it will equal `player.getInventoryContext()`.
            -   `position`: The grid position that was clicked. Contains `x` and `y` properties.
    -   Added the `aux.builders` tag which allows setting a whitelist for AUX Builder.
        -   `aux.whitelist` and `aux.blacklist` still exist and can be used to whitelist/blacklist users across both AUX Builder and AUX Player.
        -   If `aux.builders` is present then only users in the builder list can access AUX Builder.
        -   If `aux.builders` is not present then AUX Builder falls back to checking the whitelist and blacklist.
    -   Added support for `aux.movable=diff`.
        -   This mode acts like `clone` but the cloned file is a diff.
        -   You can control the tags that are applied from the diff by setting the `aux.movable.diffTags` tag.
    -   Added `player.isBuilder()` function for AUX Script.
        -   Determines if the current player is able to load AUX Builder without being denied. For all intents and purposes, this means that their name is in the `aux.builders` list or that there is no `aux.builders` list in the globals file.
    -   Added `player.showInputForTag(file, tag, options)` function for AUX Script.
        -   Shows an input dialog for the given file and tag using the given options.
        -   Options are not required, but when specified the following values can be used:
            -   `type`: The type of input dialog to show.
                -   Supported options are `text` and `color`.
                -   If not specified it will default to `text`.
            -   `subtype`: The specific version of the input type to use.
                -   Supported options are `basic`, `advanced`, and `swatch` for the `color` type.
                -   If not specified it will default to `basic`.
            -   `title`: The text that will be shown as the title of the input box.
            -   `foregroundColor`: The color of the text in the input box.
            -   `backgroundColor`: The color of the background of the input box.
            -   `placeholder`: The placeholder text to use for the input box value.
    -   Added autofill feature to the add tag input box for improved tag adding.
    -   Center camera button is only shown when at a specified distance from the world center.
    -   Placed camera type toggle back inside the menu for both AUX Builder and AUX Player.
    -   Changed hexagon image to include a plus sign to make is match with other 'add item' buttons.
    -   Added ability to remove files from a search, will convert any remaining files into a multiselected format.
    -   Removed bottom left diff brush from builder. Diffs need to be dragged from their file ID in the sheets menu now.
    -   Changed the default placholder in the search bar from `search`, `[empty]`, and `[diff-]` to just be `search / run`.
    -   Edited the `RemoveTags()` function to allow it to use Regular Expressions to search for the tag sections to remove.

## V0.8.1

### Date: 05/29/2019

### Changes:

-   Improvements

    -   Added in the `RemoveTags(files, tagSection)` function to remove any tag on the given files that fall into the specified tag section. So triggering a `RemoveTags(this, "position")` will remove all tags such as `position.x` and `position.random.words` on this file.
    -   Added the `aux.destroyable` tag that prevents files from being destroyed when set to `false`.
    -   Made the globals file not destroyable by default.
    -   Reimplemented ability to click File ID in the sheet to focus the camera on it.
    -   Added the `aux.editable` tag that can be used to prevent editing a file in the file sheet.
    -   Added events for `onKeyDown()` and `onKeyUp()`.
        -   These are triggered whenever a key is pressed or released.
        -   The `that` parameter is an object containing the following fields:
            -   `keys` The list of keys that were pressed/released at the same time.
        -   See https://developer.mozilla.org/en-US/docs/Web/API/KeyboardEvent/key/Key_Values for a list of possible key values.
    -   Added new formula functions:
        -   `getFilesInStack(file, context)` gets the list of files that are in the same position as the given file.
        -   `getNeighboringFiles(file, context, direction)` gets the list of files that are next to the given file in the given direction.
            -   Possible directions: `left`, `right`, `front`, `back`.
            -   If a direction is not specified, then the function returns an object containing every possible direction and the corresponding list of files.
        -   `player.importAUX(url)` loads an .aux file from the given URL and imports it into the current channel.
    -   Improved the `whisper()` function to support giving it an array of files to whisper to.
    -   Set an empty diff file as the selected file if no other files are selected, this will allow new files to be dragged out drom this diff's id as a new file.
        -   Selection count is set to 0 in this instance as not files are meant to be shown as selected.
    -   Added a "Create Worksurface" button to the file sheet.
        -   This will create a new worksurface and place all the selected files on it.
        -   The worksurface will use the given context name and can be locked from access in AUX Player.
        -   The new worksurface file will automatically be selected.
        -   The system will find an empty spot to place the new worksurface.
    -   Added camera center and camera type buttons to lower right corner of AUX Builder and AUX Player.
        -   Inventory in AUX Player also has a camera center button.
        -   Camera center will tween the camera back to looking at the world origin (0,0,0).
        -   Camera type will toggle between perspective and orthographic cameras. The toggle button that used to do this has been removed from the main menus.

-   Bug Fixes
    -   Fixed `tweenTo` function not working after changing the camera type.
    -   Fixed the file sheet to not have a double scroll bar when the tags list becomes longer than the max height of the sheet.
    -   Fixed an issue that would add a file to the "null" context when dragging it out by it's ID.

## V0.8.0

### Date: 05/25/2019

### Changes:

-   Improvements
    -   Replaced 2D slot-based inventory with a full 3D inventory context view on the lower portion of the screen.
        -   You can drag files seamlessly in and out of the inventory and current player context.
        -   Inventory has seperate camera control from the player context.
        -   Inventory is now unlimited in capacity as it is just another 3d context to place files in and take with you.
    -   Added a tag section check for multiple action tags, will now compress them into the `actions()` section.
    -   Add a docker-compose file for arm32 devices.
    -   Add the ability to execute a formula and get file events out of it.
    -   Add a play button to the search bar that executes the script.
-   Bug Fixes
    -   Fixed ability to click on files with `aux.shape` set to `sprite`.
    -   Hide the context menu on mobile when clicking the background with it open.
    -   Refactored progress bars to be more performant.
    -   Progress bars no longer interfere with input.
    -   Allow queries to return values that are not null or empty strings.
    -   Remove context menu on mobile when clicking on background.
    -   Make users that are in AUX Player appear blue.

## V0.7.8

### Date: 05/23/2019

### Changes:

-   Bug Fixes
    -   Made adding a tag put the new tag in the correct position in the sheet so it doesn't jump when you edit it.
    -   Fixed the ability to see other players.

## V0.7.7

### Date: 05/23/2019

### Changes:

-   Improvements
    -   The show hidden tag button and new tag button have swapped places.
    -   The sheets section will automatically appear when the search bar is changed.
    -   New create new file button art has been implemented.
    -   Several tags have changed:
        -   `aux.context.movable` -> `aux.context.surface.movable`
        -   `aux.context.x` -> `aux.context.surface.x`
        -   `aux.context.y` -> `aux.context.surface.y`
        -   `aux.context.z` -> `aux.context.surface.z`
        -   `aux.context.grid` -> `aux.context.surface.grid`
        -   `aux.context.scale` -> `aux.context.surface.scale`
        -   `aux.context.minimized` -> `aux.context.surface.minimized`
    -   Added `aux.context.surface` as a way to determine if a surface should show up in AUX Builder.
        -   Defaults to `false`.
    -   Changed how contexts are configured:
        -   You can now configure a context by setting `aux.context` to the context.
        -   Previously, this was done by creating a special tag `{context}.config`.
    -   Added `aux.context.locked` as a way to determine if a context should be able to be loaded in AUX Player.
        -   Defaults to `true` for contexts that do not have a file that sets `aux.context` for it.
        -   Defaults to `false` for contexts that have a file that sets `aux.context` for it and do not have a `aux.context.locked` tag.
    -   Changed how the globals file is created:
        -   It no longer has a label.
        -   It is now movable by default. (but you have to put it in a context first)
        -   It now defines the "global" context instead of a random context.
        -   It is not in the "global" context by default. (so there's just a surface with no files)
-   Bug Fixes
    -   The tags in sheets will now be sorted aplhabetically on show/hide tag sections.

## V0.7.6

### Date: 05/21/2019

### Changes:

-   Improvements
    -   Tag compression now happens when there are at least 2 similar starting sections.
    -   Tag sections now begin with or are replaced by `#`.
    -   Tag sections now truncate if they are over 16 characters.
    -   Tag sections now begin all turned on when opening the sheets.
    -   Tag sections now account for hidden tags and only show a tag section button if the amount of visible hidden tags is greater than 2.
    -   Made the channel ID parsing logic follow the same rules we use for the URLs.
    -   Added a toast message that will be shown whenever a file is deleted via the file table or the trash can.
-   Bug Fixes
    -   Fixed the `isBuilder` and `isPlayer` helper variables.

## V0.7.5

### Date: 05/21/2019

### Changes:

-   Improvements
    -   Tag compression to the table for tags with 3 or more similar starting sections(The series of characters before the first period in the tag).
    -   Made switching contexts in AUX Player via `player.goToContext()` fast by not triggering a page reload.
    -   Forced each channel in AUX Player to display the same context as the primary context.
    -   Added in ability to drag a block out of the sheet's ID value.
    -   Added the `diff.create(file, ...tags)` function.
        -   This creates a diff that takes the specified tags from the given file.
        -   Tags can be strings or regex.
        -   The result can be used in `applyDiff()` or in `create()`.
        -   Example:
            -   `diff.create(this, /aux\..+/, 'fun')`
            -   Creates a new diff that copies all the `aux.*` and `fun` tags.
    -   Added the `player.currentContext()` function.
        -   This returns the context that is currently loaded into AUX Player.
    -   Added the `onPlayerContextEnter()` event.
        -   This is triggered whenever AUX Player loads or changes a context.
        -   The `that` variable is an object containing the following properties:
            -   `context` - the context that was loaded.
    -   Added convenience functions for accessing the first and last elements on an array.
        -   `array.first()` will get the first element.
        -   `array.last()` will get the last element.
-   Changes
    -   Changed the @ and # formula expressions to always return a list of values.
        -   The values will always be sorted by the ID of the file that it came from.
            -   For @ expressions this means that the files will be sorted by ID.
            -   For # expressions this means that the values will be sorted by which file they came from.
        -   Because of this change, users should now use the `.first()` function to get the first file returned from a query.
-   Bug Fixes
    -   Fixed the wording when adding and removing channels.

## V0.7.4

### Date: 05/20/2019

### Changes:

-   Improvements
    -   Added the `NODE_PORT` environment variable to determine which port to use for HTTP in production.
-   Bug Fixes
    -   Fixed SocketManager to build the connection url correctly.

## V0.7.3

### Date: 05/20/2019

### Changes:

-   Bug Fixes
    -   Updated sharp to v0.22.1

## V0.7.2

### Date: 05/20/2019

### Changes:

-   Bug Fixes
    -   Fixed an issue where the server would return the wrong HTML page for AUX Player.

## V0.7.1

### Date: 05/20/2019

### Changes:

-   Bug Fixes
    -   Fixed an issue with running AUX on a .local domain that required HTTPs.

## V0.7.0

### Date: 05/20/2019

### Changes:

-   Improvements
    -   Search bar will now always remain across the top of builder.
    -   Made the `aux.context.grid` tag not use objects for hex heights.
    -   Made `auxplayer.com/channel` load AUX Builder and `auxplayer.com/channel/context` load AUX Player.
    -   Added `onConnected()` and `onDisconnected()` events to notify scripts when the user becomes connected for disconnected from the server.
    -   Added `player.isConnected()` to help formulas easily determine if the player is currently connected.
        -   Works by checking the `aux.connected` tag on the user's file.
-   Bug Fixes
    -   Allow for the expansion and shrinking of hexes after they have been raised or lowered.
    -   Clicking on the diff bursh in builder will now make the sheets appear correctly.
    -   Selecting the file ID in builder will now no longer change the zoom that sent the camera too far away.
    -   Upon shrinking the hex grid, hexes will now remain if a file is on top of it.
    -   Clicking on a non centeral hex did not show correct raise and lower options, now it does.
    -   Fixed an issue that would cause a formula to error if evaluating an array which referenced a non-existant tag.
        -   In the test scenario, this made it appear as if some blocks were able to be moved through and other blocks were not.
        -   In reality, the filter was breaking before it was able to evaluate the correct block.
        -   This is why re-creating a file sometimes worked - because the new file might have a lower file ID which would cause it to be evaluated before the broken file was checked.
    -   Fixed an issue that would cause the formula recursion counter to trigger in non-recursive scenarios.

## V0.6.5

### Date: 05/10/2019

-   Improvements
    -   Added `aux.iframe` tag that allows you to embed HTML pages inside an AUX.
        -   Related iframe tags:
            -   `aux.iframe`: URL of the page to embed
            -   `aux.iframe.x`: X local position
            -   `aux.iframe.y`: Y local position
            -   `aux.iframe.z`: Z local position
            -   `aux.iframe.size.x`: Width of the iframe plane geometry
            -   `aux.iframe.size.y`: Height of the iframe plane geometry
            -   `aux.iframe.rotation.x`: X local rotation
            -   `aux.iframe.rotation.y`: Y local rotation
            -   `aux.iframe.rotation.z`: Z local rotation
            -   `aux.iframe.element.width`: The pixel width of the iframe DOM element
            -   `aux.iframe.scale`: The uniform scale of the iframe plane geometry

## V0.6.4

### Date: 05/09/2019

### Changes:

-   Changes
    -   Made cloned files **not** use the creation hierarchy so that deleting the original file causes all child files to be deleted.
-   Bug Fixes
    -   Fixed the "Destroy file" button in the file sheet to allow destroying files while searching.

## V0.6.3

### Date: 05/09/2019

### Changes:

-   Improvements
    -   Made cloned files use the creation hierarchy so that deleting the original file causes all child files to be deleted.
-   Bug Fixes
    -   Fixed an issue that caused clonable files to not be cloned in AUX Player.

## V0.6.2

### Date: 05/09/2019

### Changes:

-   Improvements
    -   Allow users to determine which side of the file they have clicked on by using `that.face` variable on an `onClick` tag.
    -   Removed `aux.pickupable` and replaced it with special values for `aux.movable`.
        -   Setting `aux.movable` to `true` means it can be moved anywhere.
        -   Setting `aux.movable` to `false` means it cannot be moved.
        -   Setting `aux.movable` to `clone` means that dragging it will create a clone that can be placed anywhere.
        -   Setting `aux.movable` to `pickup` means it can be moved into any other context but not moved within the context it is currently in (only applies to AUX Player).
        -   Setting `aux.movable` to `drag` means it can be moved anywhere within the context it is currently in but not moved to another context. (only applies to AUX Player).
    -   Added the ability to destroy files from the file sheet.
    -   Added the ability to display a QR Code from formula actions.
        -   Use `showQRCode(data)` and `hideQRCode()` from formula actions.
    -   Added the ability to create a new empty file from the file sheet.
        -   Doing so will automatically select the new file and kick the user into multi-select mode.
    -   Added the ability to whitelist or blacklist users by using `aux.whitelist` and `aux.blacklist`.
        -   For example, setting `aux.whitelist` to `Kal` will ensure that only users named `Kal` can access the session.
        -   Similarly, setting `aux.blacklist` to `Kal` will ensure that users named `Kal` cannot access the session.
        -   In the case of a name being listed in both, the whitelist wins.
-   Bug Fixes
    -   Fixed an issue where long tapping on a file would register as a click on mobile.
    -   Dragging a minimized workspace will no longer change its z value for depth, only its x and y.

## V0.6.1

### Date: 05/07/2019

### Changes:

-   Bug Fixes
    -   Fixed the Copy/Paste shortcuts to make `Cmd+C` and `Cmd+V` work on Mac.

## V0.6.0

### Date: 05/07/2019

### Changes:

-   Improvements

    -   Added an `aux.progressBar` tag that generates a progressbar above the file, this tag can be set to any value form 0 to 1.
        -   This new tag also has additionally: `aux.progressBar.color` and `aux.progressBar.backgroundColor` to color the progressbar's components.
        -   This tag also has: `aux.progressBar.anchor` to set the facing direction of the progress bar relative to the file.
    -   Added `aux.pickupable` to control whether files can be placed into the inventory in the player or not, will be true (able to be put in inventory) by default.
        -   If `aux.pickupable` is true but `aux.movable` is false, the file can still be dragged into the inventory without moving the file position. It can also be dragged out of the inventory by setting the file position only until is is placed, then not allowing position changes again as `aux.movable` is still false.
    -   Added the ability to load additional channels into an AUX Player channel.
        -   Channels can be loaded from any reachable instance of AUX Server. (auxplayer.com, a boobox, etc.)
        -   To add a channel to your AUX Player, simply open the hamburger menu and click "Add Channel".
            -   Enter in the ID of the channel you want to load.
            -   There are several options:
                -   A URL (`https://auxplayer.com/channel/context`)
                -   A remote context ID (`auxplayer.com/channel/context`)
                -   A local context ID (`channel/context`)
                -   A local channel ID (`channel`)
        -   To remove a channel, open the hamburger menu and click on the one you want to remove.
        -   Channels can also be loaded by putting them in the query string of the URL.
            -   This is done by adding a parameter named `channels` set to the ID of the channel that you want to load.
            -   For example, `channels=abc/test` will load the `abc/test` channel.
            -   As a result, the URL ends up looking something like this `https://auxplayer.com/channel/context?channels=abc/test&channels=other/channel`.
            -   Note that you can only add channels this way. You must go to the hamburger menu to remove a channel.
                -   Sharing URLs will cause all the channels you have loaded to show up for someone else but it won't remove any channels they already have loaded.
        -   Added several new formula functions:
            -   `superShout(event, arg)` performs a shout that goes to every loaded channel. This is the only way for channels to communicate with each other.
            -   `player.loadChannel(id)` loads the channel with the given ID.
            -   `player.unloadChannel(id)` unloads the channel with the given ID.
        -   Additionally, the following events are always sent to every channel:
            -   `onQRCodeScannerOpened()`
            -   `onQRCodeScannerClosed()`
            -   `onQRCodeScanned()`
            -   `onTapCode()`
        -   How it works
            -   Channels are loaded by creating files in the user's "simulation context".
                -   You can get the user's simulation context by using `player.getFile().aux._userSimulationsContext`.
            -   AUX Player looks for these files and checks if they have a `aux.channel` tag.
                -   For files that do, then the `aux.channel` tag value is used as a channel ID and then AUX Player loads it for each file.
                -   Files that don't are ignored.
            -   Note that because we have multiple channels loaded there are multiple user files and global files.
                -   This is fine because channels cannot lookup files that other channels have.
                -   Because of this, a user also has multiple simulation contexts.
                -   This works out though, because we merge all the simulation contexts and remove duplicate channels.
                -   When `player.unloadChannel(id)` is called, we only remove simulation files that are in the channel that the script is running in.
                -   As a result, if another channel has called `player.loadChannel(id)` with the same ID the channel will remain loaded because at least one channel has requested that it be loaded.
    -   Added in a tween for the zoom that fires once a file has been focused on, it will tween to file position then zoom to the set zoom value.
    -   Added `whisper(file, event, argument)` formula function that sends shouts to a single file.
    -   Added a `aux.version` tag to the globals file which will be used to help determine when breaking changes in the AUX file format occur.
    -   Added the ability to copy and paste file selections in AUX Builder.
        -   Pressing `Ctrl+C` or `Cmd+C` will cause the currently selected files to be copied to the user's clipboard.
        -   Pressing `Ctrl+V` or `Cmd+V` will cause the currently selected files to be pasted into the world where the user's cursor is.
        -   Does not interfere with normal copy/paste operations like copying/pasting in input boxes.
        -   If a worksurface is included in the user's selection the new worksurface will be duplicated from it.
            -   This allows you to do things like copy the context color.
            -   Any files that are being copied from the old worksurface to the new one will also maintain their positions.
    -   Added the ability to copy worksurfaces AUX Builder using the new `"Copy"` option in the context menu.
        -   Using the `Ctrl+V` keybinding after copying the worksurface will paste a duplicate worksurface with duplicates of all the files that were on the surface.
    -   Added the ability to drag `.aux` files into AUX Builder.
        -   This will upload them just like the upload option in the hamburger menu.
    -   Added `player.hasFileInInventory(file)` formula function that determines if the given file or list of files are in the current player's inventory.
        -   As a part of this change, it is now possible to use the other user-related functions in formulas.
    -   Moved the `handlePointerEnter` and `handlePointerExit` function logic to only work in `PlayerInteractionManager`.
    -   Added the `handlePointerDown` to `PlayerInteractionManager` so down events in general can be collected on the player.
    -   Clicking on the `Raise` and `Lower` options on the workspace dropdown will now effect the entrire workspace if it has been expanded.

## V0.5.4

### Date: 04/29/2019

### Changes:

-   Improvements
    -   Changed AUX Player's default background color to match the dark background color that AUX Builder uses.
    -   Changed the globals file to look like a normal file when created and be labeled as "Global".
    -   Updated all the formula functions to use the new naming scheme.
    -   Added the ability to drag worksurfaces when they are minimized.
        -   Setting `aux.context.movable` to `false` will prevent this behavior.
    -   Selecting an item in the inventory no longer shows a selection indicator.
-   Bug Fixes
    -   The inventory placeholders should now always appear square.
    -   Dragging an item out of the inventory will now always remove the image of that item in the inventory.

## V0.5.3

### Date: 04/26/2019

### Changes:

-   Bug Fixes
    -   Fixed an issue that would cause data loss on the server.
        -   The issue was caused by not cleaning up some resources completely.
        -   Because some services were left running, they would allow a session to run indefinitely while the server was running but were not saving any new data to the database.
        -   As a result, any changes that happened after the "cleanup" would be lost after a server restart.

## V0.5.2

### Date: 04/26/2019

### Changes:

-   Improvements
    -   Set builder's default background color to dark gray. Player remains the light blue.
    -   Changed the `onDragAny/onDropAny` actions to be `onAnyDrag/onAnyDrop`.
    -   `formula-lib.ts` has changed `isPlayerInContext` export to `player.isInContext`.
    -   `formula-lib.ts` has changed `makeDiff` export to `diff`.
    -   Made the mini file dots much smaller.
    -   Added the ability to show and hide a QR Code Scanner using the `openQRCodeScanner()` and `closeQRCodeScanner()` functions.
        -   Upon scanning a QR Code the `onQRCodeScanned()` event is triggered with the `that` variable bound to the scanned QR code.
        -   The `onQRCodeScannerOpened()` event is triggered whenever the QR Code Scanner is opened.
        -   The `onQRCodeScannerClosed()` event is triggered whenever the QR Code Scanner is closed.
    -   Moved the file sheet to the right side of the screen.
-   Bug Fixes
    -   Fixed an issue with trying to load a WebP version of the "add tag" icon in Safari.
        -   Safari doesn't support WebP - so we instead have to load it as a PNG.
    -   Fixed the proxy to return the original content type of images to Safari.
        -   Because Safari doesn't support WebP we can't automatically optimize the images.

## V0.5.1

### Date: 04/25/2019

### Changes:

-   Improvements
    -   Automatically log in the user as a guest if they attempt to got to as context without being logged in.
-   Bug Fixes
    -   Stopped a new Guest's username from saying `guest_###` upon logging into a new guest account for the first time.
    -   Fixed highlighting issues when dragging files around.
    -   Totally removed the AUX Player toolbar so that it doesn't get in the way of input events. (Was previously just transparent)
    -   Fixed an issue with files not responding to height changes on a hex when the config file wasn't in the same context.

## V0.5.0

### Date: 04/25/2019

### Changes:

-   Improvements
    -   Restricted onCombine feature to only fire in aux-player and restrict it from happening on aux-builder.
    -   Removed the `clone()` function.
    -   Improved the `create()` function to be able to accept lists of diffs/files.
        -   This allows you to quickly create every combination of a set of diffs.
        -   For example, `create(this, [ { hello: true }, { hello: false } ])` will create two files. One with `#hello: true` and one with `#hello: false`.
        -   More complicated scenarios can be created as well:
            -   `create(this, [ { row: 1 }, { row: 2 } ], [ { column: 1 }, { column: 2 } ])` will create four files for every possible combination between `row: 1|2` and `column: 1|2`.
            -   `create(this, { 'aux.color': 'red' }, [ makeDiff.addToContext('context_1'), makeDiff.addToContext('context_2') ])` will create two files that are both red but are on different contexts.
            -   `create(this, @aux.color('red'), { 'aux.color': 'green' })` will find every file that is red, duplicate them, and set the new files' colors to green.
    -   Improved how we position files to prevent two files from appearing at the same index.
        -   Creating new files at the same position will now automatically stack them.
        -   Stacking is determined first by the index and second by the file ID.
    -   Added a zoom property to the `tweenPlayerTo` function to set a consistent zoom on file focus.
    -   Moved the worksurface context menu options to files mode.
    -   Moved the channel name to the hamburger menu and added the QR Code to the menu as well.
    -   Worksurface improvements
        -   Removed the header in AUX Player so that only the hamburger menu is shown.
        -   Removed the option to enter into worksurfaces mode.
            -   If users are already in worksurfaces mode then they can still exit.
        -   Removed the ability to snap or drag worksurfaces.
        -   Removed the ability to change the worksurface color.
    -   Removed the change background color context menu.
    -   Made the globals file generate as a worksurface.
    -   File Sheet/Search improvements
        -   Removed the edit icon and replaced it with a search icon at the top right of the top bar.
        -   Added the ability to save a `.aux` file from the current selection/search.
        -   Moved the "+tag" button to the left side of the panel and added an icon for it.
        -   Added another "Add Tag" button to the bottom of the tags list.
        -   Added the ability to show the list of selected file IDs in the search bar.
-   Bug Fixes
    -   Stopped sheet closing bug from taking multiple clicks to reopen.

## V0.4.15

### Date: 04/22/2019

### Changes:

-   Improvements

    -   Added a basic proxy to the server so that external web requests can be cached for offline use.
        -   Only works when the app is served over HTTPS.
        -   Uses service workers to redirect external requests to the server which can then download and cache the resources.
            -   Shouldn't be a security/privacy issue because all cookies and headers are stripped from the client requests.
            -   As a result this prevents users from adding resources which require the use of cookies for authorization.
            -   A nice side-effect is that it also helps prevent advertisers/publishers from tracking users that are using AUX. (Cookie tracking and Browser Fingerprinting are prevented)
        -   Currently, only the following image types are cached:
            -   `PNG`
            -   `JPG`
            -   `GIF`
            -   `WEBP`
            -   `BMP`
            -   `TIFF`
            -   `ICO`
        -   Upon caching an image, we also optimize it to WEBP format to reduce file size while preserving quality.
    -   Added `onPointerEnter()` and `onPointerExit()` events that are triggered on files that the user's cursor hovers.
    -   Added a pre-commit task to automatically format files.
    -   Formatted all of the source files. (TS, JS, Vue, JSON, HTML, CSS)
    -   Added an option to the dropdown in aux-builder to jump to aux-player for the current context
    -   `formula-lib.ts` has added a `isPlayerInContext` function to determine if path is in the expected context in aux-player.
    -   `formula-lib.ts` has changed `tweenTo` function to `tweenPlayerTo` for better clarity on the function's use.

## V0.4.14

### Date: 04/19/2019

### Changes:

-   Improvements
    -   Users that join as a guest will now have a cleaner visible name of `Guest`.
    -   Removed the builder checkbox on the new workspace popup to make the feature cleaner.
    -   Added the ability to zoom to a file by tapping/clicking its ID in the file sheet.
    -   Added a couple script functions:
        -   `tweenTo(file or id)` causes the current user's camera to tween to the given file. (just like how the sheet does it)
        -   `toast(message)` causes a toast message to pop up with the given message. It will automatically go away after some time.

## V0.4.13

### Date: 04/18/2019

### Changes:

-   Improvements
    -   Can load external images by setting `aux.image` to an image url.
        -   **NOTE:** The remote server must be CORS enabled in order to allow retrieval of the image.
    -   Added `sprite` as an option for `aux.shape`.
        -   This is a camera facing quad that is great for displaying transparent images.
    -   Added several events:
        -   `onCreate()` is called on the file that was created after being created.
        -   `onDestroy()` is called on the file just before it is destroyed.
        -   `onDropInContext()` is called on all the files that a user just dragged onto a context. (`that` is the context name)
        -   `onDragOutOfContext()` is called on all the files that a user just dragged out of a context. (`that` is the context name)
        -   `onDropAnyInContext()` is called on all files when any file is dragged onto a context. (`that` is an object that contains the `context` and `files`)
        -   `onDragAnyOutOfContext()` is called on all files when any file is dragged out of a context. (`that` is an object that contains the `context` and `files`)
        -   `onDropInInventory()` is called on the file that a user just dragged into their inventory.
        -   `onDragOutOfInventory()` is called on the file that a user just dragged out of their inventory.
        -   `onDropAnyInInventory()` is called on all files when any file is dragged into the user's inventory. (`that` is the list of files)
        -   `onDragAnyOutOfInventory()` is called on all files when any file is dragged out of the user's inventory. (`that` is the list of files)
        -   `onTapCode()` is called on every file whenever a 4 digit tap code has been entered. (`that` is the code)
            -   It is recommended to use an `if` statement to filter the tap code.
            -   This way you won't get events for tap code `1111` all the time due to the user tapping the screen.
        -   All of the drag/drop events are triggered once the user is done dragging. (not during their drag)
    -   Added checkboxes the new workspace modal to allow users to set whether it should show up in builder, player, or both.

## V0.4.12

### Date: 04/17/2019

### Changes:

-   **Breaking Changes**
    -   Changed worksurfaces and player config files to use `{context}.config` instead of `aux.builder.context` and `aux.player.context`.
        -   This also allows people to specify formulas on a per-context basis.
        -   We call these new tags "config tags".
        -   For example, you can show the `hello` context in both AUX Builder and AUX Player by setting the `hello.config` tag to `true`.
        -   Because of this change, existing worksurfaces no longer work. To regain your worksurfaces, do a search for `@aux.builder.context` and then create a config tag for the worksurfaces that are found.
    -   Changed worksurface config values to use `aux.context.{value}` instead of `aux.builder.context.{value}`.
        -   Removing `builder` from the name makes it easier to understand that the tags are describing the contexts that the file is configuring.
    -   Renamed `aux._parent` to `aux._creator`.
    -   Moved functions that create file diffs to their own namespace.
        -   `xyzDiff()` is now `makeDiff.xyz()`
        -   so `addToContextDiff()` is now `makeDiff.addToContext()`
-   Bug Fixes
    -   Fixed an issue that would prevent some files from showing up in Aux Builder due to being created with incorrect data.
    -   Fixed the ability to shrink worksurfaces.
-   Improvements
    -   Added the ability to pass arguments in `shout()`.
        -   For example, you can pass the number 11 to everything that has a `handleMessage()` tag using `shout("handleMessage", 11)`.
    -   Added `isBuilder` and `isPlayer` variables to formulas.
        -   This allows formulas to tell whether they are being run in AUX Builder or AUX Player.
        -   Using these variables in combination with config tags allows specifying whether a context should show up in AUX Builder or AUX Player.
        -   For example, the `hello` context will only show up in AUX Builder when the `hello.config` tag is set to `=isBuilder`.
    -   Added the ability to pass an array of files to `clone()` and `destroy()`.
    -   Changed the generated context ID format from `aux._context_{uuid}` to `context_{short-uuid}`.
    -   Added `aux.mergeable` so control whether diffs can be merged into other files.
    -   Added `md-dialog-prompt` to `GameView` to allow users to set custom contexts for new workspaces.
    -   Removed the `_destroyed` tag. Setting it now does nothing.
    -   Aux Player now uses `aux.context.color` value as the scene's background color.
        -   If `aux.context.color` has no value or is undefined, then it will fall back to `aux.scene.color`.
    -   Made diff toolbar in AUX Builder transparent and Inventory toolbar in AUX Player mostly transparent (slots are still lightly visible.)
    -   Added a trash can that shows up when dragging a file.
        -   Dragging files onto this trash can causes the file to be deleted.
        -   Dragging a diff onto the trash can causes the diff to be cleared.
    -   Added support for `aux.label.anchor` to allow positioning of the label.
        -   Supported values are:
            -   top (default)
            -   left
            -   right
            -   front
            -   back
            -   floating (word bubble)

## V0.4.11

### Date: 04/12/2019

### Changes:

-   Improvements
    -   Updated mesh materials and scene lighting to provide a cleaner look and more accurate color representation.
    -   Dragging files off of worksurfaces no longer deletes them but simply removes them from the context.
    -   Functions:
        -   The `clone()` and `copy()` functions have been changed to accept the first parameter as the creator. This means instead of `clone(this)` you would do `clone(null, this)`. Because of this change, `cloneFrom()` and `copyFrom()` are redundant and have been removed.
        -   The `clone()` and `copy()` functions now return the file that was created.
        -   New Functions:
            -   `addToContextDiff(context, x (optional), y (optional), index (optional))` returns an object that can be used with `create()`, `clone()`, or `applyDiff()` to create or add a file to the given context.
            -   `removeFromContextDiff(context)` returns an object that can be used with `create()`, `clone()`, or `applyDiff()` to remove a file from the given context.
            -   `addToContext(file, context)` adds the given file to the given context.
            -   `removeFromContext(file, context)` removes the given file from the given context.
            -   `setPositionDiff(context, x (optional), y (optional), index (optional))` returns a diff that sets the position of a file in the given context.
            -   `addToMenuDiff()` returns a diff that adds a file to the user's menu.
            -   `removeFromMenuDiff()` returns a diff that removes a file from the user's menu.
        -   Other changes
            -   `create()`, `clone()`, and `createMenuItem()` all support using files as diffs.

## V0.4.10

### Date: 04/11/2019

### Changes:

-   Bug Fixes
    -   Fixed an issue that prevented shouts from adding menu items to the user's menu.
    -   Fixed an issue that caused all users to have hexes.

## V0.4.9

### Date: 04/11/2019

### Changes:

-   Bug Fixes
    -   Fixed a build error.
-   Other improvements
    -   Fudging orthographic camera user context position based on its zoom level. This is not a perfect implementation but does provide a better sense of “where” ortho are when using zoom.

## V0.4.8

### Date: 04/11/2019

### Changes:

-   Bug Fixes
    -   Fixed some broken tests.

## V0.4.7

### Date: 04/11/2019

### Changes:

-   Bug fixes
    -   Typing `=` into a cell should no longer cause issues.
-   Improvements
    -   Menus
        -   Files can now be added to the user's menu.
        -   The items will only show up in AUX Player.
        -   Several functions have been added to help with adding and creating menu items:
            -   `createMenuItem(category, label, actionScript, data (optional))` will create a new file and add it to the current user's menu.
            -   `destroyMenuItem(category)` will destroy any files in the current user's menu with the given category.
            -   `destroyAllMenuItems()` will destroy all files in the current user's menu.
            -   `addToMenu(file)` will add the given file to the current user's menu.
            -   `removeFromMenu(file)` will remove the given file from the current user's menu.
        -   In addition, the following tags control various properties on menu items.
            -   `aux.label` controls the text on the menu item.
            -   `aux.label.color` controls the text color of the menu item.
            -   `aux.color` controls the background color of the menu item.
            -   `onClick()` is called when the menu item is clicked.
            -   `aux.input` turns the menu item into an input that allows modification of the given tag name.
                -   Clicking on the menu item will show a dialog with an input box.
            -   `aux.input.target` indicates the file that the input tag should be set on.
                -   for example, setting `aux.input.target` to `=@name("joe")` will cause the input to change the tag on the file that has the `name` tag set to `joe`.
            -   `aux.input.placeholder` sets the placeholder text to use for the input box.
            -   `onSave()` is called after the user chooses to save their changes.
            -   `onClose()` is called after the dialog has been closed, regardless of whether the changes were saved or not.

## V0.4.6

### Date: 04/11/2019

### Changes:

-   Improvements

    -   Camera is now orthographic by default for both AUX Builder and AUX Player.
        -   There is a toggle button in the menu for builder and player that lets you toggle a perspective camera on/off.

## V0.4.5

### Date: 04/10/2019

### Changes:

-   Bug Fixes
    -   Fixed scrolling in the file panel.

## V0.4.4

### Date: 04/10/2019

### Changes:

-   Improvements:
    -   Diffballs
        -   The recent files list is now a "brush" that takes properties from the last file or tag that was modified.
        -   This means that you can now drag out a file on top of another file to paint the brush's tags onto another file.
        -   The effect is that you can copy and paste tags onto other files.
    -   File Selection
        -   The file panel now only shows the number of selected files when in multi-select mode.
        -   When in single select mode the "Unselect All" button is now a "Multi Select" button to transition to multi select mode.
        -   Hiding or showing the file panel no longer changes the file selection mode.
        -   Selecting the file brush at the bottom of the screen now opens the file panel to show the tags on the brush.
        -   When the brush is selected, the "Muti Select" button becomes a "Clear Diff" button which resets the brush to an empty file.

## V0.4.3

### Date: 04/09/2019

### Changes:

-   Improvements:

    -   Loading screen will show error if one occurs during load.
    -   Can close loading screen if error occurs by pressing the `DISMISS` button.

## V0.4.2

### Date: 04/09/2019

### Changes:

-   Added loading screen to Aux Builder and Aux Player.

## V0.4.1

### Date: 4/05/2019

### Changes:

-   Improvements
    -   File Selection
        -   There are now two file selection modes:
        -   Single select
            -   Users in single select mode are able to click files to automatically show the sheet for the selected file.
            -   Clicking in empty space will clear the selection.
            -   Holding control and selecting another file will add the clicked file to the user's selection and switch to multi-select mode.
            -   Closing the sheet or clicking "Unselect All" will cause the user's selection to be cleared.
        -   Multi select
            -   Works like the old way.
            -   Opening the sheet causes multi-select mode to be enabled.
            -   Alternatively, selecting a file while holding the control key will also cause multi-select mode to be enabled.
            -   While in multi select mode the sheet can be closed just like normal.
            -   Clicking "Unselect All" will cause the selection to be cleared and will switch back to single select mode.
    -   File Sheet
        -   Search
            -   The file sheet now includes a search icon that can be used to show a search bar.
            -   The search bar allows the user to type in formulas and see the results in realtime.
            -   Any files returned from the search are editable in the table.
            -   Other results (like numbers) are shown in a list.
            -   Using the `Ctrl+F` (`Cmd` is difficult to intercept) keyboard shortcut will open the sheet and automatically focus the search bar.
            -   Pressing `Enter` or the green checkmark next to the search bar will finish the search and automatically select any files returned from the search.

## V0.4.0

### Date: 4/04/2019

### Changes:

-   Bug Fixes:
    -   Fixed an issue with having multiple tabs open that caused the tabs to send events as each other.
        -   This was previously fixed but was re-broken as part of a bit of rework around storing atoms.
        -   The issue is that storage is shared between tabs so we need to make sure we're storing the data separately per tab.
        -   So the signatures were valid because they were sharing the same keys.
        -   Maybe something like a copy-on-write mechanism or splitting trees based on the site IDs could fix this in a way that preserves offline capabilities.
        -   Upon reload we would check local storage for currently used site IDs and pick one of the local site IDs that is not in use.
    -   Fixed an issue with scaling and user positions. The user positions were not being scaled to match the context that they were in.
    -   Made the server clear and re-create trees that get corrupted after a reload.
        -   This is a dangerous operation, we'll need to spend some dev time coming up with an acceptible solution to corrupted trees so that data doesn't get lost.
        -   Basically the issue is that we currently don't have a way to communicate these issues to users and make informed decisions on it.
        -   Also because of the issue with multiple tabs, we're always trying to load the tree from the server so we can't have the client send its state to recover.
        -   So, in the meantime, this is potentially an acceptible tradeoff to prevent people from getting locked out of simulations.
-   Other improvements

    -   Redirects
        -   Added the ability to redirect to `https://auxplayer.com` when accessing a context in a simulation.
        -   Added the ability to redirect to `https://auxbuilder.com` when accessing a simulation without a context.
    -   Dynamic client configuration
        -   The client now requests a configuration from the server on startup.
        -   This lets us handle some configuration tasks for the client at runtime from the server.
        -   Will be useful for managing URLs and other functionality for deployments to Raspberry PIs.
    -   Multi-line Editor
        -   Added the ability to show a multi-line text editor for tag values.
        -   This makes editing things like actions and formulas much easier.
    -   File Sheet Axis
        -   Improved the File Sheet to use CSS Grids instead of table elements.
        -   This gives us the capability to dynamically switch between row and column modes.
        -   Also gives us more control over sizing of elements and responsiveness.
    -   Inventory bar adjusts to mobile screen resolutions.
    -   Users are now represented as a semi-transparent square cone mesh.
    -   Scripting Improvements
        -   Added the ability to set tag values on files that are returned from `@` queries.
            -   For example, `@name('bob').name = 'joe'` changes the name of `bob` to `joe`.
            -   Caveats:
                -   Setting individual array values is not supported.
                -   So doing `this.colors[1] = 'blue'` would not change the second element of the `colors` tag to `blue`.
        -   Added the `aux._parent` tag that contains the ID of the file that a file is childed to.
        -   When `destroy(file)` is called all files that have `aux._parent` matching `file.id` will also be destroyed. This happens recursively.
        -   Added a new function `cloneFrom(file, ...newData)`.
            -   Similar to `clone(file, ...newData)` but sets `aux._parent` on the new file to `file.id`.
            -   The new file will have tags copied from `file` and the given list of objects.
        -   Added a new function `createFrom(file, data)`.
            -   Similar to `create(data)` but sets `aux._parent` on the new file to `file.id`.
            -   The new file will have tags from the given `data` parameter.

## V0.3.26

### Date: 4/01/2019

### Changes:

-   Bug Fixes
    -   Fixed worksurfaces to update when their `aux.builder.context` tag is updated.
-   Other improvements
    -   Improved the server to cleanup trees from memory that aren't in active memory.

## V0.3.25

### Date: 4/01/2019

### Changes:

-   Bug Fixes
    -   Fixed HTML Element targets not being captured as intended when using touch.
        -   This fixes inventory dragging for mobile.
    -   Fixed the ability to use indexer expressions in filters after @ or # queries.
        -   `=@nums()[0]` gets the first file with the `nums` tag on it.
    -   Fixed the ability to call functions in filters after @ or # queries.
        -   `=#nums().map(num => num + 10)` now works and produces a list of numbers where each number has 10 added to it.
    -   Fixed the ability to upload AUX files.
    -   Improved garbage collection so that it avoids expensive operations when there is nothing to remove.
    -   Fixed offline mode to work offline(!).
-   Other improvements
    -   Formulas now support using dots after @ or # queries. For example `=@name('bob').name` now works.
    -   Debug Page
    -   The debug page for AUX Builder has been moved to be after the simulation ID. So to access the debug page for `test` you would go to `https://auxbuilder.com/test/aux-debug`.
    -   The debug page now has a search bar that allows entering a formula to search through the file state.
    -   Added the ability for the debug page to search through destroyed files.
    -   Atom signatures are now only checked when adding individual atoms. This greatly improves loading performance.
    -   Refactored some of the logic around propagating file updates so that they can be more performant in the future.
    -   Destroying files by dragging them off of a worksurface or using the `destroy()` function in an action now uses the causal tree instead of setting the `_destroyed` tag to `true`. (Allows better garbage collection in the future)
    -   Improved first load performance by reducing the amount of work the browser needs to do to store a tree in IndexedDB.
    -   Improved performance for inserting atoms into the weave.

## V0.3.24

### Date: 3/28/2019

### Changes:

-   Features:
    -   Can drag files to and from user's inventory in AUX Player.
    -   Added support for cryptograhpically signing and verifiying events.
    -   Renamed `scale.x`, `scale.y`, and `scale.z` to `aux.scale.x`, `aux.scale.y`, and `aux.scale.z`.
    -   Added the ability to use `aux.scale` to uniformly scale the file.
-   Bug Fixes
    -   Use context.z position has an offset from the calculated display z position in Aux Builder.
        -   Making context.z act as an offset allows context.z value of 0 to place the file on the “ground” regardless of tile height in Aux Builder and always place the file on the ground in Aux Builder.
        -   No more file clipping issues due to grid planes being at different heights between Aux Builder and Aux Player.
    -   Don't clear out tags that end with `.x`, `.y`, or `.z` when dragging new files from the recent files list.
    -   Fixed an issue with trees that could cause sibling atoms to be ignored or ordered improperly.
-   Other Improvements
    -   Builder context file now defaults to flat, clear, and not movable.

## V0.3.23

### Date: 3/26/2019

### Changes:

-   Features
    -   Can drag and combine files in AUX Player.
-   Buf Fixes

    -   Can snap hexes together again as long as there is no file on it (currently this includes the builder context file as well).
    -   Fixed an issue that allowed files representing worksurfaces to be dragged even if `aux.movable` was set to `false`.
    -   Fixed an issue that allowed files to be stacked on top of invisible files that were representing users.

## V0.3.22

### Date: 3/26/2019

### Changes:

-   Bug Fixes
    -   Fixed an issue where atoms could be placed in the wrong spot.
    -   Fixed an issue with importing atoms where the tree could become invalid.
-   Other Improvements
    -   Added some core functionality for the infinite mathematical grid in AUX Player.

## V0.3.21

### Date: 3/24/2019

### Changes:

-   Bug Fixes
    -   Fixed an issue where the server would start handing out old site IDs after a restart.
    -   Added the ability to reject events that become corrupted while in transit.

## V0.3.20

### Date: 3/23/2019

### Changes:

-   Bug Fixes
    -   Fixed another scenario where duplicate atoms could be added to a weave.

## V0.3.19

### Date: 3/23/2019

### Changes:

-   Bug Fixes
    -   Fixed Weaves to prevent duplicate atoms from being added in specific scenarios.
        -   This would cause peers to reject changes from each other.
        -   If the issue happened on the server then every client would reject data from the server until the server was restarted.
        -   The restart would cause the server to reload the atoms from the database, eliminating any duplicates.
    -   Fixed signing out and signing back in on AUX Player to put the user back in the context they were previously in.
    -   Fixed an issue that caused users to be invisible the first time they signed into an AUX Player context.

## V0.3.18

### Date: 3/23/2019

### Changes:

-   Bug Fixes
    -   Fixed so that users can actually log out.
    -   Fixed AR mode in AUX Player.
-   Other Improvements
    -   Added a progress spinner to the login pages.
    -   Added lerping to the user meshes so the position updates look more natural.

## V0.3.17

### Date: 3/22/2019

### Changes:

-   Bug Fixes
    -   Fixed so that updates are only sent every 1/2 second instead of up to every frame.

## V0.3.16

### Date: 3/22/2019

### Changes:

-   Bug Fixes
    -   Fixed an issue that would cause two browser tabs to go to war over which was the real tab for that user.
    -   Fixed an issue that would cause two browser tabs to potentially become inconsistent with each other because they were sharing the same site ID.
-   Other Changes
    -   Added a couple extra logs to MongoDBTreeStore.
    -   Added additional safegards against invalid events.

## V0.3.15

### Date: 3/22/2019

### Changes:

-   Bug Fixes
    -   Fixed an issue that prevented users from creating new simulations.
    -   Fixed an issue that caused duplicate files to be created in the game view.
    -   Fixed issues with logging in as the same user from different devices.
    -   Fixed an issue that would cause newly created trees to have garbage collection disabled.
-   Other Improvements
    -   Improved word bubble performance.
    -   Improved performance when loading large causal trees.
    -   Added additional validations when importing trees to prevent errors down the road.
    -   Improved the server to add a root atom if loading a tree that has no atoms.

## V0.3.14

### Date: 3/22/2019

### Changes:

-   Bug Fixes
    -   Fixed CausalTreeServer to save imported atoms.
    -   Fixed CausalTreeServer to not re-store atoms each time it loads the tree from the database.
    -   Make CausalTree export version 3 trees.
    -   Make CausalTree collect garbage after importing.
-   Other Changes
    -   Enable some debug logs.

## V0.3.13

### Date: 3/21/2019

### Changes:

-   Bug Fixes
    -   Reduced memory usage of worksurfaces. This makes it easier to create large worksurfaces.
    -   Fixed not being able to drag the camera around when tapping/clicking on a worksurface while in files mode.
    -   Added indexes to MongoDB collections so that queries won't be so slow.

## V0.3.12

### Date: 3/21/2019

### Changes:

-   Bug Fixes
    -   Fixed issues with slowdowns caused by continually re-saving the entire history.
    -   Fixed several performance issues related to labels and word bubbles.
    -   Changed the branding to AUX Builder from File Simulator.
    -   Fixed several issues with files and contexts in AUX Player.
        -   Files marked as `_destroyed` now no longer display.
        -   Fixed a loading order issue that would occur when a file was its own context.
        -   Fixed an issue that would cause the player to ignore the file removed event for the context file.
    -   Fixed Word Bubbles so that they scale with labels when `aux.label.size.mode` is set to `auto`.
-   AUX Player Improvements
    -   Users now show up inside contexts in both AUX Builder and AUX Player.
    -   The `_lastActiveTime` tag is now per-context. (i.e. `context_a._lastActiveTime`)
-   AUX Builder Improvements
    -   Added the ability to fork simulations.
-   Other Improvements
    -   Added the ability to transparently upgrade our storage formats.
        -   Works for both MongoDB and IndexedDB.
    -   Made the server respond to the local IP Addresses by default in Development mode.
        -   This makes it easier to do development with a mobile device.
        -   Use `npm run watch:player` to have it serve the AUX Player by default. Otherwise it will serve the AUX Builder.
    -   Improved formula query expresions to support tags with dots in them.
        -   Before you would have to wrap the tag in a string.
        -   Now you can simply do `@aux.label` or `#aux.label` as long as each part is a valid [JS identifier](https://developer.mozilla.org/en-US/docs/Glossary/Identifier).

## V0.3.11

### Date: 3/19/2019

### Changes:

-   Bug Fixes
    -   Fixed dragging worksurfaces while in files mode.
    -   Fixed an issue in Aux Player that caused a file to still be visible even if it was destroyed.
    -   Fixed a login issue that would cause the user to get stuck in a redirect loop.
    -   Fixed shouts.
    -   Fixed AUX File upload to overwrite existing state instead of trying to merge the two trees.
        -   This allows us to keep better consistency across multiple devices.
    -   Fixed user labels.
-   Formula Improvements
    -   Improved formulas allow using normal dot syntax for tags with dots in them.
        -   This means you can now do `this.aux.color` instead of `this['aux.color']`
        -   As a result of this change, primitive values (number, string, boolean) are converted to objects.
        -   So to do equality comparisions you must use the `==` operator instead of either `!` or `===`.
        -   Numerical operators and other comparision operators still work fine.
        -   You can alternatively use the `valueOf()` function to convert the object back into a primitive value.
    -   Added the ability to change a file value simply by changing it.
        -   This means instead of doing `copy(this, { "aux.color": "red" })` you can now do `this.aux.color = "red"`.
        -   Additionally, we no longer destroy files by default.
        -   This means that the destroy/recreate pattern is basically deprecated. This pattern worked in simple scenarios, but for more complex scenarios it could easily cause race conditions where duplicate files are created because users clicked the same file at the same time.
-   Other Improvements
    -   Improved the `goToContext()` formula function to be able to accept a single parameter that indicates the context to go to.
        -   The function will infer the current simulation ID from the URL.

## V0.3.10

### Date: 3/18/2019

### Changes:

-   Fixed aux upload.

## V0.3.9

### Date: 3/18/2019

### Changes:

-   Fixed Aux Player file added event ordering.
-   Reworked actions function to take an arbitrary number of files.
-   Added ability to have tag filters that match everything.
-   Added `shout` formula function.
    ```
    shout(eventName)
    ```
-   Added `goToContext` formula function.
    ```
    goToContext(simulationId, contextId)
    ```
-   Calling `onClick` action on file that gets clicked by the user in Aux Player.
-   Fixed Aux Player showing destroyed files.

## V0.3.8

### Date: 3/18/2019

### Changes:

-   Changed configurations to allow auxplayer.com and auxbuilder.com

## V0.3.7

### Date: 3/17/2019

### Changes:

-   Added InventoryContext to hold onto user’s inventory data much in the same way Context3D does (WIP). Ported over some MiniFile stuff from Aux Projector to get inventory display framework up (WIP).
-   Renamed pointOnGrid to pointOnWorkspaceGrid for clarification.

## V0.3.6

### Date: 3/15/2019

### Changes:

-   Changed to using Causal Trees for history.
    -   **This is a breaking change**
    -   This gives us the ability to support offline mode and keep action history.
    -   Because of how the system is designed, every merge conflict can be resolved in a reasonable manner.
    -   This is a new storage format, so data needs to be migrated.
    -   This is also fairly new, so it may have some weird bugs.
-   Removed file types.
    -   **This is a breaking change**
    -   This allows any file to visualize any grouping of files. (e.g. look like a worksurface)
    -   As a result, the only difference between a file and a worksurface is what tags the file has.
    -   This means that new worksurfaces will have a file on them by default. This file is the data for the worksurface.
    -   To create a workspace:
        -   Make a file that has `builder.context` set to any value.
        -   This value is the context that the file is visualizing.
        -   _To make other files show up in this context you simply create a tag with the same name as the context as set its value to `true`._
        -   **Note that when you create a worksurface in worksurface mode we do this for you automatically.**
    -   A couple tags were changed:
        -   `_position`
            -   Split into 3 different tags. (x, y, z)
            -   To change the position of a file you use `{context}.x`, `{context}.y`, and `{context}.z` as the tag names.
        -   `_workspace`
            -   Now to place a file on a workspace you set the `{context}` tag to `true`
        -   All existing tags have been moved to the `aux` namespace.
            -   This affects `color`, `scale`, `stroke`, `line`, `label`, `movable`, and `stackable`.
            -   They have been changed to `aux.color`, `aux.scale`, `aux.stroke`, `aux.line`, `aux.label`, `aux.movable`, and `aux.stackable`.
        -   `_hidden`
            -   This option has been removed in favor of setting the `aux.color` tag to `transparent` or `clear`.
            -   To remove the lines you simply need to set the `stroke.color` tag to `transparent`/`clear`.
    -   Several new tags were added:
        -   `builder.context`
            -   Setting this to a value will cause the file to visualize the context that was specified.
            -   This means appearing like a worksurface and showing any files that have the related `{context}` tag set to `true`.
        -   `builder.context.x`, `builder.context.y`, `builder.context.z`,
            -   These tags specify the X, Y, and Z positions that the center of the worksurface is placed at.
        -   `builder.context.scale`
            -   This tag specifies the scale of the worksurface. (how big it is)
        -   `builder.context.grid.scale`
            -   This tag specifies the scale of the grid relative to the worksurface. (how big the grid squares are)
        -   `builder.context.defaultHeight`
            -   This tag specifies how tall the hexes on the worksurface are by default.
        -   `builder.context.size`
            -   This tag specifies how many hexes from the center the worksurface contains.
        -   `builder.context.minimized`
            -   This tag specifies whether the worksurface is minimized.
        -   `builder.context.color`
            -   This tag specifies the color that the worksurface is.

## V0.3.5

### Date: 2/26/2019

### Changes:

-   Fixed AR mode.
-   Restoring original background color when exiting AR mode.

## V0.3.4

### Date: 2/25/2019

### Changes:

-   Added stub for AUX Player.
-   Added subdomains for File Simulator (projector.filesimulator.com) and AUX Player (player.filesimulator.com).
-   Lots of file reorganization.
    -   `aux-projector` and `aux-player` are now togethor underneath `aux-web` along with any other common/shared files.
-   Fixed combining.

## V0.3.3

### Date: 2/21/2019

### Changes:

-   Implemented a word bubble to help make file labels more readable.

## V0.3.2

## Data: 2/21/2019

### Changes:

-   Nothing, just trying to get npm flow setup.

## V0.3.1

### Date: 2/20/2019

### Changes:

-   Added the ability to delete files by dragging them off a workspace.
-   Fixed the `destroy()` function in action scripts.

## V0.3.0

### Date: 2/14/2019

### Changes:

-   Added a recursion check to the formula evaluation code to prevent infinite loops from locking up the system.

## V0.2.30

### Date: 2/13/2019

### Changes:

-   Added Aux Debug page that can be reached by prepending `/aux-debug/` to your simulation id in the url.
    -   This page presents the AUX data in its raw JSON form and is updated live when changes arrive from the server.
    -   If you wanted to see the raw data for a simulation called `RyanIsSoCool` you would go to: `filesimulator.com/aux-debug/RyanIsSoCool`.
-   Add the ability to drag a stack of files
    -   For some reason the stack doesn't always move at the same time.
    -   It's some weird issue with not updating them fast enough or something.
-   Debounce updates to the recents list so that we're not forcing re-renders of the mini files all the time
-   Fix so that dragging new files doesn't cause a ton to get created
-   Cause formulas to be run when evaluating filters
    -   This also fixes the issue of numbers and true/false values not matching filters
-   Allow combining files that were just dragged from the file queue
-   Hide files without workspaces

    -   Also log out the file ID when this happens.

## V0.2.29

### Date: 2/13/2019

### Changes:

-   Fixed workspace mesh not updating properly.
-   Remove workspace if size is 0.
    -   Only allow shrinking of a workspace to 0 if there are no files on the workspace.
-   Implemented cleanup of a file's arrows/lines when it is destroyed.

## V0.2.28

### Date: 2/12/2019

### Changes:

-   Make the recent files list use 3D renders of the actual files.
-   Fixed issues with the lines not updating when worksurfaces minimize.
-   Disabled shadows.

## V0.2.27

### Date: 2/11/2019

### Changes:

-   Fix the weirdest bug that was caused by an internal error in Vue.js.
    -   It would do something to stop the touch events from being emitted.
    -   I'm not sure how it did that. Maybe changing focus or something.

## V0.2.26

### Date: 2/11/2019

### Changes:

-   Fixed touch scrolling.
-   Fixed an issue that would prevent immovable files from being dragged off of the recent files list.
-   Fixed an issue that allowed players to place files on minimized worksurfaces.
-   Fixed an issue that allowed minimized worksurfaces to snap together.
-   Made the recents list have 3 files at most.
-   Made files in the recents list not duplicate as long as their normal values are the same.
-   Made selecting a file in the recents list move the selected file to the front.
-   Made the first file in the list larger than the others.
-   Made dragging a file from the recents list not move the dragged file to the front of the list.

## V0.2.25

### Date: 2/11/2019

### Changes:

-   Added the first version of the file toolbar.
    -   This is a list of the user's recently edited files.
    -   Users can select a file from the toolbar to tap and place.
    -   They can also click and drag files out into the world.
-   Made minimized hexes 1/3 the scale of normal hexes.
-   Added the ability to minimize hexes while in file mode.
-   Moved extra buttons like the AR mode to the app sidebar.
-   Made the login email box into a name box.
-   Fixed destroyed blocks not dissapearing.
-   Made the tag input field use a placeholder instead of filling with actual text.
-   Fixed some input issues.

## V0.2.24

### Date: 2/8/2019

### Changes:

-   Scaled down color picker, removed scrolling, and made it slightly wider to accommodate mobile screens.
-   It is now possible to close the Color Picker by tapping on empty space (it will no longer open immediately when tapping of of it).
-   Allow camera dragging when performing click operation on file that is incompatible with the current user mode.
-   Prevent the user from changing the background color when in AR mode.
-   Added the ability to see other people and what they are looking at.
-   Added the ability to minimize worksurfaces.
    -   While minimized they can still be dragged around but changing the size and height is not allowed.
    -   The color can still be changed though.
-   Fixed an issue where everyone would try to initialize the globals file with the default color and get a merge conflict if it was different.

## V0.2.23

### Date: 2/7/2019

### Changes:

-   Made the info box default to closed.
-   Added initial version of WebXR support.
    -   Note that this is Mozilla's old crotchety WebXR and not the official standardized version.
    -   As such, it only works in Mozilla's WebXR Viewer app thing.
    -   Hopefully it doesn't break WebVR support.
-   Changed color picker to swatches style.
-   Can only change scene background color while in workspaces mode.
-   Changed `stroke.linewidth` to be `stroke.width`.

## V0.2.22

### Date: 2/7/2019

### Changes:

-   Color Picker component is now more generic. It invokes a callback function every time the color value changes that you can use to get the color value.
-   Made the QR code larger.
-   Change the scene’s background color by clicking on it and using the color picker.
-   Make basically all the text gray (title bar text, mode switch, add buttons, and the hamburger).
-   Changed color picker type to Compact style.

## V0.2.21

### Date: 2/7/2019

### Changes:

-   Changed the top bar and other buttons to have a white background.
-   Changed the red badge on the pencil to be a neutral gray.
-   Changed the actions icon.
-   Added a grid that is visible in hex edit mode.

## V0.2.20

### Date: 2/7/2019

### Changes:

-   Added color picker component.
-   Can change workspace color using color picker from the context menu.
-   Inverted touch input vertical rotation.
-   Clamping vertical rotation so that you can’t rotate underneath the ground plane.

## V0.2.19

### Date: 2/6/2019

### Changes:

-   Added `stroke.linewidth` to control how thick the stroke lines are.
-   Removed the Skybox.
-   Added the ability to change the vertical tilt of the camera by using two fingers and panning up and down.
-   Reworked the files panel to be easier to use.
    -   Added "+action" button for creating actions.
    -   Moved the "+tag" and "+action" buttons above the file table.
    -   Moved the "Clear selection" button to the header row on the file table.
    -   It still needs some of the scrolling features like not scrolling the header while scrolling the body of the table but for the most part it's done.
    -   Also needs the auto-zoom feature for users. After looking at possible implementations I've discovered that it should be easier to do this when the "seeing other people" update arrives.

## V0.2.18

### Date: 2/5/2019

### Changes:

-   Button polling is now implemented in `InputVR` for vr controllers: `getButtonDown`, `getButtonHeld`, `getButtonUp`.
-   Replaced `GameView.workspacePlane` with mathematical plane for workspace dragging.
    -   This fixes not being able to drag workspaces after we disabled the ground plane mesh.
-   Forcing touch input when being used on a VR capable device in non-VR mode. This fixes traditional browser input on devices like the Oculus Go.

## V0.2.17

### Date: 2/5/2019

### Changes:

-   Moved VR controller code to `InputVR` class.
-   Forcefully disconnecting the controller when exiting VR, this fixes bug with GamePad API when returning to VR mode.
-   Disabled visibility of scene’s ground plane.
-   `ControllerMesh` is now a special `Object3D` that is added to the root controller `Object3D` node.

## V0.2.16

### Date: 2/5/2019

### Changes:

-   Controller is represented as a red pointer arrow. It doesnt not currently allow you to interact yet.
-   Disabling shadows when in VR. Shadows are a significant performance cost in its current state, disabling them gives us 20-30+ fps boost in VR.
-   VR button is now hidden when WebVR is not detected.

## V0.2.15

### Date: 2/5/2019

#### Changes:

-   Changed the default cube color to be white.
-   Changed the default cube outline color to gray instead of invisible.
-   Fixed an issue with action filters where some values weren't able to be matched to a filter.
    -   This happened for some tag values that would be parsed from strings into their semantic equivalents.
    -   For example, `"true"` would get converted to `true` and `"123.456"` would get converted to `123.456`.
    -   This conversion was being ignored for filter values, so they would never match in these scenarios.
-   Fixed an issue with action scripts where copying a file would not copy its formulas.
-   Improved the `copy()` function used in action scripts to be able accept any number of arguments.
    -   This allows cascading scenarios like `copy(this, that, @name("joe"), @name("bob"))`.

## V0.2.14

### Date: 2/4/2019

#### Changes:

-   Added `scale.x`, `scale.y`, and `scale.z` tags to allow changing the scale of the cubes.
    -   `x` and `y` are width and thickness. `z` is height.
-   Dragging worksurfaces now no longer snaps to the center but stays relative to the cursor position.
-   Added `label.size` and `label.size.mode` tags.
    -   `label.size` sets the size of the label. Setting it to 1 means the default size and setting it to 2 means twice the default size.
    -   Setting `label.size.mode` to `"auto"` causes the label to appear a constant size no matter where the user's camera is in the scene.
-   Changed the renderer settings to render the 3D scene at the full device resolution.
    -   This will likely increase the accuracy of rendering results but may also cause performance to drop due to rendering a lot more pixels.
    -   Was previously using the browser-default pixel ratio.
-   Added beta support for Web VR devices.
-   Fixed an issue where worksurfaces that did not have default heights and were merged into other worksurfaces would cause those tiles to incorrectly appear with a height of `0`.
    -   The worksurfaces that did not have default heights were from old versions that did not allow changing heights.
-   Added the number of selected cubes to the info box toggle

## V0.2.13

### Date: 2/1/2019

#### Changes:

-   Camera now handles going from two touch -> one touch without jumping around.
-   Removed time instance in `Time.ts`.
-   Input and Time are both updated manually through `GameView`, we need less `requestAnimationFrame` calls when possible.
-   Fixed bug in `Input` that would cause touches to overwrite old ones on browsers that reuse `TouchEvent` identifiers.
-   Remaining `TouchData` finger indexes get normalized when touches are removed.
    -   i.e. if there are two touches and touch 0 gets removed, then touch 1 becomes touch 0.

## V0.2.12

### Date: 2/1/2019

#### Changes:

-   Added `#stroke.color` which sets an outline on the cube.
-   Added the ability to download `.aux` files.
-   Added the ability to upload `.aux` files into the current session.
-   Changed the URLs to not use `#`. (breaking change!)
-   Changed the home screen to be the root path (`/`) so sessions are now just `filesimulator.com/mysession`. (breaking change!)
-   Changed the login screen to be at `/login`. (So `login` is not a valid session ID anymore) (breaking change!)
-   Fixed an issue where destroyed objects were being returned in action script queries.
-   Fixed an issue that allowed files to be combined with themselves. (Sorry Jeremy!)
-   Fixed an issue where offline users would always overwrite file `_index` values if the index was at `0.`
-   Minor changes:
    -   Add a "continue as guest" button.
    -   Replace "File Simulator" with the session code unless they are in the default session.
    -   Disable auto-capitalization and autocorrect on the input fields.
    -   Change the "Add worksurface" and "Add file" buttons to just be a "+" icon.
    -   Change the mode switch to use icons instead of text for the label.
    -   Make the mode switch always appear white.
    -   Remove color integration from FileValue.
    -   Change "Nuke the site" to something a little more friendly.
    -   Change "+ New Tag" to "+tag".
    -   Change the deselect file button to a grey color.
    -   Change the info box header to "Selected Files".
    -   Change the info icon to a pencil icon.

## V0.2.11

### Date: 1/31/2019

#### Changes:

-   Changed the "X" used to deselect files into a "-" sign.
-   Added the ability to show a QR code linking to the session the current user is in.

## V0.2.10

### Date: 1/31/2019

#### Changes:

-   Added two different modes to help control what the user is interacting with
    -   The "Files" mode allows dragging files and making new files.
    -   The "Worksurfaces" mode allows dragging worksurfaces, making new worksurfaces, and interacting via clicking on them.
-   Re-added the ability to combine files
    -   Dragging a file onto another file will combine them if possible.
    -   If no filters match then the files will stack.

## V0.2.9

### Date: 1/31/2019

#### Changes:

-   Camera zooming with trackpad pinching is now supported.
-   Input now handles `WheelEvent` from the browser.
    -   `getWheelMoved()` - Returns true when wheel movemented detected.
    -   `getWheelData()` - Return wheel event data for the current frame.

## V0.2.8

### Date: 1/31/2019

#### Changes:

-   Disabled double-tap to zoom functionality that is added by iOS and Android by default.
-   Fixed an issue where files would all appear in the same spot upon first load of a session.
-   Added the Session ID to the top header.
-   After logging in, the user will now be redirected back to the session they first tried accessing.
-   Fixed some typos.

## V0.2.7

### Date: 1/30/2019

#### Changes:

-   Added `line.to` and `line.color` tags. `line.to` creates an arrow that points from the source file to the target file. An array of files is also supported.
-   Added formula support for `label`, `label.color`.
-   Added some functions to `FileCalculations` to help with handling of short file ids:
    -   `getShortId` - Return the short id for the file.
    -   `fileFromShortId` - Find file that matches the short id.
    -   `filesFromShortIds` - Find files that match the short ids.
-   Disabled depth buffer writing for the new SDF rendered font.
-   Running `updateMatrixWorld` function for `FileMesh` when its position is updated.
    -   This allows child objects to have accurate world positioning the moment its parent is moved instead of waiting for ThreeJS to run the next render update frame.

## V0.2.6

### Date: 1/28/2019

#### Changes:

-   Improved the game window to resize the renderer and camera automatically
-   Improved how the files window scales for small devices
-   Move the toolbar into a floating action button
-   Closing the info box now shows an icon in its place that can be used to reopen it
-   Selecting/changing files no longer re-opens the info box
-   Tags that the user adds to the info box are no longer automatically hidden

## V0.2.5

### Date: 1/28/2019

#### Changes:

-   Rotation with touch input now spins in the correct direction.
-   3D text rendering is now done with SDF (Signed Distance Field). This gives us a much cleaner and crisper text representation.
-   Added `label.color` tag that allows you to change the color of the label text.

## V0.2.4

### Date: 1/28/2019

In this version we improved workspaces and made other minor quality of life improvements.

#### Changes:

-   Added the ability to change hex heights
-   Added the ability to stack cubes on top of each other
-   Added the ability to drag single hex tiles onto other workspaces
-   Added a `list()` formula function that is able to calculate which files are stacked on top of each other.
-   Made the square grid tiles visible only if they are over a related hex tile
-   Made hexes have a short height by default
-   Made hexes larger by default
-   Made cubes always attach to a workspace
-   Made only the grid that a cube is being dragged onto visible

##V0.2.1
###Date: 1/22/2019
In this version we added support for multiple simultaneous sessions. When logging in users can optionally provide a “Session ID” that will put them into that session. Alternatively, they can type the Session ID into the URL and go there directly. Sharing URLs to share your session is also supported.

#### Changes:

-   Multi-Session Support
    -   Users enter in a Session ID to go to a sandbox all their own.
    -   They can also share the URL with other people to be put directly into that session.
-   Hexes no longer have bevels.
-   In Formulas, hashtag expressions which have only a single result now return that result directly instead of in an array.
    -   For example, If there was only one file with a #sum set to “10” and there was a formula “=#sum”
        -   In v0.2.0 the formula would equal “[10]”
        -   In v0.2.1 the formula would equal “10”

## V0.2.0

### Date: 1/16/2019

In this version we added support for offline mode and made general improvements to the user interface.

#### Changes:

-   Added offline mode
    -   After loading the app over HTTPS, the user will be able to go completely offline (airplane mode) and still be able to access everything. This means:
        -   The app should load
        -   The user should be able to create new files and workspaces
        -   They should be able to edit tags and perform actions.
    -   When new app versions are available, the user will be prompted to refresh the page to use the new version.
        When the user goes back online the app will attempt to sync with the server. If successful, then everyone else will be able to see their changes because they have been synced.
    -   If syncing is not successful, then this is because of one or more merge conflicts between the user’s version and the server’s version.
        -   Merge conflicts happen when two users edit the same tag to different values.
        -   The computer doesn’t know which is the most valid so it has to ask the user.
    -   When merge conflicts happen a notification will pop up and prompt the user to fix them.
        -   This prompt will also be in the side bar underneath the hamburger menu.
    -   Until the user fixes the merge conflicts any changes they make will not be synced to the server.
    -   When the user fixes the merge conflicts, their state is synced to the server and everyone is able to see it.
    -   The sidebar will show the current online/offline synced/not synced status. Right clicking it will give the option to force the app into offline mode for testing and vice versa.
-   Added a nuke button
    -   This button allows the user to delete everything in the website.
    -   This is only for testing so don’t expect it to work in all cases. In particular, don’t expect it to work super well when there are multiple people on the site at a time.
-   Removed test buttons from the sidebar
-   Changed the version number to be based on the latest annotated git tag. This will let us have full control over the version numbers while making them a lot more human readable. Upon hover it will also show the git commit hash that the build was made from.<|MERGE_RESOLUTION|>--- conflicted
+++ resolved
@@ -2,11 +2,7 @@
 
 ## V3.1.23
 
-<<<<<<< HEAD
-#### Date: 2/20/2023
-=======
 #### Date: 2/21/2023
->>>>>>> e46789ce
 
 ### :rocket: Improvements
 
