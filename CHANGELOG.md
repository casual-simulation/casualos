# CasualOS Changelog

## V3.1.29

<<<<<<< HEAD
#### Date: 5/18/2023
=======
#### Date: 5/22/2023
>>>>>>> c05d822b

### :rocket: Improvements

-   Added the `@onSpaceMaxSizeReached` shout.
    -   This is a shout that is sent when a space has reached its maximum persistent storage size.
    -   `that` is an object with the following properties:
        -   `space` - The space that reached is maximum storage size. Generally, this is `shared`.
        -   `maxSizeInBytes` - The maximum allowed size for the space in bytes.
        -   `neededSizeInBytes` - The number of bytes that would be needed to store the data that was placed in the space.
    -   Note that this only applies to persistent storage. That is, if you create a bot in the `shared` space and receive this shout, then it is possible that the bot was not persistently stored and shared, but it is still available by scripts until the browser tab is refreshed or the PC is restarted.
    -   Generally, if you receive this shout, then it is a good idea to backup your inst.
-   Added configurable support for IP-based rate limiting.
    -   Applies to websockets as well as the API.
    -   Requires a Redis connection and is configurable by the following environment variables:
        -   `RATE_LIMIT_MAX` - The maximum number of requests that can be recieved from an IP address over the window.
        -   `RATE_LIMIT_WINDOW_MS` - The size of the window for requests represented in miliseconds.
    -   If any of the above environment variables are not specified, then rate limiting will be disabled.
-   Added API support for policies and roles.
    -   In the future, additional functions will be added to CasualOS to make accessing these new capabilities easier.
-   Added `formOpacity` tag, which allows bots to be semi-transparent.
    -   A `formOpacity` value of `1` means that the bot's mesh materials are effectively in their default opacity and transparency state.
    -   A `formOpacity` value `< 1` means that the bot's mesh materials become transparent and that the `formOpacity` value is used to modify each material's default opacity level.
    -   A `formOpacity` value of `0` would effectively make the bot invisible.
-   Added several functions to help manage policies and roles:
    -   `os.grantRecordMarkerPermission()`
    -   `os.revokeRecordMarkerPermission()`
    -   `os.grantInstAdminPermission()`
    -   `os.grantUserRole()`
    -   `os.grantInstRole()`
    -   `os.revokeUserRole()`
    -   `os.revokeInstRole()`
    -   See the documentation for more information.
-   Added the `@onSpaceRateLimitExceeded` shout which occurs when a space rejects a tag change or event because a rate limit was exceeded.

### :bug: Bug Fixes

-   Fixed an issue where `os.getMediaPermission` would leave tracks in a MediaStream running. Some browsers/devices release these automatically, while others would leave the tracks running and cause issues with other systems that utilize audio and video hardware like augmented reality.
-   Fixed an issue where `data:` URLs would not work in the `formAddress` tag without a workaround.
-   Fixed an issue where it was impossible to create record keys on deployments that did not have a subscription configuration.
-   Fixed an issue where the bounding objects of a transformed bot did not update if its `transformer` moved.
    -   This fixes a reported bug with `lineTo` to updating correctly while using the `transformer` tag. [Issue #276](https://github.com/casual-simulation/casualos/issues/276)
-   Fixed an issue where the `color` tag would not apply to all materials in a gltf model.
-   Fixed an issue where gltf models with multiple materials and textures would not be properly disposed.
-   Fixed an issue where `os.beginAudioRecording` would fail to provide audio chunks in stream mode if the mimeType was anything other than `audio/x-raw`.
-   Fixed some potential issues with the `tempShared` and `remoteTempShared` spaces.
-   Fixed an issue creating a bot with a `null` tag value would cause the null value to become visible after a refresh.
-   Fixed an issue where a player disconnect event may not be sent if the server failed to message the disconnected player before it processed the disconnection.

## V3.1.28

#### Date: 3/22/2023

### :rocket: Improvements

-   Improved the mapPortal to be able to correctly show large bots which are placed past the horizion but should still be visible because they peak above the horizion.

### :bug: Bug Fixes

-   Fixed an issue where moving the camera using the `cameraPositionOffset` tag while in point of view mode and while one of the mouse buttons is held down would result in the camera moving in a circle instead of where the `cameraPositionOffset` specified.

## V3.1.27

#### Date: 3/16/2023

### :bug: Bug Fixes

-   Fixed an issue where billboarded bots could break the mapPortal.
-   Fixed an issue where quickly tapping on the screen in the mapPortal could cause user controls to stop working.
-   Fixed an issue where large bots were visible through the Earth in the mapPortal and miniMapPortal.

## V3.1.26

#### Date: 3/14/2023

### :rocket: Improvements

-   Added additional configuration options for the Records system.
    -   It is now possible to indicate whether a subscription is purchasable. Setting this to `false` will prevent it from showing to users who haven't purchased a subscription.
    -   It is also now possible to povide additional configuration options for Stripe Checkout sessions and Stripe Customer Portal management sessions.
-   Improved the login system to evaluate email/sms rules on the server. As a result, existing users are no longer subject to the email/sms rules. This makes the rules effective for blocking specific emails/sms from signing up, but they won't interfere with already existing users.

## V3.1.25

#### Date: 3/10/2023

### :rocket: Improvements

-   Added the ability to configure Records system deployments to support Beta Program Subscriptions through Stripe.
    -   If configured, then users can subscribe to the Beta Program through their account portal.
    -   Once subscribed, they can store their OpenAI API Key in their account profile.
    -   This additional information will then be included in the `authBot` (returned from `os.requestAuthBot()`) as a couple tags:
        -   `hasActiveSubscription` - Whether the user has a currently active beta program subscription.
        -   `openAiKey` - The API Key that the user has saved in their account.
    -   If not configured, then every user will have access to all of the Beta Program features.
    -   Of course, since CausalOS is Open Source, anyone is free to take the source code and make their own deployments with all Beta Features enabled by default.

## V3.1.24

#### Date: 2/23/2023

### :bug: Bug Fixes

-   Fixed an issue where the auth system prevent useres from logging in if their User ID was in an old format.

## V3.1.23

#### Date: 2/23/2023

### :rocket: Improvements

-   Improved the records system to authenticate and authorize requests much more quickly than before.
    -   In order to take advantage of the improvements, you may need to request a new record key.
-   Updated the multi-line code editor to color-code parenthesis, curly braces, and square brackets so it is easier to tell which pairs go together.

### :bug: Bug Fixes

-   Fixed an issue where the multi-line editor could get stuck in an infinite loop while trying to resize itself to fit on the screen.
-   Fixed an issue where tag masks would return the serialized version of a value instead of the computed version of the value.
    -   Tag masks are designed to work a little differently from regular tags since it is much more common for tag mask values to be set programmatically instead of entered by hand.
    -   This means that tag masks are designed to preserve the saved type as much as possible, unless it is clear that the value should be converted to a native type.
    -   As a result, only marked values are converted from their string value into a native value.
    -   For example, the string `"123"` will remain `"123"`, but the string `"🔢123"` will be converted to the number `123`. The same goes for other values like `"true"` and `"false"`.
    -   Possible marks are:
        -   Numbers: `🔢`
        -   Mods: `🧬`
        -   Dates: `📅`
        -   Vectors: `➡️`
        -   Rotations: `🔁`
-   Fixed an issue where JSX syntax highlighting would fail if the script contained a return statement.
-   Fixed an issue where empty `{}` expressions in JSX would cause compilation to fail.
-   Fixed an issue where using `animateTag()` with a custom start time wouldn't work.
-   Fixed an issue where autocomplete would not work on instances with a large number of listeners.

## V3.1.22

#### Date: 2/15/2023

### :rocket: Improvements

-   Added a log to help debug an initialization issue.

### :bug: Bug Fixes

-   Fixed an issue where custom apps may sometimes ignore JSX updates when using app hooks.

## V3.1.21

#### Date: 1/30/2023

### :rocket: Improvements

-   Improved the ab-1 bootstrapper to support Version 2 AUX Files.

### :bug: Bug Fixes

-   Fixed an issue with `os.downloadBotsAsInitializationUpdate()` and `os.createInitializationUpdate()` where they could not download bots that contained script syntax errors.

## V3.1.20

#### Date: 1/19/2023

### :rocket: Improvements

-   Added the ability to specify a `type` to `os.addDropGrid()` and `os.addBotDropGrid()`.
    -   Possible types are `sphere` and `grid`. (Defaults to `grid`)
    -   When combined with `portalBot`, you can use this to place bots in a sphere portal.
    -   Alternatively, it can be used to place bots on the surface of a sphere (without rotation for now).

### :bug: Bug Fixes

-   Fixed an issue where the gridPortal would error if a bot had `labelPosition` set to `floating` but had no `label`.
-   Fixed an issue where it was possible for CasualOS to ignore udpates to a newly created bot.

## V3.1.19

#### Date: 1/17/2023

### :rocket: Improvements

-   Improved the diff multi-line code editor to support `codeButton` form bots.
-   Improved `os.focusOn()` to be able to navigate to systemPortal tags when the diff pane is open in the systemPortal.
-   Added the `debug.onScriptActionEnqueued(handler)`, `debug.onAfterScriptUpdatedTag(handler)`, `debug.onAfterScriptUpdatedTagMask(handler)`, `debug.onBeforeUserAction(handler)`, `debug.performUserAction(...actions)`, and `debug.getCallStack()` functions for debuggers.
    -   See the documentation for more information and examples.
-   Added the `os.showConfirm(options)` function.
    -   When called, it displays a confirmation dialog that gives the user the ability to indicate whether they want something confirmed or canceled.
    -   Returns a promise that resolves with `true` if the user clicked the "Confirm" button and `false` if they closed the dialog or clicked the "Cancel" button.
    -   `options` should be an object with the following properties:
        -   `title` - The title that should be shown on the dialog.
        -   `content` - The descriptive content that should be shown in the dialog.
        -   `confirmText` - The text that should be shown for the "Confirm" button. (Optional)
        -   `cancelText` - The text that should be shown for the "Cancel" button. (Optional)
-   Improved the systemPortal to always focus and select the search box when using `Ctrl+Shift+F`/`Cmd+Shift+F`.
    -   It will also grab the currently selected text and auto-fill that into the search box.
-   Improved the systemPortal to preserve the last selected location in a tag when using `os.focusOn()` without line/index information or when using the quick access panel (`Ctrl+P`).
-   Improved the systemPortal to be able to show the quick access panel (`Ctrl+P`) even if the multi-line editor is not focused.
-   Added the `os.downloadBotsAsInitialzationUpdate(bots, filename)` function.
    -   When called, it downloads the given array of bots as a `.aux` or `.pdf` file stored in the Version 2 AUX File Format.
    -   The [Version 2 AUX Format](https://github.com/casual-simulation/casualos/blob/9910658524e4a37f40c72f824ef5770693005394/src/aux-common/bots/StoredAux.ts#L12) is similar to the [Version 1 AUX Format](https://github.com/casual-simulation/casualos/blob/9910658524e4a37f40c72f824ef5770693005394/src/aux-common/bots/StoredAux.ts#L7), except instead of storing the bot data as a snapshot, it stores bot data as a conflict-free update. This means that the Version 2 format is more suited towards scenarios where multiple different machines want to load the aux file at the same time (like when initializing shared instances), or when you want to share changes to an inst offline.
    -   Note that the Version 2 AUX Format is not a replacement for the Version 1 AUX Format. They are both in active use and each is slightly more optimal for different use-cases.
-   Added a button to the "Scan QR Code" dialog that allows changing the current camera.
-   Added the `spherePortal` form.
    -   The `spherePortal` form functions like the `portal` form except that it displays bots in the portal on the surface of an invisible sphere and treats the dimension X and Y tags as latitude and longitude coordinates.

### :bug: Bug Fixes

-   Fixed an issue where `os.applyUpdatesToInst()` would not sync updates to the server.
-   Fixed an issue where strings that can be converted to primitive values search box would not appear if `systemPortalSearch` was set via a script.
-   Fixed an issue where it was impossible to use `os.importAUX()` with URLs that didn't end with ".aux".

## V3.1.18

#### Date: 12/28/2022

### :bug: Bug Fixes

-   Fixed an issue where the systemPortal would not correctly open tags that were clicked by the user.

## V3.1.17

#### Date: 12/28/2022

### :rocket: Improvements

-   Improved `os.focusOn()` to support specifying a rotation in the map portals.
-   Improved custom apps to have better performance when working with apps that utilize a large number of HTML elements.
-   Added the `codeHint` form for bots.
    -   Useful for highlighting some code or inserting inline markers.
    -   This form functions similarly to `cursor`.
    -   Differences are that `strokeColor` is supported for setting a border on the highlighted code, `label` is supported for inserting inline markers, and `@onClick` is supported for clicking the label of a hint.
-   Added the `codeToolsPortal` portal.
    -   When set to a dimension on the `configBot`, it will display bots that are in that dimension and have `label` tags in the toolbar of the multi-line editor.
    -   This is useful for writing little gadgets that are intended to assist with coding.
-   Improved the systemPortal to support bots from attached debuggers.
-   Added the ability to use `Ctrl+P`/`Cmd+P` while the the multi-line code editor is focused to show a quick access menu that lets you quickly search for and jump to different tags.
-   Added the ability to use `Ctrl+Shift+F`/`Cmd+Shift+F` in the system portal to quickly jump to the "Search" panel.
-   Improved `expiriment.beginRecording(options)` to be able to record audio from both the microphone and screen.
-   Added the ability to add the `casualos-no-cors-cache=true` query param to `formAddress` tag values to prevent CasualOS from adding the `cors-cache=` query param to requests that it makes.
    -   This may be needed in some scenarios where you don't need CORS to always function properly with `formAddress` tags, but you do need to prevent the `cors-cache` query param from being included in the address URL.
    -   Note that the `casualos-no-cors-cache=true` param will also be removed from the URL, so it doesn't affect the request either.

### :bug: Bug Fixes

-   Fixed an issue where calling `debug.listCommonPauseTriggers()` on an async listener didn't work.

## V3.1.16

#### Date: 12/13/2022

### :rocket: Improvements

-   Added the `os.listBuiltinTags()` function.
-   Improved `codeButton` form bots to be able to be displayed in the multi-line editor's context menu when their `#true` tag is set to `true`.

### :bug: Bug Fixes

-   Fixed an issue where `os.showHtml()` would use a dark background when the dark theme was enabled.
-   Fixed an issue where calling `os.getData()` with null values would cause the server to crash.

## V3.1.15

#### Date: 12/12/2022

### :bug: Bug Fixes

-   Fixed an issue where custom apps would incorrectly display white text on a white background by default when using the dark theme.
-   Fixed an issue where it was impossible to edit tags using the single-line editors in the systemPortal.

## V3.1.14

#### Date: 12/12/2022

### :rocket: Improvements

-   Added dark mode to CasualOS!
    -   It is controlled by the new `theme` tag on the configBot.
    -   Possible values are:
        -   `auto` - Use the system dark mode setting. (Default)
        -   `light` - Use the light theme.
        -   `dark` - Use the dark theme.
-   Added the `@onMeetRecordingLinkAvailable` shout.
    -   It is triggered when recording is enabled in the meetPortal and contains the link that the recording will be available at.
    -   `that` is an object with the following properties:
        -   `link` - The link that the recording is available at.
        -   `timeToLive` - The number of seconds that the link will be available for.
-   Added the `os.attachDebugger(debug, options?)` and `os.detachDebugger(debug)` functions.
    -   These functions are useful for attaching the bots in a debugger to the CasualOS frontend as if it was a separate inst.
    -   Additionally, debuggers can be attached using a tag name mapper that can remap tag names so the frontend sees a different set of tags than what are actually on the debugger bots.
        -   This is useful for testing. For example, you can create a debugger that contains a copy of all the bots in the inst but instead of being displayed in the `home` dimension would be displayed in the `testHome` dimension because of the tag name mapper.
    -   See the documentation for more information.

### :bug: Bug Fixes

-   Fixed an issue where the grids on the wrist portals would become really large when the user enters VR for the second time during a session.

## V3.1.13

#### Date: 12/5/2022

### :bug: Bug Fixes

-   Fixed an issue where Chrome would appear to randomly add and remove scrollbars when the tag/meet portals were open.

## V3.1.12

#### Date: 12/2/2022

### :bug: Bug Fixes

-   Fixed an issue where it was not possible to tilt the mapPortal camera due to an incorrect default configuration.
-   Fixed an issue where it was not possible to handle errors that occurred during calls to `os.getPublicRecordKey()`.

## V3.1.11

#### Date: 11/28/2022

### :rocket: Improvements

-   Improved the map portals (mapPortal and miniMapPortal) to support the `portalZoomableMin` and `portalZoomableMax` tags.
-   Enabled the multiline code editor to always be shown regardless of if the device is a mobile device or not.
-   Added the `analytics.recordEvent(name, metadata?)` function.
-   Added the `@onKeyRepeat` shout that is fired when a key is held down and "auto repeated".
-   Added support for some simple HTMLElement functions.
    -   HTMLElement objects support the following functions:
        -   `focus()`
        -   `click()`
        -   `blur()`
    -   HTMLInputElement objects support the following functions:
        -   `select()`
        -   `setRangeText()`
        -   `setSelectionRange()`
        -   `showPicker()`
        -   `stepDown()`
        -   `stepUp()`
    -   HTMLFormElement objects support the following functions:
        -   `reset()`
        -   `submit()`
    -   HTMLMediaElement objects support the following functions:
        -   `fastSeek()`
        -   `load()`
        -   `pause()`
        -   `play()`
    -   HTMLVideoElement objects support the following functions:
        -   `requestPictureInPicture()`
-   Added support for the `document.getElementById()` function for custom apps.

### :bug: Bug Fixes

-   Fixed an issue where `Vector2`, `Vector3`, `Rotation`, and `DateTime` values would cause the shared space to emit an error if they were stored in a tag on a new bot while it was being processed by the space.
-   Fixed an issue where it was not possible to tap on codeButton bots on mobile devices.
-   Fixed `@onKeyDown` to only be emitted once when a key is starting to be held down and not continually while a key is held down.

## V3.1.10

#### Date: 11/8/2022

### :rocket: Improvements

-   Added the `systemPortalPane` tag to allow CasualOS to remember which pane the user is viewing in the systemPortal.
    -   This also fixes issues with being unable to select the search pane.
    -   Additionally, CasualOS will now remember the systemPortal search and pane state across browser reloads.
-   Updated the terms of service with consistent wording and with a section about using OLX Services.

### :bug: Bug Fixes

-   Fixed an issue where `Vector2`, `Vector3`, `Rotation`, and `DateTime` values would cause the shared space to emit an error if they were stored in a tag on a new bot while it was being processed by the space.

## V3.1.9

#### Date: 11/4/2022

### :boom: Breaking Changes

-   `os.createDebugger()` now returns a promise that needs to be awaited instead of simply returning a debugger.
-   `setTimeout()` and `setInterval()` now throw an error if called without a handler function.

### :rocket: Improvements

-   Added the ability to pause scripts that are executed inside debuggers.
    -   The `os.createDebugger()` API now supports an additional option parameter `pausable`, which when set to `true` will cause the debugger to execute every script inside a JavaScript interpreter.
    -   The following functions have also been added to the debugger API:
        -   `onPause(handler)` - Registers a handler function that will be called when the debugger pauses due to hitting a pause trigger (i.e. breakpoint).
        -   `setPauseTrigger(bot, tag, options)` - Registers a pause trigger in a bot and tag that the debugger will pause at if it comes across the trigger while executing code. Returns an object that represents the pause trigger.
        -   `removePauseTrigger(trigger)` - Removes the given pause trigger from the debugger.
        -   `enablePauseTrigger(trigger)` - Enables the given pause trigger.
        -   `disablePauseTrigger(trigger)` - Disables the given pause trigger.
        -   `listPauseTriggers()` - Lists the pause triggers that have been set on the debugger.
        -   `listCommonPauseTriggers(bot, tag)` - Lists common locations that pause triggers can be placed at for the given bot and tag.
        -   `resume(pause)` - Tells the debugger to resume execution of the scripts.
    -   See the documentation for more complete information and examples.
    -   Additionally, check out the [debugger-example](https://ab1.bot/?ab=debugger-example) appBundle.
-   Improved `os.focusOn(bot, options)` to support focusing tags in the systemPortal, sheetPortal, and tagPortal.
    -   `options` now supports the following properties:
        -   `tag` - The tag that should be focused. If specified, then the multi-line editor will be opened in a portal (the systemPortal by default) with the bot and tag focused.
        -   `space` - The space of the tag that should be focused. (Optional)
        -   `lineNumber` - The line number that should be focused. (Optional)
        -   `columnNumber` - The column number that should be focused. (Optional)
        -   `startIndex` - The index of the first character that should be auto-selected. (Optional)
        -   `endIndex` - The index of the last character that should be auto-selected. (Optional)
        -   `portal` - The portal that should be opened. Supports `system`, `sheet`, and `tag` for the systemPortal, sheetPortal, and tagPortal respectively.
-   Added the ability to specify a custom frame buffer scale factor for AR and VR sessions.
    -   `os.enableAR()` and `os.enableVR()` now can take an options object with the following property:
        -   `frameBufferScaleFactor` is the number of rendered pixels for each output pixel. As a result, numbers less than 1 increase rendering performance by rendering fewer pixels than are displayed and numbers greater than 1 decrease rendering performance by rendering more pixels than are displayed. Defaults to 1.
-   Improved `animateTag()` to use `0` as a default when `toValue` is a number, no `fromValue` is specified, and there is no current tag value (or the current tag value is not a number).
-   Improved the search panel in the systemPortal to include and highlight tag names that match the search query.
-   Added the ability to show the sheetPortal in the systemPortal.
    -   A new option has been added to the systemPortal to represent the sheetPortal.
    -   Selecting this option will open the sheetPortal to the current gridPortal dimension, or give the user the option to specify a dimension if no gridPortal is open.
    -   Clicking on the sheetPortal button again will give the ability to set the sheetPortal dimension manually.

### :bug: Bug Fixes

-   Fixed an issue where updating Vector, Rotation, or DateTime tag values on newly created bots could cause trouble with synchronizing data.
-   Fixed an issue where switching between mouse and touch input methods was not possible.
-   Fixed an issue that caused dragging bots on the Meta Quest 2 in non-immersive mode to not work.
-   Fixed touch controls to correctly rotate the camera.

## V3.1.8

#### Date: 10/27/2022

### :rocket: Improvements

-   Added the `meetPortalDisablePrivateMessages` tag to the `meetPortalBot` to allow hiding the option to send a new private message to another participant in the meet portal.

## V3.1.7

#### Date: 10/24/2022

### :bug: Bug Fixes

-   Fixed an issue where destroying a GLTF mesh and re-creating it could cause some textures to not load correctly.
-   Fixed an issue where updates to a newly created bot would be forgotten in some scenarios.

## V3.1.6

#### Date: 10/5/2022

### :bug: Bug Fixes

-   Fixed an issue where creating too many GLTF mesh forms could crash Chrome-based web browser tabs.
-   Fixed an issue where creating a bot with a DateTime, Vector2, Vector3, or Rotation tag would crash the system.

## V3.1.5

#### Date: 10/4/2022

### :bug: Bug Fixes

-   Fixed an issue where the login UI would be hidden behind the sheet and system portals if trying to login while one of them is open.

## V3.1.4

#### Date: 10/3/2022

### :rocket: Improvements

-   Enabled the "More" section in the Jitsi meet portal settings window.

### :bug: Bug Fixes

-   Fixed an issue where using `os.focusOn()` with `rotation` set to `{ x: 0, y: 0 }` could trigger floating point rounding errors and cause the camera rotation to be temporarily incorrect.
-   Fixed an issue where `@onRoomTrackUnsubsribed` listeners would not be triggered for local video and audio tracks when leaving a room.

## V3.1.3

#### Date: 9/27/2022

### :bug: Bug Fixes

-   Fixed an issue where `@onMeetExited` could be triggered multiple times when closing the meet portal.
-   Fixed an issue where rejecting and then re-performing a tag edit would cause the multiline editor to show the edit twice.
-   Fixed an issue where the multiline editor would incorrectly edit shared bots that had not been updated. This resulted in the tag edits being incorrectly added to the end of the tag value instead of where they were supposed to be.
-   Fixed an issue where meshes that were set on a bot and then quickly removed could be incorrectly displayed.
-   Fixed an issue where the documentation link from the multiline editor wouldn't auto-scroll to the correct tag.
-   Fixed an issue where using `deleteTagText()` and `insertTagText()` would cause the runtime to get confused during tag sync and incorrectly apply an edit multiple times.
-   Fixed an issue where `deleteTagMaskText()` and `insertTagMaskText()` did not work.

## V3.1.2

#### Date: 9/9/2022

### :rocket: Improvements

-   Improved `os.registerTagPrefix(prefix, options?)` to accept a `name` property in the `options` object that will be used as a hint for the user.
-   Added support for Vector and Rotation values for many tags. The following tags have been added as alternatives to using multiple tags to contain 3D information:
    -   `cameraPosition` replaces `cameraPositionX`, `cameraPositionY`, and `cameraPositionZ`.
    -   `cameraRotation` replaces `cameraRotationX`, `cameraRotationY`, and `cameraRotationZ`.
    -   `cameraFocus` replaces `cameraFocusX`, `cameraFocusY`, and `cameraFocusZ`.
    -   `cameraPositionOffset` replaces `cameraPositionOffsetX`, `cameraPositionOffsetY`, and `cameraPositionOffsetZ`.
    -   `cameraRotationOffset` replaces `cameraRotationOffsetX`, `cameraRotationOffsetY`, and `cameraRotationOffsetZ`.
    -   `deviceRotation` replaces `deviceRotationX`, `deviceRotationY`, and `deviceRotationZ`.
    -   `portalPannableMin` replaces `portalPannableMinX` and `portalPannableMinY`.
    -   `portalPannableMax` replaces `portalPannableMaxX` and `portalPannableMaxY`.
    -   `pointerPixel` replaces `pointerPixelX` and `pointerPixelY`.
    -   `mousePointerPosition` replaces `mousePointerPositionX`, `mousePointerPositionY`, and `mousePointerPositionZ`.
    -   `mousePointerRotation` replaces `mousePointerRotationX`, `mousePointerRotationY`, and `mousePointerRotationZ`.
    -   `leftPointerPosition` replaces `leftPointerPositionX`, `leftPointerPositionY`, and `leftPointerPositionZ`.
    -   `leftPointerRotation` replaces `leftPointerRotationX`, `leftPointerRotationY`, and `leftPointerRotationZ`.
    -   `rightPointerPosition` replaces `rightPointerPositionX`, `rightPointerPositionY`, and `rightPointerPositionZ`.
    -   `rightPointerRotation` replaces `rightPointerRotationX`, `rightPointerRotationY`, and `rightPointerRotationZ`.
    -   `cursorHotspot` replaces `cursorHotspotX` and `cursorHotspotY`.
    -   `portalCursorHotspot` replaces `portalCursorHotspotX` and `portalCursorHotspotY`.
-   Added the `os.requestWakeLock()`, `os.disableWakeLock()`, and `os.getWakeLockConfiguration()` functions.
    -   `os.requestWakeLock()` asks the user for the ability to keep the screen awake, and if they accept will enable a wake lock that will keep the screen on. Returns a promise that resolves once the wake lock has been granted.
    -   `os.disableWakeLock()` disables the wake lock and allows the computer to sleep. Returns a promise that resolves once the wake lock has been disabled.
    -   `os.getWakeLockConfiguration()` gets the current wake lock status. Returns a promise that resolves with the wake lock information.
-   Improved `math.intersectPlane()` to accept two additional optional parameters which represent the normal and origin of the plane that the ray should be intersected with.
    -   The new function definition is `math.intersectPlane(origin, direction, planeNormal?, planeDirection)`.
        -   `planeNormal` is optional and is the normal vector that the plane should use. It defaults to `➡️0,0,1`.
        -   `planeDirection` is optional and is the 3D position that the center of the plane should travel through. It defaults to `➡️0,0,0`.

### :bug: Bug Fixes

-   Fixed an issue where keys reported in `onKeyUp` and `onKeyDown` could be specified in the incorrect order.

## V3.1.1

#### Date: 9/6/2022

### :rocket: Improvements

-   Added the `codeButton` form.
    -   When the bot is placed in a tag dimension (dimension of the form `{botID}.{tag}`) and its form is set to `codeButton`, then it will appear in the multi-line code editor for that tag as a clickable text element.
    -   As such, in order for the button to appear, the bot also needs a `label` tag.
    -   The button can be positioned by line number by using the `[dimension]Start` tag, and the `[dimension]End` tag can be used to specify the priority that the button should have compared to other buttons on the same line (higher numbers means lower priority).
    -   When clicked, the button will receive an `@onClick` whisper.
-   Added the `formRenderOrder` tag.
    -   This tag sets the render order that should be used for a bot in the grid portals.
    -   Setting this property to a value other than 0 overrides the automatically calculated render order which is based on the distance of each bot to the portal camera.
    -   It is not recommended to use this tag unless you are dealing with transparency issues caused by overlapping PNG images.

## V3.1.0

#### Date: 9/2/2022

### :rocket: Improvements

-   Added the `os.createInitializationUpdate(bots)` and `os.applyUpdatesToInst(update)` functions.
    -   `os.createInitializationUpdate(bots)` creates updates that can be used to ensure that an inst is initialized with a specific set of bots. This function is useful for encoding initialization logic that should only be performed in an inst once.
        -   `bots` - The list of bots that should be included in the update.
    -   `os.applyUpdatesToInst(updates)` applies the given list of updates to the current inst.
        -   `updates` - The list of updates that should be applied to the inst.
-   Improved custom apps to support SVG elements.

### :bug: Bug Fixes

-   Fixed an issue where billboarded bots would display incorrectly when they were parented under a rotated dimension or transformer.

## V3.0.21

#### Date: 8/31/2022

### :bug: Bug Fixes

-   Fixed an issue where deleting a GLTF would cause the gridPortal to stop working.

## V3.0.20

#### Date: 8/30/2022

### :rocket: Improvements

-   Added the ability to use your fingers to click bots in VR/AR.
    -   Any device that supports the WebXR Hand input module should work.
    -   Tested with the Oculus Quest 2.
-   Added the `keyboard` form.
    -   This creates a virtual keyboard that the user can interact with.
    -   Clicking keys on the keyboard sends a `@onKeyClick` whisper to the bot.
-   Improved the system portal diff tab to set the `editingBot`, `editingTag`, and `editingTagSpace` tags on the configBot.
-   Added the `os.startFormAnimation(bot, animationName, options?)`, `os.stopFormAnimation(bot, options?)`, `os.listFormAnimations(botOrAddress)`, and `os.bufferFormAddressGLTF(address)` functions.
    -   `os.startFormAnimation(bot, animationName, options?)` is used to trigger an animation on the given bot. Returns a promise that resolves when the animation has started. It accepts the following parameters:
        -   `bot` - The bot or list of bots that the animation should be triggered on.
        -   `animationName` - The name or index of the animation that should be started.
        -   `options` - The additional parameters that should be used for the animation. Optional. It should be an object with the following properties:
            -   `startTime` - The time that the animation should start playing. It should be the number of miliseconds since the Unix Epoch.
            -   `initialTime` - The time within the animation clip that the animation should start at in miliseconds.
            -   `timeScale` - The rate at which the animation plays.
            -   `loop` - Options for looping. It should be an object with the following properties:
                -   `mode` - How the animation should loop. It should be either `repeat` or `pingPong`.
                -   `count` - The number of times that the animation should loop.
            -   `clampWhenFinished` - Whether the final animation values should be preserved when the animation finishes.
            -   `crossFadeDuration` - The number of miliseconds that the animation should take to cross fade from the previous animation.
            -   `fadeDuration` - The number of miliseconds that the animation should take to fade in.
            -   `animationAddress` - The address that the animations should be loaded from.
    -   `os.stopFormAnimation(bot, options?)` is used to stop animations on the given bot. Returns a promise that resolves when the animation has stopped. It accepts the following parameters:
        -   `bot` - The bot or list of bots that animations should be stopped on.
        -   `options` - The options that should be used to stop the animations. Optional. It should be an object with the following properties:
            -   `stopTime` - The time that the animation should stop playing. It should be the number of miliseconds since the Unix Epoch.
            -   `fadeDuration` - The number of miliseconds that the animation should take to fade out.
    -   `os.listFormAnimations(botOrAddress)` is used to retrieve the list of animations that are available on a form. Returns a promise that resolves with the animation list. It accepts the following parameters:
        -   `botOrAddress` - The bot or address that the animation list should be retrieved for.
    -   `os.bufferFormAddressGLTF(address)` is used to pre-cache the given address as a GLTF mesh for future use. Returns a promise that resolves when the address has been buffered. It accepts the following parameters:
        -   `address` - The address that should be loaded.
-   Added several listeners that can be used to observe animation changes on bots.
    -   Currently, they are only sent for animations that are started via `os.startFormAnimation()`. Animations that are triggered via the `#formAnimation` tag or `experiment.localFormAnimation()` are not supported.
    -   `@onFormAnimationStarted` and `@onAnyFormAnimationStarted` are sent when an animation has been started.
    -   `@onFormAnimationStopped` and `@onAnyFormAnimationStopped` are sent when an animation has been manually stopped.
    -   `@onFormAnimationFinished` and `@onAnyFormAnimationFinished` are sent when an animation finishes playing.
    -   `@onFormAnimationLooped` and `@onAnyFormAnimationLooped` are sent when an animation restarts per the looping rules that were given in the options object.
-   Added support for the `scrollTop` and `offsetHeight` properties for `<section>` elements.
-   Added the `@onDocumentAvailable` listener.
    -   `@onDocumentAvailable` is a shout that is sent once `globalThis.document` is first available for scripts to use.
    -   Because of this feature, scripts can now interact with custom apps via `globalThis.document` instead of `os.registerApp()` and `os.compileApp()`.
    -   This feature still uses a separate document instances for `os.registerApp()`, so changes to `globalThis.document` will not conflict with any other custom apps.
-   Added the [Preact render()](https://preactjs.com/guide/v10/api-reference#render) function to `os.appHooks`.
-   Improved tooltips to always render entirely on screen. This can help in scenarios where the tooltip should be shown close to the edge of the screen.

### :bug: Bug Fixes

-   Fixed an issue where `cursor` bots would not update in the multiline editor unless no bots changed for 75ms.
-   Fixed an issue where `cursor` bots would be duplicated if the user closed the portal that contained the multiline editor and then opened it again.
-   Fixed an issue where images that were loaded via custom apps would later fail to load as a `formAddress`.
-   Fixed an issue where floating labels did not work on bots that were transformed by another bot.
-   Fixed an issue where tooltips that had multiple words would always word wrap. Now, they will only word wrap if wider than 200px.

## V3.0.19

#### Date: 8/11/2022

### :bug: Bug Fixes

-   Fixed an issue that would allow browsers to cache certain HTML files when they should not.
-   Fixed an issue where subjectless keys would not work with the new auth system.
-   Fixed an issue where the background for floating labels would not match the label if the bot was rotated.

## V3.0.18

#### Date: 8/9/2022

### :boom: Breaking Changes

-   Changed uploads to PDF files to upload the binary data of the PDF instead of automatically converting it to UTF-8.
    -   This affects both `os.showUploadFiles()` and `@onFileUpload`.

### :rocket: Improvements

-   Switched PublicOS from [Magic.link](https://magic.link) to a custom auth implementation that gives us more flexibility around how we manage user accounts.
    -   This is purely an implementation detail, and should not affect any PublicOS/CasualOS features.
-   Added the ability to see active PublicOS authentication sessions, when they were granted, and what IP Address they were granted to.
-   Improved Custom HTML Apps to copy the following properties from specific element types when an event (like `onLoad`) happens:
    -   `<img>` - The following properties are copied:
        -   `width`
        -   `height`
        -   `naturalWidth`
        -   `naturalHeight`
        -   `currentSrc`
    -   `<video>` - The following properties are copied:
        -   `videoWidth`
        -   `videoHeight`
        -   `duration`
        -   `currentSrc`
-   Moved the "Exit to Grid Portal" button in the system portal from the lower right corner to the lower left corner.
-   Improved the systemPortal to support global search by exact matches for `#id` and `#space`.
-   Improved the systemPortal to support comparing systems of bots against each other.
    -   This works by comparing two separate system tags. The first tag is `#system` (or whatever is specified by `#systemPortalTag` on the config bot) and the second tag is specified by the `#systemPortalDiff` on the config bot.
    -   For example, if the `#systemPortal` is set to `custom` and the `#systemPortalDiff` tag is set to `system2`, then bots that contain `custom` in their `#system` tag will be compared against bots that match using their `#system2` tag.
    -   The result is useful for creating visualizations of change for system bots.
    -   See the documentation for more information.
    -   Also check out the example: https://ab1.bot/?ab=diffPortalExample
-   Added the `os.appHooks` property that contains [hook functions](https://preactjs.com/guide/v10/hooks).
    -   Hook functions make managing custom app states easier and less tedious.

### :bug: Bug Fixes

-   Fixed an issue where entering an invalid value into an input box in a custom app would cause the input box to be automatically cleared.
-   Fixed an issue where the base color on GLTF models would be overridden with white if no color tag was specified.
-   Fixed an issue where self-closing JSX elements that contained attributes would not be compiled correctly.
-   Fixed an issue where the meetPortal could fail to start if the meet portal properties were changed before it finished loading external scripts.
-   Fixed how progress bars position themselves to better match how labels position themselves.
-   Fixed an issue where custom app elements did not support CSS Style properties that started with a hyphen (`-`).

## V3.0.17

#### Date: 7/18/2022

### :bug: Bug Fixes

-   Fixed an issue where calling `os.focusOn()` for the mapPortal before the portal has finished loading would cause the camera to focus on an incorrect location.
-   Fixed an issue where labels would fail to show up on billboarded bots that are directly below or above the portal camera.
-   Fixed an issue where hex bot forms were positioned incorrectly.

## V3.0.16

#### Date: 7/6/2022

### :rocket: Improvements

-   Added the `uv` property to `@onClick`, `@onAnyBotClicked`, `@onDrag`, and `@onAnyBotDrag` shouts.
    -   This property contains the [UV Coordinates](https://stackoverflow.com/questions/3314219/how-do-u-v-coordinates-work) of the texture on the clicked bot that the user clicked.
    -   UV coordinates are a 2D vector representing the X and Y location on the texture (i.e. `formAddress`) on the bot that was clicked.
    -   UV coordinates are mapped as follows:
        -   Bottom left of the texture is: `(0, 0)`
        -   Bottom right is: `(1, 0)`
        -   Top left is: `(0, 1)`
        -   Top right is: `(1, 1)`
-   Added the `os.raycast(portal, origin, direction)` and `os.raycastFromCamera(portal, viewportPosition)` functions.
    -   These functions are useful for finding what bots a particular ray would hit. For example, you could query what bots are under a particular spot of the screen with `os.raycastFromCamera()`.
    -   Currently, the `grid`, `miniGrid`, `map` and `miniMap` portals are supported.
    -   See the documentation for more information and examples.
-   Added the `os.calculateRayFromCamera(portal, viewportPosition)` function.
    -   This function is useful for finding the 3D path (ray) that travels through a particular screen position of the specified portal's camera.
    -   Currently, the `grid`, `miniGrid`, `map` and `miniMap` portals are supported.
    -   See the documentation for more information and examples.
-   Improved `os.getPublicRecordKey()` to return an `errorReason` for failed requests.

### :bug: Bug Fixes

-   Fixed `lineStyle = wall` to support the coordinate system changes from v3.0.11.

## V3.0.15

#### Date: 6/21/2022

### :rocket: Improvements

-   Improved the login system to record user's email/phone number so that we can migrate off of [magic.link](https://magic.link/) in the future.

## V3.0.14

#### Date: 6/20/2022

### :rocket: Improvements

-   Changed the `circle` bot form ignore lighting changes based on its orientation.
-   Added the `formAddressAspectRatio` tag to allow adjusting how `formAddress` images/videos are displayed on `cube`, `circle`, and `sprite` bot forms.
    -   The aspect ratio should be the width of the image divided by the height of the image.
    -   Negative aspect ratios can also be used to mirror the image horizontally.
-   Added the ability to create and join custom multimedia chat rooms.
    -   Key features:
        -   The ability to join multiple chat rooms at once.
        -   The ability to display camera/screen feeds on 3D bots.
        -   Notification of when remote users join/leave.
        -   Notification of when users are speaking.
        -   The ability to control the quality that video tracks stream at.
    -   The following functions have been added:
        -   `os.joinRoom(roomName, options?)`
        -   `os.leaveRoom(roomName, options?)`
        -   `os.getRoomOptions(roomName)`
        -   `os.setRoomOptions(roomName, options)`
        -   `os.getRoomTrackOptions(roomName, trackAddress)`
        -   `os.setRoomTrackOptions(roomName, trackAddress, options)`
        -   `os.getRoomRemoteOptions(roomName, remoteId)`
    -   The following listeners have been added:
        -   `@onRoomJoined` - Sent whenever a room has been joined via `os.joinRoom()`
        -   `@onRoomLeave` - Sent whenever a room has been exited via `os.leaveRoom()`
        -   `@onRoomStreaming` - Sent whenever the local user has been connected or reconnected to a room.
        -   `@onRoomStreamLost` - Sent whenever the local user has been disconnected from a room.
        -   `@onRoomTrackSubscribed` - Sent whenever an audio/video track has been discovered inside a room.
        -   `@onRoomTrackUnsubscribed` - Sent whenever an audio/video track has been removed from a room.
        -   `@onRoomRemoteJoined` - Sent whenever a remote user has joined a room.
        -   `@onRoomRemoteLeave` - Sent whenever a remote user has left a room.
        -   `@onRoomSpeakersChanged` - Sent whenever the list of speaking users has changed in a room.
        -   `@onRoomOptionsChanged` - Sent whenever the local room options have been changed.
    -   See the documentation for more detailed information.
    -   Also check out the `rooms-example` appBundle for an example.
-   Added the `os.listInstUpdates()` and `os.getInstStateFromUpdates(updates)` functions.
    -   These functions are useful for tracking the history of an instance and debugging potential data loss problems.
    -   `os.listInstUpdates()` gets the list of updates that have occurred in the current instance.
    -   `os.getInstStateFromUpdates()` gets the bot state that is produced by the given list of updates.

### :bug: Bug Fixes

-   Fixed an issue where HTML updates could cause CasualOS to skip `@onAnyAction` calls for bot updates.
-   Fixed an issue where point-of-view mode would start the camera at the wrong rotation.
-   Fixed an issue where billboarded bots would rotate to match the roll of the camera in VR/AR.
-   Fixed an issue where using `os.tip()` with long words could cause the words to overflow the tooltip background.
-   Fixed an issue where removing a tag from the sheetPortal could cause the tag below it to become the dimension set in the sheetPortal.

## V3.0.13

#### Date: 6/3/2022

### :rocket: Improvements

-   Added the `math.degreesToRadians(degrees)` and `math.radiansToDegrees(radians)` functions.

### :bug: Bug Fixes

-   Fixed an issue where the `cameraRotationX`, `cameraRotationY`, and `cameraRotationZ` tags were using a Y-up coordinate system instead of the CasualOS Z-up coordinate system.

## V3.0.12

#### Date: 5/31/2022

### :bug: Bug Fixes

-   Fixed an issue where snapping bots to bot faces was not supported in the miniMapPortal.
-   Fixed an issue where snapping bots to faces of bots that have a non-1 `scaleZ` would work incorrectly.

## V3.0.11

#### Date: 5/27/2022

### :boom: Breaking Changes

-   CasualOS now consistently uses a right-handed coordinate system.
    -   In previous versions, CasualOS inconsistently handled rotations which led to some parts obeying the right-hand rule and other parts obeying the left-hand rule for rotations.
    -   One of the consequences of this is that rotations around the Y axis are now counter-clockwise instead of clockwise.
        -   Note that from the default camera perspective, this is switched. Rotations now appear clockwise instead of counter-clockwise.
    -   To keep the previous behavior, simply negate the Y axis for rotations. (e.g. if the rotation was `tags.homeRotationY = 1.3`, now it should be `tags.homeRotationY = -1.3`)
    -   This change affects `[dimension]RotationY`, `cameraRotationOffsetY`, and `os.addDropGrid()`.

### :rocket: Improvements

-   Added the ability to represent positions and rotations with the `➡️` and `🔁` emojis.
    -   In scripts, these values get parsed into `Vector2`, `Vector3`, and `Rotation` objects.
    -   Vectors support the following formats:
        -   `➡️1,2` represents a 2D position/direction (`Vector2`) that contains `X = 1` and `Y = 2`.
        -   `➡️1,2,3` represents a 3D position/direction (`Vector3`) that contains `X = 1`, `Y = 2`, and `Z = 3`.
        -   Additionally, vectors can be created using `new Vector2(1, 2)` and `new Vector3(1, 2, 3)`.
    -   Rotations support the following formats:
        -   `🔁0,0,0,1` represents a 3D rotation (`Rotation`) that contains `X = 0`, `Y = 0`, `Z = 0`, and `W = 1`.
        -   Additionally, rotations can be created using the `Rotation` class constructor. It supports the following forms:
            -   Create a rotation that does nothing:
                ```typescript
                const rotation = new Rotation();
                ```
            -   Create a rotation from an axis and angle:
                ```typescript
                const rotation = new Rotation({
                    axis: new Vector3(0, 0, 1),
                    angle: Math.PI / 2,
                }); // 90 degree rotation about the Z axis
                ```
            -   Create a rotation from two directions:
                ```typescript
                const rotation = new Rotation({
                    from: new Vector3(1, 0, 0),
                    to: new Vector3(0, 1, 0),
                }); // Rotation that transforms points from (1, 0, 0) to (0, 1, 0)
                ```
            -   Create a rotation from multiple rotations:
                ```typescript
                const rotation = new Rotation({
                    sequence: [
                        new Rotation({
                            axis: new Vector3(0, 1, 0),
                            angle: Math.PI / 2,
                        }), // 90 degree rotation around Y axis
                        new Rotation({
                            axis: new Vector3(1, 0, 0),
                            angle: Math.PI / 4,
                        }), // 45 degree rotation around X axis
                    ],
                });
                ```
            -   Create a rotation from a Quaternion:
                ```typescript
                const rotation = new Rotation({
                    quaternion: {
                        x: 0,
                        y: 0.7071067811865475,
                        z: 0,
                        w: 0.7071067811865476,
                    },
                }); // 90 degree rotation about the Y axis
                ```
        -   Check the documentation on Vectors and Rotations for more information.
-   Added the `[dimension]Position` and `[dimension]Rotation` tags to support using vectors and rotation objects for bot positioning.
-   Improved the `getBotPosition()` function to support the `[dimension]Position` tag and return a `Vector3` object.
-   Added the `getBotRotation(bot, dimension)` function that retrieves the position of the given bot in the given dimension and returns a `Rotation` object.
    -   `bot` is the bot whose rotation should be retrieved.
    -   `dimension` is the dimension that the bot's rotation should be retrieved for.
-   Improved the `animateTag()`, `os.getCameraPosition()` `os.getCameraRotation()`, `os.getFocusPoint()`, `os.getPointerPosition()`, `os.getPointerDirection()`, `math.getForwardDirection()`, `math.intersectPlane()`, `math.getAnchorPointOffset()`, `math.addVectors()`, `math.subtractVectors()`, `math.negateVector()`, `math.normalizeVector()`, `math.vectorLength()`, and `math.scaleVector()` functions to support `Vector2`, `Vector3`, and `Rotation` objects.
-   Added the "Select Background" and removed the "Share Video" buttons from the meetPortal.
-   Added initial documentation for ab-1.

### :bug: Bug Fixes

-   Fixed an issue where `os.showUploadFiles()` would return previously uploaded files.
-   Fixed an issue where tag text edits (i.e. `insertTagText()`) would not be properly communicated to the rest of CasualOS when they occurred after tag updates (i.e. `setTag()`).

## V3.0.10

#### Date: 5/6/2022

### :rocket: Improvements

-   Improved the Records API to be able to return errors to allowed HTTP origins.
-   Improved `os.meetCommand()` to return a promise.
-   Added the ability to specify an options object with `os.recordData(key, address, data, options)` that can specify update and delete policies for the data.

    -   These policies can be useful to restrict the set of users that can manipulate the recorded data.
    -   `options` is an object with the following properties:

        ```typescript
        let options: {
            /**
             * The HTTP Endpoint that should be queried.
             */
            endpoint?: string;

            /**
             * The policy that should be used for updating the record.
             * - true indicates that the value can be updated by anyone.
             * - An array of strings indicates the list of user IDs that are allowed to update the data.
             */
            updatePolicy?: true | string[];

            /**
             * The policy that should be used for deleting the record.
             * - true indicates that the value can be erased by anyone.
             * - An array of strings indicates the list of user IDs that are allowed to delete the data.
             * Note that even if a delete policy is used, the owner of the record can still erase any data in the record.
             */
            deletePolicy?: true | string[];
        };
        ```

-   Added the `os.tip(message, pixelX?, pixelY?, duration?)` and `os.hideTips(tipIDs?)` functions to make showing tooltips easy.
    -   `os.tip(message, pixelX?, pixelY?, duration?)` can be used to show a tooltip and takes the following parameters:
        -   `message` is the message that should be shown.
        -   `pixelX` is optional and is the horizontal pixel position on the screen that the message should be shown at.
            If omitted, then the tooltip will be shown at the current mouse position or the last touch position.
            Additionally, omitting the position will cause the tooltip to only be shown when the mouse is near it.
            Moving the mouse away from the tooltip in this mode will cause the tooltip to be automatically hidden.
        -   `pixelY` is optional and is the vertical pixel position on the screen that the message should be shown at.
            If omitted, then the tooltip will be shown at the current mouse position or the last touch position.
            Additionally, omitting the position will cause the tooltip to only be shown when the mouse is near it.
            Moving the mouse away from the tooltip in this mode will cause the tooltip to be automatically hidden.
        -   `duration` is optional and is the number of seconds that the toast should be visible for.
        -   Returns a promise that resolves with the ID of the newly created tooltip.
    -   `os.hideTips(tipIDs?)` can be used to hide a tooltip and takes the following parameters:
        -   `tipIDs` is optional and is the ID or array of IDs of tooltips that should be hidden. If omitted, then all tooltips will be hidden.
        -   Returns a promise that resolves when the action has been completed.
-   Improved the menuPortal to use 60% of the screen width on large screens when the screen is taller than it is wide.
-   Improved the systemPortal to support `system` tag values that are set to non-string values such as booleans and integers.
-   Added WebXR hand tracking support.
    -   Tested and verified on Meta Quest 2 headset.
    -   Wrist portals have custom offsets for hands to try and minimize the blocking of hands during interaction.
    -   Air tap interaction only currently. Air taps are when you tap your index finger and thumb together to perform a "tap/click" on what the pointer ray is targeting.

### :bug: Bug Fixes

-   Fixed an issue where CasualOS would attempt to download records from the wrong origin if using a custom `endpoint` parameter.

## V3.0.9

#### Date: 4/27/2022

### :rocket: Improvements

-   Added the `crypto.hash(algorithm, format, ...data)` and `crypto.hmac(algorithm, format, key, ...data)` functions.
    -   These functions make it easy to generalize which hash algorithm to use and also support outputting the result in several different formats.
    -   Supported algorithms for `crypto.hash()` are: `sha256`, `sha512`, and `sha1`.
    -   Supported algorithms for `crypto.hmac()` are: `hmac-sha256`, `hmac-sha512`, and `hmac-sha1`.
    -   Supported formats for both are: `hex`, `base64`, and `raw`.
    -   See the documentation for more information.
-   Added the `bytes.toBase64String(bytes)`, `bytes.fromBase64String(base64)`, `bytes.toHexString(bytes)`, and `bytes.fromHexString(hex)` functions.
    -   These functions make it easy to convert to and from Base64 and Hexadecimal encoded strings to [Uint8Array](https://developer.mozilla.org/en-US/docs/Web/JavaScript/Reference/Global_Objects/Uint8Array) byte arrays.
    -   See the documentation for more information.

### :bug: Bug Fixes

-   Fixed a permissions issue that prevented the creation of subjectless keys.

## V3.0.8

#### Date: 4/26/2022

### :rocket: Improvements

-   Added the ability to view participants and breakout rooms in the meetPortal.

## V3.0.7

#### Date: 4/26/2022

### :bug: Bug Fixes

-   Fixed an issue where bot labels would not render.

## V3.0.6

#### Date: 4/26/2022

### :bug: Bug Fixes

-   Fixed an issue where bots would not render because their shader code was broken.

## V3.0.5

#### Date: 4/26/2022

### :rocket: Improvements

-   Added the ability to specify which auth site records should be loaded/retrieved from.
    -   This is useful for saving or getting records from another CasualOS instance.
    -   The following functions have been updated to support an optional `endpoint` parameter:
        -   `os.recordData(key, address, data, endpoint?)`
        -   `os.getData(recordName, address, endpoint?)`
        -   `os.listData(recordName, startingAddress?, endpoint?)`
        -   `os.eraseData(key, address, endpoint?)`
        -   `os.recordManualApprovalData(key, address, data, endpoint?)`
        -   `os.getManualApprovalData(recordName, address, endpoint?)`
        -   `os.listManualApprovalData(recordName, startingAddress?, endpoint?)`
        -   `os.eraseManualApprovalData(key, address, endpoint?)`
        -   `os.recordFile(key, data, options?, endpoint?)`
        -   `os.eraseFile(key, url, endpoint?)`
        -   `os.recordEvent(key, eventName, endpoint?)`
        -   `os.countEvents(recordName, eventName, endpoint?)`
-   Improved the sheetPortal and and multi-line editor to support editing tags that contain object values.
-   Updated the Terms of Service, Acceptable Use Policy, and Privacy Policy to make it clearer which websites they apply to.
-   Improved how lines are rendered to use an implementation built into three.js.
    -   This makes bot strokes that are scaled appear correct.
    -   This change also makes lines and strokes appear the same size on screen no matter the zoom level of the camera. This can make it easier to identify bots when zoomed out a lot.
-   Added the ability to allow/deny login with phone numbers based on regex rules defined in a DynamoDB table.
-   Added the `os.getSubjectlessPublicRecordKey(recordName)` function to make it possible to create a record key that allow publishing record data without being logged in.
    -   All record keys are now split into two categories: subjectfull keys and subjectless keys.
    -   subjectfull keys require login in order to publish data are are the default type of key.
    -   subjectless keys do not require login in order to publish data.
    -   When publishing data with a subjectless key, all users are treated as anonymous. In effect, this makes the owner of the record fully responsible for the content that they publish.
-   Added the `os.meetFunction(functionName, ...args)` function to allow querying the current meet portal meeting state.
    -   `functionName` is the name of the function that should be triggered from the [Jitsi Meet API](https://jitsi.github.io/handbook/docs/dev-guide/dev-guide-iframe/#functions).
    -   `args` is the list of arguments that should be provided to the function.
    -   Returns a promise that resolves with the result of the function call.
-   Added the `@onMeetEntered` and `@onMeetExited` shouts which are triggered whenever the current user starts/stops participating in a meet.
    -   Unlike `@onMeetLoaded`, `@onMeetEntered` is only triggered after the user clicks the "Join" button from the meeting waiting room.
    -   See the documentation for more detailed information.
-   Added the `meetPortalJWT` tag to the meetPortalBot to allow using JSON Web Tokens for authenticating moderators in meetings.
    -   See the Jitsi FAQ for more information on how to setup a moderator for a meeting: https://developer.8x8.com/jaas/docs/faq#how-can-i-set-a-user-as-moderator-for-a-meeting
-   Added the `botPortal` tag that when set to a bot ID on the `configBot` will show the JSON data for that bot.
    -   Additionally, the `botPortalAnchorPoint` and `botPortalStyle` tags can be set on the `botPortalBot` similarly to how `meetPortalAnchorPoint` can be set on the `meetPortalBot`.
-   Added the `systemTagName` tag that, when set on the config bot, specifies the tag that should be used when finding bots to include in the systemPortal.
    -   For example, setting `systemTagName` to `"test"` will cause the systemPortal to search for bots that have a `test` tag instead of a `system` tag.

### :bug: Bug Fixes

-   Fixed an issue where accessing certain properties on `globalThis` would cause an error to occur.
-   Fixed an issue where it was not possible to change the current meetPortal while it was already open.
-   Fixed an issue where using `os.replaceDragBot()` with bots that contained an array in its tags would cause an error.
-   Fixed an issue where videos in `formAddress` would not automatically play on Chrome web browsers.

## V3.0.4

#### Date: 3/31/2022

### :rocket: Improvements

-   Added the ability to force AUX to intepret values as strings by prefixing the tag value with the 📝 emoji.
    -   This can be useful for when you want to ensure that a tag value is interpreted a string.
    -   For example, the string `"01"` will be interpreted as the number `1` by default but `"📝01"` will preserve the leading 0.
-   Added the ability to force a tag to interpret values as numbers by prefixing the tag value with the 🔢 emoji.
    -   This can be useful when you want to ensure that a tag is interpreted as a number.
-   Added support for scientific notation in numbers.
    -   `1.23e3` will now be interpreted as `1230`.
-   Improved `os.focusOn()` to support positions that include a Z coordinate.
    -   This allows moving the camera focus point to any position in 3D space.
    -   The Z coordinate defaults to 0 if not specified.
-   Added the `menuItemShowSubmitWhenEmpty` tag to allow showing the submit button on input menu items even if the input box does not have any value.
-   Added the `os.addDropGrid(...grids)` and `os.addBotDropGrid(botId, ...grids)` functions to make it easy to snap bots to a custom grid.
    -   These functions are useful if you want to snap bots to a grid with a custom position or rotation.
    -   Additionally, they can be used to move bots in a grid that is attached to a portal bot.
    -   See the documentation for detailed usage information.

### :bug: Bug Fixes

-   Fixed an issue where `infinity` and `-infinity` would always be calculated as `NaN` instead of their corresponding numerical values.
-   Fixed an issue where passing `null`/`undefined`/`NaN`/`Infinity` as the `x` or `y` coordinate to `os.focusOn()` would break the gridPortal.
-   Fixed an issue where error stack traces would sometimes contain incorrect line numbers.
-   Fixed an issue where the systemPortal recent tags list could error if a bot without a system tag was edited.
-   Fixed an issue where the runtime would crash if `animateTag()` was given a null bot.
-   Fixed an issue where dragging a bot with a controller in free space would position the bot incorrectly if the bot was loaded by a portal form bot.
-   Fixed an issue where bots that were inside a bot portal that was inside a wrist portal would have an incorrect scale. ([#254](https://github.com/casual-simulation/casualos/issues/254))

## V3.0.3

#### Date: 3/22/2022

### :rocket: Improvements

-   Added the `os.getAverageFrameRate()` function.
    -   This function is useful for calculating the number of times that the 3D views have updated in the last second.
    -   Returns a promise that resolves with the current frame rate value.
-   `AUX_PLAYER_MODE`: The player mode that this instance should indicate to scripts.
    -   `"player"` indicates that the inst is supposed to be for playing AUXes while `"builder"` indicates that the inst is used for building AUXes.
    -   Defaults to `"builder"`.
    -   This value is exposed via the object returned from `os.version()`.
        -   See the documentation on `os.version()` for more information.
-   Added a button that offers to redirect to a static instance after a 25 second loading timeout.
    -   The redirect will send the user to `static.{common_host}` so `casualos.com` will redirect to `static.casualos.com` and `stable.casualos.com` will redirect to `static.casualos.com`.

## V3.0.2

#### Date: 3/16/2022

### :boom: Breaking Changes

-   Removed the following functions:
    -   `server.exportGpio()`
    -   `server.unexportGpio()`
    -   `server.getGpio()`
    -   `server.setGpio()`

### :rocket: Improvements

-   Improved performance for lower end devices by making CasualOS more efficient when automatically updating bots with user input.
-   Added the ability to login with a phone number instead of an email address.
    -   This feature is enabled by the `ENABLE_SMS_AUTHENTICATION` environment variable during builds.
-   Added the ability to automatically synchronize device clocks and expose the synchronized information to scripts.
    -   The following properties have been added:
        -   `os.localTime` - The local clock time in miliseconds since the Unix Epoch.
        -   `os.agreedUponTime` - The synchronized clock time in miliseconds since the Unix Epoch.
        -   `os.instLatency` - The average latency between this device and the inst in miliseconds. Smaller values are generally better.
        -   `os.instTimeOffset` - The delta between the local time and agreed upon time in miliseconds.
        -   `os.instTimeOffsetSpread` - The uncertainty of the accuracy of the `os.instTimeOffset` value. Measured in miliseconds. Smaller values indicate that `os.agreedUponTime` is more accurate, larger values indicate that `os.agreedUponTime` is less accurate.
        -   `os.deadReckoningTime` - The synchronized clock time that includes an additional 50ms offset to try to ensure that all devices are synchronized once the time ocurrs.
-   Improved `animateTag()` to support custom easing functions and a custom start time.
    -   The `easing` property in the options object that is passed to `animateTag()` now supports custom functions for custom easing behaviors. The function should accept one parameter which is a number between 0 and 1 that represents the progress of the animation and it should return a number which is the value that should be multiplied against the target tag. See the documentation of `animateTag()` for an example.
    -   The `startTime` property is now supported in the options object that is passed to `animateTag()`. It should be the number of miliseconds since the Unix Epoch that the animation should start at. For example, `os.localTime + 1000` will cause the animation to start in 1 second.

### :bug: Bug Fixes

-   Fixed an issue where `bot.vars` would get cleared after the scripts that created it finished their initial execution.
-   Fixed an issue where `labelColor` did not work on menu bots that had `form` set to `input`.
-   Fixed an issue where `labelColor` would not work unless the menu bot had a `label`.
    -   This is useful for menu bots that only use icons.

## V3.0.1

#### Date: 2/17/2022

### :rocket: Improvements

-   Added the `math.setRandomSeed(seed)` and `math.getSeededRandomNumberGenerator(seed?)` functions.

    -   `math.setRandomSeed(seed)` specifies the random seed that should be used for `math.random()` and `math.randomInt()`.
        -   `seed` is the number or string that should be used as the random number generator seed. If set to null, then the seed value will be cleared.
    -   `math.getSeededRandomNumberGenerator(seed?)` creates a new object that contains its own `random()` and `randomInt()` functions that use the specified seed.

        -   `seed` is the number of string that should be used the random number generator seed. If omitted, then an unpredictable seed will be chosen automatically.
        -   It returns an object with the following structure:

            ```typescript
            let result: {
                /**
                 * The seed that was used to create this random number generator.
                 */
                seed: number | string;

                /**
                 * Generates a random real number between the given minimum and maximum values.
                 */
                random(min?: number, max?: number): number;

                /**
                 * Generates a random integer between the given minimum and maximum values.
                 */
                randomInt(min: number, max: number): number;
            };
            ```

-   Added the ability to store dates in tags by prefixing them with `📅`.
    -   Dates must be formatted similarly to [ISO 8601](https://en.wikipedia.org/wiki/ISO_8601):
        -   `2012-02-06` (year-month-day in UTC-0 time zone)
        -   `2015-08-16T08:45:00` (year-month-day + hour:minute:second in UTC-0 time zone)
        -   `2015-08-16T08:45:00 America/New_York` (year-month-day + hour:minute:second in specified time zone)
        -   `2015-08-16T08:45:00 local` (year-month-day + hour:minute:second + in local time zone)
    -   In scripts, date tags are automatically parsed and converted to DateTime objects.
        -   DateTime objects are easy-to-use representations of date and time with respect to a specific time zone.
        -   They work better than the built-in [Date](https://developer.mozilla.org/en-US/docs/Web/JavaScript/Reference/Global_Objects/Date) class because DateTime supports time zones whereas Date does not.
        -   You can learn more about them by checking out the [documentation](https://docs.casualos.com/docs/actions#datetime).
-   Added the `getDateTime(value)` function to make parsing strings into DateTime objects easy.
    -   Parses the given value and returns a new DateTime that represents the date that was contained in the value.
    -   Returns null if the value could not be parsed.
-   Added the `circle` bot form.

## V3.0.0

#### Date: 2/10/2022

### :rocket: Improvements

-   Added the `os.openImageClassifier(options)` and `os.closeImageClassifier()` functions.
    -   These functions are useful for applying Machine Learning inside CasualOS to detect categories of things via the camera feed.
    -   Currently, the image classifier is only able to consume models generated with [Teachable Machine](https://teachablemachine.withgoogle.com/).
        1.  To create a model, go to [https://teachablemachine.withgoogle.com/](https://teachablemachine.withgoogle.com/) and click "Get Started".
        2.  Create an "Image Project" and choose "Standard image model".
        3.  Add or record photos in each class.
        4.  Click "Train".
        5.  Once training is done you can get a model URL by clicking "Export Model".
        6.  Under "Tensorflow.js", choose "Upload (shareable link)" and click "Upload". You can also optionally save the project to Google Drive.
        7.  Once uploaded, copy the shareable link.
        8.  Create a bot with an `@onClick` tag and put the following code in it (replacing `MY_MODEL_URL` with the shareable link):
            ```typescript
            await os.openImageClassifier({
                modelUrl: 'MY_MODEL_URL',
            });
            ```
    -   `options` is an object with the following properties:
        -   `modelUrl` - The sharable link that was generated from Teachable Machine.
        -   `modelJsonUrl` - Is optional and can be used in advanced scenarios where you want to control where the model is stored.
        -   `modelMetadataUrl` - Is optional and can be used in advanced scenarios where you want to control where the model is stored.
        -   `cameraType` - Is optional and is the type of camera that should be preferred. Can be "front" or "rear".
-   Created the `oai-1` appBundle.

    -   This appBundle is currently a simple ab that can query the [OpenAI GPT-3 API](https://beta.openai.com/overview) via a shout.
    -   The ab has the following features:

        -   A single manager bot in the `oai-1` dimension and systemPortal as `oai-1.manager`.
        -   `@generateTextResponse` is a listener that asks GPT-3 to respond to a given text prompt.

            -   It takes the following parameters:
                -   `apiKey` - The API key that should be used to access the API. You can get an API key at [https://beta.openai.com/overview](https://beta.openai.com/overview).
                -   `prompt` - The text that the AI should respond to. An example is "Write a tagline for an ice cream shop.". Also see this guide: [https://beta.openai.com/docs/guides/completion](https://beta.openai.com/docs/guides/completion).
                -   `engine` - The engine that should be used to process the prompt. Defaults to `"text-davinci-001"` if not specified. You can find a list of engines is available here: [https://beta.openai.com/docs/engines](https://beta.openai.com/docs/engines).
                -   `options` - An object that contains additional options for the request. You can find the documentation for these options here: [https://beta.openai.com/docs/api-reference/completions/create](https://beta.openai.com/docs/api-reference/completions/create).
            -   It returns a promise that contains a list of generated choices.
            -   Example:

                ```typescript
                let oai = getBot('system', 'oai-1.manager');
                const response = await oai.generateTextResponse({
                    apiKey: 'myAPIKey',
                    prompt: 'Write a tagline for an ice cream shop.',
                });

                if (response.choices.length > 0) {
                    os.toast('Best choice: ' + response.choices[0]);
                } else {
                    os.toast('No choices.');
                }
                ```

### :bug: Bug Fixes

-   Fixed an issue with `os.listData()` where it was impossible to list data items unless a starting address was provided.

## V2.0.36

#### Date: 2/4/2022

### :rocket: Improvements

-   Added global search to the systemPortal.
    -   Useful for finding a word or phrase in the tags of all the bots in an inst.
    -   For example, you can find all the places where a shout occurrs by typing "shout" into the search box.
    -   Can be accessed by using `Ctrl+Shift+F` while the systemPortal is open or by selecting the eyeglass icon on the left side of the screen.
-   Added the ability to use a video camera feed as the portal background.
    -   You can enable this feature by setting `portalBackgroundAddress` to `casualos://camera-feed`.
    -   It also supports specifying the rear or front facing cameras with `casualos://camera-feed/rear` and `casualos://camera-feed/front`.

### :bug: Bug Fixes

-   Fixed an issue with custom apps where HTML changes would stop propagating if an element was added to its own parent.
    -   This could happen via using the HTML document API like:
        ```typescript
        // in @onSetupApp
        const parent = that.document.createElement('div');
        const child = that.document.createElement('span');
        parent.appendChild(child);
        parent.appendChild(child); // This would cause the issue
        ```
    -   Alternatively, it could happen when using `os.compileApp()`.
        -   For efficiency, `os.compileApp()` uses a change detection algorithm to limit the number of HTML elements it needs to create.
        -   In some cases, it saw that it could reuse an HTML element by moving it and this happened to trigger the bug in the system that records these changes.

## V2.0.35

#### Date: 2/2/2022

### :rocket: Improvements

-   Added the `os.getMediaPermission(options)` function to request permission for device audio/video streams.
    -   Generally permissions are asked for the moment they are needed but this can be cumbersome in situations such as immersive ar/vr experiences as the user must jump back to the browser in order to grant them.

### :bug: Bug Fixes

-   Fixed jittery camera rendering issues when entering XR for the first time in a session.
-   Fixed three.js holding onto stale XRSession after exiting XR.
    -   This was the root cause of the Hololens losing the ability to render the scene background after exiting XR.

## V2.0.34

#### Date: 1/31/2022

### :rocket: Improvements

-   Improved the systemPortal to show all tags that are on the bot when the pinned tags section is closed.
    -   This makes it easier to manage when adding new tags while the pinned tags section is closed.

### :bug: Bug Fixes

-   Fixed an issue with `os.recordEvent()` where trying to save events in DynamoDB would fail.

## V2.0.33

#### Date: 1/31/2022

### :rocket: Improvements

-   Added the `os.listData(recordNameOrKey, startingAddress?)` function to make it easy to list data items in a record.
    -   `recordNameOrKey` is the name of the record. Can also be a record key.
    -   `startingAddress` is optional and is the address after which items will be included in the returned list. For example, the starting address `b` will cause addresses `c` and `d` to be included but not `a` or `b`.
-   Added the `os.recordEvent(recordKey, eventName)` and `os.countEvents(recordNameOrKey, eventName)` functions. These functions are useful for building simple analytics into your app bundles.
    -   `os.recordEvent(recordKey, eventName)` can be used to document that the given event occurred.
        -   `recordKey` is the key that should be used to access the record.
        -   `eventName` is the name of the event.
    -   `os.countEvents(recordNameOrKey, eventName)` can be used to get the number of times that the given event has ocurred.
        -   `recordNameOrKey` is the name of the record that the event count should be retrieved from. Can also be a record key.
        -   `eventName` is the name of the event.

## V2.0.32

#### Date: 1/26/2022

### :rocket: Improvements

-   Added the `os.arSupported()` and `os.vrSupported()` functions to query device support for AR and VR respectively. Both of these are promises and must be awaited.

    ```typescript
    const arSupported = await os.arSupported();
    if (arSupported) {
        //...
    }

    const vrSupported = await os.vrSupported();
    if (vrSupported) {
        //...
    }
    ```

-   Added shouts for entering and exiting AR and VR:
    -   `@onEnterAR` - Called when AR has been enabled.
    -   `@onExitAR` - Called when AR has been disabled.
    -   `@onEnterVR` - Called when VR has been enabled.
    -   `@onExitVR` - Called when VR has been disabled.
-   Expanded `meetPortal` scripting:
    -   Added shouts for loading and leaving the meet portal:
        -   `@onMeetLoaded` - Called when the user has finished loading the meet portal.
        -   `@onMeetLeave` - Called when the user leaves the meet portal.
    -   Added the `os.meetCommand(command, ...args)` function that sends commands directly to the Jitsi Meet API. Supported commands can be found in the [Jitsi Meet Handbook](https://jitsi.github.io/handbook/docs/dev-guide/dev-guide-iframe#commands).
    -   Added the following meet portal configuration tags. These must be set on the `meetPortalBot`:
        -   `meetPortalPrejoinEnabled` - Whether the meet portal should have the prejoin screen enabled.
            -   The prejoin screen is where the user can setup their display name, microphone, camera, and other settings, before actually joining the meet.
        -   `meetPortalStartWithVideoMuted` - Whether the meet portal should start with video muted.
        -   `meetPortalStartWithAudioMuted` - Whether the meet portal should start with audio muted.
        -   `meetPortalRequireDisplayName` - Whether the meet portal should require the user define a display name.

## V2.0.31

#### Date: 1/20/2022

### :rocket: Improvements

-   Added the `os.eraseData(recordKey, address)` function to allow deleting data records.
    -   `recordKey` is the key that should be used to access the record.
    -   `address` is the address of the data inside the record that should be deleted.
-   Added the `os.eraseFile(recordKey, urlOrRecordFileResult)` function to allow deleting file records.
    -   `recordKey` is the key that should be used to access the record.
    -   `urlOrRecordFileResult` is the URL that the file is stored at. It can also be the result of a `os.recordFile()` call.
-   Added the `os.recordManualApprovalData(recordKey, address, data)`, `os.getManualApprovalData(recordName, address)`, and `os.eraseManualApprovalData(recordKey, address)` functions.
    -   These work the same as `os.recordData()`, `os.getData()`, and `os.eraseData()` except that they read & write data records that require the user to confirm that they want to read/write the data.
    -   One thing to note is that manual approval data records use a different pool of addresses than normal data records.
        This means that data which is stored using `os.recordManualApprovalData()` cannot be retrieved using `os.getData()` (i.e. you must use `os.getManualApprovalData()`).

### :bug: Bug Fixes

-   Fixed an issue where trying to save a bot using `os.recordData()` or `os.recordFile()` would produce an error.

## V2.0.30

#### Date: 1/14/2022

### :wrench: Plumbing Changes

-   Replaced socket.io with native WebSockets.
    -   The possible options for `CAUSAL_REPO_CONNECTION_PROTOCOL` are now `websocket` and `apiary-aws`.
    -   Since the introduction of `apiary-aws`, we've used native WebSockets for more connections. As such, it should be safe to use native WebSockets in place of socket.io.
    -   This means we have fewer depenencies to keep up with and fewer potential bugs.
    -   Additionally it means that we save a little bit on our output code bundle size.

### :bug: Bug Fixes

-   Fixed an issue where deleting all the text from a menu item would show the `menuItemText` tag value instead of the (empty) `menuItemText` tag mask value.
    -   This change causes CasualOS to use `false` for the `menuItemText` `tempLocal` tag mask when a normal tag value is present for `menuItemText`. If the bot has no tag value for `menuItemText`, then `null` is used.
-   Fixed an issue where CasualOS could sometimes miss events during initialization.
    -   This bug most likely affected portals that are configurable by a config bot (e.g. gridPortal) but could have also affected other parts of the CasualOS system.
    -   This bug also was very rare. We only saw it once in our testing.
-   Fixed an issue with custom apps where calling `os.registerApp()` multiple times would cause the app to be destroyed and re-created.
    -   This caused issues with retaining focus and made the user experience generally poor.
-   Fixed an issue with custom apps where a the value attribute could not be overridden on input elements.
    -   Now it is possible to specify what the value should be and it will be properly synced.

## V2.0.29

#### Date: 1/10/2022

### :rocket: Improvements

-   Added the ability to use videos for `formAddress` and `portalBackgroundAddress` URLs.
-   Improved CasualOS to support logging into ab1.link directly from CasualOS.
    -   Previously you would have to login to ab1.link via a new tab.
    -   The new experience is seamless and much less confusing.

### :bug: Bug Fixes

-   Fixed an issue where DRACO compressed GLTF models could not be loaded if the decoder program had already been cached by the web browser.

## V2.0.28

#### Date: 1/5/2022

### :boom: Breaking Changes

-   Changed the auth and records features to default to disabled unless the the `AUTH_ORIGIN` and `RECORDS_ORIGIN` environment variables are specified during build.

### :rocket: Improvements

-   Added the `links` global variable to the code editor autocomplete list.
-   Added the `masks` global variable to the code editor autocomplete list.
-   Improved `os.showUploadFiles()` to include the `mimeType` of the files that were uploaded.
    -   This makes it easier to upload files with `os.recordFile()`.
-   Added the `os.beginAudioRecording(options?)` and `os.endAudioRecording()` functions.
    -   They replace the `experiment.beginAudioRecording()` and `experiment.endAudioRecording()` functions.
    -   Additionally, they now trigger the following listeners:
        -   `@onBeginAudioRecording` - Called when recording starts.
        -   `@onEndAudioRecording` - Called when recording ends.
        -   `@onAudioChunk` - Called when a piece of audio is available if streaming is enabled via the options.
    -   `options` is an object and supports the following properties:
        -   `stream` - Whether to stream audio samples using `@onAudioChunk`.
        -   `mimeType` - The MIME type that should be used to stream audio.
        -   `sampleRate` - The number of audio samples that should be taken per second (Hz). Only supported on raw audio types (`audio/x-raw`).
    -   See the documentation for more information and examples.

### Bug Fixes

-   Fixed an issue where the "remove tag" (X) buttons on empty tags in the sheet portal were always hidden.

## V2.0.27

#### Date: 1/4/2022

### :bug: Bug Fixes

-   Fixed another issue where file records could not be uploaded due more issues with signature calculations.

## V2.0.26

#### Date: 1/4/2022

### :bug: Bug Fixes

-   Fixed another issue where file records could not be uploaded due to various permissions issues.

## V2.0.25

#### Date: 1/4/2022

### :bug: Bug Fixes

-   Fixed an issue where file records could not be uploaded due to not including a security token in a request.

## V2.0.24

#### Date: 1/4/2022

### :bug: Bug Fixes

-   Fixed an issue where file records could not be uploaded due to a permissions issue.

## V2.0.23

#### Date: 1/4/2022

### :bug: Bug Fixes

-   Fixed an issue where file records could not be uploaded due to an issue with signature calculation.

## V2.0.22

#### Date: 1/3/2022

### :boom: Breaking Changes

-   Removed the following functions:
    -   `os.publishRecord()`
    -   `os.getRecords()`
    -   `os.destroyRecord()`
    -   `byAuthID()`
    -   `withAuthToken()`
    -   `byAddress()`
    -   `byPrefix()`

### :rocket: Improvements

-   Implemented the next version of records.
    -   This version replaces the old API (`os.publishRecord()`) and introduces a new paradigm.
    -   The first major change is that records now represent multiple pieces of data.
    -   `os.getPublicRecordKey(recordName)` has been added as a way to retrieve a key that can be used to write data and files to a public record.
    -   `os.recordData(recordKey, address, data)` can be used to store a piece of data at an address inside a record. This data can later be retrieved with `os.getData(recordKeyOrName, address)`.
    -   `os.getData(recordKeyOrName, address)` can be used to retrieve data that was stored in a record.
    -   `os.recordFile(recordKey, data, options?)` can be used to store a file inside a record. Files can be any size and can be accessed via `webhook()` or `os.getFile(url)`.
    -   `os.getFile(urlOrRecordFileResult)` can be used to easily retrieve a file.
    -   `os.isRecordKey(value)` is useful for determining if a value represents a record key.
    -   See the documentation for more information.
-   Updated Material Icons to the latest publicly available version.

## V2.0.21

#### Date: 12/6/2021

### :rocket: Improvements

-   Added [Simple Analytics](https://simpleanalytics.com/) to help us better understand how many people are using CasualOS.
-   Added the `os.convertGeolocationToWhat3Words(location)` function.

    -   Useful for getting a 3 word address for a latitude & longitude location.
    -   Returns a promise that resolves with the string containing the 3 words.
    -   `location` is an object with the following structure:

        -   ```typescript
            let location: {
                /**
                 * The latitude of the location.
                 */
                latitude: number;

                /**
                 * The longitude of the location.
                 */
                longitude: number;

                /**
                 * The language that the resulting 3 word address should be returned in.
                 * Defaults to "en".
                 * See https://developer.what3words.com/public-api/docs#available-languages
                 * for a list of available languages.
                 */
                language?: string;
            };
            ```

## V2.0.20

#### Date: 12/2/2021

### :bug: Bug Fixes

-   Fixed an issue where removing a bot without a stroke from a dimension would cause CasualOS to stop responding.

## V2.0.19

#### Date: 12/1/2021

### :boom: Breaking Changes

-   `lineStyle` now defaults to `line` instead of `arrow`.

### :rocket: Improvements

-   Updated the CasualOS Terms of Service.
-   Improved `lineTo` and `strokeColor` to use lines that support custom widths.
-   Added the `links` variable as a shortcut for `thisBot.links`.
-   Added `bot.vars` and `os.vars` as an easy way to store and lookup variables by name.
    -   `os.vars` works exactly the same as `globalThis`.
    -   `bot.vars` allows you to store special values in a bot that cannot be stored in either `bot.tags` or `bot.masks`.
-   Added the ability to whisper to a bot by using `bot.listener()` instead of `whisper(bot, "listener")`.
    -   e.g.
        ```typescript
        let result = thisBot.myScript(argument);
        ```
        is equivalent to
        ```typescript
        let [result] = whisper(thisBot, 'myScript', argument);
        ```
-   Added the ability to shout to bots by using `shout.listener()` instead of `shout("listener")`.
    -   e.g.
        ```typescript
        let results = shout.myScript(argument);
        ```
        is equivalent to
        ```typescript
        let results = shout('myScript', argument);
        ```

## V2.0.18

#### Date: 11/30/2021

### :rocket: Improvements

-   Added bot links.
    -   Bot links are special tag values that represent a link from the tag to another bot.
    -   Similarly to listen tags, you can create a bot link by setting a tag to `🔗{botID}`.
    -   The 🔗 emoji tells CasualOS that the tag represents a link to another bot.
    -   Links work by referencing Bot IDs and CasualOS now provides additional functions to help with understanding bot links.
        For example, not only do the `#lineTo`, `#creator` and `#transformer` tags support bot links, but you can find the list of tags that reference other bots by using the new `getBotLinks(bot)` function.
    -   Bot links also support linking to multiple other bots by adding commas in between Bot IDs.
    -   The `bot.link` property has been added as a way to quickly get a link to the bot.
    -   The `bot.links` property has been added for scripts to interface with bot links.
        -   This property represents the tags that are bot links.
        -   You can easily link to a bot by setting
            ```typescript
            bot.links.tag = botToLinkTo;
            ```
        -   You can also get the bot(s) that are linked by using
            ```typescript
            // Gets a single bot if only one bot is linked in the tag.
            // Gets an array if multiple bots are linked.
            let linkedBot = bot.links.tag;
            ```
    -   Additionally, the `byTag()` bot filter has been updated to support searching for bots by link.
        -   For example if the `#myLink` tag is used to link bots,
            you can find all the bots that link to this bot using `#myLink` by using `byTag()` like this:
            ```typescript
            let botsThatLinkToThisBot = getBots(
                byTag('myLink', '🔗' + thisBot.id)
            );
            ```
        -   This change also means that it is now possible to have multiple creators for a bot by using bot links in the `#creator` tag.
-   Added some minor visual improvements to the systemPortal.
-   Improved menu bots to show their `formAddress` icon when the bot has no label.
-   Added the `os.getExecutingDebugger()` function.
    -   Gets the debugger that this script is currently running inside. Returns null if not running inside a debugger.
-   Added the `getFormattedJSON(data)` function.
    -   Works like `getJSON(data)` except the returned JSON is nicely formatted instead of compressed.
-   Added the `getSnapshot(bots)` function.
    -   Snapshots are like mods except they represent multiple bots and include the ID, space, tags, and tag masks of each bot.
    -   They are useful for debugging and easily saving a bunch of bots at once.
-   Added the `diffSnapshots(first, second)` function.
    -   Useful for calculating the delta between two snapshots.
-   Added the `applyDiffToSnapshot(snapshot, diff)` funciton/
    -   Useful for calculating a new snapshot from a snapshot and a delta.
    -   Works kinda like the opposite of `diffSnapshots(first, second)`.
-   Added the `getLink(...bots)` function.
    -   Creates a value that represents a link to the given bots. You can then save this value to a tag to save the link.
-   Added the `getBotLinks(bot)` function.
    -   Useful for discovering what links a bot has stored.
    -   See the documentation for more detailed info.
-   Added the `updateBotLinks(bot, idMap)` function.
    -   Useful for updating bot links to reference new bots.
    -   See the documentation for more detailed info.
-   Improved the `editingBot` tag to use bot links instead of just storing the bot ID.
-   Added the `pixelRatio` and `defaultPixelRatio` tags to the configBot.
    -   `defaultPixelRatio` is the [pixel ratio](https://developer.mozilla.org/en-US/docs/Web/API/Window/devicePixelRatio) that is used by CasualOS for rendering 3D portals by default.
    -   `pixelRatio` can be set on the configBot to control the size of the internal render buffers. Higher values make the output image appear smoother but will also cause CasualOS to run slower.
-   Improved `web.hook()` and related functions to accept the `retryCount`, `retryStatusCodes`, and `retryAfterMs` options.
    -   `retryCount` is the number of times the request should be re-sent if it fails. Defaults to 0.
    -   `retryStatusCodes` is the array of error status codes that should cause the request to be retried. Defaults to:
        -   408 - Request Timeout
        -   429 - Too Many Requests
        -   500 - Internal Server Error
        -   502 - Bad Gateway
        -   503 - Service Unavailable
        -   504 - Gateway Timeout
        -   0 - Network Failure / CORS
    -   `retryAfterMs` is the number of miliseconds to wait between retried requests. Defaults to 3000.

### :bug: Bug Fixes

-   Fixed an issue where deleting a tag in the multiline editor would cause the tag to remain in the data.
-   Fixed an issue where autocomplete for tags did not work in the systemPortal.
-   Fixed some display issues in the systemPortal.
-   Fixed an issue where using loops after JSX elements might cause the script to fail to compile.

## V2.0.17

#### Date: 11/12/2021

### :bug: Bug Fixes

-   Fixed an issue where built-in portal bots were not being updated by CasualOS.
    -   This also fixes an issue where camera position and rotation offsets didn't work.

## V2.0.16

#### Date: 11/11/2021

### :boom: Breaking Changes

-   Removed Custom Executables.
    -   This means the following functions are no longer available:
        -   `os.registerExecutable()`
        -   `os.buildExecutable()`
    -   If you have use for this type of functionality, we recommend that you look into [Custom Apps](https://docs.casualos.com/docs/actions/#app-actions).
        They are easier to use and allow you to use more built-in CasualOS functionality than Custom Executables.

### :rocket: Improvements

-   Added the `systemPortal`.
    -   The systemPortal is a new way to organize and edit a set of bots and their scripts.
    -   The systemPortal works by displaying bots that have a `#system` tag.
    -   When `#systemPortal` on the `configBot` is set to `true`, all bots that have a `#system` tag will be displayed in the system portal.
    -   When `#systemPortal` is set to a string, then only bots where their `#system` tag contains the value in `#systemPortal` will be shown.
    -   It also contains some other useful features not found in the sheetPortal like a list of recently edited tags and a search box that lets you easily change the `#systemPortal` tag value.
    -   See the glossary page on the `systemPortal` for more info.

### :bug: Bug Fixes

-   Fixed an issue where the forward/back browser buttons would not delete tags from the config bot if the related query parameter was deleted.

## V2.0.15

#### Date: 11/1/2021

### :rocket: Improvements

-   Added the `miniMapPortal`.
    -   This is a mini version of the `mapPortal` that works kinda like the `miniGridPortal`.
-   Added a introductory page to the documentation that links to the "Pillars of Casual Simulation" video tutorials.
-   Added a "Getting Started" page that contains some written documentation on the basics of CasualOS.
    -   Thanks to Shane Thornton ([@shane-cpu](https://github.com/shane-cpu)) for contributing this!
-   Added a glossary page to the documentation.
    -   This page is incomplete but contains basic descriptions for common terms like "bot", "tag", "portal", "inst", etc.
    -   There is also a feature where other parts of the documentation can link to the glossary and get Wikipedia-style tooltips for the terms.

### :bug: Bug Fixes

-   Fixed an issue where the server failed to retrieve permanent records when when `.getMoreRecords()` was called.

## V2.0.14

#### Date: 10/29/2021

### :rocket: Improvements

-   Improved the `local` space to delete the oldest inst when localStorage is full.
-   Added the `pointerPixelX` and `pointerPixelY` tags to the gridPortalBot to track the mouse pointer position on the screen.
-   Improved the records system to be able to store records larger than 300KB in size.
    -   Records larger than 300KB will be placed in an S3 bucket.
    -   Records stored in S3 will now have a `dataURL` instead of `data` that points to where the record can be downloaded from.

### :bug: Bug Fixes

-   Fixed an issue where the built-in portal bots would cause all scripts to be recompiled.
-   Fixed an issue where functions that retrieve data from portal bots (like `os.getFocusPoint()`) would always return null data.
-   Fixed an issue where the `.getMoreRecords()` function did not work.

## V2.0.13

#### Date: 10/19/2021

### :rocket: Improvements

-   Added several features to make testing asynchronous scripts easier.
    -   Debuggers now automatically convert asynchronous scripts to synchronous scripts by default.
        -   This makes testing easier because your test code no longer needs to be aware of if a script runs asynchronously in order to observe errors or results.
        -   You can override this default behavior by setting `allowAsynchronousScripts` to `true` in the options object that is passed to `os.createDebugger()`.
    -   Some functions are now "maskable".
        -   Maskable functions are useful for testing and debugging because they let you modify how a function works simply by using `function.mask().returns()` instead of `function()`.
            -   For example, the `web.get()` function sends an actual web request based on the options that you give it. When testing we don't want to send a real web request (since that takes time and can fail), so instead we can mask it with the following code:
            ```typescript
            web.get.mask('https://example.com').returns({
                status: 200,
                data: 'hello world!',
            });
            ```
            Then, the next time we call `web.get()` with `https://example.com` it will return the value we have set:
            ```typescript
            console.log(web.get('https://example.com));
            ```
        -   Maskable functions currently only work when scripts are running inside a debugger with `allowAsychronousScripts` set to `false`.
        -   Here is a list of maskable functions (more are coming):
            -   `web.get()`
            -   `web.post()`
            -   `web.hook()`
            -   `webhook()`
            -   `webhook.post()`
            -   `os.showInput()`
            -   `os.getRecords()`
            -   `os.publishRecord()`
            -   `os.destroyRecord()`
            -   `os.requestPermanentAuthToken()`
    -   Properties added to `globalThis` are now separated per-debugger.
        -   This means that you can set `globalThis.myVariable = 123;` and it won't affect debuggers.
        -   It also means that testing with global variables are easier because you don't have to set and reset them before each test anymore.
    -   Debuggers now automatically setup `tempLocal` bots for built-in portals.
        -   This means that the portal bots like `gridPortalBot`, `mapPortalBot`, etc. are available in debuggers.
    -   Debuggers now automatically setup a `configBot`.
        -   You can override this configBot by using the `configBot` property in the options object that is passed to `os.createDebugger()`.
-   Updated the sidebar on the documentation site to be easier to use.
-   Updated the auth site branding.
-   Added well-formatted pages for the terms of service, privacy policy, and acceptable use policy to the auth website.

### :bug: Bug Fixes

-   Fixed an issue where floating labels on billboarded bots did not work.

## V2.0.12

#### Date: 10/8/2021

### :rocket: Improvements

-   Added the `os.createDebugger(options?)` function.
    -   `os.createDebugger()` can be used to create a separate sandbox area where bots can be tested without causing external effects.
    -   This is useful for automated testing scenarios where you want to validate how a script works (e.g. that a toast is shown) without actually performing the script results (i.e. actually showing the toast).
    -   Works by returning an object that contains a separate set of actions (like `create()` and `getBots()`) that can be used like normal.
        For example:
        ```typescript
        const debug = os.createDebugger();
        const debugBot = debug.create({ home: true, color: 'red' });
        ```
        Creates a bot that is contained in the debugger. Therefore, scripts on the `debugBot` will only affect bots that were created in the debugger.
    -   See the documentation for more information.
-   Added the `assert(condition, message?)` and `assertEqual(received, expected)` functions.
    -   These functions check that the given condition is true or that the values are equal to each other and throw an error if they are not.
    -   They can be useful for automated testing.
    -   See the documentation for examples.

### :bug: Bug Fixes

-   Fixed an issue where setting `meetPortalAnchorPoint` to `left` or `right` would not shift the `gridPortal` to the remaining space.

## V2.0.11

#### Date: 10/1/2021

### :boom: Breaking Changes

-   Renamed `server` to `inst`.
    -   This means that you should now `configBot.tags.inst` instead of `configBot.tags.server`.
    -   It also means that you now should go to `https://casualos.com?inst=my-aux` instead of `https://casualos.com?server=my-aux`.
    -   CasualOS will automatically replace `server` with `inst` on the first load so old links will continue to work.
-   Renamed `pagePortal` to `gridPortal`
    -   CasualOS will automatically replace `pagePortal` with `gridPortal` on first load (so old links will continue to work) but any scripts that change `pagePortal` will need to be updated to change `gridPortal`.
    -   `pagePortal` on the `configBot` should now be `gridPortal`.
    -   `pagePortalBot` is now `gridPortalBot`.
    -   Some functions now should reference the bot portal instead of the page portal:
        -   `os.getCameraPosition('page')` -> `os.getCameraPosition('grid')`
        -   `os.getCameraRotation('page')` -> `os.getCameraRotation('grid')`
        -   `os.getFocusPoint('page')` -> `os.getFocusPoint('grid')`
        -   `os.getPortalDimension('page')` -> `os.getPortalDimension('grid')`
    -   `@onPortalChanged` now uses `gridPortal` for `that.portal`.
-   Renamed `miniPortal` to `miniGridPortal`
    -   `miniPortal` on the `configBot` should now be `miniGridPortal`.
    -   `miniPortalBot` should now be `miniGridPortalBot`.
    -   Some functions now should reference the bot portal instead of the page portal:
        -   `os.getCameraPosition('mini')` -> `os.getCameraPosition('miniGrid')`
        -   `os.getCameraRotation('mini')` -> `os.getCameraRotation('miniGrid')`
        -   `os.getFocusPoint('mini')` -> `os.getFocusPoint('miniGrid')`
        -   `os.getPortalDimension('mini')` -> `os.getPortalDimension('miniGrid')`
    -   `@onPortalChanged` now uses `miniGridPortal` for `that.portal`.
-   Renamed some functions:
    -   `os.downloadServer()` -> `os.downloadInst()`
    -   `os.loadServer()` -> `os.loadInst()`
    -   `os.unloadServer()` -> `os.unloadInst()`
    -   `os.getCurrentServer()` -> `os.getCurrentInst()`
    -   `server.remotes()` -> `os.remotes()`
    -   `server.serverRemoteCount()` -> `os.remoteCount()`
    -   `server.servers()` -> `os.instances()`
    -   `server.serverStatuses()` -> `os.instStatuses()`
    -   `server.restoreHistoryMarkToServer()` -> `server.restoreHistoryMarkToInst()`.
    -   Note that some functions have moved to the `os` namespace from the `server` namespace. This is because most `server` functions do not work on CasualOS.com and are only designed to work with a server-based system (which CasualOS.com is not). To clarify this, functions that work all the time are now in the `os` namespace while the others are in the `server` namespace.
-   Renamed several listen tags:
    -   `@onServerJoined` -> `@onInstJoined`
    -   `@onServerLeave` -> `@onInstLeave`
    -   `@onServerStreaming` -> `@onInstStreaming`
    -   `@onServerStreamLost` -> `@onInstStreamLost`
    -   `@onServerAction` -> `@onAnyAction`

### :rocket: Improvements

-   Updated the Privacy Policy, Terms of Service, and Acceptable Use Policy.
-   Changed the meetPortal to use a custom Jitsi deployment.
-   Improved `os.enablePointOfView(center?)` to take an additional argument that determines whether to use the device IMU to control the camera rotation while in POV mode.
    -   The new function signature is `os.enablePointOfView(center?, imu?)`.
    -   e.g. `os.enablePointOfView(undefined, true)` will enable using the IMU for controlling the camera rotation.

### :bug: Bug Fixes

-   Fixed an issue where zooming on menu bots would trigger the browser-provided zoom functionality.
-   Fixed an issue where copying an array from one tag to another tag caused CasualOS to break.
-   Fixed an issue where editing a script via the sheet portal cells would temporarily break the code editor.

## V2.0.10

#### Date: 9/21/2021

### :rocket: Improvements

-   Improved the runtime to track changes to arrays without having to make a copy of the array or save it back to the tag.
-   Improved `os.getRecords(...filters)` to use `authBot.id` if `byAuthID()` is not specified.
-   Added `labelOpacity` tag.
-   Added `menuItemLabelStyle` tag.
-   Added the ability to use the `auto` value in the `scaleY` tag for menu bots. This automatically scales the menu bot height based on the amount of text in the label.
-   Added the ability to rotate around an object multiple times with `os.focusOn()` by setting `normalized` to `false` in the `rotation` property.
    -   By default, rotations passed to `os.focusOn()` are normalized to between 0 and `2π`.
    -   Setting `normalized` to `false` will skip this process and allow rotations larger than `2π` which in turn means the camera will rotate past `2π`.

## V2.0.9

#### Date: 9/7/2021

### :rocket: Improvements

-   Added the `os.requestPermanentAuthToken()` and `os.destroyRecord(record)` functions.
    -   `os.requestPermanentAuthToken()` is used to get auth tokens that can publish records to a app bundle from anywhere - including from other app bundles.
    -   `os.destroyRecord(record)` destroys the given record and makes it inaccessable via `os.getRecords()`. You must be logged in to destroy records and you can only destroy records that have been created by your user account and app bundle.
    -   See the documentation for more info.

### :bug: Bug Fixes

-   Fixed an issue where retrieving records from a temporary space can fail when the query matches no records.
-   Fixed an issue where CasualOS could permanently stall while loading.

## V2.0.8

#### Date: 9/7/2021

### :rocket: Improvements

-   Created https://casualos.me
    -   casualos.me is a companion service for CasualOS that provides the ability to sign in with an account and save permanent records of data.
-   Added the `os.requestAuthBot()` function.
    -   Requests that the user sign in and creates the `authBot` global variable to represent whether the user is signed in.
    -   Only works if an App Bundle (AB) was auto loaded using the `autoLoad` query parameter.
    -   Returns a promise that resolves when the user is signed in.
    -   See the "Auth Bot Tags" section in the documentation for more info.
-   Added the `os.publishRecord(recordDescription)` function to be able to save arbitrary JSON data.
    -   Records are arbitrary pieces of data that can saved and retrieved from special record-enabled spaces.
        -   The possible spaces are:
            -   `tempRestricted` - (Default) Records are temporary (they are deleted at the end of the day) and they are only retrievable by the user and appBundle that created them.
            -   `tempGlobal` - Records are temporary and they are they are retrievable by everyone.
            -   `permanentRestricted` - Records are permanent and they are only retrievable by the user and appBundle that created them.
            -   `permanentGlobal` - Records are permanent and they are retrievable by everyone.
    -   Unlike bots, records are only accessible by searching for them using the `os.getRecords()` function.
    -   Requires that the user has signed in with `os.requestAuthBot()`.
    -   `recordDescription` is an object with the following properties:
        -   `space` - The space that the record should be published to.
        -   `record` - The data that should be included in the record.
        -   `address` - (Optional) The address that the record should be published at. This can be omitted if a `prefix` is specified instead.
        -   `prefix` - (Optional) The prefix that the record should be published at. If used instead of `address`, CasualOS will calculate the `address` by concatenating the given prefix and ID like this: `"{prefix}{id}"`.
        -   `id` - (Optional) The ID that the record should be published at. If used with `prefix`, then CasualOS will combine the given `id` with the given `prefix` to calculate the `address`. If omitted, then CasualOS will generate a UUID to be used with the `prefix`.
        -   `authToken` - (Optional) The auth token that should be used to publish the record. This is useful for allowing other users to be able to publish records to an app bundle on your account. If omitted, then the `authToken` tag from the `authBot` will be used.
    -   Returns a promise that resolves when the record has been published.
    -   See the documentation for some examples.
-   Added the `os.getRecords(...filters)` function to be able to find and retrieve records.
    -   Works similarly to `getBots()` except that the list of possible filters is different and more limited.
    -   Possible filters are:
        -   `byAuthID(id)` - Searches for records that were published by the given auth ID. This filter is required for all `os.getRecords()` queries.
        -   `inSpace(space)` - Searches for records that were published to the given space. If omitted, only `tempRestricted` records will be searched.
        -   `byAddress(address)` - Searches for the record with the given address. Useful for finding a specific record.
        -   `byPrefix(prefix)` - Searches for records whose address starts with the given prefix. Useful for finding a list of records.
        -   `byID(id)` - Searches for records whose address equals `{prefix}{id}`. Works similarly to `byAddress()` except that you must also use `byPrefix()`. Useful for finding a specific record.
    -   Returns a promise that resolves with an object that contains a partial list of records.
        -   Using this object, you can see the total number of records that the query matched and get the next part of the list using the `getMoreRecords()` function.
        -   The object has the following structure:
            -   `records` - The list of records that were retrieved. This list may contain all the records that were found or it might only contain some of the records that were found. You can retrieve all of the records by looping and calling `getMoreRecords()` until it returns an object with `hasMoreRecords` set to `false`.
            -   `totalCount` - The total number of records that the query found.
            -   `hasMoreRecords` - Whether there are more records that can be retrieved for the query.
            -   `getMoreRecords()` - A function that can be called to get the next set of records for the query. Like `os.getRecords()`, this function returns a promise with an object that has the structure described above.
    -   See the documentation for some examples.
-   Added the `byID(id)` bot filter.
    -   This function can be used either as a bot filter with `getBots()` or as a record filter with `os.getRecords()`.
    -   As its name suggests, it can be used to find a bot with the given ID.

### :bug: Bug Fixes

-   Fixed an issue where using a `formAnimationAddress` prevented `formAnimation` from working correctly on first load.
-   Fixed an issue where `os.focusOn()` would not work on mobile devices.

## V2.0.7

#### Date: 8/16/2021

### :bug: Bug Fixes

-   Fixed an issue where remote whispers could cause CasualOS to think it was loaded before it actually was.
    -   This would in turn cause CasualOS to think that ab-1 was not installed and led to ab-1 getting duplicated which could then cause the auxCode to be loaded again.

## V2.0.6

#### Date: 8/11/2021

### :rocket: Improvements

-   Added the `formAnimationAddress` tag to allow specifying a separate GLTF/GLB URL that should be used for animations.
    -   This allows dynamically loading animations instead of requiring that all animations be built into the `formAddress` GLTF mesh.

### :bug: Bug Fixes

-   Fixed an issue where setting the `mapPortal` tag on the `configBot` to `null` would not close the map portal.
-   Fixed an issue where the camera would rotate somewhat randomly when facing straight down using touch controls.

## V2.0.5

#### Date: 7/27/2021

### :rocket: Bug Fixes

-   Fixed an issue where async scripts did not support JSX syntax highlighting.

## V2.0.4

#### Date: 7/27/2021

### :rocket: Improvements

-   Added the ability to download a PDF with embedded bot data by specifying a filename with a `.pdf` extension to `os.downloadBots()`.
-   Added the `os.parseBotsFromData(data)` function.
    -   This function can parse a list of bot mods from JSON or from the contents of a PDF that was created with `os.downloadBots()`.
    -   It returns a list of bot mods (i.e. mods that have the structure of bots) which can in turn be passed to `create()` to add them to the server.
-   Added the `os.unregisterApp(appID)` function to allow removing apps after they have been registered.
-   Added the ability to use [JSX](https://reactjs.org/docs/introducing-jsx.html) for Apps instead of the `html` string helper.
    -   JSX allows you to use a HTML-like language directly inside listeners. This provides some nice benefits including proper syntax highlighting and error messages.
    -   For example:
        ```javascript
        let result = <h1>Hello, World!</h1>;
        ```
    -   Due to convienience this will probably become the preferred way to write HTML for apps, however the `html` string helper will still be available.

## V2.0.3

#### Date: 7/19/2021

### :boom: Breaking Changes

-   "Custom Portals" are now called "Executables"
    -   This is because portals should deal almost exclusively with bots and heavily interface with CasualOS.
    -   "Custom Portals" (as they were called) made this difficult and are better explained as a way to create arbitrary web programs (i.e. executables).
    -   The new "Apps" (`os.registerApp()` and `os.compileApp()`) features make it easier to create custom portals since they can leverage bots and listen tags directly.
-   Renamed `portal.open()` to `os.registerExecutable()`.
-   Renamed `portal.buildBundle()` to `os.buildExecutable()`.
-   Renamed `portal.registerPrefix()` to `os.registerTagPrefix()`.
-   Changed the menuPortal to always be anchored to the bottom of the screen instead of to the miniPortal.

### :rocket: Improvements

-   Added the `os.registerApp(name, bot)` and `os.compileApp(name, content)` functions.
    -   `os.registerApp()` takes an app name and a bot and sets up a space for adding content to the CasualOS frontend.
    -   Calling `os.registerApp()` will also make the given bot available globally as `{name}Bot`.
    -   `os.registerApp()` returns a promise that resolves when the app has been setup and can accept content. Additionally, `onAppSetup` will be whispered to the bot that was specified for the app.
    -   `os.compileApp()` is used to provide content to an app. You can call this as many times as you want and the app will only update when you call `os.compileApp()` for it.
    -   See the docs for more information.
-   Added the `html` string helper.
    -   This can be used to produce HTML from a string for `os.compileApp()` by placing it before a string that uses backtick characters (`` ` ``).
    -   e.g.
        ```javascript
        let result = html`<h1>Hello, World!</h1>`;
        ```
    -   See the docs for more information.
-   Added the `watchBot(bot, callback)` and `watchPortal(portal, callback)` helper functions.
    -   `watchBot()` can be used to watch a given bot (or list of bots) for changes and triggers the given callback function when the bot(s) change.
    -   `watchPortal()` can be used to watch the given portal for changes and triggers the given callback function when the portal changes.
        -   Specifically, `watchPortal()` tracks when the portal is changed (by watching the portal tag on the `configBot`), when bots are added, removed, or updated in the portal, and when the portal bot changes.
-   Improved the bot dragging logic to support using `os.replaceDragBot(null)` to stop dragging a bot.

### :bug: Bug Fixes

-   Fixed an issue where dragging a bot whose position was animated in tempLocal space would produce no visible effect.
-   Fixed an issue where GLB models compressed with a newer version of Draco could not be loaded.
    -   You may have to refresh the browser tab 1 extra time after getting the update for this change to take effect. This is because the Draco library is cached by the web browser and updates to the library are checked in the background while the old version is being used.
-   Fixed an issue where bots in the mapPortal that had LOD listeners would not function correctly unless they had a label.

## V2.0.2

#### Date: 7/6/2021

### :rocket: Improvements

-   Improved the miniPortal to support the `portalCameraZoom`, `portalCameraRotationX` and `portalCameraRotationY` tags.
-   Added the `priorityShout()` function to make it easy to run a set of shouts until a bot returns a value.
-   Added the ability to control the foreground and background colors of the chat bar via the `foregroundColor` and `backgroundColor` options in `os.showChat()`.
-   Added the `date` type for `os.showInput()` to make entering days easier.

### :bug: Bug Fixes

-   Fixed an issue where camera position offsets would continuously be applied to the camera.
-   Fixed an issue where the menu would be positioned incorrectly if the meet portal was anchored to the top of the screen.
-   Fixed an issue where clicking on the grid with a controller in XR would crash CasualOS.
-   Fixed an issue where the transformer tag did not work correctly for bots in the mapPortal.
-   Fixed an issue where dragging an object that gets destroyed in an onPointerDown would freeze the UI.

## V2.0.1

#### Date: 6/9/2021

### :rocket: Improvements

-   Changed the default mapPortal basemap to `dark-gray`.
-   Changed the mapPortal to default to viewing Veterans Memorial Park in Grand Rapids.
    -   This makes it easier to start using AB-1 once the map portal is loaded.

### :bug: Bug Fixes

-   Fixed an issue where calling `os.focusOn()` with a position and no portal would default to the map portal.
-   Fixed an issue where calling `os.focusOn()` for the map portal before it was finished loading would error.

## V2.0.0

#### Date: 6/7/2021

### :bug: Improvements

-   Added the `mapPortal`.
    -   The map portal provides a 3D representation of the entire Earth and allows placing bots anywhere on it.
    -   Bots that are in the map portal use Longitude and Latitude for their X and Y coordinates.
    -   The map can additionally be customized by setting the `mapPortalBasemap` tag on the `mapPortalBot`. See the documentation for more information.
    -   Based upon [ArcGIS](https://www.arcgis.com/index.html).

### :bug: Bug Fixes

-   Fixed an issue where trying to focus on a position in the miniPortal would not work.

## V1.5.24

#### Date: 5/24/2021

### :rocket: Improvements

-   Improved the miniPortal to enable resizing it by dragging the top of the miniPortal instead of just at the corners.
-   Added the `math.normalizeVector()` and `math.vectorLength()` functions.

### :bug: Bug Fixes

-   Fixed an issue where events in some asynchronous scripts would be incorrectly reordered and potentially cause logic issues.

## V1.5.23

#### Date: 5/22/2021

### :boom: Breaking Changes

-   Renamed the `inventoryPortal` to `miniPortal`.
    -   The following were also renamed:
        -   `#inventoryPortalHeight` -> `#miniPortalHeight`
        -   `#inventoryPortalResizable` -> `#miniPortalResizable`
        -   `os.getInventoryPortalDimension()` -> `os.getMiniPortalDimension()`
        -   `os.hasBotInInventory()` -> `os.hasBotInMiniPortal()`
        -   `os.getPortalDimension("inventory")` -> `os.getPortalDimension("mini")`
        -   `os.getCameraPosition("inventory")` -> `os.getCameraPosition("mini")`
        -   `os.getCameraRotation("inventory")` -> `os.getCameraRotation("mini")`
        -   `os.getFocusPoint("inventory")` -> `os.getFocusPoint("mini")`
-   The `miniPortalHeight` tag was changed from being a number between 1 and 10 that represented the number of bots that should fit in the portal. Now it is a number between 0 and 1 that represents the percentage of the screen height it should take. Note that when `#miniPortalWidth` is less than 1 the height of the portal will be more like 80% of the screen height when set to 1. This is because of the mandatory spacing from the bottom of the screen to be somewhat consistent with the spacing on the sides.

### :rocket: Improvements

-   Added the `#miniPortalWidth` tag.
    -   Possible values are between 0 and 1.
    -   Represents the percentage of the screen width that the mini portal should take.
    -   When set to 1, the mini portal will appear docked and there will be no spacing between the bottom of the screen and the mini portal.

### :bug: Bug Fixes

-   Fixed a bunch of issues with zooming, rotating, and resizing the mini portal.

## V1.5.22

#### Date: 5/20/2021

### :rocket: Improvements

-   Added the `os.enableCustomDragging()` function to disable the default dragging behavior for the current drag operation.
    -   This is useful for custom dragging behavior that is associated with a bot like scaling the bot or rotating it.

### :bug: Bug Fixes

-   Fixed an issue where `os.focusOn()` would not work with bots in the inventory portal.

## V1.5.21

#### Date: 5/18/2021

### :rocket: Improvements

-   Improved `os.focusOn()` to support focusing on menu bots that have `#form` set to `input`.
-   Added the ability to snap dragged to a specific axis.

    -   These are special snap target objects that have the following form:

    ```typescript
    let snapAxis: {
        /**
         * The direction that the axis travels along.
         */
        direction: { x: number; y: number; z: number };

        /**
         * The center point that the axis travels through.
         */
        origin: { x: number; y: number; z: number };

        /**
         * The distance that the bot should be from any point along the
         * axis in order to snap to it.
         */
        distance: number;
    };
    ```

### :bug: Bug Fixes

-   Fixed an issue where the "tag has already been added" dialog displayed behind the sheet portal.

## V1.5.20

#### Date: 5/17/2021

### :bug: Bug Fixes

-   Fixed an issue where `@onInputTyping` was incorrectly shouted instead of whispered.

## V1.5.19

#### Date: 5/13/2021

### :rocket: Improvements

-   Added the `labelPaddingX` and `labelPaddingY` tags to allow controlling the padding along the width and height of labels separately.
-   Added the ability to use a URL for the `cursor` and `portalCursor` tags.
-   Added the `cursorHotspotX`, `cursorHotspotY`, `portalCursorHotspotX`, and `portalCursorHotspotY` tags to allow specifying the location that clicks should happen at in the custom cursor image. For example, a cursor that is a circle would have the hotspot in the middle but the default cursor has the hotspot at the top left.

## V1.5.18

#### Date: 5/11/2021

### :rocket: Improvements

-   Added the `AB1_BOOTSTRAP_URL` environment variable to control the URL that ab-1 gets loaded from.

## V1.5.17

#### Date: 5/10/2021

### :rocket: Improvements

-   Added the `cursor` and `portalCursor` tags.
    -   The `cursor` tag specifies the mouse cursor that should be shown when the bot is being hovered.
    -   The `portalCursor` tag specifies the mouse cursor that should be used by default for the page portal.
    -   See the documentation for a list of possible options.
-   Added the `labelPadding` tag to control how much space is between the edge of the bot and edge of the label.

## V1.5.16

#### Date: 5/7/2021

### :bug: Bug Fixes

-   Fixed an issue where it was no longer possible to cancel `setInterval()` with `clearTimeout()` and cancel `setTimeout()` with `clearInterval()`.
    -   They are not meant to be used together but because of an artifact of web browsers it needs to be supported.

## V1.5.15

#### Date: 5/7/2021

### :bug: Bug Fixes

-   Fixed an issue where it was impossible to clear intervals/timeouts from a bot other than the one it was created from.

## V1.5.14

#### Date: 5/7/2021

### :rocket: Improvements

-   Added the ability to clear bot timers using `clearInterval()` and `clearTimeout()`.
    -   `clearInterval(timerId)` is useful for clearing intervals created by `setInterval()`.
    -   `clearTimeout(timerId)` is useful for clearing timeouts created by `setTimeout()`

## V1.5.13

#### Date: 5/3/2021

### :bug: Bug Fixes

-   Fixed an issue where the meet portal could stay open if the portal was cleared before it was fully loaded.

## V1.5.12

#### Date: 5/2/2021

### :bug: Bug Fixes

-   Fixed an issue where `@onSubmit` was shouted to every bot instead of whispered to the bot that the input was submitted on.

## V1.5.11

#### Date: 4/27/2021

### :rocket: Improvements

-   Overhauled the `shared`, `tempShared`, and `remoteTempShared` spaces to use a faster and more efficient storage mechanism.
    -   There is now a new configuration environment variable `SHARED_PARTITIONS_VERSION` which controls whether the new spaces are used. Use `v1` to indicate that the old causal repo based system should be used and use `v2` to indicate that the new system should be used.
-   Added the `math.areClose(first, second)` function to determine if two numbers are within 2 decimal places of each other.
    -   For example, `math.areClose(1, 1.001)` will return true.
-   Improved the `atPosition()` and `inStack()` bot filters to use `math.areClose()` internally when comparing bot positions.
-   Improved handling of errors so they have correct line and column numbers in their stack traces.
    -   Currently, this only functions correctly on Chrome-based browsers (Chrome, Edge, Opera, etc.). Part of this is due to differences between how web browsers generate stack traces and part is due to what browsers support for dynamically generated functions.

### :bug: Bug Fixes

-   Fixed an issue with labels where an error could occur if the label text was updated while it was being rendered.
-   Fixed an issue where `clearAnimations()` would error if given a null bot.
-   Fixed an issue where autocomplete would not work correctly for properties on top level variables.

## V1.5.10

#### Date: 4/8/2021

### :boom: Breaking Changes

-   Renamed `onStreamData` to `onSerialData`.
-   Serial functions now require a "friendly" name to keep track of each device: `serialConnect`, `serialStream`, `serialOpen`, `serialUpdate`, `serialWrite`, `serialRead`, `serialClose`, `serialFlush`,`serialDrain`, `serialPause`, `serialResume`
-   `serialStream` now requires a bot id to send the stream to that bot.

### :rocket: Improvements

-   Improved the IDE Portal to support showing all tags by setting the `idePortal` tag on the config bot to `true`.
-   Added a search tab to the IDE Portal which makes it easy to search within tags that are loaded in the IDE Portal.
    -   It can be focused from the idePortal by using the `Ctrl+Shift+F` hotkey.
-   Added the `sheetPortalAddedTags` tag for the `sheetPortalBot` which specifies additional tags that should always be shown in the sheet portal.
-   Added support for auxcli v2.0.0 to retain current functionality.
-   Added support for multiple serial connections simultaneously.

### :bug: Bug Fixes

-   Fixed an issue where the `url` tag would not be created on initial load unless the URL was updated.

## V1.5.9

#### Date: 4/7/2021

### :rocket: Improvements

-   Added the ability to jump to a tag while in the IDE Portal using `Ctrl+P`.

### :bug: Bug Fixes

-   Fixed an issue where the `imuPortal` would return values that were incorrect for usage on the camera.
    -   Now, the `imuPortal` sets the `deviceRotationX`, `deviceRotationY`, `deviceRotationZ` and `deviceRotationW` values which is the rotation of the device represented as a quaternion.
    -   The `pagePortal` also now supports setting `cameraRotationOffsetW` to indicate that the offset should be applied as a quaternion.
    -   Try the `imuExample01` auxCode for an example.
-   Fixed an issue where CasualOS would fail to load on browsers that do not support speech synthesis.
-   Fixed an issue where bot updates that were executed via `action.perform()` would be treated like they were being performed by the user themselves.
    -   In particular, this issue affected text edits which were originally created by the multiline text editor but were then replayed via `action.perform()`.
    -   The effect of this bug would be that while the data was updated correctly, the multiline text editor would ignore the new data because it assumed it already had the changes.

## V1.5.8

#### Date: 4/5/2021

### :rocket: Improvements

-   Added the ability to see the full text of script errors by using the "Show Error" button in the multiline editor.

### :bug: Bug Fixes

-   Fixed an issue where the `imuPortal` would only open when set to a string value. Now it also supports `true` and non 0 numerical values.

## V1.5.7

#### Date: 4/2/2021

### :rocket: Improvements

-   Improved `imuPortal` to support Safari on iOS.
-   Added the `crypto.isEncrypted(cyphertext)`, `crypto.asymmetric.isEncrypted(cyphertext)`, and `crypto.asymmetric.isKeypair(keypair)` functions.
    -   These can help in determining if a string is supposed to be a asymmetric keypair or if it has been encrypted with symmetric or asymmetric encryption.

### :bug: Bug Fixes

-   Fixed an issue where the configBot would appear to be in the `shared` space but was actually in the `tempLocal` space.

## V1.5.6

#### Date: 4/1/2021

### :rocket: Improvements

-   Added the "bots" snap target for `os.addDropSnap()` and `os.addBotDropSnap()`.
    -   This will cause the dragged bot to snap to other bots.
-   Added the `experiment.speakText(text, options?)` and `experiment.getVoices()` functions.
    -   See the documentation for more information.
-   Added the `os.getGeolocation()` function.
    -   Returns a promise that resolves with the geolocation of the device.
-   Added the `imuPortal` to be able to stream IMU data into CasualOS.
    -   When defined on the config bot, the `imuPortalBot` will be updated with IMU data from the device.
    -   The following tags are used:
        -   `imuSupported` - Whether reading from the IMU is supported. This will be shortly after the `imuPortal` is defined.
        -   `deviceRotationX`, `deviceRotationY`, `deviceRotationZ` - The X, Y, and Z values that represent the orientation of the device.
-   Added the `portalCameraType` tag to allow switching between `perspective` and `orthographic` projections.
    -   Camera projections act similarly to real world camera lenses except that they avoid certain limitations like focal lengths.
    -   `orthographic` - This projection preserves parallel lines from the 3D scene in the output 2D image. As a result, same-sized objects appear the same size on the screen, regardless of how far away they are from the camera.
    -   `perspective` - This projection makes same-sized objects appear larger or smaller based on how far away they are from the camera. Closer objects appear larger and vice versa.
-   Added the `os.enablePointOfView(center?)` and `os.disablePointOfView()` functions.
    -   These are similar to `os.enableVR()` or `os.enableAR()` and can be used to give the player a "ground level" perspective in the page portal.
    -   `os.enablePointOfView(center?)` - Enables POV mode by moving the camera to the given position, setting the camera type to `perspective`, and changing the controls so that it is only possible to rotate the camera.
    -   `os.disablePointOfView()` - Disables POV mode by resetting the camera, camera type, and controls.

### :bug: Bug Fixes

-   Fixed an issue where tag edits would appear duplicated when running CasualOS in the non-collaborative mode.

## V1.5.5

#### Date: 3/25/2021

### :rocket: Improvements

-   Changed CasualOS to not show the `server` URL parameter when loaded in non-collaborative mode.
-   CasualOS will now throw an error when trying to save a bot to a tag during creation.

## V1.5.4

#### Date: 3/25/2021

### :rocket: Improvements

-   Improved `os.download()` to add the correct file extension if one is omitted from the given filename.
-   Added the 📖 emoji has a builtin tag prefix.
    -   This is a useful default prefix for custom portals.
-   Added the ability to load CasualOS in a non-collaborative mode.
    -   This will make the shared spaces (`shared`, `tempShared`, and `remoteTempShared`) act like they are `tempLocal` spaces.
    -   As a result, CasualOS needs no persistent network connection to run an experience when loaded in this mode.
-   Added the `os.isCollaborative()` function to get whether CasualOS was loaded in a collaborative mode or non-collaborative mode.

### :bug: Bug Fixes

-   Fixed the "Docs" link when linking to a listen tag.

## V1.5.3

#### Date: 3/23/2021

### :boom: Breaking Changes

-   Removed bot stacking.
    -   Bots will no longer automatically stack on each other based on position. Instead, they need to be stacked manually.
    -   The `{dimension}SortOrder` tags still exist and are used by the menu portal to order bots.
-   Drag events are now sent for bots that are not draggable.
    -   This means you can set `#draggable` to false and still get a `@onDrag` or `@onAnyBotDrag` event for it.
    -   This change makes it easier to write your own custom dragging logic because it prevents the bot(s) from being automatically moved but still sends the correct events.
    -   If you don't want drag events sent to a bot, you can make it not pointable or you can use your own custom logic on `@onDrag`/`@onDrop`.
-   The `#draggableMode` and `#positioningMode` tags have been removed.
    -   `#draggableMode` can be emulated by setting `#draggable` to false and adding custom `@onDrag` events to limit which dimensions the bot can be moved to.
    -   `#positioningMode` has been replaced with the `os.addDropSnap()` and `os.addBotDropSnap()` functions.

### :rocket: Improvements

-   Added the `@onAnyBotDropEnter` and `@onAnyBotDropExit` shouts.
-   Added the `@onAnyBotPointerDown` and `@onAnyBotPointerUp` shouts.
-   Added the `os.addDropSnap(...targets)` and `os.addBotDropSnap(bot, ...targets)` functions.
    -   These can be used to customize the behavior of a drag operation.
    -   Each function accepts one or more "targets" which are positions that the bot can be dropped at. There are 4 possible values:
        -   `"ground"` - The bot will snap to the ground as it is being dragged. (Default when not in VR)
        -   `"grid"` - The bot will snap to individual grid tiles as it is being dragged.
        -   `"face"` - The bot will snap to the face of other bots as it is being dragged.
        -   A snap point object. The bot will snap to the point when the mouse is within a specified distance. It should be an object with the following properties:
            -   `position` - An object with `x`, `y`, and `z` values representing the world position of the snap point.
            -   `distance` - The distance that the pointer ray should be from the position in order to trigger snapping to the position.
    -   The `os.addBotDropSnap(bot, ...targets)` function accepts a bot as its first parameter which limits the specified snap targets to when the given bot is being dropped on.
-   Added the `experiment.beginRecording(options?)` and `experiment.endRecording()` functions.
    -   These can be used to record both audio and video at the same time.
    -   See the documentation for more details.

### :bug: Bug Fixes

-   Fixed an issue where dragging a parent bot onto a child bot would cause the bot to rapidly snap back and forth.
-   Fixed an issue where negative sort orders could not be used on menu bots.

## V1.5.2

#### Date: 3/18/2021

### :bug: Bug Fixes

-   Fixed an issue where `os.focusOn()` would not function when using positions because inventory and page portals would fight over control of the animation operation.

## V1.5.1

#### Date: 3/17/2021

### :rocket: Improvements

-   Improved `os.focusOn()` to be canceled by `os.goToDimension()` and future calls to `os.focusOn()`.
    -   Additionally, calling `os.focusOn(null)` will cancel the current focus operation without queuing another one.

## V1.5.0

#### Date: 3/17/2021

### :boom: Breaking Changes

-   Changed the `#portalCameraRotationX` and `#portalCameraRotationY` tags to use radians instead of degrees.

### :rocket: Improvements

-   Added the `cameraZoom` and `cameraZoomOffset` tags.
-   Added the `os.focusOn(botOrPosition, options?)` function.
    -   Works similarly to `os.tweenTo()` and `os.moveTo()` except that it takes an options object instead of a bunch of parameters.
    -   Notable improvements includes that it can accept a position instead of a bot, it supports different easing types, and it will return a promise which completes when the camera movement is finished.
    -   Additionally the rotation values are in radians instead of degrees.
-   `os.focusOn()` and `os.tweenTo()` now use quadratic easing by default.
    -   Additionally `os.focusOn()` supports specifying the easing type just like `animateTag()`.
-   `os.tweenTo()` and `os.moveTo()` are now deprecated and should no longer be used. They will be removed in a future release of CasualOS.
    -   To encourage migration, they have been removed from the documentation and autocomplete.
-   Added the `experiment.beginAudioRecording()` and `experiment.endAudioRecording()` functions to experiment with audio recording.
    -   See the documentation for more information.

### :bug: Bug Fixes

-   Fixed an issue where camera offsets would not be taken into account when calculating the camera focus point.
    -   This fixes issues with the focus point becoming more and more wrong as offsets are applied to the camera.
    -   However, any calculations which try to calculate a camera position offset from the focus point must now subtract the current offset from the focus point to get the correct result. The example auxCode (`cameraMovementExample`) has been updated to reflect this change (version 2 and later).

## V1.4.11

#### Date: 3/12/2021

### :rocket: Improvements

-   Added the `math.scaleVector(vector, scale)` function to make multiplying vectors by scalar values easy.

### :bug: Bug Fixes

-   Fixed an issue where the `@onServerJoined` event could be sent before all data was loaded.
    -   This could happen if one player was changing data while another player was joining the server.
-   Fixed an issue where custom portals would not open if the portal tags were not defined when the portal is opened.
-   Fixed an issue where custom portals would always have default styling for their first load.

## V1.4.10

#### Date: 3/9/2021

### :rocket: Improvements

-   Improved `animateTag()` to support animating multiple tags at once by accepting an object for the `fromValue` and `toValue` options properties.
    -   Instead of calling `animateTag(bot, tag, options)`, omit the `tag` argument and call `animateTag(bot, options)`. This will indicate that you want to animate multiple tags at once over the same duration.
    -   The animations that get triggered are grouped together, so cancelling one will cancel them all.
-   Improved `clearAnimations()` to support accepting a list of tags to cancel.
-   Added several 3D math functions:
    -   `getBotPosition(bot, dimension)` - Gets the 3D position of a bot in the given dimension.
    -   `math.addVectors(...vectors)` - Adds the given vectors together and returns the result.
    -   `math.subtractVectors(...vectors)` - Subtracts the given vectors and returns the result.
    -   `math.negateVector(vector)` - Mathematically negates the given vector and returns the result.
-   Added the `os.getFocusPoint(portal?)` function to get the focus point that the camera is looking at.
    -   This value is the same as the one highlighted by the `#portalShowFocusPoint` tag.
    -   It is also backed up by `cameraFocusX`, `cameraFocusY`, `cameraFocusZ` tags on the portal bot.

## V1.4.9

#### Date: 3/3/2021

### :rocket: Improvements

-   Changed the color of the progress spinner and progress bar on the loading dialog to gray.

### :bug: Bug Fixes

-   Fixed an issue where hover events could be sent for bots when the mouse was not directly over the game view.
-   Fixed a couple issues where keyboard events were propagating outside the sheet and IDE portals.
-   Fixed an issue where local variables in the top scope would not be included in the code editor autocomplete box.

## V1.4.8

#### Date: 3/3/2021

### :boom: Breaking Changes

-   `onRemoteData` now uses `that.remoteId` instead of `that.playerId`.
-   Renamed the `portalPlayerZoom`, `portalPlayerRotationX` and `portalPlayerRotationY` tags to `portalCameraZoom` and `portalCameraRotationX` and `portalCameraRotationY`.
-   Renamed the `player` and `otherPlayers` spaces to `tempShared` and `remoteTempShared`.

### :rocket: Improvements

-   Added the `@onError` listen tag.
    -   It is a shout and is triggered when an unhandled error occurs in a listen tag.
-   Improved CasualOS to now include the Bot ID and tag name in internal console logs for unhandled errors.
-   Added perferred alternatives for the following functions and listen tags:
    -   `server.serverPlayerCount()` is now `server.serverRemoteCount()`.
    -   `server.totalPlayerCount()` is now `server.totalRemoteCount()`.
    -   `server.stories()` is now `server.servers()`.
    -   `server.players()` is now `server.remotes()`.
    -   `sleep()` is now `os.sleep()`
    -   `onServerSubscribed` is now `onServerJoined`.
    -   `onServerUnsubscribed` is now `onServerLeave`.
    -   `onPlayerPortalChanged` is now `onPortalChanged`.
    -   `onRemotePlayerSubscribed` is now `onRemoteJoined`
    -   `onRemotePlayerUnsubscribed` is now `onRemoteLeave`.
    -   Additionally, the `that.playerId` has been changed to `that.remoteId` in the new listen tags.
    -   Note that the original tags and functions remain the same but will be removed at some point in the future.
-   Added the `web.get()`, `web.post()`, and `web.hook()` functions as future replacements for the `webhook()` and `webhook.post()` functions.

### :bug: Bug Fixes

-   Fixed an issue where portal bots may not be defined before `@onServerSubscribed` is triggered.
-   Fixed an issue where the `white-space` CSS property could not be used on menu bots.

## V1.4.7

#### Date: 2/26/2021

### :boom: Breaking Changes

-   Renamed all the `player` functions to `os`.
    -   Instead of `player.toast()` you should now do `os.toast()`.
-   Removed the `configBot` and `configTag` variables.
-   Removed the portal config bot tags and replaced them with variables.
    -   e.g. `pagePortalConfigBot` can now be accessed with the `pagePortalBot` variable.
    -   You can now set the page portal color by doing `pagePortalBot.tags.portalColor = "green"`.
    -   By default a `tempLocal` bot will be created for each builtin portal.
    -   You can also provide your own bot by calling `portal.open(portalName, bot)`.
-   Changed the `portal.open()` function to take a bot as a parameter.
    -   It should now be called like `portal.open(name, bot, tag?, options?)`.
    -   After callilng this, the given bot will be available globally at `{name}Bot`.
    -   For example `portal.open("myPortal", bot, "main")` will make `bot` available as `myPortalBot`.
-   Removed `player.getBot()` and replaced it with `configBot`.
-   Renamed the `creator` variable to `creatorBot`.
-   Added the `thisBot` variable as a preferred alternative to `this` and `bot`.
-   Moved the page and inventory camera tags to their portal config bots from the player bot.
    -   e.g. `pageCameraPositionX` used to be on the player bot (now the config bot) but is now on the page portal bot.
-   Changed the behavior of the `transformer` tag to use the page and inventory portal bots instead of the config bot (previously the player bot).
-   Renamed the `pageCameraPosition{X,Y,Z}` and `inventoryCameraPosition{X,Y,Z}` tags to `cameraPosition{X,Y,Z}`.
-   Renamed the `pageCameraRotation{X,Y,Z}` and `inventoryCameraRotation{X,Y,Z}` tags to `cameraRotation{X,Y,Z}`.
-   Renamed the `pagePixelHeight` and `pagePixelWidth` tags to `pixelHeight` and `pixelWidth`.

### :bug: Bug Fixes

-   Fixed an issue where variables from other listen tags would appear as autocomplete options.

## V1.4.6

#### Date: 2/23/2021

### :bug: Bug Fixes

-   Fixed an issue where the circle wipe element would not cover modals like `player.showHtml()` or `player.showInput()`.
-   Fixed an issue where calling `player.showInput()` in sequence would show the first input but not the second input.

## V1.4.5

#### Date: 2/23/2021

### :rocket: Improvements

-   Changed the ab-1 bootstrap URL to `https://bootstrap.casualos.com/ab1.aux`.
-   Updated to three.js r125.
    -   This fixes WebXR for Chrome 88 and later.
-   Added the ability to disable hover states on menu item buttons using the `menuItemHoverMode` tag. It has three possible options:
    -   `auto` - The bot will appear hoverable based on if it has a `@onClick` tag. (Default)
    -   `hover` - The bot will appear hoverable.
    -   `none` - The bot will not appear hoverable.
    -   None of these options affect the existing functionality of any listen tags on menu bots.
-   Added an initial version of the `idePortal` (IDE portal).
    -   The IDE portal makes it easier to jump between tags to edit them in the multiline tag editor.
    -   Setting the `idePortal` tag to a prefix (like 📖) will load every tag that starts with the prefix into the IDE portal and let you jump between them as if they are files in a text editor.
    -   Currently it is pretty limited, but can be very useful for custom portals.

### :bug: Bug Fixes

-   Fixed an issue where it was not possible to enter numbers in menu bot input boxes.

## V1.4.4

#### Date: 2/18/2021

### :rocket: Improvements

-   Added additional crypto functions to support asymmetric encryption and decryption.
    -   `crypto.asymmetric.keypair(secret)` - Creates a keypair that can be used for asymmetric encryption and decryption.
    -   `crypto.asymmetric.encrypt(keypair, data)` - Encrypts some data using the given keypair.
    -   `crypto.asymmetric.decrypt(keypair, secret, data)` - Decrypts some data using the given keypair and secret.
    -   Check the documentation for more info.
-   Added a better error message when trying to save a bot to a tag value.
-   Added the `dimension` bot form as a preferred alias to `portal`.

## V1.4.3

#### Date: 2/17/2021

### :rocket: Improvements

-   Added the ability to interface with CasualOS from inside a custom portal.
    -   CasualOS-related functionality is available by importing functions and objects from the `casualos` module.
    -   Among the available functionality is `onBotsDiscovered`, `onBotsRemoved`, `onBotsUpdated`, `createBot()`, `destroyBot()`, and `updateBot()`.
    -   Additionally autocomplete is available for the available features.

### :bug: Bug Fixes

-   Fixed an issue where webhook errors could not be caught on Safari based browsers.

## V1.4.2

#### Date: 2/11/2021

### :rocket: Improvements

-   Added the ability to zoom by scrolling.
    -   Previously this was possible by holding the Ctrl button down.
-   Added the `#portalCameraControls` tag to allow disabling moving the camera.
    -   Can be set on the portal config bot for the page and inventory portals.
    -   Supported values are:
        -   `player` - Allows the player to move the camera around like normal. (Default)
        -   `false` - Disables camera movement in the portal.

### :bug: Bug Fixes

-   Fixed an issue where the inventory portal color could not be set when the page portal is using an image for the background.

## V1.4.1

#### Date: 2/10/2021

### :rocket: Improvements

-   Added the `player.openCircleWipe()` and `player.closeCircleWipe()` functions.
    -   These are useful for hiding the page portal while transitioning between scenes.
    -   See the documentation for usage information.
-   Added "cube", "helix", and "egg" as additional options for the `#formAddress` tag on menu bots.
-   Added the `input` form for menu bots.
    -   Setting `#form` to "input" on a bot that is in the menu portal will give it an input box that can be typed in.
    -   Typing in the box will send `@onInputTyping` whispers to the bot. And submitting the data by hitting enter or the send button will send a `@onSubmit` whisper to the bot.
    -   Additionally, the text in the input will be stored in the `tempLocal` `#menuItemText` tag.
-   Adjusted the chat bar to be inset in the page portal to give it the feel of being part of the page portal.
-   Added the `#menuPortalStyle` tag to allow customizing the menu portal with CSS.
    -   This works similarly to `#menuItemStyle` except that it applies to the entire menu portal instead of just one item.
    -   Set it on the `#menuPortalConfigBot`.
-   Added the `#portalBackgroundAddress` tag to allow specifying a custom image for the page portal background.
    -   Does not work in VR.

## V1.4.0

#### Date: 2/8/2021

### :rocket: Improvements

-   Added an initial implementation of custom portals.
    -   Custom portals are a way to write scripts that can interact directly with the web browser. This gives you the ability to do anything that is possible from inside a web browser.
    -   The following functions are now available:
        -   `portal.open(portalID, tag, options?)`
        -   `portal.registerPrefix(prefix)`
        -   `portal.buildBundle(tag)`
        -   See the documentation for usage information.
-   Added the `player.download(data, filename, mimeType?)` function.
    -   Useful for downloading arbitrary data in any format you want.
    -   See the documentation for more information.

### :bug: Bug Fixes

-   Fixed an issue that broke bots in the `player` space when a `tempLocal` tag mask was put on them.
-   Fixed an issue that prevented tag masks from being placed on new bots.

## V1.3.14

#### Date: 1/25/2021

### :rocket: Improvements

-   Updated the Terms of Service and Privacy Policy documents.

### :bug: Bug Fixes

-   Fixed an issue where animations would not run while in VR/AR.

## V1.3.13

#### Date: 1/18/2021

### :rocket: Improvements

-   Added the `player.showUploadFiles()` function.
    -   Shows a dialog that can be used to upload arbitrary files.
    -   Returns a promise that resolves with the list of files that were uploaded.
    -   See the documentation for more info.
-   Added the `portal` form.
    -   Displays an entire dimension in place of the bot form.
    -   When set, `#formAddress` will be used as the dimension that should be loaded.

### :bug: Bug Fixes

-   Fixed an issue where bot labels would flicker when scaling the bot.
-   Fixed an issue where tag masks would be incorrectly recorded by the UI as being removed in some cases.
-   Fixed an issue where lines would render incorrectly on the first frame they were setup on.

## V1.3.12

#### Date: 1/13/2021

### :rocket: Improvements

-   Added the Terms of Service and Privacy Policy documents.
    -   The Terms of Service are available at `/terms` (or at `/terms-of-service.txt`).
    -   The Privacy Policy is available at `/privacy-policy` (or at `/privacy-policy.txt`).
-   Added the ability to keep track of the number of `setTimeout()` and `setInterval()` timers that are currently active via the `numberOfActiveTimers` property returned from `perf.getStats()`.
-   Added the `animateTag(bot, tag, options)` and `clearAnimations(bot, tag?)` functions.
    -   `animateTag(bot, tag, options)` - Iteratively changes a tag mask value over time based on the options you provide.
        -   `bot` is the bot or list of bots that should be animated.
        -   `tag` is the tag that should be animated.
        -   `options` is an object that specifies how the tag should be animated. It has the following properties:
            -   `fromValue` - The starting value for the animation.
            -   `toValue` - The ending value.
            -   `duration` - The number of seconds that it should take for the tag to go from the starting value to the ending value.
            -   `easing` - The options for easing the animation.
            -   `tagMaskSpace` - The space that the tag should be changed in. If set to `false` then the tag on the bot will be directly edited.
    -   `clearAnimations(bot, tag?)` - Cancels animations on a bot.
        -   `bot` - The bot or list of bots that should have their animations canceled.
        -   `tag` - Is optional and is the tag that the animations should be canceled for.

### :bug: Bug Fixes

-   Fixed issues with `#labelFontSize = auto` when `#labelPosition != front` or when the bot is rotated.
-   Fixed an issue where non-ASCII characters were being corrupted on download.

## V1.3.11

#### Date: 1/5/2021

### :rocket: Improvements

-   Greatly improved the default layouting behaviour of labels.
    -   Added the `#labelFontSize` tag to control the sizing of the characters in a label. Unlike `#labelSize`, changing this value will cause the label to layout again which will affect word wrapping. Possible values are:
        -   `auto` - Specifies that the system should try to find a font size that fits the text onto the bot. (default)
        -   Any Number - Specifies a specific font size. (1 is previous default)
    -   Added the `#labelWordWrapMode` tag to control the word wrapping behavior of labels. Possible values are:
        -   `breakCharacters` - Specifies that the system should insert line breaks inside words if needed.
        -   `breakWords` - Specifies that the system should insert line breaks between words if needed.
        -   `none` - Specifies that the system should not insert line breaks.
-   Added the ability to control the color of the placeholder text in the chat bar.
    -   Use the `placeholderColor` option when calling `player.showChat()`.

### :bug: Bug Fixes

-   Fixed an issue where atoms that were received before their cause would be discarded.

## V1.3.10

#### Date: 12/29/2020

### :rocket: Improvements

-   Added a button to the Multiline tag editor to make it easy to turn a tag into a Mod tag.

### :bug: Bug Fixes

-   Fixed an issue where script compilation errors would not be handled correctly and would prevent those changes from being communicated to the multiline code editor.

## V1.3.9

#### Date: 12/28/2020

### :boom: Breaking Changes

-   Formulas have been removed and replaced with Mod tags.
    -   Mod tags are tags that start with the DNA Emoji (🧬) and contain JSON data.
    -   Because Mod tags are JSON data, they do not support programmatic computations.
    -   We are making this change because while formulas are powerful, inprecise use of them can result in large slowdowns which is a bad user experience.
    -   The tag data must be valid JSON, so that means using double-quotes `"` for strings and wrapping property names in double-quotes.
        -   Before:
            ```
            =({ color: 'blue', number: 99, toggle: true })
            ```
            After:
            ```
            🧬{ "color": "blue", "number": 99, "toggle": true }
            ```
        -   Before:
            ```
            =([ 1 + 2 ])
            ```
            After:
            ```
            🧬3
            ```
-   Array-like values in tags are now considered strings.
    -   Previously a value like `[1, 2, 3]` was parsed into an array automatically.
    -   This was a little used feature and caused issues for people who simply wanted to store JSON data in a tag.
    -   Now, a value like `[1, 2, 3]` will no longer be parsed and so will appear as the string: `"[1, 2, 3]"`.
    -   If you want CasualOS to parse a tag value as an array, you can use the Mod tags mentioned above.
-   Removed the `error` space.
    -   Also removed the related functions:
        -   `server.destroyErrors()`
        -   `server.loadErrors()`

### :rocket: Improvements

-   Updated Material Icons to v4.0.0.
-   Added `perf.getStats()` as a way to get some statistics on the performance of the server.
-   Various performance improvements:
    -   `getBot('id', id)` is now works in `O(1)` time.
    -   The `tempLocal` and `local` spaces now handle new and deleted bots in a much more performant manner.
-   Fixed an issue where deleted bots in the `shared` space would be treated like they were not deleted on initial load.

### :bug: Bug Fixes

-   Fixed autofocusing newly created tags in the sheetPortal.

## V1.3.8

#### Date: 12/17/2020

### :bug: Bug Fixes

-   Fixed an issue where selecting a color from a `player.showInput()` modal would not save the selected color.

## V1.3.7

#### Date: 12/17/2020

### :boom: Breaking Changes

-   "story" has been renamed to "server". Below is the list of tags, actions and listeners that have been changed:
    -   `#story` -> `#server`.
    -   `server.setupStory()` -> `server.setupServer()`
    -   `server.restoreHistoryMarkToStory()` -> `server.restoreHistoryMarkToServer()`
    -   `server.storyStatuses()` -> `server.serverStatuses()`
    -   `server.storyPlayerCount()` -> `server.serverPlayerCount()`
    -   `player.downloadStory()` -> `player.downloadServer()`
    -   `player.loadStory()` -> `player.loadServer()`
    -   `player.unloadStory()` -> `player.unloadServer()`
    -   `player.getCurrentStory()` -> `player.getCurrentServer()`
    -   `@onStoryAction` -> `@onServerAction`
    -   `@onStoryStreaming` -> `@onServerStreaming`
    -   `@onStoryStreamLost` -> `@onServerStreamLost`
    -   `@onStorySubscribed` -> `@onServerSubscribed`
    -   `@onStoryUnsubscribed` -> `@onServerUnsubscribed`

## V1.3.6

#### Date: 12/17/2020

### :rocket: Improvements

-   Added the ability to show a password input by using the `secret` type with `player.showInput()`.

### :bug: Bug Fixes

-   Fixed an issue where some bots would not be added to the page portal when created in a big batch.
-   Fixed an issue where the `player.showInput()` dialog would appear fullscreen on mobile devices and prevent people from exiting it.
-   Fixed an issue where `@onChatTyping` would be triggered twice for each keystroke.

## V1.3.5

#### Date: 12/15/2020

### :rocket: Improvements

-   Changed `create()` to prevent creating bots that have no tags.
    -   If a bot would be created with zero tags then an error will be thrown.
-   Added a favicon.

### :bug: Bug Fixes

-   Changed the maximum WebSocket message size to 32KB from 128KB.
    -   This will help ensure that we keep below the [AWS API Gateway maximum frame size of 32 KB](https://docs.aws.amazon.com/apigateway/latest/developerguide/limits.html).
-   Fixed an issue where bots that only had a tag mask would not show up in the sheetPortal.

## V1.3.4

#### Date: 12/10/2020

### :rocket: Improvements

-   Added the `EXECUTE_LOADED_STORIES` environment variable to allow reducing server load due to story scripts.
    -   Defaults to `true`.
    -   Setting to `false` will disable all server-side story features except for webhooks and data portals.
        -   This means that some capabilities like `server.setupStory()` will not work when `EXECUTE_LOADED_STORIES` is false.
-   Added gzip compression for HTML, CSS, and JavaScript returned from the server.
-   Improved how some heavy assets are precached so that they can be loaded quickly.
-   Made the browser tab title use the story ID by default.

### :bug: Bug Fixes

-   Fixed an issue where some `.png` files would not load because they were bundled incorrectly.

## V1.3.3

#### Date: 12/10/2020

### :rocket: Improvements

-   Added support for the `apiary-aws` causal repo protocol.
    -   This enables the CasualOS frontend to communicate with instances of the [CasualOS Apiary AWS](https://github.com/casual-simulation/casual-apiary-aws) project.
    -   Use the `CAUSAL_REPO_CONNECTION_PROTOCOL` and `CAUSAL_REPO_CONNECTION_URL` environment variables to control which protocol and URL the frontend should connect to. See the [README in `aux-server`](./src/aux-server/README.md) for more info.
    -   Note that only the following features are supported for AWS Apiaries:
        -   `server.setupStory()`
        -   `server.totalPlayerCount()`
        -   `server.storyPlayerCount()`
        -   `server.players()`
    -   Webhooks are different when the story is hosted on an Apiary.
        -   They require at least one device to have the story loaded for webhooks to function correctly.
        -   They need to be sent to the Apiary host directly. Generally, this is not the same thing as `auxplayer.com` or `casualos.com` so you may need to ask the Apiary manager for it.
-   Added better support for static builds.
    -   Use the `PROXY_CORS_REQUESTS` environment variable during builds to disable support for proxying HTTP requests through the server.
    -   Use `npm run tar:client` after a build to produce a `./temp/output-client.tar.gz` containing all the client code and assets. This can be deployed to S3 or a CDN for static hosting.
    -   Use `npm run package:config` to produce a `./temp/config.json` which can be used for the `/api/config` request that the client makes at startup. Utilizes the environment variables from [the README in `aux-server`](./src/aux-server/README.md) to build the config.

### :bug: Bug Fixes

-   Fixed an issue where it was not possible to change the color of GLTF meshes that did not have a mesh in the GLTF scene root.
-   Fixed an issue where bots created by the ab1 installer would not receive the `@onStorySubscribed` shout.

## V1.3.2

#### Date: 11/17/2020

### :rocket: Improvements

-   Updated the ab-1 bootstrapper to point to AWS S3 for quick loading.

## V1.3.1

#### Date: 11/16/2020

### :rocket: Improvements

-   Added the ability to use the `color` tag on GLTF meshes to apply a color tint to the mesh.

### :bug: Bug Fixes

-   Fixed an issue that prevented deleting the first character of a script/formula in the multi-line editor.
-   Fixed an issue where tag edits on bots in the tempLocal and local spaces would be applied to the multi-line editor twice.

## V1.3.0

#### Date: 11/11/2020

### :rocket: Improvements

-   Added multi-user text editing.
    -   Work on shared bots when editing a tag value with the multi-line editor.
-   Added the cursor bot form.
    -   Used to add a cursor indicator to the multi-line editor.
    -   Works by setting the `form` tag to "cursor" and placing the bot in the corresponding tag portal dimension.
        -   For example, to put a cursor in the multi-line editor for the `test` tag on a bot you would set `{targetBot.id}.test` to true.
    -   Supported tags are:
        -   `color` - Specifies the color of the cursor.
        -   `label` - Specifies a label that should appear on the cursor when the mouse is hovering over it.
        -   `labelColor` - Specifies the color of the text in the cursor label.
        -   `{dimension}Start` - Specifies the index at which the cursor selection starts (Mirrors `cursorStartIndex` from the player bot).
        -   `{dimension}End` - Specifies the index at which the cursor selection ends (Mirrors `cursorEndIndex` from the player bot).
-   Added the `pageTitle`, `cursorStartIndex`, and `cursorEndIndex` tags to the player bot.
    -   `pageTitle` is used to set the title of the current browser tab.
    -   `cursorStartIndex` contains the starting index of the player's text selection inside the multi-line editor.
    -   `cursorEndIndex` contains the ending index of the player's text selection inside the multi-line editor.
    -   Note that when `cursorStartIndex` is larger than `cursorEndIndex` it means that the player has selected text from the right to the left. This is important because text will always be inserted at `cursorEndIndex`.
-   Added the `insertTagText()`, `deleteTagText()`, `insertTagMaskText()`, and `deleteTagMaskText()` functions to allow scripts to work with multi-user text editing.
    -   `insertTagText(bot, tag, index, text)` inserts the given text at the index into the given tag on the given bot.
    -   `insertTagMaskText(bot, tag, index, text, space?)` inserts the given text at the index into the tag and bot. Optionally accepts the space of the tag mask.
    -   `deleteTagText(bot, tag, index, deleteCount)` deletes the given number of characters at the index from the tag and bot.
    -   `deleteTagMaskText(bot, tag, index, deleteCount, space?)` deletes the given number of characters at the index from the tag and bot. Optionally accepts the space of the tag mask.
-   Added the ability to use the `transformer` tag on the player bot to parent the player to a bot.
-   Added the ability to edit tag masks in the tag portal by setting the `tagPortalSpace` tag on the player bot.

## V1.2.21

#### Date: 11/5/2020

### :rocket: Improvements

-   Updated the MongoDB driver to v3.6.2 and added the `MONGO_USE_UNIFIED_TOPOLOGY` environment variable to control whether the driver uses the new unified topology layer.

## V1.2.20

#### Date: 10/27/2020

### :rocket: Improvements

-   Added support for `@onPointerEnter`, `@onPointerExit`, `@onAnyBotPointerEnter` and `@onAnyBotPointerExit` for bots in the menu portal.

### :bug: Bug Fixes

-   Fixed the multiline code editor to not clip tooltips and the autocomplete box.
-   Fixed the menu portal to not break on Hololens (Servo-based browsers) when a progress bar is placed on a menu item.

## V1.2.19

#### Date: 10/22/2020

### :rocket: Improvements

-   Added the `egg` form for bots.
    -   Displays the bot as an egg like how ab-1 appears as an egg before being activated.
-   Added the `hex` form for bots.
    -   Displays the bot as a hexagon.
-   Added the `pagePixelWidth` and `pagePixelHeight` tags to the player bot.
    -   These indicate the size of the image rendered to the page portal in pixels.

### :bug: Bug Fixes

-   Fixed Draco compression support.

## V1.2.18

#### Date: 10/20/2020

### :bug: Bug Fixes

-   Fixed the code editor.

## V1.2.17

#### Date: 10/20/2020

### :rocket: Improvements

-   Improved bots in the menu portal to support additional tags.
    -   Added the ability to change the height of menu items by using `scale` and `scaleY`.
    -   Added the ability to set an icon for a menu item by using the `formAddress` tag.
    -   Added the ability to set arbitrary CSS styles on a menu bot by using the `menuItemStyle` tag.
        -   This lets you use margins and borders to indicate grouping.
    -   Added the ability to show a pie-chart progress bar on a menu item by using the `progressBar` tags.
    -   Added the ability to use `@onPointerUp` and `@onPointerDown` for menu.

## V1.2.16

#### Date: 10/16/2020

### :rocket: Improvements

-   Added the `transformer` tag.
    -   When set to a bot ID, the bot will inherit the position, rotation, and scale of the specified bot inside the page portal.
    -   This produces a "parenting" effect that is common in most 3D graphics engines.

## V1.2.15

#### Date: 10/12/2020

### :rocket: Improvements

-   Added the `experiment.getAnchorPointPosition()` and `math.getAnchorPointOffset()` functions.
    -   These are useful for determining where a bot would be placed if it had a particular anchor point.
    -   See the [docs](https://docs.casualsimulation.com/docs/actions) for more info.

## V1.2.14

#### Date: 10/7/2020

### :bug: Bug Fixes

-   Fixed an issue where calling `server.setupStory()` twice with the same story name would cause the story to be setup twice.
-   Fixed an issue where bots would be incorrectly removed from the menu portal if they existed in both the old and new dimensions.
-   Greatly reduced the number of scenarios where formulas would be recalculated after any change.

## V1.2.13

#### Date: 9/24/2020

### :boom: Breaking Changes

-   Renamed the `_editingBot` tag to `editingBot`.

### :rocket: Improvements

-   sheetPortal Improvements
    -   Added the `@onSheetTagClick` listener which is triggered when a tag name is clicked.
    -   Added the `@onSheetBotIDClick` listener which is triggered when a Bot ID is clicked.
    -   Added the `@onSheetBotClick` listener which is triggered when a bot visualization is clicked in the sheet.
    -   Added the `sheetPortalShowButton` config bot tag to control whether the button in the bottom right corner of the sheet is shown.
    -   Added the `sheetPortalButtonIcon` config bot tag to control the icon on the button in the bottom right corner of the sheet.
    -   Added the `sheetPortalButtonHint` config bot tag to control the tooltip on the button in the bottom right corner of the sheet.
    -   Added the `sheetPortalAllowedTags` config bot tag to control which tags are allowed to be shown and edited in the sheet portal.
    -   Swapped the position of the new bot and new tag buttons in the sheet.
    -   Added the `editingTag` tag which contains the tag that the player is currently editing.

### :bug: Bug Fixes

-   Fixed an issue where cells in the sheet portal would not cover the entire cell area.
-   Fixed an issue where `clearTagMasks()` would error if given a bot that had no tag masks.

## V1.2.12

#### Date: 9/22/2020

### :rocket: Improvements

-   Added the `helix` form.
    -   Displays a DNA strand mesh whose color can be customized.
-   Added tag masks.
    -   Tag masks are special tags that can live in a separate space from their bot.
    -   This makes it possible to create a temporary tag on a shared bot.
    -   Tag masks do not replace tags. Instead, they exist in addition to normal tags and can be used to temporarily hide a normal tag value.
    -   Like bots, tag masks live in a space. This means that a bot can have multiple masks for a particular tag. Currently the supported spaces are:
        -   `tempLocal`
        -   `local`
        -   `player`/`otherPlayers`
        -   `shared`
    -   New scripting features:
        -   All bots now have a `masks` property which works like `tags` except that it creates tag masks in the `tempLocal` space.
        -   All scripts also have a `masks` property which is a shortcut for `bot.masks`.
        -   `setTagMask(bot, tag, value, space?)` is a new function that is able to set the value of a tag mask on the given bot and in the given space. See the documentation for more info.
        -   `clearTagMasks(bot, space?)` is a new function that is able to clear all the tag masks in the given space from a given bot. See the documentation for more info.
    -   Example use cases:
        -   Local click/hover states.
        -   Animations.
        -   Storing decrypted data.

### :100: Other Changes

-   Pinned the Deno version to `v1.4` so that we can decide when to adopt future Deno updates.

### :bug: Bug Fixes

-   Fixed an issue where `server.setupStory()` would load a simulation and never dispose it.
-   Fixed an issue where wrist portals were not being anchored properly.
-   Fixed an issue where pressing enter to make a new tag would put a new line in the current tag value.

## V1.2.11

#### Date: 9/9/2020

### :bug: Bug Fixes

-   Fixed an issue where zooming was broken when the page portal is not anchored to the top left of the screen.

## V1.2.10

#### Date: 9/8/2020

### :bug: Bug Fixes

-   Fixed an issue with the multiline editor getting cut off inside the tag portal.

## V1.2.9

#### Date: 9/8/2020

### :rocket: Improvements

-   Changed the page portal to resize around the tag portal instead of being hidden behind it.

## V1.2.8

#### Date: 9/8/2020

### :boom: Breaking Changes

-   Changed `experiment.localPositionTween()` and `experiment.localRotationTween()` to take different arguments and return a promise.
    -   the 4th parameter is now an options object instead of the easing options.
    -   This options object is able to accept easing and duration values.
    -   Additionally the functions now return promises.
    -   See the docs for examples.

### :bug: Bug Fixes

-   Fixed an issue where `experiment.localPositionTween()` and `experiment.localRotationTween()` may not execute if triggered during `@onCreate()`.

## V1.2.7

#### Date: 9/4/2020

### :boom: Breaking Changes

-   Changed `@onListen` to only be sent to bots which have a listener for the shout/whisper.
    -   Previously `@onListen` would be sent to all bots that were targeted by the shout/whisper.
-   Changed `shout()` and `whisper()` to cost 1 energy point.
    -   This helps prevent infinite loops.
    -   The energy point is only deducted if a bot has a listener for the event.

### :bug: Bug Fixes

-   Fixed an issue where `onBotAdded`, `onAnyBotsAdded`, `onAnyBotsRemoved`, `onBotChanged`, and `onAnyBotsChanged` would reset the energy counter.

## V1.2.6

#### Date: 9/4/2020

### :bug: Bug Fixes

-   Fixed an issue where whispering to a bot that is null or undefined would end up sending a shout to all bots.

## V1.2.5

#### Date: 8/31/2020

### :rocket: Improvements

-   Added the `pageCameraPositionOffset[X,Y,Z]`, `inventoryCameraPositionOffset[X,Y,Z]`, `pageCameraRotationOffset[X,Y,Z]`, and `inventoryCameraRotationOffset[X,Y,Z]` tags.
    -   These can be used to move the camera apart from the player's input.
    -   The position offset tags are especially useful for warping the player around in VR.
-   Added the ability to use the dynamic `import()` keyword to import arbitrary JavaScript modules.
    -   Useful with https://www.skypack.dev/ to import modules from [NPM](https://www.npmjs.com/).
-   Added the ability to use `player.replaceDragBot()` even when not dragging.
-   Improved the camera zoom functionality to zoom the camera towards and away from the mouse.
-   Added the `experiment.localPositionTween()` and `experiment.localRotationTween()` functions.
    -   Locally animates a bot's position/rotation using the given easing type.
    -   During the animation, changes to the bot position will be ignored.
    -   Once the animation is done, changes to the bot will reset the position/rotation to the value that is currently stored.
    -   Check out the docs for detailed usage information and examples.

### :bug: Bug Fixes

-   Fixed the dataPortal to always return raw tag values unless they are formulas.
    -   Issue with returning incorrect JSON data was caused by the built-in CasualOS array parsing.
    -   This fixes it by skipping any parsing of the data.
-   Fixed an issue where keyboard states would not be reset when the player removed focus from the story.
-   Fixed an issue where `server.setupStory()` would crash the deno process due to incorrectly handling deserialized data.

## V1.2.4

#### Date: 8/26/2020

### :rocket: Improvements

-   Added the `tagPortalShowButton` tag to control whether a button should be shown in the tag portal.
    -   The button is placed at the lower right hand side of the tag portal.
    -   Clicking the button will trigger a `@onClick` on the tag portal config bot.
    -   Two additional tags can be used to customize the button:
        -   `tagPortalButtonIcon` is the icon that is shown on the button and can be set to any [Material Icon](https://material.io/resources/icons/?style=baseline).
        -   `tagPortalButtonHint` is the text that should be shown in the tooltip for the button.
-   Added the `frustum` form.
-   Improved `player.showInput()` to automatically save and close when a color is selected from the color picker.
    -   Applies to the `basic` and `swatch` subtypes but not `advanced`.
-   Improved the multiline editor to have a "Docs" button that links to the documentation for the current tag.
-   Improved the tag portal to support using `@` and `#` symbols at the beginning of the tag.
    -   Implemented for consistency with functions like `getBot()`, `getTag()`, etc.
-   Added the `@onAnyBotPointerEnter` and `@onAnyBotPointerExit` listen tags.
    -   These are shouts that happen whenever a `@onPointerEnter` or `@onPointerExit` whisper occurs.
-   Added the `player.getPointerDirection()`, `math.getForwardDirection()` and `math.intersectPlane()` functions.
    -   These are useful for calculating where a pointer is pointing.
-   Added the ability to store uncommitted atoms in MongoDB.
    -   Can be configred with the `STAGE_TYPE` environment variable. Can be set to either `redis` or `mongodb`. Currently defaults to `redis` until a migration path is implemented.
-   Added a bunch of extra GPIO-related functions.
    -   `server.rpioReadpad()`
    -   `server.rpioWritepad()`
    -   `server.rpioPud()`
    -   `server.rpioPoll()`
    -   `server.rpioI2CBegin()`
    -   `server.rpioI2CSetSlaveAddress()`
    -   `server.rpioI2CSetBaudRate()`
    -   `server.rpioI2CSetClockDivider()`
    -   `server.rpioI2CRead()`
    -   `server.rpioI2CWrite()`
    -   `server.rpioI2CEnd()`
    -   `server.rpioPWMSetClockDivider()`
    -   `server.rpioPWMSetRange()`
    -   `server.rpioPWMSetData()`
    -   `server.rpioSPIBegin()`
    -   `server.rpioSPIChipSelect()`
    -   `server.rpioSPISetCSPolarity()`
    -   `server.rpioSPISetClockDivider()`
    -   `server.rpioSPISetDataMode()`
    -   `server.rpioSPITransfer()`
    -   `server.rpioSPIWrite()`,
    -   `server.rpioSPIEnd()`

### :bug: Bug Fixes

-   Fixed to safely allow editing multiline scripts in the sheet cells.
-   Fixed an issue with the tag portal where it would not respond to changes with the `tagPortal` tag if it was already set.
-   Fixed an issue with the Deno sandbox where it wouldn't load due to missing dependencies.
-   Fixed an issue where 3D content would not occlude iframe forms.
    -   Only fixed for non-Safari web browsers.

## V1.2.3

#### Date: 8/20/2020

### :rocket: Improvements

-   Added the tag portal.
    -   The tag portal is similar to the sheet portal but it shows only the multiline editor for the specified bot ID and tag.
    -   Set the `tagPortal` tag on the player bot to a string with a Bot ID and a tag name separated by a period (`.`).
-   Improved `player.playSound(url)` to return a promise that resolves with a sound ID.
    -   This sound ID can be used with `player.cancelSound(soundID)` to stop the sound from playing.
-   Added the `player.bufferSound(url)` and `player.cancelSound(soundID)` functions.
    -   `player.bufferSound(url)` can be used to pre-load a sound so that there will be no delay when using `player.playSound()`.
        -   Returns a promise that resolves once the sound has been loaded.
    -   `player.cancelSound(soundID)` can be used to stop a sound that is already playing.
        -   Returns a promise that resolves once the sound has been canceled.

### :bug: Bug Fixes

-   Fixed an issue where actions that were created in an async script would not be dispatched until the script finished.

## V1.2.2

#### Date: 8/14/2020

### :boom: Breaking Changes

-   Changed `crypto.encrypt()` and `crypto.decrypt()` to return the result directly instead of returning a promise.

### :rocket: Improvements

-   Added the `crypto.createCertificate()`, `crypto.signTag()`, and `crypto.verifyTag()`, `crypto.revokeCertificate()` functions to help with creating certificate chains and signing and validating tag data. Check the docs for detailed usage information.
-   Added an indicator to the multi-line editor that is shown when a tag value is verified.
-   Added the ability to force all scripts to be verified in order to be executed using the `forceSignedScripts` query parameter.
    -   When the query param is set to `true`, all scripts must have a valid signature in order to be executed.
    -   This allows running in a trusted execution environment - thereby preventing unauthorized scripts from running.
-   Replaced builder with ab-1.
    -   ab-1 is a new version of builder which is designed to be easy to extend and improve.
-   Added the `adminSpace.setPassword(oldPassword, newPassword)` function.
    -   Allows changing the password that is used to unlock admin space.
    -   The first parameter is the old password that was used to unlock the space.
    -   The second parameter is the new password that should be used to unlock the space.
-   Added several functions to allow using the GPIO pins on Rasberry Pi.
    -   Currently, all of these functions are experimental and only work on Raspberry Pi.
    -   See the documentation for more information.
    -   `server.exportGpio(pin, mode)`
    -   `server.unexportGpio(pin, mode)`
    -   `server.setGpio(pin, value)`
    -   `server.getGpio(pin)`
    -   `server.rpioInit(options)`
    -   `server.rpioExit()`
    -   `server.rpioOpen(pin, mode, options)`
    -   `server.rpioMode(pin, mode, options)`
    -   `server.rpioRead(pin)`
    -   `server.rpioReadSequence(pin, length)`
    -   `server.rpioWrite(pin, value)`
    -   `server.rpioWriteSequence(pin, buffer)`
    -   `server.rpioClose(pin, options)`

### :bug: Bug Fixes

-   Fixed an issue where using `player.showInput()` with an existing value would not prefill the text box with the existing value.
-   Fixed a performance issue where formulas which were recalculated after every change had a factorial (!) performance cost.
    -   Was caused by two things:
        1.  Some formulas don't have enough information to determine what tags they are dependent on. In these cases, we callback to using an "all" dependency which means that the formula will be recalculated whenever any tag changes.
        2.  These "all" dependencies were included when searching for nested dependencies which meant that we were resolving every "all" dependency for every other "all" dependency. This gives us the effect of searching every possible combination of dependencies instead of only the ones we need, which has a factorial cost.

## V1.2.1

#### Date: 8/4/2020

### :rocket: Improvements

-   Added a server sandbox based on [Deno](https://deno.land/).
    -   Security feature to prevent scripts that are running on the server from harming the underlying system or other stories.
    -   It additionally prevents scripts from accessing random Node.js modules by using `require("module")`.
    -   Finally, it prevents a script from denying service to other stories because the sandbox is run inside a separate process.
-   Improved the sheet portal to display scripts with a monospace font in the sheet cells.
-   Improved the documentation to clarify some things and also mension that bots can be made transparent with the "clear" color.
-   Improved the multi-line text editor to support syntax highlighting for HTML, CSS, and JSON based on whether the tag ends with `.html`, `.css` or `.json`.

### :bug: Bug Fixes

-   Fixed the `lineTo` tag to support arrays of bots and arrays of bot IDs in addition to individual bots and bot IDs.
-   Fixed an issue where deleting a tempLocal bot that was updated in the same script would crash the runtime.
-   Fixed an issue with the `player.showInput()` modal where Android devices using the Google GBoard keyboard wouldn't send input correctly.
-   Fixed an issue where a `@onPlayerPortalChanged` event would be incorrectly triggered after reconnecting to the server.
-   Fixed an issue where the iframe form on iOS 14 Beta 3 would cause the entire scene to disappear.
-   Fixed an issue where loading an image could fail if `formAddress` tag was changed while the image was downloading.
-   Fixed an issue where submitting HTML forms from inside an iframe form was not allowed.

## V1.2.0

### Date: 7/17/2020

### Changes:

-   :rocket: Improvements

    -   Added the `MONGO_USE_NEW_URL_PARSER` environment variable parameter to control whether CasualOS uses the new MongoDB URL Parser. (Defaults to false)
    -   Added a popup to notify the user that data might be lost if they attempt to close the tab while not connected to the server.
    -   Added the following cryptographic functions:
        -   `crypto.sha256(data)`
            -   Calculates the [SHA-256](https://en.wikipedia.org/wiki/SHA-2) hash of the given data.
            -   `data` is the data to calculate the hash of.
            -   Supports strings, numbers, booleans, objects, arrays, and bots.
        -   `crypto.sha512(data)`
            -   Calculates the [SHA-512](https://en.wikipedia.org/wiki/SHA-2) hash of the given data.
            -   `data` is the data to calculate the hash of.
            -   Supports strings, numbers, booleans, objects, arrays, and bots.
        -   `crypto.hmacSha256(key, data)`
            -   Calculates the [HMAC](https://en.wikipedia.org/wiki/HMAC) [SHA-256](https://en.wikipedia.org/wiki/SHA-2) hash of the given data.
            -   `key` is the password that should be used for the message authentication code.
            -   `data` is the data to calculate the HMAC of.
            -   Supports strings, numbers, booleans, objects, arrays, and bots.
        -   `crypto.encrypt(password, data)`
            -   Encrypts the given data with the given password and returns the result as a promise.
            -   `password` is the password to use for encrypting the data.
            -   `data` is the data that should be encrypted.
        -   `crypto.decrypt(password, data)`
            -   Decrypts the given data with the given password and returns the result as a promise.
            -   Only works if the given data is the output of `crypto.encrypt()`.
            -   `password` is the password that was used to encrypt the data.
            -   `data` is the data that should be decrypted.

-   :bug: Bug Fixes
    -   Fixed a race condition where concurrently updating a tag in a script and triggering a dependency update on that same tag could cause the runtime to crash.

## V1.1.18

### Date: 7/10/2020

### Changes:

-   :rocket: Improvements

    -   Improved the `player.run()` function to return a promise that can be awaited to get the result of the script (or wait until the script has been executed).
    -   Improved the `server.loadErrors()` function to return a promise that can be awaited to get the list of bots that were loaded.
    -   Improved the `server.destroyErrors()` function to return a promise that resolves once the error bots are destroyed.
    -   Improved the `server.loadFile()` function to return a promise that resolves once the file is loaded.
    -   Improved the `server.saveFile()` function to return a promise that resolves once the file is saved.
    -   Improved the `server.setupStory()` function to return a promise that resolves once the story is setup.
    -   Improved the `server.browseHistory()` function to return a promise that resolves once the history is loaded.
    -   Improved the `server.markHistory()` function to return a promise that resolves once the history is saved.
    -   Improved the `server.restoreHistoryMark()` function to return a promise that resolves once the history is restored.
    -   Improved the `server.restoreHistoryMarkToStory()` function to return a promise that resolves once the history is restored.
    -   Added the `@onBotAdded` and `@onAnyBotsAdded` listen tags.
        -   These are triggered whenever a bot is added to the local story.
        -   Note that this is different from `@onCreate` because you will be notified whenever a bot is added to the state even if it has already been created.
        -   An example of this are bots in the `otherPlayers` space. You cannot create bots in this space but you will be notified via `@onBotAdded` and `@onAnyBotsAdded`.
        -   `@onBotAdded` is triggered on the bot that was added. There is no `that`.
        -   `@onAnyBotsAdded` is triggered on every bot whenever one or more bots are added.
            -   `that` is an object with the following properties:
                -   `bots` - The array of bots that were added.
    -   Added the `@onAnyBotsRemoved` listen tags.
        -   These are triggered whenever a a bot is removed from the local story.
        -   Note that this is different from `@onDestroy` because you will be notified whenever a bot is removed from the state even if it has not been explicitly destroyed.
        -   An example of this are bots in the `otherPlayers` space. When another player disconnects no `@onDestroy` is fired but you will get a `@onAnyBotsRemoved`.
        -   `@onAnyBotsRemoved` is triggered on every bot whenever one or more bots are removed.
            -   `that` is an object with the following properties:
                -   `botIDs` - The array of bot IDs that were removed.
    -   Added the `@onBotChanged` and `@onAnyBotsChanged` listen tags.
        -   These are triggered whenever a bot is changed in the local story.
        -   Note that you will be notified whenever a bot is changed in the state even if it was changed by another player.
        -   An example of this are bots in the `otherPlayers` space. You cannot update bots in this space but you will be notified via `@onBotChanged` and `@onAnyBotsChanged`.
        -   `@onBotChanged` is triggered on the bot that was changed.
            -   `that` is an object with the following properties:
                -   `tags` - The list of tags that were changed on the bot.
        -   `@onAnyBotsAdded` is triggered on every bot whenever one or more bots are added.
            -   `that` is an array containing objects with the following properties:
                -   `bot` - The bot that was updated.
                -   `tags` - The tags that were changed on the bot.
    -   Added several tags to the player bot:
        -   These tags are updated by CasualOS and can be used to query the current state of the input system.
        -   Camera Tags
            -   These tags contain the position and rotation of the player's camera.
            -   You can use this to communicate where the player is to other players.
            -   `pageCameraPositionX`
            -   `pageCameraPositionY`
            -   `pageCameraPositionZ`
            -   `inventoryCameraPositionX`
            -   `inventoryCameraPositionY`
            -   `inventoryCameraPositionZ`
            -   `pageCameraRotationX`
            -   `pageCameraRotationY`
            -   `pageCameraRotationZ`
            -   `inventoryCameraRotationX`
            -   `inventoryCameraRotationY`
            -   `inventoryCameraRotationZ`
        -   Pointer Tags
            -   These tags contain the position and rotation of the player's pointers.
            -   You can use this to tell where the VR controllers are or where the mouse is pointing.
            -   `mousePointerPositionX`
            -   `mousePointerPositionY`
            -   `mousePointerPositionZ`
            -   `mousePointerRotationX`
            -   `mousePointerRotationY`
            -   `mousePointerRotationZ`
            -   `mousePointerPortal`
            -   `rightPointerPositionX`
            -   `rightPointerPositionY`
            -   `rightPointerPositionZ`
            -   `rightPointerRotationX`
            -   `rightPointerRotationY`
            -   `rightPointerRotationZ`
            -   `rightPointerPortal`
            -   `leftPointerPositionX`
            -   `leftPointerPositionY`
            -   `leftPointerPositionZ`
            -   `leftPointerRotationX`
            -   `leftPointerRotationY`
            -   `leftPointerRotationZ`
            -   `leftPointerPortal`
        -   Button Tags
            -   These tags contain the state of the different buttons.
            -   Possible values are:
                -   `null` - Button is not pressed.
                -   `down` - Button was just pressed.
                -   `held` - Button is being held down.
            -   `mousePointer_left`
            -   `mousePointer_right`
            -   `mousePointer_middle`
            -   `leftPointer_primary`
            -   `leftPointer_squeeze`
            -   `rightPointer_primary`
            -   `rightPointer_squeeze`
            -   `keyboard_[key]`
                -   Replace `[key]` with the key that you want the state of.
                -   For example use `keyboard_a` to get the state of the `a` key.
    -   Added the `player.getCameraPosition(portal?)` function.
        -   `portal` is optional and is the portal (`page` or `inventory`) that the camera position should be retrieved for.
        -   Returns an object with the following properties:
            -   `x`
            -   `y`
            -   `z`
    -   Added the `player.getCameraRotation(portal?)` function.
        -   `portal` is optional and is the portal (`page` or `inventory`) that the camera rotation should be retrieved for.
        -   Returns an object with the following properties:
            -   `x`
            -   `y`
            -   `z`
    -   Added the `player.getPointerPosition(pointer?)` function.
        -   `pointer` is optional and is the pointer (`mouse`, `left` or `right`) that the position should be retrieved for.
        -   Returns an object with the following properties:
            -   `x`
            -   `y`
            -   `z`
    -   Added the `player.getPointerRotation(pointer?)` function.
        -   `pointer` is optional and is the pointer (`mouse`, `left` or `right`) that the rotation should be retrieved for.
        -   Returns an object with the following properties:
            -   `x`
            -   `y`
            -   `z`
    -   Added the `player.getInputState(controller, button)` function.
        -   `controller` is the controller (`mousePointer`, `leftPointer`, `rightPointer`, `keyboard` or `touch`) that the button state should be retrieved from.
        -   `button` is the name of the button that should be retrieved.
        -   Returns a string containing the state of the button or `null` if the button is not pressed.
            -   `"down"` means that the button just started to be pressed.
            -   `"held"` means that the button is being held down.
            -   `null` means that the button is not pressed.
    -   Added the `player.getInputList()` function.
        -   Returns a list of available inputs that can be used by the `player.getInputState()` function.

-   :bug: Bug Fixes
    -   Fixed an issue where toasting recursive objects could break CasualOS.
        -   Fixed by storing a map of previously converted objects to avoid reconverting them infinitely.
        -   Also improved to gracefully handle objects that are nested too deeply.
    -   Fixed an issue with the show input modal where it incorrectly errored sometimes.

## V1.1.17

### Date: 7/3/2020

### Changes:

-   :bug: Bug Fixes
    -   Fixed an issue where the web browser service worker would incorrectly intercept requests for data portals.

## V1.1.16

### Date: 7/2/2020

### Changes:

-   :rocket: Improvements
    -   Added the ability to respond to webhooks by returning data from `@onWebhook`.
        -   If the returned value is a string, then it will be used for the response.
        -   If the returned value is an object, then it should have the following properties:
            -   `data` - The value that should be used as the body of the response.
            -   `headers` - An object that contains the HTTP headers that should be set on the response. (Optional)
            -   `status` - The numerical status code that should be set on the response. (Optional) If omitted, status code 200 will be used.
    -   Added the `dataPortal`.
        -   This is a special portal that only works on web requests and must be specified in the URL.
        -   Setting it to a Bot ID will return the JSON of the bot with the given ID.
        -   Setting it to a tag will return all the values corresponding to the given tag.
        -   Using a tag with a common extension (like `.html`) will tag the data as the corresponding content type so that normal software know how to interpret the data.

## V1.1.15

### Date: 7/2/2020

### Changes:

-   :rocket: Improvements

    -   Added player space to the server.
        -   This lets you send remote whispers to the `server` player.
    -   Added the `server.storyStatuses()` function.
        -   Returns a promise that resolves with a list of stories and the last time each story was updated.
    -   Added the `@onRemotePlayerSubscribed` and `@onRemotePlayerUnsubscribed` listen tags.
        -   They are triggered on _every_ other player when a player joins or leaves the story.
        -   Additionally, they are triggered whenever connection to the other players is lost.
        -   `that` is an object with the following properties:
            -   `playerId` - The ID of the player that joined/left the story.
    -   Added the `uuid()` function.
        -   This function generates and returns a random [UUID](https://en.wikipedia.org/wiki/Universally_unique_identifier).
        -   Useful for creating unique identifiers.

-   Bug Fixes
    -   Fixed an issue where remote shouts would be sent to yourself twice.
    -   Fixed an issue where labels would not always follow the `labelAlignment` tag when the text in the label was small enough to fit within the bot.

## V1.1.14

### Date: 6/29/2020

### Changes:

-   :rocket: Improvements

    -   Improved how the meet portal, page portal, and sheet portal work together to make space for each other.
    -   Added the `left` and `right` options for `meetPortalAnchorPoint`.
    -   Changed the `top` and `bottom` options for `meetPortalAnchorPoint` to occupy half of the screen.
    -   Added the `server.players()` function to get the list of player IDs that are connected to the current story.
        -   Returns a promise that resolves with the list of player IDs.
    -   Added the `remoteWhisper(players, name, arg)` function to make sending messages to other players easy.
        -   Takes the following arguments:
            -   `players` is the player ID or list of player IDs that should receive the shout.
            -   `name` is the name of the message.
            -   `arg` is the data that should be included.
        -   This will trigger a `@onRemoteWhisper` shout on all the specified players.
    -   Added the `remoteShout(name, arg)` function to make sending messages to all players easy.
        -   Takes the following arguments:
            -   `name` is the name of the message.
            -   `arg` is the data that should be included.
    -   Added the `@onRemoteWhisper` listen tag that is shouted when a `remoteWhisper()` or `remoteShout()` is sent to the local player.
        -   `that` is an object with the following properties:
            -   `name` - The name of the shout that was sent.
            -   `that` - The data which was sent.
            -   `playerId` - The ID of the player that sent the shout.

-   Bug Fixes
    -   Fixed an issue that prevented using `lineStyle` in place of `auxLineStyle`.

## V1.1.13

### Date: 6/25/2020

### Changes:

-   :rocket: Improvements

    -   Added the `meetPortal`.
        -   This is a special portal that, instead of loading bots, loads a [Jitsi Meet](https://meet.jit.si/) meeting with the given room code.
        -   All rooms are publicly accessible (but not searchable), so longer room codes will be more private.
        -   You can use the `meetPortalConfigBot` option to reference the bot that should be used to configure the meet portal.
        -   The following options are available:
            -   `meetPortalVisible` - Whether the meet portal should be visible. This allows you to be joined to a meet while keeping your screen on the page portal. (Defaults to true)
            -   `meetPortalAnchorPoint` - The anchor point that the meet portal should use. Possible options are:
                -   `fullscreen` - The meet portal should take the entire screen. (Default)
                -   `top` - The meet portal should take the top of the screen.
                -   `topRight` - The meet portal should take the top-right corner of the screen.
                -   `topLeft` - The meet portal should take the top-left corner of the screen.
                -   `bottom` - The meet portal should take the bottom of the screen.
                -   `bottomRight` - The meet portal should take the bottom-right corner of the screen.
                -   `bottomLeft` - The meet portal should take the bottom-left corner of the screen.
                -   `[top, right, bottom, left]` - The meet portal should use the given values for the CSS top, right, bottom, and left properties respectively.
            -   `meetPortalStyle` - The CSS style that should be applied to the meet portal container.
                -   Should be a JavaScript object.
                -   Each property on the object will map directly to a CSS property.
                -   Useful for moving the meet portal to arbitrary positions.

-   :bug: Bug Fixes

    -   Fixed an issue where the Hololens 2 would not be able to enter AR/VR because a controller's (hand) position would sometimes be null.
    -   Fixed an issue where loading without a story would create a new random story but then immediately unload it.
    -   Fixed an issue where local bots from other stories would be loaded if the current story name happened to be a prefix of the other story name.
    -   Fixed the input modal background.
    -   Fixed the TypeScript definitions for the `player.showInput()` function.

## V1.1.12

### Date: 6/18/2020

### Changes:

-   :bug: Bug Fixes

    -   Fixed an issue where Servo-based browsers would run into a race condition during initialization.

## V1.1.11

### Date: 6/18/2020

### Changes:

-   :rocket: Improvements
    -   Added a reflog and sitelog for stories so that it is possible to track the history of a story branch and which sites have connected to it.
        -   This will make it easier for us to recover from data loss issues in the future since we'll be able to lookup data like the last commit that a branch pointed at or which atoms were added to a branch.
-   :bug: Bug Fixes

    -   Fixed an issue where all bots would appear to be in the `shared` space even though they were not.
    -   Fixed issues with loading on Servo-based browsers.
        -   The issues were mostly related to Servo having not implemented IndexedDB yet.
    -   Fixed an issue where some temporary branches would show up in `server.stories()`.

## V1.1.10

### Date: 6/16/2020

### Changes:

-   :bug: Bug Fixes

    -   Fixed an issue where an incorrectly formatted event would crash the server.
    -   Fixed an issue where the server would incorrectly store atoms added to a temporary branch.

## V1.1.9

### Date: 6/16/2020

### Changes:

-   :rocket: Improvements
    -   Added the `player` and `otherPlayers` spaces.
        -   These spaces are special and interact with each other.
        -   Both the `player` space and `otherPlayers` space are shared but the lifetime of the bots is temporary. In this sense, the bots act like temporary shared bots.
        -   However, bots created in the `player` space will show up in the `otherPlayers` space to other players and vice versa.
        -   This means you can share temporary bots with other players by using the `player` space and see the temporary bots shared by other players by inspecting the `otherPlayers` space.
        -   Important Notes:
            -   The `player` space only contains bots that you create while `otherPlayers` contains bots that other players have created.
            -   You can create, edit, and destroy bots in the `player` space, but not in the `otherPlayers` space.
            -   When you close your session (exit the browser or close the tab), all of your `player` bots will be automatically destroyed. This will also automatically remove them from any `otherPlayers` spaces that they may be in.
-   :bug: Bug Fixes

    -   Fixed an issue where using a single minus sign in a tag would be interpreted as a number.
    -   Fixed an issue where some tags would not be included in the JSON output of a bot.

## V1.1.8

### Date: 6/12/2020

### Changes:

-   :rocket: Improvements

    -   Changed what words the story name auto-generation will use.

## V1.1.7

### Date: 6/11/2020

### Changes:

-   :rocket: Improvements

    -   Added the ability to auto-generate a story name when loading CasualOS without a story.

-   :bug: Bug Fixes
    -   Fixed an issue where objects that have an `id` property that is not a string would break the sheet.

## V1.1.6

### Date: 6/11/2020

### Changes:

-   :boom: Breaking Changes

    -   Renamed all the history tags to not have the `aux` prefix.

-   :rocket: Improvements

    -   Added the `server.storyPlayerCount()` function.
        -   Returns a promise that resolves with the number of players currently connected to the current story.
        -   Optionally accepts a parameter which indicates the story to check.
    -   Added the `server.totalPlayerCount()` function.
        -   Returns a promise that resolves with the total number of players connected to the server.
    -   Added the `server.stories()` function.
        -   Returns a promise that resolves with the list of stories that are on the server.

-   :bug: Bug Fixes
    -   Removed the globals bot tags from the documentation since they no longer exist.

## V1.1.5

### Date: 6/9/2020

### Changes:

-   :boom: Breaking Changes

    -   The following tags have been renamed:
        -   Renamed all the tags so that they no longer have the `aux` prefix. However, any tag not listed below should continue to work with the `aux` prefix without any changes.
        -   Renamed `auxUniverse` to `story`.
        -   Renamed `auxCreator` to `creator`.
            -   Note that the `creator` variable in scripts remains the same.
        -   Renamed `auxConfigBot` to `configBot`.
            -   Note that the `config` variable in scripts remains the same.
        -   Renamed `auxGLTFVersion` to `gltfVersion`.
        -   Renamed `auxPagePortal` to `pagePortal`.
        -   Renamed `auxSheetPortal` to `sheetPortal`.
        -   Renamed `auxInventoryPortal` to `inventoryPortal`.
        -   Renamed `auxMenuPortal` to `menuPortal`.
        -   Renamed `auxLeftWristPortal` to `leftWristPortal`.
        -   Renamed `auxRightWristPortal` to `rightWristPortal`.
        -   Renamed `auxPagePortalConfigBot` to `pagePortalConfigBot`.
        -   Renamed `auxSheetPortalConfigBot` to `sheetPortalConfigBot`.
        -   Renamed `auxInventoryPortalConfigBot` to `inventoryPortalConfigBot`.
        -   Renamed `auxMenuPortalConfigBot` to `menuPortalConfigBot`.
        -   Renamed `auxLeftWristPortalConfigBot` to `leftWristPortalConfigBot`.
        -   Renamed `auxRightWristPortalConfigBot` to `rightWristPortalConfigBot`.
        -   Renamed `_auxEditingBot` to `_editingBot`.
    -   Renamed "universe" to "story". The following tags and functions have been affected:
        -   `auxUniverse` -> `story`
        -   `onUniverseAction` -> `onStoryAction`
        -   `onUniverseStreaming` -> `onStoryStreaming`
            -   The `universe` property has been renamed to `story`
        -   `onUniverseStreamLost` -> `onStoryStreamLost`
            -   The `universe` property has been renamed to `story`
        -   `onUniverseSubscribed` -> `onStorySubscribed`
            -   The `universe` property has been renamed to `story`
        -   `onUniverseUnsubscribed` -> `onStoryUnsubscribed`
            -   The `universe` property has been renamed to `story`
        -   `player.downloadUniverse()` -> `player.downloadStory()`
        -   `player.loadUniverse()` -> `player.loadStory()`
            -   The action type has been renamed from `load_universe` to `load_story`.
        -   `player.unloadUniverse()` -> `player.unloadStory()`
            -   The action type has been renamed from `unload_universe` to `unload_story`.
        -   `player.getCurrentUniverse()` -> `player.getCurrentStory()`
        -   `player.checkout()`
            -   The `processingUniverse` property has been renamed to `processingStory`.
        -   `player.showJoinCode()`
            -   The `universe` property on the `show_join_code` action has been renamed to `story`
        -   `server.restoreHistoryMark()`
            -   The `universe` property on the `restore_history_mark` action has been renamed to `story`.
        -   `server.restoryHistoryMarkToUniverse()` -> `server.restoreHistoryMarkToStory()`
        -   `server.setupUniverse()` -> `server.setupStory()`
            -   The action type has been renamed from `setup_universe` to `setup_story`.

-   :rocket: Improvements

    -   Improved MongoDB to store all atoms for a commit inside the same document. This should improve loading performance since MongoDB will only need to make 1 lookup per universe instead of 1 lookup per atom per universe.
    -   Added admin space.
        -   Admin space is a space that is shared between all universes on the same auxPlayer.
        -   It is locked by default, which means that bots that are in it cannot be created, updated, or destroyed.
        -   You can unlock admin space by using the `adminSpace.unlock(password)` function.
            -   It returns a Promise that resolves once the space is unlocked. If the space was unable to be unlocked, then the promise will reject with an error.
            -   `password` is the password that should be used to unlock the admin space. If incorrect, admin space will remain locked.
    -   Removed the CasualOS tagline from the loading popup.
    -   Improved the `webhook()` and `webhook.post()` functions to return promises.
        -   The promise can be awaited and resolves with the an an object with the following properties:
            -   `data` - The data returned from the webhook. If the returned data was JSON, then this will be an object. Otherwise, it will be a string.
            -   `status` - The numerical HTTP status code that was returned.
            -   `statusText` - The name of the HTTP status code that was returned.
            -   `headers` - The HTTP headers that were included in the response.
    -   Improved the `neighboring()` function to allow omitting the `direction` parameter.
        -   When omitted, all supported directions will be included.
        -   Currently, the supported directions are `front`, `right`, `back`, and `left`.
        -   If an unsupported direction is given, then no bots will be included.
    -   Updated the Documentation website to the [latest version of Docusaurus](https://github.com/facebook/docusaurus/releases/tag/v2.0.0-alpha.56).
    -   Added the `renameTag(bot, originalTag, newTag)` function which makes it easy to rename a tag on a bot or list of bots.
        -   `bot` is the bot or list of bots that should have the tag renamed.
        -   `originalTag` is the name of the tag that should be renamed.
        -   `newTag` is the new name that the tag should have.

-   :bug: Bug Fixes
    -   Fixed an issue where destroying an already destroyed bot would incorrectly destroy an unrelated bot.
    -   Fixed an issue where using `player.run()` to execute an invalid script would cause other actions to fail.
    -   Added some extra spacing to labels to help prevent Z-fighting.
    -   Fixed toasting bots by converting them to copiable values. This will also allow toasting unconventional arguments like function and error objects.
    -   Fixed an issue where the menu would stop repositioning after the inventory portal had been hidden.
    -   Fixed an issue where tapping on the screen while in AR would crash the session.
    -   Fixed an issue where labels would be positioned incorrectly if `#anchorPoint` was set to something other than `bottom`.

## V1.1.4

### Date: 5/18/2020

### Changes:

-   :bug: Bug Fixes
    -   Fixed an issue where Builder could not be created/updated due to being unable to load .aux files with a version field.

## V1.1.3

### Date: 5/18/2020

### Changes:

-   :bug: Bug Fixes
    -   Fixed inconsistent menu item names in Builder.

## V1.1.2

### Date: 5/18/2020

### Changes:

-   :rocket: Improvements

    -   Added the `#auxLabelFontAddress` tag to allow specifying a custom font for a label.
        -   Supports any URL and also the following values:
            -   `roboto` - Specifies that the Roboto font should be used. (default)
            -   `noto-sans-kr` - Specifies that the Noto Sans KR font should be used. This is a Korean-specific font.
        -   Supports [WOFF](https://en.wikipedia.org/wiki/Web_Open_Font_Format) and [OTF](https://en.wikipedia.org/wiki/OpenType) files.
    -   Sheet Changes
        -   Removed the tag filters.
        -   Moved the "Close Sheet" button to be a floating button that is at the lower right corner of the sheet.
        -   Changed the "Close Sheet" button icon and changed the tooltip text to "Page Portal".
        -   Made the `#id` tag not clickable.
    -   Builder Changes
        -   Renamed the "Sheet" and "Sheet New Tab" menu items to "Sheet Portal" and "Sheet Portal New Tab".
        -   Made the chat bar not automatically show when opening a menu.

-   :bug: Bug Fixes
    -   Fixed an issue where updating a bot would not update its raw tags.

## V1.1.1

### Date: 5/7/2020

### Changes:

-   :rocket: Improvements

    -   Added the `#auxPortalDisableCanvasTransparency` tag to allow choosing between transparency for iframes and more correct 3D rendering.

        -   Set this to `true` on the page portal config bot to disable transparency on the canvas element. This will make all 3D models that use alpha textures work better with alpha cutoff.
        -   Note that setting to `true` will make all iframe forms unusable.
        -   Defaults to `false`.

    -   Added the ability to store universe data in CassandraDB.

        -   Note that support for CassandraDB is experimental and probably won't be supported in the future.
        -   If the required environment variables are not specified, then Cassandra support will be disabled.
        -   Use the following environment variables to enable Cassandra support:
            -   `CASSANDRA_AWS_REGION` - This is the AWS region that the Amazon Keyspaces instance is hosted in.
            -   `CASSANDRA_CONTACT_POINTS` - This is the comma-separated list of hostnames that the Cassandra client to connect to on first load. (Required if `CASSANDRA_AWS_REGION` is not specified)
            -   `CASSANDRA_LOCAL_DATACENTER` - This is the name of the data center that the AUX Server is booting up in. (Required if `CASSANDRA_AWS_REGION` is not specified)
            -   `CASSANDRA_KEYSPACE` - This is the name of the keyspace that should be used by the client. (Required for Cassandra)
            -   `CASSANDRA_CREATE_KEYSPACE` - This is a `true`/`false` value indicating whether the client should create the keyspace if it doesn't exist. (Optional)
            -   `CASSANDRA_CERTIFICATE_AUTHORITY` - This is the path to the public key file (PEM format) that should be used. Only required if connecting to a Cassandra server which uses a self-signed certificate.

-   :bug: Bug Fixes
    -   Fixed an issue where loading a GLTF would error if the bot was destroyed while the GLTF was loading.

## V1.1.0

### Date: 4/27/2020

### Changes:

-   :rocket: Improvements

    -   Added the `autoSelect` property to the options in `player.showInput()` and `player.showInputForTags()`.
        -   When set to true, the text in the input box will be automatically selected when the box is displayed.
    -   Made the VR pointer line draw all the way to the bot or grid that it is pointing at.
    -   Changed the layout of sizing of the history bots so that they are easy to distinguish from each other and the labels fit on the bot.
    -   Added the `#auxScaleMode` tag to control how a custom mesh is scaled to fit inside a bot. It supports the following options:
        -   `fit` - The mesh is scaled to fit inside the bot's unit cube. (default)
        -   `absolute` - The mesh uses whatever scale it originally had.

-   :bug: Bug Fixes
    -   Fixed LODs in VR.
        -   There were two issues:
            -   The first was that we were using the incorrect camera for LOD calculations.
            -   The second was that Three.js's Sphere implementation incorrectly calculated the sphere size for perspective cameras.
    -   Fixed some issues with the `destroy()` function where it improperly handled non-bot objects.
    -   Fixed an issue with builder where extra tags would be added to new blank bots.
    -   Fixed an issue with menu bots where they would not send `@onAnyBotClicked` shouts.

## V1.0.27

### Date: 4/22/2020

### Changes:

-   :rocket: Improvements

    -   Added the `player.share(options)` function.
        -   This will trigger the device's social share capabilities to share the given URL or text.
        -   Note that this only works on Android and iOS phones and only works in response to some user action like a click.
        -   `options` is an object with at least one of the following properties:
            -   `url` - The URL to share. (optional)
            -   `text` - The text to share. (optional)
            -   `title` - The title of the document that is being shared. (optional)
    -   Added the `auxLabelAlignment` tag.
        -   Note that this value affects menu bots as well.
        -   Possible values are:
            -   `center` - Aligns the text in the center of the label. (default)
            -   `left` - Aligns the text to the left of the label.
            -   `right` - Aligns the text to the right of the label.
    -   Improved the `auxPointable` tag to affect whether iframes are interactable.

-   :bug: Bug Fixes

    -   Fixed an issue with the iframe form where non square scales would not resize the clickable area of the iframe.

## V1.0.26

### Date: 4/21/2020

### Changes:

-   :boom: Breaking Changes

    -   Changed how universes from other auxPlayers are specified.
        -   This affects the `player.loadUniverse()` function and the `BotManager` API.
        -   Previously, you could load a universe from a different auxPlayer by using a universe ID like:
            -   `otherAuxPlayer.com/*/universeToLoad`
        -   Now, you can load a universe by simply using its full URL. Like this:
            -   `https://otherAuxPlayer.com?auxUniverse=universeToLoad`
        -   Note that this does not affect loading universes from the same auxPlayer. If you pass a universe ID that is not a URL then it will load that particular universe from same auxPlayer.
            -   e.g. `player.loadUniverse("myUniverse")`

*   :rocket: Improvements

    -   Improved the `player.showInputForTag()` modal.
        -   Removed the "Save" and "Cancel" buttons. The tag will be saved automatically.
        -   Hid the modal title when none is provided in the options.
        -   Made the text box in the modal auto-focus.
        -   Made the show/hide animations happen quicker.
    -   Added the `player.showInput(value, options)` function.
        -   Shows an input modal but without requiring a bot and a tag.
        -   Returns a [Promise](https://web.dev/promises/) that resolves with the final value when the input modal is closed.
        -   The function accepts two arguments:
            -   `value` is a string containing the value that should
            -   `options` is an object that takes the same properties that the options for `player.showInputForTag()` takes.
    -   Added the ability to use the [`await` keyword](https://developer.mozilla.org/en-US/docs/Web/JavaScript/Reference/Operators/await) in scripts.
        -   `await` tells the system to wait for a promise to finish before continuing.
        -   This makes it easier to write scripts which deal with tasks that take a while to complete.
    -   Improved Builder to support opening a single bot in a new tab and changed its hover label from "menu" to "|||".

-   :bug: Bug Fixes

    -   Fixed an issue where it was impossible to load an AUX over HTTPS from a UI that was loaded over HTTP.

## V1.0.25

### Date: 4/15/2020

### Changes:

-   :boom: Breaking Changes

    -   Renamed the `billboardZ` auxOrientationMode option to `billboardTop`.

-   :rocket: Improvements

    -   Added the `server.loadErrors(bot, tag)` function to make loading error bots from the error space easy.
        -   `bot` is the bot or bot ID that the errors should be loaded for.
        -   `tag` is the tag that the errors should be loaded for.
    -   Added the `server.destroyErrors()` function to clear all the errors in the universe.
    -   Added the `billboardFront` auxOrientationMode option to billboard the front of a bot instead of its top.
    -   Added the ability to set `auxFormAnimation` to an array.
        -   When set, the list of animations will play in sequence.
        -   The last animation will loop forever until changed.
    -   Added the `experiment.localFormAnimation(bot, animation)` function to play an animation locally.
        -   It will interrupt and restore whichever animation is already playing on the bot.

-   :bug: Bug Fixes

    -   Fixed an issue where tags that were added via the sheet would not be recognized by the `getMod()` function.

## V1.0.24

### Date: 4/14/2020

### Changes:

-   :rocket: Improvements

    -   Added a button on the sheet code editor to show errors that the script has run into.
        -   It is very basic at the moment. There are no line/column numbers, no timestamps, and no way to clear the errors.
        -   Errors are automatically pulled from error space and queried based on the following tags:
            -   `auxError` must be `true`
            -   `auxErrorBot` must be the ID of the bot whose script is in the editor.
            -   `auxErrorTag` must be the name of the tag that is being edited.
        -   The following tags are displayed for each error:
            -   `auxErrorName` is the name of the error that occurred.
            -   `auxErrorMessage` is the message that the error contained.

-   :bug: Bug Fixes

    -   Fixed the color encoding of sprites to use sRGB instead of linear.
    -   Fixed an issue where atoms would be sorted improperly because their causes were improperly treated as different.

## V1.0.23

### Date: 4/12/2020

### Changes:

-   :rocket: Improvements

    -   Improved the handling of `setTimeout()` and `setInterval()` to support creating, updating, and deleting bots while in a callback.

-   :bug: Bug Fixes

    -   Fixed an issue that prevented events produced while in a task from being dispatched.

## V1.0.22

### Date: 4/11/2020

### Changes:

-   :boom: Breaking Changes

    -   The `player.inSheet()` function has been changed to return whether the player bot has a dimension in their `auxSheetPortal`.
        -   Previously, it was used to determine if the player was inside auxBuilder (which no longer exists).
    -   Removed assignment formulas.
        -   Assignment formulas were a special kind of formula where the tag value would be replaced with the result of the formula.
        -   They were removed due to lack of use in addition to other means of achieving the same result being available.
    -   Semantics of `@onUniverseAction` have changed.
        -   Previously, `@onUniverseAction` was run before any particular action was executed but the actions that were dispatched from `@onUniverseAction` were run after the evaluated actions. This led to a scenario in which a `@onUniverseAction` call could overwrite values that were updated by an action that had not been checked yet.
        -   Now, all actions dispatched by `@onUniverseAction` are executed before the action that is being evaluated. This makes the behavior of the data produced by `@onUniverseAction` mirror the runtime behavior of `@onUniverseAction`.

-   :rocket: Features

    -   Added a new runtime for scripts and formulas.
        -   This new runtime is much faster than the previous system and lets us provide features that were not possible before.
        -   _Should_ work exactly the same as the previous system. (There might be a couple of tricky-to-reproduce bugs)
        -   Now supports `setTimeout()` and `setInterval()`.
            -   This lets you write your own custom game loop if you want.
            -   Note that the script energy will only be restored if a user action triggers a shout.
        -   Paves the way for future functionality (not guarenteed):
            -   Change notifications (`@onBotChanged`, `@onBotTagChanged()`, etc.)
            -   Asynchronous functions instead of `responseShout`. (e.g. `const response = await webhook.post("https://example.com", data)`)
    -   Added the `error` space.
        -   The `error` space contains bots that represent errors that have occurred scripts in a universe.
        -   Unlike other spaces, the `error` space does not load all of its bots into the universe automatically.
        -   Instead, they have to be requested via a search query. These queries filter bots by tag/value pairs.
        -   Currently, `error` space is only used for storing errors and there is no way to load bots from the space.
        -   In the future, we will add the ability to load errors via scripts as well as display them in the sheet.
    -   Changed the renderer to output colors in the sRGB color space instead of linear.

-   :bug: Bug Fixes

    -   Fixed an issue where a shout argument might be recognized as a bot even though it isn't.
    -   Fixed an issue where a shout argument with a custom prototype would be overridden.
    -   Fixed a bug in three.js's LegacyGLTFLoader where it was using an old API.

## V1.0.21

### Date: 3/30/2020

### Changes:

-   :bug: Bug Fixes

    -   Fixed an issue where the proxy system would interfere with requests that specified custom HTTP headers.

## V1.0.20

### Date: 3/20/2020

### Changes:

-   :rocket: Improvements

    -   Added the `#auxPointable` tag to determine whether a bot can interact with pointers.
        -   Defaults to `true`.
        -   When `false`, the bot won't be clickable or hoverable and will not receive drop events.
        -   Depending on the `#auxPositioningMode` it is still possible to stack bots on top of it though.
    -   Added the `@onFocusEnter`, `@onFocusExit`, `@onAnyFocusEnter` and `@onAnyFocusExit` listen tags.
        -   These are triggered when a bot is directly in the center of the screen.
        -   Uses the `#auxFocusable` tag to determine whether a bot is focusable.
        -   `that` is an object with the following properties:
            -   `dimension` - The dimension that the the bot was (un)focused in.
            -   `bot` - The bot that was (un)focused.
    -   Added the `nothing` aux form.
        -   Does exactly what it seems. A bot with the `nothing` form has no shape and is unable to be clicked, hovered, or focused.
        -   Labels still work though which makes it convienent for adding extra labels around the dimension.
    -   Added the `#auxPortalShowFocusPoint` tag.
        -   Shows a small sphere in the portal where the portal camera will orbit around.

-   :bug: Bug Fixes

    -   Fixed an issue where LODs would flicker upon changing the bot form by ensuring consistent sizing for the related bounding boxes.
    -   Fixed an issue with panning that would cause the camera orbiting position to be moved off the ground.

## V1.0.19

### Date: 3/19/2020

### Changes:

-   :rocket: Improvements

    -   Added the ability to modify tags directly on bots in `that`/`data` values in listeners.
        -   Allows doing `that.bot.tags.abc = 123` instead of `setTag(that.bot, "abc", 123)`.
    -   Added the `@onGridUp` and `@onGridDown` listeners.
        -   `that` is an object with the following properties:
            -   `dimension` - The dimension that the grid was clicked in.
            -   `position` - The X and Y position that was clicked.
    -   Changed the Level-Of-Detail calculations to use the apparent size of a bot instead of its on-screen size.
        -   Apparent size is the size the bot would appear if it was fully on screen.
        -   Under the new system, the LOD of a that is on screen bot will only change due to zooming the camera. Bots that are fully off screen will always have the minimum LOD.
    -   Added the `@onFileUpload` listener.
        -   `that` is an object with the following properties:
            -   `file` is an object with the following properties:
                -   `name` - The name of the file.
                -   `size` - The size of the file in bytes.
                -   `data` - The data contained in the file.
        -   See the documentation for more information.
    -   Improved the `player.importAux()` function to support importing directly from JSON.
        -   If given a URL, then `player.importAux()` will behave the same as before (download and import).
        -   If given JSON, then `player.importAux()` will simply import it directly.

-   :bug: Bug Fixes
    -   Fixed an issue where the camera matrix was being used before it was updated.

## V1.0.18

### Date: 3/18/2020

### Changes:

-   :rocket: Improvements

    -   Added LOD triggers based on virtual distance.
        -   `@onMaxLODEnter`, `@onMinLODEnter`, `@onMaxLODExit`, `@onMinLODExit` are new listeners that are called when the Max and Min Level-Of-Detail states are entered and exited. There are also "any" versions of these listeners.
            -   `that` is an object with the following properties:
                -   `bot` - The bot that entered/exited the LOD.
                -   `dimension` - The dimension that the LOD was entered/exited in.
        -   The `#auxMaxLODThreshold` and `#auxMinLODThreshold` tags can be used to control when the LODs are entered/exited.
            -   They are numbers between 0 and 1 representing the percentage of the screen that the bot needs to occupy.
            -   The Max LOD is entered when the bot occupies a larger percentage of the screen than the max threshold value.
            -   The Min LOD is entered when the bot occupies a smaller percentage of the screen than the min threshold value.
        -   Only active on bots that specify a listener or threshold value for LODs.

-   :robot: Builder Improvements

    -   Changed the labeling and ordering of several menu items in the menus.
    -   Removed tips from the chat bar.
    -   Removed the "Apply Hover Mod" and "Apply Click Mod" menu items.
    -   Changed Builder to not move when clicking the grid to clear the menu.
    -   Added a "Clear Universe" option to the Builder Egg. Selecting this will create a history mark and then delete every bot in the universe. (it will even delete bots that are marked as not destroyable)

-   :bug: Bug Fixes

    -   Fixed an issue with hovering billboarded bots where their rotation would sometimes be reset which would cause the hover exit and enter events to be continually triggered.
    -   Fixed an issue where creating a history mark would clear changes that were made during the history mark creation.

## V1.0.17

### Date: 3/17/2020

### Changes:

-   :boom: Breaking Changes

    -   Renamed and removed several `auxAnchorPoint` values.
        -   Renamed `centerFront` to `front`.
        -   Renamed `centerBack` to `back`.
        -   Removed `bottomFront`, `bottomBack`, `topFront`, and `topBack`.

-   :rocket: Improvements

    -   Added the ability to specify an array of 3 numbers as the `#auxAnchorPoint` to use a custom offset.

-   :bug: Bug Fixes
    -   Fixed `billboardZ` to rotate with the Y axis of the bot facing upwards.

## V1.0.16

### Date: 3/16/2020

### Changes:

-   :boom: Breaking Changes

    -   Both sprites and iframes now face upwards by default.
    -   `#auxAnchorPoint` has been changed to move the bot form inside of its virtual spacing box.
        -   Previously, both the virtual box and the bot form was moved to try and preserve the absolute positioning of the bot form when changing anchor points.
        -   Now, only the bot form is moved to ensure the correctness of the resulting scale and rotation calculations.
    -   `#auxOrientationMode`
        -   Renamed the `billboardX` option to `billboardZ`.
    -   Changed iframes forms to not support strokes.

-   :rocket: Improvements

    -   Added the following options for `#auxAnchorPoint`
        -   `centerFront` - Positions the bot form such that the center of the form's front face is at the center of the virtual bot.
        -   `centerBack` - Positions the bot form such that the center of the form's back face is at the center of the virtual bot.
        -   `bottomFront` - Positions the bot form such that the bottom of the form's front face is at the center of the virtual bot.
        -   `bottomBack` - Positions the bot form such that the bottom of the form's back face is at the center of the virtual bot.
        -   `top` - Positions the bot form such that the top of the form is at the center of the virtual bot.
        -   `topFront` - Positions the bot form such that the top of the form's front face is at the center of the virtual bot.
        -   `topBack` - Positions the bot form such that the top of the form's back face is at the center of the virtual bot.

-   :bug: Bug Fixes
    -   Fixed issues with scale and rotation when `#auxAnchorPoint` is set to `center`.
    -   Fixed sprite billboarding issues when looking straight down at them.
    -   Fixed an issue where the wrong Z position tag of a bot was used for calculating how bots stack.
    -   Fixed an issue where the bot stroke was being considered for collision detection. This caused bots with strokes to have a much larger hit box than they should have had.

## V1.0.15

### Date: 3/13/2020

### Changes:

-   :boom: Breaking Changes

    -   Replaced all of the experimental iframe tags with the `iframe` `#auxForm`.
        -   `auxIframe`
        -   `auxIframeX`
        -   `auxIframeY`
        -   `auxIframeZ`
        -   `auxIframeSizeX`
        -   `auxIframeSizeY`
        -   `auxIframeRotationX`
        -   `auxIframeRotationY`
        -   `auxIframeRotationZ`
        -   `auxIframeElementWidth`
        -   `auxIframeScale`
    -   Sprites no longer automatically rotate to face the player. You instead have to set `#auxOrientationMode` to `billboard`.

-   :rocket: Improvements

    -   Improved `@onPlayerPortalChanged` to support `auxLeftWristPortal` and `auxRightWristPortal`.
    -   Moved the left and right wrist portals to the top of the wrist instead of the bottom.
    -   Added the `iframe` option for `#auxForm`.
        -   `iframe` has two subtypes:
            -   `html` - This `#auxFormSubtype` displays the HTML in `#auxFormAddress` in the iframe. (Default)
            -   `src` - This `#auxFormSubtype` displays the URL in `#auxFormAddress` in the iframe.
        -   In order to enable interactivity with the loaded website, the bot will only be draggable at the very bottom of the panel.
    -   Added the `#auxAnchorPoint` and `#auxOrientationMode` tags.
        -   Works on all bot forms.
        -   `#auxAnchorPoint` determines the point that the bot scales and rotates around.
            -   Possible values are:
                -   `bottom` - The bot rotates and scales around its bottom point. (Default)
                -   `center` - The bot rotates and scales around its center point.
        -   `#auxOrientationMode` determines how the bot rotates.
            -   Possible values are:
                -   `absolute` - Rotation is taken from the dimension rotation values. (Default)
                -   `billboard` - The bot rotates automatically to face the player.
                -   `billboardX` - The bot rotates left and right automatically to face the player.
                -   `billboardZ` - The bot rotates up and down automatically to face the player.
    -   Improved drag and drop interactions to calculate intersections with other bots instead of just using grid positioning.
        -   This makes it easier drop a bot onto another specific bot.
        -   Can be controlled with the `#auxPortalPointerCollisionMode` tag on a portal config.
            -   Possible values are:
                -   `world` - The mouse pointer collides with other bots in the world when being dragged. (Default)
                -   `grid` - The mouse pointer ignores other bots in the world when being dragged.
    -   Added the ability to animate meshes.
        -   By default the first animation will play if available.
        -   You can control which animation is played using the `#auxFormAnimation` tag.
            -   Set to a string to play an animation by name. (Case sensitive)
            -   Set to a number to play an animation by index.
            -   Set to `false` to stop animating.

-   :robot: Builder Improvements

    -   Added a "Scan" menu item to the builder menu that opens the QR Code scanner to let you import an AUX or mod.
        -   Scanning a URL that ends with `.aux` will try to download the file at the URL and import it as an AUX file.
        -   Scanning some JSON will put Builder into clone mode with the JSON as a mod.
    -   Added a hover state to Builder that changes its label to "menu".
    -   Changed the label of the Builder Egg to "ab-1 config".

-   :book: Documentation

    -   Added documentation for the wrist portals and their related config bot tags.

-   :bug: Bug Fixes
    -   Fixed `player.downloadUniverse()` to only include bots from the shared space.
    -   Fixed an issue where sprites were not clickable or draggable in VR.

## V1.0.14

### Date: 3/6/2020

### Changes:

-   :rocket: Features

    -   Added wrist portals for WebXR
        -   `#auxLeftWristPortal` is attached to the left controller and `#auxRightWristPortal` is attached to the right controller.
        -   You can configure these portals using the `#auxLeftWristPortalConfigBot` and `#auxRightWristPortalConfigBot` tags.
        -   The portals are hidden until you look at them. They are placed underneath your wrist like a wristwatch.
        -   The following tags are available for configuration:
            -   `#auxPortalGridScale` - Changes the size of the grid for the portal. (Defaults to `0.025` for wrist portals)
            -   `#auxWristPortalHeight` - The height of the portal in grid elements. (Defaults to `6`)
            -   `#auxWristPortalWidth` - The width of the portal in grid elements. (Defaults to `6`)
        -   There are a couple of known issues with wrist portals:
            -   3D Text is sometimes improperly aligned.
            -   Lines/Arrows/Walls also have alignment issues.

-   :bug: Bug Fixes
    -   Fixed an issue that caused the inventory to not appear if it was changed multiple times during the same frame.
    -   Fixed an issue that caused the `#auxPortalGridScale` tag to function improperly.

## V1.0.13

### Date: 3/2/2020

### Changes:

-   :bug: Bug Fixes
    -   Fixed an issue that caused all the input to not work.

## V1.0.12

### Date: 3/2/2020

### Changes:

-   :bug: Bug Fixes
    -   Fixed an issue with loading skinned meshes.
    -   Fixed an issue that prevented VR from working when sprites were in the scene.
    -   Fixed an issue where an error in one script would cause other scripts to be skipped.
    -   Fixed an issue where invisible bots are excluded from the colliders list.

## V1.0.11

### Date: 2/27/2020

### Changes:

-   :bug: Bug Fixes
    -   Fixed a configuration value that enabled the 3D debug mode by default.

## V1.0.10

### Date: 2/27/2020

### Changes:

#### :rocket: Improvements

-   Added Basic WebXR Support

    -   This replaces the original WebVR and WebXR support.
    -   Supports both the Oculus Quest and Chrome 80+ on Android.
    -   Supports all pointer events (click, drag, hover).
    -   The `player.device()` function returns whether AR/VR are supported.
    -   The `player.enableAR()` and `player.enableVR()` functions are used to jump into AR/VR.
    -   The world is placed on the ground (if supported by the device) and bots are 1 meter cubed by default.
    -   When using a controller, dragging a bot with `#auxPositioningMode` set to `absolute` will move it in free space.

-   :bug: Bug Fixes
    -   Fixed several issues with using numbers for the `auxUniverse` and `auxPagePortal` query parameters.
    -   Fixed an issue that would cause a service worker to fail to update because an external resource could not be fetched.
    -   Fixed an issue that would cause a stack overflow error when too many uncommitted atoms are loaded.

## V1.0.9

### Date: 2/21/2020

### Changes:

#### :rocket: Improvements

-   The "Create Empty Bot" button is now hidden when opening the sheet for a single bot.

#### :robot: Builder Improvements

-   Re-labeled the "Copy" menu item to "Copy to Clipboard".
-   Re-labeled the "Make Clone" menu item to "Clone".

#### :bug: Bug Fixes

-   Fixed an issue with `getBots(tag, value)` that caused falsy values (like `0` or `false`) to return all bots with the given tag.
-   Fixed an issue where the progress bar's position would only be updated if the progress bar value changed.

## V1.0.8

### Date: 2/20/2020

### Changes:

#### :rocket: Improvements

-   Added the `@onPaste` listener which is triggered when some text is pasted into an AUX.
    -   `that` is an object with the following properties:
        -   `text` - the text that was pasted.

#### :robot: Builder Improvements

-   Changed all the menu items to use normal labels instead of the chat commands.
-   Added a menu item to open a bot directly in the sheet.
-   Added a menu item to copy a bot to the clipboard.
-   Pasting a bot/mod when builder is in the dimension will now put builder into clone mode with the copied bot/mod.
-   Moving builder when builder is in clone mode will now also move the clone.
-   Cloning a bot with a custom scale will now make builder large enough to cover the entire bot.
-   Builder will now automatically hide when the sheet is opened.

## V1.0.7

### Date: 2/19/2020

### Changes:

#### :bug: Bug Fixes

-   Fixed an issue where the hint text for a function was being clipped.
-   Fixed an issue with uploading .aux files that were downloaded from a previous version.
-   Fixed an issue with downloading .aux files in the wrong format.

## V1.0.6

### Date: 2/19/2020

### Changes:

#### :boom: Breaking Changes

-   Renamed `auxLabelAnchor` to `auxLabelPosition`.
-   Renamed `auxProgressBarAnchor` to `auxProgressBarPosition`.
-   Removed the `config` bot.
-   Moved the `#stripePublishableKey` and `#stripeSecretKey` tags from the config bot to the `player.checkout()` and `server.finishCheckout()` function options.
-   `@onUniverseAction` is now a shout.
-   Removed [poly.google.com](https://poly.google.com) support.
    -   To load meshes from poly.google.com, you must make the API requests manually.
    -   See https://casualos.com/home/google-poly-example for an example.

#### :rocket: Improvements

-   Added the `config`, `configTag`, and `tagName` variables.
    -   These variables are useful for creating values and scripts that are shared across multiple bots.
    -   The `config` variable is a shortcut for `getBot("#id", tags.auxConfigBot)`.
    -   The `tagName` variable is the name of the tag that the script is running in.
    -   The `configTag` variable is a shortcut for `config.tags[tagName]`.
-   Made the player menu full width on mobile devices.
-   Improved the sheet portal to load all bots when set to `true`, `id`, or `space`.

#### :bug: Bug Fixes

-   Made bots be hidden while their images are loading.
-   Improved the image loading logic to cache requests for the same URL.

## V1.0.5

### Date: 2/14/2020

### Changes:

#### :book: Documentation

-   Added docs for the `polyApiKey`, `stripePublishableKey`, and `stripeSecretKey` tags.
-   Added a "Player Bot Tags" section with a description of what the player tags do.

#### Other Changes

-   Added support for the webkit-specific versions of the [`requestFullscreen()`](https://developer.mozilla.org/en-US/docs/Web/API/Element/requestFullscreen) function.
    -   This may enable support for fullscreen on iPad, but it also may do nothing.

## V1.0.4

### Date: 2/13/2020

### Changes:

#### :rocket: Features

-   Added the `player.requestFullscreenMode()` and `player.exitFullscreenMode()` functions.
    -   These functions allow jumping in and out of fullscreen, thereby hiding the browser UI controls.
-   Added the `apple-mobile-web-app-*` meta tags to support jumping into fullscreen mode when launching from a bookmark on the iOS home screen.
-   Added the ability to load GLTF and [poly.google.com](https://poly.google.com) meshes.
    -   To load a GLTF model from a URL:
        -   Set `#auxForm` to `mesh`.
        -   Set `#auxFormSubtype` to `gltf`.
        -   Set `#auxFormAddress` to the URL.
    -   To load a model from [poly.google.com](https://poly.google.com):
        -   Set `#auxForm` to `mesh`.
        -   Set `#auxFormSubtype` to `poly`.
        -   Set `#auxFormAddress` to the ID of the model.
-   Added the `face` property to the `@onDrag` and `@onAnyBotDrag` listen arguments.
    -   This is the same value that you would get in an `@onClick`.

#### :robot: Builder Improvements

-   Improved builder to draw a line to the selected bot.

#### :bug: Bug Fixes

-   Fixed positioning of `#auxLabelAnchor` and `#auxProgressBarAnchor` when the values were set to `left` or `right`.

## V1.0.3

### Date: 2/11/2020

### Changes:

#### :robot: Builder Improvements

-   Making a clone of a bot now puts builder into palette mode.
-   Dragging a bot into builder no longer changes builder's color to white.
-   Added the `.help` command to show a list of available commands.
-   Added the `.sleep` command to the helper builder menu.
-   Added the "Go to Builder Dimension` menu action.
-   Added a "Show Join Code" menu item to show a QR Code to quickly join.
-   Waking builder will automatically summon it to the current dimension.
-   Clicking in an empty space when builder is awake will summon him to the clicked space.
-   Made the main builder flat.
-   Builder is now enabled by default in new universes.
-   Added the "Restore Mark" menu item to restore history to the selected history mark.
-   Simplified a bunch of examples.

#### :rocket: Other Features

-   Added the `player.showJoinCode()` function to quickly show a QR Code to join a universe.
-   Made the chat bar auto-focus when it is first shown.

#### :bug: Bug Fixes

-   Fixed an issue that would cause the URL portal tag sync to break, this in turn also caused `@onPlayerPortalChanged` events to not be sent.
    -   This is also the issue that caused the inventory portal colors to not update.
-   Fixed an issue that would cause the tag autocomplete list to stop showing tags when an invalid tag was entered.

## V1.0.2

### Date: 2/10/2020

### Changes:

#### :bug: Bug Fixes

-   Fixed an issue where dragging normal bots was broken.

## V1.0.1

### Date: 2/10/2020

### Changes:

#### :bug: Bug Fixes

-   Fixed an issue with mouse input where dragging the mouse off the browser window would cause the dragging action to persist even when the mouse button is released.
-   Fixed an issue where sometimes a touch handler would be called twice due to event propagation. This would cause other touch events to be lost which would leave the input system in an unrecoverable state.
-   Fixed an issue where sometimes `player.replaceDragBot()` would not work for the entire session.

## V1.0.0

### Date: 2/7/2020

### Changes:

#### :robot: Builder Improvements

-   Renamed the `.summon` command to `.`.
-   Renamed the `.new builder` command to `.clone builder`
-   The Builder menu will now close automatically in the following scenarios:
    -   Any bot is clicked
    -   The grid is clicked
    -   A menu item is selected
    -   A chat command is sent
-   The Builder's cursor is now perfectly flat and is the same color as the Builder.
-   Renamed the default Builder to `ab-1`
-   Dragging a bot into Builder will cause Builder to expand to contain the bot and make Builder produce additional copies of the bot when dragged.
-   Added the `.list commands` command to show a HTML popup with a list of available commands.
-   Added the ability to change the color of the Builder.
-   Updated how hints are displayed in the chat bar.
-   Renamed several labels.

#### :rocket: Other Improvements

-   Moved the "Exit Sheet" button from the bottom of the sheet the top of the sheet. (next to the "Create Bot" button)
-   Added the ability to click a bot in the sheet to hide the sheet and warp to the clicked bot.
-   Added a notification that pops up when a bot ID is copied from the sheet.

#### :bug: Bug Fixes

-   Fixed an issue where destroying a bot during a shout would error if the destroyed bot also had a listener for the same shout.

## V0.11.27

### Date: 2/6/2020

### Changes:

#### :rocket: Features

-   Added an initial version of Builder.
    -   Builder is a bot that helps you build things in aux.
    -   Builder lives in the `auxBuilder` dimension and can be woken up by clicking it.
    -   Builder currently has the following chat commands:
        -   `.. [name]` - Wakes Builder with the given name. If the name is omitted, then the `b001` Builder will be woken.
        -   `.sleep` - Puts Builder to sleep.
        -   `.sheet [dimension]` - Opens the sheet to the given dimension. If the dimension is omitted, then the sheet will be opened for the current dimension.
        -   `.new bot` - Creates a new bot in the current dimension.
        -   `.download` - Downloads the entire universe.
        -   `.upload` - Shows the upload dialog.
        -   `.goto {dimension}` - Redirects the page portal to the given dimension.
        -   `.new universe {universeName}` - Creates a new universe with the given name and opens it in a new tab.
        -   `.show history` - Loads the history and goes to the `auxHistory` dimension.
        -   `.mark history` - Creates a new history mark for the current state.
        -   `.show docs` - Opens the documentation website in a new tab.
        -   `.summon` - Summons the Builder helper into the current dimension.
        -   `.new builder {name}` - Creates a clone of the current builder with the given name.
    -   Builder has a helper bot which will follow you around the universe.
        -   If you enter an empty dimension, the helper bot will automatically appear.
        -   If you enter a dimension that has a bot, you need to summon it using the `.summon` command.
        -   You can click on helper to show a menu of possible options.
        -   Dragging helper will give you a cursor that lets you teleport helper around or select other bots.
        -   Dragging another bot onto helper will turn helper into a pallete so when you drag helper it will make a clone of the other bot.
            -   Clicking helper will return it to normal.
-   Added hotkeys to show/hide the chat bar.
    -   Use the `~` key to show the char bar.
    -   Use the `3342` finger tap code on mobile to show the chat bar.
    -   Use a `5` finger tap on mobile to hide the chat bar.

#### :bug: Bug Fixes

-   Fixed an issue where creating a bot inside a shout would prevent the new bot from being modified by future shouts.
-   Fixed an issue where creating and then updating a bot that was not in the shared space would cause all the updates to be incorrectly routed to the shared space and dropped.

## V0.11.26

### Date: 2/4/2020

### Changes:

#### :book: Documentation

-   Added documentation for the following actions:
    -   `player.getCurrentUniverse()`
    -   `player.getCurrentDimension()`
    -   `player.getInventoryDimension()`
    -   `player.getMenuDimension()`
    -   `player.goToURL()`
    -   `player.openURL()`
    -   `player.getBot()`
    -   `player.playSound()`
    -   `player.showHtml()`
    -   `player.hideHtml()`
    -   `player.tweenTo()`
    -   `player.moveTo()`
    -   `player.openQRCodeScanner()`
    -   `player.closeQRCodeScanner()`
    -   `player.showQRCode()`
    -   `player.hideQRCode()`
    -   `player.openBarcodeScanner()`
    -   `player.closeBarcodeScanner()`
    -   `player.showBarcode()`
    -   `player.hideBarcode()`
    -   `player.loadUniverse()`
    -   `player.unloadUniverse()`
    -   `player.importAUX()`
    -   `player.hasBotInInventory()`
    -   `player.showInputForTag()`
    -   `player.checkout()`
    -   `player.openDevConsole()`
    -   `server.finishCheckout()`
    -   `server.loadFile()`
    -   `server.saveFile()`
    -   `server.shell()`
    -   `server.backupToGithub()`
    -   `server.backupAsDownload()`
    -   `superShout()`
    -   `action.perform()`
    -   `action.reject()`
    -   `getBotTagValues()`
    -   `remote()`
    -   `webhook()`
    -   `webhook.post()`
    -   `byMod()`
    -   `neighboring()`
    -   `either()`
    -   `not()`
    -   `removeTags()`
    -   `subtractMods()`
    -   `getTag()`
    -   `setTag()`
    -   `math.sum()`
    -   `math.avg()`
    -   `math.abs()`
    -   `math.sqrt()`
    -   `math.stdDev()`
    -   `math.randomInt()`
    -   `math.random()`
-   Removed the following functions:
    -   `renameTagsFromDotCaseToCamelCase()`
    -   `server.sayHello()`
    -   `server.echo()`

#### :bug: Bug Fixes

-   Fixed an issue that prevented `changeState()` from working on bots which were provided from a `that`/`data` argument.

## V0.11.25

### Date: 1/31/2020

### Changes:

#### :boom: **Breaking Changes**

-   Replaced the `@onPlayerEnterDimension` listener with `@onPlayerPortalChanged`.
    -   `@onPlayerPortalChanged` is called whenever any portal changes whereas `@onPlayerEnterDimension` was only called for `auxPagePortal`.
    -   Additionally, this fixes some of the issues that `@onPlayerEnterDimension` ran into.
-   Changed the Webhook URLs to the new URL scheme.
    -   Instead of `https://auxplayer.com/{dimension}/{universe}` you should use `https://auxplayer.com/webhook?auxUniverse={universe}`

#### :rocket: Features

-   Added the ability to click a Bot ID in the sheet to copy it.

#### :bug: Bug Fixes

-   Fixed an issue that prevented the portals from reverting to default values if the config bot for the portal was cleared.

## V0.11.24

### Date: 1/31/2020

### Changes:

#### :boom: **Breaking Changes**

-   Renamed the following tags:
    -   `_auxUserDimension` -> `auxPagePortal`
    -   `_auxUserInventoryDimension` -> `auxInventoryPortal`
    -   `_auxUserMenuDimension` -> `auxMenuPortal`
    -   `_auxUserUniverse` -> `auxUniverse`
    -   `auxDimensionColor` -> `auxPortalColor`
    -   `auxDimensionLocked` -> `auxPortalLocked`
    -   `auxDimensionRotatable` -> `auxPortalRotatable`
    -   `auxDimensionPannable` -> `auxPortalPannable`
    -   `auxDimensionPannableMaxX` -> `auxPortalPannableMaxX`
    -   `auxDimensionPannableMaxY` -> `auxPortalPannableMaxY`
    -   `auxDimensionPannableMinX` -> `auxPortalPannableMinX`
    -   `auxDimensionPannableMinY` -> `auxPortalPannableMinY`
    -   `auxDimensionZoomable` -> `auxPortalZoomable`
    -   `auxDimensionZoomableMax` -> `auxPortalZoomableMax`
    -   `auxDimensionZoomableMin` -> `auxPortalZoomableMin`
    -   `auxDimensionPlayerZoom` -> `auxPortalPlayerZoom`
    -   `auxDimensionPlayerRotationX` -> `auxPortalPlayerRotationX`
    -   `auxDimensionPlayerRotationY` -> `auxPortalPlayerRotationY`
    -   `auxDimensionGridScale` -> `auxPortalGridScale`
    -   `auxDimensionSurfaceScale` -> `auxPortalSurfaceScale`
    -   `auxDimensionInventoryHeight` -> `auxInventoryPortalHeight`
    -   `auxDimensionInventoryResizable` -> `auxInventoryPortalResizable`
    -   Removed all the inventory-specific dimension config tags in favor of the normal ones.
        -   e.g. `auxDimensionInventoryColor` is now just `auxPortalColor`
-   Removed the following tags:
    -   `aux._lastActiveTime`
    -   `_auxSelection`
    -   `aux.connected`
    -   `_auxUser`
    -   `auxUserUniversesDimension`
    -   `auxDimensionConfig`
-   Removed the following function:
    -   `player.isConnected()`
-   The `player.isInDimension()` function has been updated to check whether the page portal is showing the given dimension.
-   Dimensions can no longer be configured using the `auxDimensionConfig` tag.
    -   Instead of configuring dimensions, you must configure portals.
    -   Use the new `aux{type}PortalConfigBot` (like `auxPagePortalConfigBot`) tags to specify the bot that should configure the portal.
    -   The you can find a list of the possible tags under the "Portal Config Tags" header in the documentation.
-   Channel Designer is no more.
    -   In addition, the URL scheme has changed. Instead of `auxplayer.com/*{dimension}/{universe}` to get the sheet, you now have to specify the portals via URL query parameters. (e.g. `auxplayer.com?auxUniverse={universe}&auxSheetPortal={dimension}`)
    -   The possible portal values are:
        -   `auxSheetPortal` - Loads the sheet with the given dimension.
        -   `auxPagePortal` - Loads the normal 3D view with the given dimension.
        -   `auxMenuPortal` - Loads the menu with the given dimension.
        -   `auxInventoryPortal` - Loads the inventory with the given dimension.
    -   As a shortcut, you can go to `casualos.com/{dimension}/{universe}` and it will redirect you to `auxplayer.com?auxUniverse={universe}&auxPagePortal={dimension}` or `auxplayer.com?auxUniverse={universe}&auxSheetPortal={dimension}` depending on if you include the `*` for the dimension.

#### :rocket: Features

-   Added the `player.getPortalDimension(portal)` function.
    -   `portal` is a string with the name of the portal. Can be one of the following options:
        -   `page` - Gets the `auxPagePortal` tag.
        -   `inventory` - Gets the `auxInventoryPortal` tag.
        -   `menu` - Gets the `auxMenuPortal` tag.
        -   `sheet` - Gets the `auxSheetPortal` tag.
        -   `universes` - Gets the `auxUniversesPortal` tag.
        -   You can also give it a tag that ends with `"Portal"` to get that tag directly. (e.g. `auxPagePortal` will return `auxPagePortal`)
-   Added the `player.getDimensionalDepth(dimension)` function.
    -   `dimension` is the dimension that should be searched for.
    -   Returns the distance between the player bot and the given dimension.
        -   A return value of `0` means that the player bot is in the given dimension.
        -   A return value of `1` means that the player bot is viewing the given dimension through a portal.
        -   A return value of `-1` means that the player bot cannot access the given dimension at this moment.
-   Added the ability to show the sheet in auxPlayer by setting the `auxSheetPortal` tag on the player bot.

#### :bug: Bug Fixes

-   Fixed an issue where the inventory camera would be placed at an impossible location if the inventory was hidden during startup.
-   Fixed an issue with the inventory where setting `auxInventoryPortal` to null or `undefined` would not hide it.
-   Fixed an issue where setting a dimension tag to a number would place the bot in the dimension.
-   Fixed an issue where tag autocomplete results would become duplicated after closing and reopening the sheet.

## V0.11.23

### Date: 1/23/2020

### Changes:

#### :boom: **Breaking Changes**

-   Renamed the `player.inDesigner()` function to `player.inSheet()`.
-   Changed the `player.showChat(placeholder)` function to set the placeholder of the chat bar instead of the prefill.
-   Removed the ability to trigger a listener by clicking the play button in the code editor.
-   Removed the side menu from auxPlayer.
-   Removed [sharp](https://github.com/lovell/sharp) to allow us to make ARM builds on macOS.

#### :rocket: Features

-   Added the ability to specify an options object when calling `player.showChat(options)`.
    -   `options` is an object with the following properties:
        -   `placeholder` - The placeholder. Will override the existing placeholder. (optional)
        -   `prefill` - The prefill. Will only be set if there is no text already in the chat bar. (optional)
-   Added the ability to click the `id` tag in the sheet to load all the bots.
-   Added the ability to use the browser back button in the sheet.
-   Added the version number to the loading popup.
-   Added the `player.version()` function which gets information about the current version number.
    -   Returns an object with the following properties:
        -   `hash` - The Git hash that the build was made from.
        -   `version` - The Git tag that the build was made from.
        -   `major` - The major number of the build.
        -   `minor` - The minor number of the build.
        -   `patch` - The patch number of the build.
-   Improved the chat bar to remove focus from the input box when the "Send Message" button is clicked/tapped.
    -   This should cause the on-screen keyboard to automatically close.
-   Improved the menu positioning so that it will appear at the bottom of the screen when the inventory is hidden.
-   Added the ability to resize the code editor window.
-   Added the `player.device()` function which gets information about the current device.
    -   Returns an object with the following properties:
        -   `supportsAR` - Whether AR is supported.
        -   `supportsVR` - Whether VR is supported.
-   Added the `player.enableAR()` and `player.disableAR()` functions.
-   Added the `player.enableVR()` and `player.disableVR()` functions.

#### :bug: Bug Fixes

-   Fixed an issue where hidden tags would not get a button to toggle their visiblity in the sheet.
-   Fixed an issue where the `space` tag in the sheet would sometimes show an incorrect value.
-   Fixed an issue where sometimes AUX would crash when multiple tabs were open due to a race condition.
-   Fixed an issue where bots from the history space would not be findable in scripts.

## V0.11.22

### Date: 1/16/2020

### Changes:

-   **Breaking Changes**
    -   Changed player bots to use the `tempLocal` space.
        -   This means that refreshing the page won't pollute the universe with a ton of extra bots.
    -   `player.loadUniverse()` will now create bots in the `tempLocal` space.
        -   Previously they were created in the `shared` space.
-   Improvements
    -   Added the ability to create, load, and restore version marks.
        -   The `player.markHistory(options)` function creates a history mark for the current version.
            -   `options` is an object with the following properties:
                -   `message` - The message that the new mark should have.
        -   The `player.browseHistory()` function loads the `history` space with all the marks that the universe has.
        -   The `player.restoreHistoryMark(mark)` function restores the state in the given mark to the universe.
            -   `mark` - The bot or bot ID of the mark that should be restored.
        -   The `player.restoreHistoryMarkToUniverse(mark, universe)` function restores the state in the given mark to the given universe.
            -   `mark` - The bot or bot ID of the mark that should be restored.
            -   `universe` - The universe that the mark should be restored to.
    -   Changed the CORS settings to allow access from any origin.

## V0.11.21

### Date: 1/14/2020

### Changes:

-   **Breaking Changes**
    -   Renamed the `player.showUploadUniverse()` function to `player.showUploadAuxFile()`.
-   Improvements
    -   Added the `@onAnyCreate` shout listener.
        -   `that` is an object with the following properties:
            -   `bot` - The bot that was created.

## V0.11.20

### Date: 1/13/2020

### Changes:

-   **Breaking Changes**
    -   Renamed context to dimension.
        -   All the `auxContext*` tags have been renamed to `auxDimension*`.
        -   Listeners like `@onDrop`, `@onModDrop`, `@onClick`, etc. now have a `dimension` property in the `data` argument instead of `context`.
        -   The `@onPlayerEnterContext` listener has been renamed to `@onPlayerEnterDimension`.
        -   The `_auxUserContext`, `_auxUserMenuContext`, `_auxUserInventoryContext`, and `_auxUserChannelsContext` have been renamed to use dimension instead of context.
    -   Renamed channel to universe.
        -   All the `auxChannel*` tags have been renamed to `auxUniverse*`.
        -   The `_auxUserChannelsContext` tag has been renamed to `_auxUserUniversesDimension`.
        -   The `_auxUserChannel` tag has been renamed to `_auxUserUniverse`.
        -   The `player.setupChannel()` function has been renamed to `player.setupUniverse()`.
        -   The `player.loadChannel()` and `player.unloadChannel()` functions have been renamed to `player.loadUniverse()` and `player.unloadUniverse()`.
        -   The `player.getCurrentChannel()` function has been renamed to `player.getCurrentUniverse()`.
        -   The `setup_channel` action type has been renamed to `setup_universe`.
        -   The `@onChannel*` listen tags have been renamed to `@onUniverse*`.
            -   Also the `channel` property in the `data` argument has been renamed to `universe`.
    -   Renamed the `auxDimensionRotation` (`auxContextRotation`) tags to `auxDimensionOrientation`.
    -   You no longer need to define a dimension bot (context bot) in order to view a dimension in auxPlayer.
        -   You can still configure a dimension using the `auxDimensionConfig` tag (renamed from `auxContext`).
    -   Channel Designer is no more!
        -   It has been replaced with the "sheet dimension" (bot table).
        -   You can show _any_ dimension in the sheet by putting a `*` in front of the dimension name in the URL.
            -   e.g. `https://auxplayer.com/*home/example` if you wanted to view the `home` dimension in the sheet from the `example` universe.
            -   Going to just `*` will show all bots in the universe in the sheet. (which is very slow at the moment)
        -   You can also jump directly into auxPlayer by using the "Open dimension in auxPlayer" button that is next to the tag filters.
    -   Removed the `player.isDesigner()` function.
    -   Renamed `auxShape` to `auxForm`.
    -   Renamed `auxImage` to `auxFormAddress`.
-   Improvements
    -   Added the `player.showChat()` and `player.hideChat()` functions.
        -   These show/hide the chat bar in auxPlayer.
        -   Typing in the chat bar will trigger a `@onChatUpdated` shout with the text in the chat bar.
        -   Pressing Enter or clicking the send button on the chat bar will trigger a `@onChatEnter` shout with the text in the chat bar.
    -   Added the `@onChat` shout listener.
        -   Triggered when the user sends a message using the chat bar.
        -   `that` is an object with the following properties:
            -   `message` - The message that was sent.
    -   Added the `@onChatTyping` shout listener.
        -   Triggered when the user edits the text in the chat bar.
        -   `that` is an object with the following properties:
            -   `message` - The message that is in the chat bar after the user edited it.
    -   Added the `player.run(script)` function.
        -   `script` is the script text that should be executed.
        -   Works by sending a `run_script` action. This allows `@onUniverseAction()` listener to intercept and prevent scripts.
    -   Added the ability to click a tag in the bot table to teleport to that dimension.
    -   Added a play button to the right side of the code editor to run scripts for quick debugging.
    -   Added the `player.downloadBots(bots, filename)` function.
        -   The first parameter is an array of bots that should be downloaded.
        -   The second parameter is the name of the file that is downloaded.
    -   Added the `player.showUploadUniverse()` function.
        -   Shows a dialog that lets the user upload `.aux` files.
-   Other Changes
    -   Changed the "AUX Player" and "Channel Designer" tab titles to "auxPlayer".
    -   Removed the colored dots from tag labels in the bot table.
-   Bug Fixes
    -   `auxIframe` now supports URLs with `*` characters in them.
    -   Fixed an issue with the menu dimension that would cause items to remain even though a different dimension should be visible.

## V0.11.19

### Date: 12/31/2019

### Changes:

-   Bug Fixes
    -   Fixed an issue where the "Create Empty Bot" button in the bot table was hidden when a mod was selected.

## V0.11.18

### Date: 12/30/2019

### Changes:

-   Improvements
    -   Showing hidden tags in the bot table will now also show the `shared` tag.
    -   Removed the multi-select button from the bot table.
    -   Removed the create context button from the bot table.
    -   Removed the clear search button from the bot table.
    -   Removed the "create mod from selection" button from the bot table.
    -   Added the ability to click/tap on a bot preview in the bot table to select a mod of it.
    -   Added the ability to drag a bot preview in the bot table to drag a mod of it.
    -   Hid the ID tag when a mod is selected.
    -   Hid all other buttons when a mod is selected in the bot table.

## V0.11.17

### Date: 12/20/2019

### Changes:

-   **Breaking Changes**
    -   Changed `@onDrop`, `@onDropEnter`, and `@onDropExit` to use the same parameters.
        -   `that` is an object with the following properties:
            -   `dragBot` - The bot that is being dragged.
            -   `to` - an object with the following properties:
                -   `context` - The context the bot is being dragged into.
                -   `x` - The X grid position the bot is being dragged to.
                -   `y` - The Y grid position the bot is being dragged to.
                -   `bot` - The bot that the `dragBot` is being dragged onto.
            -   `from` - an object with the following properties:
                -   `context` The context the bot is being dragged from.
                -   `x` - The X grid position the bot is being dragged from.
                -   `y` - The Y grid position the bot is being dragged from.
-   Improvements
    -   `create()` will now automatically set the `auxCreator` tag to `null` if it references a bot that is in a different space from the created bot.
    -   Also `create()` will not set the `auxCreator` tag to `null` if it references a non-existent bot.
    -   Added the `changeState(bot, stateName, groupName)` function to help with building state machines.
        -   Sets the `[groupName]` tag to `[stateName]` on `bot` and sends "on enter" and "on exit" whispers to the bot that was updated.
        -   `groupName` defaults to `"state"` if not specified.
        -   If the state has changed, then a `@[groupName][previousStateName]OnExit()` and `@[groupName][stateName]OnEnter()` whispers are sent to the updated bot.
            -   `that` is a object with the following properties:
                -   `from` - The previous state name.
                -   `to` - The next state name.
        -   Example: Running `changeState(bot, "Running")` will set the `state` tag to `"Running"` and will send a `@stateRunningOnEnter()` whisper to the bot.

## V0.11.16

### Date: 12/19/2019

### Changes:

-   **Breaking Changes**
    -   Renamed `onBotDrag` and `onBotDrop` to `onDrag` and `onDrop` respectively.
    -   Renamed `onMod` to `onModDrop`.
    -   Removed `onCombine`, `onCombineEnter`, and `onCombineExit`.
    -   Dropping a mod in an empty space will no longer create a new bot.
    -   Setting `auxPositioningMode` to `absolute` will no longer prevent mods.
    -   Changed `applyMod()` and `subtractMods()` to not send `onMod()` events.
    -   Renamed the `diffs` property on the `onModDrop` argument to `mod`.
-   Improvements
    -   Added `onModDropEnter` and `onModDropExit` listeners for when a mod is dragged onto or off of a bot.
        -   The bot that the mod will be applied to recieves the `onModDropEnter` and `onModDropExit` events.
    -   If a custom `onModDrop` listener is provided, then the mod will not be applied. It is up to the `onModDrop` listener to apply the mod via `applyMod(this, that.mod)`.
    -   Added `onDropEnter` and `onDropExit` listeners for when a bot is dragged onto or off of another bot.
        -   Both the bot that is being dragged and the bot that they are on top of will recieve the `onDropEnter` and `onDropExit` events.
        -   Note that `onDropEnter` and `onDropExit` events will fire even if one of the bots is not stackable.
        -   They have the following parameters:
            -   `draggedBot` - the bot that is being dragged.
            -   `otherBot` - the bot that the dragged bot is on top of.
            -   `context` - the context that this is happening in.
    -   Improved `onDrop` to be sent to both the dragged bot and the bot that it is dropped on top of.
        -   The event will fire on the other bot even if it has `auxPositioningMode` set to `absolute`.
    -   Added the `player.setClipboard()` function that is able to set the user's clipboard to the given text.
        -   ex. `player.setClipboard("abc")` will set the user's clipboard to "abc".
        -   On Chrome and Firefox, the text will be copied directly to the user's clipboard.
        -   On Safari and all iOS browsers, a popup will be triggered with a copy button allowing the user to copy the text to their clipboard.
    -   Tags that contain listeners will now display with a @ symbol in front of the tag name.
    -   Tags that contain formulas will now display with a = sign after the tag name.
    -   Removed the @ symbol from the first line in the code editor when editing a script.
    -   Added the ability to use an @ symbol while creating a new tag to prefill the editor with an @.
    -   Added the ability to use @ symbols in tags in `getTag()`, `setTag()`, `getBot()`, `getBots()`, `byTag()`, `shout()`, and `whisper()`.
    -   Added tag filters for listener tags and formula tags to the bot table.
    -   Added the ability to detect the `tags` variable in scripts as a reference to tags.
        -   This is useful for knowing when to update a formula.
        -   Also works with the `raw` variable.
        -   Limitations:
            -   Does not detect references via the `bot` or `this` variables. (e.g. `bot.tags.abc`)
            -   Does not detect references via other bots. (e.g. `otherBot.tags.abc`)
            -   Does not detect references if a function is called on the tag. (e.g. `tags.name.toString()`)
        -   If you need to work around the limitations, use the `getTag()` function.

## V0.11.15

### Date: 12/17/2019

### Changes:

-   Bug Fixes
    -   Fixed an issue where `player.replaceDragBot()` actions were not getting processed because some data was improperly formatted.
    -   Resolved issue with inventory not remaining in place on resizing.

## V0.11.14

### Date: 12/16/2019

### Changes:

-   **Breaking Changes**

    -   Removed `auxStackable` and replaced it with `auxPositioningMode`.
        -   `auxPositioningMode` has two possible values:
            -   `stack` - Indicates that the bot will stack on top of other bots (default)
            -   `absolute` - Indicates that the bot will ignore other bots when positioning.
    -   Removed the `createTemp()` function.
        -   It has been replaced with the `{ space: "value" }` mod.
        -   e.g. Instead of `createTemp()` you should use `create({ space: "tempLocal" })`.
    -   Removed the `cookie` bot. It has been replaced with the `local` space.
    -   Removed the following functions:
        -   `addToContextMod()`
        -   `removeFromContextMod()`
        -   `addToMenuMod()`
        -   `removeFromMenuMod()`
        -   `setPositionMod()`
        -   `from()`
            -   You can use a mod declaration with the new `getID()` function to achieve the same functionality:
            -   `{ auxCreator: getID(bot) }`
    -   Renamed the `createdBy()` filter function to `byCreator()`.

-   Improvements
    -   Added the `space` tag which indicates where a bot will be stored.
        -   The following spaces are currently available:
            -   `shared` - This space is shared among multiple users and is persistent. This is the default space for bots if not specified.
            -   `tempLocal` - This space is not shared and is cleared every time the browser refreshes.
            -   `local` - This space is kept on your device and is persistent.
        -   When creating a bot, you can set the space that it will be stored in using a `{ space: "value" }` mod.
            -   e.g. `create({ space: "local" })` will create a new bot in the `local` space.
            -   Creating a bot from another bot will inherit spaces. So cloning a `tempLocal` bot will produce another `tempLocal` bot. You can of course override this using a mod.
        -   You can search for bots in a specific space using the `bySpace()` filter function.
            -   e.g. `getBots(bySpace("local"))` will get all the bots in the `local` space.
            -   It is simply an alternative way to do `getBots(byTag("space", value))`.
    -   Added the following functions:
        -   `getID(bot)` gets the ID of a bot. If given a string, then that will be returned instead.
        -   `getJSON(data)` gets a JSON string for the given data.
-   Bug Fixes
    -   Resolved issue of orientation inverting then attepting to resize the inventory once the viewport has beeen panned.

## V0.11.13

### Date: 12/13/2019

### Changes:

-   Bug Fixes
    -   Fixed an issue where having duplicate bot atoms could cause the bot values to be locked because it would chose the wrong bot to update.

## V0.11.12

### Date: 12/12/2019

### Changes:

-   Bug Fixes
    -   Fixed an issue where script bots were not being converted back into normal bots correctly.

## V0.11.11

### Date: 12/12/2019

### Changes:

-   **Breaking Changes**

    -   Changed `create()` and `createTemp()` to automatically set `auxCreator` to the current `this` bot.
        -   `create()` no longer takes a bot/bot ID as the first parameter. Instead, you need to use the `from()` function to set the creator ID.
        -   e.g. `create(from(bot))`.
    -   Renamed all listen tags to not use the `()` at the end.
        -   Every tag is now the same. This means that `()` to the end of a tag does nothing special.
        -   i.e. There is no difference between a "normal" tag and a "listen" tag.
        -   Instead, tags can listen by prefixing their script with a `@` symbol.
        -   e.g. `player.toast("Hi!")` becomes `@player.toast("Hi!")`.
    -   Renamed `mod()` to `applyMod()`.
    -   Renamed `mod.addToMenu()` to `addToMenuMod()`.
    -   Renamed `mod.removeFromMenu()` to `removeFromMenuMod()`.
    -   Renamed `mod.addToContext()` to `addToContextMod()`.
    -   Renamed `mod.removeFromContext()` to `removeFromContextMod()`.
    -   Renamed `mod.setPosition()` to `setPositionMod()`.
    -   Renamed `mod.subtract()` to `subtractMods()`.
    -   Renamed `mod.import()` to `getMod()`.
    -   Removed `mod.export()`.

-   Improvements
    -   Added a `creator` variable to scripts and formulas which gets the bot that created the `this` bot.
        -   `creator` is null if the current bot has no creator.
    -   Added a `raw` variable to scripts and formulas which gets direct access to the `this` bot's tag values.
        -   This is similar to the `tags` variable but does not do any pre-processing on the tag value. This means you will get formula scripts back instead of the calculated formula values.
    -   Improved the `tags` variable to handle setting tag values on it.
        -   This lets you write scripts like `tags.name = "joe"` or `bot.tags.myContext = true`.
        -   Also works with the `raw` variable.
    -   Improved bots returned from `getBots()` and `getBot()` to support setting tag values on their `tags` property.
        -   This lets you write things like `myBot.tags.name = "bob"`.
        -   Should also work with bots in the `that` variable.
    -   Added a `data` variable which equals `that`.
    -   Added the `player.hideHtml()` function which hides the HTML modal.
    -   Added in inventory tags to limit panning movements on the inventory context: `auxContextInventoryPannableMinX`, `auxContextInventoryPannableMaxX`, `auxContextInventoryPannableMinY`, `auxContextInventoryPannableMaxY`.
    -   Reformatted new selection id logic by removing the `._` character from its return.

## V0.11.10

### Date: 12/9/2019

### Changes:

-   Bug Fixes
    -   Resolved issue of hidden tags showing up when no filter has been selected on the table.

## V0.11.9

### Date: 12/6/2019

### Changes:

-   **Breaking Changes**
    -   `removeTags()` now checks if a tag starts with the given search value.
        -   Previously it would check if the search value matched the first part of a tag up do the dot (`.`).
        -   Now, it will remove all tags that start with the given search value.
        -   e.g. `removeTags(bot, "hello")` will remove `hello`, `helloAbc`, and `helloX`.
    -   The bot table tag blacklist has been updated to support camel cased tags.
    -   Renamed several functions:
        -   Renamed `onAnyAction()` to `onChannelAction()`.
        -   Renamed `player.currentChannel()` to `player.getCurrentChannel()`.
        -   Renamed `player.currentContext()` to `player.getCurrentContext()`.
        -   Renamed `mod.apply()` to `mod()`.
            -   All the other `mod.` functions remain the same.
            -   ex. `mod.export()` still works.
    -   Renamed all of the built-in tags to use `camelCase` instead of `dot.case`.
        -   Renamed all the scene tags to channel tags.
            -   `aux.scene.color` is now `auxChannelColor`
            -   `aux.scene.user.player.color` is now `auxChannelUserPlayerColor`
            -   `aux.scene.user.builder.color` is now `auxChannelUserBuilderColor`
        -   Renamed `aux.inventory.height` to `auxInventoryHeight`.
        -   Renamed `aux.channel` to `auxChannel`.
        -   Renamed `aux.connectedSessions` to `auxConnectedSessions`.
        -   Renamed `aux.color` to `auxColor`.
        -   Renamed `aux.creator` to `auxCreator`.
        -   Renamed `aux.draggable` to `auxDraggable`.
        -   Renamed `aux.draggable.mode` to `auxDraggableMode`.
        -   Renamed `aux.stackable` to `auxStackable`.
        -   Renamed `aux.destroyable` to `auxDestroyable`.
        -   Renamed `aux.editable` to `auxEditable`.
        -   Renamed `aux.stroke.color` to `auxStrokeColor`.
        -   Renamed `aux.stroke.width` to `auxStrokeWidth`.
        -   Renamed `aux.line.to` to `auxLineTo`.
        -   Renamed `aux.line.width` to `auxLineWidth`.
        -   Renamed `aux.line.style` to `auxLineStyle`.
        -   Renamed `aux.line.color` to `auxLineColor`.
        -   Renamed `aux.label` to `auxLabel`.
        -   Renamed `aux.label.color` to `auxLabelColor`.
        -   Renamed `aux.label.size` to `auxLabelSize`.
        -   Renamed `aux.label.size.mode` to `auxLabelSizeMode`.
        -   Renamed `aux.label.anchor` to `auxLabelAnchor`.
        -   Renamed `aux.listening` to `auxListening`.
        -   Renamed `aux.shape` to `auxShape`.
        -   Renamed `aux.scale` to `auxScale`.
        -   Renamed `aux.scale.x` to `auxScaleX`.
        -   Renamed `aux.scale.y` to `auxScaleY`.
        -   Renamed `aux.scale.z` to `auxScaleZ`.
        -   Renamed `aux.image` to `auxImage`.
        -   Renamed `aux.iframe` to `auxIframe`.
        -   Renamed `aux.iframe.x` to `auxIframeX`.
        -   Renamed `aux.iframe.y` to `auxIframeY`.
        -   Renamed `aux.iframe.z` to `auxIframeZ`.
        -   Renamed `aux.iframe.size.x` to `auxIframeSizeX`.
        -   Renamed `aux.iframe.size.y` to `auxIframeSizeY`.
        -   Renamed `aux.iframe.rotation.x` to `auxIframeRotationX`.
        -   Renamed `aux.iframe.rotation.y` to `auxIframeRotationY`.
        -   Renamed `aux.iframe.rotation.z` to `auxIframeRotationZ`.
        -   Renamed `aux.iframe.element.width` to `auxIframeElementWidth`.
        -   Renamed `aux.iframe.scale` to `auxIframeScale`.
        -   Renamed `aux.progressBar` to `auxProgressBar`.
        -   Renamed `aux.progressBar.color` to `auxProgressBarColor`.
        -   Renamed `aux.progressBar.backgroundColor` to `auxProgressBarBackgroundColor`.
        -   Renamed `aux.progressBar.anchor` to `auxProgressBarAnchor`.
        -   Renamed `aux._selection` to `_auxSelection`.
        -   Renamed `aux._user` to `_auxUser`.
        -   Renamed `aux.user.active` to `auxUserActive`.
        -   Renamed `aux.version` to `auxVersion`.
        -   Renamed `aux._userChannel` to `_auxUserChannel`.
        -   Renamed `aux._userContext` to `_auxUserContext`.
        -   Renamed `aux._userInventoryContext` to `_auxUserInventoryContext`.
        -   Renamed `aux._userMenuContext` to `_auxUserMenuContext`.
        -   Renamed `aux._userSimulationsContext` to `_auxUserChannelsContext`.
        -   Renamed `aux._editingBot` to `_auxEditingBot`.
        -   Renamed `aux._selectionMode` to `_auxSelectionMode`.
        -   Renamed `aux.runningTasks` to `auxRunningTasks`.
        -   Renamed `aux.finishedTasks` to `auxFinishedTasks`.
        -   Renamed `aux.task.output` to `auxTaskOutput`.
        -   Renamed `aux.task.error` to `auxTaskError`.
        -   Renamed `aux.task.time` to `auxTaskTime`.
        -   Renamed `aux.task.shell` to `auxTaskShell`.
        -   Renamed `aux.task.backup` to `auxTaskBackup`.
        -   Renamed `aux.task.backup.type` to `auxTaskBackupType`.
        -   Renamed `aux.task.backup.url` to `auxTaskBackupUrl`.
        -   Renamed `aux.context` to `auxContext`.
        -   Renamed `aux.context.color` to `auxContextColor`.
        -   Renamed `aux.context.locked` to `auxContextLocked`.
        -   Renamed `aux.context.grid.scale` to `auxContextGridScale`.
        -   Renamed `aux.context.visualize` to `auxContextVisualize`.
        -   Renamed `aux.context.x` to `auxContextX`.
        -   Renamed `aux.context.y` to `auxContextY`.
        -   Renamed `aux.context.z` to `auxContextZ`.
        -   Renamed `aux.context.rotation.x` to `auxContextRotationX`.
        -   Renamed `aux.context.rotation.y` to `auxContextRotationY`.
        -   Renamed `aux.context.rotation.z` to `auxContextRotationZ`.
        -   Renamed `aux.context.surface.scale` to `auxContextSurfaceScale`.
        -   Renamed `aux.context.surface.size` to `auxContextSurfaceSize`.
        -   Renamed `aux.context.surface.minimized` to `auxContextSurfaceMinimized`.
        -   Renamed `aux.context.surface.defaultHeight` to `auxContextSurfaceDefaultHeight`.
        -   Renamed `aux.context.surface.movable` to `auxContextSurfaceMovable`.
        -   Renamed `aux.context.player.rotation.x` to `auxContextPlayerRotationX`.
        -   Renamed `aux.context.player.rotation.y` to `auxContextPlayerRotationY`.
        -   Renamed `aux.context.player.zoom` to `auxContextPlayerZoom`.
        -   Renamed `aux.context.devices.visible` to `auxContextDevicesVisible`.
        -   Renamed `aux.context.inventory.color` to `auxContextInventoryColor`.
        -   Renamed `aux.context.inventory.height` to `auxContextInventoryHeight`.
        -   Renamed `aux.context.inventory.pannable` to `auxContextInventoryPannable`.
        -   Renamed `aux.context.inventory.resizable` to `auxContextInventoryResizable`.
        -   Renamed `aux.context.inventory.rotatable` to `auxContextInventoryRotatable`.
        -   Renamed `aux.context.inventory.zoomable` to `auxContextInventoryZoomable`.
        -   Renamed `aux.context.inventory.visible` to `auxContextInventoryVisible`.
        -   Renamed `aux.context.pannable` to `auxContextPannable`.
        -   Renamed `aux.context.pannable.min.x` to `auxContextPannableMinX`.
        -   Renamed `aux.context.pannable.max.x` to `auxContextPannableMaxX`.
        -   Renamed `aux.context.pannable.min.y` to `auxContextPannableMinY`.
        -   Renamed `aux.context.pannable.max.y` to `auxContextPannableMaxY`.
        -   Renamed `aux.context.zoomable` to `auxContextZoomable`.
        -   Renamed `aux.context.zoomable.min` to `auxContextZoomableMin`.
        -   Renamed `aux.context.zoomable.max` to `auxContextZoomableMax`.
        -   Renamed `aux.context.rotatable` to `auxContextRotatable`.
        -   Renamed `stripe.publishableKey` to `stripePublishableKey`.
        -   Renamed `stripe.secretKey` to `stripeSecretKey`.
        -   Renamed `stripe.charges` to `stripeCharges`.
        -   Renamed `stripe.successfulCharges` to `stripeSuccessfulCharges`.
        -   Renamed `stripe.failedCharges` to `stripeFailedCharges`.
        -   Renamed `stripe.charge` to `stripeCharge`.
        -   Renamed `stripe.charge.receipt.url` to `stripeChargeReceiptUrl`.
        -   Renamed `stripe.charge.receipt.number` to `stripeChargeReceiptNumber`.
        -   Renamed `stripe.charge.description` to `stripeChargeDescription`.
        -   Renamed `stripe.outcome.networkStatus` to `stripeOutcomeNetworkStatus`.
        -   Renamed `stripe.outcome.reason` to `stripeOutcomeReason`.
        -   Renamed `stripe.outcome.riskLevel` to `stripeOutcomeRiskLevel`.
        -   Renamed `stripe.outcome.riskScore` to `stripeOutcomeRiskScore`.
        -   Renamed `stripe.outcome.rule` to `stripeOutcomeRule`.
        -   Renamed `stripe.outcome.sellerMessage` to `stripeOutcomeSellerMessage`.
        -   Renamed `stripe.outcome.type` to `stripeOutcomeType`.
        -   Renamed `stripe.errors` to `stripeErrors`.
        -   Renamed `stripe.error` to `stripeError`.
        -   Renamed `stripe.error.type` to `stripeErrorType`.
-   Improvements
    -   Added the `renameTagsFromDotCaseToCamelCase()` function to help with updating bots from the old tag style to the new tag style.
        -   Use this function on bots that were using the old tag naming style but you want to use the new style.
        -   Note that this only renames the tags already existing on the bot. It does not fix any code that might be stored in the bot.
        -   Usage: `renameTagsFromDotCaseToCamelCase(bot)`
    -   Added the `bot` variable to all functions and formulas.
        -   Replacement for `this`.
    -   Added the `getMod()` function to be able to get all the tags on a bot.
        -   Returns a mod containing all the tag values on the bot.
        -   The returned mod is always up to date with the bot's current values.
        -   Calling `mod.export()` on the returned mod will save the tag code to JSON.
            -   For example, if you have a formula `=123`, then `mod.export(getMod(bot))` will return JSON containing `tag: "=123"` instead of `tag: 123`.
    -   Added the `tags` variable to all functions and formulas.
        -   This is a quick shortcut for `let tags = getMod(bot)` at the beginning of a script/formula.
        -   The `tags` variable has some caveats when used in formulas. Namely that the formulas won't be automatically updated when another tag referenced from the formula is updated. (Use `getTag()` for full support)
        -   Supports autocomplete for all tags.

## V0.11.8

### Date: 12/3/2019

### Changes:

-   Improvements
    -   Added a new system for managing causal trees.
        -   This new system has improvements for performance and reliability.
        -   It also adds support for revision history. (The controls will be coming in a future update)
        -   Every new channel will use the new system while old channels will continue to use the old one.
        -   Everything should function exactly the same as before.
    -   Changed the .aux file format.
        -   The new format is based on the bots state and is easily human readable/writable.
        -   This is different from the old format where a list of atoms was stored.
        -   Downloading a channel will give you a .aux file with the new format.
        -   Uploading a channel supports both the old format and the new format.

## V0.11.7

### Date: 11/27/2019

### Changes:

-   Improvements
    -   Changed the functionality of the table view's filterying system to be inverted.
    -   Attempting to drag a bot onto a bot with `aux.stackable` set to false will now cause the dragged bot to pass through the other bot as if it was not there.
-   Bug Fixes
    -   Resolved issue of player inventory resizing showing a reset on each change.
    -   Tag values that are objects are displayed as JSON.Stringified text. ie `{ field: "myValue" }`
        -   Known Issue: Modifying these displayed strings will convert the tag value to a string
    -   When Moving the camera via `player.MoveTo()`, the pan distance is now set correctly so pan limits are absolute.

## V0.11.6

### Date: 11/6/2019

### Changes:

-   Improvements
    -   Added the `server.setupChannel(channel, botOrMod)` function.
        -   This sends a `setup_channel` action to the server which, if executed using `action.perform()`, will create a channel if it doesn't already exist and place a clone of the given bot or mod in it.
        -   Takes 2 parameters:
            -   `channel` - The channel that should be created.
            -   `botOrMod` - (Optional) The bot or mod that should be cloned and placed inside the new channel. `onCreate()` is triggered after the bot or mod is created so you can use that to script custom setup logic.
        -   As mentioned above, you have to receive the `device` action in `onAnyAction()` and do an `action.perform(that.action.event)` to allow channels to be setup via this function.

## V0.11.5

### Date: 10/31/2019

### Changes:

-   Improvements
    -   Added the `player.replaceDragBot(botOrMod)` function.
        -   When used inside of `onBotDrag()` or `onAnyBotDrag()`, it will set the bot/mod that the user is dragging.
        -   Use this to implement clone or cloneAsMod style functionality.
    -   Added the ability to create temporary bots using the `createTemp()` function.
        -   This function behaves exactly the same as `create()` but the created bot is temporary, which means it won't be shared and will be deleted upon refresh.
-   Changes
    -   Renamed `aux.movable` to `aux.draggable`.
        -   `aux.draggable` now only woks with `true` and `false` values.
        -   The `pickup` and `drag` options have been moved to a new tag `aux.draggable.mode`.
        -   The `clone` and `cloneMod` options have been removed.
            -   You will need to use the new `player.replaceDragBot()` API to replicate `clone` and `cloneMod` behavior.
    -   Removed the `aux.mergeable` tag.
        -   It has been replaced with the `aux.stackable` tag.
    -   Removed the `aux.mod` and `aux.mod.mergeTags` tags.
    -   Renamed the `local` bot to the `cookie` bot.
        -   This is supposed to help make it clear that the bot data is stored in the browser and will be cleared when the browser's data is cleared.
    -   Renamed the `aux.users` context to `aux-users`.
    -   Added the `aux.inventory.height` tag which controls the default height of the inventory on all contexts when set of the config bot.
        -   The `aux.context.inventory.height` tag has been updated to only work on the context bot.
    -   Removed names from the other player frustums.
    -   Removed `aux.whitelist`, `aux.blacklist`, and `aux.designers`.
-   Bug Fixes
    -   Fixed an issue that would cause duplicate users to be created all the time.
    -   Fixed an issue that prevented other users from being rendered.
    -   Fixed an issue that caused all users to use channel designer colors.

## V0.11.4

### Date: 10/29/2019

### Changes:

-   Bug Fixes
    -   Fixed an issue in production builds that pre-processed the QR Code scanner code with babel. As a result, async code in the QR Code scanner failed because the babel polyfill is not being used.

## V0.11.3

### Date: 10/28/2019

### Changes:

-   Improvements
    -   Improved the vendor JavaScript bundle size by removing unused code.
        -   Refactored `three-vrcontroller-module` to use the `three` package instead of `three-full` so we don't duplicate Three.js.
        -   Removed unused shims (PEP.js, `webrtc-adapter`).
        -   Refactored `lodash` imports to directly import the modules that are used.
            -   This helps with dead code eliminiation.
    -   Added the ability to save and load files.
        -   New functions:
            -   `server.saveFile(filename, data, options)`
                -   `filename` is a string and should start with `/drives/`.
                -   `data` is a string of the data to store.
                -   `options` is an object with the following properties:
                    -   `callbackShout` A shout that should happen on the server when the file is done saving.
                    -   `overwriteExistingFile` A boolean that indicates if existing files should be overwritten. (defaults to false)
            -   `server.loadFile(filename, options)`
                -   `filename` is a string and should start with `/drives/`.
                -   `options` is an object with the following properties:
                    -   `callbackShout` A shout that should happen on the server when the file is done loading.
        -   Note that the save file and load file tasks must be enabled via the `onAnyAction()` listener.
            -   You can enable it via using this code:
            ```javascript
            if (that.action.type === 'device') {
                if (
                    ['save_file', 'load_file'].indexOf(
                        that.action.event.type
                    ) >= 0
                ) {
                    action.perform(that.action.event);
                }
            }
            ```
        -   All files from USB drives are stored under the `/drives` directory and the USB drives themselves are numbered starting with 0.
            -   To load a file from USB drive #1, use `server.loadFile("/drives/0/myFile")`.
            -   To save a file to USB drive #2, use `server.saveFile("/drives/1/myFile", data)`.
    -   Removed several options from the side menu:
        -   Removed the channel name from the top of the menu.
        -   Removed the login status from the top of the menu.
        -   Removed the login/logout options from the menu.
            -   The "Logout" option will still be available if you are logged in as a non-guest.
            -   Once you are logged out, then the option will dissapear.
        -   Removed the "Add Channel" option from the menu in AUXPlayer.
-   Bug Fixes
    -   Fixed an issue that prevented the `removeTags()` function from working when given an array of bots.

## V0.11.2

### Date: 10/23/2019

### Changes:

-   Improvements
    -   Improved initial loading time by up to 70%.
    -   Added the ability to choose which camera is used for QR and Barcode scanning.
        -   The following functions have been improved:
            -   `player.openQRCodeScanner(camera)`
            -   `player.openBarcodeScanner(camera)`
        -   The `camera` parameter is optional and takes 2 values: `"front"` or `"rear"`.
    -   Add the `LOCAL_IP_ADDRESS` environment variable which controls the private IP Address that the directory client reports.
    -   Added the ability to serve files from an external folder.
        -   Makes it easy for us to map USB drives into the folder and have them be automatically served to AUX users.
-   Changes
    -   User bots no longer register their own context. Instead, a new bot has been created to host the `aux.users` context.
        -   Improves performance of AUXes with many user bots with the same username.
        -   Existing user bots are not affected. They will be deleted automatically if given enough time. Alternatively, you can delete them using `destroy(getBots("#aux._user"))`.
-   Bug Fixes
    -   Fixed an issue where bots would have the incorrect height because of conflicts in a caching mechanism.
    -   Audio will now trigger on ios devices and on the safari browser.

## V0.11.1

### Date: 10/21/2019

### Changes:

-   Improvements
    -   Added in `player.playSound()` function, will play a sound, given by the url path, once.
-   Bug Fixes
    -   Fixed issue where default panning tag locked the vertical movement in player.

## V0.11.0

### Date: 10/18/2019

### Changes:

-   Improvements
    -   Made the menu item count badge a lighter gray.
    -   Removed the item count badge from the menu.
    -   Removed the dropdown aspect of the menu.
-   Changes

    -   Made the menu item count badge a lighter gray.
    -   Removed the admin channel and admin-channel specific functionality.
        -   This means that there are no more user account bots or channel bots.
            -   You can login as anyone from any device without requiring additional authentication.
            -   You can access any channel. No need to create a channel first. (because there are no channel bots anymore)
            -   The connection counts are now stored in the config bot of the channel.
            -   Connection limits no longer work since they were set on the channel bot in the admin channel.
            -   Username whitelists and blacklists still work, but they rely on client-side script execution instead of server-side execution.
        -   It also means there is no admin role. For now, everyone has admin permissions.
        -   `action.perform()` now needs to be used to run actions on the server.
            -   You can send an action to the server using the `remote()` function.
            -   The server will receive the action in its `onAnyAction()` as `that.action.type === "device"`
            -   `onAnyAction()` has to detect remove events and execute the inner action via `action.perform(that.action.event)`.
        -   The following functions have been removed:
            -   `server.grantRole()`
            -   `server.revokeRole()`
        -   The following functions are not executed by default and require a custom `onAnyAction()` to handle them.
            -   `server.backupAsDownload()`
            -   `server.backupToGithub()`
            -   `server.shell()`
        -   `server.backupAsDownload()` has been updated to accept a "session selector" which determines which session the ZIP file should be sent to.
            -   ex. `server.backupAsDownload({ username: getTag(player.getBot(), "#aux._user") })`
        -   Removed the `aux._lastEditedBy` tag.
            -   This tag was automatically set to the ID of the user whenever a bot was edited.
            -   Currently, it is extra cruft that is not needed and could be easily implemented via `onAnyAction()`.
    -   Centered the menu above the player inventory.
    -   Increased menu text size.
    -   Added in new camera range tags: `aux.context.zoomable.min`, `aux.context.zoomable.max` `aux.context.pannable.min.x`, `aux.context.pannable.max.x`, `aux.context.pannable.min.y`, `aux.context.pannable.max.y`.

-   Bug Fixes
    -   Removed hidden inventory dragging hitboxes when inventory is set to non-visible.

## V0.10.10

### Date: 10/11/2019

### Changes:

-   Bug Fixes
    -   Fixed an issue where sometimes DependencyManager would be given a bot that was undefined which would crash the simulation.

## V0.10.9

### Date: 10/11/2019

### Changes:

-   Bug Fixes
    -   Fixed the ability to make other users admins.

## V0.10.8

### Date: 10/09/2019

### Changes:

-   Improvements
    -   Added a Content-Security-Policy to HTML Modals which prevents them from including scripts of any kind.
        -   This prevents malicious users from executing cross-channel scripting attacks.
        -   Scripts are still allowed in iframes loaded from external domains. (like youtube)
-   Bug Fixes
    -   Disabled the site-wide Content-Security-Policy.
        -   Many devices enforce Content-Security-Policy differently and so it is difficult to find an option which is secure and compatible.

## V0.10.7

### Date: 10/09/2019

### Changes:

-   Bug Fixes
    -   Added a workaround for an issue with Amazon Kindle tablets that caused the Content-Security-Policy to not work correctly.
        -   Downside is that security is less effective since now HTML modals can load whatever scripts they want. (XSS threat)
        -   As a result, this workaround is only applied to Kindle devices.

## V0.10.6

### Date: 10/08/2019

### Changes:

-   Bug Fixes
    -   Fixed labels.

## V0.10.5

### Date: 10/08/2019

### Changes:

-   Improvements
    -   Added the `player.showHtml(html)` function that shows a modal with the given HTML.
        -   Optimized for embedding YouTube videos but works with any arbitrary HTML.
        -   Embedding JavaScript is not supported.
-   Bug Fixes
    -   Fixed an issue that prevented tabs with the same URL from seeing each other's changes to the local bot.

## V0.10.4

### Date: 10/08/2019

### Changes:

-   Improvements
    -   Added `onAnyAction()` action tag to intercept and change actions before they are executed.
        -   `onAnyAction()` runs for every action, including when a bot is created, changed, or deleted.
        -   Every action is an object with a `type` property.
            -   The `type` property is a string that indicates what the action does.
            -   Here is a partial list of types:
                -   `add_bot`: A bot should be added (i.e. created).
                -   `remove_bot`: A bot should be removed (i.e. deleted).
                -   `update_bot`: A bot should be updated.
                -   `apply_state`: The given bot state should be applied. (i.e. a set of bots should be created/updated)
                -   `shout`: A shout should be executed.
                -   `show_toast`: A toast message should be shown on the device.
                -   `show_barcode`: A barcode should be shown.
                -   `tween_to`: The camera should be tweened to show a bot.
        -   `that` is an object with the following properties:
            -   `action`: The action that is going to be executed.
        -   Forking a channel clears the `onAnyAction()` on the config bot.
            -   This is so that you can recover from broken states and also gives the person who forked the AUX full control over the fork.
    -   Added two new script functions:
        -   `action.reject(action)`: Prevents the given action from being performed. Returns the rejection action.
        -   `action.perform(action)`: Adds the given action to the performance queue so it will be performed. This can be used to re-enable an action after it has been rejected (you can also reject the rejection action). Returns the action that will be performed.
    -   Added a `local` bot which is stored in the browser's local storage.
        -   The `local` bot is a bot that is unique to the device and channel.
        -   You can access the bot by querying for it: `getBot("#id", "local")`.
    -   Renamed `onShout()` to `onAnyListen()`.
    -   Added `onListen()` which is an alternative to `onAnyListen()` that is only called on the targeted bots.
    -   Added ability to set duration of toast, `plater.toast("message", durationNum)`.
    -   Made the background for the menu label gray.

## V0.10.3

### Date: 10/04/2019

### Changes:

-   Improvements
    -   Added tags to control panning, zooming, and rotating the main camera.
        -   `aux.context.pannable`: Controls whether the main camera is able to be panned.
        -   `aux.context.zoomable`: Controls whether the main camera is able to be zoomed.
        -   `aux.context.rotatable`: Controls whether the main camera is able to be rotated.
    -   Added `player.moveTo()` to instantly tween the camera to a bot.
        -   In the future, custom tween durations will be supported.
    -   Changed the low camera angle limit to 32 degrees from 10 degrees.
    -   `onCombineExit` action will now fire alongside the `onCombine` action.
    -   Newly created contexts will no longer be autoselected.
    -   Toast messages will now only remain on screen for 2 seconds.
    -   Added the ability to send webhooks from the server.
        -   You can also tell the server to send a webhook via `remote(webhook())`.
        -   This is useful for getting around CORS issues.
-   Bug Fixes
    -   Fixed `player.tweenTo()` to not change the zoom level when it is not specified.
    -   Tweens will now work better with the `onPlayerEnterContext` action.

## V0.10.2

### Date: 09/27/2019

### Changes:

-   Bug Fixes
    -   Resolved issues with context changing affecting base simulation identifier.
    -   Invoke a camera reset upon changing contexts via `player.goToContext()`.

## V0.10.1

### Date: 09/26/2019

### Changes:

-   Improvements
    -   Browser tab will now update to correct context when switched to with `player.goToContext()`.
-   Bug Fixes
    -   Resolved error in inventory setup causing runtime issues.

## V0.10.0

### Date: 09/25/2019

### Changes:

-   Improvements
    -   Added the ability to send and receive webhooks.
        -   Send webhooks using the following functions:
            -   `webhook(options)` - options is an object that takes the following properties:
                -   `method` - The HTTP Method that should be used for the request.
                -   `url` - The URL that the request should be made to.
                -   `responseShout` - (Optional) The shout that should happen when a response is received from the server.
                -   `headers` - (Optional) The HTTP headers that should be sent with the request.
                -   `data` - (Optional) The data that should be sent with the request.
            -   `webhook.post(url, data, options)` - Sends a HTTP Post request.
                -   `url` - The URL that the request should be made to.
                -   `data` - (Optional) The data that should be sent with the request.
                -   `options` - (Optional) An object that takes the following properties:
                    -   `responseShout` - (Optional) The shout that should happen when a response is received from the server.
                    -   `headers` - (Optional) The headers that should be sent with the request.
        -   Receive webhooks by registering a handler for the `onWebhook()` action and send requests to `https://auxplayer.com/{context}/{channel}/whatever-you-want`.
            -   `onWebhook()` is shouted to the channel that the request was made to and `that` is an object with the following properties:
                -   `method` - The HTTP Method that the request was made with.
                -   `url` - The URL that the request was made to.
                -   `data` - The JSON data that the request included.
                -   `headers` - The HTTP headers that were included with the request.
    -   Added the ability to spy on shouts and whispers via the `onShout()` event.
        -   `onShout()` is executed on every bot whenever a shout or whisper happens.
            -   It is useful for tracking what shouts are being made and modifying responses.
            -   Also useful for providing default behaviors.
            -   `that` is an object with the following properties:
                -   `name` is the name of the action being shouted.
                -   `that` is the argument which was provided for the shout.
                -   `targets` is an array of bots that the shout was sent to.
                -   `listeners` is an array of bots that ran a script for the shout.
                -   `responses` is an array of responses that were returned from the listeners.
    -   Added events to notify scripts when channels become available.
        -   The following events have been added:
            -   `onChannelSubscribed()` - happens the first time a channel is loaded. Sent to every channel that is currently loaded.
            -   `onChannelUnsubscribed()` - happens when a channel is unloaded. Sent to every channel that remains after the channel is unloaded.
            -   `onChannelStreaming()` - happens when a channel is connected and fully synced. Sent to every channel that is currently loaded.
            -   `onChannelStreamLost()` - happens when a channel is disconnected and may not be fully synced. Sent to every channel that is currently loaded.
            -   For all events, `that` is an object with the following properties:
                -   `channel` - The channel that the event is for.
        -   The following events have been removed:
            -   `onConnected()`
            -   `onDisconnected()`
    -   Added in tags to change the state of the inventory's camera controls:
        -   `aux.context.inventory.pannable` enables and disables the inventory's ability to pan, off by default.
        -   `aux.context.inventory.resizable` enables and disables the inventory's drag to resize functionality, on by default.
        -   `aux.context.inventory.rotatable` enables and disables the inventory's ability to rotate, on by default.
        -   `aux.context.inventory.zoomable` enables and disables the inventory's ability to zoom, on by default.
-   Bug Fixes
    -   Resolved issue with the near cliiping plane for the sheet's minifile image.
    -   Resolved issues with the create empty bot button not functioning sometimes on mobile.

## V0.9.40

### Date: 09/20/2019

### Changes:

-   Improvements
    -   Reworked the login functionality to use popups instead of dedicated pages.
        -   The login page has been split into two popups:
            -   The login popup (account selector).
            -   The authorization popup (QR Scanner).
        -   The login popup has the following functions:
            -   It can be opened by the "Login/Logout" button in the menu.
            -   It will display a list of accounts that can be used to login.
            -   If no accounts are available, then a username box will be shown.
            -   If accounts are available, a new account can be added by clicking the "+" button at the bottom of the list.
            -   At any time, the user can close the popup to keep their current login.
            -   They can also select the "Continue as Guest" option to login as a guest.
        -   The authorization popup has the following functions:
            -   It is opened automatically when the user needs to scan an account code.
            -   It contains the QR Code scanner to scan the account code.
            -   It also contains an input box to manually enter the code.
            -   Closing the popup automatically logs the user in as a guest.
    -   Made the account QR Code blue.
    -   Added the ability to click the account QR Code to copy it to the clipboard.
-   Bug Fixes
    -   Fixed a couple communication issues between the server and client during login.
        -   One such issue could potentially leave the client in state where future changes would not be synced to the server.

## V0.9.39

### Date: 09/19/2019

### Changes:

-   Improvements
    -   Added support for accepting payments via Stripe.
        -   To get started with Stripe, first register for an account on [their website](https://dashboard.stripe.com/register).
        -   Second, copy your publishable key from the stripe dashboard and add it to the channel's config file in the `stripe.publishableKey` tag.
        -   Third, make a new channel. This will be the "processing" channel which will contain all the information actually needed to charge users for payments. And contain the code to actually complete a charge.
            -   In this channel, add your Stripe secret key to the config file in the `stripe.secretKey` tag.
        -   At this point, you are all setup to accept payments. Use the following functions:
            -   `player.checkout(options)`: Starts the checkout process for the user. Accepts an object with the following properties:
                -   `productId`: The ID of the product that is being purchased. This is a value that you make up to distinguish different products from each other so you know what to charge.
                -   `title`: The title message that should appear in the checkout box.
                -   `description`: The description message that should appear in the checkout box.
                -   `processingChannel`: The channel that payment processing should happen on. This is the channel you made from step 3.
                -   `requestBillingAddress`: Whether to request billing address information with the purchase.
                -   `paymentRequest`: Optional values for the "payment request" that gives users the option to use Apple Pay or their saved credit card information to checkout. It's an object that takes the following properties:
                    -   `country`: The two-letter country code of your Stripe account.
                    -   `currency`: The three letter currency code. For example, "usd" is for United States Dollars.
                    -   `total`: The label and amount for the total. An object that has the following properties:
                        -   `label`: The label that should be shown for the total.
                        -   `amount`: The amount that should be charged in the currency's smallest unit. (cents, etc.)
            -   `server.finishCheckout(options)`: Finishes the checkout process by actually charging the user for the product. Takes an object with the following properties:
                -   `token`: The token that was produced from the `onCheckout()` call in the processing channel.
                -   `amount`: The amount that should be charged in the currency's smallest unit.
                -   `currency`: The three character currency code.
                -   `description`: The description that should be included in the receipt.
                -   `extra`: Extra data that should be sent to the `onPaymentSuccessful()` or `onPaymentFailed()` actions.
        -   Additionally, the following actions have been added:
            -   `onCheckout()`: This action is called on both the normal channel and the processing channel when the user submits a payment option to pay for the product/service. `that` is an object with the following properties:
                -   `token`: The Stripe token that was created to represent the payment details. In the processing channel, this token can be passed to `server.finishCheckout()` to complete the payment process.
                -   `productId`: The ID of the product that is being purchased. This is useful to determine which product is being bought and which price to charge.
                -   `user`: (Processing channel only) Info about the user that is currently purchasing the item. It is an object containing the following properties:
                    -   `username`: The username of the user. (Shared for every tab & device that the user is logged into)
                    -   `device`: The device ID of the user. (Shared for every tab on a single device that the user is logged into)
                    -   `session`: The session ID of the user. (Unique to a single tab)
            -   `onPaymentSuccessful()`: This action is called on the processing channel when payment has been accepted after `server.finishCheckout()` has completed. `that` is an object with the following properties:
                -   `bot`: The bot that was created for the order.
                -   `charge`: The info about the charge that the Stripe API returned. (Direct result from [`/api/charges/create`](https://stripe.com/docs/api/charges/create))
                -   `extra`: The extra info that was included in the `server.finishCheckout()` call.
            -   `onPaymentFailed()`: This action is called on the processing channel when payment has failed after `server.finishCheckout()` was called. `that` is an object with the following properties:
                -   `bot`: The bot that was created for the error.
                -   `error`: The error object.
                -   `extra`: The extra info that was included in the `server.finishCheckout()` call.
    -   Added the ability to send commands directly to users from the server via the `remote(command, target)` function.
        -   For example, calling `remote(player.toast("hi!"), { username: 'test' })` will send a toast message with "hi!" to all sessions that the user "test" has open.
        -   This is useful for giving the user feedback after finishing the checkout process.
        -   Currently, only player commands like `player.toast()` or `player.goToURL()` work. Shouts and whispers are not supported yet.

## V0.9.38

### Date: 09/16/2019

### Changes:

-   Improvements
    -   Added the ability for the directory client to automatically connect to an AUX Proxy.
        -   Can be controlled by using the `PROXY_TUNNEL` environment variable which should be set to the WebSocket URL that the client should try to tunnel to.
        -   Also needs to have the `UPSTREAM_DIRECTORY` environment variable set to the URL of the directory that the client should register with and get its tokens from.
        -   The `casualsimulation/aux-proxy` docker image is a tunnel server that can handle automatically accepting and managing tunnels for directory clients.
        -   For example, you can get a basic tunnel system going by setting up the `casualsimulation/aux-proxy` docker image at a URL like `proxy.auxplayer.com` and setting the `PROXY_TUNNEL` environment variable for the `casualsimulation/aux` image to `wss://proxy.auxplayer.com`.
            -   When the client grabs a token from the configured `UPSTREAM_DIRECTORY`, it will then try to connect to `wss://proxy.auxplayer.com` to establish a tunnel for the `external-{key}` subdomain.
            -   Once the tunnel is established, any traffic directed at `external-{key}.auxplayer.com` which is routed to the same server that hosts `proxy.auxplayer.com` will be forwarded onto the tunnel client which will then server the AUX experience.
            -   In effect, this lets a AUXPlayer experience hosted from an internal network be accessible from outside the network via using a reverse tunnel server. (This lets us get around NAT without things like UPNP)
-   Bug Fixes
    -   Copying the workspace will now copy the context bot as well.
    -   Removing a bot via code it should no longer set the selection to a mod.

## V0.9.37

### Date: 9/13/2019

### Changes:

-   Improvements
    -   Added an AUX Proxy web service that can temporarilly authorize a proxy connection for a local AUX.
    -   Added a package that provides the ability to create tunnels via websockets.

## V0.9.36

### Date: 9/13/2019

### Changes:

-   Bug Fixes
    -   Fixed an issue with dragging files on a non-default grid scale in AUXPlayer.

## V0.9.35

### Date: 9/11/2019

### Changes:

-   Improvements
    -   Changing the player inventory's height via the height slider will now set the inventory items to be correctly bottom aligned.
-   Bug Fixes
    -   Resolved issues with dragging bots and minimized contexts onto the background in builder.
    -   Resolved issues with sizing differences of the player inventory between pc and mobile platforms.
    -   Fixed the directory client to send the correct IP Address.
    -   Fixed the directory service to handle errors when sending webhooks.

## V0.9.34

### Date: 9/10/2019

### Changes:

-   Improvements
    -   Added the ability to set which IP Addresses should be trusted as reverse proxies.
        -   Setting this value will allow the server to determine the actual IP Address of visiting users and which protocol they are actually using to load data.
        -   Can be controlled with the `PROXY_IP_RANGE` environment variable.
            -   Supports a single IP Address, or a CIDR IP Address range.

## V0.9.33

### Date: 9/10/2019

### Changes:

-   Improvements
    -   Added a service which can send information to the configured directory at periodic intervals.
        -   By default, the information gets sent on startup and every 5 minutes afterwards.
            -   `key`: The SHA-256 hash of the hostname plus the loopback interface's MAC address.
            -   `password`: The password that was generated on the device to authenticate to the directory.
            -   `publicName`: The hostname of the device.
            -   `privateIpAddress`: The IPv4 Address of the first non-loopback interface sorted by interface name. This is supposed to be the LAN IP that the device has.
        -   The directory that the client reports to (the upstream) can be configured using the `UPSTREAM_DIRECTORY` environment variable. If it is not set, then the client is disabled in production.

## V0.9.32

### Date: 9/10/2019

### Changes:

-   Improvements
    -   Changed and condensed the action tags: `onDropInContext()`, `onAnyDropInContext()`, `onDropInInventory()`, `onAnyDropInInventory()`, `onDragOutOfContext()`, `onAnyDragOutOfContext()`, `onDragOutOfInventory()` and `onAnyDragOutOfInventory()` to `onBotDrop()`, `onAnyBotDrop()`, `onBotDrag()`, `onAnyBotDrag()`.
    -   Setup new 1x7 player inventory layout, works with dynamic changes to width, currently not working with dynamic changes to height.
    -   Changed range of `aux.context.inventory.height` from 0 to 1 to instead be 1 to 10 defining the default number of rows to view in the inventory on page load.
    -   Added an API for the AUX Directory.
        -   Stores a list of AUXes and their IP addresses to make it easy to discover AUXPlayers that share the same public IP address with you.
        -   Controllable with the `DIRECTORY_TOKEN_SECRET` and `DIRECTORY_WEBHOOK` environment variables.
        -   If the `DIRECTORY_TOKEN_SECRET` environmenv variable is not specified, then the directory API will not be enabled.
        -   Make sure to use a long secure random value for the `DIRECTORY_TOKEN_SECRET`.
        -   The `DIRECTORY_WEBHOOK` variable specifies the URL that updated entry information should be POSTed to.
            -   The message contains a JSON object with the following data:
                -   `key`: The key/hash that the uniquely identifies the AUX that was updated.
                -   `externalIpAddress`: The external (public facing) IP Address that the AUX is using.
                -   `internalIpAddress`: The internal (non-public facing) IP Address that the AUX is using.
        -   The following API Endpoints have been added:
            -   `GET /api/directory`
                -   Gets a list of AUXPlayers that share the same public IP Address as you.
                -   Each entry in the list contains the name of the AUXPlayer and the URL that it can be accessed at.
            -   `PUT /api/directory`
                -   Creates / Updates the entry for an AUXPlayer.
                -   The request must contain the following values as a JSON object:
                    -   `key`: The unique key identifying the AUXPlayer. Recommended to use a hash of the MAC address and hostname.
                    -   `privateIpAddress`: The local network IP Address that has been assigned to the AUXPlayer.
                    -   `publicName`: The name that can be shown to other users publicly.
                    -   `password`: The password that is required to update the record. If this is the first request for the `key` then the password will be saved such that the record can only be updated in the future when given the same password.
-   Bug Fixes
    -   Unbound `aux.context.player.rotation.x` and `aux.context.player.rotation.y` from one another to let the user only need to fill in one of the fields for player's initial rotation to work.

## V0.9.31

### Date: 9/05/2019

### Changes:

-   Improvements
    -   Added in a `mod.subtract` function to removed certain tags defined by a mod.
    -   Added the ending grid position to the drag and drop context actions.
    -   Added the new `createdBy()` function that get the filter of bots that have been created by another bot.
    -   Set the drag and drop actions to return more consistant variables.
    -   Removed the hamburger menu icon and the menu text from the player's menu.
    -   Player's menu will now open then items are added to it from an empty state.
    -   Removed unneeded function from the project: `getBotsInContext`, `getBotsInStack`, `getFilessAtPosition`, `getNeighboringBots`.
-   Bug Fixes
    -   Set the bot in the drag and drop actions to no longer return multiple bots.
    -   Cleaned up missed text artifact on the loading popup in player.
    -   Setting the initial zoom of the player in the context without setting anything for the rotation will no longer rotate the initial player.
    -   Resolved issue with wall height not getting set correctly when the context the bot is on is moved vertically.
    -   Fix issue with the bot returned from a drag and drop action.
    -   Sheet will now remain open when deleting a bot.
    -   Fixed `onCombine()` actions to pass the other bot as `that.bot`.

## V0.9.30

### Date: 08/28/2019

### Changes:

-   Improvements
    -   Split the player inventory's resizing bar into two and placed them at the top corners of the inventory.
    -   Halved the inventory's gap spacing when on moble for a larger inventory.
    -   Improved the label textbox to resize to fix bot that have a high width value.
    -   The drop action tags: `onDropInContext()`, `onAnyDropInContext()`, `onDropInInventory()` and `onAnyDropInInventory()` now return the previous context the bots were in before the drop.
    -   Allow the context to set the player's default zoom with the tag `aux.context.player.zoom` and its rotation with the tags `aux.context.player.rotation.x` and `aux.context.player.rotation.y`.
    -   Changed the loading popup to have improved readability and removed wanted information from the player's loading popup.
    -   Added the ability to show and scan barcodes.
        -   Barcodes can be shown via the `player.showBarcode(code, format)` function.
            -   The `format` parameter accepts the following options:
                -   [`code128`](https://en.wikipedia.org/wiki/Code_128) (Code 128) (default)
                -   [EAN](https://en.wikipedia.org/wiki/International_Article_Number)
                    -   `ean13` (EAN-13)
                    -   `ean8` (EAN-8)
                    -   `upc` (UPC-A)
                -   [`itf14`](https://en.wikipedia.org/wiki/ITF-14) (ITF-14)
                -   [`msi`](https://en.wikipedia.org/wiki/MSI_Barcode) (MSI)
                -   [`pharmacode`](https://en.wikipedia.org/wiki/Pharmacode) (Pharmacode)
                -   [`codabar`](https://en.wikipedia.org/wiki/Codabar) (Codabar)
        -   The barcode scanner can be opened via the `player.openBarcodeScanner()` function.
            -   The following barcode types can be scanned:
                -   Code 128
                -   Code 39
                -   Code 93
                -   EAN-13
                -   EAN-8
                -   UPC-A
                -   UPC-C
                -   Codeabar
            -   When a barcode is scanned the `onBarcodeScanned()` event will be sent containing the barcode that was detected.
            -   Also supports `onBarcodeScannerOpened()` and `onBarcodeScannerClosed()`.
    -   Added menus back to AUXPlayer.
    -   Added `byMod()` as an additional way to query bots.
        -   Convienent way to query bots by multiple tags at once.
        -   Usage:
            -   `getBots(byMod({ "aux.color": "red", "aux.scale": 2 }))` gets all the bots with `aux.color` set to `"red"` and `aux.scale` set to `2`.
            -   `getBots(byMod({ "aux.color": null, "aux.label": "Hi!" }))` gets all the bots without an `aux.color` but with `aux.label` set to `"Hi!"`.
-   Bug Fixes
    -   Resolved issue with new contexts adding an incorrect tag to the sheet.
    -   Changed the dynamic aspect ratio to a stable one for the inventory scaling.

## V0.9.29

### Date: 08/23/2019

### Changes:

-   Improvements
    -   Changed `hasFileInInventory()` function to `hasBotInInventory()`.
    -   Changed `onMerge()` action tag to `onMod()`.
    -   Changed `aux._editingFile` hidden tag to `aux._editingBot`.
    -   Gave the player inventory an offset from the bottom of the window so that it is floating.
    -   Deselecting one of 2 bots in multiselection mode will return the the sheet to single selection mode.
    -   Removed the direct aux view for now.
    -   Added new feature in sheet where clicking on a bot's tag will select all bots with that tag.
    -   Added a code editor.
        -   Loads only on desktop/laptop.
        -   For the best experience, use with the full size sheet.
        -   Features:
            -   Syntax highlighting for action tags and formulas.
                -   Normal tags don't get syntax highlighting.
            -   Syntax checking.
            -   Autocomplete for tags.
                -   Triggered by typing `#` or by pressing `Ctrl+Space`.
            -   Autocomplete for formula/action API functions.
                -   Triggered by typing or by pressing `Ctrl+Space`.
            -   Find references to API functions across actions/formulas.
                -   Trigger by putting the cursor on the tag and press `Shift+F12`.
            -   Find references to tags across actions/formulas.
                -   Trigger by putting the cursor on the tag and press `Shift+F12`.
            -   Auto formatting
                -   Trigger by typing `Alt+Shift+F`.
            -   Find & Replace
                -   Open the find tool by pressing `Ctrl+F`.
                -   Go to replace mode by toggling the arrow on the left side of the find tool.
        -   Other notes
            -   It is not currently possible to remove formulas using the code editor. Instead, you have to use the small tag input in the table to completely remove formulas.
    -   Changed menu button text of: `Channel doesn't exist. Do you want to create it?` to `Channel doesn't exist. Click here to create it.` for better user direction.
-   Bug Fixes
    -   Resolved issue of the `getBot()` function not working in the search bar.
    -   Allow the use of a channelID made up entirely of numbers.
    -   Resolved issue of `setTag()` not working with multiple files when fed a false or null value to set.
    -   Deleting a bot when in multiselection mode will no longer close the sheet.
    -   The `onPointerExit()` function will now execute before an `onPointerEnter()` function when hovering over multiple bots.
    -   Fixed issue in the `RemoveTags()` function where providing a string with a `.` in its tag section failed to remove the correct tags.
    -   The tag `aux.context` can now be set to a value type of boolean or number.
    -   Increased the timeout time on the `Create Channel` toast message to give it more processing time so it works more consistently.
    -   Fixed inconsistency between actual action tag `onAnyDropInContext` and what was appearing in the tag dropdown `onDropAnyInContext` to read correctly, and other similar cases of this.
    -   Changed the tag `aux.context.inventory.height` to work in the context bot's tag list.

## V0.9.28

### Date: 08/16/2019

### Changes:

-   Improvements
    -   Added the `onPointerUp()` action tag to fire on button release.
-   Bug Fixes
    -   Resolved issue where creating a new tag on one bot, deselecting all bots and attempting to add that same tag to a different bot resulted in a warning.
    -   Resolved issue stopping VR from functioning on Occulus Quest.

## V0.9.27

### Date: 08/14/2019

### Changes:

-   Improvements
    -   Added the context to the `that` of the `onAnyBotClicked()` action tag.
    -   Added the context to the `that` of the `onKeyDown()` and `onKeyUp` action tags.
    -   Removed the trashcan area that appears when dragging a bot.
    -   Added the bot and context to the `that` of the `onPointer` action tags.
    -   Improved the functionality of `getBots()` and `getBot()` by adding the ability to search by multiple parameters.
        -   [Github Issue](https://github.com/casual-simulation/aux/issues/8)
        -   The following functions have been added:
            -   `byTag(tag, value)`: Filters for bots that have the given tag and value.
            -   `inContext(context)`: Filters for bots that are in the given context.
            -   `inStack(bot, context)`: Filters for bots that are in the same stack as the given bot in the given context.
            -   `atPosition(context, x, y)`: Filters for bots that are at the given position in the given context.
            -   `neighboring(bot, context, direction)`: Filters for bots that are neighboring the given bot in the given context in the given direction.
            -   `either(filter1, filter2)`: Filters for bots that match either of the given filters.
            -   `not(filter)`: Filters for bots that do not match the given filter.
        -   As a result, it is now possible to use `getBots()` like this:
            -   `getBots(byTag("abc", 123), byTag("name", "test"))`
            -   `getBots(not(inContext("hello")))`
            -   `getBots(inContext("hello"), not(inStack(this, "hello")))`
            -   `getBots(atPosition("test", 1, 2))`
            -   `getBots(either(byTag("abc", true), byTag("def", true)))`
        -   You can still use the old syntax like `getBot("name", "bob")`.
    -   Improved the server to update a tag indicating whether a user is active or not.
        -   The tag is `aux.user.active` and is on every player bot.
        -   The user frustums have been updated to use this value for detecting if a player is active or not.
    -   Removed the depreciated tags: `aux.context.surface.grid`, `aux.context.surface.defaultHeight`, `aux.input`, `aux.input.target`, and `aux.input.placeholder`.
    -   Made the text editor in sheet go all way to the bottom of the screen when the sheet is toggled to fullscreen mode.
    -   Removed the `event()` function from action scripts.
-   Bug Fixes
    -   Destroying a bot will no longer keep a mod of the bot in the selection.
    -   Modballs will no longer appear as the file rendered when searching for bots.
    -   Added the missing `onPointerDown()` tag to the tag dropdown list.
    -   Fixed an issue that would cause the browser to be refreshed while in the process of Forking an AUX.
    -   The `player.currentChannel()` function will now work in builder.
    -   Fixed actions to be able to support using comments at the end of scripts.
    -   When clicking off of a search for config it will no longer show a mod being selected briefly.

## V0.9.26

### Date: 08/09/2019

### Changes:

-   Improvements
    -   Changed the "Subscribe to Channel" text to "Add Channel" in AUXPlayer.
    -   Changed the "powered by CasualOS" tagline to "CasualOS ☑️".
    -   Added the ability to copy/paste bots directly onto surfaces.
    -   Control clicking a bot and attempting to drag it will now result in cloning the bot.
    -   Removed the outline bars on the player inventory.
    -   Dragging files in AUXPlayer now pulls the selected bot out of the stack.
    -   Updating the `aux.scale.z` or `{context}.z` values on bots now updates the other bots in the same stack.
    -   Improved the sheet to show the filter buttons for every tag namespace.
    -   Added the ability to undo destroying a bot from the sheet.
    -   Changed the "channel does not exist" message to include a better call to action.
    -   Zooming and rotation from a `player.tweenTo()` call can now be canceled by user input.
-   Bug Fixes
    -   The zoom value and orbital values of the `player.tweenTo()` function have been clamped to their set limits to avoid issues.
    -   The inconsistancy of zoom number input between perspective and orthographic cameras with the `tweenTo` function has been fixed.
    -   Fixed the create channel button to refresh the page so that the channel is properly loaded.

## V0.9.25

### Date: 08/08/2019

### Changes:

-   Bug Fixes
    -   Fixed a spelling error in the hamburger menu.
    -   Fixed an issue that would cause recursive formulas to lock-up the channel.

## V0.9.24

### Date: 08/08/2019

### Changes:

-   Improvements
    -   Changed `onPlayerContextEnter()` to `onPlayerEnterContext()`.
    -   Added `player.currentChannel()` for users to query the channel id in player.
-   Bug Fixes
    -   Dragging a mod should no longer show a change in the scale.
    -   Fixed an issue that would show the wrong username if logging in as a guest.
    -   Fixed the "Fork Channel" button to create the new channel.
    -   Changed the "Fork Channel" and "Clear Channel" buttons to only allow admins to run them.
    -   Fixed an issue that would cause the tag input boxes to not accept typing an `=` sign as the first character.
    -   Fixed the `Destroyed {bot ID}` messages to not show when the bot doesn't actually get destroyed.
    -   Getting the mod of a recently changed file will no longer be missing tags.
    -   Fixed isse with new tag input remaining open when verifying a tag vai the enter key.
    -   Fixed issue where `aux.stackable` being false stopped mods from being applied to the bot, mods can now be applied.

## V0.9.23

### Date: 08/06/2019

### Changes:

-   Improvements
    -   Changed `Clear Mod` to `Reset` in the sheet.
    -   Allow the clicking on a bot in the sheet in single selection mode to deselect the bot.
    -   Changed `onCombine()` action tag to `onCombine(#tag:"value")` and set the autofill to not auto add this tag to the sheet.
    -   Added the `aux.context.devices.visible` to allow the hiding of user bots in the player.
-   Bug Fixes
    -   Dragging a bot with no bot selected will no longer select a mod of the dragged bot.

## V0.9.22

### Date: 08/06/2019

### Changes:

-   Improvements
    -   Changed `{context}.index` to `{context}.sortOrder`.
    -   Added another variable to `onClick()` action tag to return a context.
    -   Added another variable to `onCombineEnter()` and `onCombineExit()` action tags to return a context.
    -   Added `onAnyPlayerContextEnter` to trigger on every bot when a player joins a context and changed `onPlayerContextEnter` to trigger on the player bot that joins a context.

## V0.9.21

### Date: 08/05/2019

### Changes:

-   Improvements
    -   Improved the `server.shell()` command to output a bot to the `aux.finishedTasks` channel with the results of the command.
    -   Added the ability to backup channels to Github using Gists.
        -   You can trigger a backup by running `server.backupToGithub(token)` as an admin from the admin channel.
        -   The `token` parameter should be replaced with a string containing a [personal access token](https://help.github.com/en/articles/creating-a-personal-access-token-for-the-command-line) from the account you want the backup to upload to.
        -   During upload a bot will be added to the `aux.runningTasks` context with a progress bar indicating the status of the operation.
        -   When the task is completed the bot will be moved to the `aux.finishedTasks` context and will contain tags indicating the result of the operation.
        -   After finishing the bot will contain a link to the uploaded data.
    -   Added the ability to backup channels as a zip file.
        -   Triggered by running `server.backupAsDownload()` as an admin from the admin channel.
        -   Similar to the Github backup but the zip file is downloaded to your device.
    -   `setTag` function will now accept an array of bots as it's first paramater.
    -   Removed the white circle background from the player's menu button.
    -   Changed `Fork/Upload/Download AUX` to `Fork/Upload/Download Channel`.
    -   Updated connection message.
    -   Allow the deselection of files by clicking on the bot in the sheet during multiselection.
    -   Greatly improved the performance of dragging stacks of bots in AUXPlayer.
    -   Added the `onCombineEnter()` and `onCombineExit()` action tags to fire on all bots being interacted with during a drag operation with combine action tags involved.
-   Bug Fixes
    -   Removed mouse pointer change on player inventory side bars.
    -   Made the multiselect button ui consistant colors.
    -   Made the multiselect button hide itself in multiselect mode.
    -   `aux.label` will now accept numbers as a tag value.
    -   Further restrict the add tag setup to stop unwanted warning popups.
    -   Fixed to let admin users be designers even if the designers list says otherwise.

## V0.9.20

### Date: 07/31/2019

### Changes:

-   Improvements
    -   Increased the Socket.io ping interval and timeout values to better support sending large causal trees.
    -   Updated `aux.inventory.height` to `aux.context.inventory.height`.
    -   Removed the raise and lower option in the context dropdwon menu.
    -   Changed player menu's `Add Channel` to `Subscribe to Channel`.
    -   Set mobile and desktop's default player inventory height to be consistent.
    -   Added a basic console that can be used to view logs from scripts and formulas.
        -   The console can be opened via the `player.openDevConsole()` script function.
    -   Changed the toggle size button's image.
    -   Moved multiselection button to the top right, added new icon for the button.
    -   Added bot image to top of sheet.
    -   Removed deslection button, the minus icon, from the sheets.
    -   Changed destroy bot button text to the trash can icon.
    -   Allow the user to drag bots from the bot image at the top of the sheet section.
-   Bug Fixes
    -   Improved centering of loading popup's `powered by CasualOS` text.
    -   Fixed an issue that would cause `player.currentContext()` to not update until after the `onPlayerContextEnter()` event was fired.
    -   Fixed some issues with the login flow for AUXPlayer.

## V0.9.19

### Date: 07/29/2019

### Changes:

-   Improvements
    -   Added the ability for shouts and whispers to return values.
        -   `shout()` returns a list of results from every bot that ran a script for the shout ordered by bot ID.
        -   `whisper()` returns a list of results from every bot that ran a script for the whisper ordered by the input bot array.
        -   To return a value from a shout/whisper handler, use `return` statements. For example, to return `10` from a shout you would simply write `return 10`.
    -   Changed the tag suggestion list to only show when there are tags that match the input.
    -   Changed the create surface popup's header text to read: `Create Context from Selection`.
    -   Added show surface checkbox to the create context popup.
    -   Removed the text on the sheet's bottom left add tag button.
    -   Added the phrase `powered by CasualOS` to bthe hamburger menu and loading popup.
    -   Removed `Unselect All` from the sheets.
-   Bug Fixes
    -   Fixed an issue that would let users load the admin channel because no file specified session limits for it.
    -   Fixed an issue that would cause formulas which contained indexer expressions to fail.
    -   Fixed the server to not overwrite broke Causal Trees.
    -   Stopped incorrect empty tag warning when attempting to add in a new tag.
    -   Fixed there not being a visible right bar on the player inventory.
    -   Fixed dependency tracking for formulas which get bots by ID. (like `getBots("id")`)

## V0.9.18

### Date: 07/25/2019

### Changes:

-   Bug Fixes
    -   Reverted a change that had the potential to corrupt a tree upon load.

## V0.9.17

### Date: 07/25/2019

### Changes:

-   Improvements
    -   Added the ability to execute remote events on the server.
        -   This lets us do all sorts of administrative tasks while keeping things secure.
        -   These events are sent via scripts.
        -   Depending on the action, it may only be possible to execute them in the correct channel. For example, executing admin tasks is only allowed in the admin channel to help prevent things like clickjacking.
        -   The following functions are supported:
            -   Admin channel only
                -   `server.grantRole(username, role)`: Grants the given role to the user account with the given username if the current player is an admin.
                -   `server.revokeRole(username, role)`: Revokes the given role from the user account with the given username if the current player is an admin.
                -   `server.shell(script)`: Runs the given shell script on the server if the current player is an admin.
    -   Improved the login system to dynamically update based on changes to the admin channel.
        -   This lets us do things like lock user accounts or tokens and have the system automatically handle it.
        -   It even supports formulas!
        -   The login system uses the following tags on bots in the admin channel:
            -   `aux.account.username`: This tag indicates that the bot is a "user account" bot for the given username.
            -   `aux.account.roles`: This tag indicates which roles an account should be granted.
            -   `aux.account.locked`: This tag indicates whether the account is locked and that logging in using it should not be allowed.
            -   `aux.token`: This tag indicates that the bot is a "token" which can be used to login to a user account.
            -   `aux.token.username`: This tag indicates the username of the user account that the token is for.
            -   `aux.token.locked`: This tag indicates whether the token is locked and therefore cannot be used to login to the account.
    -   Improved the login system to automatically give guests the `guest` role.
        -   This allows blocking guests via the `aux.blacklist.roles` tag on the channel config file.
    -   Improved the channel system to only allow loading a channel if it has been created via a bot in the admin channel.
        -   This lets admins control which channels are accessible.
        -   The admin channel is always accessible, but only to admins. This is a safety measure to prevent people from locking themselves out.
        -   To make a channel accessible, load the admin channel and create a bot with `aux.channel` set to the channel you want and `aux.channels` set to `true`.
        -   Alternatively, load the channel you want and click the `Create Channel` toast that pops up. (only works if you're an admin)
    -   Added the ability to view and control how many sessions are allowed.
        -   Allows setting a max sessions allowed value for channels and the entire server.
        -   Per-Channel settings go on the channel file in the admin channel.
            -   The `aux.channel.connectedSessions` tag indicates how many sessions are active for the channel.
            -   The `aux.channel.maxSessionsAllowed` tag specifies how many sessions are allowed for the channel. Admins are not affected by this setting. If this value is not set then there is no limit.
        -   Global settings go on the `config` file in the admin channel.
            -   The `aux.connectedSessions` tag indicates how many sessions are active for the server.
            -   The `aux.maxSessionsAllowed` tag specifies how many sessions are allowed for the entire server. Admins are not affected by this setting. If this value is not set then there is no limit.
    -   Added the ability to query the status information from the server.
        -   Requests to `/api/{channelId}/status` will return a JSON object containing the current number of active connections for the channel.
        -   Requests to `/api/status` will return a JSON object containing the current number of active connections for the server.
    -   Changed `aux.inventory.color` tag to `aux.context.inventory.color`, and allowed the editing of the invenroty color to be done in the context bot's tags.
    -   Added an `aux.context.inventory.visible` tag to toggle the player inventory on and off, it will default to visible.
    -   Reduced width of player inventory and added a left alligned line to it's left side.
    -   Gave the player inventory the ability to be set by a user set inventory context tag.
    -   Added a width maximum to the player inventory.
    -   Added in the `onAnyBotClicked()` function to fire an event when any bot in the scene has been clicked.
-   Bug Fixes
    -   The player's background context color can now be set via fomula.
    -   Fixed scripts to remove deleted files from queries like `getBots()` or `getBot()`.
    -   Fixed the login screen to hide the loading progress when the user needs to scan the token from their other device.
    -   Improved the JavaScript sandbox to prevent common infinite loops.
        -   Loops in JavaScript code now have an energy cost of 1 per iteration.
        -   By default, each formula/action has an energy of `100,000`.
        -   Shouts get their own energy value set at `100,000`. (for now - so it's still possible to get around the energy limit by shouting back and forth)
        -   Exceeding the energy limit causes the formula/action to be terminated so that the application doesn't get locked up.
    -   Corrected misspelled tag name in the tag dropdown list.
    -   Fixed positioning issue with setting `aux.label.anchor` via an interaction.

## V0.9.16

### Date: 07/22/2019

### Changes:

-   Improvements

    -   Added ability to use the enter key on the new tag dropdown to autofill the tag.
    -   The webpage's tab name will now display the channel's ID in designer and the Context name and ID in Player.

-   Bug Fixes
    -   Added another Wall3D optimization with a geometry disposal.
    -   Added a null check to stop an error when trying to drag specifically removed bots.
    -   A mod object will no longer change it's mesh scale while being dragged.
    -   Fixed an issue that would happen if a file was updated and deleted in the same script.

## V0.9.15

### Date: 07/18/2019

### Changes:

-   Improvements
    -   Selecting a tag from the tag suggestions list will now automatically add the tag on click.
    -   Added a plus sign to the `Make mod from selection` butotn's icon.
-   Bug Fixes
    -   Improved Wall3D performance, should no longer take up most memory allocation.
    -   Clicking on a bot will no longer have the mereg ball appear for a second in the file count.

## V0.9.14

### Date: 07/17/2019

### Changes:

-   Improvements
    -   Added a login system
        -   Users are first-come first-serve.
            -   Upon login your device will generate a token that is used to authenticate the device for that user account.
                -   Because this token is unique and secret you must use the new "Login with Another Device" feature in the side menu.
                -   This will show a QR code that can be scanned after trying to login with the same username.
            -   Users can be granted roles via their bot in the `admin` channel.
                -   These roles can be used to allow or deny access to channels.
                -   Users that have the `admin` role are allowed access to every channel. (and bypass the blacklist and whitelist)
        -   The server now decides if a user is able to load an aux.
            -   This means that the server checks `aux.blacklist` and `aux.whitelist` before sending the data.
            -   The following tags have been added to check whether a user is allowed access based on their roles.
                -   `aux.whitelist.roles`: Specifies the list of roles that users must have all of in order to access the channel.
                -   `aux.blacklist.roles`: Specifies the list of roles that users must not have any of in order to access the channel.
            -   By default, the `admin` channel is set to allow only users with the `admin` role.
    -   The login screen now remembers which users you have logged in with previously.
        -   Because tokens are saved on the device it is important to save users and only remove them if explicitly requested by the user.
    -   The `aux.line.style` tag's wall settting will now dynamically scale with bot height and bot stacking.
    -   The inventory viewport now no longer accepts panning input, it will now only zoom and rotate.
    -   Added in an `aux.line.style` tag that changes the design of the `aux.line.to` line.
    -   Added in a resize sheets button to set sheet's to full page width at all times.
    -   Added in an `aux.line.width` tag that changes the width of the `aux.line.to` but only the wall style for now.
    -   Resize the sheets button is now on the far left of the sheets buttons.
    -   Added a new `Make mod from selection` button to the sheet's buttons.
    -   Clicking off of the sheets will now always revert the selected item to an empty bot.
    -   Clicking the `enter` key on a selected tag will automatically open up the `new tag` input section.
    -   Clicking the `escape` key when the `new tag` input section is up will close the input section.
    -   The `new tag` input section will now be left alligned in the sheets.
    -   The tag section buttons will now appear below the bot content in the sheets.
    -   Moved the sheet's `Toggle Size` button to the right side of the sheet.
-   Bug Fixes
    -   Fixed `create()` to dissallow overriding `aux.creator` when a creator is specified.
    -   The center button will no longer effect the rotation in channel designer's viewport.
    -   'Enable AR' button no longer shows up in iOS Chrome which is currently unsupported.
    -   Fixed AR rendering for both AUX Designer and AUX Player.
    -   Fixed the login page to redirect to Channel Designer if the user refreshes the page while on the login screen.
    -   Fixed an issue that would cause `player.currentContext()` to be undefined if it was accessed inside `onConnected()`.
    -   Fixed the link to the `aux-debug` page in Channel Designer.
    -   Fixed an issue where formulas which had circular dependencies would cause other tags referencing the circular tag to not update.
    -   Fixed the parsing logic for filter tags to support curly quotes. (a.k.a. "Smart Quotes" that the iOS keyboard makes)
    -   Adding a new tag to a bot will now automatically focus the new tag whereas before it would not focus it.
    -   Fixed the file table to not interrupt the user's typing when tag value updates are processed.
-   Security Fixes
    -   Updated the `lodash` NPM package to `4.17.14` to mitigate [CVE-2018-16487](https://nvd.nist.gov/vuln/detail/CVE-2018-16487).

## V0.9.13

### Date: 07/10/2019

### Changes:

-   Improvements
    -   Reordered the context menu list to new specifications.
    -   Renamed several items in the context menu list: `Open Context` to `Go to Context` and `Select Context Bot` to `Edit Bot`.
-   Bug Fixes
    -   The `aux.context.locked` will now be properly initially set via the create context popup's tick box.

## V0.9.12

### Date: 07/09/2019

### Changes:

-   Improvements
    -   Added a rotation option to `player.tweenTo`, users can now define an `x` and `y` rotation to define which way the camera views the bot.
    -   New context popup opens with`aux.context.locked` set to false and the text has been change to `Lock Context`.
    -   Changed `aux.mod.tags` to `aux.mod.mergeTags`.
    -   Renamed `aux.movable="mod"` to `aux.movable="cloneMod"`.
    -   `isDiff` function no longer checks for `aux.mod.mergeTags` when determining weather a bot is a diff or not.
    -   Added the `aux.listening` tag to disable, a bot will accept shouts or whispers if this tage is set to true but ignore them it `aux.listening` is set to false.
    -   Removed the `context_` prefix of the default generated name of new contexts.
-   Bug Fixes
    -   The cube that appears on empty bot will now be properly sized.
    -   The center inventory button will now appear when intended.
    -   Fixed typo on the `Requesting site ID` text.
    -   First entered letter on a new bot's label not appearing had been resolved.
    -   The function `onCombine` should not trigger when dragging on a stack of bots but a warning message explaining this has been added it this is attempted.
    -   Dragging the inventory top to change its size will no longer cause the Google Chrome mobile app to refresh the page.
    -   Added in a tween override when user attempts input during a tween that will stop the tween immediately.

## V0.9.11

### Date: 07/01/2019

### Changes:

-   Improvements
    -   Added two new functions that can be used to open URLs.
        -   `player.goToURL(url)`: Redirects the user to the given URL in the same tab/window.
        -   `player.openURL(url)`: Opens the given URL in a new tab/window.
-   Bug Fixes
    -   Fix actions that edit files which get destroyed to not error and cause the rest of the action to fail.

## V0.9.10

### Date: 06/29/2019

### Changes:

-   Bug Fixes
    -   Make the sandboxed iframe fix check if the OS is iOS in addition to checking for Safari. This detects Chrome iOS and therefore applies the workaround.

## V0.9.9

### Date: 06/28/2019

### Changes:

-   Bug Fixes
    -   Make our minifier output ASCII so that Safari can load the web worker from a blob. (which apparently requires ASCII)

## V0.9.8

### Date: 06/28/2019

### Changes:

-   Improvements
    -   Can now click on and drag multiple files at a time, one for each VR controller.
-   Bug Fixes
    -   Fixed loading on Firefox browsers.
        -   Added special case for Firefox browsers to ignore the use of browser crypto since it seems to cause errors despite it being supported.
    -   Always render VR controllers, even if they are not in view of the camera.
        -   This makes sure that you can still see controller pointer lines and cursors even if you are holding the controller out of view.
    -   Fixed loading on Safari by allowing the sandboxed iframe to do more than it should be able to.
        -   Related Bug: https://bugs.webkit.org/show_bug.cgi?id=170075

## V0.9.7

### Date: 06/28/2019

### Changes:

-   Bug Fixes
    -   Inventory camera updates properly again in AUXPlayer.
    -   Added some basic regex URL validation to `aux.iframe` tag.

## V0.9.6

### Date: 06/28/2019

### Changes:

-   **Breaking Changes**
    -   Removed `@` and `#` expressions.
        -   This means that `@id` and `#id` will no longer work.
        -   Instead, use `getBots("#id")` and `getBotTagValues("#id")`.
-   Improvements
    -   The inventory now begins with a top down view.
    -   The center viewport button will now set the rotation to be top down.
    -   Inventory now begins with an increased zoom value.
    -   Manually control when we submit the frame to the VRDisplay
        -   This allows us to be able to do multiple rendering passes on the WebGL canvas and have them all appear in VR correctly.
        -   Before this fix, any elements that were rendered onto the WebGL canvas after the first pass were absent from VR. This was because the `THREE.WebGLRenderer` prematurely submitted the frame to the `VRDisplay`. This was a problem because it appears that the WebVR API ignores subsequent calls to the `VRDisplay.submitFrame` function until the current frame has passed.
    -   Added the `hasTag` function to allow users to check if the file has a specific tag on it.
    -   Moved formula calculations to a background thread.
        -   This helps get a more consistent framerate by running formulas in the background while the scene is rendering.
        -   As a result, the `window` global variable will not be available formulas.
            -   This means formulas like `window.alert()` or `window.location` or `window.navigator.vibrate()` will not work anymore.
            -   This also means that channels are more secure since you should no longer be able to write a formula that directly modifies bots in another channel. (no crossing the streams)
        -   The new system works by tracking dependencies between formulas.
            -   It looks for calls to `getTag()`, `getBot()`, `getBots()` and `getBotTagValues()` to track dependencies.
            -   It is fairly limited and does not yet support using variables for tag names. So `getTag(this, myVar)` won't work. But `getTag(this, "#tag")` will work.
            -   There are probably bugs.
        -   Additional improvements include showing the error message produced from a formula.
            -   If the formula throws an error then it will show up instead of the formula text.
            -   The UI has not been updated so you cannot scroll to read the full error message.
    -   Improved line performance.
    -   Improved label positioning to be more consistent.
    -   Improved users to share inventories, menus, and simulations when they are logged in with the same username.
    -   Old inactive users will now be deleted automatically to keep the data model clear of unused users.
        -   This only affects bots that have the `aux._user` tag set.
    -   Improved our usage of Vue.js to prevent it from crawling the entire game tree to setup property listeners.
        -   This reduces rendering overhead significantly.
    -   Changed the size of the inventory's dragging bar.
-   Bug Fixes
    -   Fixed rendering warning that was caused by `aux.line.to` if the line was too short.
    -   The context will now no longer allow for bot placement if it is not being visualized.
    -   The bot's label should now always appear on page reload.
    -   The bot sheet should now no longer have an incorrect layout upon adding a new bot.
    -   The config ID in sheets will now read as `config` and not `confi`.
    -   Switching contexts in AUXPlayer will now add the old context to the browser history so you can use the back and forward buttons to go back and forth.

## V0.9.5

### Date: 6/19/2019

### Changes:

-   Improvements
    -   `onGridClick()` is now supported in VR.
    -   Changed `mergeBall` tag to `mod`.
    -   Changed `tags` staring tag to `mod`.
    -   Changed `Clear Tags` to `Clear Mod`.
    -   Stop users from adding a blank or only whitespace tag.
    -   Changed `tags.remove()` back to `removeTags()`.
-   Bug Fixes
    -   All camera tweens will now snap to their final (and literal) target destination at the end of the tween.
    -   Bots will get destroyed when dragged over the trashcan in AUX Builder even if it is still on a context surface.
    -   `aux.context.rotation` tags are now being used in AUX Builder to apply rotation to contexts.
    -   Tags starting with `_user` and all other appropriate hidden tags will now correctly sort into the hidden tags section in sheets.
    -   Clearing an empty mod with an added tag on it now clears the added tag.
    -   `aux.label.size.mode` set to `auto` now sizes properly with the orthographic camera.
    -   The inventory in player will now no longer reset it's scale upon resizing the inventory.

## V0.9.4

### Date: 06/18/2019

### Changes:

-   Improvements
    -   Label rendering is now longer overdrawn on the main scene.
        -   This fixes issues with rendering labels in VR.
-   Bug Fixes
    -   Labels are now rendered in both the left and right eye in VR.
    -   Fixed flickering labels due to z-fighting with the geometry it was anchored to

## V0.9.3

### Date: 06/18/2019

### Changes:

-   Improvements
    -   Changed labels to read "Bot" instead of "File".

## V0.9.2

### Date: 06/18/2019

### Changes:

-   **Breaking Changes**
    -   We changed how tags are used in formulas. Now, instead of using the dot (`.`) operator to access a tag in a file, you must use the new `getTag(file, tag)` and `setTag(file, tag)` functions.
        -   For example, instead of:
            -   `this.aux.color = "red"`
        -   You would use:
            -   `setTag(this, "#aux.color", "red")`
        -   Likewise for getting tags:
            -   `alert(this.aux.color)`
        -   You should now use:
            -   `alert(getTag(this, "#aux.color"))`
-   Improvements
    -   Added several functions indended to replace the @ and # expression syntax.
        -   `getBot(tag, value)`, Gets the first file with the given tag and value.
        -   `getBots(tag, value (optional))`, Gets all files with the given tag and optional value. This replaces the `@tag(value)` syntax.
        -   `getBotTagValues(tag)`, Gets all the values of the given tag. This replaces the `#tag` syntax.
        -   `getTag(file, tag)`, Gets the value stored in the given tag from the given file. This replaces using dots (`.`) to access tags.
        -   `setTag(file, tag, value)` Sets the value stored in the given tag in the given file. This replaces using dots (`.`) to set tag values.
    -   Renamed several functions to use the "bots" terminology instead of "files".
        -   `getFilesInContext() -> getBotsInContext()`
        -   `getFilesInStack() -> getBotsInStack()`
        -   `getNeighboringFiles() -> getNeighboringBots()`
        -   `player.getFile() -> player.getBot()`

## V0.9.1

### Date: 06/13/2019

### Changes:

-   Improvements
    -   VR mode is reimplemented.
        -   On a VR device, you can enter VR mode by clicking on `Enter VR` in the menu.
        -   VR controllers can be used to click on files as well as drag them around in both AUX Player and AUX Builder.
        -   `onPointerEnter()` and `onPointerExit()` work for VR controllers in AUX Player.
    -   AR mode is back to its previous working state (along with inventory!)
    -   Changed the function tag `player.isBuilder()` to `player.isDesigner()`.
    -   Clicking on the same file as the selected file will now open the sheet if it has been closed.
    -   Added a `Select Context File` seciton in the workspace dropdown. This will select the file responsible for the workspace and open up it's sheet.
    -   Added ability to drag to change the height of the inventory viewport in the player.
    -   Added a new `aux.inventory.height` tag that when applied to the config file will set a default height of the player's inventory.
-   Bug Fixes
    -   Clicking on the same file as the selected file will no longer deselect the file in single selection mode.
    -   Fixed accidental double render when running in AUX Builder.

## V0.8.11

### Date: 06/07/2019

### Changes:

-   Improvements
    -   Removed unused top grid spaces of empty an empty file.
    -   The tag autocomplete is now in alphabetical order.
    -   The id tag value is now centered in the sheets.
    -   The `Clear Diff` section of the sheets has been renamed `Clear Tags`.
    -   The tooltip for the surface button has been changed from `create surface from selection` to `create surface` in mergeBall mode.
-   Bug Fixes
    -   Changed the resulting `diff-` id of file to `merge` when adding tag to empty file.
    -   Changed header of the create worspace popup from `Create Surface from Selection` to `Create Surface` when opened on a merge file.

## V0.8.10

### Date: 06/07/2019

### Changes:

-   Improvements
    -   Change `diff` key word to `merge` or `mergeBall`.
        -   EX: The tag function `aux.diff` has been changed to `aux.mergeBall` and `aux.diffTags` has been changed to `aux.mergeBall.tags` and the `diff` id tag value has been changed to `merge`.

## V0.8.9

### Date: 06/06/2019

### Changes:

-   Improvements
    -   Changed `diff.save` and `diff.load` to `diff.export` and `diff.import` respectfully.
    -   Changed function `saveDiff` to automatically include the `loadDiff` function within it to clean up the resulting output.
    -   `diff.save` will now return a cleaner JSON than it was before.
-   Bug Fixes
    -   Duplicate tags will now not show up in a closed tag section's tag count.
    -   Stopped additon of extra whitespace on left side of screen when multi selecting too many files.

## V0.8.8

### Date: 06/05/2019

### Changes:

-   Improvements
    -   Improved how diffs are created from files so that they don't contain any tags which are for contexts.
        -   This means that moving a file will only give you a diff of tags that are not related to a context.
        -   Examples are `aux.color`, `aux.label`, etc.
        -   As a result, applying the diff to a file won't cause it to be moved.
    -   The hidden tag section has been changed from `aux._` to `hidden`.
    -   The action and hidden tag sections will now appear when only one tag meets the criteria for the section.
    -   The add tag auto complete will now check for a match of the start if the string and not a substring.
    -   The add tag autocomplete will hide the `aux._` tags until `aux._` is input.
    -   When clicking the background in multi-file selection mode, it will deselect the files and keep a diff of the last selected.
    -   Improved file diffs to keep the existing diff selected after merging it into a file.
    -   Added tag `aux.inventory.color` to global file that allows the user to set the inventory background color in player.
-   Bug Fixes
    -   Fixed an issue that would cause file diffs to apply their context positions to other files.
    -   Clicking the `minus` button of the final file in sheets will now switch to diff without the `minus` or `unselect all` buttons that don't do anything.

## V0.8.7

### Date: 06/05/2019

### Changes:

-   Improvements
    -   Added the ability to show hidden tags by toglging hidden tag section instead of the hidden tags button which has been removed.
    -   Edited hexagon button to be filled and have a larger plus icon to improve uniformity.
-   Bug Fixes
    -   Tag `#` section will no longer remain if there are no tags fitting the criteria.

## V0.8.6

### Date: 06/05/2019

### Changes:

-   Improvements
    -   Added the ability to automatically convert curly quotes (`U+2018`, `U+2019`, `U+201C`, `U+201D`) into normal quotes (`U+0008`, `U+0003`).
-   Bug Fixes
    -   Fixed an issue where tag diffs would appear like normal files.
    -   Fixed an issue that prevented users from moving the camera when tapping/clicking on a worksurface.

## V0.8.5

### Date: 06/04/2019

### Changes:

-   Bug Fixes
    -   Fixed an issue that caused diffs to not be draggable from the mini file in the upper right hand corner of the screen.
    -   Fixed some conflicts between the default panel opening logic and the new dragging logic on mobile.
    -   Fixed an issue that prevented users from dragging file IDs out from the file panel on mobile.

## V0.8.4

### Date: 06/04/2019

### Changes:

-   Improvements
    -   Made AUX Builder remove any context-related tags when cloning/duplicating a file.
        -   This prevents diff files from magically appearing in other contexts when dragging them.
        -   It is accomplished by deleting any tag that is hidden (starts with an underscore) or is related to a context made by an `aux.context` tag in another file.
    -   Added `diff.save()` and `diff.load()` AUX Script functions.
        -   `diff.save(diffToSave)`: Takes the given diff and returns JSON that can be stored in a tag.
        -   `diff.load(diffToLoad)`: Renamed from `diff.create()`, `diff.load()` is now able to take some JSON and returns a diff that can be applied to a file using `applyDiff()`.
    -   Numbers in tags can now start with a decimal instead of having to start with a digit.
        -   For example, `.0123` is now allowed and equals `0.0123`.
    -   Added the ability to customize user colors via the following tags:
        -   `aux.color`: Setting this tag on a user's file will cause that user to be the given color.
        -   `aux.scene.user.player.color`: Setting this tag on the globals file will cause all users in AUX Player to appear as the given color.
        -   `aux.scene.user.builder.color`: Setting this tag on the globals file will cause all users in AUX Builder to appear with the given color.
    -   Made AUX Player users default to a yellow color instead of blue.
    -   Renamed the `globals` file to `config`.
    -   Renamed the following tags/actions:
        -   `aux.context.surface.{x,y,z}` -> `aux.context.{x,y,z}`
        -   `aux.context.surface.rotation.{x,y,z}` -> `aux.context.rotation.{x,y,z}`
        -   `aux._creator` -> `aux.creator`
        -   `aux.builders` -> `aux.designers`
        -   `onSave()` -> `onSaveInput()`
        -   `onClose()` -> `onCloseInput()`
    -   Changed the `"Switch to Player"` button text to be `"Open Context in New Tab"`.
    -   Changed the title of AUX Builder to `"Channel Designer"`.
    -   Improved the file table to automatically focus the first input for newly added tags.
    -   Added an `onDiff()` event that is triggered on the file that a diff was applied to.
        -   The `that` parameter is an object with the following properties:
            -   `diffs`: The array of diffs that were applied to the file.
-   Bug Fixes
    -   Fixed the color picker input to not error when the edited tag doesn't have a value.
    -   Fixed the color picker basic input subtype to have the correct width so that the colors line up properly.
    -   Fixed an issue with showing an input box during the `onSaveInput()` or `onCloseInput()` callback from another input.
    -   Added in ability to drag file or diff out of file selection dropdown button.
    -   The sheet section will now hide itself when dragging a file from it and reopen itself when the drag is completed.
    -   Changed `Create Workspace` button tooltip to `Create Surface from Selection`.
    -   Removed the `Destroy File` and `Clear Diff` buttons from an empty diff sheet.
    -   Removed the `Destroy File` and replaced it with the `Clear Diff` button on a non-empty diff sheet.
    -   Fixed `player.tweenTo()` from affecting the inventory camera if the target file doesnt exist in it.

## V0.8.3

### Date: 06/03/2019

### Changes:

-   Improvements
    -   Replaced `aux.context.surface` with `aux.context.visualize`
        -   This allows specifying how a context should be visualized in AUX Builder.
        -   The previous option only allowed specifying whether a context is visualized, not how.
        -   There are currently 3 possible options:
            -   `false`: Means that the context will not be visible in AUX Builder. (default)
            -   `true`: Means that the context will be visible in AUX Builder but won't have a surface.
            -   `surface`: Means that the context will be visible with a surface in AUX Builder.

## V0.8.2

### Date: 05/31/2019

### Changes:

-   Improvements
    -   Added `onGridClick()`
        -   Triggered when the user clicks on an empty grid space in AUX Player.
        -   Runs on every simulaiton.
        -   The `that` parameter is an object with the following properties:
            -   `context`: The context that the click happened inside of. If the click occurred in the main viewport then this will equal `player.currentContext()`. If the click happened inside the inventory then it will equal `player.getInventoryContext()`.
            -   `position`: The grid position that was clicked. Contains `x` and `y` properties.
    -   Added the `aux.builders` tag which allows setting a whitelist for AUX Builder.
        -   `aux.whitelist` and `aux.blacklist` still exist and can be used to whitelist/blacklist users across both AUX Builder and AUX Player.
        -   If `aux.builders` is present then only users in the builder list can access AUX Builder.
        -   If `aux.builders` is not present then AUX Builder falls back to checking the whitelist and blacklist.
    -   Added support for `aux.movable=diff`.
        -   This mode acts like `clone` but the cloned file is a diff.
        -   You can control the tags that are applied from the diff by setting the `aux.movable.diffTags` tag.
    -   Added `player.isBuilder()` function for AUX Script.
        -   Determines if the current player is able to load AUX Builder without being denied. For all intents and purposes, this means that their name is in the `aux.builders` list or that there is no `aux.builders` list in the globals file.
    -   Added `player.showInputForTag(file, tag, options)` function for AUX Script.
        -   Shows an input dialog for the given file and tag using the given options.
        -   Options are not required, but when specified the following values can be used:
            -   `type`: The type of input dialog to show.
                -   Supported options are `text` and `color`.
                -   If not specified it will default to `text`.
            -   `subtype`: The specific version of the input type to use.
                -   Supported options are `basic`, `advanced`, and `swatch` for the `color` type.
                -   If not specified it will default to `basic`.
            -   `title`: The text that will be shown as the title of the input box.
            -   `foregroundColor`: The color of the text in the input box.
            -   `backgroundColor`: The color of the background of the input box.
            -   `placeholder`: The placeholder text to use for the input box value.
    -   Added autofill feature to the add tag input box for improved tag adding.
    -   Center camera button is only shown when at a specified distance from the world center.
    -   Placed camera type toggle back inside the menu for both AUX Builder and AUX Player.
    -   Changed hexagon image to include a plus sign to make is match with other 'add item' buttons.
    -   Added ability to remove files from a search, will convert any remaining files into a multiselected format.
    -   Removed bottom left diff brush from builder. Diffs need to be dragged from their file ID in the sheets menu now.
    -   Changed the default placholder in the search bar from `search`, `[empty]`, and `[diff-]` to just be `search / run`.
    -   Edited the `RemoveTags()` function to allow it to use Regular Expressions to search for the tag sections to remove.

## V0.8.1

### Date: 05/29/2019

### Changes:

-   Improvements

    -   Added in the `RemoveTags(files, tagSection)` function to remove any tag on the given files that fall into the specified tag section. So triggering a `RemoveTags(this, "position")` will remove all tags such as `position.x` and `position.random.words` on this file.
    -   Added the `aux.destroyable` tag that prevents files from being destroyed when set to `false`.
    -   Made the globals file not destroyable by default.
    -   Reimplemented ability to click File ID in the sheet to focus the camera on it.
    -   Added the `aux.editable` tag that can be used to prevent editing a file in the file sheet.
    -   Added events for `onKeyDown()` and `onKeyUp()`.
        -   These are triggered whenever a key is pressed or released.
        -   The `that` parameter is an object containing the following fields:
            -   `keys` The list of keys that were pressed/released at the same time.
        -   See https://developer.mozilla.org/en-US/docs/Web/API/KeyboardEvent/key/Key_Values for a list of possible key values.
    -   Added new formula functions:
        -   `getFilesInStack(file, context)` gets the list of files that are in the same position as the given file.
        -   `getNeighboringFiles(file, context, direction)` gets the list of files that are next to the given file in the given direction.
            -   Possible directions: `left`, `right`, `front`, `back`.
            -   If a direction is not specified, then the function returns an object containing every possible direction and the corresponding list of files.
        -   `player.importAUX(url)` loads an .aux file from the given URL and imports it into the current channel.
    -   Improved the `whisper()` function to support giving it an array of files to whisper to.
    -   Set an empty diff file as the selected file if no other files are selected, this will allow new files to be dragged out drom this diff's id as a new file.
        -   Selection count is set to 0 in this instance as not files are meant to be shown as selected.
    -   Added a "Create Worksurface" button to the file sheet.
        -   This will create a new worksurface and place all the selected files on it.
        -   The worksurface will use the given context name and can be locked from access in AUX Player.
        -   The new worksurface file will automatically be selected.
        -   The system will find an empty spot to place the new worksurface.
    -   Added camera center and camera type buttons to lower right corner of AUX Builder and AUX Player.
        -   Inventory in AUX Player also has a camera center button.
        -   Camera center will tween the camera back to looking at the world origin (0,0,0).
        -   Camera type will toggle between perspective and orthographic cameras. The toggle button that used to do this has been removed from the main menus.

-   Bug Fixes
    -   Fixed `tweenTo` function not working after changing the camera type.
    -   Fixed the file sheet to not have a double scroll bar when the tags list becomes longer than the max height of the sheet.
    -   Fixed an issue that would add a file to the "null" context when dragging it out by it's ID.

## V0.8.0

### Date: 05/25/2019

### Changes:

-   Improvements
    -   Replaced 2D slot-based inventory with a full 3D inventory context view on the lower portion of the screen.
        -   You can drag files seamlessly in and out of the inventory and current player context.
        -   Inventory has seperate camera control from the player context.
        -   Inventory is now unlimited in capacity as it is just another 3d context to place files in and take with you.
    -   Added a tag section check for multiple action tags, will now compress them into the `actions()` section.
    -   Add a docker-compose file for arm32 devices.
    -   Add the ability to execute a formula and get file events out of it.
    -   Add a play button to the search bar that executes the script.
-   Bug Fixes
    -   Fixed ability to click on files with `aux.shape` set to `sprite`.
    -   Hide the context menu on mobile when clicking the background with it open.
    -   Refactored progress bars to be more performant.
    -   Progress bars no longer interfere with input.
    -   Allow queries to return values that are not null or empty strings.
    -   Remove context menu on mobile when clicking on background.
    -   Make users that are in AUX Player appear blue.

## V0.7.8

### Date: 05/23/2019

### Changes:

-   Bug Fixes
    -   Made adding a tag put the new tag in the correct position in the sheet so it doesn't jump when you edit it.
    -   Fixed the ability to see other players.

## V0.7.7

### Date: 05/23/2019

### Changes:

-   Improvements
    -   The show hidden tag button and new tag button have swapped places.
    -   The sheets section will automatically appear when the search bar is changed.
    -   New create new file button art has been implemented.
    -   Several tags have changed:
        -   `aux.context.movable` -> `aux.context.surface.movable`
        -   `aux.context.x` -> `aux.context.surface.x`
        -   `aux.context.y` -> `aux.context.surface.y`
        -   `aux.context.z` -> `aux.context.surface.z`
        -   `aux.context.grid` -> `aux.context.surface.grid`
        -   `aux.context.scale` -> `aux.context.surface.scale`
        -   `aux.context.minimized` -> `aux.context.surface.minimized`
    -   Added `aux.context.surface` as a way to determine if a surface should show up in AUX Builder.
        -   Defaults to `false`.
    -   Changed how contexts are configured:
        -   You can now configure a context by setting `aux.context` to the context.
        -   Previously, this was done by creating a special tag `{context}.config`.
    -   Added `aux.context.locked` as a way to determine if a context should be able to be loaded in AUX Player.
        -   Defaults to `true` for contexts that do not have a file that sets `aux.context` for it.
        -   Defaults to `false` for contexts that have a file that sets `aux.context` for it and do not have a `aux.context.locked` tag.
    -   Changed how the globals file is created:
        -   It no longer has a label.
        -   It is now movable by default. (but you have to put it in a context first)
        -   It now defines the "global" context instead of a random context.
        -   It is not in the "global" context by default. (so there's just a surface with no files)
-   Bug Fixes
    -   The tags in sheets will now be sorted aplhabetically on show/hide tag sections.

## V0.7.6

### Date: 05/21/2019

### Changes:

-   Improvements
    -   Tag compression now happens when there are at least 2 similar starting sections.
    -   Tag sections now begin with or are replaced by `#`.
    -   Tag sections now truncate if they are over 16 characters.
    -   Tag sections now begin all turned on when opening the sheets.
    -   Tag sections now account for hidden tags and only show a tag section button if the amount of visible hidden tags is greater than 2.
    -   Made the channel ID parsing logic follow the same rules we use for the URLs.
    -   Added a toast message that will be shown whenever a file is deleted via the file table or the trash can.
-   Bug Fixes
    -   Fixed the `isBuilder` and `isPlayer` helper variables.

## V0.7.5

### Date: 05/21/2019

### Changes:

-   Improvements
    -   Tag compression to the table for tags with 3 or more similar starting sections(The series of characters before the first period in the tag).
    -   Made switching contexts in AUX Player via `player.goToContext()` fast by not triggering a page reload.
    -   Forced each channel in AUX Player to display the same context as the primary context.
    -   Added in ability to drag a block out of the sheet's ID value.
    -   Added the `diff.create(file, ...tags)` function.
        -   This creates a diff that takes the specified tags from the given file.
        -   Tags can be strings or regex.
        -   The result can be used in `applyDiff()` or in `create()`.
        -   Example:
            -   `diff.create(this, /aux\..+/, 'fun')`
            -   Creates a new diff that copies all the `aux.*` and `fun` tags.
    -   Added the `player.currentContext()` function.
        -   This returns the context that is currently loaded into AUX Player.
    -   Added the `onPlayerContextEnter()` event.
        -   This is triggered whenever AUX Player loads or changes a context.
        -   The `that` variable is an object containing the following properties:
            -   `context` - the context that was loaded.
    -   Added convenience functions for accessing the first and last elements on an array.
        -   `array.first()` will get the first element.
        -   `array.last()` will get the last element.
-   Changes
    -   Changed the @ and # formula expressions to always return a list of values.
        -   The values will always be sorted by the ID of the file that it came from.
            -   For @ expressions this means that the files will be sorted by ID.
            -   For # expressions this means that the values will be sorted by which file they came from.
        -   Because of this change, users should now use the `.first()` function to get the first file returned from a query.
-   Bug Fixes
    -   Fixed the wording when adding and removing channels.

## V0.7.4

### Date: 05/20/2019

### Changes:

-   Improvements
    -   Added the `NODE_PORT` environment variable to determine which port to use for HTTP in production.
-   Bug Fixes
    -   Fixed SocketManager to build the connection url correctly.

## V0.7.3

### Date: 05/20/2019

### Changes:

-   Bug Fixes
    -   Updated sharp to v0.22.1

## V0.7.2

### Date: 05/20/2019

### Changes:

-   Bug Fixes
    -   Fixed an issue where the server would return the wrong HTML page for AUX Player.

## V0.7.1

### Date: 05/20/2019

### Changes:

-   Bug Fixes
    -   Fixed an issue with running AUX on a .local domain that required HTTPs.

## V0.7.0

### Date: 05/20/2019

### Changes:

-   Improvements
    -   Search bar will now always remain across the top of builder.
    -   Made the `aux.context.grid` tag not use objects for hex heights.
    -   Made `auxplayer.com/channel` load AUX Builder and `auxplayer.com/channel/context` load AUX Player.
    -   Added `onConnected()` and `onDisconnected()` events to notify scripts when the user becomes connected for disconnected from the server.
    -   Added `player.isConnected()` to help formulas easily determine if the player is currently connected.
        -   Works by checking the `aux.connected` tag on the user's file.
-   Bug Fixes
    -   Allow for the expansion and shrinking of hexes after they have been raised or lowered.
    -   Clicking on the diff bursh in builder will now make the sheets appear correctly.
    -   Selecting the file ID in builder will now no longer change the zoom that sent the camera too far away.
    -   Upon shrinking the hex grid, hexes will now remain if a file is on top of it.
    -   Clicking on a non centeral hex did not show correct raise and lower options, now it does.
    -   Fixed an issue that would cause a formula to error if evaluating an array which referenced a non-existant tag.
        -   In the test scenario, this made it appear as if some blocks were able to be moved through and other blocks were not.
        -   In reality, the filter was breaking before it was able to evaluate the correct block.
        -   This is why re-creating a file sometimes worked - because the new file might have a lower file ID which would cause it to be evaluated before the broken file was checked.
    -   Fixed an issue that would cause the formula recursion counter to trigger in non-recursive scenarios.

## V0.6.5

### Date: 05/10/2019

-   Improvements
    -   Added `aux.iframe` tag that allows you to embed HTML pages inside an AUX.
        -   Related iframe tags:
            -   `aux.iframe`: URL of the page to embed
            -   `aux.iframe.x`: X local position
            -   `aux.iframe.y`: Y local position
            -   `aux.iframe.z`: Z local position
            -   `aux.iframe.size.x`: Width of the iframe plane geometry
            -   `aux.iframe.size.y`: Height of the iframe plane geometry
            -   `aux.iframe.rotation.x`: X local rotation
            -   `aux.iframe.rotation.y`: Y local rotation
            -   `aux.iframe.rotation.z`: Z local rotation
            -   `aux.iframe.element.width`: The pixel width of the iframe DOM element
            -   `aux.iframe.scale`: The uniform scale of the iframe plane geometry

## V0.6.4

### Date: 05/09/2019

### Changes:

-   Changes
    -   Made cloned files **not** use the creation hierarchy so that deleting the original file causes all child files to be deleted.
-   Bug Fixes
    -   Fixed the "Destroy file" button in the file sheet to allow destroying files while searching.

## V0.6.3

### Date: 05/09/2019

### Changes:

-   Improvements
    -   Made cloned files use the creation hierarchy so that deleting the original file causes all child files to be deleted.
-   Bug Fixes
    -   Fixed an issue that caused clonable files to not be cloned in AUX Player.

## V0.6.2

### Date: 05/09/2019

### Changes:

-   Improvements
    -   Allow users to determine which side of the file they have clicked on by using `that.face` variable on an `onClick` tag.
    -   Removed `aux.pickupable` and replaced it with special values for `aux.movable`.
        -   Setting `aux.movable` to `true` means it can be moved anywhere.
        -   Setting `aux.movable` to `false` means it cannot be moved.
        -   Setting `aux.movable` to `clone` means that dragging it will create a clone that can be placed anywhere.
        -   Setting `aux.movable` to `pickup` means it can be moved into any other context but not moved within the context it is currently in (only applies to AUX Player).
        -   Setting `aux.movable` to `drag` means it can be moved anywhere within the context it is currently in but not moved to another context. (only applies to AUX Player).
    -   Added the ability to destroy files from the file sheet.
    -   Added the ability to display a QR Code from formula actions.
        -   Use `showQRCode(data)` and `hideQRCode()` from formula actions.
    -   Added the ability to create a new empty file from the file sheet.
        -   Doing so will automatically select the new file and kick the user into multi-select mode.
    -   Added the ability to whitelist or blacklist users by using `aux.whitelist` and `aux.blacklist`.
        -   For example, setting `aux.whitelist` to `Kal` will ensure that only users named `Kal` can access the session.
        -   Similarly, setting `aux.blacklist` to `Kal` will ensure that users named `Kal` cannot access the session.
        -   In the case of a name being listed in both, the whitelist wins.
-   Bug Fixes
    -   Fixed an issue where long tapping on a file would register as a click on mobile.
    -   Dragging a minimized workspace will no longer change its z value for depth, only its x and y.

## V0.6.1

### Date: 05/07/2019

### Changes:

-   Bug Fixes
    -   Fixed the Copy/Paste shortcuts to make `Cmd+C` and `Cmd+V` work on Mac.

## V0.6.0

### Date: 05/07/2019

### Changes:

-   Improvements

    -   Added an `aux.progressBar` tag that generates a progressbar above the file, this tag can be set to any value form 0 to 1.
        -   This new tag also has additionally: `aux.progressBar.color` and `aux.progressBar.backgroundColor` to color the progressbar's components.
        -   This tag also has: `aux.progressBar.anchor` to set the facing direction of the progress bar relative to the file.
    -   Added `aux.pickupable` to control whether files can be placed into the inventory in the player or not, will be true (able to be put in inventory) by default.
        -   If `aux.pickupable` is true but `aux.movable` is false, the file can still be dragged into the inventory without moving the file position. It can also be dragged out of the inventory by setting the file position only until is is placed, then not allowing position changes again as `aux.movable` is still false.
    -   Added the ability to load additional channels into an AUX Player channel.
        -   Channels can be loaded from any reachable instance of AUX Server. (auxplayer.com, a boobox, etc.)
        -   To add a channel to your AUX Player, simply open the hamburger menu and click "Add Channel".
            -   Enter in the ID of the channel you want to load.
            -   There are several options:
                -   A URL (`https://auxplayer.com/channel/context`)
                -   A remote context ID (`auxplayer.com/channel/context`)
                -   A local context ID (`channel/context`)
                -   A local channel ID (`channel`)
        -   To remove a channel, open the hamburger menu and click on the one you want to remove.
        -   Channels can also be loaded by putting them in the query string of the URL.
            -   This is done by adding a parameter named `channels` set to the ID of the channel that you want to load.
            -   For example, `channels=abc/test` will load the `abc/test` channel.
            -   As a result, the URL ends up looking something like this `https://auxplayer.com/channel/context?channels=abc/test&channels=other/channel`.
            -   Note that you can only add channels this way. You must go to the hamburger menu to remove a channel.
                -   Sharing URLs will cause all the channels you have loaded to show up for someone else but it won't remove any channels they already have loaded.
        -   Added several new formula functions:
            -   `superShout(event, arg)` performs a shout that goes to every loaded channel. This is the only way for channels to communicate with each other.
            -   `player.loadChannel(id)` loads the channel with the given ID.
            -   `player.unloadChannel(id)` unloads the channel with the given ID.
        -   Additionally, the following events are always sent to every channel:
            -   `onQRCodeScannerOpened()`
            -   `onQRCodeScannerClosed()`
            -   `onQRCodeScanned()`
            -   `onTapCode()`
        -   How it works
            -   Channels are loaded by creating files in the user's "simulation context".
                -   You can get the user's simulation context by using `player.getFile().aux._userSimulationsContext`.
            -   AUX Player looks for these files and checks if they have a `aux.channel` tag.
                -   For files that do, then the `aux.channel` tag value is used as a channel ID and then AUX Player loads it for each file.
                -   Files that don't are ignored.
            -   Note that because we have multiple channels loaded there are multiple user files and global files.
                -   This is fine because channels cannot lookup files that other channels have.
                -   Because of this, a user also has multiple simulation contexts.
                -   This works out though, because we merge all the simulation contexts and remove duplicate channels.
                -   When `player.unloadChannel(id)` is called, we only remove simulation files that are in the channel that the script is running in.
                -   As a result, if another channel has called `player.loadChannel(id)` with the same ID the channel will remain loaded because at least one channel has requested that it be loaded.
    -   Added in a tween for the zoom that fires once a file has been focused on, it will tween to file position then zoom to the set zoom value.
    -   Added `whisper(file, event, argument)` formula function that sends shouts to a single file.
    -   Added a `aux.version` tag to the globals file which will be used to help determine when breaking changes in the AUX file format occur.
    -   Added the ability to copy and paste file selections in AUX Builder.
        -   Pressing `Ctrl+C` or `Cmd+C` will cause the currently selected files to be copied to the user's clipboard.
        -   Pressing `Ctrl+V` or `Cmd+V` will cause the currently selected files to be pasted into the world where the user's cursor is.
        -   Does not interfere with normal copy/paste operations like copying/pasting in input boxes.
        -   If a worksurface is included in the user's selection the new worksurface will be duplicated from it.
            -   This allows you to do things like copy the context color.
            -   Any files that are being copied from the old worksurface to the new one will also maintain their positions.
    -   Added the ability to copy worksurfaces AUX Builder using the new `"Copy"` option in the context menu.
        -   Using the `Ctrl+V` keybinding after copying the worksurface will paste a duplicate worksurface with duplicates of all the files that were on the surface.
    -   Added the ability to drag `.aux` files into AUX Builder.
        -   This will upload them just like the upload option in the hamburger menu.
    -   Added `player.hasFileInInventory(file)` formula function that determines if the given file or list of files are in the current player's inventory.
        -   As a part of this change, it is now possible to use the other user-related functions in formulas.
    -   Moved the `handlePointerEnter` and `handlePointerExit` function logic to only work in `PlayerInteractionManager`.
    -   Added the `handlePointerDown` to `PlayerInteractionManager` so down events in general can be collected on the player.
    -   Clicking on the `Raise` and `Lower` options on the workspace dropdown will now effect the entrire workspace if it has been expanded.

## V0.5.4

### Date: 04/29/2019

### Changes:

-   Improvements
    -   Changed AUX Player's default background color to match the dark background color that AUX Builder uses.
    -   Changed the globals file to look like a normal file when created and be labeled as "Global".
    -   Updated all the formula functions to use the new naming scheme.
    -   Added the ability to drag worksurfaces when they are minimized.
        -   Setting `aux.context.movable` to `false` will prevent this behavior.
    -   Selecting an item in the inventory no longer shows a selection indicator.
-   Bug Fixes
    -   The inventory placeholders should now always appear square.
    -   Dragging an item out of the inventory will now always remove the image of that item in the inventory.

## V0.5.3

### Date: 04/26/2019

### Changes:

-   Bug Fixes
    -   Fixed an issue that would cause data loss on the server.
        -   The issue was caused by not cleaning up some resources completely.
        -   Because some services were left running, they would allow a session to run indefinitely while the server was running but were not saving any new data to the database.
        -   As a result, any changes that happened after the "cleanup" would be lost after a server restart.

## V0.5.2

### Date: 04/26/2019

### Changes:

-   Improvements
    -   Set builder's default background color to dark gray. Player remains the light blue.
    -   Changed the `onDragAny/onDropAny` actions to be `onAnyDrag/onAnyDrop`.
    -   `formula-lib.ts` has changed `isPlayerInContext` export to `player.isInContext`.
    -   `formula-lib.ts` has changed `makeDiff` export to `diff`.
    -   Made the mini file dots much smaller.
    -   Added the ability to show and hide a QR Code Scanner using the `openQRCodeScanner()` and `closeQRCodeScanner()` functions.
        -   Upon scanning a QR Code the `onQRCodeScanned()` event is triggered with the `that` variable bound to the scanned QR code.
        -   The `onQRCodeScannerOpened()` event is triggered whenever the QR Code Scanner is opened.
        -   The `onQRCodeScannerClosed()` event is triggered whenever the QR Code Scanner is closed.
    -   Moved the file sheet to the right side of the screen.
-   Bug Fixes
    -   Fixed an issue with trying to load a WebP version of the "add tag" icon in Safari.
        -   Safari doesn't support WebP - so we instead have to load it as a PNG.
    -   Fixed the proxy to return the original content type of images to Safari.
        -   Because Safari doesn't support WebP we can't automatically optimize the images.

## V0.5.1

### Date: 04/25/2019

### Changes:

-   Improvements
    -   Automatically log in the user as a guest if they attempt to got to as context without being logged in.
-   Bug Fixes
    -   Stopped a new Guest's username from saying `guest_###` upon logging into a new guest account for the first time.
    -   Fixed highlighting issues when dragging files around.
    -   Totally removed the AUX Player toolbar so that it doesn't get in the way of input events. (Was previously just transparent)
    -   Fixed an issue with files not responding to height changes on a hex when the config file wasn't in the same context.

## V0.5.0

### Date: 04/25/2019

### Changes:

-   Improvements
    -   Restricted onCombine feature to only fire in aux-player and restrict it from happening on aux-builder.
    -   Removed the `clone()` function.
    -   Improved the `create()` function to be able to accept lists of diffs/files.
        -   This allows you to quickly create every combination of a set of diffs.
        -   For example, `create(this, [ { hello: true }, { hello: false } ])` will create two files. One with `#hello: true` and one with `#hello: false`.
        -   More complicated scenarios can be created as well:
            -   `create(this, [ { row: 1 }, { row: 2 } ], [ { column: 1 }, { column: 2 } ])` will create four files for every possible combination between `row: 1|2` and `column: 1|2`.
            -   `create(this, { 'aux.color': 'red' }, [ makeDiff.addToContext('context_1'), makeDiff.addToContext('context_2') ])` will create two files that are both red but are on different contexts.
            -   `create(this, @aux.color('red'), { 'aux.color': 'green' })` will find every file that is red, duplicate them, and set the new files' colors to green.
    -   Improved how we position files to prevent two files from appearing at the same index.
        -   Creating new files at the same position will now automatically stack them.
        -   Stacking is determined first by the index and second by the file ID.
    -   Added a zoom property to the `tweenPlayerTo` function to set a consistent zoom on file focus.
    -   Moved the worksurface context menu options to files mode.
    -   Moved the channel name to the hamburger menu and added the QR Code to the menu as well.
    -   Worksurface improvements
        -   Removed the header in AUX Player so that only the hamburger menu is shown.
        -   Removed the option to enter into worksurfaces mode.
            -   If users are already in worksurfaces mode then they can still exit.
        -   Removed the ability to snap or drag worksurfaces.
        -   Removed the ability to change the worksurface color.
    -   Removed the change background color context menu.
    -   Made the globals file generate as a worksurface.
    -   File Sheet/Search improvements
        -   Removed the edit icon and replaced it with a search icon at the top right of the top bar.
        -   Added the ability to save a `.aux` file from the current selection/search.
        -   Moved the "+tag" button to the left side of the panel and added an icon for it.
        -   Added another "Add Tag" button to the bottom of the tags list.
        -   Added the ability to show the list of selected file IDs in the search bar.
-   Bug Fixes
    -   Stopped sheet closing bug from taking multiple clicks to reopen.

## V0.4.15

### Date: 04/22/2019

### Changes:

-   Improvements

    -   Added a basic proxy to the server so that external web requests can be cached for offline use.
        -   Only works when the app is served over HTTPS.
        -   Uses service workers to redirect external requests to the server which can then download and cache the resources.
            -   Shouldn't be a security/privacy issue because all cookies and headers are stripped from the client requests.
            -   As a result this prevents users from adding resources which require the use of cookies for authorization.
            -   A nice side-effect is that it also helps prevent advertisers/publishers from tracking users that are using AUX. (Cookie tracking and Browser Fingerprinting are prevented)
        -   Currently, only the following image types are cached:
            -   `PNG`
            -   `JPG`
            -   `GIF`
            -   `WEBP`
            -   `BMP`
            -   `TIFF`
            -   `ICO`
        -   Upon caching an image, we also optimize it to WEBP format to reduce file size while preserving quality.
    -   Added `onPointerEnter()` and `onPointerExit()` events that are triggered on files that the user's cursor hovers.
    -   Added a pre-commit task to automatically format files.
    -   Formatted all of the source files. (TS, JS, Vue, JSON, HTML, CSS)
    -   Added an option to the dropdown in aux-builder to jump to aux-player for the current context
    -   `formula-lib.ts` has added a `isPlayerInContext` function to determine if path is in the expected context in aux-player.
    -   `formula-lib.ts` has changed `tweenTo` function to `tweenPlayerTo` for better clarity on the function's use.

## V0.4.14

### Date: 04/19/2019

### Changes:

-   Improvements
    -   Users that join as a guest will now have a cleaner visible name of `Guest`.
    -   Removed the builder checkbox on the new workspace popup to make the feature cleaner.
    -   Added the ability to zoom to a file by tapping/clicking its ID in the file sheet.
    -   Added a couple script functions:
        -   `tweenTo(file or id)` causes the current user's camera to tween to the given file. (just like how the sheet does it)
        -   `toast(message)` causes a toast message to pop up with the given message. It will automatically go away after some time.

## V0.4.13

### Date: 04/18/2019

### Changes:

-   Improvements
    -   Can load external images by setting `aux.image` to an image url.
        -   **NOTE:** The remote server must be CORS enabled in order to allow retrieval of the image.
    -   Added `sprite` as an option for `aux.shape`.
        -   This is a camera facing quad that is great for displaying transparent images.
    -   Added several events:
        -   `onCreate()` is called on the file that was created after being created.
        -   `onDestroy()` is called on the file just before it is destroyed.
        -   `onDropInContext()` is called on all the files that a user just dragged onto a context. (`that` is the context name)
        -   `onDragOutOfContext()` is called on all the files that a user just dragged out of a context. (`that` is the context name)
        -   `onDropAnyInContext()` is called on all files when any file is dragged onto a context. (`that` is an object that contains the `context` and `files`)
        -   `onDragAnyOutOfContext()` is called on all files when any file is dragged out of a context. (`that` is an object that contains the `context` and `files`)
        -   `onDropInInventory()` is called on the file that a user just dragged into their inventory.
        -   `onDragOutOfInventory()` is called on the file that a user just dragged out of their inventory.
        -   `onDropAnyInInventory()` is called on all files when any file is dragged into the user's inventory. (`that` is the list of files)
        -   `onDragAnyOutOfInventory()` is called on all files when any file is dragged out of the user's inventory. (`that` is the list of files)
        -   `onTapCode()` is called on every file whenever a 4 digit tap code has been entered. (`that` is the code)
            -   It is recommended to use an `if` statement to filter the tap code.
            -   This way you won't get events for tap code `1111` all the time due to the user tapping the screen.
        -   All of the drag/drop events are triggered once the user is done dragging. (not during their drag)
    -   Added checkboxes the new workspace modal to allow users to set whether it should show up in builder, player, or both.

## V0.4.12

### Date: 04/17/2019

### Changes:

-   **Breaking Changes**
    -   Changed worksurfaces and player config files to use `{context}.config` instead of `aux.builder.context` and `aux.player.context`.
        -   This also allows people to specify formulas on a per-context basis.
        -   We call these new tags "config tags".
        -   For example, you can show the `hello` context in both AUX Builder and AUX Player by setting the `hello.config` tag to `true`.
        -   Because of this change, existing worksurfaces no longer work. To regain your worksurfaces, do a search for `@aux.builder.context` and then create a config tag for the worksurfaces that are found.
    -   Changed worksurface config values to use `aux.context.{value}` instead of `aux.builder.context.{value}`.
        -   Removing `builder` from the name makes it easier to understand that the tags are describing the contexts that the file is configuring.
    -   Renamed `aux._parent` to `aux._creator`.
    -   Moved functions that create file diffs to their own namespace.
        -   `xyzDiff()` is now `makeDiff.xyz()`
        -   so `addToContextDiff()` is now `makeDiff.addToContext()`
-   Bug Fixes
    -   Fixed an issue that would prevent some files from showing up in Aux Builder due to being created with incorrect data.
    -   Fixed the ability to shrink worksurfaces.
-   Improvements
    -   Added the ability to pass arguments in `shout()`.
        -   For example, you can pass the number 11 to everything that has a `handleMessage()` tag using `shout("handleMessage", 11)`.
    -   Added `isBuilder` and `isPlayer` variables to formulas.
        -   This allows formulas to tell whether they are being run in AUX Builder or AUX Player.
        -   Using these variables in combination with config tags allows specifying whether a context should show up in AUX Builder or AUX Player.
        -   For example, the `hello` context will only show up in AUX Builder when the `hello.config` tag is set to `=isBuilder`.
    -   Added the ability to pass an array of files to `clone()` and `destroy()`.
    -   Changed the generated context ID format from `aux._context_{uuid}` to `context_{short-uuid}`.
    -   Added `aux.mergeable` so control whether diffs can be merged into other files.
    -   Added `md-dialog-prompt` to `GameView` to allow users to set custom contexts for new workspaces.
    -   Removed the `_destroyed` tag. Setting it now does nothing.
    -   Aux Player now uses `aux.context.color` value as the scene's background color.
        -   If `aux.context.color` has no value or is undefined, then it will fall back to `aux.scene.color`.
    -   Made diff toolbar in AUX Builder transparent and Inventory toolbar in AUX Player mostly transparent (slots are still lightly visible.)
    -   Added a trash can that shows up when dragging a file.
        -   Dragging files onto this trash can causes the file to be deleted.
        -   Dragging a diff onto the trash can causes the diff to be cleared.
    -   Added support for `aux.label.anchor` to allow positioning of the label.
        -   Supported values are:
            -   top (default)
            -   left
            -   right
            -   front
            -   back
            -   floating (word bubble)

## V0.4.11

### Date: 04/12/2019

### Changes:

-   Improvements
    -   Updated mesh materials and scene lighting to provide a cleaner look and more accurate color representation.
    -   Dragging files off of worksurfaces no longer deletes them but simply removes them from the context.
    -   Functions:
        -   The `clone()` and `copy()` functions have been changed to accept the first parameter as the creator. This means instead of `clone(this)` you would do `clone(null, this)`. Because of this change, `cloneFrom()` and `copyFrom()` are redundant and have been removed.
        -   The `clone()` and `copy()` functions now return the file that was created.
        -   New Functions:
            -   `addToContextDiff(context, x (optional), y (optional), index (optional))` returns an object that can be used with `create()`, `clone()`, or `applyDiff()` to create or add a file to the given context.
            -   `removeFromContextDiff(context)` returns an object that can be used with `create()`, `clone()`, or `applyDiff()` to remove a file from the given context.
            -   `addToContext(file, context)` adds the given file to the given context.
            -   `removeFromContext(file, context)` removes the given file from the given context.
            -   `setPositionDiff(context, x (optional), y (optional), index (optional))` returns a diff that sets the position of a file in the given context.
            -   `addToMenuDiff()` returns a diff that adds a file to the user's menu.
            -   `removeFromMenuDiff()` returns a diff that removes a file from the user's menu.
        -   Other changes
            -   `create()`, `clone()`, and `createMenuItem()` all support using files as diffs.

## V0.4.10

### Date: 04/11/2019

### Changes:

-   Bug Fixes
    -   Fixed an issue that prevented shouts from adding menu items to the user's menu.
    -   Fixed an issue that caused all users to have hexes.

## V0.4.9

### Date: 04/11/2019

### Changes:

-   Bug Fixes
    -   Fixed a build error.
-   Other improvements
    -   Fudging orthographic camera user context position based on its zoom level. This is not a perfect implementation but does provide a better sense of “where” ortho are when using zoom.

## V0.4.8

### Date: 04/11/2019

### Changes:

-   Bug Fixes
    -   Fixed some broken tests.

## V0.4.7

### Date: 04/11/2019

### Changes:

-   Bug fixes
    -   Typing `=` into a cell should no longer cause issues.
-   Improvements
    -   Menus
        -   Files can now be added to the user's menu.
        -   The items will only show up in AUX Player.
        -   Several functions have been added to help with adding and creating menu items:
            -   `createMenuItem(category, label, actionScript, data (optional))` will create a new file and add it to the current user's menu.
            -   `destroyMenuItem(category)` will destroy any files in the current user's menu with the given category.
            -   `destroyAllMenuItems()` will destroy all files in the current user's menu.
            -   `addToMenu(file)` will add the given file to the current user's menu.
            -   `removeFromMenu(file)` will remove the given file from the current user's menu.
        -   In addition, the following tags control various properties on menu items.
            -   `aux.label` controls the text on the menu item.
            -   `aux.label.color` controls the text color of the menu item.
            -   `aux.color` controls the background color of the menu item.
            -   `onClick()` is called when the menu item is clicked.
            -   `aux.input` turns the menu item into an input that allows modification of the given tag name.
                -   Clicking on the menu item will show a dialog with an input box.
            -   `aux.input.target` indicates the file that the input tag should be set on.
                -   for example, setting `aux.input.target` to `=@name("joe")` will cause the input to change the tag on the file that has the `name` tag set to `joe`.
            -   `aux.input.placeholder` sets the placeholder text to use for the input box.
            -   `onSave()` is called after the user chooses to save their changes.
            -   `onClose()` is called after the dialog has been closed, regardless of whether the changes were saved or not.

## V0.4.6

### Date: 04/11/2019

### Changes:

-   Improvements

    -   Camera is now orthographic by default for both AUX Builder and AUX Player.
        -   There is a toggle button in the menu for builder and player that lets you toggle a perspective camera on/off.

## V0.4.5

### Date: 04/10/2019

### Changes:

-   Bug Fixes
    -   Fixed scrolling in the file panel.

## V0.4.4

### Date: 04/10/2019

### Changes:

-   Improvements:
    -   Diffballs
        -   The recent files list is now a "brush" that takes properties from the last file or tag that was modified.
        -   This means that you can now drag out a file on top of another file to paint the brush's tags onto another file.
        -   The effect is that you can copy and paste tags onto other files.
    -   File Selection
        -   The file panel now only shows the number of selected files when in multi-select mode.
        -   When in single select mode the "Unselect All" button is now a "Multi Select" button to transition to multi select mode.
        -   Hiding or showing the file panel no longer changes the file selection mode.
        -   Selecting the file brush at the bottom of the screen now opens the file panel to show the tags on the brush.
        -   When the brush is selected, the "Muti Select" button becomes a "Clear Diff" button which resets the brush to an empty file.

## V0.4.3

### Date: 04/09/2019

### Changes:

-   Improvements:

    -   Loading screen will show error if one occurs during load.
    -   Can close loading screen if error occurs by pressing the `DISMISS` button.

## V0.4.2

### Date: 04/09/2019

### Changes:

-   Added loading screen to Aux Builder and Aux Player.

## V0.4.1

### Date: 4/05/2019

### Changes:

-   Improvements
    -   File Selection
        -   There are now two file selection modes:
        -   Single select
            -   Users in single select mode are able to click files to automatically show the sheet for the selected file.
            -   Clicking in empty space will clear the selection.
            -   Holding control and selecting another file will add the clicked file to the user's selection and switch to multi-select mode.
            -   Closing the sheet or clicking "Unselect All" will cause the user's selection to be cleared.
        -   Multi select
            -   Works like the old way.
            -   Opening the sheet causes multi-select mode to be enabled.
            -   Alternatively, selecting a file while holding the control key will also cause multi-select mode to be enabled.
            -   While in multi select mode the sheet can be closed just like normal.
            -   Clicking "Unselect All" will cause the selection to be cleared and will switch back to single select mode.
    -   File Sheet
        -   Search
            -   The file sheet now includes a search icon that can be used to show a search bar.
            -   The search bar allows the user to type in formulas and see the results in realtime.
            -   Any files returned from the search are editable in the table.
            -   Other results (like numbers) are shown in a list.
            -   Using the `Ctrl+F` (`Cmd` is difficult to intercept) keyboard shortcut will open the sheet and automatically focus the search bar.
            -   Pressing `Enter` or the green checkmark next to the search bar will finish the search and automatically select any files returned from the search.

## V0.4.0

### Date: 4/04/2019

### Changes:

-   Bug Fixes:
    -   Fixed an issue with having multiple tabs open that caused the tabs to send events as each other.
        -   This was previously fixed but was re-broken as part of a bit of rework around storing atoms.
        -   The issue is that storage is shared between tabs so we need to make sure we're storing the data separately per tab.
        -   So the signatures were valid because they were sharing the same keys.
        -   Maybe something like a copy-on-write mechanism or splitting trees based on the site IDs could fix this in a way that preserves offline capabilities.
        -   Upon reload we would check local storage for currently used site IDs and pick one of the local site IDs that is not in use.
    -   Fixed an issue with scaling and user positions. The user positions were not being scaled to match the context that they were in.
    -   Made the server clear and re-create trees that get corrupted after a reload.
        -   This is a dangerous operation, we'll need to spend some dev time coming up with an acceptible solution to corrupted trees so that data doesn't get lost.
        -   Basically the issue is that we currently don't have a way to communicate these issues to users and make informed decisions on it.
        -   Also because of the issue with multiple tabs, we're always trying to load the tree from the server so we can't have the client send its state to recover.
        -   So, in the meantime, this is potentially an acceptible tradeoff to prevent people from getting locked out of simulations.
-   Other improvements

    -   Redirects
        -   Added the ability to redirect to `https://auxplayer.com` when accessing a context in a simulation.
        -   Added the ability to redirect to `https://auxbuilder.com` when accessing a simulation without a context.
    -   Dynamic client configuration
        -   The client now requests a configuration from the server on startup.
        -   This lets us handle some configuration tasks for the client at runtime from the server.
        -   Will be useful for managing URLs and other functionality for deployments to Raspberry PIs.
    -   Multi-line Editor
        -   Added the ability to show a multi-line text editor for tag values.
        -   This makes editing things like actions and formulas much easier.
    -   File Sheet Axis
        -   Improved the File Sheet to use CSS Grids instead of table elements.
        -   This gives us the capability to dynamically switch between row and column modes.
        -   Also gives us more control over sizing of elements and responsiveness.
    -   Inventory bar adjusts to mobile screen resolutions.
    -   Users are now represented as a semi-transparent square cone mesh.
    -   Scripting Improvements
        -   Added the ability to set tag values on files that are returned from `@` queries.
            -   For example, `@name('bob').name = 'joe'` changes the name of `bob` to `joe`.
            -   Caveats:
                -   Setting individual array values is not supported.
                -   So doing `this.colors[1] = 'blue'` would not change the second element of the `colors` tag to `blue`.
        -   Added the `aux._parent` tag that contains the ID of the file that a file is childed to.
        -   When `destroy(file)` is called all files that have `aux._parent` matching `file.id` will also be destroyed. This happens recursively.
        -   Added a new function `cloneFrom(file, ...newData)`.
            -   Similar to `clone(file, ...newData)` but sets `aux._parent` on the new file to `file.id`.
            -   The new file will have tags copied from `file` and the given list of objects.
        -   Added a new function `createFrom(file, data)`.
            -   Similar to `create(data)` but sets `aux._parent` on the new file to `file.id`.
            -   The new file will have tags from the given `data` parameter.

## V0.3.26

### Date: 4/01/2019

### Changes:

-   Bug Fixes
    -   Fixed worksurfaces to update when their `aux.builder.context` tag is updated.
-   Other improvements
    -   Improved the server to cleanup trees from memory that aren't in active memory.

## V0.3.25

### Date: 4/01/2019

### Changes:

-   Bug Fixes
    -   Fixed HTML Element targets not being captured as intended when using touch.
        -   This fixes inventory dragging for mobile.
    -   Fixed the ability to use indexer expressions in filters after @ or # queries.
        -   `=@nums()[0]` gets the first file with the `nums` tag on it.
    -   Fixed the ability to call functions in filters after @ or # queries.
        -   `=#nums().map(num => num + 10)` now works and produces a list of numbers where each number has 10 added to it.
    -   Fixed the ability to upload AUX files.
    -   Improved garbage collection so that it avoids expensive operations when there is nothing to remove.
    -   Fixed offline mode to work offline(!).
-   Other improvements
    -   Formulas now support using dots after @ or # queries. For example `=@name('bob').name` now works.
    -   Debug Page
    -   The debug page for AUX Builder has been moved to be after the simulation ID. So to access the debug page for `test` you would go to `https://auxbuilder.com/test/aux-debug`.
    -   The debug page now has a search bar that allows entering a formula to search through the file state.
    -   Added the ability for the debug page to search through destroyed files.
    -   Atom signatures are now only checked when adding individual atoms. This greatly improves loading performance.
    -   Refactored some of the logic around propagating file updates so that they can be more performant in the future.
    -   Destroying files by dragging them off of a worksurface or using the `destroy()` function in an action now uses the causal tree instead of setting the `_destroyed` tag to `true`. (Allows better garbage collection in the future)
    -   Improved first load performance by reducing the amount of work the browser needs to do to store a tree in IndexedDB.
    -   Improved performance for inserting atoms into the weave.

## V0.3.24

### Date: 3/28/2019

### Changes:

-   Features:
    -   Can drag files to and from user's inventory in AUX Player.
    -   Added support for cryptograhpically signing and verifiying events.
    -   Renamed `scale.x`, `scale.y`, and `scale.z` to `aux.scale.x`, `aux.scale.y`, and `aux.scale.z`.
    -   Added the ability to use `aux.scale` to uniformly scale the file.
-   Bug Fixes
    -   Use context.z position has an offset from the calculated display z position in Aux Builder.
        -   Making context.z act as an offset allows context.z value of 0 to place the file on the “ground” regardless of tile height in Aux Builder and always place the file on the ground in Aux Builder.
        -   No more file clipping issues due to grid planes being at different heights between Aux Builder and Aux Player.
    -   Don't clear out tags that end with `.x`, `.y`, or `.z` when dragging new files from the recent files list.
    -   Fixed an issue with trees that could cause sibling atoms to be ignored or ordered improperly.
-   Other Improvements
    -   Builder context file now defaults to flat, clear, and not movable.

## V0.3.23

### Date: 3/26/2019

### Changes:

-   Features
    -   Can drag and combine files in AUX Player.
-   Buf Fixes

    -   Can snap hexes together again as long as there is no file on it (currently this includes the builder context file as well).
    -   Fixed an issue that allowed files representing worksurfaces to be dragged even if `aux.movable` was set to `false`.
    -   Fixed an issue that allowed files to be stacked on top of invisible files that were representing users.

## V0.3.22

### Date: 3/26/2019

### Changes:

-   Bug Fixes
    -   Fixed an issue where atoms could be placed in the wrong spot.
    -   Fixed an issue with importing atoms where the tree could become invalid.
-   Other Improvements
    -   Added some core functionality for the infinite mathematical grid in AUX Player.

## V0.3.21

### Date: 3/24/2019

### Changes:

-   Bug Fixes
    -   Fixed an issue where the server would start handing out old site IDs after a restart.
    -   Added the ability to reject events that become corrupted while in transit.

## V0.3.20

### Date: 3/23/2019

### Changes:

-   Bug Fixes
    -   Fixed another scenario where duplicate atoms could be added to a weave.

## V0.3.19

### Date: 3/23/2019

### Changes:

-   Bug Fixes
    -   Fixed Weaves to prevent duplicate atoms from being added in specific scenarios.
        -   This would cause peers to reject changes from each other.
        -   If the issue happened on the server then every client would reject data from the server until the server was restarted.
        -   The restart would cause the server to reload the atoms from the database, eliminating any duplicates.
    -   Fixed signing out and signing back in on AUX Player to put the user back in the context they were previously in.
    -   Fixed an issue that caused users to be invisible the first time they signed into an AUX Player context.

## V0.3.18

### Date: 3/23/2019

### Changes:

-   Bug Fixes
    -   Fixed so that users can actually log out.
    -   Fixed AR mode in AUX Player.
-   Other Improvements
    -   Added a progress spinner to the login pages.
    -   Added lerping to the user meshes so the position updates look more natural.

## V0.3.17

### Date: 3/22/2019

### Changes:

-   Bug Fixes
    -   Fixed so that updates are only sent every 1/2 second instead of up to every frame.

## V0.3.16

### Date: 3/22/2019

### Changes:

-   Bug Fixes
    -   Fixed an issue that would cause two browser tabs to go to war over which was the real tab for that user.
    -   Fixed an issue that would cause two browser tabs to potentially become inconsistent with each other because they were sharing the same site ID.
-   Other Changes
    -   Added a couple extra logs to MongoDBTreeStore.
    -   Added additional safegards against invalid events.

## V0.3.15

### Date: 3/22/2019

### Changes:

-   Bug Fixes
    -   Fixed an issue that prevented users from creating new simulations.
    -   Fixed an issue that caused duplicate files to be created in the game view.
    -   Fixed issues with logging in as the same user from different devices.
    -   Fixed an issue that would cause newly created trees to have garbage collection disabled.
-   Other Improvements
    -   Improved word bubble performance.
    -   Improved performance when loading large causal trees.
    -   Added additional validations when importing trees to prevent errors down the road.
    -   Improved the server to add a root atom if loading a tree that has no atoms.

## V0.3.14

### Date: 3/22/2019

### Changes:

-   Bug Fixes
    -   Fixed CausalTreeServer to save imported atoms.
    -   Fixed CausalTreeServer to not re-store atoms each time it loads the tree from the database.
    -   Make CausalTree export version 3 trees.
    -   Make CausalTree collect garbage after importing.
-   Other Changes
    -   Enable some debug logs.

## V0.3.13

### Date: 3/21/2019

### Changes:

-   Bug Fixes
    -   Reduced memory usage of worksurfaces. This makes it easier to create large worksurfaces.
    -   Fixed not being able to drag the camera around when tapping/clicking on a worksurface while in files mode.
    -   Added indexes to MongoDB collections so that queries won't be so slow.

## V0.3.12

### Date: 3/21/2019

### Changes:

-   Bug Fixes
    -   Fixed issues with slowdowns caused by continually re-saving the entire history.
    -   Fixed several performance issues related to labels and word bubbles.
    -   Changed the branding to AUX Builder from File Simulator.
    -   Fixed several issues with files and contexts in AUX Player.
        -   Files marked as `_destroyed` now no longer display.
        -   Fixed a loading order issue that would occur when a file was its own context.
        -   Fixed an issue that would cause the player to ignore the file removed event for the context file.
    -   Fixed Word Bubbles so that they scale with labels when `aux.label.size.mode` is set to `auto`.
-   AUX Player Improvements
    -   Users now show up inside contexts in both AUX Builder and AUX Player.
    -   The `_lastActiveTime` tag is now per-context. (i.e. `context_a._lastActiveTime`)
-   AUX Builder Improvements
    -   Added the ability to fork simulations.
-   Other Improvements
    -   Added the ability to transparently upgrade our storage formats.
        -   Works for both MongoDB and IndexedDB.
    -   Made the server respond to the local IP Addresses by default in Development mode.
        -   This makes it easier to do development with a mobile device.
        -   Use `npm run watch:player` to have it serve the AUX Player by default. Otherwise it will serve the AUX Builder.
    -   Improved formula query expresions to support tags with dots in them.
        -   Before you would have to wrap the tag in a string.
        -   Now you can simply do `@aux.label` or `#aux.label` as long as each part is a valid [JS identifier](https://developer.mozilla.org/en-US/docs/Glossary/Identifier).

## V0.3.11

### Date: 3/19/2019

### Changes:

-   Bug Fixes
    -   Fixed dragging worksurfaces while in files mode.
    -   Fixed an issue in Aux Player that caused a file to still be visible even if it was destroyed.
    -   Fixed a login issue that would cause the user to get stuck in a redirect loop.
    -   Fixed shouts.
    -   Fixed AUX File upload to overwrite existing state instead of trying to merge the two trees.
        -   This allows us to keep better consistency across multiple devices.
    -   Fixed user labels.
-   Formula Improvements
    -   Improved formulas allow using normal dot syntax for tags with dots in them.
        -   This means you can now do `this.aux.color` instead of `this['aux.color']`
        -   As a result of this change, primitive values (number, string, boolean) are converted to objects.
        -   So to do equality comparisions you must use the `==` operator instead of either `!` or `===`.
        -   Numerical operators and other comparision operators still work fine.
        -   You can alternatively use the `valueOf()` function to convert the object back into a primitive value.
    -   Added the ability to change a file value simply by changing it.
        -   This means instead of doing `copy(this, { "aux.color": "red" })` you can now do `this.aux.color = "red"`.
        -   Additionally, we no longer destroy files by default.
        -   This means that the destroy/recreate pattern is basically deprecated. This pattern worked in simple scenarios, but for more complex scenarios it could easily cause race conditions where duplicate files are created because users clicked the same file at the same time.
-   Other Improvements
    -   Improved the `goToContext()` formula function to be able to accept a single parameter that indicates the context to go to.
        -   The function will infer the current simulation ID from the URL.

## V0.3.10

### Date: 3/18/2019

### Changes:

-   Fixed aux upload.

## V0.3.9

### Date: 3/18/2019

### Changes:

-   Fixed Aux Player file added event ordering.
-   Reworked actions function to take an arbitrary number of files.
-   Added ability to have tag filters that match everything.
-   Added `shout` formula function.
    ```
    shout(eventName)
    ```
-   Added `goToContext` formula function.
    ```
    goToContext(simulationId, contextId)
    ```
-   Calling `onClick` action on file that gets clicked by the user in Aux Player.
-   Fixed Aux Player showing destroyed files.

## V0.3.8

### Date: 3/18/2019

### Changes:

-   Changed configurations to allow auxplayer.com and auxbuilder.com

## V0.3.7

### Date: 3/17/2019

### Changes:

-   Added InventoryContext to hold onto user’s inventory data much in the same way Context3D does (WIP). Ported over some MiniFile stuff from Aux Projector to get inventory display framework up (WIP).
-   Renamed pointOnGrid to pointOnWorkspaceGrid for clarification.

## V0.3.6

### Date: 3/15/2019

### Changes:

-   Changed to using Causal Trees for history.
    -   **This is a breaking change**
    -   This gives us the ability to support offline mode and keep action history.
    -   Because of how the system is designed, every merge conflict can be resolved in a reasonable manner.
    -   This is a new storage format, so data needs to be migrated.
    -   This is also fairly new, so it may have some weird bugs.
-   Removed file types.
    -   **This is a breaking change**
    -   This allows any file to visualize any grouping of files. (e.g. look like a worksurface)
    -   As a result, the only difference between a file and a worksurface is what tags the file has.
    -   This means that new worksurfaces will have a file on them by default. This file is the data for the worksurface.
    -   To create a workspace:
        -   Make a file that has `builder.context` set to any value.
        -   This value is the context that the file is visualizing.
        -   _To make other files show up in this context you simply create a tag with the same name as the context as set its value to `true`._
        -   **Note that when you create a worksurface in worksurface mode we do this for you automatically.**
    -   A couple tags were changed:
        -   `_position`
            -   Split into 3 different tags. (x, y, z)
            -   To change the position of a file you use `{context}.x`, `{context}.y`, and `{context}.z` as the tag names.
        -   `_workspace`
            -   Now to place a file on a workspace you set the `{context}` tag to `true`
        -   All existing tags have been moved to the `aux` namespace.
            -   This affects `color`, `scale`, `stroke`, `line`, `label`, `movable`, and `stackable`.
            -   They have been changed to `aux.color`, `aux.scale`, `aux.stroke`, `aux.line`, `aux.label`, `aux.movable`, and `aux.stackable`.
        -   `_hidden`
            -   This option has been removed in favor of setting the `aux.color` tag to `transparent` or `clear`.
            -   To remove the lines you simply need to set the `stroke.color` tag to `transparent`/`clear`.
    -   Several new tags were added:
        -   `builder.context`
            -   Setting this to a value will cause the file to visualize the context that was specified.
            -   This means appearing like a worksurface and showing any files that have the related `{context}` tag set to `true`.
        -   `builder.context.x`, `builder.context.y`, `builder.context.z`,
            -   These tags specify the X, Y, and Z positions that the center of the worksurface is placed at.
        -   `builder.context.scale`
            -   This tag specifies the scale of the worksurface. (how big it is)
        -   `builder.context.grid.scale`
            -   This tag specifies the scale of the grid relative to the worksurface. (how big the grid squares are)
        -   `builder.context.defaultHeight`
            -   This tag specifies how tall the hexes on the worksurface are by default.
        -   `builder.context.size`
            -   This tag specifies how many hexes from the center the worksurface contains.
        -   `builder.context.minimized`
            -   This tag specifies whether the worksurface is minimized.
        -   `builder.context.color`
            -   This tag specifies the color that the worksurface is.

## V0.3.5

### Date: 2/26/2019

### Changes:

-   Fixed AR mode.
-   Restoring original background color when exiting AR mode.

## V0.3.4

### Date: 2/25/2019

### Changes:

-   Added stub for AUX Player.
-   Added subdomains for File Simulator (projector.filesimulator.com) and AUX Player (player.filesimulator.com).
-   Lots of file reorganization.
    -   `aux-projector` and `aux-player` are now togethor underneath `aux-web` along with any other common/shared files.
-   Fixed combining.

## V0.3.3

### Date: 2/21/2019

### Changes:

-   Implemented a word bubble to help make file labels more readable.

## V0.3.2

## Data: 2/21/2019

### Changes:

-   Nothing, just trying to get npm flow setup.

## V0.3.1

### Date: 2/20/2019

### Changes:

-   Added the ability to delete files by dragging them off a workspace.
-   Fixed the `destroy()` function in action scripts.

## V0.3.0

### Date: 2/14/2019

### Changes:

-   Added a recursion check to the formula evaluation code to prevent infinite loops from locking up the system.

## V0.2.30

### Date: 2/13/2019

### Changes:

-   Added Aux Debug page that can be reached by prepending `/aux-debug/` to your simulation id in the url.
    -   This page presents the AUX data in its raw JSON form and is updated live when changes arrive from the server.
    -   If you wanted to see the raw data for a simulation called `RyanIsSoCool` you would go to: `filesimulator.com/aux-debug/RyanIsSoCool`.
-   Add the ability to drag a stack of files
    -   For some reason the stack doesn't always move at the same time.
    -   It's some weird issue with not updating them fast enough or something.
-   Debounce updates to the recents list so that we're not forcing re-renders of the mini files all the time
-   Fix so that dragging new files doesn't cause a ton to get created
-   Cause formulas to be run when evaluating filters
    -   This also fixes the issue of numbers and true/false values not matching filters
-   Allow combining files that were just dragged from the file queue
-   Hide files without workspaces

    -   Also log out the file ID when this happens.

## V0.2.29

### Date: 2/13/2019

### Changes:

-   Fixed workspace mesh not updating properly.
-   Remove workspace if size is 0.
    -   Only allow shrinking of a workspace to 0 if there are no files on the workspace.
-   Implemented cleanup of a file's arrows/lines when it is destroyed.

## V0.2.28

### Date: 2/12/2019

### Changes:

-   Make the recent files list use 3D renders of the actual files.
-   Fixed issues with the lines not updating when worksurfaces minimize.
-   Disabled shadows.

## V0.2.27

### Date: 2/11/2019

### Changes:

-   Fix the weirdest bug that was caused by an internal error in Vue.js.
    -   It would do something to stop the touch events from being emitted.
    -   I'm not sure how it did that. Maybe changing focus or something.

## V0.2.26

### Date: 2/11/2019

### Changes:

-   Fixed touch scrolling.
-   Fixed an issue that would prevent immovable files from being dragged off of the recent files list.
-   Fixed an issue that allowed players to place files on minimized worksurfaces.
-   Fixed an issue that allowed minimized worksurfaces to snap together.
-   Made the recents list have 3 files at most.
-   Made files in the recents list not duplicate as long as their normal values are the same.
-   Made selecting a file in the recents list move the selected file to the front.
-   Made the first file in the list larger than the others.
-   Made dragging a file from the recents list not move the dragged file to the front of the list.

## V0.2.25

### Date: 2/11/2019

### Changes:

-   Added the first version of the file toolbar.
    -   This is a list of the user's recently edited files.
    -   Users can select a file from the toolbar to tap and place.
    -   They can also click and drag files out into the world.
-   Made minimized hexes 1/3 the scale of normal hexes.
-   Added the ability to minimize hexes while in file mode.
-   Moved extra buttons like the AR mode to the app sidebar.
-   Made the login email box into a name box.
-   Fixed destroyed blocks not dissapearing.
-   Made the tag input field use a placeholder instead of filling with actual text.
-   Fixed some input issues.

## V0.2.24

### Date: 2/8/2019

### Changes:

-   Scaled down color picker, removed scrolling, and made it slightly wider to accommodate mobile screens.
-   It is now possible to close the Color Picker by tapping on empty space (it will no longer open immediately when tapping of of it).
-   Allow camera dragging when performing click operation on file that is incompatible with the current user mode.
-   Prevent the user from changing the background color when in AR mode.
-   Added the ability to see other people and what they are looking at.
-   Added the ability to minimize worksurfaces.
    -   While minimized they can still be dragged around but changing the size and height is not allowed.
    -   The color can still be changed though.
-   Fixed an issue where everyone would try to initialize the globals file with the default color and get a merge conflict if it was different.

## V0.2.23

### Date: 2/7/2019

### Changes:

-   Made the info box default to closed.
-   Added initial version of WebXR support.
    -   Note that this is Mozilla's old crotchety WebXR and not the official standardized version.
    -   As such, it only works in Mozilla's WebXR Viewer app thing.
    -   Hopefully it doesn't break WebVR support.
-   Changed color picker to swatches style.
-   Can only change scene background color while in workspaces mode.
-   Changed `stroke.linewidth` to be `stroke.width`.

## V0.2.22

### Date: 2/7/2019

### Changes:

-   Color Picker component is now more generic. It invokes a callback function every time the color value changes that you can use to get the color value.
-   Made the QR code larger.
-   Change the scene’s background color by clicking on it and using the color picker.
-   Make basically all the text gray (title bar text, mode switch, add buttons, and the hamburger).
-   Changed color picker type to Compact style.

## V0.2.21

### Date: 2/7/2019

### Changes:

-   Changed the top bar and other buttons to have a white background.
-   Changed the red badge on the pencil to be a neutral gray.
-   Changed the actions icon.
-   Added a grid that is visible in hex edit mode.

## V0.2.20

### Date: 2/7/2019

### Changes:

-   Added color picker component.
-   Can change workspace color using color picker from the context menu.
-   Inverted touch input vertical rotation.
-   Clamping vertical rotation so that you can’t rotate underneath the ground plane.

## V0.2.19

### Date: 2/6/2019

### Changes:

-   Added `stroke.linewidth` to control how thick the stroke lines are.
-   Removed the Skybox.
-   Added the ability to change the vertical tilt of the camera by using two fingers and panning up and down.
-   Reworked the files panel to be easier to use.
    -   Added "+action" button for creating actions.
    -   Moved the "+tag" and "+action" buttons above the file table.
    -   Moved the "Clear selection" button to the header row on the file table.
    -   It still needs some of the scrolling features like not scrolling the header while scrolling the body of the table but for the most part it's done.
    -   Also needs the auto-zoom feature for users. After looking at possible implementations I've discovered that it should be easier to do this when the "seeing other people" update arrives.

## V0.2.18

### Date: 2/5/2019

### Changes:

-   Button polling is now implemented in `InputVR` for vr controllers: `getButtonDown`, `getButtonHeld`, `getButtonUp`.
-   Replaced `GameView.workspacePlane` with mathematical plane for workspace dragging.
    -   This fixes not being able to drag workspaces after we disabled the ground plane mesh.
-   Forcing touch input when being used on a VR capable device in non-VR mode. This fixes traditional browser input on devices like the Oculus Go.

## V0.2.17

### Date: 2/5/2019

### Changes:

-   Moved VR controller code to `InputVR` class.
-   Forcefully disconnecting the controller when exiting VR, this fixes bug with GamePad API when returning to VR mode.
-   Disabled visibility of scene’s ground plane.
-   `ControllerMesh` is now a special `Object3D` that is added to the root controller `Object3D` node.

## V0.2.16

### Date: 2/5/2019

### Changes:

-   Controller is represented as a red pointer arrow. It doesnt not currently allow you to interact yet.
-   Disabling shadows when in VR. Shadows are a significant performance cost in its current state, disabling them gives us 20-30+ fps boost in VR.
-   VR button is now hidden when WebVR is not detected.

## V0.2.15

### Date: 2/5/2019

#### Changes:

-   Changed the default cube color to be white.
-   Changed the default cube outline color to gray instead of invisible.
-   Fixed an issue with action filters where some values weren't able to be matched to a filter.
    -   This happened for some tag values that would be parsed from strings into their semantic equivalents.
    -   For example, `"true"` would get converted to `true` and `"123.456"` would get converted to `123.456`.
    -   This conversion was being ignored for filter values, so they would never match in these scenarios.
-   Fixed an issue with action scripts where copying a file would not copy its formulas.
-   Improved the `copy()` function used in action scripts to be able accept any number of arguments.
    -   This allows cascading scenarios like `copy(this, that, @name("joe"), @name("bob"))`.

## V0.2.14

### Date: 2/4/2019

#### Changes:

-   Added `scale.x`, `scale.y`, and `scale.z` tags to allow changing the scale of the cubes.
    -   `x` and `y` are width and thickness. `z` is height.
-   Dragging worksurfaces now no longer snaps to the center but stays relative to the cursor position.
-   Added `label.size` and `label.size.mode` tags.
    -   `label.size` sets the size of the label. Setting it to 1 means the default size and setting it to 2 means twice the default size.
    -   Setting `label.size.mode` to `"auto"` causes the label to appear a constant size no matter where the user's camera is in the scene.
-   Changed the renderer settings to render the 3D scene at the full device resolution.
    -   This will likely increase the accuracy of rendering results but may also cause performance to drop due to rendering a lot more pixels.
    -   Was previously using the browser-default pixel ratio.
-   Added beta support for Web VR devices.
-   Fixed an issue where worksurfaces that did not have default heights and were merged into other worksurfaces would cause those tiles to incorrectly appear with a height of `0`.
    -   The worksurfaces that did not have default heights were from old versions that did not allow changing heights.
-   Added the number of selected cubes to the info box toggle

## V0.2.13

### Date: 2/1/2019

#### Changes:

-   Camera now handles going from two touch -> one touch without jumping around.
-   Removed time instance in `Time.ts`.
-   Input and Time are both updated manually through `GameView`, we need less `requestAnimationFrame` calls when possible.
-   Fixed bug in `Input` that would cause touches to overwrite old ones on browsers that reuse `TouchEvent` identifiers.
-   Remaining `TouchData` finger indexes get normalized when touches are removed.
    -   i.e. if there are two touches and touch 0 gets removed, then touch 1 becomes touch 0.

## V0.2.12

### Date: 2/1/2019

#### Changes:

-   Added `#stroke.color` which sets an outline on the cube.
-   Added the ability to download `.aux` files.
-   Added the ability to upload `.aux` files into the current session.
-   Changed the URLs to not use `#`. (breaking change!)
-   Changed the home screen to be the root path (`/`) so sessions are now just `filesimulator.com/mysession`. (breaking change!)
-   Changed the login screen to be at `/login`. (So `login` is not a valid session ID anymore) (breaking change!)
-   Fixed an issue where destroyed objects were being returned in action script queries.
-   Fixed an issue that allowed files to be combined with themselves. (Sorry Jeremy!)
-   Fixed an issue where offline users would always overwrite file `_index` values if the index was at `0.`
-   Minor changes:
    -   Add a "continue as guest" button.
    -   Replace "File Simulator" with the session code unless they are in the default session.
    -   Disable auto-capitalization and autocorrect on the input fields.
    -   Change the "Add worksurface" and "Add file" buttons to just be a "+" icon.
    -   Change the mode switch to use icons instead of text for the label.
    -   Make the mode switch always appear white.
    -   Remove color integration from FileValue.
    -   Change "Nuke the site" to something a little more friendly.
    -   Change "+ New Tag" to "+tag".
    -   Change the deselect file button to a grey color.
    -   Change the info box header to "Selected Files".
    -   Change the info icon to a pencil icon.

## V0.2.11

### Date: 1/31/2019

#### Changes:

-   Changed the "X" used to deselect files into a "-" sign.
-   Added the ability to show a QR code linking to the session the current user is in.

## V0.2.10

### Date: 1/31/2019

#### Changes:

-   Added two different modes to help control what the user is interacting with
    -   The "Files" mode allows dragging files and making new files.
    -   The "Worksurfaces" mode allows dragging worksurfaces, making new worksurfaces, and interacting via clicking on them.
-   Re-added the ability to combine files
    -   Dragging a file onto another file will combine them if possible.
    -   If no filters match then the files will stack.

## V0.2.9

### Date: 1/31/2019

#### Changes:

-   Camera zooming with trackpad pinching is now supported.
-   Input now handles `WheelEvent` from the browser.
    -   `getWheelMoved()` - Returns true when wheel movemented detected.
    -   `getWheelData()` - Return wheel event data for the current frame.

## V0.2.8

### Date: 1/31/2019

#### Changes:

-   Disabled double-tap to zoom functionality that is added by iOS and Android by default.
-   Fixed an issue where files would all appear in the same spot upon first load of a session.
-   Added the Session ID to the top header.
-   After logging in, the user will now be redirected back to the session they first tried accessing.
-   Fixed some typos.

## V0.2.7

### Date: 1/30/2019

#### Changes:

-   Added `line.to` and `line.color` tags. `line.to` creates an arrow that points from the source file to the target file. An array of files is also supported.
-   Added formula support for `label`, `label.color`.
-   Added some functions to `FileCalculations` to help with handling of short file ids:
    -   `getShortId` - Return the short id for the file.
    -   `fileFromShortId` - Find file that matches the short id.
    -   `filesFromShortIds` - Find files that match the short ids.
-   Disabled depth buffer writing for the new SDF rendered font.
-   Running `updateMatrixWorld` function for `FileMesh` when its position is updated.
    -   This allows child objects to have accurate world positioning the moment its parent is moved instead of waiting for ThreeJS to run the next render update frame.

## V0.2.6

### Date: 1/28/2019

#### Changes:

-   Improved the game window to resize the renderer and camera automatically
-   Improved how the files window scales for small devices
-   Move the toolbar into a floating action button
-   Closing the info box now shows an icon in its place that can be used to reopen it
-   Selecting/changing files no longer re-opens the info box
-   Tags that the user adds to the info box are no longer automatically hidden

## V0.2.5

### Date: 1/28/2019

#### Changes:

-   Rotation with touch input now spins in the correct direction.
-   3D text rendering is now done with SDF (Signed Distance Field). This gives us a much cleaner and crisper text representation.
-   Added `label.color` tag that allows you to change the color of the label text.

## V0.2.4

### Date: 1/28/2019

In this version we improved workspaces and made other minor quality of life improvements.

#### Changes:

-   Added the ability to change hex heights
-   Added the ability to stack cubes on top of each other
-   Added the ability to drag single hex tiles onto other workspaces
-   Added a `list()` formula function that is able to calculate which files are stacked on top of each other.
-   Made the square grid tiles visible only if they are over a related hex tile
-   Made hexes have a short height by default
-   Made hexes larger by default
-   Made cubes always attach to a workspace
-   Made only the grid that a cube is being dragged onto visible

##V0.2.1
###Date: 1/22/2019
In this version we added support for multiple simultaneous sessions. When logging in users can optionally provide a “Session ID” that will put them into that session. Alternatively, they can type the Session ID into the URL and go there directly. Sharing URLs to share your session is also supported.

#### Changes:

-   Multi-Session Support
    -   Users enter in a Session ID to go to a sandbox all their own.
    -   They can also share the URL with other people to be put directly into that session.
-   Hexes no longer have bevels.
-   In Formulas, hashtag expressions which have only a single result now return that result directly instead of in an array.
    -   For example, If there was only one file with a #sum set to “10” and there was a formula “=#sum”
        -   In v0.2.0 the formula would equal “[10]”
        -   In v0.2.1 the formula would equal “10”

## V0.2.0

### Date: 1/16/2019

In this version we added support for offline mode and made general improvements to the user interface.

#### Changes:

-   Added offline mode
    -   After loading the app over HTTPS, the user will be able to go completely offline (airplane mode) and still be able to access everything. This means:
        -   The app should load
        -   The user should be able to create new files and workspaces
        -   They should be able to edit tags and perform actions.
    -   When new app versions are available, the user will be prompted to refresh the page to use the new version.
        When the user goes back online the app will attempt to sync with the server. If successful, then everyone else will be able to see their changes because they have been synced.
    -   If syncing is not successful, then this is because of one or more merge conflicts between the user’s version and the server’s version.
        -   Merge conflicts happen when two users edit the same tag to different values.
        -   The computer doesn’t know which is the most valid so it has to ask the user.
    -   When merge conflicts happen a notification will pop up and prompt the user to fix them.
        -   This prompt will also be in the side bar underneath the hamburger menu.
    -   Until the user fixes the merge conflicts any changes they make will not be synced to the server.
    -   When the user fixes the merge conflicts, their state is synced to the server and everyone is able to see it.
    -   The sidebar will show the current online/offline synced/not synced status. Right clicking it will give the option to force the app into offline mode for testing and vice versa.
-   Added a nuke button
    -   This button allows the user to delete everything in the website.
    -   This is only for testing so don’t expect it to work in all cases. In particular, don’t expect it to work super well when there are multiple people on the site at a time.
-   Removed test buttons from the sidebar
-   Changed the version number to be based on the latest annotated git tag. This will let us have full control over the version numbers while making them a lot more human readable. Upon hover it will also show the git commit hash that the build was made from.<|MERGE_RESOLUTION|>--- conflicted
+++ resolved
@@ -2,11 +2,7 @@
 
 ## V3.1.29
 
-<<<<<<< HEAD
-#### Date: 5/18/2023
-=======
 #### Date: 5/22/2023
->>>>>>> c05d822b
 
 ### :rocket: Improvements
 
