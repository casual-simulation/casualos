--- conflicted
+++ resolved
@@ -1,5 +1,18 @@
 # AUX Changelog
 
+## V0.11.1
+
+### Date: TBD
+
+### Changes:
+
+-   Improvements
+    -   Improved initial loading time by up to 70%.
+-   Changes
+    -   User bots no longer register their own context. Instead, a new bot has been created to host the `aux.users` context.
+        -   Improves performance of AUXes with many user bots with the same username.
+        -   Existing user bots are not affected. They will be deleted automatically if given enough time. Alternatively, you can delete them using `destroy(getBots("#aux._user"))`.
+
 ## V0.11.0
 
 ### Date: 10/18/2019
@@ -7,18 +20,12 @@
 ### Changes:
 
 -   Improvements
-<<<<<<< HEAD
-    -   Improved initial loading time by up to 70%.
-=======
     -   Made the menu item count badge a lighter gray.
     -   Removed the item count badge from the menu.
     -   Removed the dropdown aspect of the menu.
->>>>>>> 936ae32f
 -   Changes
+
     -   Made the menu item count badge a lighter gray.
-    -   User bots no longer register their own context. Instead, a new bot has been created to host the `aux.users` context.
-        -   Improves performance of AUXes with many user bots with the same username.
-        -   Existing user bots are not affected. They will be deleted automatically if given enough time. Alternatively, you can delete them using `destroy(getBots("#aux._user"))`.
     -   Removed the admin channel and admin-channel specific functionality.
         -   This means that there are no more user account bots or channel bots.
             -   You can login as anyone from any device without requiring additional authentication.
