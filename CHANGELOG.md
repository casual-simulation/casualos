--- conflicted
+++ resolved
@@ -6,7 +6,6 @@
 
 ### Changes:
 
-<<<<<<< HEAD
 -   **Breaking Changes**
 
     -   Removed `auxStackable` and replaced it with `auxPositioningMode`.
@@ -43,10 +42,8 @@
     -   Added the following functions:
         -   `getID(bot)` gets the ID of a bot. If given a string, then that will be returned instead.
         -   `getJSON(data)` gets a JSON string for the given data.
-=======
 -   Bug Fixes
     -   Resolved issue of orientation inverting then attepting to resize the inventory once the viewport has beeen panned.
->>>>>>> e6c2ef70
 
 ## V0.11.13
 
