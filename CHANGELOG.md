# CasualOS Changelog

## V1.5.11

#### Date: 4/19/2021

### :rocket: Improvements

-   Overhauled the `shared`, `tempShared`, and `remoteTempShared` spaces to use a faster and more efficient storage mechanism.
    -   There is now a new configuration environment variable `SHARED_PARTITIONS_VERSION` which controls whether the new spaces are used. Use `v1` to indicate that the old causal repo based system should be used and use `v2` to indicate that the new system should be used.

## V1.5.10

#### Date: 4/8/2021

### :boom: Breaking Changes

-   Renamed `onStreamData` to `onSerialData`.
-   Serial functions now require a "friendly" name to keep track of each device: `serialConnect`, `serialStream`, `serialOpen`, `serialUpdate`, `serialWrite`, `serialRead`, `serialClose`, `serialFlush`,`serialDrain`, `serialPause`, `serialResume`
-   `serialStream` now requires a bot id to send the stream to that bot.

### :rocket: Improvements

-   Improved the IDE Portal to support showing all tags by setting the `idePortal` tag on the config bot to `true`.
-   Added a search tab to the IDE Portal which makes it easy to search within tags that are loaded in the IDE Portal.
    -   It can be focused from the idePortal by using the `Ctrl+Shift+F` hotkey.
-   Added the `sheetPortalAddedTags` tag for the `sheetPortalBot` which specifies additional tags that should always be shown in the sheet portal.
-   Added support for auxcli v2.0.0 to retain current functionality.
-   Added support for multiple serial connections simultaneously.

### :bug: Bug Fixes

-   Fixed an issue where the `url` tag would not be created on initial load unless the URL was updated.

## V1.5.9

#### Date: 4/7/2021

### :rocket: Improvements

-   Added the ability to jump to a tag while in the IDE Portal using `Ctrl+P`.

### :bug: Bug Fixes

-   Fixed an issue where the `imuPortal` would return values that were incorrect for usage on the camera.
    -   Now, the `imuPortal` sets the `deviceRotationX`, `deviceRotationY`, `deviceRotationZ` and `deviceRotationW` values which is the rotation of the device represented as a quaternion.
    -   The `pagePortal` also now supports setting `cameraRotationOffsetW` to indicate that the offset should be applied as a quaternion.
    -   Try the `imuExample01` auxCode for an example.
-   Fixed an issue where CasualOS would fail to load on browsers that do not support speech synthesis.
-   Fixed an issue where bot updates that were executed via `action.perform()` would be treated like they were being performed by the user themselves.
    -   In particular, this issue affected text edits which were originally created by the multiline text editor but were then replayed via `action.perform()`.
    -   The effect of this bug would be that while the data was updated correctly, the multiline text editor would ignore the new data because it assumed it already had the changes.

## V1.5.8

#### Date: 4/5/2021

### :rocket: Improvements

-   Added the ability to see the full text of script errors by using the "Show Error" button in the multiline editor.

### :bug: Bug Fixes

-   Fixed an issue where the `imuPortal` would only open when set to a string value. Now it also supports `true` and non 0 numerical values.

## V1.5.7

#### Date: 4/2/2021

### :rocket: Improvements

-   Improved `imuPortal` to support Safari on iOS.
-   Added the `crypto.isEncrypted(cyphertext)`, `crypto.asymmetric.isEncrypted(cyphertext)`, and `crypto.asymmetric.isKeypair(keypair)` functions.
    -   These can help in determining if a string is supposed to be a asymmetric keypair or if it has been encrypted with symmetric or asymmetric encryption.

### :bug: Bug Fixes

-   Fixed an issue where the configBot would appear to be in the `shared` space but was actually in the `tempLocal` space.

## V1.5.6

<<<<<<< HEAD
#### Date: 3/31/2021
=======
#### Date: 4/1/2021
>>>>>>> 6fc98694

### :rocket: Improvements

-   Added the "bots" snap target for `os.addDropSnap()` and `os.addBotDropSnap()`.
    -   This will cause the dragged bot to snap to other bots.
-   Added the `experiment.speakText(text, options?)` and `experiment.getVoices()` functions.
    -   See the documentation for more information.
-   Added the `os.getGeolocation()` function.
    -   Returns a promise that resolves with the geolocation of the device.
-   Added the `imuPortal` to be able to stream IMU data into CasualOS.
    -   When defined on the config bot, the `imuPortalBot` will be updated with IMU data from the device.
    -   The following tags are used:
        -   `imuSupported` - Whether reading from the IMU is supported. This will be shortly after the `imuPortal` is defined.
        -   `deviceRotationX`, `deviceRotationY`, `deviceRotationZ` - The X, Y, and Z values that represent the orientation of the device.
-   Added the `portalCameraType` tag to allow switching between `perspective` and `orthographic` projections.
    -   Camera projections act similarly to real world camera lenses except that they avoid certain limitations like focal lengths.
    -   `orthographic` - This projection preserves parallel lines from the 3D scene in the output 2D image. As a result, same-sized objects appear the same size on the screen, regardless of how far away they are from the camera.
    -   `perspective` - This projection makes same-sized objects appear larger or smaller based on how far away they are from the camera. Closer objects appear larger and vice versa.
-   Added the `os.enablePointOfView(center?)` and `os.disablePointOfView()` functions.
    -   These are similar to `os.enableVR()` or `os.enableAR()` and can be used to give the player a "ground level" perspective in the page portal.
    -   `os.enablePointOfView(center?)` - Enables POV mode by moving the camera to the given position, setting the camera type to `perspective`, and changing the controls so that it is only possible to rotate the camera.
    -   `os.disablePointOfView()` - Disables POV mode by resetting the camera, camera type, and controls.

### :bug: Bug Fixes

-   Fixed an issue where tag edits would appear duplicated when running CasualOS in the non-collaborative mode.

## V1.5.5

#### Date: 3/25/2021

### :rocket: Improvements

-   Changed CasualOS to not show the `server` URL parameter when loaded in non-collaborative mode.
-   CasualOS will now throw an error when trying to save a bot to a tag during creation.

## V1.5.4

#### Date: 3/25/2021

### :rocket: Improvements

-   Improved `os.download()` to add the correct file extension if one is omitted from the given filename.
-   Added the 📖 emoji has a builtin tag prefix.
    -   This is a useful default prefix for custom portals.
-   Added the ability to load CasualOS in a non-collaborative mode.
    -   This will make the shared spaces (`shared`, `tempShared`, and `remoteTempShared`) act like they are `tempLocal` spaces.
    -   As a result, CasualOS needs no persistent network connection to run an experience when loaded in this mode.
-   Added the `os.isCollaborative()` function to get whether CasualOS was loaded in a collaborative mode or non-collaborative mode.

### :bug: Bug Fixes

-   Fixed the "Docs" link when linking to a listen tag.

## V1.5.3

#### Date: 3/23/2021

### :boom: Breaking Changes

-   Removed bot stacking.
    -   Bots will no longer automatically stack on each other based on position. Instead, they need to be stacked manually.
    -   The `{dimension}SortOrder` tags still exist and are used by the menu portal to order bots.
-   Drag events are now sent for bots that are not draggable.
    -   This means you can set `#draggable` to false and still get a `@onDrag` or `@onAnyBotDrag` event for it.
    -   This change makes it easier to write your own custom dragging logic because it prevents the bot(s) from being automatically moved but still sends the correct events.
    -   If you don't want drag events sent to a bot, you can make it not pointable or you can use your own custom logic on `@onDrag`/`@onDrop`.
-   The `#draggableMode` and `#positioningMode` tags have been removed.
    -   `#draggableMode` can be emulated by setting `#draggable` to false and adding custom `@onDrag` events to limit which dimensions the bot can be moved to.
    -   `#positioningMode` has been replaced with the `os.addDropSnap()` and `os.addBotDropSnap()` functions.

### :rocket: Improvements

-   Added the `@onAnyBotDropEnter` and `@onAnyBotDropExit` shouts.
-   Added the `@onAnyBotPointerDown` and `@onAnyBotPointerUp` shouts.
-   Added the `os.addDropSnap(...targets)` and `os.addBotDropSnap(bot, ...targets)` functions.
    -   These can be used to customize the behavior of a drag operation.
    -   Each function accepts one or more "targets" which are positions that the bot can be dropped at. There are 4 possible values:
        -   `"ground"` - The bot will snap to the ground as it is being dragged. (Default when not in VR)
        -   `"grid"` - The bot will snap to individual grid tiles as it is being dragged.
        -   `"face"` - The bot will snap to the face of other bots as it is being dragged.
        -   A snap point object. The bot will snap to the point when the mouse is within a specified distance. It should be an object with the following properties:
            -   `position` - An object with `x`, `y`, and `z` values representing the world position of the snap point.
            -   `distance` - The distance that the pointer ray should be from the position in order to trigger snapping to the position.
    -   The `os.addBotDropSnap(bot, ...targets)` function accepts a bot as its first parameter which limits the specified snap targets to when the given bot is being dropped on.
-   Added the `experiment.beginRecording(options?)` and `experiment.endRecording()` functions.
    -   These can be used to record both audio and video at the same time.
    -   See the documentation for more details.

### :bug: Bug Fixes

-   Fixed an issue where dragging a parent bot onto a child bot would cause the bot to rapidly snap back and forth.
-   Fixed an issue where negative sort orders could not be used on menu bots.

## V1.5.2

#### Date: 3/18/2021

### :bug: Bug Fixes

-   Fixed an issue where `os.focusOn()` would not function when using positions because inventory and page portals would fight over control of the animation operation.

## V1.5.1

#### Date: 3/17/2021

### :rocket: Improvements

-   Improved `os.focusOn()` to be canceled by `os.goToDimension()` and future calls to `os.focusOn()`.
    -   Additionally, calling `os.focusOn(null)` will cancel the current focus operation without queuing another one.

## V1.5.0

#### Date: 3/17/2021

### :boom: Breaking Changes

-   Changed the `#portalCameraRotationX` and `#portalCameraRotationY` tags to use radians instead of degrees.

### :rocket: Improvements

-   Added the `cameraZoom` and `cameraZoomOffset` tags.
-   Added the `os.focusOn(botOrPosition, options?)` function.
    -   Works similarly to `os.tweenTo()` and `os.moveTo()` except that it takes an options object instead of a bunch of parameters.
    -   Notable improvements includes that it can accept a position instead of a bot, it supports different easing types, and it will return a promise which completes when the camera movement is finished.
    -   Additionally the rotation values are in radians instead of degrees.
-   `os.focusOn()` and `os.tweenTo()` now use quadratic easing by default.
    -   Additionally `os.focusOn()` supports specifying the easing type just like `animateTag()`.
-   `os.tweenTo()` and `os.moveTo()` are now deprecated and should no longer be used. They will be removed in a future release of CasualOS.
    -   To encourage migration, they have been removed from the documentation and autocomplete.
-   Added the `experiment.beginAudioRecording()` and `experiment.endAudioRecording()` functions to experiment with audio recording.
    -   See the documentation for more information.

### :bug: Bug Fixes

-   Fixed an issue where camera offsets would not be taken into account when calculating the camera focus point.
    -   This fixes issues with the focus point becoming more and more wrong as offsets are applied to the camera.
    -   However, any calculations which try to calculate a camera position offset from the focus point must now subtract the current offset from the focus point to get the correct result. The example auxCode (`cameraMovementExample`) has been updated to reflect this change (version 2 and later).

## V1.4.11

#### Date: 3/12/2021

### :rocket: Improvements

-   Added the `math.scaleVector(vector, scale)` function to make multiplying vectors by scalar values easy.

### :bug: Bug Fixes

-   Fixed an issue where the `@onServerJoined` event could be sent before all data was loaded.
    -   This could happen if one player was changing data while another player was joining the server.
-   Fixed an issue where custom portals would not open if the portal tags were not defined when the portal is opened.
-   Fixed an issue where custom portals would always have default styling for their first load.

## V1.4.10

#### Date: 3/9/2021

### :rocket: Improvements

-   Improved `animateTag()` to support animating multiple tags at once by accepting an object for the `fromValue` and `toValue` options properties.
    -   Instead of calling `animateTag(bot, tag, options)`, omit the `tag` argument and call `animateTag(bot, options)`. This will indicate that you want to animate multiple tags at once over the same duration.
    -   The animations that get triggered are grouped together, so cancelling one will cancel them all.
-   Improved `clearAnimations()` to support accepting a list of tags to cancel.
-   Added several 3D math functions:
    -   `getBotPosition(bot, dimension)` - Gets the 3D position of a bot in the given dimension.
    -   `math.addVectors(...vectors)` - Adds the given vectors together and returns the result.
    -   `math.subtractVectors(...vectors)` - Subtracts the given vectors and returns the result.
    -   `math.negateVector(vector)` - Mathematically negates the given vector and returns the result.
-   Added the `os.getFocusPoint(portal?)` function to get the focus point that the camera is looking at.
    -   This value is the same as the one highlighted by the `#portalShowFocusPoint` tag.
    -   It is also backed up by `cameraFocusX`, `cameraFocusY`, `cameraFocusZ` tags on the portal bot.

## V1.4.9

#### Date: 3/3/2021

### :rocket: Improvements

-   Changed the color of the progress spinner and progress bar on the loading dialog to gray.

### :bug: Bug Fixes

-   Fixed an issue where hover events could be sent for bots when the mouse was not directly over the game view.
-   Fixed a couple issues where keyboard events were propagating outside the sheet and IDE portals.
-   Fixed an issue where local variables in the top scope would not be included in the code editor autocomplete box.

## V1.4.8

#### Date: 3/3/2021

### :boom: Breaking Changes

-   `onRemoteData` now uses `that.remoteId` instead of `that.playerId`.
-   Renamed the `portalPlayerZoom`, `portalPlayerRotationX` and `portalPlayerRotationY` tags to `portalCameraZoom` and `portalCameraRotationX` and `portalCameraRotationY`.
-   Renamed the `player` and `otherPlayers` spaces to `tempShared` and `remoteTempShared`.

### :rocket: Improvements

-   Added the `@onError` listen tag.
    -   It is a shout and is triggered when an unhandled error occurs in a listen tag.
-   Improved CasualOS to now include the Bot ID and tag name in internal console logs for unhandled errors.
-   Added perferred alternatives for the following functions and listen tags:
    -   `server.serverPlayerCount()` is now `server.serverRemoteCount()`.
    -   `server.totalPlayerCount()` is now `server.totalRemoteCount()`.
    -   `server.stories()` is now `server.servers()`.
    -   `server.players()` is now `server.remotes()`.
    -   `sleep()` is now `os.sleep()`
    -   `onServerSubscribed` is now `onServerJoined`.
    -   `onServerUnsubscribed` is now `onServerLeave`.
    -   `onPlayerPortalChanged` is now `onPortalChanged`.
    -   `onRemotePlayerSubscribed` is now `onRemoteJoined`
    -   `onRemotePlayerUnsubscribed` is now `onRemoteLeave`.
    -   Additionally, the `that.playerId` has been changed to `that.remoteId` in the new listen tags.
    -   Note that the original tags and functions remain the same but will be removed at some point in the future.
-   Added the `web.get()`, `web.post()`, and `web.hook()` functions as future replacements for the `webhook()` and `webhook.post()` functions.

### :bug: Bug Fixes

-   Fixed an issue where portal bots may not be defined before `@onServerSubscribed` is triggered.
-   Fixed an issue where the `white-space` CSS property could not be used on menu bots.

## V1.4.7

#### Date: 2/26/2021

### :boom: Breaking Changes

-   Renamed all the `player` functions to `os`.
    -   Instead of `player.toast()` you should now do `os.toast()`.
-   Removed the `configBot` and `configTag` variables.
-   Removed the portal config bot tags and replaced them with variables.
    -   e.g. `pagePortalConfigBot` can now be accessed with the `pagePortalBot` variable.
    -   You can now set the page portal color by doing `pagePortalBot.tags.portalColor = "green"`.
    -   By default a `tempLocal` bot will be created for each builtin portal.
    -   You can also provide your own bot by calling `portal.open(portalName, bot)`.
-   Changed the `portal.open()` function to take a bot as a parameter.
    -   It should now be called like `portal.open(name, bot, tag?, options?)`.
    -   After callilng this, the given bot will be available globally at `{name}Bot`.
    -   For example `portal.open("myPortal", bot, "main")` will make `bot` available as `myPortalBot`.
-   Removed `player.getBot()` and replaced it with `configBot`.
-   Renamed the `creator` variable to `creatorBot`.
-   Added the `thisBot` variable as a preferred alternative to `this` and `bot`.
-   Moved the page and inventory camera tags to their portal config bots from the player bot.
    -   e.g. `pageCameraPositionX` used to be on the player bot (now the config bot) but is now on the page portal bot.
-   Changed the behavior of the `transformer` tag to use the page and inventory portal bots instead of the config bot (previously the player bot).
-   Renamed the `pageCameraPosition{X,Y,Z}` and `inventoryCameraPosition{X,Y,Z}` tags to `cameraPosition{X,Y,Z}`.
-   Renamed the `pageCameraRotation{X,Y,Z}` and `inventoryCameraRotation{X,Y,Z}` tags to `cameraRotation{X,Y,Z}`.
-   Renamed the `pagePixelHeight` and `pagePixelWidth` tags to `pixelHeight` and `pixelWidth`.

### :bug: Bug Fixes

-   Fixed an issue where variables from other listen tags would appear as autocomplete options.

## V1.4.6

#### Date: 2/23/2021

### :bug: Bug Fixes

-   Fixed an issue where the circle wipe element would not cover modals like `player.showHtml()` or `player.showInput()`.
-   Fixed an issue where calling `player.showInput()` in sequence would show the first input but not the second input.

## V1.4.5

#### Date: 2/23/2021

### :rocket: Improvements

-   Changed the ab-1 bootstrap URL to `https://bootstrap.casualos.com/ab1.aux`.
-   Updated to three.js r125.
    -   This fixes WebXR for Chrome 88 and later.
-   Added the ability to disable hover states on menu item buttons using the `menuItemHoverMode` tag. It has three possible options:
    -   `auto` - The bot will appear hoverable based on if it has a `@onClick` tag. (Default)
    -   `hover` - The bot will appear hoverable.
    -   `none` - The bot will not appear hoverable.
    -   None of these options affect the existing functionality of any listen tags on menu bots.
-   Added an initial version of the `idePortal` (IDE portal).
    -   The IDE portal makes it easier to jump between tags to edit them in the multiline tag editor.
    -   Setting the `idePortal` tag to a prefix (like 📖) will load every tag that starts with the prefix into the IDE portal and let you jump between them as if they are files in a text editor.
    -   Currently it is pretty limited, but can be very useful for custom portals.

### :bug: Bug Fixes

-   Fixed an issue where it was not possible to enter numbers in menu bot input boxes.

## V1.4.4

#### Date: 2/18/2021

### :rocket: Improvements

-   Added additional crypto functions to support asymmetric encryption and decryption.
    -   `crypto.asymmetric.keypair(secret)` - Creates a keypair that can be used for asymmetric encryption and decryption.
    -   `crypto.asymmetric.encrypt(keypair, data)` - Encrypts some data using the given keypair.
    -   `crypto.asymmetric.decrypt(keypair, secret, data)` - Decrypts some data using the given keypair and secret.
    -   Check the documentation for more info.
-   Added a better error message when trying to save a bot to a tag value.
-   Added the `dimension` bot form as a preferred alias to `portal`.

## V1.4.3

#### Date: 2/17/2021

### :rocket: Improvements

-   Added the ability to interface with CasualOS from inside a custom portal.
    -   CasualOS-related functionality is available by importing functions and objects from the `casualos` module.
    -   Among the available functionality is `onBotsDiscovered`, `onBotsRemoved`, `onBotsUpdated`, `createBot()`, `destroyBot()`, and `updateBot()`.
    -   Additionally autocomplete is available for the available features.

### :bug: Bug Fixes

-   Fixed an issue where webhook errors could not be caught on Safari based browsers.

## V1.4.2

#### Date: 2/11/2021

### :rocket: Improvements

-   Added the ability to zoom by scrolling.
    -   Previously this was possible by holding the Ctrl button down.
-   Added the `#portalCameraControls` tag to allow disabling moving the camera.
    -   Can be set on the portal config bot for the page and inventory portals.
    -   Supported values are:
        -   `player` - Allows the player to move the camera around like normal. (Default)
        -   `false` - Disables camera movement in the portal.

### :bug: Bug Fixes

-   Fixed an issue where the inventory portal color could not be set when the page portal is using an image for the background.

## V1.4.1

#### Date: 2/10/2021

### :rocket: Improvements

-   Added the `player.openCircleWipe()` and `player.closeCircleWipe()` functions.
    -   These are useful for hiding the page portal while transitioning between scenes.
    -   See the documentation for usage information.
-   Added "cube", "helix", and "egg" as additional options for the `#formAddress` tag on menu bots.
-   Added the `input` form for menu bots.
    -   Setting `#form` to "input" on a bot that is in the menu portal will give it an input box that can be typed in.
    -   Typing in the box will send `@onInputTyping` whispers to the bot. And submitting the data by hitting enter or the send button will send a `@onSubmit` whisper to the bot.
    -   Additionally, the text in the input will be stored in the `tempLocal` `#menuItemText` tag.
-   Adjusted the chat bar to be inset in the page portal to give it the feel of being part of the page portal.
-   Added the `#menuPortalStyle` tag to allow customizing the menu portal with CSS.
    -   This works similarly to `#menuItemStyle` except that it applies to the entire menu portal instead of just one item.
    -   Set it on the `#menuPortalConfigBot`.
-   Added the `#portalBackgroundAddress` tag to allow specifying a custom image for the page portal background.
    -   Does not work in VR.

## V1.4.0

#### Date: 2/8/2021

### :rocket: Improvements

-   Added an initial implementation of custom portals.
    -   Custom portals are a way to write scripts that can interact directly with the web browser. This gives you the ability to do anything that is possible from inside a web browser.
    -   The following functions are now available:
        -   `portal.open(portalID, tag, options?)`
        -   `portal.registerPrefix(prefix)`
        -   `portal.buildBundle(tag)`
        -   See the documentation for usage information.
-   Added the `player.download(data, filename, mimeType?)` function.
    -   Useful for downloading arbitrary data in any format you want.
    -   See the documentation for more information.

### :bug: Bug Fixes

-   Fixed an issue that broke bots in the `player` space when a `tempLocal` tag mask was put on them.
-   Fixed an issue that prevented tag masks from being placed on new bots.

## V1.3.14

#### Date: 1/25/2021

### :rocket: Improvements

-   Updated the Terms of Service and Privacy Policy documents.

### :bug: Bug Fixes

-   Fixed an issue where animations would not run while in VR/AR.

## V1.3.13

#### Date: 1/18/2021

### :rocket: Improvements

-   Added the `player.showUploadFiles()` function.
    -   Shows a dialog that can be used to upload arbitrary files.
    -   Returns a promise that resolves with the list of files that were uploaded.
    -   See the documentation for more info.
-   Added the `portal` form.
    -   Displays an entire dimension in place of the bot form.
    -   When set, `#formAddress` will be used as the dimension that should be loaded.

### :bug: Bug Fixes

-   Fixed an issue where bot labels would flicker when scaling the bot.
-   Fixed an issue where tag masks would be incorrectly recorded by the UI as being removed in some cases.
-   Fixed an issue where lines would render incorrectly on the first frame they were setup on.

## V1.3.12

#### Date: 1/13/2021

### :rocket: Improvements

-   Added the Terms of Service and Privacy Policy documents.
    -   The Terms of Service are available at `/terms` (or at `/terms-of-service.txt`).
    -   The Privacy Policy is available at `/privacy-policy` (or at `/privacy-policy.txt`).
-   Added the ability to keep track of the number of `setTimeout()` and `setInterval()` timers that are currently active via the `numberOfActiveTimers` property returned from `perf.getStats()`.
-   Added the `animateTag(bot, tag, options)` and `clearAnimations(bot, tag?)` functions.
    -   `animateTag(bot, tag, options)` - Iteratively changes a tag mask value over time based on the options you provide.
        -   `bot` is the bot or list of bots that should be animated.
        -   `tag` is the tag that should be animated.
        -   `options` is an object that specifies how the tag should be animated. It has the following properties:
            -   `fromValue` - The starting value for the animation.
            -   `toValue` - The ending value.
            -   `duration` - The number of seconds that it should take for the tag to go from the starting value to the ending value.
            -   `easing` - The options for easing the animation.
            -   `tagMaskSpace` - The space that the tag should be changed in. If set to `false` then the tag on the bot will be directly edited.
    -   `clearAnimations(bot, tag?)` - Cancels animations on a bot.
        -   `bot` - The bot or list of bots that should have their animations canceled.
        -   `tag` - Is optional and is the tag that the animations should be canceled for.

### :bug: Bug Fixes

-   Fixed issues with `#labelFontSize = auto` when `#labelPosition != front` or when the bot is rotated.
-   Fixed an issue where non-ASCII characters were being corrupted on download.

## V1.3.11

#### Date: 1/5/2021

### :rocket: Improvements

-   Greatly improved the default layouting behaviour of labels.
    -   Added the `#labelFontSize` tag to control the sizing of the characters in a label. Unlike `#labelSize`, changing this value will cause the label to layout again which will affect word wrapping. Possible values are:
        -   `auto` - Specifies that the system should try to find a font size that fits the text onto the bot. (default)
        -   Any Number - Specifies a specific font size. (1 is previous default)
    -   Added the `#labelWordWrapMode` tag to control the word wrapping behavior of labels. Possible values are:
        -   `breakCharacters` - Specifies that the system should insert line breaks inside words if needed.
        -   `breakWords` - Specifies that the system should insert line breaks between words if needed.
        -   `none` - Specifies that the system should not insert line breaks.
-   Added the ability to control the color of the placeholder text in the chat bar.
    -   Use the `placeholderColor` option when calling `player.showChat()`.

### :bug: Bug Fixes

-   Fixed an issue where atoms that were received before their cause would be discarded.

## V1.3.10

#### Date: 12/29/2020

### :rocket: Improvements

-   Added a button to the Multiline tag editor to make it easy to turn a tag into a Mod tag.

### :bug: Bug Fixes

-   Fixed an issue where script compilation errors would not be handled correctly and would prevent those changes from being communicated to the multiline code editor.

## V1.3.9

#### Date: 12/28/2020

### :boom: Breaking Changes

-   Formulas have been removed and replaced with Mod tags.
    -   Mod tags are tags that start with the DNA Emoji (🧬) and contain JSON data.
    -   Because Mod tags are JSON data, they do not support programmatic computations.
    -   We are making this change because while formulas are powerful, inprecise use of them can result in large slowdowns which is a bad user experience.
    -   The tag data must be valid JSON, so that means using double-quotes `"` for strings and wrapping property names in double-quotes.
        -   Before:
            ```
            =({ color: 'blue', number: 99, toggle: true })
            ```
            After:
            ```
            🧬{ "color": "blue", "number": 99, "toggle": true }
            ```
        -   Before:
            ```
            =([ 1 + 2 ])
            ```
            After:
            ```
            🧬3
            ```
-   Array-like values in tags are now considered strings.
    -   Previously a value like `[1, 2, 3]` was parsed into an array automatically.
    -   This was a little used feature and caused issues for people who simply wanted to store JSON data in a tag.
    -   Now, a value like `[1, 2, 3]` will no longer be parsed and so will appear as the string: `"[1, 2, 3]"`.
    -   If you want CasualOS to parse a tag value as an array, you can use the Mod tags mentioned above.
-   Removed the `error` space.
    -   Also removed the related functions:
        -   `server.destroyErrors()`
        -   `server.loadErrors()`

### :rocket: Improvements

-   Updated Material Icons to v4.0.0.
-   Added `perf.getStats()` as a way to get some statistics on the performance of the server.
-   Various performance improvements:
    -   `getBot('id', id)` is now works in `O(1)` time.
    -   The `tempLocal` and `local` spaces now handle new and deleted bots in a much more performant manner.
-   Fixed an issue where deleted bots in the `shared` space would be treated like they were not deleted on initial load.

### :bug: Bug Fixes

-   Fixed autofocusing newly created tags in the sheetPortal.

## V1.3.8

#### Date: 12/17/2020

### :bug: Bug Fixes

-   Fixed an issue where selecting a color from a `player.showInput()` modal would not save the selected color.

## V1.3.7

#### Date: 12/17/2020

### :boom: Breaking Changes

-   "story" has been renamed to "server". Below is the list of tags, actions and listeners that have been changed:
    -   `#story` -> `#server`.
    -   `server.setupStory()` -> `server.setupServer()`
    -   `server.restoreHistoryMarkToStory()` -> `server.restoreHistoryMarkToServer()`
    -   `server.storyStatuses()` -> `server.serverStatuses()`
    -   `server.storyPlayerCount()` -> `server.serverPlayerCount()`
    -   `player.downloadStory()` -> `player.downloadServer()`
    -   `player.loadStory()` -> `player.loadServer()`
    -   `player.unloadStory()` -> `player.unloadServer()`
    -   `player.getCurrentStory()` -> `player.getCurrentServer()`
    -   `@onStoryAction` -> `@onServerAction`
    -   `@onStoryStreaming` -> `@onServerStreaming`
    -   `@onStoryStreamLost` -> `@onServerStreamLost`
    -   `@onStorySubscribed` -> `@onServerSubscribed`
    -   `@onStoryUnsubscribed` -> `@onServerUnsubscribed`

## V1.3.6

#### Date: 12/17/2020

### :rocket: Improvements

-   Added the ability to show a password input by using the `secret` type with `player.showInput()`.

### :bug: Bug Fixes

-   Fixed an issue where some bots would not be added to the page portal when created in a big batch.
-   Fixed an issue where the `player.showInput()` dialog would appear fullscreen on mobile devices and prevent people from exiting it.
-   Fixed an issue where `@onChatTyping` would be triggered twice for each keystroke.

## V1.3.5

#### Date: 12/15/2020

### :rocket: Improvements

-   Changed `create()` to prevent creating bots that have no tags.
    -   If a bot would be created with zero tags then an error will be thrown.
-   Added a favicon.

### :bug: Bug Fixes

-   Changed the maximum WebSocket message size to 32KB from 128KB.
    -   This will help ensure that we keep below the [AWS API Gateway maximum frame size of 32 KB](https://docs.aws.amazon.com/apigateway/latest/developerguide/limits.html).
-   Fixed an issue where bots that only had a tag mask would not show up in the sheetPortal.

## V1.3.4

#### Date: 12/10/2020

### :rocket: Improvements

-   Added the `EXECUTE_LOADED_STORIES` environment variable to allow reducing server load due to story scripts.
    -   Defaults to `true`.
    -   Setting to `false` will disable all server-side story features except for webhooks and data portals.
        -   This means that some capabilities like `server.setupStory()` will not work when `EXECUTE_LOADED_STORIES` is false.
-   Added gzip compression for HTML, CSS, and JavaScript returned from the server.
-   Improved how some heavy assets are precached so that they can be loaded quickly.
-   Made the browser tab title use the story ID by default.

### :bug: Bug Fixes

-   Fixed an issue where some `.png` files would not load because they were bundled incorrectly.

## V1.3.3

#### Date: 12/10/2020

### :rocket: Improvements

-   Added support for the `apiary-aws` causal repo protocol.
    -   This enables the CasualOS frontend to communicate with instances of the [CasualOS Apiary AWS](https://github.com/casual-simulation/casual-apiary-aws) project.
    -   Use the `CAUSAL_REPO_CONNECTION_PROTOCOL` and `CAUSAL_REPO_CONNECTION_URL` environment variables to control which protocol and URL the frontend should connect to. See the [README in `aux-server`](./src/aux-server/README.md) for more info.
    -   Note that only the following features are supported for AWS Apiaries:
        -   `server.setupStory()`
        -   `server.totalPlayerCount()`
        -   `server.storyPlayerCount()`
        -   `server.players()`
    -   Webhooks are different when the story is hosted on an Apiary.
        -   They require at least one device to have the story loaded for webhooks to function correctly.
        -   They need to be sent to the Apiary host directly. Generally, this is not the same thing as `auxplayer.com` or `casualos.com` so you may need to ask the Apiary manager for it.
-   Added better support for static builds.
    -   Use the `PROXY_CORS_REQUESTS` environment variable during builds to disable support for proxying HTTP requests through the server.
    -   Use `npm run tar:client` after a build to produce a `./temp/output-client.tar.gz` containing all the client code and assets. This can be deployed to S3 or a CDN for static hosting.
    -   Use `npm run package:config` to produce a `./temp/config.json` which can be used for the `/api/config` request that the client makes at startup. Utilizes the environment variables from [the README in `aux-server`](./src/aux-server/README.md) to build the config.

### :bug: Bug Fixes

-   Fixed an issue where it was not possible to change the color of GLTF meshes that did not have a mesh in the GLTF scene root.
-   Fixed an issue where bots created by the ab1 installer would not receive the `@onStorySubscribed` shout.

## V1.3.2

#### Date: 11/17/2020

### :rocket: Improvements

-   Updated the ab-1 bootstrapper to point to AWS S3 for quick loading.

## V1.3.1

#### Date: 11/16/2020

### :rocket: Improvements

-   Added the ability to use the `color` tag on GLTF meshes to apply a color tint to the mesh.

### :bug: Bug Fixes

-   Fixed an issue that prevented deleting the first character of a script/formula in the multi-line editor.
-   Fixed an issue where tag edits on bots in the tempLocal and local spaces would be applied to the multi-line editor twice.

## V1.3.0

#### Date: 11/11/2020

### :rocket: Improvements

-   Added multi-user text editing.
    -   Work on shared bots when editing a tag value with the multi-line editor.
-   Added the cursor bot form.
    -   Used to add a cursor indicator to the multi-line editor.
    -   Works by setting the `form` tag to "cursor" and placing the bot in the corresponding tag portal dimension.
        -   For example, to put a cursor in the multi-line editor for the `test` tag on a bot you would set `{targetBot.id}.test` to true.
    -   Supported tags are:
        -   `color` - Specifies the color of the cursor.
        -   `label` - Specifies a label that should appear on the cursor when the mouse is hovering over it.
        -   `labelColor` - Specifies the color of the text in the cursor label.
        -   `{dimension}Start` - Specifies the index at which the cursor selection starts (Mirrors `cursorStartIndex` from the player bot).
        -   `{dimension}End` - Specifies the index at which the cursor selection ends (Mirrors `cursorEndIndex` from the player bot).
-   Added the `pageTitle`, `cursorStartIndex`, and `cursorEndIndex` tags to the player bot.
    -   `pageTitle` is used to set the title of the current browser tab.
    -   `cursorStartIndex` contains the starting index of the player's text selection inside the multi-line editor.
    -   `cursorEndIndex` contains the ending index of the player's text selection inside the multi-line editor.
    -   Note that when `cursorStartIndex` is larger than `cursorEndIndex` it means that the player has selected text from the right to the left. This is important because text will always be inserted at `cursorEndIndex`.
-   Added the `insertTagText()`, `deleteTagText()`, `insertTagMaskText()`, and `deleteTagMaskText()` functions to allow scripts to work with multi-user text editing.
    -   `insertTagText(bot, tag, index, text)` inserts the given text at the index into the given tag on the given bot.
    -   `insertTagMaskText(bot, tag, index, text, space?)` inserts the given text at the index into the tag and bot. Optionally accepts the space of the tag mask.
    -   `deleteTagText(bot, tag, index, deleteCount)` deletes the given number of characters at the index from the tag and bot.
    -   `deleteTagMaskText(bot, tag, index, deleteCount, space?)` deletes the given number of characters at the index from the tag and bot. Optionally accepts the space of the tag mask.
-   Added the ability to use the `transformer` tag on the player bot to parent the player to a bot.
-   Added the ability to edit tag masks in the tag portal by setting the `tagPortalSpace` tag on the player bot.

## V1.2.21

#### Date: 11/5/2020

### :rocket: Improvements

-   Updated the MongoDB driver to v3.6.2 and added the `MONGO_USE_UNIFIED_TOPOLOGY` environment variable to control whether the driver uses the new unified topology layer.

## V1.2.20

#### Date: 10/27/2020

### :rocket: Improvements

-   Added support for `@onPointerEnter`, `@onPointerExit`, `@onAnyBotPointerEnter` and `@onAnyBotPointerExit` for bots in the menu portal.

### :bug: Bug Fixes

-   Fixed the multiline code editor to not clip tooltips and the autocomplete box.
-   Fixed the menu portal to not break on Hololens (Servo-based browsers) when a progress bar is placed on a menu item.

## V1.2.19

#### Date: 10/22/2020

### :rocket: Improvements

-   Added the `egg` form for bots.
    -   Displays the bot as an egg like how ab-1 appears as an egg before being activated.
-   Added the `hex` form for bots.
    -   Displays the bot as a hexagon.
-   Added the `pagePixelWidth` and `pagePixelHeight` tags to the player bot.
    -   These indicate the size of the image rendered to the page portal in pixels.

### :bug: Bug Fixes

-   Fixed Draco compression support.

## V1.2.18

#### Date: 10/20/2020

### :bug: Bug Fixes

-   Fixed the code editor.

## V1.2.17

#### Date: 10/20/2020

### :rocket: Improvements

-   Improved bots in the menu portal to support additional tags.
    -   Added the ability to change the height of menu items by using `scale` and `scaleY`.
    -   Added the ability to set an icon for a menu item by using the `formAddress` tag.
    -   Added the ability to set arbitrary CSS styles on a menu bot by using the `menuItemStyle` tag.
        -   This lets you use margins and borders to indicate grouping.
    -   Added the ability to show a pie-chart progress bar on a menu item by using the `progressBar` tags.
    -   Added the ability to use `@onPointerUp` and `@onPointerDown` for menu.

## V1.2.16

#### Date: 10/16/2020

### :rocket: Improvements

-   Added the `transformer` tag.
    -   When set to a bot ID, the bot will inherit the position, rotation, and scale of the specified bot inside the page portal.
    -   This produces a "parenting" effect that is common in most 3D graphics engines.

## V1.2.15

#### Date: 10/12/2020

### :rocket: Improvements

-   Added the `experiment.getAnchorPointPosition()` and `math.getAnchorPointOffset()` functions.
    -   These are useful for determining where a bot would be placed if it had a particular anchor point.
    -   See the [docs](https://docs.casualsimulation.com/docs/actions) for more info.

## V1.2.14

#### Date: 10/7/2020

### :bug: Bug Fixes

-   Fixed an issue where calling `server.setupStory()` twice with the same story name would cause the story to be setup twice.
-   Fixed an issue where bots would be incorrectly removed from the menu portal if they existed in both the old and new dimensions.
-   Greatly reduced the number of scenarios where formulas would be recalculated after any change.

## V1.2.13

#### Date: 9/24/2020

### :boom: Breaking Changes

-   Renamed the `_editingBot` tag to `editingBot`.

### :rocket: Improvements

-   sheetPortal Improvements
    -   Added the `@onSheetTagClick` listener which is triggered when a tag name is clicked.
    -   Added the `@onSheetBotIDClick` listener which is triggered when a Bot ID is clicked.
    -   Added the `@onSheetBotClick` listener which is triggered when a bot visualization is clicked in the sheet.
    -   Added the `sheetPortalShowButton` config bot tag to control whether the button in the bottom right corner of the sheet is shown.
    -   Added the `sheetPortalButtonIcon` config bot tag to control the icon on the button in the bottom right corner of the sheet.
    -   Added the `sheetPortalButtonHint` config bot tag to control the tooltip on the button in the bottom right corner of the sheet.
    -   Added the `sheetPortalAllowedTags` config bot tag to control which tags are allowed to be shown and edited in the sheet portal.
    -   Swapped the position of the new bot and new tag buttons in the sheet.
    -   Added the `editingTag` tag which contains the tag that the player is currently editing.

### :bug: Bug Fixes

-   Fixed an issue where cells in the sheet portal would not cover the entire cell area.
-   Fixed an issue where `clearTagMasks()` would error if given a bot that had no tag masks.

## V1.2.12

#### Date: 9/22/2020

### :rocket: Improvements

-   Added the `helix` form.
    -   Displays a DNA strand mesh whose color can be customized.
-   Added tag masks.
    -   Tag masks are special tags that can live in a separate space from their bot.
    -   This makes it possible to create a temporary tag on a shared bot.
    -   Tag masks do not replace tags. Instead, they exist in addition to normal tags and can be used to temporarily hide a normal tag value.
    -   Like bots, tag masks live in a space. This means that a bot can have multiple masks for a particular tag. Currently the supported spaces are:
        -   `tempLocal`
        -   `local`
        -   `player`/`otherPlayers`
        -   `shared`
    -   New scripting features:
        -   All bots now have a `masks` property which works like `tags` except that it creates tag masks in the `tempLocal` space.
        -   All scripts also have a `masks` property which is a shortcut for `bot.masks`.
        -   `setTagMask(bot, tag, value, space?)` is a new function that is able to set the value of a tag mask on the given bot and in the given space. See the documentation for more info.
        -   `clearTagMasks(bot, space?)` is a new function that is able to clear all the tag masks in the given space from a given bot. See the documentation for more info.
    -   Example use cases:
        -   Local click/hover states.
        -   Animations.
        -   Storing decrypted data.

### :100: Other Changes

-   Pinned the Deno version to `v1.4` so that we can decide when to adopt future Deno updates.

### :bug: Bug Fixes

-   Fixed an issue where `server.setupStory()` would load a simulation and never dispose it.
-   Fixed an issue where wrist portals were not being anchored properly.
-   Fixed an issue where pressing enter to make a new tag would put a new line in the current tag value.

## V1.2.11

#### Date: 9/9/2020

### :bug: Bug Fixes

-   Fixed an issue where zooming was broken when the page portal is not anchored to the top left of the screen.

## V1.2.10

#### Date: 9/8/2020

### :bug: Bug Fixes

-   Fixed an issue with the multiline editor getting cut off inside the tag portal.

## V1.2.9

#### Date: 9/8/2020

### :rocket: Improvements

-   Changed the page portal to resize around the tag portal instead of being hidden behind it.

## V1.2.8

#### Date: 9/8/2020

### :boom: Breaking Changes

-   Changed `experiment.localPositionTween()` and `experiment.localRotationTween()` to take different arguments and return a promise.
    -   the 4th parameter is now an options object instead of the easing options.
    -   This options object is able to accept easing and duration values.
    -   Additionally the functions now return promises.
    -   See the docs for examples.

### :bug: Bug Fixes

-   Fixed an issue where `experiment.localPositionTween()` and `experiment.localRotationTween()` may not execute if triggered during `@onCreate()`.

## V1.2.7

#### Date: 9/4/2020

### :boom: Breaking Changes

-   Changed `@onListen` to only be sent to bots which have a listener for the shout/whisper.
    -   Previously `@onListen` would be sent to all bots that were targeted by the shout/whisper.
-   Changed `shout()` and `whisper()` to cost 1 energy point.
    -   This helps prevent infinite loops.
    -   The energy point is only deducted if a bot has a listener for the event.

### :bug: Bug Fixes

-   Fixed an issue where `onBotAdded`, `onAnyBotsAdded`, `onAnyBotsRemoved`, `onBotChanged`, and `onAnyBotsChanged` would reset the energy counter.

## V1.2.6

#### Date: 9/4/2020

### :bug: Bug Fixes

-   Fixed an issue where whispering to a bot that is null or undefined would end up sending a shout to all bots.

## V1.2.5

#### Date: 8/31/2020

### :rocket: Improvements

-   Added the `pageCameraPositionOffset[X,Y,Z]`, `inventoryCameraPositionOffset[X,Y,Z]`, `pageCameraRotationOffset[X,Y,Z]`, and `inventoryCameraRotationOffset[X,Y,Z]` tags.
    -   These can be used to move the camera apart from the player's input.
    -   The position offset tags are especially useful for warping the player around in VR.
-   Added the ability to use the dynamic `import()` keyword to import arbitrary JavaScript modules.
    -   Useful with https://www.skypack.dev/ to import modules from [NPM](https://www.npmjs.com/).
-   Added the ability to use `player.replaceDragBot()` even when not dragging.
-   Improved the camera zoom functionality to zoom the camera towards and away from the mouse.
-   Added the `experiment.localPositionTween()` and `experiment.localRotationTween()` functions.
    -   Locally animates a bot's position/rotation using the given easing type.
    -   During the animation, changes to the bot position will be ignored.
    -   Once the animation is done, changes to the bot will reset the position/rotation to the value that is currently stored.
    -   Check out the docs for detailed usage information and examples.

### :bug: Bug Fixes

-   Fixed the dataPortal to always return raw tag values unless they are formulas.
    -   Issue with returning incorrect JSON data was caused by the built-in CasualOS array parsing.
    -   This fixes it by skipping any parsing of the data.
-   Fixed an issue where keyboard states would not be reset when the player removed focus from the story.
-   Fixed an issue where `server.setupStory()` would crash the deno process due to incorrectly handling deserialized data.

## V1.2.4

#### Date: 8/26/2020

### :rocket: Improvements

-   Added the `tagPortalShowButton` tag to control whether a button should be shown in the tag portal.
    -   The button is placed at the lower right hand side of the tag portal.
    -   Clicking the button will trigger a `@onClick` on the tag portal config bot.
    -   Two additional tags can be used to customize the button:
        -   `tagPortalButtonIcon` is the icon that is shown on the button and can be set to any [Material Icon](https://material.io/resources/icons/?style=baseline).
        -   `tagPortalButtonHint` is the text that should be shown in the tooltip for the button.
-   Added the `frustum` form.
-   Improved `player.showInput()` to automatically save and close when a color is selected from the color picker.
    -   Applies to the `basic` and `swatch` subtypes but not `advanced`.
-   Improved the multiline editor to have a "Docs" button that links to the documentation for the current tag.
-   Improved the tag portal to support using `@` and `#` symbols at the beginning of the tag.
    -   Implemented for consistency with functions like `getBot()`, `getTag()`, etc.
-   Added the `@onAnyBotPointerEnter` and `@onAnyBotPointerExit` listen tags.
    -   These are shouts that happen whenever a `@onPointerEnter` or `@onPointerExit` whisper occurs.
-   Added the `player.getPointerDirection()`, `math.getForwardDirection()` and `math.intersectPlane()` functions.
    -   These are useful for calculating where a pointer is pointing.
-   Added the ability to store uncommitted atoms in MongoDB.
    -   Can be configred with the `STAGE_TYPE` environment variable. Can be set to either `redis` or `mongodb`. Currently defaults to `redis` until a migration path is implemented.
-   Added a bunch of extra GPIO-related functions.
    -   `server.rpioReadpad()`
    -   `server.rpioWritepad()`
    -   `server.rpioPud()`
    -   `server.rpioPoll()`
    -   `server.rpioI2CBegin()`
    -   `server.rpioI2CSetSlaveAddress()`
    -   `server.rpioI2CSetBaudRate()`
    -   `server.rpioI2CSetClockDivider()`
    -   `server.rpioI2CRead()`
    -   `server.rpioI2CWrite()`
    -   `server.rpioI2CEnd()`
    -   `server.rpioPWMSetClockDivider()`
    -   `server.rpioPWMSetRange()`
    -   `server.rpioPWMSetData()`
    -   `server.rpioSPIBegin()`
    -   `server.rpioSPIChipSelect()`
    -   `server.rpioSPISetCSPolarity()`
    -   `server.rpioSPISetClockDivider()`
    -   `server.rpioSPISetDataMode()`
    -   `server.rpioSPITransfer()`
    -   `server.rpioSPIWrite()`,
    -   `server.rpioSPIEnd()`

### :bug: Bug Fixes

-   Fixed to safely allow editing multiline scripts in the sheet cells.
-   Fixed an issue with the tag portal where it would not respond to changes with the `tagPortal` tag if it was already set.
-   Fixed an issue with the Deno sandbox where it wouldn't load due to missing dependencies.
-   Fixed an issue where 3D content would not occlude iframe forms.
    -   Only fixed for non-Safari web browsers.

## V1.2.3

#### Date: 8/20/2020

### :rocket: Improvements

-   Added the tag portal.
    -   The tag portal is similar to the sheet portal but it shows only the multiline editor for the specified bot ID and tag.
    -   Set the `tagPortal` tag on the player bot to a string with a Bot ID and a tag name separated by a period (`.`).
-   Improved `player.playSound(url)` to return a promise that resolves with a sound ID.
    -   This sound ID can be used with `player.cancelSound(soundID)` to stop the sound from playing.
-   Added the `player.bufferSound(url)` and `player.cancelSound(soundID)` functions.
    -   `player.bufferSound(url)` can be used to pre-load a sound so that there will be no delay when using `player.playSound()`.
        -   Returns a promise that resolves once the sound has been loaded.
    -   `player.cancelSound(soundID)` can be used to stop a sound that is already playing.
        -   Returns a promise that resolves once the sound has been canceled.

### :bug: Bug Fixes

-   Fixed an issue where actions that were created in an async script would not be dispatched until the script finished.

## V1.2.2

#### Date: 8/14/2020

### :boom: Breaking Changes

-   Changed `crypto.encrypt()` and `crypto.decrypt()` to return the result directly instead of returning a promise.

### :rocket: Improvements

-   Added the `crypto.createCertificate()`, `crypto.signTag()`, and `crypto.verifyTag()`, `crypto.revokeCertificate()` functions to help with creating certificate chains and signing and validating tag data. Check the docs for detailed usage information.
-   Added an indicator to the multi-line editor that is shown when a tag value is verified.
-   Added the ability to force all scripts to be verified in order to be executed using the `forceSignedScripts` query parameter.
    -   When the query param is set to `true`, all scripts must have a valid signature in order to be executed.
    -   This allows running in a trusted execution environment - thereby preventing unauthorized scripts from running.
-   Replaced builder with ab-1.
    -   ab-1 is a new version of builder which is designed to be easy to extend and improve.
-   Added the `adminSpace.setPassword(oldPassword, newPassword)` function.
    -   Allows changing the password that is used to unlock admin space.
    -   The first parameter is the old password that was used to unlock the space.
    -   The second parameter is the new password that should be used to unlock the space.
-   Added several functions to allow using the GPIO pins on Rasberry Pi.
    -   Currently, all of these functions are experimental and only work on Raspberry Pi.
    -   See the documentation for more information.
    -   `server.exportGpio(pin, mode)`
    -   `server.unexportGpio(pin, mode)`
    -   `server.setGpio(pin, value)`
    -   `server.getGpio(pin)`
    -   `server.rpioInit(options)`
    -   `server.rpioExit()`
    -   `server.rpioOpen(pin, mode, options)`
    -   `server.rpioMode(pin, mode, options)`
    -   `server.rpioRead(pin)`
    -   `server.rpioReadSequence(pin, length)`
    -   `server.rpioWrite(pin, value)`
    -   `server.rpioWriteSequence(pin, buffer)`
    -   `server.rpioClose(pin, options)`

### :bug: Bug Fixes

-   Fixed an issue where using `player.showInput()` with an existing value would not prefill the text box with the existing value.
-   Fixed a performance issue where formulas which were recalculated after every change had a factorial (!) performance cost.
    -   Was caused by two things:
        1.  Some formulas don't have enough information to determine what tags they are dependent on. In these cases, we callback to using an "all" dependency which means that the formula will be recalculated whenever any tag changes.
        2.  These "all" dependencies were included when searching for nested dependencies which meant that we were resolving every "all" dependency for every other "all" dependency. This gives us the effect of searching every possible combination of dependencies instead of only the ones we need, which has a factorial cost.

## V1.2.1

#### Date: 8/4/2020

### :rocket: Improvements

-   Added a server sandbox based on [Deno](https://deno.land/).
    -   Security feature to prevent scripts that are running on the server from harming the underlying system or other stories.
    -   It additionally prevents scripts from accessing random Node.js modules by using `require("module")`.
    -   Finally, it prevents a script from denying service to other stories because the sandbox is run inside a separate process.
-   Improved the sheet portal to display scripts with a monospace font in the sheet cells.
-   Improved the documentation to clarify some things and also mension that bots can be made transparent with the "clear" color.
-   Improved the multi-line text editor to support syntax highlighting for HTML, CSS, and JSON based on whether the tag ends with `.html`, `.css` or `.json`.

### :bug: Bug Fixes

-   Fixed the `lineTo` tag to support arrays of bots and arrays of bot IDs in addition to individual bots and bot IDs.
-   Fixed an issue where deleting a tempLocal bot that was updated in the same script would crash the runtime.
-   Fixed an issue with the `player.showInput()` modal where Android devices using the Google GBoard keyboard wouldn't send input correctly.
-   Fixed an issue where a `@onPlayerPortalChanged` event would be incorrectly triggered after reconnecting to the server.
-   Fixed an issue where the iframe form on iOS 14 Beta 3 would cause the entire scene to disappear.
-   Fixed an issue where loading an image could fail if `formAddress` tag was changed while the image was downloading.
-   Fixed an issue where submitting HTML forms from inside an iframe form was not allowed.

## V1.2.0

### Date: 7/17/2020

### Changes:

-   :rocket: Improvements

    -   Added the `MONGO_USE_NEW_URL_PARSER` environment variable parameter to control whether CasualOS uses the new MongoDB URL Parser. (Defaults to false)
    -   Added a popup to notify the user that data might be lost if they attempt to close the tab while not connected to the server.
    -   Added the following cryptographic functions:
        -   `crypto.sha256(data)`
            -   Calculates the [SHA-256](https://en.wikipedia.org/wiki/SHA-2) hash of the given data.
            -   `data` is the data to calculate the hash of.
            -   Supports strings, numbers, booleans, objects, arrays, and bots.
        -   `crypto.sha512(data)`
            -   Calculates the [SHA-512](https://en.wikipedia.org/wiki/SHA-2) hash of the given data.
            -   `data` is the data to calculate the hash of.
            -   Supports strings, numbers, booleans, objects, arrays, and bots.
        -   `crypto.hmacSha256(key, data)`
            -   Calculates the [HMAC](https://en.wikipedia.org/wiki/HMAC) [SHA-256](https://en.wikipedia.org/wiki/SHA-2) hash of the given data.
            -   `key` is the password that should be used for the message authentication code.
            -   `data` is the data to calculate the HMAC of.
            -   Supports strings, numbers, booleans, objects, arrays, and bots.
        -   `crypto.encrypt(password, data)`
            -   Encrypts the given data with the given password and returns the result as a promise.
            -   `password` is the password to use for encrypting the data.
            -   `data` is the data that should be encrypted.
        -   `crypto.decrypt(password, data)`
            -   Decrypts the given data with the given password and returns the result as a promise.
            -   Only works if the given data is the output of `crypto.encrypt()`.
            -   `password` is the password that was used to encrypt the data.
            -   `data` is the data that should be decrypted.

-   :bug: Bug Fixes
    -   Fixed a race condition where concurrently updating a tag in a script and triggering a dependency update on that same tag could cause the runtime to crash.

## V1.1.18

### Date: 7/10/2020

### Changes:

-   :rocket: Improvements

    -   Improved the `player.run()` function to return a promise that can be awaited to get the result of the script (or wait until the script has been executed).
    -   Improved the `server.loadErrors()` function to return a promise that can be awaited to get the list of bots that were loaded.
    -   Improved the `server.destroyErrors()` function to return a promise that resolves once the error bots are destroyed.
    -   Improved the `server.loadFile()` function to return a promise that resolves once the file is loaded.
    -   Improved the `server.saveFile()` function to return a promise that resolves once the file is saved.
    -   Improved the `server.setupStory()` function to return a promise that resolves once the story is setup.
    -   Improved the `server.browseHistory()` function to return a promise that resolves once the history is loaded.
    -   Improved the `server.markHistory()` function to return a promise that resolves once the history is saved.
    -   Improved the `server.restoreHistoryMark()` function to return a promise that resolves once the history is restored.
    -   Improved the `server.restoreHistoryMarkToStory()` function to return a promise that resolves once the history is restored.
    -   Added the `@onBotAdded` and `@onAnyBotsAdded` listen tags.
        -   These are triggered whenever a bot is added to the local story.
        -   Note that this is different from `@onCreate` because you will be notified whenever a bot is added to the state even if it has already been created.
        -   An example of this are bots in the `otherPlayers` space. You cannot create bots in this space but you will be notified via `@onBotAdded` and `@onAnyBotsAdded`.
        -   `@onBotAdded` is triggered on the bot that was added. There is no `that`.
        -   `@onAnyBotsAdded` is triggered on every bot whenever one or more bots are added.
            -   `that` is an object with the following properties:
                -   `bots` - The array of bots that were added.
    -   Added the `@onAnyBotsRemoved` listen tags.
        -   These are triggered whenever a a bot is removed from the local story.
        -   Note that this is different from `@onDestroy` because you will be notified whenever a bot is removed from the state even if it has not been explicitly destroyed.
        -   An example of this are bots in the `otherPlayers` space. When another player disconnects no `@onDestroy` is fired but you will get a `@onAnyBotsRemoved`.
        -   `@onAnyBotsRemoved` is triggered on every bot whenever one or more bots are removed.
            -   `that` is an object with the following properties:
                -   `botIDs` - The array of bot IDs that were removed.
    -   Added the `@onBotChanged` and `@onAnyBotsChanged` listen tags.
        -   These are triggered whenever a bot is changed in the local story.
        -   Note that you will be notified whenever a bot is changed in the state even if it was changed by another player.
        -   An example of this are bots in the `otherPlayers` space. You cannot update bots in this space but you will be notified via `@onBotChanged` and `@onAnyBotsChanged`.
        -   `@onBotChanged` is triggered on the bot that was changed.
            -   `that` is an object with the following properties:
                -   `tags` - The list of tags that were changed on the bot.
        -   `@onAnyBotsAdded` is triggered on every bot whenever one or more bots are added.
            -   `that` is an array containing objects with the following properties:
                -   `bot` - The bot that was updated.
                -   `tags` - The tags that were changed on the bot.
    -   Added several tags to the player bot:
        -   These tags are updated by CasualOS and can be used to query the current state of the input system.
        -   Camera Tags
            -   These tags contain the position and rotation of the player's camera.
            -   You can use this to communicate where the player is to other players.
            -   `pageCameraPositionX`
            -   `pageCameraPositionY`
            -   `pageCameraPositionZ`
            -   `inventoryCameraPositionX`
            -   `inventoryCameraPositionY`
            -   `inventoryCameraPositionZ`
            -   `pageCameraRotationX`
            -   `pageCameraRotationY`
            -   `pageCameraRotationZ`
            -   `inventoryCameraRotationX`
            -   `inventoryCameraRotationY`
            -   `inventoryCameraRotationZ`
        -   Pointer Tags
            -   These tags contain the position and rotation of the player's pointers.
            -   You can use this to tell where the VR controllers are or where the mouse is pointing.
            -   `mousePointerPositionX`
            -   `mousePointerPositionY`
            -   `mousePointerPositionZ`
            -   `mousePointerRotationX`
            -   `mousePointerRotationY`
            -   `mousePointerRotationZ`
            -   `mousePointerPortal`
            -   `rightPointerPositionX`
            -   `rightPointerPositionY`
            -   `rightPointerPositionZ`
            -   `rightPointerRotationX`
            -   `rightPointerRotationY`
            -   `rightPointerRotationZ`
            -   `rightPointerPortal`
            -   `leftPointerPositionX`
            -   `leftPointerPositionY`
            -   `leftPointerPositionZ`
            -   `leftPointerRotationX`
            -   `leftPointerRotationY`
            -   `leftPointerRotationZ`
            -   `leftPointerPortal`
        -   Button Tags
            -   These tags contain the state of the different buttons.
            -   Possible values are:
                -   `null` - Button is not pressed.
                -   `down` - Button was just pressed.
                -   `held` - Button is being held down.
            -   `mousePointer_left`
            -   `mousePointer_right`
            -   `mousePointer_middle`
            -   `leftPointer_primary`
            -   `leftPointer_squeeze`
            -   `rightPointer_primary`
            -   `rightPointer_squeeze`
            -   `keyboard_[key]`
                -   Replace `[key]` with the key that you want the state of.
                -   For example use `keyboard_a` to get the state of the `a` key.
    -   Added the `player.getCameraPosition(portal?)` function.
        -   `portal` is optional and is the portal (`page` or `inventory`) that the camera position should be retrieved for.
        -   Returns an object with the following properties:
            -   `x`
            -   `y`
            -   `z`
    -   Added the `player.getCameraRotation(portal?)` function.
        -   `portal` is optional and is the portal (`page` or `inventory`) that the camera rotation should be retrieved for.
        -   Returns an object with the following properties:
            -   `x`
            -   `y`
            -   `z`
    -   Added the `player.getPointerPosition(pointer?)` function.
        -   `pointer` is optional and is the pointer (`mouse`, `left` or `right`) that the position should be retrieved for.
        -   Returns an object with the following properties:
            -   `x`
            -   `y`
            -   `z`
    -   Added the `player.getPointerRotation(pointer?)` function.
        -   `pointer` is optional and is the pointer (`mouse`, `left` or `right`) that the rotation should be retrieved for.
        -   Returns an object with the following properties:
            -   `x`
            -   `y`
            -   `z`
    -   Added the `player.getInputState(controller, button)` function.
        -   `controller` is the controller (`mousePointer`, `leftPointer`, `rightPointer`, `keyboard` or `touch`) that the button state should be retrieved from.
        -   `button` is the name of the button that should be retrieved.
        -   Returns a string containing the state of the button or `null` if the button is not pressed.
            -   `"down"` means that the button just started to be pressed.
            -   `"held"` means that the button is being held down.
            -   `null` means that the button is not pressed.
    -   Added the `player.getInputList()` function.
        -   Returns a list of available inputs that can be used by the `player.getInputState()` function.

-   :bug: Bug Fixes
    -   Fixed an issue where toasting recursive objects could break CasualOS.
        -   Fixed by storing a map of previously converted objects to avoid reconverting them infinitely.
        -   Also improved to gracefully handle objects that are nested too deeply.
    -   Fixed an issue with the show input modal where it incorrectly errored sometimes.

## V1.1.17

### Date: 7/3/2020

### Changes:

-   :bug: Bug Fixes
    -   Fixed an issue where the web browser service worker would incorrectly intercept requests for data portals.

## V1.1.16

### Date: 7/2/2020

### Changes:

-   :rocket: Improvements
    -   Added the ability to respond to webhooks by returning data from `@onWebhook`.
        -   If the returned value is a string, then it will be used for the response.
        -   If the returned value is an object, then it should have the following properties:
            -   `data` - The value that should be used as the body of the response.
            -   `headers` - An object that contains the HTTP headers that should be set on the response. (Optional)
            -   `status` - The numerical status code that should be set on the response. (Optional) If omitted, status code 200 will be used.
    -   Added the `dataPortal`.
        -   This is a special portal that only works on web requests and must be specified in the URL.
        -   Setting it to a Bot ID will return the JSON of the bot with the given ID.
        -   Setting it to a tag will return all the values corresponding to the given tag.
        -   Using a tag with a common extension (like `.html`) will tag the data as the corresponding content type so that normal software know how to interpret the data.

## V1.1.15

### Date: 7/2/2020

### Changes:

-   :rocket: Improvements

    -   Added player space to the server.
        -   This lets you send remote whispers to the `server` player.
    -   Added the `server.storyStatuses()` function.
        -   Returns a promise that resolves with a list of stories and the last time each story was updated.
    -   Added the `@onRemotePlayerSubscribed` and `@onRemotePlayerUnsubscribed` listen tags.
        -   They are triggered on _every_ other player when a player joins or leaves the story.
        -   Additionally, they are triggered whenever connection to the other players is lost.
        -   `that` is an object with the following properties:
            -   `playerId` - The ID of the player that joined/left the story.
    -   Added the `uuid()` function.
        -   This function generates and returns a random [UUID](https://en.wikipedia.org/wiki/Universally_unique_identifier).
        -   Useful for creating unique identifiers.

-   Bug Fixes
    -   Fixed an issue where remote shouts would be sent to yourself twice.
    -   Fixed an issue where labels would not always follow the `labelAlignment` tag when the text in the label was small enough to fit within the bot.

## V1.1.14

### Date: 6/29/2020

### Changes:

-   :rocket: Improvements

    -   Improved how the meet portal, page portal, and sheet portal work together to make space for each other.
    -   Added the `left` and `right` options for `meetPortalAnchorPoint`.
    -   Changed the `top` and `bottom` options for `meetPortalAnchorPoint` to occupy half of the screen.
    -   Added the `server.players()` function to get the list of player IDs that are connected to the current story.
        -   Returns a promise that resolves with the list of player IDs.
    -   Added the `remoteWhisper(players, name, arg)` function to make sending messages to other players easy.
        -   Takes the following arguments:
            -   `players` is the player ID or list of player IDs that should receive the shout.
            -   `name` is the name of the message.
            -   `arg` is the data that should be included.
        -   This will trigger a `@onRemoteWhisper` shout on all the specified players.
    -   Added the `remoteShout(name, arg)` function to make sending messages to all players easy.
        -   Takes the following arguments:
            -   `name` is the name of the message.
            -   `arg` is the data that should be included.
    -   Added the `@onRemoteWhisper` listen tag that is shouted when a `remoteWhisper()` or `remoteShout()` is sent to the local player.
        -   `that` is an object with the following properties:
            -   `name` - The name of the shout that was sent.
            -   `that` - The data which was sent.
            -   `playerId` - The ID of the player that sent the shout.

-   Bug Fixes
    -   Fixed an issue that prevented using `lineStyle` in place of `auxLineStyle`.

## V1.1.13

### Date: 6/25/2020

### Changes:

-   :rocket: Improvements

    -   Added the `meetPortal`.
        -   This is a special portal that, instead of loading bots, loads a [Jitsi Meet](https://meet.jit.si/) meeting with the given room code.
        -   All rooms are publicly accessible (but not searchable), so longer room codes will be more private.
        -   You can use the `meetPortalConfigBot` option to reference the bot that should be used to configure the meet portal.
        -   The following options are available:
            -   `meetPortalVisible` - Whether the meet portal should be visible. This allows you to be joined to a meet while keeping your screen on the page portal. (Defaults to true)
            -   `meetPortalAnchorPoint` - The anchor point that the meet portal should use. Possible options are:
                -   `fullscreen` - The meet portal should take the entire screen. (Default)
                -   `top` - The meet portal should take the top of the screen.
                -   `topRight` - The meet portal should take the top-right corner of the screen.
                -   `topLeft` - The meet portal should take the top-left corner of the screen.
                -   `bottom` - The meet portal should take the bottom of the screen.
                -   `bottomRight` - The meet portal should take the bottom-right corner of the screen.
                -   `bottomLeft` - The meet portal should take the bottom-left corner of the screen.
                -   `[top, right, bottom, left]` - The meet portal should use the given values for the CSS top, right, bottom, and left properties respectively.
            -   `meetPortalStyle` - The CSS style that should be applied to the meet portal container.
                -   Should be a JavaScript object.
                -   Each property on the object will map directly to a CSS property.
                -   Useful for moving the meet portal to arbitrary positions.

-   :bug: Bug Fixes

    -   Fixed an issue where the Hololens 2 would not be able to enter AR/VR because a controller's (hand) position would sometimes be null.
    -   Fixed an issue where loading without a story would create a new random story but then immediately unload it.
    -   Fixed an issue where local bots from other stories would be loaded if the current story name happened to be a prefix of the other story name.
    -   Fixed the input modal background.
    -   Fixed the TypeScript definitions for the `player.showInput()` function.

## V1.1.12

### Date: 6/18/2020

### Changes:

-   :bug: Bug Fixes

    -   Fixed an issue where Servo-based browsers would run into a race condition during initialization.

## V1.1.11

### Date: 6/18/2020

### Changes:

-   :rocket: Improvements
    -   Added a reflog and sitelog for stories so that it is possible to track the history of a story branch and which sites have connected to it.
        -   This will make it easier for us to recover from data loss issues in the future since we'll be able to lookup data like the last commit that a branch pointed at or which atoms were added to a branch.
-   :bug: Bug Fixes

    -   Fixed an issue where all bots would appear to be in the `shared` space even though they were not.
    -   Fixed issues with loading on Servo-based browsers.
        -   The issues were mostly related to Servo having not implemented IndexedDB yet.
    -   Fixed an issue where some temporary branches would show up in `server.stories()`.

## V1.1.10

### Date: 6/16/2020

### Changes:

-   :bug: Bug Fixes

    -   Fixed an issue where an incorrectly formatted event would crash the server.
    -   Fixed an issue where the server would incorrectly store atoms added to a temporary branch.

## V1.1.9

### Date: 6/16/2020

### Changes:

-   :rocket: Improvements
    -   Added the `player` and `otherPlayers` spaces.
        -   These spaces are special and interact with each other.
        -   Both the `player` space and `otherPlayers` space are shared but the lifetime of the bots is temporary. In this sense, the bots act like temporary shared bots.
        -   However, bots created in the `player` space will show up in the `otherPlayers` space to other players and vice versa.
        -   This means you can share temporary bots with other players by using the `player` space and see the temporary bots shared by other players by inspecting the `otherPlayers` space.
        -   Important Notes:
            -   The `player` space only contains bots that you create while `otherPlayers` contains bots that other players have created.
            -   You can create, edit, and destroy bots in the `player` space, but not in the `otherPlayers` space.
            -   When you close your session (exit the browser or close the tab), all of your `player` bots will be automatically destroyed. This will also automatically remove them from any `otherPlayers` spaces that they may be in.
-   :bug: Bug Fixes

    -   Fixed an issue where using a single minus sign in a tag would be interpreted as a number.
    -   Fixed an issue where some tags would not be included in the JSON output of a bot.

## V1.1.8

### Date: 6/12/2020

### Changes:

-   :rocket: Improvements

    -   Changed what words the story name auto-generation will use.

## V1.1.7

### Date: 6/11/2020

### Changes:

-   :rocket: Improvements

    -   Added the ability to auto-generate a story name when loading CasualOS without a story.

-   :bug: Bug Fixes
    -   Fixed an issue where objects that have an `id` property that is not a string would break the sheet.

## V1.1.6

### Date: 6/11/2020

### Changes:

-   :boom: Breaking Changes

    -   Renamed all the history tags to not have the `aux` prefix.

-   :rocket: Improvements

    -   Added the `server.storyPlayerCount()` function.
        -   Returns a promise that resolves with the number of players currently connected to the current story.
        -   Optionally accepts a parameter which indicates the story to check.
    -   Added the `server.totalPlayerCount()` function.
        -   Returns a promise that resolves with the total number of players connected to the server.
    -   Added the `server.stories()` function.
        -   Returns a promise that resolves with the list of stories that are on the server.

-   :bug: Bug Fixes
    -   Removed the globals bot tags from the documentation since they no longer exist.

## V1.1.5

### Date: 6/9/2020

### Changes:

-   :boom: Breaking Changes

    -   The following tags have been renamed:
        -   Renamed all the tags so that they no longer have the `aux` prefix. However, any tag not listed below should continue to work with the `aux` prefix without any changes.
        -   Renamed `auxUniverse` to `story`.
        -   Renamed `auxCreator` to `creator`.
            -   Note that the `creator` variable in scripts remains the same.
        -   Renamed `auxConfigBot` to `configBot`.
            -   Note that the `config` variable in scripts remains the same.
        -   Renamed `auxGLTFVersion` to `gltfVersion`.
        -   Renamed `auxPagePortal` to `pagePortal`.
        -   Renamed `auxSheetPortal` to `sheetPortal`.
        -   Renamed `auxInventoryPortal` to `inventoryPortal`.
        -   Renamed `auxMenuPortal` to `menuPortal`.
        -   Renamed `auxLeftWristPortal` to `leftWristPortal`.
        -   Renamed `auxRightWristPortal` to `rightWristPortal`.
        -   Renamed `auxPagePortalConfigBot` to `pagePortalConfigBot`.
        -   Renamed `auxSheetPortalConfigBot` to `sheetPortalConfigBot`.
        -   Renamed `auxInventoryPortalConfigBot` to `inventoryPortalConfigBot`.
        -   Renamed `auxMenuPortalConfigBot` to `menuPortalConfigBot`.
        -   Renamed `auxLeftWristPortalConfigBot` to `leftWristPortalConfigBot`.
        -   Renamed `auxRightWristPortalConfigBot` to `rightWristPortalConfigBot`.
        -   Renamed `_auxEditingBot` to `_editingBot`.
    -   Renamed "universe" to "story". The following tags and functions have been affected:
        -   `auxUniverse` -> `story`
        -   `onUniverseAction` -> `onStoryAction`
        -   `onUniverseStreaming` -> `onStoryStreaming`
            -   The `universe` property has been renamed to `story`
        -   `onUniverseStreamLost` -> `onStoryStreamLost`
            -   The `universe` property has been renamed to `story`
        -   `onUniverseSubscribed` -> `onStorySubscribed`
            -   The `universe` property has been renamed to `story`
        -   `onUniverseUnsubscribed` -> `onStoryUnsubscribed`
            -   The `universe` property has been renamed to `story`
        -   `player.downloadUniverse()` -> `player.downloadStory()`
        -   `player.loadUniverse()` -> `player.loadStory()`
            -   The action type has been renamed from `load_universe` to `load_story`.
        -   `player.unloadUniverse()` -> `player.unloadStory()`
            -   The action type has been renamed from `unload_universe` to `unload_story`.
        -   `player.getCurrentUniverse()` -> `player.getCurrentStory()`
        -   `player.checkout()`
            -   The `processingUniverse` property has been renamed to `processingStory`.
        -   `player.showJoinCode()`
            -   The `universe` property on the `show_join_code` action has been renamed to `story`
        -   `server.restoreHistoryMark()`
            -   The `universe` property on the `restore_history_mark` action has been renamed to `story`.
        -   `server.restoryHistoryMarkToUniverse()` -> `server.restoreHistoryMarkToStory()`
        -   `server.setupUniverse()` -> `server.setupStory()`
            -   The action type has been renamed from `setup_universe` to `setup_story`.

-   :rocket: Improvements

    -   Improved MongoDB to store all atoms for a commit inside the same document. This should improve loading performance since MongoDB will only need to make 1 lookup per universe instead of 1 lookup per atom per universe.
    -   Added admin space.
        -   Admin space is a space that is shared between all universes on the same auxPlayer.
        -   It is locked by default, which means that bots that are in it cannot be created, updated, or destroyed.
        -   You can unlock admin space by using the `adminSpace.unlock(password)` function.
            -   It returns a Promise that resolves once the space is unlocked. If the space was unable to be unlocked, then the promise will reject with an error.
            -   `password` is the password that should be used to unlock the admin space. If incorrect, admin space will remain locked.
    -   Removed the CasualOS tagline from the loading popup.
    -   Improved the `webhook()` and `webhook.post()` functions to return promises.
        -   The promise can be awaited and resolves with the an an object with the following properties:
            -   `data` - The data returned from the webhook. If the returned data was JSON, then this will be an object. Otherwise, it will be a string.
            -   `status` - The numerical HTTP status code that was returned.
            -   `statusText` - The name of the HTTP status code that was returned.
            -   `headers` - The HTTP headers that were included in the response.
    -   Improved the `neighboring()` function to allow omitting the `direction` parameter.
        -   When omitted, all supported directions will be included.
        -   Currently, the supported directions are `front`, `right`, `back`, and `left`.
        -   If an unsupported direction is given, then no bots will be included.
    -   Updated the Documentation website to the [latest version of Docusaurus](https://github.com/facebook/docusaurus/releases/tag/v2.0.0-alpha.56).
    -   Added the `renameTag(bot, originalTag, newTag)` function which makes it easy to rename a tag on a bot or list of bots.
        -   `bot` is the bot or list of bots that should have the tag renamed.
        -   `originalTag` is the name of the tag that should be renamed.
        -   `newTag` is the new name that the tag should have.

-   :bug: Bug Fixes
    -   Fixed an issue where destroying an already destroyed bot would incorrectly destroy an unrelated bot.
    -   Fixed an issue where using `player.run()` to execute an invalid script would cause other actions to fail.
    -   Added some extra spacing to labels to help prevent Z-fighting.
    -   Fixed toasting bots by converting them to copiable values. This will also allow toasting unconventional arguments like function and error objects.
    -   Fixed an issue where the menu would stop repositioning after the inventory portal had been hidden.
    -   Fixed an issue where tapping on the screen while in AR would crash the session.
    -   Fixed an issue where labels would be positioned incorrectly if `#anchorPoint` was set to something other than `bottom`.

## V1.1.4

### Date: 5/18/2020

### Changes:

-   :bug: Bug Fixes
    -   Fixed an issue where Builder could not be created/updated due to being unable to load .aux files with a version field.

## V1.1.3

### Date: 5/18/2020

### Changes:

-   :bug: Bug Fixes
    -   Fixed inconsistent menu item names in Builder.

## V1.1.2

### Date: 5/18/2020

### Changes:

-   :rocket: Improvements

    -   Added the `#auxLabelFontAddress` tag to allow specifying a custom font for a label.
        -   Supports any URL and also the following values:
            -   `roboto` - Specifies that the Roboto font should be used. (default)
            -   `noto-sans-kr` - Specifies that the Noto Sans KR font should be used. This is a Korean-specific font.
        -   Supports [WOFF](https://en.wikipedia.org/wiki/Web_Open_Font_Format) and [OTF](https://en.wikipedia.org/wiki/OpenType) files.
    -   Sheet Changes
        -   Removed the tag filters.
        -   Moved the "Close Sheet" button to be a floating button that is at the lower right corner of the sheet.
        -   Changed the "Close Sheet" button icon and changed the tooltip text to "Page Portal".
        -   Made the `#id` tag not clickable.
    -   Builder Changes
        -   Renamed the "Sheet" and "Sheet New Tab" menu items to "Sheet Portal" and "Sheet Portal New Tab".
        -   Made the chat bar not automatically show when opening a menu.

-   :bug: Bug Fixes
    -   Fixed an issue where updating a bot would not update its raw tags.

## V1.1.1

### Date: 5/7/2020

### Changes:

-   :rocket: Improvements

    -   Added the `#auxPortalDisableCanvasTransparency` tag to allow choosing between transparency for iframes and more correct 3D rendering.

        -   Set this to `true` on the page portal config bot to disable transparency on the canvas element. This will make all 3D models that use alpha textures work better with alpha cutoff.
        -   Note that setting to `true` will make all iframe forms unusable.
        -   Defaults to `false`.

    -   Added the ability to store universe data in CassandraDB.

        -   Note that support for CassandraDB is experimental and probably won't be supported in the future.
        -   If the required environment variables are not specified, then Cassandra support will be disabled.
        -   Use the following environment variables to enable Cassandra support:
            -   `CASSANDRA_AWS_REGION` - This is the AWS region that the Amazon Keyspaces instance is hosted in.
            -   `CASSANDRA_CONTACT_POINTS` - This is the comma-separated list of hostnames that the Cassandra client to connect to on first load. (Required if `CASSANDRA_AWS_REGION` is not specified)
            -   `CASSANDRA_LOCAL_DATACENTER` - This is the name of the data center that the AUX Server is booting up in. (Required if `CASSANDRA_AWS_REGION` is not specified)
            -   `CASSANDRA_KEYSPACE` - This is the name of the keyspace that should be used by the client. (Required for Cassandra)
            -   `CASSANDRA_CREATE_KEYSPACE` - This is a `true`/`false` value indicating whether the client should create the keyspace if it doesn't exist. (Optional)
            -   `CASSANDRA_CERTIFICATE_AUTHORITY` - This is the path to the public key file (PEM format) that should be used. Only required if connecting to a Cassandra server which uses a self-signed certificate.

-   :bug: Bug Fixes
    -   Fixed an issue where loading a GLTF would error if the bot was destroyed while the GLTF was loading.

## V1.1.0

### Date: 4/27/2020

### Changes:

-   :rocket: Improvements

    -   Added the `autoSelect` property to the options in `player.showInput()` and `player.showInputForTags()`.
        -   When set to true, the text in the input box will be automatically selected when the box is displayed.
    -   Made the VR pointer line draw all the way to the bot or grid that it is pointing at.
    -   Changed the layout of sizing of the history bots so that they are easy to distinguish from each other and the labels fit on the bot.
    -   Added the `#auxScaleMode` tag to control how a custom mesh is scaled to fit inside a bot. It supports the following options:
        -   `fit` - The mesh is scaled to fit inside the bot's unit cube. (default)
        -   `absolute` - The mesh uses whatever scale it originally had.

-   :bug: Bug Fixes
    -   Fixed LODs in VR.
        -   There were two issues:
            -   The first was that we were using the incorrect camera for LOD calculations.
            -   The second was that Three.js's Sphere implementation incorrectly calculated the sphere size for perspective cameras.
    -   Fixed some issues with the `destroy()` function where it improperly handled non-bot objects.
    -   Fixed an issue with builder where extra tags would be added to new blank bots.
    -   Fixed an issue with menu bots where they would not send `@onAnyBotClicked` shouts.

## V1.0.27

### Date: 4/22/2020

### Changes:

-   :rocket: Improvements

    -   Added the `player.share(options)` function.
        -   This will trigger the device's social share capabilities to share the given URL or text.
        -   Note that this only works on Android and iOS phones and only works in response to some user action like a click.
        -   `options` is an object with at least one of the following properties:
            -   `url` - The URL to share. (optional)
            -   `text` - The text to share. (optional)
            -   `title` - The title of the document that is being shared. (optional)
    -   Added the `auxLabelAlignment` tag.
        -   Note that this value affects menu bots as well.
        -   Possible values are:
            -   `center` - Aligns the text in the center of the label. (default)
            -   `left` - Aligns the text to the left of the label.
            -   `right` - Aligns the text to the right of the label.
    -   Improved the `auxPointable` tag to affect whether iframes are interactable.

-   :bug: Bug Fixes

    -   Fixed an issue with the iframe form where non square scales would not resize the clickable area of the iframe.

## V1.0.26

### Date: 4/21/2020

### Changes:

-   :boom: Breaking Changes

    -   Changed how universes from other auxPlayers are specified.
        -   This affects the `player.loadUniverse()` function and the `BotManager` API.
        -   Previously, you could load a universe from a different auxPlayer by using a universe ID like:
            -   `otherAuxPlayer.com/*/universeToLoad`
        -   Now, you can load a universe by simply using its full URL. Like this:
            -   `https://otherAuxPlayer.com?auxUniverse=universeToLoad`
        -   Note that this does not affect loading universes from the same auxPlayer. If you pass a universe ID that is not a URL then it will load that particular universe from same auxPlayer.
            -   e.g. `player.loadUniverse("myUniverse")`

*   :rocket: Improvements

    -   Improved the `player.showInputForTag()` modal.
        -   Removed the "Save" and "Cancel" buttons. The tag will be saved automatically.
        -   Hid the modal title when none is provided in the options.
        -   Made the text box in the modal auto-focus.
        -   Made the show/hide animations happen quicker.
    -   Added the `player.showInput(value, options)` function.
        -   Shows an input modal but without requiring a bot and a tag.
        -   Returns a [Promise](https://web.dev/promises/) that resolves with the final value when the input modal is closed.
        -   The function accepts two arguments:
            -   `value` is a string containing the value that should
            -   `options` is an object that takes the same properties that the options for `player.showInputForTag()` takes.
    -   Added the ability to use the [`await` keyword](https://developer.mozilla.org/en-US/docs/Web/JavaScript/Reference/Operators/await) in scripts.
        -   `await` tells the system to wait for a promise to finish before continuing.
        -   This makes it easier to write scripts which deal with tasks that take a while to complete.
    -   Improved Builder to support opening a single bot in a new tab and changed its hover label from "menu" to "|||".

-   :bug: Bug Fixes

    -   Fixed an issue where it was impossible to load an AUX over HTTPS from a UI that was loaded over HTTP.

## V1.0.25

### Date: 4/15/2020

### Changes:

-   :boom: Breaking Changes

    -   Renamed the `billboardZ` auxOrientationMode option to `billboardTop`.

-   :rocket: Improvements

    -   Added the `server.loadErrors(bot, tag)` function to make loading error bots from the error space easy.
        -   `bot` is the bot or bot ID that the errors should be loaded for.
        -   `tag` is the tag that the errors should be loaded for.
    -   Added the `server.destroyErrors()` function to clear all the errors in the universe.
    -   Added the `billboardFront` auxOrientationMode option to billboard the front of a bot instead of its top.
    -   Added the ability to set `auxFormAnimation` to an array.
        -   When set, the list of animations will play in sequence.
        -   The last animation will loop forever until changed.
    -   Added the `experiment.localFormAnimation(bot, animation)` function to play an animation locally.
        -   It will interrupt and restore whichever animation is already playing on the bot.

-   :bug: Bug Fixes

    -   Fixed an issue where tags that were added via the sheet would not be recognized by the `getMod()` function.

## V1.0.24

### Date: 4/14/2020

### Changes:

-   :rocket: Improvements

    -   Added a button on the sheet code editor to show errors that the script has run into.
        -   It is very basic at the moment. There are no line/column numbers, no timestamps, and no way to clear the errors.
        -   Errors are automatically pulled from error space and queried based on the following tags:
            -   `auxError` must be `true`
            -   `auxErrorBot` must be the ID of the bot whose script is in the editor.
            -   `auxErrorTag` must be the name of the tag that is being edited.
        -   The following tags are displayed for each error:
            -   `auxErrorName` is the name of the error that occurred.
            -   `auxErrorMessage` is the message that the error contained.

-   :bug: Bug Fixes

    -   Fixed the color encoding of sprites to use sRGB instead of linear.
    -   Fixed an issue where atoms would be sorted improperly because their causes were improperly treated as different.

## V1.0.23

### Date: 4/12/2020

### Changes:

-   :rocket: Improvements

    -   Improved the handling of `setTimeout()` and `setInterval()` to support creating, updating, and deleting bots while in a callback.

-   :bug: Bug Fixes

    -   Fixed an issue that prevented events produced while in a task from being dispatched.

## V1.0.22

### Date: 4/11/2020

### Changes:

-   :boom: Breaking Changes

    -   The `player.inSheet()` function has been changed to return whether the player bot has a dimension in their `auxSheetPortal`.
        -   Previously, it was used to determine if the player was inside auxBuilder (which no longer exists).
    -   Removed assignment formulas.
        -   Assignment formulas were a special kind of formula where the tag value would be replaced with the result of the formula.
        -   They were removed due to lack of use in addition to other means of achieving the same result being available.
    -   Semantics of `@onUniverseAction` have changed.
        -   Previously, `@onUniverseAction` was run before any particular action was executed but the actions that were dispatched from `@onUniverseAction` were run after the evaluated actions. This led to a scenario in which a `@onUniverseAction` call could overwrite values that were updated by an action that had not been checked yet.
        -   Now, all actions dispatched by `@onUniverseAction` are executed before the action that is being evaluated. This makes the behavior of the data produced by `@onUniverseAction` mirror the runtime behavior of `@onUniverseAction`.

-   :rocket: Features

    -   Added a new runtime for scripts and formulas.
        -   This new runtime is much faster than the previous system and lets us provide features that were not possible before.
        -   _Should_ work exactly the same as the previous system. (There might be a couple of tricky-to-reproduce bugs)
        -   Now supports `setTimeout()` and `setInterval()`.
            -   This lets you write your own custom game loop if you want.
            -   Note that the script energy will only be restored if a user action triggers a shout.
        -   Paves the way for future functionality (not guarenteed):
            -   Change notifications (`@onBotChanged`, `@onBotTagChanged()`, etc.)
            -   Asynchronous functions instead of `responseShout`. (e.g. `const response = await webhook.post("https://example.com", data)`)
    -   Added the `error` space.
        -   The `error` space contains bots that represent errors that have occurred scripts in a universe.
        -   Unlike other spaces, the `error` space does not load all of its bots into the universe automatically.
        -   Instead, they have to be requested via a search query. These queries filter bots by tag/value pairs.
        -   Currently, `error` space is only used for storing errors and there is no way to load bots from the space.
        -   In the future, we will add the ability to load errors via scripts as well as display them in the sheet.
    -   Changed the renderer to output colors in the sRGB color space instead of linear.

-   :bug: Bug Fixes

    -   Fixed an issue where a shout argument might be recognized as a bot even though it isn't.
    -   Fixed an issue where a shout argument with a custom prototype would be overridden.
    -   Fixed a bug in three.js's LegacyGLTFLoader where it was using an old API.

## V1.0.21

### Date: 3/30/2020

### Changes:

-   :bug: Bug Fixes

    -   Fixed an issue where the proxy system would interfere with requests that specified custom HTTP headers.

## V1.0.20

### Date: 3/20/2020

### Changes:

-   :rocket: Improvements

    -   Added the `#auxPointable` tag to determine whether a bot can interact with pointers.
        -   Defaults to `true`.
        -   When `false`, the bot won't be clickable or hoverable and will not receive drop events.
        -   Depending on the `#auxPositioningMode` it is still possible to stack bots on top of it though.
    -   Added the `@onFocusEnter`, `@onFocusExit`, `@onAnyFocusEnter` and `@onAnyFocusExit` listen tags.
        -   These are triggered when a bot is directly in the center of the screen.
        -   Uses the `#auxFocusable` tag to determine whether a bot is focusable.
        -   `that` is an object with the following properties:
            -   `dimension` - The dimension that the the bot was (un)focused in.
            -   `bot` - The bot that was (un)focused.
    -   Added the `nothing` aux form.
        -   Does exactly what it seems. A bot with the `nothing` form has no shape and is unable to be clicked, hovered, or focused.
        -   Labels still work though which makes it convienent for adding extra labels around the dimension.
    -   Added the `#auxPortalShowFocusPoint` tag.
        -   Shows a small sphere in the portal where the portal camera will orbit around.

-   :bug: Bug Fixes

    -   Fixed an issue where LODs would flicker upon changing the bot form by ensuring consistent sizing for the related bounding boxes.
    -   Fixed an issue with panning that would cause the camera orbiting position to be moved off the ground.

## V1.0.19

### Date: 3/19/2020

### Changes:

-   :rocket: Improvements

    -   Added the ability to modify tags directly on bots in `that`/`data` values in listeners.
        -   Allows doing `that.bot.tags.abc = 123` instead of `setTag(that.bot, "abc", 123)`.
    -   Added the `@onGridUp` and `@onGridDown` listeners.
        -   `that` is an object with the following properties:
            -   `dimension` - The dimension that the grid was clicked in.
            -   `position` - The X and Y position that was clicked.
    -   Changed the Level-Of-Detail calculations to use the apparent size of a bot instead of its on-screen size.
        -   Apparent size is the size the bot would appear if it was fully on screen.
        -   Under the new system, the LOD of a that is on screen bot will only change due to zooming the camera. Bots that are fully off screen will always have the minimum LOD.
    -   Added the `@onFileUpload` listener.
        -   `that` is an object with the following properties:
            -   `file` is an object with the following properties:
                -   `name` - The name of the file.
                -   `size` - The size of the file in bytes.
                -   `data` - The data contained in the file.
        -   See the documentation for more information.
    -   Improved the `player.importAux()` function to support importing directly from JSON.
        -   If given a URL, then `player.importAux()` will behave the same as before (download and import).
        -   If given JSON, then `player.importAux()` will simply import it directly.

-   :bug: Bug Fixes
    -   Fixed an issue where the camera matrix was being used before it was updated.

## V1.0.18

### Date: 3/18/2020

### Changes:

-   :rocket: Improvements

    -   Added LOD triggers based on virtual distance.
        -   `@onMaxLODEnter`, `@onMinLODEnter`, `@onMaxLODExit`, `@onMinLODExit` are new listeners that are called when the Max and Min Level-Of-Detail states are entered and exited. There are also "any" versions of these listeners.
            -   `that` is an object with the following properties:
                -   `bot` - The bot that entered/exited the LOD.
                -   `dimension` - The dimension that the LOD was entered/exited in.
        -   The `#auxMaxLODThreshold` and `#auxMinLODThreshold` tags can be used to control when the LODs are entered/exited.
            -   They are numbers between 0 and 1 representing the percentage of the screen that the bot needs to occupy.
            -   The Max LOD is entered when the bot occupies a larger percentage of the screen than the max threshold value.
            -   The Min LOD is entered when the bot occupies a smaller percentage of the screen than the min threshold value.
        -   Only active on bots that specify a listener or threshold value for LODs.

-   :robot: Builder Improvements

    -   Changed the labeling and ordering of several menu items in the menus.
    -   Removed tips from the chat bar.
    -   Removed the "Apply Hover Mod" and "Apply Click Mod" menu items.
    -   Changed Builder to not move when clicking the grid to clear the menu.
    -   Added a "Clear Universe" option to the Builder Egg. Selecting this will create a history mark and then delete every bot in the universe. (it will even delete bots that are marked as not destroyable)

-   :bug: Bug Fixes

    -   Fixed an issue with hovering billboarded bots where their rotation would sometimes be reset which would cause the hover exit and enter events to be continually triggered.
    -   Fixed an issue where creating a history mark would clear changes that were made during the history mark creation.

## V1.0.17

### Date: 3/17/2020

### Changes:

-   :boom: Breaking Changes

    -   Renamed and removed several `auxAnchorPoint` values.
        -   Renamed `centerFront` to `front`.
        -   Renamed `centerBack` to `back`.
        -   Removed `bottomFront`, `bottomBack`, `topFront`, and `topBack`.

-   :rocket: Improvements

    -   Added the ability to specify an array of 3 numbers as the `#auxAnchorPoint` to use a custom offset.

-   :bug: Bug Fixes
    -   Fixed `billboardZ` to rotate with the Y axis of the bot facing upwards.

## V1.0.16

### Date: 3/16/2020

### Changes:

-   :boom: Breaking Changes

    -   Both sprites and iframes now face upwards by default.
    -   `#auxAnchorPoint` has been changed to move the bot form inside of its virtual spacing box.
        -   Previously, both the virtual box and the bot form was moved to try and preserve the absolute positioning of the bot form when changing anchor points.
        -   Now, only the bot form is moved to ensure the correctness of the resulting scale and rotation calculations.
    -   `#auxOrientationMode`
        -   Renamed the `billboardX` option to `billboardZ`.
    -   Changed iframes forms to not support strokes.

-   :rocket: Improvements

    -   Added the following options for `#auxAnchorPoint`
        -   `centerFront` - Positions the bot form such that the center of the form's front face is at the center of the virtual bot.
        -   `centerBack` - Positions the bot form such that the center of the form's back face is at the center of the virtual bot.
        -   `bottomFront` - Positions the bot form such that the bottom of the form's front face is at the center of the virtual bot.
        -   `bottomBack` - Positions the bot form such that the bottom of the form's back face is at the center of the virtual bot.
        -   `top` - Positions the bot form such that the top of the form is at the center of the virtual bot.
        -   `topFront` - Positions the bot form such that the top of the form's front face is at the center of the virtual bot.
        -   `topBack` - Positions the bot form such that the top of the form's back face is at the center of the virtual bot.

-   :bug: Bug Fixes
    -   Fixed issues with scale and rotation when `#auxAnchorPoint` is set to `center`.
    -   Fixed sprite billboarding issues when looking straight down at them.
    -   Fixed an issue where the wrong Z position tag of a bot was used for calculating how bots stack.
    -   Fixed an issue where the bot stroke was being considered for collision detection. This caused bots with strokes to have a much larger hit box than they should have had.

## V1.0.15

### Date: 3/13/2020

### Changes:

-   :boom: Breaking Changes

    -   Replaced all of the experimental iframe tags with the `iframe` `#auxForm`.
        -   `auxIframe`
        -   `auxIframeX`
        -   `auxIframeY`
        -   `auxIframeZ`
        -   `auxIframeSizeX`
        -   `auxIframeSizeY`
        -   `auxIframeRotationX`
        -   `auxIframeRotationY`
        -   `auxIframeRotationZ`
        -   `auxIframeElementWidth`
        -   `auxIframeScale`
    -   Sprites no longer automatically rotate to face the player. You instead have to set `#auxOrientationMode` to `billboard`.

-   :rocket: Improvements

    -   Improved `@onPlayerPortalChanged` to support `auxLeftWristPortal` and `auxRightWristPortal`.
    -   Moved the left and right wrist portals to the top of the wrist instead of the bottom.
    -   Added the `iframe` option for `#auxForm`.
        -   `iframe` has two subtypes:
            -   `html` - This `#auxFormSubtype` displays the HTML in `#auxFormAddress` in the iframe. (Default)
            -   `src` - This `#auxFormSubtype` displays the URL in `#auxFormAddress` in the iframe.
        -   In order to enable interactivity with the loaded website, the bot will only be draggable at the very bottom of the panel.
    -   Added the `#auxAnchorPoint` and `#auxOrientationMode` tags.
        -   Works on all bot forms.
        -   `#auxAnchorPoint` determines the point that the bot scales and rotates around.
            -   Possible values are:
                -   `bottom` - The bot rotates and scales around its bottom point. (Default)
                -   `center` - The bot rotates and scales around its center point.
        -   `#auxOrientationMode` determines how the bot rotates.
            -   Possible values are:
                -   `absolute` - Rotation is taken from the dimension rotation values. (Default)
                -   `billboard` - The bot rotates automatically to face the player.
                -   `billboardX` - The bot rotates left and right automatically to face the player.
                -   `billboardZ` - The bot rotates up and down automatically to face the player.
    -   Improved drag and drop interactions to calculate intersections with other bots instead of just using grid positioning.
        -   This makes it easier drop a bot onto another specific bot.
        -   Can be controlled with the `#auxPortalPointerCollisionMode` tag on a portal config.
            -   Possible values are:
                -   `world` - The mouse pointer collides with other bots in the world when being dragged. (Default)
                -   `grid` - The mouse pointer ignores other bots in the world when being dragged.
    -   Added the ability to animate meshes.
        -   By default the first animation will play if available.
        -   You can control which animation is played using the `#auxFormAnimation` tag.
            -   Set to a string to play an animation by name. (Case sensitive)
            -   Set to a number to play an animation by index.
            -   Set to `false` to stop animating.

-   :robot: Builder Improvements

    -   Added a "Scan" menu item to the builder menu that opens the QR Code scanner to let you import an AUX or mod.
        -   Scanning a URL that ends with `.aux` will try to download the file at the URL and import it as an AUX file.
        -   Scanning some JSON will put Builder into clone mode with the JSON as a mod.
    -   Added a hover state to Builder that changes its label to "menu".
    -   Changed the label of the Builder Egg to "ab-1 config".

-   :book: Documentation

    -   Added documentation for the wrist portals and their related config bot tags.

-   :bug: Bug Fixes
    -   Fixed `player.downloadUniverse()` to only include bots from the shared space.
    -   Fixed an issue where sprites were not clickable or draggable in VR.

## V1.0.14

### Date: 3/6/2020

### Changes:

-   :rocket: Features

    -   Added wrist portals for WebXR
        -   `#auxLeftWristPortal` is attached to the left controller and `#auxRightWristPortal` is attached to the right controller.
        -   You can configure these portals using the `#auxLeftWristPortalConfigBot` and `#auxRightWristPortalConfigBot` tags.
        -   The portals are hidden until you look at them. They are placed underneath your wrist like a wristwatch.
        -   The following tags are available for configuration:
            -   `#auxPortalGridScale` - Changes the size of the grid for the portal. (Defaults to `0.025` for wrist portals)
            -   `#auxWristPortalHeight` - The height of the portal in grid elements. (Defaults to `6`)
            -   `#auxWristPortalWidth` - The width of the portal in grid elements. (Defaults to `6`)
        -   There are a couple of known issues with wrist portals:
            -   3D Text is sometimes improperly aligned.
            -   Lines/Arrows/Walls also have alignment issues.

-   :bug: Bug Fixes
    -   Fixed an issue that caused the inventory to not appear if it was changed multiple times during the same frame.
    -   Fixed an issue that caused the `#auxPortalGridScale` tag to function improperly.

## V1.0.13

### Date: 3/2/2020

### Changes:

-   :bug: Bug Fixes
    -   Fixed an issue that caused all the input to not work.

## V1.0.12

### Date: 3/2/2020

### Changes:

-   :bug: Bug Fixes
    -   Fixed an issue with loading skinned meshes.
    -   Fixed an issue that prevented VR from working when sprites were in the scene.
    -   Fixed an issue where an error in one script would cause other scripts to be skipped.
    -   Fixed an issue where invisible bots are excluded from the colliders list.

## V1.0.11

### Date: 2/27/2020

### Changes:

-   :bug: Bug Fixes
    -   Fixed a configuration value that enabled the 3D debug mode by default.

## V1.0.10

### Date: 2/27/2020

### Changes:

#### :rocket: Improvements

-   Added Basic WebXR Support

    -   This replaces the original WebVR and WebXR support.
    -   Supports both the Oculus Quest and Chrome 80+ on Android.
    -   Supports all pointer events (click, drag, hover).
    -   The `player.device()` function returns whether AR/VR are supported.
    -   The `player.enableAR()` and `player.enableVR()` functions are used to jump into AR/VR.
    -   The world is placed on the ground (if supported by the device) and bots are 1 meter cubed by default.
    -   When using a controller, dragging a bot with `#auxPositioningMode` set to `absolute` will move it in free space.

-   :bug: Bug Fixes
    -   Fixed several issues with using numbers for the `auxUniverse` and `auxPagePortal` query parameters.
    -   Fixed an issue that would cause a service worker to fail to update because an external resource could not be fetched.
    -   Fixed an issue that would cause a stack overflow error when too many uncommitted atoms are loaded.

## V1.0.9

### Date: 2/21/2020

### Changes:

#### :rocket: Improvements

-   The "Create Empty Bot" button is now hidden when opening the sheet for a single bot.

#### :robot: Builder Improvements

-   Re-labeled the "Copy" menu item to "Copy to Clipboard".
-   Re-labeled the "Make Clone" menu item to "Clone".

#### :bug: Bug Fixes

-   Fixed an issue with `getBots(tag, value)` that caused falsy values (like `0` or `false`) to return all bots with the given tag.
-   Fixed an issue where the progress bar's position would only be updated if the progress bar value changed.

## V1.0.8

### Date: 2/20/2020

### Changes:

#### :rocket: Improvements

-   Added the `@onPaste` listener which is triggered when some text is pasted into an AUX.
    -   `that` is an object with the following properties:
        -   `text` - the text that was pasted.

#### :robot: Builder Improvements

-   Changed all the menu items to use normal labels instead of the chat commands.
-   Added a menu item to open a bot directly in the sheet.
-   Added a menu item to copy a bot to the clipboard.
-   Pasting a bot/mod when builder is in the dimension will now put builder into clone mode with the copied bot/mod.
-   Moving builder when builder is in clone mode will now also move the clone.
-   Cloning a bot with a custom scale will now make builder large enough to cover the entire bot.
-   Builder will now automatically hide when the sheet is opened.

## V1.0.7

### Date: 2/19/2020

### Changes:

#### :bug: Bug Fixes

-   Fixed an issue where the hint text for a function was being clipped.
-   Fixed an issue with uploading .aux files that were downloaded from a previous version.
-   Fixed an issue with downloading .aux files in the wrong format.

## V1.0.6

### Date: 2/19/2020

### Changes:

#### :boom: Breaking Changes

-   Renamed `auxLabelAnchor` to `auxLabelPosition`.
-   Renamed `auxProgressBarAnchor` to `auxProgressBarPosition`.
-   Removed the `config` bot.
-   Moved the `#stripePublishableKey` and `#stripeSecretKey` tags from the config bot to the `player.checkout()` and `server.finishCheckout()` function options.
-   `@onUniverseAction` is now a shout.
-   Removed [poly.google.com](https://poly.google.com) support.
    -   To load meshes from poly.google.com, you must make the API requests manually.
    -   See https://casualos.com/home/google-poly-example for an example.

#### :rocket: Improvements

-   Added the `config`, `configTag`, and `tagName` variables.
    -   These variables are useful for creating values and scripts that are shared across multiple bots.
    -   The `config` variable is a shortcut for `getBot("#id", tags.auxConfigBot)`.
    -   The `tagName` variable is the name of the tag that the script is running in.
    -   The `configTag` variable is a shortcut for `config.tags[tagName]`.
-   Made the player menu full width on mobile devices.
-   Improved the sheet portal to load all bots when set to `true`, `id`, or `space`.

#### :bug: Bug Fixes

-   Made bots be hidden while their images are loading.
-   Improved the image loading logic to cache requests for the same URL.

## V1.0.5

### Date: 2/14/2020

### Changes:

#### :book: Documentation

-   Added docs for the `polyApiKey`, `stripePublishableKey`, and `stripeSecretKey` tags.
-   Added a "Player Bot Tags" section with a description of what the player tags do.

#### Other Changes

-   Added support for the webkit-specific versions of the [`requestFullscreen()`](https://developer.mozilla.org/en-US/docs/Web/API/Element/requestFullscreen) function.
    -   This may enable support for fullscreen on iPad, but it also may do nothing.

## V1.0.4

### Date: 2/13/2020

### Changes:

#### :rocket: Features

-   Added the `player.requestFullscreenMode()` and `player.exitFullscreenMode()` functions.
    -   These functions allow jumping in and out of fullscreen, thereby hiding the browser UI controls.
-   Added the `apple-mobile-web-app-*` meta tags to support jumping into fullscreen mode when launching from a bookmark on the iOS home screen.
-   Added the ability to load GLTF and [poly.google.com](https://poly.google.com) meshes.
    -   To load a GLTF model from a URL:
        -   Set `#auxForm` to `mesh`.
        -   Set `#auxFormSubtype` to `gltf`.
        -   Set `#auxFormAddress` to the URL.
    -   To load a model from [poly.google.com](https://poly.google.com):
        -   Set `#auxForm` to `mesh`.
        -   Set `#auxFormSubtype` to `poly`.
        -   Set `#auxFormAddress` to the ID of the model.
-   Added the `face` property to the `@onDrag` and `@onAnyBotDrag` listen arguments.
    -   This is the same value that you would get in an `@onClick`.

#### :robot: Builder Improvements

-   Improved builder to draw a line to the selected bot.

#### :bug: Bug Fixes

-   Fixed positioning of `#auxLabelAnchor` and `#auxProgressBarAnchor` when the values were set to `left` or `right`.

## V1.0.3

### Date: 2/11/2020

### Changes:

#### :robot: Builder Improvements

-   Making a clone of a bot now puts builder into palette mode.
-   Dragging a bot into builder no longer changes builder's color to white.
-   Added the `.help` command to show a list of available commands.
-   Added the `.sleep` command to the helper builder menu.
-   Added the "Go to Builder Dimension` menu action.
-   Added a "Show Join Code" menu item to show a QR Code to quickly join.
-   Waking builder will automatically summon it to the current dimension.
-   Clicking in an empty space when builder is awake will summon him to the clicked space.
-   Made the main builder flat.
-   Builder is now enabled by default in new universes.
-   Added the "Restore Mark" menu item to restore history to the selected history mark.
-   Simplified a bunch of examples.

#### :rocket: Other Features

-   Added the `player.showJoinCode()` function to quickly show a QR Code to join a universe.
-   Made the chat bar auto-focus when it is first shown.

#### :bug: Bug Fixes

-   Fixed an issue that would cause the URL portal tag sync to break, this in turn also caused `@onPlayerPortalChanged` events to not be sent.
    -   This is also the issue that caused the inventory portal colors to not update.
-   Fixed an issue that would cause the tag autocomplete list to stop showing tags when an invalid tag was entered.

## V1.0.2

### Date: 2/10/2020

### Changes:

#### :bug: Bug Fixes

-   Fixed an issue where dragging normal bots was broken.

## V1.0.1

### Date: 2/10/2020

### Changes:

#### :bug: Bug Fixes

-   Fixed an issue with mouse input where dragging the mouse off the browser window would cause the dragging action to persist even when the mouse button is released.
-   Fixed an issue where sometimes a touch handler would be called twice due to event propagation. This would cause other touch events to be lost which would leave the input system in an unrecoverable state.
-   Fixed an issue where sometimes `player.replaceDragBot()` would not work for the entire session.

## V1.0.0

### Date: 2/7/2020

### Changes:

#### :robot: Builder Improvements

-   Renamed the `.summon` command to `.`.
-   Renamed the `.new builder` command to `.clone builder`
-   The Builder menu will now close automatically in the following scenarios:
    -   Any bot is clicked
    -   The grid is clicked
    -   A menu item is selected
    -   A chat command is sent
-   The Builder's cursor is now perfectly flat and is the same color as the Builder.
-   Renamed the default Builder to `ab-1`
-   Dragging a bot into Builder will cause Builder to expand to contain the bot and make Builder produce additional copies of the bot when dragged.
-   Added the `.list commands` command to show a HTML popup with a list of available commands.
-   Added the ability to change the color of the Builder.
-   Updated how hints are displayed in the chat bar.
-   Renamed several labels.

#### :rocket: Other Improvements

-   Moved the "Exit Sheet" button from the bottom of the sheet the top of the sheet. (next to the "Create Bot" button)
-   Added the ability to click a bot in the sheet to hide the sheet and warp to the clicked bot.
-   Added a notification that pops up when a bot ID is copied from the sheet.

#### :bug: Bug Fixes

-   Fixed an issue where destroying a bot during a shout would error if the destroyed bot also had a listener for the same shout.

## V0.11.27

### Date: 2/6/2020

### Changes:

#### :rocket: Features

-   Added an initial version of Builder.
    -   Builder is a bot that helps you build things in aux.
    -   Builder lives in the `auxBuilder` dimension and can be woken up by clicking it.
    -   Builder currently has the following chat commands:
        -   `.. [name]` - Wakes Builder with the given name. If the name is omitted, then the `b001` Builder will be woken.
        -   `.sleep` - Puts Builder to sleep.
        -   `.sheet [dimension]` - Opens the sheet to the given dimension. If the dimension is omitted, then the sheet will be opened for the current dimension.
        -   `.new bot` - Creates a new bot in the current dimension.
        -   `.download` - Downloads the entire universe.
        -   `.upload` - Shows the upload dialog.
        -   `.goto {dimension}` - Redirects the page portal to the given dimension.
        -   `.new universe {universeName}` - Creates a new universe with the given name and opens it in a new tab.
        -   `.show history` - Loads the history and goes to the `auxHistory` dimension.
        -   `.mark history` - Creates a new history mark for the current state.
        -   `.show docs` - Opens the documentation website in a new tab.
        -   `.summon` - Summons the Builder helper into the current dimension.
        -   `.new builder {name}` - Creates a clone of the current builder with the given name.
    -   Builder has a helper bot which will follow you around the universe.
        -   If you enter an empty dimension, the helper bot will automatically appear.
        -   If you enter a dimension that has a bot, you need to summon it using the `.summon` command.
        -   You can click on helper to show a menu of possible options.
        -   Dragging helper will give you a cursor that lets you teleport helper around or select other bots.
        -   Dragging another bot onto helper will turn helper into a pallete so when you drag helper it will make a clone of the other bot.
            -   Clicking helper will return it to normal.
-   Added hotkeys to show/hide the chat bar.
    -   Use the `~` key to show the char bar.
    -   Use the `3342` finger tap code on mobile to show the chat bar.
    -   Use a `5` finger tap on mobile to hide the chat bar.

#### :bug: Bug Fixes

-   Fixed an issue where creating a bot inside a shout would prevent the new bot from being modified by future shouts.
-   Fixed an issue where creating and then updating a bot that was not in the shared space would cause all the updates to be incorrectly routed to the shared space and dropped.

## V0.11.26

### Date: 2/4/2020

### Changes:

#### :book: Documentation

-   Added documentation for the following actions:
    -   `player.getCurrentUniverse()`
    -   `player.getCurrentDimension()`
    -   `player.getInventoryDimension()`
    -   `player.getMenuDimension()`
    -   `player.goToURL()`
    -   `player.openURL()`
    -   `player.getBot()`
    -   `player.playSound()`
    -   `player.showHtml()`
    -   `player.hideHtml()`
    -   `player.tweenTo()`
    -   `player.moveTo()`
    -   `player.openQRCodeScanner()`
    -   `player.closeQRCodeScanner()`
    -   `player.showQRCode()`
    -   `player.hideQRCode()`
    -   `player.openBarcodeScanner()`
    -   `player.closeBarcodeScanner()`
    -   `player.showBarcode()`
    -   `player.hideBarcode()`
    -   `player.loadUniverse()`
    -   `player.unloadUniverse()`
    -   `player.importAUX()`
    -   `player.hasBotInInventory()`
    -   `player.showInputForTag()`
    -   `player.checkout()`
    -   `player.openDevConsole()`
    -   `server.finishCheckout()`
    -   `server.loadFile()`
    -   `server.saveFile()`
    -   `server.shell()`
    -   `server.backupToGithub()`
    -   `server.backupAsDownload()`
    -   `superShout()`
    -   `action.perform()`
    -   `action.reject()`
    -   `getBotTagValues()`
    -   `remote()`
    -   `webhook()`
    -   `webhook.post()`
    -   `byMod()`
    -   `neighboring()`
    -   `either()`
    -   `not()`
    -   `removeTags()`
    -   `subtractMods()`
    -   `getTag()`
    -   `setTag()`
    -   `math.sum()`
    -   `math.avg()`
    -   `math.abs()`
    -   `math.sqrt()`
    -   `math.stdDev()`
    -   `math.randomInt()`
    -   `math.random()`
-   Removed the following functions:
    -   `renameTagsFromDotCaseToCamelCase()`
    -   `server.sayHello()`
    -   `server.echo()`

#### :bug: Bug Fixes

-   Fixed an issue that prevented `changeState()` from working on bots which were provided from a `that`/`data` argument.

## V0.11.25

### Date: 1/31/2020

### Changes:

#### :boom: **Breaking Changes**

-   Replaced the `@onPlayerEnterDimension` listener with `@onPlayerPortalChanged`.
    -   `@onPlayerPortalChanged` is called whenever any portal changes whereas `@onPlayerEnterDimension` was only called for `auxPagePortal`.
    -   Additionally, this fixes some of the issues that `@onPlayerEnterDimension` ran into.
-   Changed the Webhook URLs to the new URL scheme.
    -   Instead of `https://auxplayer.com/{dimension}/{universe}` you should use `https://auxplayer.com/webhook?auxUniverse={universe}`

#### :rocket: Features

-   Added the ability to click a Bot ID in the sheet to copy it.

#### :bug: Bug Fixes

-   Fixed an issue that prevented the portals from reverting to default values if the config bot for the portal was cleared.

## V0.11.24

### Date: 1/31/2020

### Changes:

#### :boom: **Breaking Changes**

-   Renamed the following tags:
    -   `_auxUserDimension` -> `auxPagePortal`
    -   `_auxUserInventoryDimension` -> `auxInventoryPortal`
    -   `_auxUserMenuDimension` -> `auxMenuPortal`
    -   `_auxUserUniverse` -> `auxUniverse`
    -   `auxDimensionColor` -> `auxPortalColor`
    -   `auxDimensionLocked` -> `auxPortalLocked`
    -   `auxDimensionRotatable` -> `auxPortalRotatable`
    -   `auxDimensionPannable` -> `auxPortalPannable`
    -   `auxDimensionPannableMaxX` -> `auxPortalPannableMaxX`
    -   `auxDimensionPannableMaxY` -> `auxPortalPannableMaxY`
    -   `auxDimensionPannableMinX` -> `auxPortalPannableMinX`
    -   `auxDimensionPannableMinY` -> `auxPortalPannableMinY`
    -   `auxDimensionZoomable` -> `auxPortalZoomable`
    -   `auxDimensionZoomableMax` -> `auxPortalZoomableMax`
    -   `auxDimensionZoomableMin` -> `auxPortalZoomableMin`
    -   `auxDimensionPlayerZoom` -> `auxPortalPlayerZoom`
    -   `auxDimensionPlayerRotationX` -> `auxPortalPlayerRotationX`
    -   `auxDimensionPlayerRotationY` -> `auxPortalPlayerRotationY`
    -   `auxDimensionGridScale` -> `auxPortalGridScale`
    -   `auxDimensionSurfaceScale` -> `auxPortalSurfaceScale`
    -   `auxDimensionInventoryHeight` -> `auxInventoryPortalHeight`
    -   `auxDimensionInventoryResizable` -> `auxInventoryPortalResizable`
    -   Removed all the inventory-specific dimension config tags in favor of the normal ones.
        -   e.g. `auxDimensionInventoryColor` is now just `auxPortalColor`
-   Removed the following tags:
    -   `aux._lastActiveTime`
    -   `_auxSelection`
    -   `aux.connected`
    -   `_auxUser`
    -   `auxUserUniversesDimension`
    -   `auxDimensionConfig`
-   Removed the following function:
    -   `player.isConnected()`
-   The `player.isInDimension()` function has been updated to check whether the page portal is showing the given dimension.
-   Dimensions can no longer be configured using the `auxDimensionConfig` tag.
    -   Instead of configuring dimensions, you must configure portals.
    -   Use the new `aux{type}PortalConfigBot` (like `auxPagePortalConfigBot`) tags to specify the bot that should configure the portal.
    -   The you can find a list of the possible tags under the "Portal Config Tags" header in the documentation.
-   Channel Designer is no more.
    -   In addition, the URL scheme has changed. Instead of `auxplayer.com/*{dimension}/{universe}` to get the sheet, you now have to specify the portals via URL query parameters. (e.g. `auxplayer.com?auxUniverse={universe}&auxSheetPortal={dimension}`)
    -   The possible portal values are:
        -   `auxSheetPortal` - Loads the sheet with the given dimension.
        -   `auxPagePortal` - Loads the normal 3D view with the given dimension.
        -   `auxMenuPortal` - Loads the menu with the given dimension.
        -   `auxInventoryPortal` - Loads the inventory with the given dimension.
    -   As a shortcut, you can go to `casualos.com/{dimension}/{universe}` and it will redirect you to `auxplayer.com?auxUniverse={universe}&auxPagePortal={dimension}` or `auxplayer.com?auxUniverse={universe}&auxSheetPortal={dimension}` depending on if you include the `*` for the dimension.

#### :rocket: Features

-   Added the `player.getPortalDimension(portal)` function.
    -   `portal` is a string with the name of the portal. Can be one of the following options:
        -   `page` - Gets the `auxPagePortal` tag.
        -   `inventory` - Gets the `auxInventoryPortal` tag.
        -   `menu` - Gets the `auxMenuPortal` tag.
        -   `sheet` - Gets the `auxSheetPortal` tag.
        -   `universes` - Gets the `auxUniversesPortal` tag.
        -   You can also give it a tag that ends with `"Portal"` to get that tag directly. (e.g. `auxPagePortal` will return `auxPagePortal`)
-   Added the `player.getDimensionalDepth(dimension)` function.
    -   `dimension` is the dimension that should be searched for.
    -   Returns the distance between the player bot and the given dimension.
        -   A return value of `0` means that the player bot is in the given dimension.
        -   A return value of `1` means that the player bot is viewing the given dimension through a portal.
        -   A return value of `-1` means that the player bot cannot access the given dimension at this moment.
-   Added the ability to show the sheet in auxPlayer by setting the `auxSheetPortal` tag on the player bot.

#### :bug: Bug Fixes

-   Fixed an issue where the inventory camera would be placed at an impossible location if the inventory was hidden during startup.
-   Fixed an issue with the inventory where setting `auxInventoryPortal` to null or `undefined` would not hide it.
-   Fixed an issue where setting a dimension tag to a number would place the bot in the dimension.
-   Fixed an issue where tag autocomplete results would become duplicated after closing and reopening the sheet.

## V0.11.23

### Date: 1/23/2020

### Changes:

#### :boom: **Breaking Changes**

-   Renamed the `player.inDesigner()` function to `player.inSheet()`.
-   Changed the `player.showChat(placeholder)` function to set the placeholder of the chat bar instead of the prefill.
-   Removed the ability to trigger a listener by clicking the play button in the code editor.
-   Removed the side menu from auxPlayer.
-   Removed [sharp](https://github.com/lovell/sharp) to allow us to make ARM builds on macOS.

#### :rocket: Features

-   Added the ability to specify an options object when calling `player.showChat(options)`.
    -   `options` is an object with the following properties:
        -   `placeholder` - The placeholder. Will override the existing placeholder. (optional)
        -   `prefill` - The prefill. Will only be set if there is no text already in the chat bar. (optional)
-   Added the ability to click the `id` tag in the sheet to load all the bots.
-   Added the ability to use the browser back button in the sheet.
-   Added the version number to the loading popup.
-   Added the `player.version()` function which gets information about the current version number.
    -   Returns an object with the following properties:
        -   `hash` - The Git hash that the build was made from.
        -   `version` - The Git tag that the build was made from.
        -   `major` - The major number of the build.
        -   `minor` - The minor number of the build.
        -   `patch` - The patch number of the build.
-   Improved the chat bar to remove focus from the input box when the "Send Message" button is clicked/tapped.
    -   This should cause the on-screen keyboard to automatically close.
-   Improved the menu positioning so that it will appear at the bottom of the screen when the inventory is hidden.
-   Added the ability to resize the code editor window.
-   Added the `player.device()` function which gets information about the current device.
    -   Returns an object with the following properties:
        -   `supportsAR` - Whether AR is supported.
        -   `supportsVR` - Whether VR is supported.
-   Added the `player.enableAR()` and `player.disableAR()` functions.
-   Added the `player.enableVR()` and `player.disableVR()` functions.

#### :bug: Bug Fixes

-   Fixed an issue where hidden tags would not get a button to toggle their visiblity in the sheet.
-   Fixed an issue where the `space` tag in the sheet would sometimes show an incorrect value.
-   Fixed an issue where sometimes AUX would crash when multiple tabs were open due to a race condition.
-   Fixed an issue where bots from the history space would not be findable in scripts.

## V0.11.22

### Date: 1/16/2020

### Changes:

-   **Breaking Changes**
    -   Changed player bots to use the `tempLocal` space.
        -   This means that refreshing the page won't pollute the universe with a ton of extra bots.
    -   `player.loadUniverse()` will now create bots in the `tempLocal` space.
        -   Previously they were created in the `shared` space.
-   Improvements
    -   Added the ability to create, load, and restore version marks.
        -   The `player.markHistory(options)` function creates a history mark for the current version.
            -   `options` is an object with the following properties:
                -   `message` - The message that the new mark should have.
        -   The `player.browseHistory()` function loads the `history` space with all the marks that the universe has.
        -   The `player.restoreHistoryMark(mark)` function restores the state in the given mark to the universe.
            -   `mark` - The bot or bot ID of the mark that should be restored.
        -   The `player.restoreHistoryMarkToUniverse(mark, universe)` function restores the state in the given mark to the given universe.
            -   `mark` - The bot or bot ID of the mark that should be restored.
            -   `universe` - The universe that the mark should be restored to.
    -   Changed the CORS settings to allow access from any origin.

## V0.11.21

### Date: 1/14/2020

### Changes:

-   **Breaking Changes**
    -   Renamed the `player.showUploadUniverse()` function to `player.showUploadAuxFile()`.
-   Improvements
    -   Added the `@onAnyCreate` shout listener.
        -   `that` is an object with the following properties:
            -   `bot` - The bot that was created.

## V0.11.20

### Date: 1/13/2020

### Changes:

-   **Breaking Changes**
    -   Renamed context to dimension.
        -   All the `auxContext*` tags have been renamed to `auxDimension*`.
        -   Listeners like `@onDrop`, `@onModDrop`, `@onClick`, etc. now have a `dimension` property in the `data` argument instead of `context`.
        -   The `@onPlayerEnterContext` listener has been renamed to `@onPlayerEnterDimension`.
        -   The `_auxUserContext`, `_auxUserMenuContext`, `_auxUserInventoryContext`, and `_auxUserChannelsContext` have been renamed to use dimension instead of context.
    -   Renamed channel to universe.
        -   All the `auxChannel*` tags have been renamed to `auxUniverse*`.
        -   The `_auxUserChannelsContext` tag has been renamed to `_auxUserUniversesDimension`.
        -   The `_auxUserChannel` tag has been renamed to `_auxUserUniverse`.
        -   The `player.setupChannel()` function has been renamed to `player.setupUniverse()`.
        -   The `player.loadChannel()` and `player.unloadChannel()` functions have been renamed to `player.loadUniverse()` and `player.unloadUniverse()`.
        -   The `player.getCurrentChannel()` function has been renamed to `player.getCurrentUniverse()`.
        -   The `setup_channel` action type has been renamed to `setup_universe`.
        -   The `@onChannel*` listen tags have been renamed to `@onUniverse*`.
            -   Also the `channel` property in the `data` argument has been renamed to `universe`.
    -   Renamed the `auxDimensionRotation` (`auxContextRotation`) tags to `auxDimensionOrientation`.
    -   You no longer need to define a dimension bot (context bot) in order to view a dimension in auxPlayer.
        -   You can still configure a dimension using the `auxDimensionConfig` tag (renamed from `auxContext`).
    -   Channel Designer is no more!
        -   It has been replaced with the "sheet dimension" (bot table).
        -   You can show _any_ dimension in the sheet by putting a `*` in front of the dimension name in the URL.
            -   e.g. `https://auxplayer.com/*home/example` if you wanted to view the `home` dimension in the sheet from the `example` universe.
            -   Going to just `*` will show all bots in the universe in the sheet. (which is very slow at the moment)
        -   You can also jump directly into auxPlayer by using the "Open dimension in auxPlayer" button that is next to the tag filters.
    -   Removed the `player.isDesigner()` function.
    -   Renamed `auxShape` to `auxForm`.
    -   Renamed `auxImage` to `auxFormAddress`.
-   Improvements
    -   Added the `player.showChat()` and `player.hideChat()` functions.
        -   These show/hide the chat bar in auxPlayer.
        -   Typing in the chat bar will trigger a `@onChatUpdated` shout with the text in the chat bar.
        -   Pressing Enter or clicking the send button on the chat bar will trigger a `@onChatEnter` shout with the text in the chat bar.
    -   Added the `@onChat` shout listener.
        -   Triggered when the user sends a message using the chat bar.
        -   `that` is an object with the following properties:
            -   `message` - The message that was sent.
    -   Added the `@onChatTyping` shout listener.
        -   Triggered when the user edits the text in the chat bar.
        -   `that` is an object with the following properties:
            -   `message` - The message that is in the chat bar after the user edited it.
    -   Added the `player.run(script)` function.
        -   `script` is the script text that should be executed.
        -   Works by sending a `run_script` action. This allows `@onUniverseAction()` listener to intercept and prevent scripts.
    -   Added the ability to click a tag in the bot table to teleport to that dimension.
    -   Added a play button to the right side of the code editor to run scripts for quick debugging.
    -   Added the `player.downloadBots(bots, filename)` function.
        -   The first parameter is an array of bots that should be downloaded.
        -   The second parameter is the name of the file that is downloaded.
    -   Added the `player.showUploadUniverse()` function.
        -   Shows a dialog that lets the user upload `.aux` files.
-   Other Changes
    -   Changed the "AUX Player" and "Channel Designer" tab titles to "auxPlayer".
    -   Removed the colored dots from tag labels in the bot table.
-   Bug Fixes
    -   `auxIframe` now supports URLs with `*` characters in them.
    -   Fixed an issue with the menu dimension that would cause items to remain even though a different dimension should be visible.

## V0.11.19

### Date: 12/31/2019

### Changes:

-   Bug Fixes
    -   Fixed an issue where the "Create Empty Bot" button in the bot table was hidden when a mod was selected.

## V0.11.18

### Date: 12/30/2019

### Changes:

-   Improvements
    -   Showing hidden tags in the bot table will now also show the `shared` tag.
    -   Removed the multi-select button from the bot table.
    -   Removed the create context button from the bot table.
    -   Removed the clear search button from the bot table.
    -   Removed the "create mod from selection" button from the bot table.
    -   Added the ability to click/tap on a bot preview in the bot table to select a mod of it.
    -   Added the ability to drag a bot preview in the bot table to drag a mod of it.
    -   Hid the ID tag when a mod is selected.
    -   Hid all other buttons when a mod is selected in the bot table.

## V0.11.17

### Date: 12/20/2019

### Changes:

-   **Breaking Changes**
    -   Changed `@onDrop`, `@onDropEnter`, and `@onDropExit` to use the same parameters.
        -   `that` is an object with the following properties:
            -   `dragBot` - The bot that is being dragged.
            -   `to` - an object with the following properties:
                -   `context` - The context the bot is being dragged into.
                -   `x` - The X grid position the bot is being dragged to.
                -   `y` - The Y grid position the bot is being dragged to.
                -   `bot` - The bot that the `dragBot` is being dragged onto.
            -   `from` - an object with the following properties:
                -   `context` The context the bot is being dragged from.
                -   `x` - The X grid position the bot is being dragged from.
                -   `y` - The Y grid position the bot is being dragged from.
-   Improvements
    -   `create()` will now automatically set the `auxCreator` tag to `null` if it references a bot that is in a different space from the created bot.
    -   Also `create()` will not set the `auxCreator` tag to `null` if it references a non-existent bot.
    -   Added the `changeState(bot, stateName, groupName)` function to help with building state machines.
        -   Sets the `[groupName]` tag to `[stateName]` on `bot` and sends "on enter" and "on exit" whispers to the bot that was updated.
        -   `groupName` defaults to `"state"` if not specified.
        -   If the state has changed, then a `@[groupName][previousStateName]OnExit()` and `@[groupName][stateName]OnEnter()` whispers are sent to the updated bot.
            -   `that` is a object with the following properties:
                -   `from` - The previous state name.
                -   `to` - The next state name.
        -   Example: Running `changeState(bot, "Running")` will set the `state` tag to `"Running"` and will send a `@stateRunningOnEnter()` whisper to the bot.

## V0.11.16

### Date: 12/19/2019

### Changes:

-   **Breaking Changes**
    -   Renamed `onBotDrag` and `onBotDrop` to `onDrag` and `onDrop` respectively.
    -   Renamed `onMod` to `onModDrop`.
    -   Removed `onCombine`, `onCombineEnter`, and `onCombineExit`.
    -   Dropping a mod in an empty space will no longer create a new bot.
    -   Setting `auxPositioningMode` to `absolute` will no longer prevent mods.
    -   Changed `applyMod()` and `subtractMods()` to not send `onMod()` events.
    -   Renamed the `diffs` property on the `onModDrop` argument to `mod`.
-   Improvements
    -   Added `onModDropEnter` and `onModDropExit` listeners for when a mod is dragged onto or off of a bot.
        -   The bot that the mod will be applied to recieves the `onModDropEnter` and `onModDropExit` events.
    -   If a custom `onModDrop` listener is provided, then the mod will not be applied. It is up to the `onModDrop` listener to apply the mod via `applyMod(this, that.mod)`.
    -   Added `onDropEnter` and `onDropExit` listeners for when a bot is dragged onto or off of another bot.
        -   Both the bot that is being dragged and the bot that they are on top of will recieve the `onDropEnter` and `onDropExit` events.
        -   Note that `onDropEnter` and `onDropExit` events will fire even if one of the bots is not stackable.
        -   They have the following parameters:
            -   `draggedBot` - the bot that is being dragged.
            -   `otherBot` - the bot that the dragged bot is on top of.
            -   `context` - the context that this is happening in.
    -   Improved `onDrop` to be sent to both the dragged bot and the bot that it is dropped on top of.
        -   The event will fire on the other bot even if it has `auxPositioningMode` set to `absolute`.
    -   Added the `player.setClipboard()` function that is able to set the user's clipboard to the given text.
        -   ex. `player.setClipboard("abc")` will set the user's clipboard to "abc".
        -   On Chrome and Firefox, the text will be copied directly to the user's clipboard.
        -   On Safari and all iOS browsers, a popup will be triggered with a copy button allowing the user to copy the text to their clipboard.
    -   Tags that contain listeners will now display with a @ symbol in front of the tag name.
    -   Tags that contain formulas will now display with a = sign after the tag name.
    -   Removed the @ symbol from the first line in the code editor when editing a script.
    -   Added the ability to use an @ symbol while creating a new tag to prefill the editor with an @.
    -   Added the ability to use @ symbols in tags in `getTag()`, `setTag()`, `getBot()`, `getBots()`, `byTag()`, `shout()`, and `whisper()`.
    -   Added tag filters for listener tags and formula tags to the bot table.
    -   Added the ability to detect the `tags` variable in scripts as a reference to tags.
        -   This is useful for knowing when to update a formula.
        -   Also works with the `raw` variable.
        -   Limitations:
            -   Does not detect references via the `bot` or `this` variables. (e.g. `bot.tags.abc`)
            -   Does not detect references via other bots. (e.g. `otherBot.tags.abc`)
            -   Does not detect references if a function is called on the tag. (e.g. `tags.name.toString()`)
        -   If you need to work around the limitations, use the `getTag()` function.

## V0.11.15

### Date: 12/17/2019

### Changes:

-   Bug Fixes
    -   Fixed an issue where `player.replaceDragBot()` actions were not getting processed because some data was improperly formatted.
    -   Resolved issue with inventory not remaining in place on resizing.

## V0.11.14

### Date: 12/16/2019

### Changes:

-   **Breaking Changes**

    -   Removed `auxStackable` and replaced it with `auxPositioningMode`.
        -   `auxPositioningMode` has two possible values:
            -   `stack` - Indicates that the bot will stack on top of other bots (default)
            -   `absolute` - Indicates that the bot will ignore other bots when positioning.
    -   Removed the `createTemp()` function.
        -   It has been replaced with the `{ space: "value" }` mod.
        -   e.g. Instead of `createTemp()` you should use `create({ space: "tempLocal" })`.
    -   Removed the `cookie` bot. It has been replaced with the `local` space.
    -   Removed the following functions:
        -   `addToContextMod()`
        -   `removeFromContextMod()`
        -   `addToMenuMod()`
        -   `removeFromMenuMod()`
        -   `setPositionMod()`
        -   `from()`
            -   You can use a mod declaration with the new `getID()` function to achieve the same functionality:
            -   `{ auxCreator: getID(bot) }`
    -   Renamed the `createdBy()` filter function to `byCreator()`.

-   Improvements
    -   Added the `space` tag which indicates where a bot will be stored.
        -   The following spaces are currently available:
            -   `shared` - This space is shared among multiple users and is persistent. This is the default space for bots if not specified.
            -   `tempLocal` - This space is not shared and is cleared every time the browser refreshes.
            -   `local` - This space is kept on your device and is persistent.
        -   When creating a bot, you can set the space that it will be stored in using a `{ space: "value" }` mod.
            -   e.g. `create({ space: "local" })` will create a new bot in the `local` space.
            -   Creating a bot from another bot will inherit spaces. So cloning a `tempLocal` bot will produce another `tempLocal` bot. You can of course override this using a mod.
        -   You can search for bots in a specific space using the `bySpace()` filter function.
            -   e.g. `getBots(bySpace("local"))` will get all the bots in the `local` space.
            -   It is simply an alternative way to do `getBots(byTag("space", value))`.
    -   Added the following functions:
        -   `getID(bot)` gets the ID of a bot. If given a string, then that will be returned instead.
        -   `getJSON(data)` gets a JSON string for the given data.
-   Bug Fixes
    -   Resolved issue of orientation inverting then attepting to resize the inventory once the viewport has beeen panned.

## V0.11.13

### Date: 12/13/2019

### Changes:

-   Bug Fixes
    -   Fixed an issue where having duplicate bot atoms could cause the bot values to be locked because it would chose the wrong bot to update.

## V0.11.12

### Date: 12/12/2019

### Changes:

-   Bug Fixes
    -   Fixed an issue where script bots were not being converted back into normal bots correctly.

## V0.11.11

### Date: 12/12/2019

### Changes:

-   **Breaking Changes**

    -   Changed `create()` and `createTemp()` to automatically set `auxCreator` to the current `this` bot.
        -   `create()` no longer takes a bot/bot ID as the first parameter. Instead, you need to use the `from()` function to set the creator ID.
        -   e.g. `create(from(bot))`.
    -   Renamed all listen tags to not use the `()` at the end.
        -   Every tag is now the same. This means that `()` to the end of a tag does nothing special.
        -   i.e. There is no difference between a "normal" tag and a "listen" tag.
        -   Instead, tags can listen by prefixing their script with a `@` symbol.
        -   e.g. `player.toast("Hi!")` becomes `@player.toast("Hi!")`.
    -   Renamed `mod()` to `applyMod()`.
    -   Renamed `mod.addToMenu()` to `addToMenuMod()`.
    -   Renamed `mod.removeFromMenu()` to `removeFromMenuMod()`.
    -   Renamed `mod.addToContext()` to `addToContextMod()`.
    -   Renamed `mod.removeFromContext()` to `removeFromContextMod()`.
    -   Renamed `mod.setPosition()` to `setPositionMod()`.
    -   Renamed `mod.subtract()` to `subtractMods()`.
    -   Renamed `mod.import()` to `getMod()`.
    -   Removed `mod.export()`.

-   Improvements
    -   Added a `creator` variable to scripts and formulas which gets the bot that created the `this` bot.
        -   `creator` is null if the current bot has no creator.
    -   Added a `raw` variable to scripts and formulas which gets direct access to the `this` bot's tag values.
        -   This is similar to the `tags` variable but does not do any pre-processing on the tag value. This means you will get formula scripts back instead of the calculated formula values.
    -   Improved the `tags` variable to handle setting tag values on it.
        -   This lets you write scripts like `tags.name = "joe"` or `bot.tags.myContext = true`.
        -   Also works with the `raw` variable.
    -   Improved bots returned from `getBots()` and `getBot()` to support setting tag values on their `tags` property.
        -   This lets you write things like `myBot.tags.name = "bob"`.
        -   Should also work with bots in the `that` variable.
    -   Added a `data` variable which equals `that`.
    -   Added the `player.hideHtml()` function which hides the HTML modal.
    -   Added in inventory tags to limit panning movements on the inventory context: `auxContextInventoryPannableMinX`, `auxContextInventoryPannableMaxX`, `auxContextInventoryPannableMinY`, `auxContextInventoryPannableMaxY`.
    -   Reformatted new selection id logic by removing the `._` character from its return.

## V0.11.10

### Date: 12/9/2019

### Changes:

-   Bug Fixes
    -   Resolved issue of hidden tags showing up when no filter has been selected on the table.

## V0.11.9

### Date: 12/6/2019

### Changes:

-   **Breaking Changes**
    -   `removeTags()` now checks if a tag starts with the given search value.
        -   Previously it would check if the search value matched the first part of a tag up do the dot (`.`).
        -   Now, it will remove all tags that start with the given search value.
        -   e.g. `removeTags(bot, "hello")` will remove `hello`, `helloAbc`, and `helloX`.
    -   The bot table tag blacklist has been updated to support camel cased tags.
    -   Renamed several functions:
        -   Renamed `onAnyAction()` to `onChannelAction()`.
        -   Renamed `player.currentChannel()` to `player.getCurrentChannel()`.
        -   Renamed `player.currentContext()` to `player.getCurrentContext()`.
        -   Renamed `mod.apply()` to `mod()`.
            -   All the other `mod.` functions remain the same.
            -   ex. `mod.export()` still works.
    -   Renamed all of the built-in tags to use `camelCase` instead of `dot.case`.
        -   Renamed all the scene tags to channel tags.
            -   `aux.scene.color` is now `auxChannelColor`
            -   `aux.scene.user.player.color` is now `auxChannelUserPlayerColor`
            -   `aux.scene.user.builder.color` is now `auxChannelUserBuilderColor`
        -   Renamed `aux.inventory.height` to `auxInventoryHeight`.
        -   Renamed `aux.channel` to `auxChannel`.
        -   Renamed `aux.connectedSessions` to `auxConnectedSessions`.
        -   Renamed `aux.color` to `auxColor`.
        -   Renamed `aux.creator` to `auxCreator`.
        -   Renamed `aux.draggable` to `auxDraggable`.
        -   Renamed `aux.draggable.mode` to `auxDraggableMode`.
        -   Renamed `aux.stackable` to `auxStackable`.
        -   Renamed `aux.destroyable` to `auxDestroyable`.
        -   Renamed `aux.editable` to `auxEditable`.
        -   Renamed `aux.stroke.color` to `auxStrokeColor`.
        -   Renamed `aux.stroke.width` to `auxStrokeWidth`.
        -   Renamed `aux.line.to` to `auxLineTo`.
        -   Renamed `aux.line.width` to `auxLineWidth`.
        -   Renamed `aux.line.style` to `auxLineStyle`.
        -   Renamed `aux.line.color` to `auxLineColor`.
        -   Renamed `aux.label` to `auxLabel`.
        -   Renamed `aux.label.color` to `auxLabelColor`.
        -   Renamed `aux.label.size` to `auxLabelSize`.
        -   Renamed `aux.label.size.mode` to `auxLabelSizeMode`.
        -   Renamed `aux.label.anchor` to `auxLabelAnchor`.
        -   Renamed `aux.listening` to `auxListening`.
        -   Renamed `aux.shape` to `auxShape`.
        -   Renamed `aux.scale` to `auxScale`.
        -   Renamed `aux.scale.x` to `auxScaleX`.
        -   Renamed `aux.scale.y` to `auxScaleY`.
        -   Renamed `aux.scale.z` to `auxScaleZ`.
        -   Renamed `aux.image` to `auxImage`.
        -   Renamed `aux.iframe` to `auxIframe`.
        -   Renamed `aux.iframe.x` to `auxIframeX`.
        -   Renamed `aux.iframe.y` to `auxIframeY`.
        -   Renamed `aux.iframe.z` to `auxIframeZ`.
        -   Renamed `aux.iframe.size.x` to `auxIframeSizeX`.
        -   Renamed `aux.iframe.size.y` to `auxIframeSizeY`.
        -   Renamed `aux.iframe.rotation.x` to `auxIframeRotationX`.
        -   Renamed `aux.iframe.rotation.y` to `auxIframeRotationY`.
        -   Renamed `aux.iframe.rotation.z` to `auxIframeRotationZ`.
        -   Renamed `aux.iframe.element.width` to `auxIframeElementWidth`.
        -   Renamed `aux.iframe.scale` to `auxIframeScale`.
        -   Renamed `aux.progressBar` to `auxProgressBar`.
        -   Renamed `aux.progressBar.color` to `auxProgressBarColor`.
        -   Renamed `aux.progressBar.backgroundColor` to `auxProgressBarBackgroundColor`.
        -   Renamed `aux.progressBar.anchor` to `auxProgressBarAnchor`.
        -   Renamed `aux._selection` to `_auxSelection`.
        -   Renamed `aux._user` to `_auxUser`.
        -   Renamed `aux.user.active` to `auxUserActive`.
        -   Renamed `aux.version` to `auxVersion`.
        -   Renamed `aux._userChannel` to `_auxUserChannel`.
        -   Renamed `aux._userContext` to `_auxUserContext`.
        -   Renamed `aux._userInventoryContext` to `_auxUserInventoryContext`.
        -   Renamed `aux._userMenuContext` to `_auxUserMenuContext`.
        -   Renamed `aux._userSimulationsContext` to `_auxUserChannelsContext`.
        -   Renamed `aux._editingBot` to `_auxEditingBot`.
        -   Renamed `aux._selectionMode` to `_auxSelectionMode`.
        -   Renamed `aux.runningTasks` to `auxRunningTasks`.
        -   Renamed `aux.finishedTasks` to `auxFinishedTasks`.
        -   Renamed `aux.task.output` to `auxTaskOutput`.
        -   Renamed `aux.task.error` to `auxTaskError`.
        -   Renamed `aux.task.time` to `auxTaskTime`.
        -   Renamed `aux.task.shell` to `auxTaskShell`.
        -   Renamed `aux.task.backup` to `auxTaskBackup`.
        -   Renamed `aux.task.backup.type` to `auxTaskBackupType`.
        -   Renamed `aux.task.backup.url` to `auxTaskBackupUrl`.
        -   Renamed `aux.context` to `auxContext`.
        -   Renamed `aux.context.color` to `auxContextColor`.
        -   Renamed `aux.context.locked` to `auxContextLocked`.
        -   Renamed `aux.context.grid.scale` to `auxContextGridScale`.
        -   Renamed `aux.context.visualize` to `auxContextVisualize`.
        -   Renamed `aux.context.x` to `auxContextX`.
        -   Renamed `aux.context.y` to `auxContextY`.
        -   Renamed `aux.context.z` to `auxContextZ`.
        -   Renamed `aux.context.rotation.x` to `auxContextRotationX`.
        -   Renamed `aux.context.rotation.y` to `auxContextRotationY`.
        -   Renamed `aux.context.rotation.z` to `auxContextRotationZ`.
        -   Renamed `aux.context.surface.scale` to `auxContextSurfaceScale`.
        -   Renamed `aux.context.surface.size` to `auxContextSurfaceSize`.
        -   Renamed `aux.context.surface.minimized` to `auxContextSurfaceMinimized`.
        -   Renamed `aux.context.surface.defaultHeight` to `auxContextSurfaceDefaultHeight`.
        -   Renamed `aux.context.surface.movable` to `auxContextSurfaceMovable`.
        -   Renamed `aux.context.player.rotation.x` to `auxContextPlayerRotationX`.
        -   Renamed `aux.context.player.rotation.y` to `auxContextPlayerRotationY`.
        -   Renamed `aux.context.player.zoom` to `auxContextPlayerZoom`.
        -   Renamed `aux.context.devices.visible` to `auxContextDevicesVisible`.
        -   Renamed `aux.context.inventory.color` to `auxContextInventoryColor`.
        -   Renamed `aux.context.inventory.height` to `auxContextInventoryHeight`.
        -   Renamed `aux.context.inventory.pannable` to `auxContextInventoryPannable`.
        -   Renamed `aux.context.inventory.resizable` to `auxContextInventoryResizable`.
        -   Renamed `aux.context.inventory.rotatable` to `auxContextInventoryRotatable`.
        -   Renamed `aux.context.inventory.zoomable` to `auxContextInventoryZoomable`.
        -   Renamed `aux.context.inventory.visible` to `auxContextInventoryVisible`.
        -   Renamed `aux.context.pannable` to `auxContextPannable`.
        -   Renamed `aux.context.pannable.min.x` to `auxContextPannableMinX`.
        -   Renamed `aux.context.pannable.max.x` to `auxContextPannableMaxX`.
        -   Renamed `aux.context.pannable.min.y` to `auxContextPannableMinY`.
        -   Renamed `aux.context.pannable.max.y` to `auxContextPannableMaxY`.
        -   Renamed `aux.context.zoomable` to `auxContextZoomable`.
        -   Renamed `aux.context.zoomable.min` to `auxContextZoomableMin`.
        -   Renamed `aux.context.zoomable.max` to `auxContextZoomableMax`.
        -   Renamed `aux.context.rotatable` to `auxContextRotatable`.
        -   Renamed `stripe.publishableKey` to `stripePublishableKey`.
        -   Renamed `stripe.secretKey` to `stripeSecretKey`.
        -   Renamed `stripe.charges` to `stripeCharges`.
        -   Renamed `stripe.successfulCharges` to `stripeSuccessfulCharges`.
        -   Renamed `stripe.failedCharges` to `stripeFailedCharges`.
        -   Renamed `stripe.charge` to `stripeCharge`.
        -   Renamed `stripe.charge.receipt.url` to `stripeChargeReceiptUrl`.
        -   Renamed `stripe.charge.receipt.number` to `stripeChargeReceiptNumber`.
        -   Renamed `stripe.charge.description` to `stripeChargeDescription`.
        -   Renamed `stripe.outcome.networkStatus` to `stripeOutcomeNetworkStatus`.
        -   Renamed `stripe.outcome.reason` to `stripeOutcomeReason`.
        -   Renamed `stripe.outcome.riskLevel` to `stripeOutcomeRiskLevel`.
        -   Renamed `stripe.outcome.riskScore` to `stripeOutcomeRiskScore`.
        -   Renamed `stripe.outcome.rule` to `stripeOutcomeRule`.
        -   Renamed `stripe.outcome.sellerMessage` to `stripeOutcomeSellerMessage`.
        -   Renamed `stripe.outcome.type` to `stripeOutcomeType`.
        -   Renamed `stripe.errors` to `stripeErrors`.
        -   Renamed `stripe.error` to `stripeError`.
        -   Renamed `stripe.error.type` to `stripeErrorType`.
-   Improvements
    -   Added the `renameTagsFromDotCaseToCamelCase()` function to help with updating bots from the old tag style to the new tag style.
        -   Use this function on bots that were using the old tag naming style but you want to use the new style.
        -   Note that this only renames the tags already existing on the bot. It does not fix any code that might be stored in the bot.
        -   Usage: `renameTagsFromDotCaseToCamelCase(bot)`
    -   Added the `bot` variable to all functions and formulas.
        -   Replacement for `this`.
    -   Added the `getMod()` function to be able to get all the tags on a bot.
        -   Returns a mod containing all the tag values on the bot.
        -   The returned mod is always up to date with the bot's current values.
        -   Calling `mod.export()` on the returned mod will save the tag code to JSON.
            -   For example, if you have a formula `=123`, then `mod.export(getMod(bot))` will return JSON containing `tag: "=123"` instead of `tag: 123`.
    -   Added the `tags` variable to all functions and formulas.
        -   This is a quick shortcut for `let tags = getMod(bot)` at the beginning of a script/formula.
        -   The `tags` variable has some caveats when used in formulas. Namely that the formulas won't be automatically updated when another tag referenced from the formula is updated. (Use `getTag()` for full support)
        -   Supports autocomplete for all tags.

## V0.11.8

### Date: 12/3/2019

### Changes:

-   Improvements
    -   Added a new system for managing causal trees.
        -   This new system has improvements for performance and reliability.
        -   It also adds support for revision history. (The controls will be coming in a future update)
        -   Every new channel will use the new system while old channels will continue to use the old one.
        -   Everything should function exactly the same as before.
    -   Changed the .aux file format.
        -   The new format is based on the bots state and is easily human readable/writable.
        -   This is different from the old format where a list of atoms was stored.
        -   Downloading a channel will give you a .aux file with the new format.
        -   Uploading a channel supports both the old format and the new format.

## V0.11.7

### Date: 11/27/2019

### Changes:

-   Improvements
    -   Changed the functionality of the table view's filterying system to be inverted.
    -   Attempting to drag a bot onto a bot with `aux.stackable` set to false will now cause the dragged bot to pass through the other bot as if it was not there.
-   Bug Fixes
    -   Resolved issue of player inventory resizing showing a reset on each change.
    -   Tag values that are objects are displayed as JSON.Stringified text. ie `{ field: "myValue" }`
        -   Known Issue: Modifying these displayed strings will convert the tag value to a string
    -   When Moving the camera via `player.MoveTo()`, the pan distance is now set correctly so pan limits are absolute.

## V0.11.6

### Date: 11/6/2019

### Changes:

-   Improvements
    -   Added the `server.setupChannel(channel, botOrMod)` function.
        -   This sends a `setup_channel` action to the server which, if executed using `action.perform()`, will create a channel if it doesn't already exist and place a clone of the given bot or mod in it.
        -   Takes 2 parameters:
            -   `channel` - The channel that should be created.
            -   `botOrMod` - (Optional) The bot or mod that should be cloned and placed inside the new channel. `onCreate()` is triggered after the bot or mod is created so you can use that to script custom setup logic.
        -   As mentioned above, you have to receive the `device` action in `onAnyAction()` and do an `action.perform(that.action.event)` to allow channels to be setup via this function.

## V0.11.5

### Date: 10/31/2019

### Changes:

-   Improvements
    -   Added the `player.replaceDragBot(botOrMod)` function.
        -   When used inside of `onBotDrag()` or `onAnyBotDrag()`, it will set the bot/mod that the user is dragging.
        -   Use this to implement clone or cloneAsMod style functionality.
    -   Added the ability to create temporary bots using the `createTemp()` function.
        -   This function behaves exactly the same as `create()` but the created bot is temporary, which means it won't be shared and will be deleted upon refresh.
-   Changes
    -   Renamed `aux.movable` to `aux.draggable`.
        -   `aux.draggable` now only woks with `true` and `false` values.
        -   The `pickup` and `drag` options have been moved to a new tag `aux.draggable.mode`.
        -   The `clone` and `cloneMod` options have been removed.
            -   You will need to use the new `player.replaceDragBot()` API to replicate `clone` and `cloneMod` behavior.
    -   Removed the `aux.mergeable` tag.
        -   It has been replaced with the `aux.stackable` tag.
    -   Removed the `aux.mod` and `aux.mod.mergeTags` tags.
    -   Renamed the `local` bot to the `cookie` bot.
        -   This is supposed to help make it clear that the bot data is stored in the browser and will be cleared when the browser's data is cleared.
    -   Renamed the `aux.users` context to `aux-users`.
    -   Added the `aux.inventory.height` tag which controls the default height of the inventory on all contexts when set of the config bot.
        -   The `aux.context.inventory.height` tag has been updated to only work on the context bot.
    -   Removed names from the other player frustums.
    -   Removed `aux.whitelist`, `aux.blacklist`, and `aux.designers`.
-   Bug Fixes
    -   Fixed an issue that would cause duplicate users to be created all the time.
    -   Fixed an issue that prevented other users from being rendered.
    -   Fixed an issue that caused all users to use channel designer colors.

## V0.11.4

### Date: 10/29/2019

### Changes:

-   Bug Fixes
    -   Fixed an issue in production builds that pre-processed the QR Code scanner code with babel. As a result, async code in the QR Code scanner failed because the babel polyfill is not being used.

## V0.11.3

### Date: 10/28/2019

### Changes:

-   Improvements
    -   Improved the vendor JavaScript bundle size by removing unused code.
        -   Refactored `three-vrcontroller-module` to use the `three` package instead of `three-full` so we don't duplicate Three.js.
        -   Removed unused shims (PEP.js, `webrtc-adapter`).
        -   Refactored `lodash` imports to directly import the modules that are used.
            -   This helps with dead code eliminiation.
    -   Added the ability to save and load files.
        -   New functions:
            -   `server.saveFile(filename, data, options)`
                -   `filename` is a string and should start with `/drives/`.
                -   `data` is a string of the data to store.
                -   `options` is an object with the following properties:
                    -   `callbackShout` A shout that should happen on the server when the file is done saving.
                    -   `overwriteExistingFile` A boolean that indicates if existing files should be overwritten. (defaults to false)
            -   `server.loadFile(filename, options)`
                -   `filename` is a string and should start with `/drives/`.
                -   `options` is an object with the following properties:
                    -   `callbackShout` A shout that should happen on the server when the file is done loading.
        -   Note that the save file and load file tasks must be enabled via the `onAnyAction()` listener.
            -   You can enable it via using this code:
            ```javascript
            if (that.action.type === 'device') {
                if (
                    ['save_file', 'load_file'].indexOf(
                        that.action.event.type
                    ) >= 0
                ) {
                    action.perform(that.action.event);
                }
            }
            ```
        -   All files from USB drives are stored under the `/drives` directory and the USB drives themselves are numbered starting with 0.
            -   To load a file from USB drive #1, use `server.loadFile("/drives/0/myFile")`.
            -   To save a file to USB drive #2, use `server.saveFile("/drives/1/myFile", data)`.
    -   Removed several options from the side menu:
        -   Removed the channel name from the top of the menu.
        -   Removed the login status from the top of the menu.
        -   Removed the login/logout options from the menu.
            -   The "Logout" option will still be available if you are logged in as a non-guest.
            -   Once you are logged out, then the option will dissapear.
        -   Removed the "Add Channel" option from the menu in AUXPlayer.
-   Bug Fixes
    -   Fixed an issue that prevented the `removeTags()` function from working when given an array of bots.

## V0.11.2

### Date: 10/23/2019

### Changes:

-   Improvements
    -   Improved initial loading time by up to 70%.
    -   Added the ability to choose which camera is used for QR and Barcode scanning.
        -   The following functions have been improved:
            -   `player.openQRCodeScanner(camera)`
            -   `player.openBarcodeScanner(camera)`
        -   The `camera` parameter is optional and takes 2 values: `"front"` or `"rear"`.
    -   Add the `LOCAL_IP_ADDRESS` environment variable which controls the private IP Address that the directory client reports.
    -   Added the ability to serve files from an external folder.
        -   Makes it easy for us to map USB drives into the folder and have them be automatically served to AUX users.
-   Changes
    -   User bots no longer register their own context. Instead, a new bot has been created to host the `aux.users` context.
        -   Improves performance of AUXes with many user bots with the same username.
        -   Existing user bots are not affected. They will be deleted automatically if given enough time. Alternatively, you can delete them using `destroy(getBots("#aux._user"))`.
-   Bug Fixes
    -   Fixed an issue where bots would have the incorrect height because of conflicts in a caching mechanism.
    -   Audio will now trigger on ios devices and on the safari browser.

## V0.11.1

### Date: 10/21/2019

### Changes:

-   Improvements
    -   Added in `player.playSound()` function, will play a sound, given by the url path, once.
-   Bug Fixes
    -   Fixed issue where default panning tag locked the vertical movement in player.

## V0.11.0

### Date: 10/18/2019

### Changes:

-   Improvements
    -   Made the menu item count badge a lighter gray.
    -   Removed the item count badge from the menu.
    -   Removed the dropdown aspect of the menu.
-   Changes

    -   Made the menu item count badge a lighter gray.
    -   Removed the admin channel and admin-channel specific functionality.
        -   This means that there are no more user account bots or channel bots.
            -   You can login as anyone from any device without requiring additional authentication.
            -   You can access any channel. No need to create a channel first. (because there are no channel bots anymore)
            -   The connection counts are now stored in the config bot of the channel.
            -   Connection limits no longer work since they were set on the channel bot in the admin channel.
            -   Username whitelists and blacklists still work, but they rely on client-side script execution instead of server-side execution.
        -   It also means there is no admin role. For now, everyone has admin permissions.
        -   `action.perform()` now needs to be used to run actions on the server.
            -   You can send an action to the server using the `remote()` function.
            -   The server will receive the action in its `onAnyAction()` as `that.action.type === "device"`
            -   `onAnyAction()` has to detect remove events and execute the inner action via `action.perform(that.action.event)`.
        -   The following functions have been removed:
            -   `server.grantRole()`
            -   `server.revokeRole()`
        -   The following functions are not executed by default and require a custom `onAnyAction()` to handle them.
            -   `server.backupAsDownload()`
            -   `server.backupToGithub()`
            -   `server.shell()`
        -   `server.backupAsDownload()` has been updated to accept a "session selector" which determines which session the ZIP file should be sent to.
            -   ex. `server.backupAsDownload({ username: getTag(player.getBot(), "#aux._user") })`
        -   Removed the `aux._lastEditedBy` tag.
            -   This tag was automatically set to the ID of the user whenever a bot was edited.
            -   Currently, it is extra cruft that is not needed and could be easily implemented via `onAnyAction()`.
    -   Centered the menu above the player inventory.
    -   Increased menu text size.
    -   Added in new camera range tags: `aux.context.zoomable.min`, `aux.context.zoomable.max` `aux.context.pannable.min.x`, `aux.context.pannable.max.x`, `aux.context.pannable.min.y`, `aux.context.pannable.max.y`.

-   Bug Fixes
    -   Removed hidden inventory dragging hitboxes when inventory is set to non-visible.

## V0.10.10

### Date: 10/11/2019

### Changes:

-   Bug Fixes
    -   Fixed an issue where sometimes DependencyManager would be given a bot that was undefined which would crash the simulation.

## V0.10.9

### Date: 10/11/2019

### Changes:

-   Bug Fixes
    -   Fixed the ability to make other users admins.

## V0.10.8

### Date: 10/09/2019

### Changes:

-   Improvements
    -   Added a Content-Security-Policy to HTML Modals which prevents them from including scripts of any kind.
        -   This prevents malicious users from executing cross-channel scripting attacks.
        -   Scripts are still allowed in iframes loaded from external domains. (like youtube)
-   Bug Fixes
    -   Disabled the site-wide Content-Security-Policy.
        -   Many devices enforce Content-Security-Policy differently and so it is difficult to find an option which is secure and compatible.

## V0.10.7

### Date: 10/09/2019

### Changes:

-   Bug Fixes
    -   Added a workaround for an issue with Amazon Kindle tablets that caused the Content-Security-Policy to not work correctly.
        -   Downside is that security is less effective since now HTML modals can load whatever scripts they want. (XSS threat)
        -   As a result, this workaround is only applied to Kindle devices.

## V0.10.6

### Date: 10/08/2019

### Changes:

-   Bug Fixes
    -   Fixed labels.

## V0.10.5

### Date: 10/08/2019

### Changes:

-   Improvements
    -   Added the `player.showHtml(html)` function that shows a modal with the given HTML.
        -   Optimized for embedding YouTube videos but works with any arbitrary HTML.
        -   Embedding JavaScript is not supported.
-   Bug Fixes
    -   Fixed an issue that prevented tabs with the same URL from seeing each other's changes to the local bot.

## V0.10.4

### Date: 10/08/2019

### Changes:

-   Improvements
    -   Added `onAnyAction()` action tag to intercept and change actions before they are executed.
        -   `onAnyAction()` runs for every action, including when a bot is created, changed, or deleted.
        -   Every action is an object with a `type` property.
            -   The `type` property is a string that indicates what the action does.
            -   Here is a partial list of types:
                -   `add_bot`: A bot should be added (i.e. created).
                -   `remove_bot`: A bot should be removed (i.e. deleted).
                -   `update_bot`: A bot should be updated.
                -   `apply_state`: The given bot state should be applied. (i.e. a set of bots should be created/updated)
                -   `shout`: A shout should be executed.
                -   `show_toast`: A toast message should be shown on the device.
                -   `show_barcode`: A barcode should be shown.
                -   `tween_to`: The camera should be tweened to show a bot.
        -   `that` is an object with the following properties:
            -   `action`: The action that is going to be executed.
        -   Forking a channel clears the `onAnyAction()` on the config bot.
            -   This is so that you can recover from broken states and also gives the person who forked the AUX full control over the fork.
    -   Added two new script functions:
        -   `action.reject(action)`: Prevents the given action from being performed. Returns the rejection action.
        -   `action.perform(action)`: Adds the given action to the performance queue so it will be performed. This can be used to re-enable an action after it has been rejected (you can also reject the rejection action). Returns the action that will be performed.
    -   Added a `local` bot which is stored in the browser's local storage.
        -   The `local` bot is a bot that is unique to the device and channel.
        -   You can access the bot by querying for it: `getBot("#id", "local")`.
    -   Renamed `onShout()` to `onAnyListen()`.
    -   Added `onListen()` which is an alternative to `onAnyListen()` that is only called on the targeted bots.
    -   Added ability to set duration of toast, `plater.toast("message", durationNum)`.
    -   Made the background for the menu label gray.

## V0.10.3

### Date: 10/04/2019

### Changes:

-   Improvements
    -   Added tags to control panning, zooming, and rotating the main camera.
        -   `aux.context.pannable`: Controls whether the main camera is able to be panned.
        -   `aux.context.zoomable`: Controls whether the main camera is able to be zoomed.
        -   `aux.context.rotatable`: Controls whether the main camera is able to be rotated.
    -   Added `player.moveTo()` to instantly tween the camera to a bot.
        -   In the future, custom tween durations will be supported.
    -   Changed the low camera angle limit to 32 degrees from 10 degrees.
    -   `onCombineExit` action will now fire alongside the `onCombine` action.
    -   Newly created contexts will no longer be autoselected.
    -   Toast messages will now only remain on screen for 2 seconds.
    -   Added the ability to send webhooks from the server.
        -   You can also tell the server to send a webhook via `remote(webhook())`.
        -   This is useful for getting around CORS issues.
-   Bug Fixes
    -   Fixed `player.tweenTo()` to not change the zoom level when it is not specified.
    -   Tweens will now work better with the `onPlayerEnterContext` action.

## V0.10.2

### Date: 09/27/2019

### Changes:

-   Bug Fixes
    -   Resolved issues with context changing affecting base simulation identifier.
    -   Invoke a camera reset upon changing contexts via `player.goToContext()`.

## V0.10.1

### Date: 09/26/2019

### Changes:

-   Improvements
    -   Browser tab will now update to correct context when switched to with `player.goToContext()`.
-   Bug Fixes
    -   Resolved error in inventory setup causing runtime issues.

## V0.10.0

### Date: 09/25/2019

### Changes:

-   Improvements
    -   Added the ability to send and receive webhooks.
        -   Send webhooks using the following functions:
            -   `webhook(options)` - options is an object that takes the following properties:
                -   `method` - The HTTP Method that should be used for the request.
                -   `url` - The URL that the request should be made to.
                -   `responseShout` - (Optional) The shout that should happen when a response is received from the server.
                -   `headers` - (Optional) The HTTP headers that should be sent with the request.
                -   `data` - (Optional) The data that should be sent with the request.
            -   `webhook.post(url, data, options)` - Sends a HTTP Post request.
                -   `url` - The URL that the request should be made to.
                -   `data` - (Optional) The data that should be sent with the request.
                -   `options` - (Optional) An object that takes the following properties:
                    -   `responseShout` - (Optional) The shout that should happen when a response is received from the server.
                    -   `headers` - (Optional) The headers that should be sent with the request.
        -   Receive webhooks by registering a handler for the `onWebhook()` action and send requests to `https://auxplayer.com/{context}/{channel}/whatever-you-want`.
            -   `onWebhook()` is shouted to the channel that the request was made to and `that` is an object with the following properties:
                -   `method` - The HTTP Method that the request was made with.
                -   `url` - The URL that the request was made to.
                -   `data` - The JSON data that the request included.
                -   `headers` - The HTTP headers that were included with the request.
    -   Added the ability to spy on shouts and whispers via the `onShout()` event.
        -   `onShout()` is executed on every bot whenever a shout or whisper happens.
            -   It is useful for tracking what shouts are being made and modifying responses.
            -   Also useful for providing default behaviors.
            -   `that` is an object with the following properties:
                -   `name` is the name of the action being shouted.
                -   `that` is the argument which was provided for the shout.
                -   `targets` is an array of bots that the shout was sent to.
                -   `listeners` is an array of bots that ran a script for the shout.
                -   `responses` is an array of responses that were returned from the listeners.
    -   Added events to notify scripts when channels become available.
        -   The following events have been added:
            -   `onChannelSubscribed()` - happens the first time a channel is loaded. Sent to every channel that is currently loaded.
            -   `onChannelUnsubscribed()` - happens when a channel is unloaded. Sent to every channel that remains after the channel is unloaded.
            -   `onChannelStreaming()` - happens when a channel is connected and fully synced. Sent to every channel that is currently loaded.
            -   `onChannelStreamLost()` - happens when a channel is disconnected and may not be fully synced. Sent to every channel that is currently loaded.
            -   For all events, `that` is an object with the following properties:
                -   `channel` - The channel that the event is for.
        -   The following events have been removed:
            -   `onConnected()`
            -   `onDisconnected()`
    -   Added in tags to change the state of the inventory's camera controls:
        -   `aux.context.inventory.pannable` enables and disables the inventory's ability to pan, off by default.
        -   `aux.context.inventory.resizable` enables and disables the inventory's drag to resize functionality, on by default.
        -   `aux.context.inventory.rotatable` enables and disables the inventory's ability to rotate, on by default.
        -   `aux.context.inventory.zoomable` enables and disables the inventory's ability to zoom, on by default.
-   Bug Fixes
    -   Resolved issue with the near cliiping plane for the sheet's minifile image.
    -   Resolved issues with the create empty bot button not functioning sometimes on mobile.

## V0.9.40

### Date: 09/20/2019

### Changes:

-   Improvements
    -   Reworked the login functionality to use popups instead of dedicated pages.
        -   The login page has been split into two popups:
            -   The login popup (account selector).
            -   The authorization popup (QR Scanner).
        -   The login popup has the following functions:
            -   It can be opened by the "Login/Logout" button in the menu.
            -   It will display a list of accounts that can be used to login.
            -   If no accounts are available, then a username box will be shown.
            -   If accounts are available, a new account can be added by clicking the "+" button at the bottom of the list.
            -   At any time, the user can close the popup to keep their current login.
            -   They can also select the "Continue as Guest" option to login as a guest.
        -   The authorization popup has the following functions:
            -   It is opened automatically when the user needs to scan an account code.
            -   It contains the QR Code scanner to scan the account code.
            -   It also contains an input box to manually enter the code.
            -   Closing the popup automatically logs the user in as a guest.
    -   Made the account QR Code blue.
    -   Added the ability to click the account QR Code to copy it to the clipboard.
-   Bug Fixes
    -   Fixed a couple communication issues between the server and client during login.
        -   One such issue could potentially leave the client in state where future changes would not be synced to the server.

## V0.9.39

### Date: 09/19/2019

### Changes:

-   Improvements
    -   Added support for accepting payments via Stripe.
        -   To get started with Stripe, first register for an account on [their website](https://dashboard.stripe.com/register).
        -   Second, copy your publishable key from the stripe dashboard and add it to the channel's config file in the `stripe.publishableKey` tag.
        -   Third, make a new channel. This will be the "processing" channel which will contain all the information actually needed to charge users for payments. And contain the code to actually complete a charge.
            -   In this channel, add your Stripe secret key to the config file in the `stripe.secretKey` tag.
        -   At this point, you are all setup to accept payments. Use the following functions:
            -   `player.checkout(options)`: Starts the checkout process for the user. Accepts an object with the following properties:
                -   `productId`: The ID of the product that is being purchased. This is a value that you make up to distinguish different products from each other so you know what to charge.
                -   `title`: The title message that should appear in the checkout box.
                -   `description`: The description message that should appear in the checkout box.
                -   `processingChannel`: The channel that payment processing should happen on. This is the channel you made from step 3.
                -   `requestBillingAddress`: Whether to request billing address information with the purchase.
                -   `paymentRequest`: Optional values for the "payment request" that gives users the option to use Apple Pay or their saved credit card information to checkout. It's an object that takes the following properties:
                    -   `country`: The two-letter country code of your Stripe account.
                    -   `currency`: The three letter currency code. For example, "usd" is for United States Dollars.
                    -   `total`: The label and amount for the total. An object that has the following properties:
                        -   `label`: The label that should be shown for the total.
                        -   `amount`: The amount that should be charged in the currency's smallest unit. (cents, etc.)
            -   `server.finishCheckout(options)`: Finishes the checkout process by actually charging the user for the product. Takes an object with the following properties:
                -   `token`: The token that was produced from the `onCheckout()` call in the processing channel.
                -   `amount`: The amount that should be charged in the currency's smallest unit.
                -   `currency`: The three character currency code.
                -   `description`: The description that should be included in the receipt.
                -   `extra`: Extra data that should be sent to the `onPaymentSuccessful()` or `onPaymentFailed()` actions.
        -   Additionally, the following actions have been added:
            -   `onCheckout()`: This action is called on both the normal channel and the processing channel when the user submits a payment option to pay for the product/service. `that` is an object with the following properties:
                -   `token`: The Stripe token that was created to represent the payment details. In the processing channel, this token can be passed to `server.finishCheckout()` to complete the payment process.
                -   `productId`: The ID of the product that is being purchased. This is useful to determine which product is being bought and which price to charge.
                -   `user`: (Processing channel only) Info about the user that is currently purchasing the item. It is an object containing the following properties:
                    -   `username`: The username of the user. (Shared for every tab & device that the user is logged into)
                    -   `device`: The device ID of the user. (Shared for every tab on a single device that the user is logged into)
                    -   `session`: The session ID of the user. (Unique to a single tab)
            -   `onPaymentSuccessful()`: This action is called on the processing channel when payment has been accepted after `server.finishCheckout()` has completed. `that` is an object with the following properties:
                -   `bot`: The bot that was created for the order.
                -   `charge`: The info about the charge that the Stripe API returned. (Direct result from [`/api/charges/create`](https://stripe.com/docs/api/charges/create))
                -   `extra`: The extra info that was included in the `server.finishCheckout()` call.
            -   `onPaymentFailed()`: This action is called on the processing channel when payment has failed after `server.finishCheckout()` was called. `that` is an object with the following properties:
                -   `bot`: The bot that was created for the error.
                -   `error`: The error object.
                -   `extra`: The extra info that was included in the `server.finishCheckout()` call.
    -   Added the ability to send commands directly to users from the server via the `remote(command, target)` function.
        -   For example, calling `remote(player.toast("hi!"), { username: 'test' })` will send a toast message with "hi!" to all sessions that the user "test" has open.
        -   This is useful for giving the user feedback after finishing the checkout process.
        -   Currently, only player commands like `player.toast()` or `player.goToURL()` work. Shouts and whispers are not supported yet.

## V0.9.38

### Date: 09/16/2019

### Changes:

-   Improvements
    -   Added the ability for the directory client to automatically connect to an AUX Proxy.
        -   Can be controlled by using the `PROXY_TUNNEL` environment variable which should be set to the WebSocket URL that the client should try to tunnel to.
        -   Also needs to have the `UPSTREAM_DIRECTORY` environment variable set to the URL of the directory that the client should register with and get its tokens from.
        -   The `casualsimulation/aux-proxy` docker image is a tunnel server that can handle automatically accepting and managing tunnels for directory clients.
        -   For example, you can get a basic tunnel system going by setting up the `casualsimulation/aux-proxy` docker image at a URL like `proxy.auxplayer.com` and setting the `PROXY_TUNNEL` environment variable for the `casualsimulation/aux` image to `wss://proxy.auxplayer.com`.
            -   When the client grabs a token from the configured `UPSTREAM_DIRECTORY`, it will then try to connect to `wss://proxy.auxplayer.com` to establish a tunnel for the `external-{key}` subdomain.
            -   Once the tunnel is established, any traffic directed at `external-{key}.auxplayer.com` which is routed to the same server that hosts `proxy.auxplayer.com` will be forwarded onto the tunnel client which will then server the AUX experience.
            -   In effect, this lets a AUXPlayer experience hosted from an internal network be accessible from outside the network via using a reverse tunnel server. (This lets us get around NAT without things like UPNP)
-   Bug Fixes
    -   Copying the workspace will now copy the context bot as well.
    -   Removing a bot via code it should no longer set the selection to a mod.

## V0.9.37

### Date: 9/13/2019

### Changes:

-   Improvements
    -   Added an AUX Proxy web service that can temporarilly authorize a proxy connection for a local AUX.
    -   Added a package that provides the ability to create tunnels via websockets.

## V0.9.36

### Date: 9/13/2019

### Changes:

-   Bug Fixes
    -   Fixed an issue with dragging files on a non-default grid scale in AUXPlayer.

## V0.9.35

### Date: 9/11/2019

### Changes:

-   Improvements
    -   Changing the player inventory's height via the height slider will now set the inventory items to be correctly bottom aligned.
-   Bug Fixes
    -   Resolved issues with dragging bots and minimized contexts onto the background in builder.
    -   Resolved issues with sizing differences of the player inventory between pc and mobile platforms.
    -   Fixed the directory client to send the correct IP Address.
    -   Fixed the directory service to handle errors when sending webhooks.

## V0.9.34

### Date: 9/10/2019

### Changes:

-   Improvements
    -   Added the ability to set which IP Addresses should be trusted as reverse proxies.
        -   Setting this value will allow the server to determine the actual IP Address of visiting users and which protocol they are actually using to load data.
        -   Can be controlled with the `PROXY_IP_RANGE` environment variable.
            -   Supports a single IP Address, or a CIDR IP Address range.

## V0.9.33

### Date: 9/10/2019

### Changes:

-   Improvements
    -   Added a service which can send information to the configured directory at periodic intervals.
        -   By default, the information gets sent on startup and every 5 minutes afterwards.
            -   `key`: The SHA-256 hash of the hostname plus the loopback interface's MAC address.
            -   `password`: The password that was generated on the device to authenticate to the directory.
            -   `publicName`: The hostname of the device.
            -   `privateIpAddress`: The IPv4 Address of the first non-loopback interface sorted by interface name. This is supposed to be the LAN IP that the device has.
        -   The directory that the client reports to (the upstream) can be configured using the `UPSTREAM_DIRECTORY` environment variable. If it is not set, then the client is disabled in production.

## V0.9.32

### Date: 9/10/2019

### Changes:

-   Improvements
    -   Changed and condensed the action tags: `onDropInContext()`, `onAnyDropInContext()`, `onDropInInventory()`, `onAnyDropInInventory()`, `onDragOutOfContext()`, `onAnyDragOutOfContext()`, `onDragOutOfInventory()` and `onAnyDragOutOfInventory()` to `onBotDrop()`, `onAnyBotDrop()`, `onBotDrag()`, `onAnyBotDrag()`.
    -   Setup new 1x7 player inventory layout, works with dynamic changes to width, currently not working with dynamic changes to height.
    -   Changed range of `aux.context.inventory.height` from 0 to 1 to instead be 1 to 10 defining the default number of rows to view in the inventory on page load.
    -   Added an API for the AUX Directory.
        -   Stores a list of AUXes and their IP addresses to make it easy to discover AUXPlayers that share the same public IP address with you.
        -   Controllable with the `DIRECTORY_TOKEN_SECRET` and `DIRECTORY_WEBHOOK` environment variables.
        -   If the `DIRECTORY_TOKEN_SECRET` environmenv variable is not specified, then the directory API will not be enabled.
        -   Make sure to use a long secure random value for the `DIRECTORY_TOKEN_SECRET`.
        -   The `DIRECTORY_WEBHOOK` variable specifies the URL that updated entry information should be POSTed to.
            -   The message contains a JSON object with the following data:
                -   `key`: The key/hash that the uniquely identifies the AUX that was updated.
                -   `externalIpAddress`: The external (public facing) IP Address that the AUX is using.
                -   `internalIpAddress`: The internal (non-public facing) IP Address that the AUX is using.
        -   The following API Endpoints have been added:
            -   `GET /api/directory`
                -   Gets a list of AUXPlayers that share the same public IP Address as you.
                -   Each entry in the list contains the name of the AUXPlayer and the URL that it can be accessed at.
            -   `PUT /api/directory`
                -   Creates / Updates the entry for an AUXPlayer.
                -   The request must contain the following values as a JSON object:
                    -   `key`: The unique key identifying the AUXPlayer. Recommended to use a hash of the MAC address and hostname.
                    -   `privateIpAddress`: The local network IP Address that has been assigned to the AUXPlayer.
                    -   `publicName`: The name that can be shown to other users publicly.
                    -   `password`: The password that is required to update the record. If this is the first request for the `key` then the password will be saved such that the record can only be updated in the future when given the same password.
-   Bug Fixes
    -   Unbound `aux.context.player.rotation.x` and `aux.context.player.rotation.y` from one another to let the user only need to fill in one of the fields for player's initial rotation to work.

## V0.9.31

### Date: 9/05/2019

### Changes:

-   Improvements
    -   Added in a `mod.subtract` function to removed certain tags defined by a mod.
    -   Added the ending grid position to the drag and drop context actions.
    -   Added the new `createdBy()` function that get the filter of bots that have been created by another bot.
    -   Set the drag and drop actions to return more consistant variables.
    -   Removed the hamburger menu icon and the menu text from the player's menu.
    -   Player's menu will now open then items are added to it from an empty state.
    -   Removed unneeded function from the project: `getBotsInContext`, `getBotsInStack`, `getFilessAtPosition`, `getNeighboringBots`.
-   Bug Fixes
    -   Set the bot in the drag and drop actions to no longer return multiple bots.
    -   Cleaned up missed text artifact on the loading popup in player.
    -   Setting the initial zoom of the player in the context without setting anything for the rotation will no longer rotate the initial player.
    -   Resolved issue with wall height not getting set correctly when the context the bot is on is moved vertically.
    -   Fix issue with the bot returned from a drag and drop action.
    -   Sheet will now remain open when deleting a bot.
    -   Fixed `onCombine()` actions to pass the other bot as `that.bot`.

## V0.9.30

### Date: 08/28/2019

### Changes:

-   Improvements
    -   Split the player inventory's resizing bar into two and placed them at the top corners of the inventory.
    -   Halved the inventory's gap spacing when on moble for a larger inventory.
    -   Improved the label textbox to resize to fix bot that have a high width value.
    -   The drop action tags: `onDropInContext()`, `onAnyDropInContext()`, `onDropInInventory()` and `onAnyDropInInventory()` now return the previous context the bots were in before the drop.
    -   Allow the context to set the player's default zoom with the tag `aux.context.player.zoom` and its rotation with the tags `aux.context.player.rotation.x` and `aux.context.player.rotation.y`.
    -   Changed the loading popup to have improved readability and removed wanted information from the player's loading popup.
    -   Added the ability to show and scan barcodes.
        -   Barcodes can be shown via the `player.showBarcode(code, format)` function.
            -   The `format` parameter accepts the following options:
                -   [`code128`](https://en.wikipedia.org/wiki/Code_128) (Code 128) (default)
                -   [EAN](https://en.wikipedia.org/wiki/International_Article_Number)
                    -   `ean13` (EAN-13)
                    -   `ean8` (EAN-8)
                    -   `upc` (UPC-A)
                -   [`itf14`](https://en.wikipedia.org/wiki/ITF-14) (ITF-14)
                -   [`msi`](https://en.wikipedia.org/wiki/MSI_Barcode) (MSI)
                -   [`pharmacode`](https://en.wikipedia.org/wiki/Pharmacode) (Pharmacode)
                -   [`codabar`](https://en.wikipedia.org/wiki/Codabar) (Codabar)
        -   The barcode scanner can be opened via the `player.openBarcodeScanner()` function.
            -   The following barcode types can be scanned:
                -   Code 128
                -   Code 39
                -   Code 93
                -   EAN-13
                -   EAN-8
                -   UPC-A
                -   UPC-C
                -   Codeabar
            -   When a barcode is scanned the `onBarcodeScanned()` event will be sent containing the barcode that was detected.
            -   Also supports `onBarcodeScannerOpened()` and `onBarcodeScannerClosed()`.
    -   Added menus back to AUXPlayer.
    -   Added `byMod()` as an additional way to query bots.
        -   Convienent way to query bots by multiple tags at once.
        -   Usage:
            -   `getBots(byMod({ "aux.color": "red", "aux.scale": 2 }))` gets all the bots with `aux.color` set to `"red"` and `aux.scale` set to `2`.
            -   `getBots(byMod({ "aux.color": null, "aux.label": "Hi!" }))` gets all the bots without an `aux.color` but with `aux.label` set to `"Hi!"`.
-   Bug Fixes
    -   Resolved issue with new contexts adding an incorrect tag to the sheet.
    -   Changed the dynamic aspect ratio to a stable one for the inventory scaling.

## V0.9.29

### Date: 08/23/2019

### Changes:

-   Improvements
    -   Changed `hasFileInInventory()` function to `hasBotInInventory()`.
    -   Changed `onMerge()` action tag to `onMod()`.
    -   Changed `aux._editingFile` hidden tag to `aux._editingBot`.
    -   Gave the player inventory an offset from the bottom of the window so that it is floating.
    -   Deselecting one of 2 bots in multiselection mode will return the the sheet to single selection mode.
    -   Removed the direct aux view for now.
    -   Added new feature in sheet where clicking on a bot's tag will select all bots with that tag.
    -   Added a code editor.
        -   Loads only on desktop/laptop.
        -   For the best experience, use with the full size sheet.
        -   Features:
            -   Syntax highlighting for action tags and formulas.
                -   Normal tags don't get syntax highlighting.
            -   Syntax checking.
            -   Autocomplete for tags.
                -   Triggered by typing `#` or by pressing `Ctrl+Space`.
            -   Autocomplete for formula/action API functions.
                -   Triggered by typing or by pressing `Ctrl+Space`.
            -   Find references to API functions across actions/formulas.
                -   Trigger by putting the cursor on the tag and press `Shift+F12`.
            -   Find references to tags across actions/formulas.
                -   Trigger by putting the cursor on the tag and press `Shift+F12`.
            -   Auto formatting
                -   Trigger by typing `Alt+Shift+F`.
            -   Find & Replace
                -   Open the find tool by pressing `Ctrl+F`.
                -   Go to replace mode by toggling the arrow on the left side of the find tool.
        -   Other notes
            -   It is not currently possible to remove formulas using the code editor. Instead, you have to use the small tag input in the table to completely remove formulas.
    -   Changed menu button text of: `Channel doesn't exist. Do you want to create it?` to `Channel doesn't exist. Click here to create it.` for better user direction.
-   Bug Fixes
    -   Resolved issue of the `getBot()` function not working in the search bar.
    -   Allow the use of a channelID made up entirely of numbers.
    -   Resolved issue of `setTag()` not working with multiple files when fed a false or null value to set.
    -   Deleting a bot when in multiselection mode will no longer close the sheet.
    -   The `onPointerExit()` function will now execute before an `onPointerEnter()` function when hovering over multiple bots.
    -   Fixed issue in the `RemoveTags()` function where providing a string with a `.` in its tag section failed to remove the correct tags.
    -   The tag `aux.context` can now be set to a value type of boolean or number.
    -   Increased the timeout time on the `Create Channel` toast message to give it more processing time so it works more consistently.
    -   Fixed inconsistency between actual action tag `onAnyDropInContext` and what was appearing in the tag dropdown `onDropAnyInContext` to read correctly, and other similar cases of this.
    -   Changed the tag `aux.context.inventory.height` to work in the context bot's tag list.

## V0.9.28

### Date: 08/16/2019

### Changes:

-   Improvements
    -   Added the `onPointerUp()` action tag to fire on button release.
-   Bug Fixes
    -   Resolved issue where creating a new tag on one bot, deselecting all bots and attempting to add that same tag to a different bot resulted in a warning.
    -   Resolved issue stopping VR from functioning on Occulus Quest.

## V0.9.27

### Date: 08/14/2019

### Changes:

-   Improvements
    -   Added the context to the `that` of the `onAnyBotClicked()` action tag.
    -   Added the context to the `that` of the `onKeyDown()` and `onKeyUp` action tags.
    -   Removed the trashcan area that appears when dragging a bot.
    -   Added the bot and context to the `that` of the `onPointer` action tags.
    -   Improved the functionality of `getBots()` and `getBot()` by adding the ability to search by multiple parameters.
        -   [Github Issue](https://github.com/casual-simulation/aux/issues/8)
        -   The following functions have been added:
            -   `byTag(tag, value)`: Filters for bots that have the given tag and value.
            -   `inContext(context)`: Filters for bots that are in the given context.
            -   `inStack(bot, context)`: Filters for bots that are in the same stack as the given bot in the given context.
            -   `atPosition(context, x, y)`: Filters for bots that are at the given position in the given context.
            -   `neighboring(bot, context, direction)`: Filters for bots that are neighboring the given bot in the given context in the given direction.
            -   `either(filter1, filter2)`: Filters for bots that match either of the given filters.
            -   `not(filter)`: Filters for bots that do not match the given filter.
        -   As a result, it is now possible to use `getBots()` like this:
            -   `getBots(byTag("abc", 123), byTag("name", "test"))`
            -   `getBots(not(inContext("hello")))`
            -   `getBots(inContext("hello"), not(inStack(this, "hello")))`
            -   `getBots(atPosition("test", 1, 2))`
            -   `getBots(either(byTag("abc", true), byTag("def", true)))`
        -   You can still use the old syntax like `getBot("name", "bob")`.
    -   Improved the server to update a tag indicating whether a user is active or not.
        -   The tag is `aux.user.active` and is on every player bot.
        -   The user frustums have been updated to use this value for detecting if a player is active or not.
    -   Removed the depreciated tags: `aux.context.surface.grid`, `aux.context.surface.defaultHeight`, `aux.input`, `aux.input.target`, and `aux.input.placeholder`.
    -   Made the text editor in sheet go all way to the bottom of the screen when the sheet is toggled to fullscreen mode.
    -   Removed the `event()` function from action scripts.
-   Bug Fixes
    -   Destroying a bot will no longer keep a mod of the bot in the selection.
    -   Modballs will no longer appear as the file rendered when searching for bots.
    -   Added the missing `onPointerDown()` tag to the tag dropdown list.
    -   Fixed an issue that would cause the browser to be refreshed while in the process of Forking an AUX.
    -   The `player.currentChannel()` function will now work in builder.
    -   Fixed actions to be able to support using comments at the end of scripts.
    -   When clicking off of a search for config it will no longer show a mod being selected briefly.

## V0.9.26

### Date: 08/09/2019

### Changes:

-   Improvements
    -   Changed the "Subscribe to Channel" text to "Add Channel" in AUXPlayer.
    -   Changed the "powered by CasualOS" tagline to "CasualOS ☑️".
    -   Added the ability to copy/paste bots directly onto surfaces.
    -   Control clicking a bot and attempting to drag it will now result in cloning the bot.
    -   Removed the outline bars on the player inventory.
    -   Dragging files in AUXPlayer now pulls the selected bot out of the stack.
    -   Updating the `aux.scale.z` or `{context}.z` values on bots now updates the other bots in the same stack.
    -   Improved the sheet to show the filter buttons for every tag namespace.
    -   Added the ability to undo destroying a bot from the sheet.
    -   Changed the "channel does not exist" message to include a better call to action.
    -   Zooming and rotation from a `player.tweenTo()` call can now be canceled by user input.
-   Bug Fixes
    -   The zoom value and orbital values of the `player.tweenTo()` function have been clamped to their set limits to avoid issues.
    -   The inconsistancy of zoom number input between perspective and orthographic cameras with the `tweenTo` function has been fixed.
    -   Fixed the create channel button to refresh the page so that the channel is properly loaded.

## V0.9.25

### Date: 08/08/2019

### Changes:

-   Bug Fixes
    -   Fixed a spelling error in the hamburger menu.
    -   Fixed an issue that would cause recursive formulas to lock-up the channel.

## V0.9.24

### Date: 08/08/2019

### Changes:

-   Improvements
    -   Changed `onPlayerContextEnter()` to `onPlayerEnterContext()`.
    -   Added `player.currentChannel()` for users to query the channel id in player.
-   Bug Fixes
    -   Dragging a mod should no longer show a change in the scale.
    -   Fixed an issue that would show the wrong username if logging in as a guest.
    -   Fixed the "Fork Channel" button to create the new channel.
    -   Changed the "Fork Channel" and "Clear Channel" buttons to only allow admins to run them.
    -   Fixed an issue that would cause the tag input boxes to not accept typing an `=` sign as the first character.
    -   Fixed the `Destroyed {bot ID}` messages to not show when the bot doesn't actually get destroyed.
    -   Getting the mod of a recently changed file will no longer be missing tags.
    -   Fixed isse with new tag input remaining open when verifying a tag vai the enter key.
    -   Fixed issue where `aux.stackable` being false stopped mods from being applied to the bot, mods can now be applied.

## V0.9.23

### Date: 08/06/2019

### Changes:

-   Improvements
    -   Changed `Clear Mod` to `Reset` in the sheet.
    -   Allow the clicking on a bot in the sheet in single selection mode to deselect the bot.
    -   Changed `onCombine()` action tag to `onCombine(#tag:"value")` and set the autofill to not auto add this tag to the sheet.
    -   Added the `aux.context.devices.visible` to allow the hiding of user bots in the player.
-   Bug Fixes
    -   Dragging a bot with no bot selected will no longer select a mod of the dragged bot.

## V0.9.22

### Date: 08/06/2019

### Changes:

-   Improvements
    -   Changed `{context}.index` to `{context}.sortOrder`.
    -   Added another variable to `onClick()` action tag to return a context.
    -   Added another variable to `onCombineEnter()` and `onCombineExit()` action tags to return a context.
    -   Added `onAnyPlayerContextEnter` to trigger on every bot when a player joins a context and changed `onPlayerContextEnter` to trigger on the player bot that joins a context.

## V0.9.21

### Date: 08/05/2019

### Changes:

-   Improvements
    -   Improved the `server.shell()` command to output a bot to the `aux.finishedTasks` channel with the results of the command.
    -   Added the ability to backup channels to Github using Gists.
        -   You can trigger a backup by running `server.backupToGithub(token)` as an admin from the admin channel.
        -   The `token` parameter should be replaced with a string containing a [personal access token](https://help.github.com/en/articles/creating-a-personal-access-token-for-the-command-line) from the account you want the backup to upload to.
        -   During upload a bot will be added to the `aux.runningTasks` context with a progress bar indicating the status of the operation.
        -   When the task is completed the bot will be moved to the `aux.finishedTasks` context and will contain tags indicating the result of the operation.
        -   After finishing the bot will contain a link to the uploaded data.
    -   Added the ability to backup channels as a zip file.
        -   Triggered by running `server.backupAsDownload()` as an admin from the admin channel.
        -   Similar to the Github backup but the zip file is downloaded to your device.
    -   `setTag` function will now accept an array of bots as it's first paramater.
    -   Removed the white circle background from the player's menu button.
    -   Changed `Fork/Upload/Download AUX` to `Fork/Upload/Download Channel`.
    -   Updated connection message.
    -   Allow the deselection of files by clicking on the bot in the sheet during multiselection.
    -   Greatly improved the performance of dragging stacks of bots in AUXPlayer.
    -   Added the `onCombineEnter()` and `onCombineExit()` action tags to fire on all bots being interacted with during a drag operation with combine action tags involved.
-   Bug Fixes
    -   Removed mouse pointer change on player inventory side bars.
    -   Made the multiselect button ui consistant colors.
    -   Made the multiselect button hide itself in multiselect mode.
    -   `aux.label` will now accept numbers as a tag value.
    -   Further restrict the add tag setup to stop unwanted warning popups.
    -   Fixed to let admin users be designers even if the designers list says otherwise.

## V0.9.20

### Date: 07/31/2019

### Changes:

-   Improvements
    -   Increased the Socket.io ping interval and timeout values to better support sending large causal trees.
    -   Updated `aux.inventory.height` to `aux.context.inventory.height`.
    -   Removed the raise and lower option in the context dropdwon menu.
    -   Changed player menu's `Add Channel` to `Subscribe to Channel`.
    -   Set mobile and desktop's default player inventory height to be consistent.
    -   Added a basic console that can be used to view logs from scripts and formulas.
        -   The console can be opened via the `player.openDevConsole()` script function.
    -   Changed the toggle size button's image.
    -   Moved multiselection button to the top right, added new icon for the button.
    -   Added bot image to top of sheet.
    -   Removed deslection button, the minus icon, from the sheets.
    -   Changed destroy bot button text to the trash can icon.
    -   Allow the user to drag bots from the bot image at the top of the sheet section.
-   Bug Fixes
    -   Improved centering of loading popup's `powered by CasualOS` text.
    -   Fixed an issue that would cause `player.currentContext()` to not update until after the `onPlayerContextEnter()` event was fired.
    -   Fixed some issues with the login flow for AUXPlayer.

## V0.9.19

### Date: 07/29/2019

### Changes:

-   Improvements
    -   Added the ability for shouts and whispers to return values.
        -   `shout()` returns a list of results from every bot that ran a script for the shout ordered by bot ID.
        -   `whisper()` returns a list of results from every bot that ran a script for the whisper ordered by the input bot array.
        -   To return a value from a shout/whisper handler, use `return` statements. For example, to return `10` from a shout you would simply write `return 10`.
    -   Changed the tag suggestion list to only show when there are tags that match the input.
    -   Changed the create surface popup's header text to read: `Create Context from Selection`.
    -   Added show surface checkbox to the create context popup.
    -   Removed the text on the sheet's bottom left add tag button.
    -   Added the phrase `powered by CasualOS` to bthe hamburger menu and loading popup.
    -   Removed `Unselect All` from the sheets.
-   Bug Fixes
    -   Fixed an issue that would let users load the admin channel because no file specified session limits for it.
    -   Fixed an issue that would cause formulas which contained indexer expressions to fail.
    -   Fixed the server to not overwrite broke Causal Trees.
    -   Stopped incorrect empty tag warning when attempting to add in a new tag.
    -   Fixed there not being a visible right bar on the player inventory.
    -   Fixed dependency tracking for formulas which get bots by ID. (like `getBots("id")`)

## V0.9.18

### Date: 07/25/2019

### Changes:

-   Bug Fixes
    -   Reverted a change that had the potential to corrupt a tree upon load.

## V0.9.17

### Date: 07/25/2019

### Changes:

-   Improvements
    -   Added the ability to execute remote events on the server.
        -   This lets us do all sorts of administrative tasks while keeping things secure.
        -   These events are sent via scripts.
        -   Depending on the action, it may only be possible to execute them in the correct channel. For example, executing admin tasks is only allowed in the admin channel to help prevent things like clickjacking.
        -   The following functions are supported:
            -   Admin channel only
                -   `server.grantRole(username, role)`: Grants the given role to the user account with the given username if the current player is an admin.
                -   `server.revokeRole(username, role)`: Revokes the given role from the user account with the given username if the current player is an admin.
                -   `server.shell(script)`: Runs the given shell script on the server if the current player is an admin.
    -   Improved the login system to dynamically update based on changes to the admin channel.
        -   This lets us do things like lock user accounts or tokens and have the system automatically handle it.
        -   It even supports formulas!
        -   The login system uses the following tags on bots in the admin channel:
            -   `aux.account.username`: This tag indicates that the bot is a "user account" bot for the given username.
            -   `aux.account.roles`: This tag indicates which roles an account should be granted.
            -   `aux.account.locked`: This tag indicates whether the account is locked and that logging in using it should not be allowed.
            -   `aux.token`: This tag indicates that the bot is a "token" which can be used to login to a user account.
            -   `aux.token.username`: This tag indicates the username of the user account that the token is for.
            -   `aux.token.locked`: This tag indicates whether the token is locked and therefore cannot be used to login to the account.
    -   Improved the login system to automatically give guests the `guest` role.
        -   This allows blocking guests via the `aux.blacklist.roles` tag on the channel config file.
    -   Improved the channel system to only allow loading a channel if it has been created via a bot in the admin channel.
        -   This lets admins control which channels are accessible.
        -   The admin channel is always accessible, but only to admins. This is a safety measure to prevent people from locking themselves out.
        -   To make a channel accessible, load the admin channel and create a bot with `aux.channel` set to the channel you want and `aux.channels` set to `true`.
        -   Alternatively, load the channel you want and click the `Create Channel` toast that pops up. (only works if you're an admin)
    -   Added the ability to view and control how many sessions are allowed.
        -   Allows setting a max sessions allowed value for channels and the entire server.
        -   Per-Channel settings go on the channel file in the admin channel.
            -   The `aux.channel.connectedSessions` tag indicates how many sessions are active for the channel.
            -   The `aux.channel.maxSessionsAllowed` tag specifies how many sessions are allowed for the channel. Admins are not affected by this setting. If this value is not set then there is no limit.
        -   Global settings go on the `config` file in the admin channel.
            -   The `aux.connectedSessions` tag indicates how many sessions are active for the server.
            -   The `aux.maxSessionsAllowed` tag specifies how many sessions are allowed for the entire server. Admins are not affected by this setting. If this value is not set then there is no limit.
    -   Added the ability to query the status information from the server.
        -   Requests to `/api/{channelId}/status` will return a JSON object containing the current number of active connections for the channel.
        -   Requests to `/api/status` will return a JSON object containing the current number of active connections for the server.
    -   Changed `aux.inventory.color` tag to `aux.context.inventory.color`, and allowed the editing of the invenroty color to be done in the context bot's tags.
    -   Added an `aux.context.inventory.visible` tag to toggle the player inventory on and off, it will default to visible.
    -   Reduced width of player inventory and added a left alligned line to it's left side.
    -   Gave the player inventory the ability to be set by a user set inventory context tag.
    -   Added a width maximum to the player inventory.
    -   Added in the `onAnyBotClicked()` function to fire an event when any bot in the scene has been clicked.
-   Bug Fixes
    -   The player's background context color can now be set via fomula.
    -   Fixed scripts to remove deleted files from queries like `getBots()` or `getBot()`.
    -   Fixed the login screen to hide the loading progress when the user needs to scan the token from their other device.
    -   Improved the JavaScript sandbox to prevent common infinite loops.
        -   Loops in JavaScript code now have an energy cost of 1 per iteration.
        -   By default, each formula/action has an energy of `100,000`.
        -   Shouts get their own energy value set at `100,000`. (for now - so it's still possible to get around the energy limit by shouting back and forth)
        -   Exceeding the energy limit causes the formula/action to be terminated so that the application doesn't get locked up.
    -   Corrected misspelled tag name in the tag dropdown list.
    -   Fixed positioning issue with setting `aux.label.anchor` via an interaction.

## V0.9.16

### Date: 07/22/2019

### Changes:

-   Improvements

    -   Added ability to use the enter key on the new tag dropdown to autofill the tag.
    -   The webpage's tab name will now display the channel's ID in designer and the Context name and ID in Player.

-   Bug Fixes
    -   Added another Wall3D optimization with a geometry disposal.
    -   Added a null check to stop an error when trying to drag specifically removed bots.
    -   A mod object will no longer change it's mesh scale while being dragged.
    -   Fixed an issue that would happen if a file was updated and deleted in the same script.

## V0.9.15

### Date: 07/18/2019

### Changes:

-   Improvements
    -   Selecting a tag from the tag suggestions list will now automatically add the tag on click.
    -   Added a plus sign to the `Make mod from selection` butotn's icon.
-   Bug Fixes
    -   Improved Wall3D performance, should no longer take up most memory allocation.
    -   Clicking on a bot will no longer have the mereg ball appear for a second in the file count.

## V0.9.14

### Date: 07/17/2019

### Changes:

-   Improvements
    -   Added a login system
        -   Users are first-come first-serve.
            -   Upon login your device will generate a token that is used to authenticate the device for that user account.
                -   Because this token is unique and secret you must use the new "Login with Another Device" feature in the side menu.
                -   This will show a QR code that can be scanned after trying to login with the same username.
            -   Users can be granted roles via their bot in the `admin` channel.
                -   These roles can be used to allow or deny access to channels.
                -   Users that have the `admin` role are allowed access to every channel. (and bypass the blacklist and whitelist)
        -   The server now decides if a user is able to load an aux.
            -   This means that the server checks `aux.blacklist` and `aux.whitelist` before sending the data.
            -   The following tags have been added to check whether a user is allowed access based on their roles.
                -   `aux.whitelist.roles`: Specifies the list of roles that users must have all of in order to access the channel.
                -   `aux.blacklist.roles`: Specifies the list of roles that users must not have any of in order to access the channel.
            -   By default, the `admin` channel is set to allow only users with the `admin` role.
    -   The login screen now remembers which users you have logged in with previously.
        -   Because tokens are saved on the device it is important to save users and only remove them if explicitly requested by the user.
    -   The `aux.line.style` tag's wall settting will now dynamically scale with bot height and bot stacking.
    -   The inventory viewport now no longer accepts panning input, it will now only zoom and rotate.
    -   Added in an `aux.line.style` tag that changes the design of the `aux.line.to` line.
    -   Added in a resize sheets button to set sheet's to full page width at all times.
    -   Added in an `aux.line.width` tag that changes the width of the `aux.line.to` but only the wall style for now.
    -   Resize the sheets button is now on the far left of the sheets buttons.
    -   Added a new `Make mod from selection` button to the sheet's buttons.
    -   Clicking off of the sheets will now always revert the selected item to an empty bot.
    -   Clicking the `enter` key on a selected tag will automatically open up the `new tag` input section.
    -   Clicking the `escape` key when the `new tag` input section is up will close the input section.
    -   The `new tag` input section will now be left alligned in the sheets.
    -   The tag section buttons will now appear below the bot content in the sheets.
    -   Moved the sheet's `Toggle Size` button to the right side of the sheet.
-   Bug Fixes
    -   Fixed `create()` to dissallow overriding `aux.creator` when a creator is specified.
    -   The center button will no longer effect the rotation in channel designer's viewport.
    -   'Enable AR' button no longer shows up in iOS Chrome which is currently unsupported.
    -   Fixed AR rendering for both AUX Designer and AUX Player.
    -   Fixed the login page to redirect to Channel Designer if the user refreshes the page while on the login screen.
    -   Fixed an issue that would cause `player.currentContext()` to be undefined if it was accessed inside `onConnected()`.
    -   Fixed the link to the `aux-debug` page in Channel Designer.
    -   Fixed an issue where formulas which had circular dependencies would cause other tags referencing the circular tag to not update.
    -   Fixed the parsing logic for filter tags to support curly quotes. (a.k.a. "Smart Quotes" that the iOS keyboard makes)
    -   Adding a new tag to a bot will now automatically focus the new tag whereas before it would not focus it.
    -   Fixed the file table to not interrupt the user's typing when tag value updates are processed.
-   Security Fixes
    -   Updated the `lodash` NPM package to `4.17.14` to mitigate [CVE-2018-16487](https://nvd.nist.gov/vuln/detail/CVE-2018-16487).

## V0.9.13

### Date: 07/10/2019

### Changes:

-   Improvements
    -   Reordered the context menu list to new specifications.
    -   Renamed several items in the context menu list: `Open Context` to `Go to Context` and `Select Context Bot` to `Edit Bot`.
-   Bug Fixes
    -   The `aux.context.locked` will now be properly initially set via the create context popup's tick box.

## V0.9.12

### Date: 07/09/2019

### Changes:

-   Improvements
    -   Added a rotation option to `player.tweenTo`, users can now define an `x` and `y` rotation to define which way the camera views the bot.
    -   New context popup opens with`aux.context.locked` set to false and the text has been change to `Lock Context`.
    -   Changed `aux.mod.tags` to `aux.mod.mergeTags`.
    -   Renamed `aux.movable="mod"` to `aux.movable="cloneMod"`.
    -   `isDiff` function no longer checks for `aux.mod.mergeTags` when determining weather a bot is a diff or not.
    -   Added the `aux.listening` tag to disable, a bot will accept shouts or whispers if this tage is set to true but ignore them it `aux.listening` is set to false.
    -   Removed the `context_` prefix of the default generated name of new contexts.
-   Bug Fixes
    -   The cube that appears on empty bot will now be properly sized.
    -   The center inventory button will now appear when intended.
    -   Fixed typo on the `Requesting site ID` text.
    -   First entered letter on a new bot's label not appearing had been resolved.
    -   The function `onCombine` should not trigger when dragging on a stack of bots but a warning message explaining this has been added it this is attempted.
    -   Dragging the inventory top to change its size will no longer cause the Google Chrome mobile app to refresh the page.
    -   Added in a tween override when user attempts input during a tween that will stop the tween immediately.

## V0.9.11

### Date: 07/01/2019

### Changes:

-   Improvements
    -   Added two new functions that can be used to open URLs.
        -   `player.goToURL(url)`: Redirects the user to the given URL in the same tab/window.
        -   `player.openURL(url)`: Opens the given URL in a new tab/window.
-   Bug Fixes
    -   Fix actions that edit files which get destroyed to not error and cause the rest of the action to fail.

## V0.9.10

### Date: 06/29/2019

### Changes:

-   Bug Fixes
    -   Make the sandboxed iframe fix check if the OS is iOS in addition to checking for Safari. This detects Chrome iOS and therefore applies the workaround.

## V0.9.9

### Date: 06/28/2019

### Changes:

-   Bug Fixes
    -   Make our minifier output ASCII so that Safari can load the web worker from a blob. (which apparently requires ASCII)

## V0.9.8

### Date: 06/28/2019

### Changes:

-   Improvements
    -   Can now click on and drag multiple files at a time, one for each VR controller.
-   Bug Fixes
    -   Fixed loading on Firefox browsers.
        -   Added special case for Firefox browsers to ignore the use of browser crypto since it seems to cause errors despite it being supported.
    -   Always render VR controllers, even if they are not in view of the camera.
        -   This makes sure that you can still see controller pointer lines and cursors even if you are holding the controller out of view.
    -   Fixed loading on Safari by allowing the sandboxed iframe to do more than it should be able to.
        -   Related Bug: https://bugs.webkit.org/show_bug.cgi?id=170075

## V0.9.7

### Date: 06/28/2019

### Changes:

-   Bug Fixes
    -   Inventory camera updates properly again in AUXPlayer.
    -   Added some basic regex URL validation to `aux.iframe` tag.

## V0.9.6

### Date: 06/28/2019

### Changes:

-   **Breaking Changes**
    -   Removed `@` and `#` expressions.
        -   This means that `@id` and `#id` will no longer work.
        -   Instead, use `getBots("#id")` and `getBotTagValues("#id")`.
-   Improvements
    -   The inventory now begins with a top down view.
    -   The center viewport button will now set the rotation to be top down.
    -   Inventory now begins with an increased zoom value.
    -   Manually control when we submit the frame to the VRDisplay
        -   This allows us to be able to do multiple rendering passes on the WebGL canvas and have them all appear in VR correctly.
        -   Before this fix, any elements that were rendered onto the WebGL canvas after the first pass were absent from VR. This was because the `THREE.WebGLRenderer` prematurely submitted the frame to the `VRDisplay`. This was a problem because it appears that the WebVR API ignores subsequent calls to the `VRDisplay.submitFrame` function until the current frame has passed.
    -   Added the `hasTag` function to allow users to check if the file has a specific tag on it.
    -   Moved formula calculations to a background thread.
        -   This helps get a more consistent framerate by running formulas in the background while the scene is rendering.
        -   As a result, the `window` global variable will not be available formulas.
            -   This means formulas like `window.alert()` or `window.location` or `window.navigator.vibrate()` will not work anymore.
            -   This also means that channels are more secure since you should no longer be able to write a formula that directly modifies bots in another channel. (no crossing the streams)
        -   The new system works by tracking dependencies between formulas.
            -   It looks for calls to `getTag()`, `getBot()`, `getBots()` and `getBotTagValues()` to track dependencies.
            -   It is fairly limited and does not yet support using variables for tag names. So `getTag(this, myVar)` won't work. But `getTag(this, "#tag")` will work.
            -   There are probably bugs.
        -   Additional improvements include showing the error message produced from a formula.
            -   If the formula throws an error then it will show up instead of the formula text.
            -   The UI has not been updated so you cannot scroll to read the full error message.
    -   Improved line performance.
    -   Improved label positioning to be more consistent.
    -   Improved users to share inventories, menus, and simulations when they are logged in with the same username.
    -   Old inactive users will now be deleted automatically to keep the data model clear of unused users.
        -   This only affects bots that have the `aux._user` tag set.
    -   Improved our usage of Vue.js to prevent it from crawling the entire game tree to setup property listeners.
        -   This reduces rendering overhead significantly.
    -   Changed the size of the inventory's dragging bar.
-   Bug Fixes
    -   Fixed rendering warning that was caused by `aux.line.to` if the line was too short.
    -   The context will now no longer allow for bot placement if it is not being visualized.
    -   The bot's label should now always appear on page reload.
    -   The bot sheet should now no longer have an incorrect layout upon adding a new bot.
    -   The config ID in sheets will now read as `config` and not `confi`.
    -   Switching contexts in AUXPlayer will now add the old context to the browser history so you can use the back and forward buttons to go back and forth.

## V0.9.5

### Date: 6/19/2019

### Changes:

-   Improvements
    -   `onGridClick()` is now supported in VR.
    -   Changed `mergeBall` tag to `mod`.
    -   Changed `tags` staring tag to `mod`.
    -   Changed `Clear Tags` to `Clear Mod`.
    -   Stop users from adding a blank or only whitespace tag.
    -   Changed `tags.remove()` back to `removeTags()`.
-   Bug Fixes
    -   All camera tweens will now snap to their final (and literal) target destination at the end of the tween.
    -   Bots will get destroyed when dragged over the trashcan in AUX Builder even if it is still on a context surface.
    -   `aux.context.rotation` tags are now being used in AUX Builder to apply rotation to contexts.
    -   Tags starting with `_user` and all other appropriate hidden tags will now correctly sort into the hidden tags section in sheets.
    -   Clearing an empty mod with an added tag on it now clears the added tag.
    -   `aux.label.size.mode` set to `auto` now sizes properly with the orthographic camera.
    -   The inventory in player will now no longer reset it's scale upon resizing the inventory.

## V0.9.4

### Date: 06/18/2019

### Changes:

-   Improvements
    -   Label rendering is now longer overdrawn on the main scene.
        -   This fixes issues with rendering labels in VR.
-   Bug Fixes
    -   Labels are now rendered in both the left and right eye in VR.
    -   Fixed flickering labels due to z-fighting with the geometry it was anchored to

## V0.9.3

### Date: 06/18/2019

### Changes:

-   Improvements
    -   Changed labels to read "Bot" instead of "File".

## V0.9.2

### Date: 06/18/2019

### Changes:

-   **Breaking Changes**
    -   We changed how tags are used in formulas. Now, instead of using the dot (`.`) operator to access a tag in a file, you must use the new `getTag(file, tag)` and `setTag(file, tag)` functions.
        -   For example, instead of:
            -   `this.aux.color = "red"`
        -   You would use:
            -   `setTag(this, "#aux.color", "red")`
        -   Likewise for getting tags:
            -   `alert(this.aux.color)`
        -   You should now use:
            -   `alert(getTag(this, "#aux.color"))`
-   Improvements
    -   Added several functions indended to replace the @ and # expression syntax.
        -   `getBot(tag, value)`, Gets the first file with the given tag and value.
        -   `getBots(tag, value (optional))`, Gets all files with the given tag and optional value. This replaces the `@tag(value)` syntax.
        -   `getBotTagValues(tag)`, Gets all the values of the given tag. This replaces the `#tag` syntax.
        -   `getTag(file, tag)`, Gets the value stored in the given tag from the given file. This replaces using dots (`.`) to access tags.
        -   `setTag(file, tag, value)` Sets the value stored in the given tag in the given file. This replaces using dots (`.`) to set tag values.
    -   Renamed several functions to use the "bots" terminology instead of "files".
        -   `getFilesInContext() -> getBotsInContext()`
        -   `getFilesInStack() -> getBotsInStack()`
        -   `getNeighboringFiles() -> getNeighboringBots()`
        -   `player.getFile() -> player.getBot()`

## V0.9.1

### Date: 06/13/2019

### Changes:

-   Improvements
    -   VR mode is reimplemented.
        -   On a VR device, you can enter VR mode by clicking on `Enter VR` in the menu.
        -   VR controllers can be used to click on files as well as drag them around in both AUX Player and AUX Builder.
        -   `onPointerEnter()` and `onPointerExit()` work for VR controllers in AUX Player.
    -   AR mode is back to its previous working state (along with inventory!)
    -   Changed the function tag `player.isBuilder()` to `player.isDesigner()`.
    -   Clicking on the same file as the selected file will now open the sheet if it has been closed.
    -   Added a `Select Context File` seciton in the workspace dropdown. This will select the file responsible for the workspace and open up it's sheet.
    -   Added ability to drag to change the height of the inventory viewport in the player.
    -   Added a new `aux.inventory.height` tag that when applied to the config file will set a default height of the player's inventory.
-   Bug Fixes
    -   Clicking on the same file as the selected file will no longer deselect the file in single selection mode.
    -   Fixed accidental double render when running in AUX Builder.

## V0.8.11

### Date: 06/07/2019

### Changes:

-   Improvements
    -   Removed unused top grid spaces of empty an empty file.
    -   The tag autocomplete is now in alphabetical order.
    -   The id tag value is now centered in the sheets.
    -   The `Clear Diff` section of the sheets has been renamed `Clear Tags`.
    -   The tooltip for the surface button has been changed from `create surface from selection` to `create surface` in mergeBall mode.
-   Bug Fixes
    -   Changed the resulting `diff-` id of file to `merge` when adding tag to empty file.
    -   Changed header of the create worspace popup from `Create Surface from Selection` to `Create Surface` when opened on a merge file.

## V0.8.10

### Date: 06/07/2019

### Changes:

-   Improvements
    -   Change `diff` key word to `merge` or `mergeBall`.
        -   EX: The tag function `aux.diff` has been changed to `aux.mergeBall` and `aux.diffTags` has been changed to `aux.mergeBall.tags` and the `diff` id tag value has been changed to `merge`.

## V0.8.9

### Date: 06/06/2019

### Changes:

-   Improvements
    -   Changed `diff.save` and `diff.load` to `diff.export` and `diff.import` respectfully.
    -   Changed function `saveDiff` to automatically include the `loadDiff` function within it to clean up the resulting output.
    -   `diff.save` will now return a cleaner JSON than it was before.
-   Bug Fixes
    -   Duplicate tags will now not show up in a closed tag section's tag count.
    -   Stopped additon of extra whitespace on left side of screen when multi selecting too many files.

## V0.8.8

### Date: 06/05/2019

### Changes:

-   Improvements
    -   Improved how diffs are created from files so that they don't contain any tags which are for contexts.
        -   This means that moving a file will only give you a diff of tags that are not related to a context.
        -   Examples are `aux.color`, `aux.label`, etc.
        -   As a result, applying the diff to a file won't cause it to be moved.
    -   The hidden tag section has been changed from `aux._` to `hidden`.
    -   The action and hidden tag sections will now appear when only one tag meets the criteria for the section.
    -   The add tag auto complete will now check for a match of the start if the string and not a substring.
    -   The add tag autocomplete will hide the `aux._` tags until `aux._` is input.
    -   When clicking the background in multi-file selection mode, it will deselect the files and keep a diff of the last selected.
    -   Improved file diffs to keep the existing diff selected after merging it into a file.
    -   Added tag `aux.inventory.color` to global file that allows the user to set the inventory background color in player.
-   Bug Fixes
    -   Fixed an issue that would cause file diffs to apply their context positions to other files.
    -   Clicking the `minus` button of the final file in sheets will now switch to diff without the `minus` or `unselect all` buttons that don't do anything.

## V0.8.7

### Date: 06/05/2019

### Changes:

-   Improvements
    -   Added the ability to show hidden tags by toglging hidden tag section instead of the hidden tags button which has been removed.
    -   Edited hexagon button to be filled and have a larger plus icon to improve uniformity.
-   Bug Fixes
    -   Tag `#` section will no longer remain if there are no tags fitting the criteria.

## V0.8.6

### Date: 06/05/2019

### Changes:

-   Improvements
    -   Added the ability to automatically convert curly quotes (`U+2018`, `U+2019`, `U+201C`, `U+201D`) into normal quotes (`U+0008`, `U+0003`).
-   Bug Fixes
    -   Fixed an issue where tag diffs would appear like normal files.
    -   Fixed an issue that prevented users from moving the camera when tapping/clicking on a worksurface.

## V0.8.5

### Date: 06/04/2019

### Changes:

-   Bug Fixes
    -   Fixed an issue that caused diffs to not be draggable from the mini file in the upper right hand corner of the screen.
    -   Fixed some conflicts between the default panel opening logic and the new dragging logic on mobile.
    -   Fixed an issue that prevented users from dragging file IDs out from the file panel on mobile.

## V0.8.4

### Date: 06/04/2019

### Changes:

-   Improvements
    -   Made AUX Builder remove any context-related tags when cloning/duplicating a file.
        -   This prevents diff files from magically appearing in other contexts when dragging them.
        -   It is accomplished by deleting any tag that is hidden (starts with an underscore) or is related to a context made by an `aux.context` tag in another file.
    -   Added `diff.save()` and `diff.load()` AUX Script functions.
        -   `diff.save(diffToSave)`: Takes the given diff and returns JSON that can be stored in a tag.
        -   `diff.load(diffToLoad)`: Renamed from `diff.create()`, `diff.load()` is now able to take some JSON and returns a diff that can be applied to a file using `applyDiff()`.
    -   Numbers in tags can now start with a decimal instead of having to start with a digit.
        -   For example, `.0123` is now allowed and equals `0.0123`.
    -   Added the ability to customize user colors via the following tags:
        -   `aux.color`: Setting this tag on a user's file will cause that user to be the given color.
        -   `aux.scene.user.player.color`: Setting this tag on the globals file will cause all users in AUX Player to appear as the given color.
        -   `aux.scene.user.builder.color`: Setting this tag on the globals file will cause all users in AUX Builder to appear with the given color.
    -   Made AUX Player users default to a yellow color instead of blue.
    -   Renamed the `globals` file to `config`.
    -   Renamed the following tags/actions:
        -   `aux.context.surface.{x,y,z}` -> `aux.context.{x,y,z}`
        -   `aux.context.surface.rotation.{x,y,z}` -> `aux.context.rotation.{x,y,z}`
        -   `aux._creator` -> `aux.creator`
        -   `aux.builders` -> `aux.designers`
        -   `onSave()` -> `onSaveInput()`
        -   `onClose()` -> `onCloseInput()`
    -   Changed the `"Switch to Player"` button text to be `"Open Context in New Tab"`.
    -   Changed the title of AUX Builder to `"Channel Designer"`.
    -   Improved the file table to automatically focus the first input for newly added tags.
    -   Added an `onDiff()` event that is triggered on the file that a diff was applied to.
        -   The `that` parameter is an object with the following properties:
            -   `diffs`: The array of diffs that were applied to the file.
-   Bug Fixes
    -   Fixed the color picker input to not error when the edited tag doesn't have a value.
    -   Fixed the color picker basic input subtype to have the correct width so that the colors line up properly.
    -   Fixed an issue with showing an input box during the `onSaveInput()` or `onCloseInput()` callback from another input.
    -   Added in ability to drag file or diff out of file selection dropdown button.
    -   The sheet section will now hide itself when dragging a file from it and reopen itself when the drag is completed.
    -   Changed `Create Workspace` button tooltip to `Create Surface from Selection`.
    -   Removed the `Destroy File` and `Clear Diff` buttons from an empty diff sheet.
    -   Removed the `Destroy File` and replaced it with the `Clear Diff` button on a non-empty diff sheet.
    -   Fixed `player.tweenTo()` from affecting the inventory camera if the target file doesnt exist in it.

## V0.8.3

### Date: 06/03/2019

### Changes:

-   Improvements
    -   Replaced `aux.context.surface` with `aux.context.visualize`
        -   This allows specifying how a context should be visualized in AUX Builder.
        -   The previous option only allowed specifying whether a context is visualized, not how.
        -   There are currently 3 possible options:
            -   `false`: Means that the context will not be visible in AUX Builder. (default)
            -   `true`: Means that the context will be visible in AUX Builder but won't have a surface.
            -   `surface`: Means that the context will be visible with a surface in AUX Builder.

## V0.8.2

### Date: 05/31/2019

### Changes:

-   Improvements
    -   Added `onGridClick()`
        -   Triggered when the user clicks on an empty grid space in AUX Player.
        -   Runs on every simulaiton.
        -   The `that` parameter is an object with the following properties:
            -   `context`: The context that the click happened inside of. If the click occurred in the main viewport then this will equal `player.currentContext()`. If the click happened inside the inventory then it will equal `player.getInventoryContext()`.
            -   `position`: The grid position that was clicked. Contains `x` and `y` properties.
    -   Added the `aux.builders` tag which allows setting a whitelist for AUX Builder.
        -   `aux.whitelist` and `aux.blacklist` still exist and can be used to whitelist/blacklist users across both AUX Builder and AUX Player.
        -   If `aux.builders` is present then only users in the builder list can access AUX Builder.
        -   If `aux.builders` is not present then AUX Builder falls back to checking the whitelist and blacklist.
    -   Added support for `aux.movable=diff`.
        -   This mode acts like `clone` but the cloned file is a diff.
        -   You can control the tags that are applied from the diff by setting the `aux.movable.diffTags` tag.
    -   Added `player.isBuilder()` function for AUX Script.
        -   Determines if the current player is able to load AUX Builder without being denied. For all intents and purposes, this means that their name is in the `aux.builders` list or that there is no `aux.builders` list in the globals file.
    -   Added `player.showInputForTag(file, tag, options)` function for AUX Script.
        -   Shows an input dialog for the given file and tag using the given options.
        -   Options are not required, but when specified the following values can be used:
            -   `type`: The type of input dialog to show.
                -   Supported options are `text` and `color`.
                -   If not specified it will default to `text`.
            -   `subtype`: The specific version of the input type to use.
                -   Supported options are `basic`, `advanced`, and `swatch` for the `color` type.
                -   If not specified it will default to `basic`.
            -   `title`: The text that will be shown as the title of the input box.
            -   `foregroundColor`: The color of the text in the input box.
            -   `backgroundColor`: The color of the background of the input box.
            -   `placeholder`: The placeholder text to use for the input box value.
    -   Added autofill feature to the add tag input box for improved tag adding.
    -   Center camera button is only shown when at a specified distance from the world center.
    -   Placed camera type toggle back inside the menu for both AUX Builder and AUX Player.
    -   Changed hexagon image to include a plus sign to make is match with other 'add item' buttons.
    -   Added ability to remove files from a search, will convert any remaining files into a multiselected format.
    -   Removed bottom left diff brush from builder. Diffs need to be dragged from their file ID in the sheets menu now.
    -   Changed the default placholder in the search bar from `search`, `[empty]`, and `[diff-]` to just be `search / run`.
    -   Edited the `RemoveTags()` function to allow it to use Regular Expressions to search for the tag sections to remove.

## V0.8.1

### Date: 05/29/2019

### Changes:

-   Improvements

    -   Added in the `RemoveTags(files, tagSection)` function to remove any tag on the given files that fall into the specified tag section. So triggering a `RemoveTags(this, "position")` will remove all tags such as `position.x` and `position.random.words` on this file.
    -   Added the `aux.destroyable` tag that prevents files from being destroyed when set to `false`.
    -   Made the globals file not destroyable by default.
    -   Reimplemented ability to click File ID in the sheet to focus the camera on it.
    -   Added the `aux.editable` tag that can be used to prevent editing a file in the file sheet.
    -   Added events for `onKeyDown()` and `onKeyUp()`.
        -   These are triggered whenever a key is pressed or released.
        -   The `that` parameter is an object containing the following fields:
            -   `keys` The list of keys that were pressed/released at the same time.
        -   See https://developer.mozilla.org/en-US/docs/Web/API/KeyboardEvent/key/Key_Values for a list of possible key values.
    -   Added new formula functions:
        -   `getFilesInStack(file, context)` gets the list of files that are in the same position as the given file.
        -   `getNeighboringFiles(file, context, direction)` gets the list of files that are next to the given file in the given direction.
            -   Possible directions: `left`, `right`, `front`, `back`.
            -   If a direction is not specified, then the function returns an object containing every possible direction and the corresponding list of files.
        -   `player.importAUX(url)` loads an .aux file from the given URL and imports it into the current channel.
    -   Improved the `whisper()` function to support giving it an array of files to whisper to.
    -   Set an empty diff file as the selected file if no other files are selected, this will allow new files to be dragged out drom this diff's id as a new file.
        -   Selection count is set to 0 in this instance as not files are meant to be shown as selected.
    -   Added a "Create Worksurface" button to the file sheet.
        -   This will create a new worksurface and place all the selected files on it.
        -   The worksurface will use the given context name and can be locked from access in AUX Player.
        -   The new worksurface file will automatically be selected.
        -   The system will find an empty spot to place the new worksurface.
    -   Added camera center and camera type buttons to lower right corner of AUX Builder and AUX Player.
        -   Inventory in AUX Player also has a camera center button.
        -   Camera center will tween the camera back to looking at the world origin (0,0,0).
        -   Camera type will toggle between perspective and orthographic cameras. The toggle button that used to do this has been removed from the main menus.

-   Bug Fixes
    -   Fixed `tweenTo` function not working after changing the camera type.
    -   Fixed the file sheet to not have a double scroll bar when the tags list becomes longer than the max height of the sheet.
    -   Fixed an issue that would add a file to the "null" context when dragging it out by it's ID.

## V0.8.0

### Date: 05/25/2019

### Changes:

-   Improvements
    -   Replaced 2D slot-based inventory with a full 3D inventory context view on the lower portion of the screen.
        -   You can drag files seamlessly in and out of the inventory and current player context.
        -   Inventory has seperate camera control from the player context.
        -   Inventory is now unlimited in capacity as it is just another 3d context to place files in and take with you.
    -   Added a tag section check for multiple action tags, will now compress them into the `actions()` section.
    -   Add a docker-compose file for arm32 devices.
    -   Add the ability to execute a formula and get file events out of it.
    -   Add a play button to the search bar that executes the script.
-   Bug Fixes
    -   Fixed ability to click on files with `aux.shape` set to `sprite`.
    -   Hide the context menu on mobile when clicking the background with it open.
    -   Refactored progress bars to be more performant.
    -   Progress bars no longer interfere with input.
    -   Allow queries to return values that are not null or empty strings.
    -   Remove context menu on mobile when clicking on background.
    -   Make users that are in AUX Player appear blue.

## V0.7.8

### Date: 05/23/2019

### Changes:

-   Bug Fixes
    -   Made adding a tag put the new tag in the correct position in the sheet so it doesn't jump when you edit it.
    -   Fixed the ability to see other players.

## V0.7.7

### Date: 05/23/2019

### Changes:

-   Improvements
    -   The show hidden tag button and new tag button have swapped places.
    -   The sheets section will automatically appear when the search bar is changed.
    -   New create new file button art has been implemented.
    -   Several tags have changed:
        -   `aux.context.movable` -> `aux.context.surface.movable`
        -   `aux.context.x` -> `aux.context.surface.x`
        -   `aux.context.y` -> `aux.context.surface.y`
        -   `aux.context.z` -> `aux.context.surface.z`
        -   `aux.context.grid` -> `aux.context.surface.grid`
        -   `aux.context.scale` -> `aux.context.surface.scale`
        -   `aux.context.minimized` -> `aux.context.surface.minimized`
    -   Added `aux.context.surface` as a way to determine if a surface should show up in AUX Builder.
        -   Defaults to `false`.
    -   Changed how contexts are configured:
        -   You can now configure a context by setting `aux.context` to the context.
        -   Previously, this was done by creating a special tag `{context}.config`.
    -   Added `aux.context.locked` as a way to determine if a context should be able to be loaded in AUX Player.
        -   Defaults to `true` for contexts that do not have a file that sets `aux.context` for it.
        -   Defaults to `false` for contexts that have a file that sets `aux.context` for it and do not have a `aux.context.locked` tag.
    -   Changed how the globals file is created:
        -   It no longer has a label.
        -   It is now movable by default. (but you have to put it in a context first)
        -   It now defines the "global" context instead of a random context.
        -   It is not in the "global" context by default. (so there's just a surface with no files)
-   Bug Fixes
    -   The tags in sheets will now be sorted aplhabetically on show/hide tag sections.

## V0.7.6

### Date: 05/21/2019

### Changes:

-   Improvements
    -   Tag compression now happens when there are at least 2 similar starting sections.
    -   Tag sections now begin with or are replaced by `#`.
    -   Tag sections now truncate if they are over 16 characters.
    -   Tag sections now begin all turned on when opening the sheets.
    -   Tag sections now account for hidden tags and only show a tag section button if the amount of visible hidden tags is greater than 2.
    -   Made the channel ID parsing logic follow the same rules we use for the URLs.
    -   Added a toast message that will be shown whenever a file is deleted via the file table or the trash can.
-   Bug Fixes
    -   Fixed the `isBuilder` and `isPlayer` helper variables.

## V0.7.5

### Date: 05/21/2019

### Changes:

-   Improvements
    -   Tag compression to the table for tags with 3 or more similar starting sections(The series of characters before the first period in the tag).
    -   Made switching contexts in AUX Player via `player.goToContext()` fast by not triggering a page reload.
    -   Forced each channel in AUX Player to display the same context as the primary context.
    -   Added in ability to drag a block out of the sheet's ID value.
    -   Added the `diff.create(file, ...tags)` function.
        -   This creates a diff that takes the specified tags from the given file.
        -   Tags can be strings or regex.
        -   The result can be used in `applyDiff()` or in `create()`.
        -   Example:
            -   `diff.create(this, /aux\..+/, 'fun')`
            -   Creates a new diff that copies all the `aux.*` and `fun` tags.
    -   Added the `player.currentContext()` function.
        -   This returns the context that is currently loaded into AUX Player.
    -   Added the `onPlayerContextEnter()` event.
        -   This is triggered whenever AUX Player loads or changes a context.
        -   The `that` variable is an object containing the following properties:
            -   `context` - the context that was loaded.
    -   Added convenience functions for accessing the first and last elements on an array.
        -   `array.first()` will get the first element.
        -   `array.last()` will get the last element.
-   Changes
    -   Changed the @ and # formula expressions to always return a list of values.
        -   The values will always be sorted by the ID of the file that it came from.
            -   For @ expressions this means that the files will be sorted by ID.
            -   For # expressions this means that the values will be sorted by which file they came from.
        -   Because of this change, users should now use the `.first()` function to get the first file returned from a query.
-   Bug Fixes
    -   Fixed the wording when adding and removing channels.

## V0.7.4

### Date: 05/20/2019

### Changes:

-   Improvements
    -   Added the `NODE_PORT` environment variable to determine which port to use for HTTP in production.
-   Bug Fixes
    -   Fixed SocketManager to build the connection url correctly.

## V0.7.3

### Date: 05/20/2019

### Changes:

-   Bug Fixes
    -   Updated sharp to v0.22.1

## V0.7.2

### Date: 05/20/2019

### Changes:

-   Bug Fixes
    -   Fixed an issue where the server would return the wrong HTML page for AUX Player.

## V0.7.1

### Date: 05/20/2019

### Changes:

-   Bug Fixes
    -   Fixed an issue with running AUX on a .local domain that required HTTPs.

## V0.7.0

### Date: 05/20/2019

### Changes:

-   Improvements
    -   Search bar will now always remain across the top of builder.
    -   Made the `aux.context.grid` tag not use objects for hex heights.
    -   Made `auxplayer.com/channel` load AUX Builder and `auxplayer.com/channel/context` load AUX Player.
    -   Added `onConnected()` and `onDisconnected()` events to notify scripts when the user becomes connected for disconnected from the server.
    -   Added `player.isConnected()` to help formulas easily determine if the player is currently connected.
        -   Works by checking the `aux.connected` tag on the user's file.
-   Bug Fixes
    -   Allow for the expansion and shrinking of hexes after they have been raised or lowered.
    -   Clicking on the diff bursh in builder will now make the sheets appear correctly.
    -   Selecting the file ID in builder will now no longer change the zoom that sent the camera too far away.
    -   Upon shrinking the hex grid, hexes will now remain if a file is on top of it.
    -   Clicking on a non centeral hex did not show correct raise and lower options, now it does.
    -   Fixed an issue that would cause a formula to error if evaluating an array which referenced a non-existant tag.
        -   In the test scenario, this made it appear as if some blocks were able to be moved through and other blocks were not.
        -   In reality, the filter was breaking before it was able to evaluate the correct block.
        -   This is why re-creating a file sometimes worked - because the new file might have a lower file ID which would cause it to be evaluated before the broken file was checked.
    -   Fixed an issue that would cause the formula recursion counter to trigger in non-recursive scenarios.

## V0.6.5

### Date: 05/10/2019

-   Improvements
    -   Added `aux.iframe` tag that allows you to embed HTML pages inside an AUX.
        -   Related iframe tags:
            -   `aux.iframe`: URL of the page to embed
            -   `aux.iframe.x`: X local position
            -   `aux.iframe.y`: Y local position
            -   `aux.iframe.z`: Z local position
            -   `aux.iframe.size.x`: Width of the iframe plane geometry
            -   `aux.iframe.size.y`: Height of the iframe plane geometry
            -   `aux.iframe.rotation.x`: X local rotation
            -   `aux.iframe.rotation.y`: Y local rotation
            -   `aux.iframe.rotation.z`: Z local rotation
            -   `aux.iframe.element.width`: The pixel width of the iframe DOM element
            -   `aux.iframe.scale`: The uniform scale of the iframe plane geometry

## V0.6.4

### Date: 05/09/2019

### Changes:

-   Changes
    -   Made cloned files **not** use the creation hierarchy so that deleting the original file causes all child files to be deleted.
-   Bug Fixes
    -   Fixed the "Destroy file" button in the file sheet to allow destroying files while searching.

## V0.6.3

### Date: 05/09/2019

### Changes:

-   Improvements
    -   Made cloned files use the creation hierarchy so that deleting the original file causes all child files to be deleted.
-   Bug Fixes
    -   Fixed an issue that caused clonable files to not be cloned in AUX Player.

## V0.6.2

### Date: 05/09/2019

### Changes:

-   Improvements
    -   Allow users to determine which side of the file they have clicked on by using `that.face` variable on an `onClick` tag.
    -   Removed `aux.pickupable` and replaced it with special values for `aux.movable`.
        -   Setting `aux.movable` to `true` means it can be moved anywhere.
        -   Setting `aux.movable` to `false` means it cannot be moved.
        -   Setting `aux.movable` to `clone` means that dragging it will create a clone that can be placed anywhere.
        -   Setting `aux.movable` to `pickup` means it can be moved into any other context but not moved within the context it is currently in (only applies to AUX Player).
        -   Setting `aux.movable` to `drag` means it can be moved anywhere within the context it is currently in but not moved to another context. (only applies to AUX Player).
    -   Added the ability to destroy files from the file sheet.
    -   Added the ability to display a QR Code from formula actions.
        -   Use `showQRCode(data)` and `hideQRCode()` from formula actions.
    -   Added the ability to create a new empty file from the file sheet.
        -   Doing so will automatically select the new file and kick the user into multi-select mode.
    -   Added the ability to whitelist or blacklist users by using `aux.whitelist` and `aux.blacklist`.
        -   For example, setting `aux.whitelist` to `Kal` will ensure that only users named `Kal` can access the session.
        -   Similarly, setting `aux.blacklist` to `Kal` will ensure that users named `Kal` cannot access the session.
        -   In the case of a name being listed in both, the whitelist wins.
-   Bug Fixes
    -   Fixed an issue where long tapping on a file would register as a click on mobile.
    -   Dragging a minimized workspace will no longer change its z value for depth, only its x and y.

## V0.6.1

### Date: 05/07/2019

### Changes:

-   Bug Fixes
    -   Fixed the Copy/Paste shortcuts to make `Cmd+C` and `Cmd+V` work on Mac.

## V0.6.0

### Date: 05/07/2019

### Changes:

-   Improvements

    -   Added an `aux.progressBar` tag that generates a progressbar above the file, this tag can be set to any value form 0 to 1.
        -   This new tag also has additionally: `aux.progressBar.color` and `aux.progressBar.backgroundColor` to color the progressbar's components.
        -   This tag also has: `aux.progressBar.anchor` to set the facing direction of the progress bar relative to the file.
    -   Added `aux.pickupable` to control whether files can be placed into the inventory in the player or not, will be true (able to be put in inventory) by default.
        -   If `aux.pickupable` is true but `aux.movable` is false, the file can still be dragged into the inventory without moving the file position. It can also be dragged out of the inventory by setting the file position only until is is placed, then not allowing position changes again as `aux.movable` is still false.
    -   Added the ability to load additional channels into an AUX Player channel.
        -   Channels can be loaded from any reachable instance of AUX Server. (auxplayer.com, a boobox, etc.)
        -   To add a channel to your AUX Player, simply open the hamburger menu and click "Add Channel".
            -   Enter in the ID of the channel you want to load.
            -   There are several options:
                -   A URL (`https://auxplayer.com/channel/context`)
                -   A remote context ID (`auxplayer.com/channel/context`)
                -   A local context ID (`channel/context`)
                -   A local channel ID (`channel`)
        -   To remove a channel, open the hamburger menu and click on the one you want to remove.
        -   Channels can also be loaded by putting them in the query string of the URL.
            -   This is done by adding a parameter named `channels` set to the ID of the channel that you want to load.
            -   For example, `channels=abc/test` will load the `abc/test` channel.
            -   As a result, the URL ends up looking something like this `https://auxplayer.com/channel/context?channels=abc/test&channels=other/channel`.
            -   Note that you can only add channels this way. You must go to the hamburger menu to remove a channel.
                -   Sharing URLs will cause all the channels you have loaded to show up for someone else but it won't remove any channels they already have loaded.
        -   Added several new formula functions:
            -   `superShout(event, arg)` performs a shout that goes to every loaded channel. This is the only way for channels to communicate with each other.
            -   `player.loadChannel(id)` loads the channel with the given ID.
            -   `player.unloadChannel(id)` unloads the channel with the given ID.
        -   Additionally, the following events are always sent to every channel:
            -   `onQRCodeScannerOpened()`
            -   `onQRCodeScannerClosed()`
            -   `onQRCodeScanned()`
            -   `onTapCode()`
        -   How it works
            -   Channels are loaded by creating files in the user's "simulation context".
                -   You can get the user's simulation context by using `player.getFile().aux._userSimulationsContext`.
            -   AUX Player looks for these files and checks if they have a `aux.channel` tag.
                -   For files that do, then the `aux.channel` tag value is used as a channel ID and then AUX Player loads it for each file.
                -   Files that don't are ignored.
            -   Note that because we have multiple channels loaded there are multiple user files and global files.
                -   This is fine because channels cannot lookup files that other channels have.
                -   Because of this, a user also has multiple simulation contexts.
                -   This works out though, because we merge all the simulation contexts and remove duplicate channels.
                -   When `player.unloadChannel(id)` is called, we only remove simulation files that are in the channel that the script is running in.
                -   As a result, if another channel has called `player.loadChannel(id)` with the same ID the channel will remain loaded because at least one channel has requested that it be loaded.
    -   Added in a tween for the zoom that fires once a file has been focused on, it will tween to file position then zoom to the set zoom value.
    -   Added `whisper(file, event, argument)` formula function that sends shouts to a single file.
    -   Added a `aux.version` tag to the globals file which will be used to help determine when breaking changes in the AUX file format occur.
    -   Added the ability to copy and paste file selections in AUX Builder.
        -   Pressing `Ctrl+C` or `Cmd+C` will cause the currently selected files to be copied to the user's clipboard.
        -   Pressing `Ctrl+V` or `Cmd+V` will cause the currently selected files to be pasted into the world where the user's cursor is.
        -   Does not interfere with normal copy/paste operations like copying/pasting in input boxes.
        -   If a worksurface is included in the user's selection the new worksurface will be duplicated from it.
            -   This allows you to do things like copy the context color.
            -   Any files that are being copied from the old worksurface to the new one will also maintain their positions.
    -   Added the ability to copy worksurfaces AUX Builder using the new `"Copy"` option in the context menu.
        -   Using the `Ctrl+V` keybinding after copying the worksurface will paste a duplicate worksurface with duplicates of all the files that were on the surface.
    -   Added the ability to drag `.aux` files into AUX Builder.
        -   This will upload them just like the upload option in the hamburger menu.
    -   Added `player.hasFileInInventory(file)` formula function that determines if the given file or list of files are in the current player's inventory.
        -   As a part of this change, it is now possible to use the other user-related functions in formulas.
    -   Moved the `handlePointerEnter` and `handlePointerExit` function logic to only work in `PlayerInteractionManager`.
    -   Added the `handlePointerDown` to `PlayerInteractionManager` so down events in general can be collected on the player.
    -   Clicking on the `Raise` and `Lower` options on the workspace dropdown will now effect the entrire workspace if it has been expanded.

## V0.5.4

### Date: 04/29/2019

### Changes:

-   Improvements
    -   Changed AUX Player's default background color to match the dark background color that AUX Builder uses.
    -   Changed the globals file to look like a normal file when created and be labeled as "Global".
    -   Updated all the formula functions to use the new naming scheme.
    -   Added the ability to drag worksurfaces when they are minimized.
        -   Setting `aux.context.movable` to `false` will prevent this behavior.
    -   Selecting an item in the inventory no longer shows a selection indicator.
-   Bug Fixes
    -   The inventory placeholders should now always appear square.
    -   Dragging an item out of the inventory will now always remove the image of that item in the inventory.

## V0.5.3

### Date: 04/26/2019

### Changes:

-   Bug Fixes
    -   Fixed an issue that would cause data loss on the server.
        -   The issue was caused by not cleaning up some resources completely.
        -   Because some services were left running, they would allow a session to run indefinitely while the server was running but were not saving any new data to the database.
        -   As a result, any changes that happened after the "cleanup" would be lost after a server restart.

## V0.5.2

### Date: 04/26/2019

### Changes:

-   Improvements
    -   Set builder's default background color to dark gray. Player remains the light blue.
    -   Changed the `onDragAny/onDropAny` actions to be `onAnyDrag/onAnyDrop`.
    -   `formula-lib.ts` has changed `isPlayerInContext` export to `player.isInContext`.
    -   `formula-lib.ts` has changed `makeDiff` export to `diff`.
    -   Made the mini file dots much smaller.
    -   Added the ability to show and hide a QR Code Scanner using the `openQRCodeScanner()` and `closeQRCodeScanner()` functions.
        -   Upon scanning a QR Code the `onQRCodeScanned()` event is triggered with the `that` variable bound to the scanned QR code.
        -   The `onQRCodeScannerOpened()` event is triggered whenever the QR Code Scanner is opened.
        -   The `onQRCodeScannerClosed()` event is triggered whenever the QR Code Scanner is closed.
    -   Moved the file sheet to the right side of the screen.
-   Bug Fixes
    -   Fixed an issue with trying to load a WebP version of the "add tag" icon in Safari.
        -   Safari doesn't support WebP - so we instead have to load it as a PNG.
    -   Fixed the proxy to return the original content type of images to Safari.
        -   Because Safari doesn't support WebP we can't automatically optimize the images.

## V0.5.1

### Date: 04/25/2019

### Changes:

-   Improvements
    -   Automatically log in the user as a guest if they attempt to got to as context without being logged in.
-   Bug Fixes
    -   Stopped a new Guest's username from saying `guest_###` upon logging into a new guest account for the first time.
    -   Fixed highlighting issues when dragging files around.
    -   Totally removed the AUX Player toolbar so that it doesn't get in the way of input events. (Was previously just transparent)
    -   Fixed an issue with files not responding to height changes on a hex when the config file wasn't in the same context.

## V0.5.0

### Date: 04/25/2019

### Changes:

-   Improvements
    -   Restricted onCombine feature to only fire in aux-player and restrict it from happening on aux-builder.
    -   Removed the `clone()` function.
    -   Improved the `create()` function to be able to accept lists of diffs/files.
        -   This allows you to quickly create every combination of a set of diffs.
        -   For example, `create(this, [ { hello: true }, { hello: false } ])` will create two files. One with `#hello: true` and one with `#hello: false`.
        -   More complicated scenarios can be created as well:
            -   `create(this, [ { row: 1 }, { row: 2 } ], [ { column: 1 }, { column: 2 } ])` will create four files for every possible combination between `row: 1|2` and `column: 1|2`.
            -   `create(this, { 'aux.color': 'red' }, [ makeDiff.addToContext('context_1'), makeDiff.addToContext('context_2') ])` will create two files that are both red but are on different contexts.
            -   `create(this, @aux.color('red'), { 'aux.color': 'green' })` will find every file that is red, duplicate them, and set the new files' colors to green.
    -   Improved how we position files to prevent two files from appearing at the same index.
        -   Creating new files at the same position will now automatically stack them.
        -   Stacking is determined first by the index and second by the file ID.
    -   Added a zoom property to the `tweenPlayerTo` function to set a consistent zoom on file focus.
    -   Moved the worksurface context menu options to files mode.
    -   Moved the channel name to the hamburger menu and added the QR Code to the menu as well.
    -   Worksurface improvements
        -   Removed the header in AUX Player so that only the hamburger menu is shown.
        -   Removed the option to enter into worksurfaces mode.
            -   If users are already in worksurfaces mode then they can still exit.
        -   Removed the ability to snap or drag worksurfaces.
        -   Removed the ability to change the worksurface color.
    -   Removed the change background color context menu.
    -   Made the globals file generate as a worksurface.
    -   File Sheet/Search improvements
        -   Removed the edit icon and replaced it with a search icon at the top right of the top bar.
        -   Added the ability to save a `.aux` file from the current selection/search.
        -   Moved the "+tag" button to the left side of the panel and added an icon for it.
        -   Added another "Add Tag" button to the bottom of the tags list.
        -   Added the ability to show the list of selected file IDs in the search bar.
-   Bug Fixes
    -   Stopped sheet closing bug from taking multiple clicks to reopen.

## V0.4.15

### Date: 04/22/2019

### Changes:

-   Improvements

    -   Added a basic proxy to the server so that external web requests can be cached for offline use.
        -   Only works when the app is served over HTTPS.
        -   Uses service workers to redirect external requests to the server which can then download and cache the resources.
            -   Shouldn't be a security/privacy issue because all cookies and headers are stripped from the client requests.
            -   As a result this prevents users from adding resources which require the use of cookies for authorization.
            -   A nice side-effect is that it also helps prevent advertisers/publishers from tracking users that are using AUX. (Cookie tracking and Browser Fingerprinting are prevented)
        -   Currently, only the following image types are cached:
            -   `PNG`
            -   `JPG`
            -   `GIF`
            -   `WEBP`
            -   `BMP`
            -   `TIFF`
            -   `ICO`
        -   Upon caching an image, we also optimize it to WEBP format to reduce file size while preserving quality.
    -   Added `onPointerEnter()` and `onPointerExit()` events that are triggered on files that the user's cursor hovers.
    -   Added a pre-commit task to automatically format files.
    -   Formatted all of the source files. (TS, JS, Vue, JSON, HTML, CSS)
    -   Added an option to the dropdown in aux-builder to jump to aux-player for the current context
    -   `formula-lib.ts` has added a `isPlayerInContext` function to determine if path is in the expected context in aux-player.
    -   `formula-lib.ts` has changed `tweenTo` function to `tweenPlayerTo` for better clarity on the function's use.

## V0.4.14

### Date: 04/19/2019

### Changes:

-   Improvements
    -   Users that join as a guest will now have a cleaner visible name of `Guest`.
    -   Removed the builder checkbox on the new workspace popup to make the feature cleaner.
    -   Added the ability to zoom to a file by tapping/clicking its ID in the file sheet.
    -   Added a couple script functions:
        -   `tweenTo(file or id)` causes the current user's camera to tween to the given file. (just like how the sheet does it)
        -   `toast(message)` causes a toast message to pop up with the given message. It will automatically go away after some time.

## V0.4.13

### Date: 04/18/2019

### Changes:

-   Improvements
    -   Can load external images by setting `aux.image` to an image url.
        -   **NOTE:** The remote server must be CORS enabled in order to allow retrieval of the image.
    -   Added `sprite` as an option for `aux.shape`.
        -   This is a camera facing quad that is great for displaying transparent images.
    -   Added several events:
        -   `onCreate()` is called on the file that was created after being created.
        -   `onDestroy()` is called on the file just before it is destroyed.
        -   `onDropInContext()` is called on all the files that a user just dragged onto a context. (`that` is the context name)
        -   `onDragOutOfContext()` is called on all the files that a user just dragged out of a context. (`that` is the context name)
        -   `onDropAnyInContext()` is called on all files when any file is dragged onto a context. (`that` is an object that contains the `context` and `files`)
        -   `onDragAnyOutOfContext()` is called on all files when any file is dragged out of a context. (`that` is an object that contains the `context` and `files`)
        -   `onDropInInventory()` is called on the file that a user just dragged into their inventory.
        -   `onDragOutOfInventory()` is called on the file that a user just dragged out of their inventory.
        -   `onDropAnyInInventory()` is called on all files when any file is dragged into the user's inventory. (`that` is the list of files)
        -   `onDragAnyOutOfInventory()` is called on all files when any file is dragged out of the user's inventory. (`that` is the list of files)
        -   `onTapCode()` is called on every file whenever a 4 digit tap code has been entered. (`that` is the code)
            -   It is recommended to use an `if` statement to filter the tap code.
            -   This way you won't get events for tap code `1111` all the time due to the user tapping the screen.
        -   All of the drag/drop events are triggered once the user is done dragging. (not during their drag)
    -   Added checkboxes the new workspace modal to allow users to set whether it should show up in builder, player, or both.

## V0.4.12

### Date: 04/17/2019

### Changes:

-   **Breaking Changes**
    -   Changed worksurfaces and player config files to use `{context}.config` instead of `aux.builder.context` and `aux.player.context`.
        -   This also allows people to specify formulas on a per-context basis.
        -   We call these new tags "config tags".
        -   For example, you can show the `hello` context in both AUX Builder and AUX Player by setting the `hello.config` tag to `true`.
        -   Because of this change, existing worksurfaces no longer work. To regain your worksurfaces, do a search for `@aux.builder.context` and then create a config tag for the worksurfaces that are found.
    -   Changed worksurface config values to use `aux.context.{value}` instead of `aux.builder.context.{value}`.
        -   Removing `builder` from the name makes it easier to understand that the tags are describing the contexts that the file is configuring.
    -   Renamed `aux._parent` to `aux._creator`.
    -   Moved functions that create file diffs to their own namespace.
        -   `xyzDiff()` is now `makeDiff.xyz()`
        -   so `addToContextDiff()` is now `makeDiff.addToContext()`
-   Bug Fixes
    -   Fixed an issue that would prevent some files from showing up in Aux Builder due to being created with incorrect data.
    -   Fixed the ability to shrink worksurfaces.
-   Improvements
    -   Added the ability to pass arguments in `shout()`.
        -   For example, you can pass the number 11 to everything that has a `handleMessage()` tag using `shout("handleMessage", 11)`.
    -   Added `isBuilder` and `isPlayer` variables to formulas.
        -   This allows formulas to tell whether they are being run in AUX Builder or AUX Player.
        -   Using these variables in combination with config tags allows specifying whether a context should show up in AUX Builder or AUX Player.
        -   For example, the `hello` context will only show up in AUX Builder when the `hello.config` tag is set to `=isBuilder`.
    -   Added the ability to pass an array of files to `clone()` and `destroy()`.
    -   Changed the generated context ID format from `aux._context_{uuid}` to `context_{short-uuid}`.
    -   Added `aux.mergeable` so control whether diffs can be merged into other files.
    -   Added `md-dialog-prompt` to `GameView` to allow users to set custom contexts for new workspaces.
    -   Removed the `_destroyed` tag. Setting it now does nothing.
    -   Aux Player now uses `aux.context.color` value as the scene's background color.
        -   If `aux.context.color` has no value or is undefined, then it will fall back to `aux.scene.color`.
    -   Made diff toolbar in AUX Builder transparent and Inventory toolbar in AUX Player mostly transparent (slots are still lightly visible.)
    -   Added a trash can that shows up when dragging a file.
        -   Dragging files onto this trash can causes the file to be deleted.
        -   Dragging a diff onto the trash can causes the diff to be cleared.
    -   Added support for `aux.label.anchor` to allow positioning of the label.
        -   Supported values are:
            -   top (default)
            -   left
            -   right
            -   front
            -   back
            -   floating (word bubble)

## V0.4.11

### Date: 04/12/2019

### Changes:

-   Improvements
    -   Updated mesh materials and scene lighting to provide a cleaner look and more accurate color representation.
    -   Dragging files off of worksurfaces no longer deletes them but simply removes them from the context.
    -   Functions:
        -   The `clone()` and `copy()` functions have been changed to accept the first parameter as the creator. This means instead of `clone(this)` you would do `clone(null, this)`. Because of this change, `cloneFrom()` and `copyFrom()` are redundant and have been removed.
        -   The `clone()` and `copy()` functions now return the file that was created.
        -   New Functions:
            -   `addToContextDiff(context, x (optional), y (optional), index (optional))` returns an object that can be used with `create()`, `clone()`, or `applyDiff()` to create or add a file to the given context.
            -   `removeFromContextDiff(context)` returns an object that can be used with `create()`, `clone()`, or `applyDiff()` to remove a file from the given context.
            -   `addToContext(file, context)` adds the given file to the given context.
            -   `removeFromContext(file, context)` removes the given file from the given context.
            -   `setPositionDiff(context, x (optional), y (optional), index (optional))` returns a diff that sets the position of a file in the given context.
            -   `addToMenuDiff()` returns a diff that adds a file to the user's menu.
            -   `removeFromMenuDiff()` returns a diff that removes a file from the user's menu.
        -   Other changes
            -   `create()`, `clone()`, and `createMenuItem()` all support using files as diffs.

## V0.4.10

### Date: 04/11/2019

### Changes:

-   Bug Fixes
    -   Fixed an issue that prevented shouts from adding menu items to the user's menu.
    -   Fixed an issue that caused all users to have hexes.

## V0.4.9

### Date: 04/11/2019

### Changes:

-   Bug Fixes
    -   Fixed a build error.
-   Other improvements
    -   Fudging orthographic camera user context position based on its zoom level. This is not a perfect implementation but does provide a better sense of “where” ortho are when using zoom.

## V0.4.8

### Date: 04/11/2019

### Changes:

-   Bug Fixes
    -   Fixed some broken tests.

## V0.4.7

### Date: 04/11/2019

### Changes:

-   Bug fixes
    -   Typing `=` into a cell should no longer cause issues.
-   Improvements
    -   Menus
        -   Files can now be added to the user's menu.
        -   The items will only show up in AUX Player.
        -   Several functions have been added to help with adding and creating menu items:
            -   `createMenuItem(category, label, actionScript, data (optional))` will create a new file and add it to the current user's menu.
            -   `destroyMenuItem(category)` will destroy any files in the current user's menu with the given category.
            -   `destroyAllMenuItems()` will destroy all files in the current user's menu.
            -   `addToMenu(file)` will add the given file to the current user's menu.
            -   `removeFromMenu(file)` will remove the given file from the current user's menu.
        -   In addition, the following tags control various properties on menu items.
            -   `aux.label` controls the text on the menu item.
            -   `aux.label.color` controls the text color of the menu item.
            -   `aux.color` controls the background color of the menu item.
            -   `onClick()` is called when the menu item is clicked.
            -   `aux.input` turns the menu item into an input that allows modification of the given tag name.
                -   Clicking on the menu item will show a dialog with an input box.
            -   `aux.input.target` indicates the file that the input tag should be set on.
                -   for example, setting `aux.input.target` to `=@name("joe")` will cause the input to change the tag on the file that has the `name` tag set to `joe`.
            -   `aux.input.placeholder` sets the placeholder text to use for the input box.
            -   `onSave()` is called after the user chooses to save their changes.
            -   `onClose()` is called after the dialog has been closed, regardless of whether the changes were saved or not.

## V0.4.6

### Date: 04/11/2019

### Changes:

-   Improvements

    -   Camera is now orthographic by default for both AUX Builder and AUX Player.
        -   There is a toggle button in the menu for builder and player that lets you toggle a perspective camera on/off.

## V0.4.5

### Date: 04/10/2019

### Changes:

-   Bug Fixes
    -   Fixed scrolling in the file panel.

## V0.4.4

### Date: 04/10/2019

### Changes:

-   Improvements:
    -   Diffballs
        -   The recent files list is now a "brush" that takes properties from the last file or tag that was modified.
        -   This means that you can now drag out a file on top of another file to paint the brush's tags onto another file.
        -   The effect is that you can copy and paste tags onto other files.
    -   File Selection
        -   The file panel now only shows the number of selected files when in multi-select mode.
        -   When in single select mode the "Unselect All" button is now a "Multi Select" button to transition to multi select mode.
        -   Hiding or showing the file panel no longer changes the file selection mode.
        -   Selecting the file brush at the bottom of the screen now opens the file panel to show the tags on the brush.
        -   When the brush is selected, the "Muti Select" button becomes a "Clear Diff" button which resets the brush to an empty file.

## V0.4.3

### Date: 04/09/2019

### Changes:

-   Improvements:

    -   Loading screen will show error if one occurs during load.
    -   Can close loading screen if error occurs by pressing the `DISMISS` button.

## V0.4.2

### Date: 04/09/2019

### Changes:

-   Added loading screen to Aux Builder and Aux Player.

## V0.4.1

### Date: 4/05/2019

### Changes:

-   Improvements
    -   File Selection
        -   There are now two file selection modes:
        -   Single select
            -   Users in single select mode are able to click files to automatically show the sheet for the selected file.
            -   Clicking in empty space will clear the selection.
            -   Holding control and selecting another file will add the clicked file to the user's selection and switch to multi-select mode.
            -   Closing the sheet or clicking "Unselect All" will cause the user's selection to be cleared.
        -   Multi select
            -   Works like the old way.
            -   Opening the sheet causes multi-select mode to be enabled.
            -   Alternatively, selecting a file while holding the control key will also cause multi-select mode to be enabled.
            -   While in multi select mode the sheet can be closed just like normal.
            -   Clicking "Unselect All" will cause the selection to be cleared and will switch back to single select mode.
    -   File Sheet
        -   Search
            -   The file sheet now includes a search icon that can be used to show a search bar.
            -   The search bar allows the user to type in formulas and see the results in realtime.
            -   Any files returned from the search are editable in the table.
            -   Other results (like numbers) are shown in a list.
            -   Using the `Ctrl+F` (`Cmd` is difficult to intercept) keyboard shortcut will open the sheet and automatically focus the search bar.
            -   Pressing `Enter` or the green checkmark next to the search bar will finish the search and automatically select any files returned from the search.

## V0.4.0

### Date: 4/04/2019

### Changes:

-   Bug Fixes:
    -   Fixed an issue with having multiple tabs open that caused the tabs to send events as each other.
        -   This was previously fixed but was re-broken as part of a bit of rework around storing atoms.
        -   The issue is that storage is shared between tabs so we need to make sure we're storing the data separately per tab.
        -   So the signatures were valid because they were sharing the same keys.
        -   Maybe something like a copy-on-write mechanism or splitting trees based on the site IDs could fix this in a way that preserves offline capabilities.
        -   Upon reload we would check local storage for currently used site IDs and pick one of the local site IDs that is not in use.
    -   Fixed an issue with scaling and user positions. The user positions were not being scaled to match the context that they were in.
    -   Made the server clear and re-create trees that get corrupted after a reload.
        -   This is a dangerous operation, we'll need to spend some dev time coming up with an acceptible solution to corrupted trees so that data doesn't get lost.
        -   Basically the issue is that we currently don't have a way to communicate these issues to users and make informed decisions on it.
        -   Also because of the issue with multiple tabs, we're always trying to load the tree from the server so we can't have the client send its state to recover.
        -   So, in the meantime, this is potentially an acceptible tradeoff to prevent people from getting locked out of simulations.
-   Other improvements

    -   Redirects
        -   Added the ability to redirect to `https://auxplayer.com` when accessing a context in a simulation.
        -   Added the ability to redirect to `https://auxbuilder.com` when accessing a simulation without a context.
    -   Dynamic client configuration
        -   The client now requests a configuration from the server on startup.
        -   This lets us handle some configuration tasks for the client at runtime from the server.
        -   Will be useful for managing URLs and other functionality for deployments to Raspberry PIs.
    -   Multi-line Editor
        -   Added the ability to show a multi-line text editor for tag values.
        -   This makes editing things like actions and formulas much easier.
    -   File Sheet Axis
        -   Improved the File Sheet to use CSS Grids instead of table elements.
        -   This gives us the capability to dynamically switch between row and column modes.
        -   Also gives us more control over sizing of elements and responsiveness.
    -   Inventory bar adjusts to mobile screen resolutions.
    -   Users are now represented as a semi-transparent square cone mesh.
    -   Scripting Improvements
        -   Added the ability to set tag values on files that are returned from `@` queries.
            -   For example, `@name('bob').name = 'joe'` changes the name of `bob` to `joe`.
            -   Caveats:
                -   Setting individual array values is not supported.
                -   So doing `this.colors[1] = 'blue'` would not change the second element of the `colors` tag to `blue`.
        -   Added the `aux._parent` tag that contains the ID of the file that a file is childed to.
        -   When `destroy(file)` is called all files that have `aux._parent` matching `file.id` will also be destroyed. This happens recursively.
        -   Added a new function `cloneFrom(file, ...newData)`.
            -   Similar to `clone(file, ...newData)` but sets `aux._parent` on the new file to `file.id`.
            -   The new file will have tags copied from `file` and the given list of objects.
        -   Added a new function `createFrom(file, data)`.
            -   Similar to `create(data)` but sets `aux._parent` on the new file to `file.id`.
            -   The new file will have tags from the given `data` parameter.

## V0.3.26

### Date: 4/01/2019

### Changes:

-   Bug Fixes
    -   Fixed worksurfaces to update when their `aux.builder.context` tag is updated.
-   Other improvements
    -   Improved the server to cleanup trees from memory that aren't in active memory.

## V0.3.25

### Date: 4/01/2019

### Changes:

-   Bug Fixes
    -   Fixed HTML Element targets not being captured as intended when using touch.
        -   This fixes inventory dragging for mobile.
    -   Fixed the ability to use indexer expressions in filters after @ or # queries.
        -   `=@nums()[0]` gets the first file with the `nums` tag on it.
    -   Fixed the ability to call functions in filters after @ or # queries.
        -   `=#nums().map(num => num + 10)` now works and produces a list of numbers where each number has 10 added to it.
    -   Fixed the ability to upload AUX files.
    -   Improved garbage collection so that it avoids expensive operations when there is nothing to remove.
    -   Fixed offline mode to work offline(!).
-   Other improvements
    -   Formulas now support using dots after @ or # queries. For example `=@name('bob').name` now works.
    -   Debug Page
    -   The debug page for AUX Builder has been moved to be after the simulation ID. So to access the debug page for `test` you would go to `https://auxbuilder.com/test/aux-debug`.
    -   The debug page now has a search bar that allows entering a formula to search through the file state.
    -   Added the ability for the debug page to search through destroyed files.
    -   Atom signatures are now only checked when adding individual atoms. This greatly improves loading performance.
    -   Refactored some of the logic around propagating file updates so that they can be more performant in the future.
    -   Destroying files by dragging them off of a worksurface or using the `destroy()` function in an action now uses the causal tree instead of setting the `_destroyed` tag to `true`. (Allows better garbage collection in the future)
    -   Improved first load performance by reducing the amount of work the browser needs to do to store a tree in IndexedDB.
    -   Improved performance for inserting atoms into the weave.

## V0.3.24

### Date: 3/28/2019

### Changes:

-   Features:
    -   Can drag files to and from user's inventory in AUX Player.
    -   Added support for cryptograhpically signing and verifiying events.
    -   Renamed `scale.x`, `scale.y`, and `scale.z` to `aux.scale.x`, `aux.scale.y`, and `aux.scale.z`.
    -   Added the ability to use `aux.scale` to uniformly scale the file.
-   Bug Fixes
    -   Use context.z position has an offset from the calculated display z position in Aux Builder.
        -   Making context.z act as an offset allows context.z value of 0 to place the file on the “ground” regardless of tile height in Aux Builder and always place the file on the ground in Aux Builder.
        -   No more file clipping issues due to grid planes being at different heights between Aux Builder and Aux Player.
    -   Don't clear out tags that end with `.x`, `.y`, or `.z` when dragging new files from the recent files list.
    -   Fixed an issue with trees that could cause sibling atoms to be ignored or ordered improperly.
-   Other Improvements
    -   Builder context file now defaults to flat, clear, and not movable.

## V0.3.23

### Date: 3/26/2019

### Changes:

-   Features
    -   Can drag and combine files in AUX Player.
-   Buf Fixes

    -   Can snap hexes together again as long as there is no file on it (currently this includes the builder context file as well).
    -   Fixed an issue that allowed files representing worksurfaces to be dragged even if `aux.movable` was set to `false`.
    -   Fixed an issue that allowed files to be stacked on top of invisible files that were representing users.

## V0.3.22

### Date: 3/26/2019

### Changes:

-   Bug Fixes
    -   Fixed an issue where atoms could be placed in the wrong spot.
    -   Fixed an issue with importing atoms where the tree could become invalid.
-   Other Improvements
    -   Added some core functionality for the infinite mathematical grid in AUX Player.

## V0.3.21

### Date: 3/24/2019

### Changes:

-   Bug Fixes
    -   Fixed an issue where the server would start handing out old site IDs after a restart.
    -   Added the ability to reject events that become corrupted while in transit.

## V0.3.20

### Date: 3/23/2019

### Changes:

-   Bug Fixes
    -   Fixed another scenario where duplicate atoms could be added to a weave.

## V0.3.19

### Date: 3/23/2019

### Changes:

-   Bug Fixes
    -   Fixed Weaves to prevent duplicate atoms from being added in specific scenarios.
        -   This would cause peers to reject changes from each other.
        -   If the issue happened on the server then every client would reject data from the server until the server was restarted.
        -   The restart would cause the server to reload the atoms from the database, eliminating any duplicates.
    -   Fixed signing out and signing back in on AUX Player to put the user back in the context they were previously in.
    -   Fixed an issue that caused users to be invisible the first time they signed into an AUX Player context.

## V0.3.18

### Date: 3/23/2019

### Changes:

-   Bug Fixes
    -   Fixed so that users can actually log out.
    -   Fixed AR mode in AUX Player.
-   Other Improvements
    -   Added a progress spinner to the login pages.
    -   Added lerping to the user meshes so the position updates look more natural.

## V0.3.17

### Date: 3/22/2019

### Changes:

-   Bug Fixes
    -   Fixed so that updates are only sent every 1/2 second instead of up to every frame.

## V0.3.16

### Date: 3/22/2019

### Changes:

-   Bug Fixes
    -   Fixed an issue that would cause two browser tabs to go to war over which was the real tab for that user.
    -   Fixed an issue that would cause two browser tabs to potentially become inconsistent with each other because they were sharing the same site ID.
-   Other Changes
    -   Added a couple extra logs to MongoDBTreeStore.
    -   Added additional safegards against invalid events.

## V0.3.15

### Date: 3/22/2019

### Changes:

-   Bug Fixes
    -   Fixed an issue that prevented users from creating new simulations.
    -   Fixed an issue that caused duplicate files to be created in the game view.
    -   Fixed issues with logging in as the same user from different devices.
    -   Fixed an issue that would cause newly created trees to have garbage collection disabled.
-   Other Improvements
    -   Improved word bubble performance.
    -   Improved performance when loading large causal trees.
    -   Added additional validations when importing trees to prevent errors down the road.
    -   Improved the server to add a root atom if loading a tree that has no atoms.

## V0.3.14

### Date: 3/22/2019

### Changes:

-   Bug Fixes
    -   Fixed CausalTreeServer to save imported atoms.
    -   Fixed CausalTreeServer to not re-store atoms each time it loads the tree from the database.
    -   Make CausalTree export version 3 trees.
    -   Make CausalTree collect garbage after importing.
-   Other Changes
    -   Enable some debug logs.

## V0.3.13

### Date: 3/21/2019

### Changes:

-   Bug Fixes
    -   Reduced memory usage of worksurfaces. This makes it easier to create large worksurfaces.
    -   Fixed not being able to drag the camera around when tapping/clicking on a worksurface while in files mode.
    -   Added indexes to MongoDB collections so that queries won't be so slow.

## V0.3.12

### Date: 3/21/2019

### Changes:

-   Bug Fixes
    -   Fixed issues with slowdowns caused by continually re-saving the entire history.
    -   Fixed several performance issues related to labels and word bubbles.
    -   Changed the branding to AUX Builder from File Simulator.
    -   Fixed several issues with files and contexts in AUX Player.
        -   Files marked as `_destroyed` now no longer display.
        -   Fixed a loading order issue that would occur when a file was its own context.
        -   Fixed an issue that would cause the player to ignore the file removed event for the context file.
    -   Fixed Word Bubbles so that they scale with labels when `aux.label.size.mode` is set to `auto`.
-   AUX Player Improvements
    -   Users now show up inside contexts in both AUX Builder and AUX Player.
    -   The `_lastActiveTime` tag is now per-context. (i.e. `context_a._lastActiveTime`)
-   AUX Builder Improvements
    -   Added the ability to fork simulations.
-   Other Improvements
    -   Added the ability to transparently upgrade our storage formats.
        -   Works for both MongoDB and IndexedDB.
    -   Made the server respond to the local IP Addresses by default in Development mode.
        -   This makes it easier to do development with a mobile device.
        -   Use `npm run watch:player` to have it serve the AUX Player by default. Otherwise it will serve the AUX Builder.
    -   Improved formula query expresions to support tags with dots in them.
        -   Before you would have to wrap the tag in a string.
        -   Now you can simply do `@aux.label` or `#aux.label` as long as each part is a valid [JS identifier](https://developer.mozilla.org/en-US/docs/Glossary/Identifier).

## V0.3.11

### Date: 3/19/2019

### Changes:

-   Bug Fixes
    -   Fixed dragging worksurfaces while in files mode.
    -   Fixed an issue in Aux Player that caused a file to still be visible even if it was destroyed.
    -   Fixed a login issue that would cause the user to get stuck in a redirect loop.
    -   Fixed shouts.
    -   Fixed AUX File upload to overwrite existing state instead of trying to merge the two trees.
        -   This allows us to keep better consistency across multiple devices.
    -   Fixed user labels.
-   Formula Improvements
    -   Improved formulas allow using normal dot syntax for tags with dots in them.
        -   This means you can now do `this.aux.color` instead of `this['aux.color']`
        -   As a result of this change, primitive values (number, string, boolean) are converted to objects.
        -   So to do equality comparisions you must use the `==` operator instead of either `!` or `===`.
        -   Numerical operators and other comparision operators still work fine.
        -   You can alternatively use the `valueOf()` function to convert the object back into a primitive value.
    -   Added the ability to change a file value simply by changing it.
        -   This means instead of doing `copy(this, { "aux.color": "red" })` you can now do `this.aux.color = "red"`.
        -   Additionally, we no longer destroy files by default.
        -   This means that the destroy/recreate pattern is basically deprecated. This pattern worked in simple scenarios, but for more complex scenarios it could easily cause race conditions where duplicate files are created because users clicked the same file at the same time.
-   Other Improvements
    -   Improved the `goToContext()` formula function to be able to accept a single parameter that indicates the context to go to.
        -   The function will infer the current simulation ID from the URL.

## V0.3.10

### Date: 3/18/2019

### Changes:

-   Fixed aux upload.

## V0.3.9

### Date: 3/18/2019

### Changes:

-   Fixed Aux Player file added event ordering.
-   Reworked actions function to take an arbitrary number of files.
-   Added ability to have tag filters that match everything.
-   Added `shout` formula function.
    ```
    shout(eventName)
    ```
-   Added `goToContext` formula function.
    ```
    goToContext(simulationId, contextId)
    ```
-   Calling `onClick` action on file that gets clicked by the user in Aux Player.
-   Fixed Aux Player showing destroyed files.

## V0.3.8

### Date: 3/18/2019

### Changes:

-   Changed configurations to allow auxplayer.com and auxbuilder.com

## V0.3.7

### Date: 3/17/2019

### Changes:

-   Added InventoryContext to hold onto user’s inventory data much in the same way Context3D does (WIP). Ported over some MiniFile stuff from Aux Projector to get inventory display framework up (WIP).
-   Renamed pointOnGrid to pointOnWorkspaceGrid for clarification.

## V0.3.6

### Date: 3/15/2019

### Changes:

-   Changed to using Causal Trees for history.
    -   **This is a breaking change**
    -   This gives us the ability to support offline mode and keep action history.
    -   Because of how the system is designed, every merge conflict can be resolved in a reasonable manner.
    -   This is a new storage format, so data needs to be migrated.
    -   This is also fairly new, so it may have some weird bugs.
-   Removed file types.
    -   **This is a breaking change**
    -   This allows any file to visualize any grouping of files. (e.g. look like a worksurface)
    -   As a result, the only difference between a file and a worksurface is what tags the file has.
    -   This means that new worksurfaces will have a file on them by default. This file is the data for the worksurface.
    -   To create a workspace:
        -   Make a file that has `builder.context` set to any value.
        -   This value is the context that the file is visualizing.
        -   _To make other files show up in this context you simply create a tag with the same name as the context as set its value to `true`._
        -   **Note that when you create a worksurface in worksurface mode we do this for you automatically.**
    -   A couple tags were changed:
        -   `_position`
            -   Split into 3 different tags. (x, y, z)
            -   To change the position of a file you use `{context}.x`, `{context}.y`, and `{context}.z` as the tag names.
        -   `_workspace`
            -   Now to place a file on a workspace you set the `{context}` tag to `true`
        -   All existing tags have been moved to the `aux` namespace.
            -   This affects `color`, `scale`, `stroke`, `line`, `label`, `movable`, and `stackable`.
            -   They have been changed to `aux.color`, `aux.scale`, `aux.stroke`, `aux.line`, `aux.label`, `aux.movable`, and `aux.stackable`.
        -   `_hidden`
            -   This option has been removed in favor of setting the `aux.color` tag to `transparent` or `clear`.
            -   To remove the lines you simply need to set the `stroke.color` tag to `transparent`/`clear`.
    -   Several new tags were added:
        -   `builder.context`
            -   Setting this to a value will cause the file to visualize the context that was specified.
            -   This means appearing like a worksurface and showing any files that have the related `{context}` tag set to `true`.
        -   `builder.context.x`, `builder.context.y`, `builder.context.z`,
            -   These tags specify the X, Y, and Z positions that the center of the worksurface is placed at.
        -   `builder.context.scale`
            -   This tag specifies the scale of the worksurface. (how big it is)
        -   `builder.context.grid.scale`
            -   This tag specifies the scale of the grid relative to the worksurface. (how big the grid squares are)
        -   `builder.context.defaultHeight`
            -   This tag specifies how tall the hexes on the worksurface are by default.
        -   `builder.context.size`
            -   This tag specifies how many hexes from the center the worksurface contains.
        -   `builder.context.minimized`
            -   This tag specifies whether the worksurface is minimized.
        -   `builder.context.color`
            -   This tag specifies the color that the worksurface is.

## V0.3.5

### Date: 2/26/2019

### Changes:

-   Fixed AR mode.
-   Restoring original background color when exiting AR mode.

## V0.3.4

### Date: 2/25/2019

### Changes:

-   Added stub for AUX Player.
-   Added subdomains for File Simulator (projector.filesimulator.com) and AUX Player (player.filesimulator.com).
-   Lots of file reorganization.
    -   `aux-projector` and `aux-player` are now togethor underneath `aux-web` along with any other common/shared files.
-   Fixed combining.

## V0.3.3

### Date: 2/21/2019

### Changes:

-   Implemented a word bubble to help make file labels more readable.

## V0.3.2

## Data: 2/21/2019

### Changes:

-   Nothing, just trying to get npm flow setup.

## V0.3.1

### Date: 2/20/2019

### Changes:

-   Added the ability to delete files by dragging them off a workspace.
-   Fixed the `destroy()` function in action scripts.

## V0.3.0

### Date: 2/14/2019

### Changes:

-   Added a recursion check to the formula evaluation code to prevent infinite loops from locking up the system.

## V0.2.30

### Date: 2/13/2019

### Changes:

-   Added Aux Debug page that can be reached by prepending `/aux-debug/` to your simulation id in the url.
    -   This page presents the AUX data in its raw JSON form and is updated live when changes arrive from the server.
    -   If you wanted to see the raw data for a simulation called `RyanIsSoCool` you would go to: `filesimulator.com/aux-debug/RyanIsSoCool`.
-   Add the ability to drag a stack of files
    -   For some reason the stack doesn't always move at the same time.
    -   It's some weird issue with not updating them fast enough or something.
-   Debounce updates to the recents list so that we're not forcing re-renders of the mini files all the time
-   Fix so that dragging new files doesn't cause a ton to get created
-   Cause formulas to be run when evaluating filters
    -   This also fixes the issue of numbers and true/false values not matching filters
-   Allow combining files that were just dragged from the file queue
-   Hide files without workspaces

    -   Also log out the file ID when this happens.

## V0.2.29

### Date: 2/13/2019

### Changes:

-   Fixed workspace mesh not updating properly.
-   Remove workspace if size is 0.
    -   Only allow shrinking of a workspace to 0 if there are no files on the workspace.
-   Implemented cleanup of a file's arrows/lines when it is destroyed.

## V0.2.28

### Date: 2/12/2019

### Changes:

-   Make the recent files list use 3D renders of the actual files.
-   Fixed issues with the lines not updating when worksurfaces minimize.
-   Disabled shadows.

## V0.2.27

### Date: 2/11/2019

### Changes:

-   Fix the weirdest bug that was caused by an internal error in Vue.js.
    -   It would do something to stop the touch events from being emitted.
    -   I'm not sure how it did that. Maybe changing focus or something.

## V0.2.26

### Date: 2/11/2019

### Changes:

-   Fixed touch scrolling.
-   Fixed an issue that would prevent immovable files from being dragged off of the recent files list.
-   Fixed an issue that allowed players to place files on minimized worksurfaces.
-   Fixed an issue that allowed minimized worksurfaces to snap together.
-   Made the recents list have 3 files at most.
-   Made files in the recents list not duplicate as long as their normal values are the same.
-   Made selecting a file in the recents list move the selected file to the front.
-   Made the first file in the list larger than the others.
-   Made dragging a file from the recents list not move the dragged file to the front of the list.

## V0.2.25

### Date: 2/11/2019

### Changes:

-   Added the first version of the file toolbar.
    -   This is a list of the user's recently edited files.
    -   Users can select a file from the toolbar to tap and place.
    -   They can also click and drag files out into the world.
-   Made minimized hexes 1/3 the scale of normal hexes.
-   Added the ability to minimize hexes while in file mode.
-   Moved extra buttons like the AR mode to the app sidebar.
-   Made the login email box into a name box.
-   Fixed destroyed blocks not dissapearing.
-   Made the tag input field use a placeholder instead of filling with actual text.
-   Fixed some input issues.

## V0.2.24

### Date: 2/8/2019

### Changes:

-   Scaled down color picker, removed scrolling, and made it slightly wider to accommodate mobile screens.
-   It is now possible to close the Color Picker by tapping on empty space (it will no longer open immediately when tapping of of it).
-   Allow camera dragging when performing click operation on file that is incompatible with the current user mode.
-   Prevent the user from changing the background color when in AR mode.
-   Added the ability to see other people and what they are looking at.
-   Added the ability to minimize worksurfaces.
    -   While minimized they can still be dragged around but changing the size and height is not allowed.
    -   The color can still be changed though.
-   Fixed an issue where everyone would try to initialize the globals file with the default color and get a merge conflict if it was different.

## V0.2.23

### Date: 2/7/2019

### Changes:

-   Made the info box default to closed.
-   Added initial version of WebXR support.
    -   Note that this is Mozilla's old crotchety WebXR and not the official standardized version.
    -   As such, it only works in Mozilla's WebXR Viewer app thing.
    -   Hopefully it doesn't break WebVR support.
-   Changed color picker to swatches style.
-   Can only change scene background color while in workspaces mode.
-   Changed `stroke.linewidth` to be `stroke.width`.

## V0.2.22

### Date: 2/7/2019

### Changes:

-   Color Picker component is now more generic. It invokes a callback function every time the color value changes that you can use to get the color value.
-   Made the QR code larger.
-   Change the scene’s background color by clicking on it and using the color picker.
-   Make basically all the text gray (title bar text, mode switch, add buttons, and the hamburger).
-   Changed color picker type to Compact style.

## V0.2.21

### Date: 2/7/2019

### Changes:

-   Changed the top bar and other buttons to have a white background.
-   Changed the red badge on the pencil to be a neutral gray.
-   Changed the actions icon.
-   Added a grid that is visible in hex edit mode.

## V0.2.20

### Date: 2/7/2019

### Changes:

-   Added color picker component.
-   Can change workspace color using color picker from the context menu.
-   Inverted touch input vertical rotation.
-   Clamping vertical rotation so that you can’t rotate underneath the ground plane.

## V0.2.19

### Date: 2/6/2019

### Changes:

-   Added `stroke.linewidth` to control how thick the stroke lines are.
-   Removed the Skybox.
-   Added the ability to change the vertical tilt of the camera by using two fingers and panning up and down.
-   Reworked the files panel to be easier to use.
    -   Added "+action" button for creating actions.
    -   Moved the "+tag" and "+action" buttons above the file table.
    -   Moved the "Clear selection" button to the header row on the file table.
    -   It still needs some of the scrolling features like not scrolling the header while scrolling the body of the table but for the most part it's done.
    -   Also needs the auto-zoom feature for users. After looking at possible implementations I've discovered that it should be easier to do this when the "seeing other people" update arrives.

## V0.2.18

### Date: 2/5/2019

### Changes:

-   Button polling is now implemented in `InputVR` for vr controllers: `getButtonDown`, `getButtonHeld`, `getButtonUp`.
-   Replaced `GameView.workspacePlane` with mathematical plane for workspace dragging.
    -   This fixes not being able to drag workspaces after we disabled the ground plane mesh.
-   Forcing touch input when being used on a VR capable device in non-VR mode. This fixes traditional browser input on devices like the Oculus Go.

## V0.2.17

### Date: 2/5/2019

### Changes:

-   Moved VR controller code to `InputVR` class.
-   Forcefully disconnecting the controller when exiting VR, this fixes bug with GamePad API when returning to VR mode.
-   Disabled visibility of scene’s ground plane.
-   `ControllerMesh` is now a special `Object3D` that is added to the root controller `Object3D` node.

## V0.2.16

### Date: 2/5/2019

### Changes:

-   Controller is represented as a red pointer arrow. It doesnt not currently allow you to interact yet.
-   Disabling shadows when in VR. Shadows are a significant performance cost in its current state, disabling them gives us 20-30+ fps boost in VR.
-   VR button is now hidden when WebVR is not detected.

## V0.2.15

### Date: 2/5/2019

#### Changes:

-   Changed the default cube color to be white.
-   Changed the default cube outline color to gray instead of invisible.
-   Fixed an issue with action filters where some values weren't able to be matched to a filter.
    -   This happened for some tag values that would be parsed from strings into their semantic equivalents.
    -   For example, `"true"` would get converted to `true` and `"123.456"` would get converted to `123.456`.
    -   This conversion was being ignored for filter values, so they would never match in these scenarios.
-   Fixed an issue with action scripts where copying a file would not copy its formulas.
-   Improved the `copy()` function used in action scripts to be able accept any number of arguments.
    -   This allows cascading scenarios like `copy(this, that, @name("joe"), @name("bob"))`.

## V0.2.14

### Date: 2/4/2019

#### Changes:

-   Added `scale.x`, `scale.y`, and `scale.z` tags to allow changing the scale of the cubes.
    -   `x` and `y` are width and thickness. `z` is height.
-   Dragging worksurfaces now no longer snaps to the center but stays relative to the cursor position.
-   Added `label.size` and `label.size.mode` tags.
    -   `label.size` sets the size of the label. Setting it to 1 means the default size and setting it to 2 means twice the default size.
    -   Setting `label.size.mode` to `"auto"` causes the label to appear a constant size no matter where the user's camera is in the scene.
-   Changed the renderer settings to render the 3D scene at the full device resolution.
    -   This will likely increase the accuracy of rendering results but may also cause performance to drop due to rendering a lot more pixels.
    -   Was previously using the browser-default pixel ratio.
-   Added beta support for Web VR devices.
-   Fixed an issue where worksurfaces that did not have default heights and were merged into other worksurfaces would cause those tiles to incorrectly appear with a height of `0`.
    -   The worksurfaces that did not have default heights were from old versions that did not allow changing heights.
-   Added the number of selected cubes to the info box toggle

## V0.2.13

### Date: 2/1/2019

#### Changes:

-   Camera now handles going from two touch -> one touch without jumping around.
-   Removed time instance in `Time.ts`.
-   Input and Time are both updated manually through `GameView`, we need less `requestAnimationFrame` calls when possible.
-   Fixed bug in `Input` that would cause touches to overwrite old ones on browsers that reuse `TouchEvent` identifiers.
-   Remaining `TouchData` finger indexes get normalized when touches are removed.
    -   i.e. if there are two touches and touch 0 gets removed, then touch 1 becomes touch 0.

## V0.2.12

### Date: 2/1/2019

#### Changes:

-   Added `#stroke.color` which sets an outline on the cube.
-   Added the ability to download `.aux` files.
-   Added the ability to upload `.aux` files into the current session.
-   Changed the URLs to not use `#`. (breaking change!)
-   Changed the home screen to be the root path (`/`) so sessions are now just `filesimulator.com/mysession`. (breaking change!)
-   Changed the login screen to be at `/login`. (So `login` is not a valid session ID anymore) (breaking change!)
-   Fixed an issue where destroyed objects were being returned in action script queries.
-   Fixed an issue that allowed files to be combined with themselves. (Sorry Jeremy!)
-   Fixed an issue where offline users would always overwrite file `_index` values if the index was at `0.`
-   Minor changes:
    -   Add a "continue as guest" button.
    -   Replace "File Simulator" with the session code unless they are in the default session.
    -   Disable auto-capitalization and autocorrect on the input fields.
    -   Change the "Add worksurface" and "Add file" buttons to just be a "+" icon.
    -   Change the mode switch to use icons instead of text for the label.
    -   Make the mode switch always appear white.
    -   Remove color integration from FileValue.
    -   Change "Nuke the site" to something a little more friendly.
    -   Change "+ New Tag" to "+tag".
    -   Change the deselect file button to a grey color.
    -   Change the info box header to "Selected Files".
    -   Change the info icon to a pencil icon.

## V0.2.11

### Date: 1/31/2019

#### Changes:

-   Changed the "X" used to deselect files into a "-" sign.
-   Added the ability to show a QR code linking to the session the current user is in.

## V0.2.10

### Date: 1/31/2019

#### Changes:

-   Added two different modes to help control what the user is interacting with
    -   The "Files" mode allows dragging files and making new files.
    -   The "Worksurfaces" mode allows dragging worksurfaces, making new worksurfaces, and interacting via clicking on them.
-   Re-added the ability to combine files
    -   Dragging a file onto another file will combine them if possible.
    -   If no filters match then the files will stack.

## V0.2.9

### Date: 1/31/2019

#### Changes:

-   Camera zooming with trackpad pinching is now supported.
-   Input now handles `WheelEvent` from the browser.
    -   `getWheelMoved()` - Returns true when wheel movemented detected.
    -   `getWheelData()` - Return wheel event data for the current frame.

## V0.2.8

### Date: 1/31/2019

#### Changes:

-   Disabled double-tap to zoom functionality that is added by iOS and Android by default.
-   Fixed an issue where files would all appear in the same spot upon first load of a session.
-   Added the Session ID to the top header.
-   After logging in, the user will now be redirected back to the session they first tried accessing.
-   Fixed some typos.

## V0.2.7

### Date: 1/30/2019

#### Changes:

-   Added `line.to` and `line.color` tags. `line.to` creates an arrow that points from the source file to the target file. An array of files is also supported.
-   Added formula support for `label`, `label.color`.
-   Added some functions to `FileCalculations` to help with handling of short file ids:
    -   `getShortId` - Return the short id for the file.
    -   `fileFromShortId` - Find file that matches the short id.
    -   `filesFromShortIds` - Find files that match the short ids.
-   Disabled depth buffer writing for the new SDF rendered font.
-   Running `updateMatrixWorld` function for `FileMesh` when its position is updated.
    -   This allows child objects to have accurate world positioning the moment its parent is moved instead of waiting for ThreeJS to run the next render update frame.

## V0.2.6

### Date: 1/28/2019

#### Changes:

-   Improved the game window to resize the renderer and camera automatically
-   Improved how the files window scales for small devices
-   Move the toolbar into a floating action button
-   Closing the info box now shows an icon in its place that can be used to reopen it
-   Selecting/changing files no longer re-opens the info box
-   Tags that the user adds to the info box are no longer automatically hidden

## V0.2.5

### Date: 1/28/2019

#### Changes:

-   Rotation with touch input now spins in the correct direction.
-   3D text rendering is now done with SDF (Signed Distance Field). This gives us a much cleaner and crisper text representation.
-   Added `label.color` tag that allows you to change the color of the label text.

## V0.2.4

### Date: 1/28/2019

In this version we improved workspaces and made other minor quality of life improvements.

#### Changes:

-   Added the ability to change hex heights
-   Added the ability to stack cubes on top of each other
-   Added the ability to drag single hex tiles onto other workspaces
-   Added a `list()` formula function that is able to calculate which files are stacked on top of each other.
-   Made the square grid tiles visible only if they are over a related hex tile
-   Made hexes have a short height by default
-   Made hexes larger by default
-   Made cubes always attach to a workspace
-   Made only the grid that a cube is being dragged onto visible

##V0.2.1
###Date: 1/22/2019
In this version we added support for multiple simultaneous sessions. When logging in users can optionally provide a “Session ID” that will put them into that session. Alternatively, they can type the Session ID into the URL and go there directly. Sharing URLs to share your session is also supported.

#### Changes:

-   Multi-Session Support
    -   Users enter in a Session ID to go to a sandbox all their own.
    -   They can also share the URL with other people to be put directly into that session.
-   Hexes no longer have bevels.
-   In Formulas, hashtag expressions which have only a single result now return that result directly instead of in an array.
    -   For example, If there was only one file with a #sum set to “10” and there was a formula “=#sum”
        -   In v0.2.0 the formula would equal “[10]”
        -   In v0.2.1 the formula would equal “10”

## V0.2.0

### Date: 1/16/2019

In this version we added support for offline mode and made general improvements to the user interface.

#### Changes:

-   Added offline mode
    -   After loading the app over HTTPS, the user will be able to go completely offline (airplane mode) and still be able to access everything. This means:
        -   The app should load
        -   The user should be able to create new files and workspaces
        -   They should be able to edit tags and perform actions.
    -   When new app versions are available, the user will be prompted to refresh the page to use the new version.
        When the user goes back online the app will attempt to sync with the server. If successful, then everyone else will be able to see their changes because they have been synced.
    -   If syncing is not successful, then this is because of one or more merge conflicts between the user’s version and the server’s version.
        -   Merge conflicts happen when two users edit the same tag to different values.
        -   The computer doesn’t know which is the most valid so it has to ask the user.
    -   When merge conflicts happen a notification will pop up and prompt the user to fix them.
        -   This prompt will also be in the side bar underneath the hamburger menu.
    -   Until the user fixes the merge conflicts any changes they make will not be synced to the server.
    -   When the user fixes the merge conflicts, their state is synced to the server and everyone is able to see it.
    -   The sidebar will show the current online/offline synced/not synced status. Right clicking it will give the option to force the app into offline mode for testing and vice versa.
-   Added a nuke button
    -   This button allows the user to delete everything in the website.
    -   This is only for testing so don’t expect it to work in all cases. In particular, don’t expect it to work super well when there are multiple people on the site at a time.
-   Removed test buttons from the sidebar
-   Changed the version number to be based on the latest annotated git tag. This will let us have full control over the version numbers while making them a lot more human readable. Upon hover it will also show the git commit hash that the build was made from.<|MERGE_RESOLUTION|>--- conflicted
+++ resolved
@@ -79,11 +79,7 @@
 
 ## V1.5.6
 
-<<<<<<< HEAD
-#### Date: 3/31/2021
-=======
 #### Date: 4/1/2021
->>>>>>> 6fc98694
 
 ### :rocket: Improvements
 
