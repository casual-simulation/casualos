{
    "name": "@casual-simulation/aux-vm-browser",
<<<<<<< HEAD
    "version": "3.4.4-alpha.14502478455",
=======
    "version": "3.4.4",
>>>>>>> 468f8467
    "description": "A set of utilities required to securely run an AUX in a web browser.",
    "keywords": [
        "aux"
    ],
    "author": "Casual Simulation, Inc.",
    "homepage": "https://casualsimulation.com/",
    "license": "AGPL-3.0-only",
    "main": "index.js",
    "types": "index.d.ts",
    "module": "index",
    "directories": {
        "lib": "."
    },
    "files": [
        "/README.md",
        "/LICENSE.txt",
        "**/*.js",
        "**/*.js.map",
        "**/*.d.ts",
        "html/iframe_host.html"
    ],
    "repository": {
        "type": "git",
        "url": "git+https://github.com/casual-simulation/casualos.git"
    },
    "scripts": {
        "watch": "tsc --watch",
        "watch:player": "npm run watch",
        "build": "echo \"Nothing to do.\"",
        "test": "jest",
        "test:watch": "jest --watchAll"
    },
    "publishConfig": {
        "access": "public"
    },
    "bugs": {
        "url": "https://github.com/casual-simulation/casualos/issues"
    },
    "dependencies": {
        "@casual-simulation/aux-common": "^3.4.0",
<<<<<<< HEAD
        "@casual-simulation/aux-records": "^3.4.4-alpha.14502478455",
        "@casual-simulation/aux-runtime": "^3.4.4-alpha.14502478455",
        "@casual-simulation/aux-vm": "^3.4.4-alpha.14502478455",
        "@casual-simulation/aux-vm-client": "^3.4.4-alpha.14502478455",
=======
        "@casual-simulation/aux-records": "^3.4.4",
        "@casual-simulation/aux-runtime": "^3.4.4",
        "@casual-simulation/aux-vm": "^3.4.4",
        "@casual-simulation/aux-vm-client": "^3.4.4",
>>>>>>> 468f8467
        "@casual-simulation/aux-websocket": "^3.4.0",
        "@casual-simulation/aux-websocket-aws": "^3.4.0",
        "@casual-simulation/crypto": "^3.4.0",
        "@casual-simulation/crypto-browser": "^3.4.0",
        "@casual-simulation/websocket": "^3.4.0",
        "axios": "1.7.7",
        "bowser": "^2.4.0",
        "comlink": "4.3.1",
        "livekit-client": "2.1.3",
        "lodash": "4.17.21",
        "rxjs": "8.0.0-alpha.14",
        "uuid": "10.0.0"
    }
}<|MERGE_RESOLUTION|>--- conflicted
+++ resolved
@@ -1,10 +1,6 @@
 {
     "name": "@casual-simulation/aux-vm-browser",
-<<<<<<< HEAD
-    "version": "3.4.4-alpha.14502478455",
-=======
     "version": "3.4.4",
->>>>>>> 468f8467
     "description": "A set of utilities required to securely run an AUX in a web browser.",
     "keywords": [
         "aux"
@@ -45,17 +41,10 @@
     },
     "dependencies": {
         "@casual-simulation/aux-common": "^3.4.0",
-<<<<<<< HEAD
-        "@casual-simulation/aux-records": "^3.4.4-alpha.14502478455",
-        "@casual-simulation/aux-runtime": "^3.4.4-alpha.14502478455",
-        "@casual-simulation/aux-vm": "^3.4.4-alpha.14502478455",
-        "@casual-simulation/aux-vm-client": "^3.4.4-alpha.14502478455",
-=======
         "@casual-simulation/aux-records": "^3.4.4",
         "@casual-simulation/aux-runtime": "^3.4.4",
         "@casual-simulation/aux-vm": "^3.4.4",
         "@casual-simulation/aux-vm-client": "^3.4.4",
->>>>>>> 468f8467
         "@casual-simulation/aux-websocket": "^3.4.0",
         "@casual-simulation/aux-websocket-aws": "^3.4.0",
         "@casual-simulation/crypto": "^3.4.0",
