{
    "name": "@casual-simulation/aux-vm-browser",
<<<<<<< HEAD
    "version": "3.0.0-alpha.1826142686",
=======
    "version": "3.0.1",
>>>>>>> 96dc15eb
    "description": "A set of utilities required to securely run an AUX in a web browser.",
    "keywords": [
        "aux"
    ],
    "author": "Casual Simulation, Inc.",
    "homepage": "https://casualsimulation.com/",
    "license": "MIT",
    "main": "index.js",
    "types": "index.d.ts",
    "module": "index",
    "directories": {
        "lib": "."
    },
    "files": [
        "/README.md",
        "/LICENSE.txt",
        "**/*.js",
        "**/*.js.map",
        "**/*.d.ts",
        "html/iframe_host.html"
    ],
    "repository": {
        "type": "git",
        "url": "git+https://github.com/casual-simulation/casualos.git"
    },
    "scripts": {
        "watch": "tsc --watch",
        "watch:player": "npm run watch",
        "build": "echo \"Nothing to do.\"",
        "build:docs": "typedoc --mode file --excludeNotExported --out ../../api-docs/aux-vm .",
        "test": "jest",
        "test:watch": "jest --watchAll"
    },
    "publishConfig": {
        "access": "public"
    },
    "bugs": {
        "url": "https://github.com/casual-simulation/casualos/issues"
    },
    "dependencies": {
<<<<<<< HEAD
        "@casual-simulation/aux-common": "^3.0.0-alpha.1826142686",
        "@casual-simulation/aux-records": "^3.0.0-alpha.1826142686",
        "@casual-simulation/aux-vm": "^3.0.0-alpha.1826142686",
        "@casual-simulation/aux-vm-client": "^3.0.0-alpha.1826142686",
        "@casual-simulation/causal-trees": "^3.0.0-alpha.1826142686",
        "@casual-simulation/crypto": "^3.0.0-alpha.1826142686",
        "@casual-simulation/crypto-browser": "^3.0.0-alpha.1826142686",
=======
        "@casual-simulation/aux-common": "^3.0.1",
        "@casual-simulation/aux-records": "^3.0.0",
        "@casual-simulation/aux-vm": "^3.0.1",
        "@casual-simulation/aux-vm-client": "^3.0.1",
        "@casual-simulation/causal-trees": "^3.0.0",
        "@casual-simulation/crypto": "^3.0.0",
        "@casual-simulation/crypto-browser": "^3.0.0",
>>>>>>> 96dc15eb
        "comlink": "^4.0.1",
        "lodash": "4.17.21",
        "rxjs": "^6.5.2",
        "uuid": "^8.3.2"
    }
}<|MERGE_RESOLUTION|>--- conflicted
+++ resolved
@@ -1,10 +1,6 @@
 {
     "name": "@casual-simulation/aux-vm-browser",
-<<<<<<< HEAD
-    "version": "3.0.0-alpha.1826142686",
-=======
     "version": "3.0.1",
->>>>>>> 96dc15eb
     "description": "A set of utilities required to securely run an AUX in a web browser.",
     "keywords": [
         "aux"
@@ -45,15 +41,6 @@
         "url": "https://github.com/casual-simulation/casualos/issues"
     },
     "dependencies": {
-<<<<<<< HEAD
-        "@casual-simulation/aux-common": "^3.0.0-alpha.1826142686",
-        "@casual-simulation/aux-records": "^3.0.0-alpha.1826142686",
-        "@casual-simulation/aux-vm": "^3.0.0-alpha.1826142686",
-        "@casual-simulation/aux-vm-client": "^3.0.0-alpha.1826142686",
-        "@casual-simulation/causal-trees": "^3.0.0-alpha.1826142686",
-        "@casual-simulation/crypto": "^3.0.0-alpha.1826142686",
-        "@casual-simulation/crypto-browser": "^3.0.0-alpha.1826142686",
-=======
         "@casual-simulation/aux-common": "^3.0.1",
         "@casual-simulation/aux-records": "^3.0.0",
         "@casual-simulation/aux-vm": "^3.0.1",
@@ -61,7 +48,6 @@
         "@casual-simulation/causal-trees": "^3.0.0",
         "@casual-simulation/crypto": "^3.0.0",
         "@casual-simulation/crypto-browser": "^3.0.0",
->>>>>>> 96dc15eb
         "comlink": "^4.0.1",
         "lodash": "4.17.21",
         "rxjs": "^6.5.2",
