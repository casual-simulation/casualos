--- conflicted
+++ resolved
@@ -1,10 +1,6 @@
 {
     "name": "@casual-simulation/aux-vm-browser",
-<<<<<<< HEAD
-    "version": "3.0.14-alpha.2511011009",
-=======
     "version": "3.0.14",
->>>>>>> 223bfe2e
     "description": "A set of utilities required to securely run an AUX in a web browser.",
     "keywords": [
         "aux"
@@ -44,15 +40,6 @@
         "url": "https://github.com/casual-simulation/casualos/issues"
     },
     "dependencies": {
-<<<<<<< HEAD
-        "@casual-simulation/aux-common": "^3.0.14-alpha.2511011009",
-        "@casual-simulation/aux-records": "^3.0.14-alpha.2511011009",
-        "@casual-simulation/aux-vm": "^3.0.14-alpha.2511011009",
-        "@casual-simulation/aux-vm-client": "^3.0.14-alpha.2511011009",
-        "@casual-simulation/causal-trees": "^3.0.14-alpha.2511011009",
-        "@casual-simulation/crypto": "^3.0.14-alpha.2511011009",
-        "@casual-simulation/crypto-browser": "^3.0.14-alpha.2511011009",
-=======
         "@casual-simulation/aux-common": "^3.0.14",
         "@casual-simulation/aux-records": "^3.0.14",
         "@casual-simulation/aux-vm": "^3.0.14",
@@ -60,7 +47,6 @@
         "@casual-simulation/causal-trees": "^3.0.14",
         "@casual-simulation/crypto": "^3.0.14",
         "@casual-simulation/crypto-browser": "^3.0.14",
->>>>>>> 223bfe2e
         "comlink": "^4.0.1",
         "livekit-client": "1.0.1",
         "lodash": "4.17.21",
