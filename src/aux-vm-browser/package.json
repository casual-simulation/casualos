--- conflicted
+++ resolved
@@ -40,18 +40,11 @@
         "url": "https://github.com/casual-simulation/casualos/issues"
     },
     "dependencies": {
-<<<<<<< HEAD
-        "@casual-simulation/aux-common": "^3.2.4",
-        "@casual-simulation/aux-runtime": "^3.2.4",
-        "@casual-simulation/aux-records": "^3.2.4",
-        "@casual-simulation/aux-vm": "^3.2.4",
-        "@casual-simulation/aux-vm-client": "^3.2.4",
-=======
+        "@casual-simulation/aux-runtime": "^3.2.5",
         "@casual-simulation/aux-common": "^3.2.5",
         "@casual-simulation/aux-records": "^3.2.5",
         "@casual-simulation/aux-vm": "^3.2.5",
         "@casual-simulation/aux-vm-client": "^3.2.5",
->>>>>>> 13c0b277
         "@casual-simulation/causal-trees": "^3.2.0",
         "@casual-simulation/crypto": "^3.2.0",
         "@casual-simulation/crypto-browser": "^3.2.0",
