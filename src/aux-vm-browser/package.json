{
    "name": "@casual-simulation/aux-vm-browser",
<<<<<<< HEAD
    "version": "3.3.9-alpha.10457223672",
=======
    "version": "3.3.9",
>>>>>>> 0e1cde66
    "description": "A set of utilities required to securely run an AUX in a web browser.",
    "keywords": [
        "aux"
    ],
    "author": "Casual Simulation, Inc.",
    "homepage": "https://casualsimulation.com/",
    "license": "MIT",
    "main": "index.js",
    "types": "index.d.ts",
    "module": "index",
    "directories": {
        "lib": "."
    },
    "files": [
        "/README.md",
        "/LICENSE.txt",
        "**/*.js",
        "**/*.js.map",
        "**/*.d.ts",
        "html/iframe_host.html"
    ],
    "repository": {
        "type": "git",
        "url": "git+https://github.com/casual-simulation/casualos.git"
    },
    "scripts": {
        "watch": "tsc --watch",
        "watch:player": "npm run watch",
        "build": "echo \"Nothing to do.\"",
        "test": "jest",
        "test:watch": "jest --watchAll"
    },
    "publishConfig": {
        "access": "public"
    },
    "bugs": {
        "url": "https://github.com/casual-simulation/casualos/issues"
    },
    "dependencies": {
        "@casual-simulation/aux-common": "^3.3.8",
<<<<<<< HEAD
        "@casual-simulation/aux-records": "^3.3.9-alpha.10457223672",
        "@casual-simulation/aux-runtime": "^3.3.9-alpha.10457223672",
        "@casual-simulation/aux-vm": "^3.3.9-alpha.10457223672",
        "@casual-simulation/aux-vm-client": "^3.3.9-alpha.10457223672",
=======
        "@casual-simulation/aux-records": "^3.3.9",
        "@casual-simulation/aux-runtime": "^3.3.9",
        "@casual-simulation/aux-vm": "^3.3.9",
        "@casual-simulation/aux-vm-client": "^3.3.9",
>>>>>>> 0e1cde66
        "@casual-simulation/aux-websocket": "^3.3.8",
        "@casual-simulation/aux-websocket-aws": "^3.3.8",
        "@casual-simulation/crypto": "^3.3.8",
        "@casual-simulation/crypto-browser": "^3.3.8",
        "@casual-simulation/websocket": "^3.3.4",
        "axios": "1.6.2",
        "bowser": "^2.4.0",
        "comlink": "4.3.1",
        "livekit-client": "2.1.3",
        "lodash": "4.17.21",
        "rxjs": "8.0.0-alpha.14",
        "uuid": "^8.3.2"
    }
}<|MERGE_RESOLUTION|>--- conflicted
+++ resolved
@@ -1,10 +1,6 @@
 {
     "name": "@casual-simulation/aux-vm-browser",
-<<<<<<< HEAD
-    "version": "3.3.9-alpha.10457223672",
-=======
     "version": "3.3.9",
->>>>>>> 0e1cde66
     "description": "A set of utilities required to securely run an AUX in a web browser.",
     "keywords": [
         "aux"
@@ -45,17 +41,10 @@
     },
     "dependencies": {
         "@casual-simulation/aux-common": "^3.3.8",
-<<<<<<< HEAD
-        "@casual-simulation/aux-records": "^3.3.9-alpha.10457223672",
-        "@casual-simulation/aux-runtime": "^3.3.9-alpha.10457223672",
-        "@casual-simulation/aux-vm": "^3.3.9-alpha.10457223672",
-        "@casual-simulation/aux-vm-client": "^3.3.9-alpha.10457223672",
-=======
         "@casual-simulation/aux-records": "^3.3.9",
         "@casual-simulation/aux-runtime": "^3.3.9",
         "@casual-simulation/aux-vm": "^3.3.9",
         "@casual-simulation/aux-vm-client": "^3.3.9",
->>>>>>> 0e1cde66
         "@casual-simulation/aux-websocket": "^3.3.8",
         "@casual-simulation/aux-websocket-aws": "^3.3.8",
         "@casual-simulation/crypto": "^3.3.8",
