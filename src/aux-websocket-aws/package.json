--- conflicted
+++ resolved
@@ -1,10 +1,6 @@
 {
     "name": "@casual-simulation/aux-websocket-aws",
-<<<<<<< HEAD
-    "version": "3.3.5-alpha.9323327526",
-=======
     "version": "3.3.5",
->>>>>>> 2e7ec381
     "description": "AWS API Gateway Websocket integration with AUX services",
     "keywords": [],
     "author": "Casual Simulation, Inc.",
@@ -41,13 +37,8 @@
         "access": "public"
     },
     "dependencies": {
-<<<<<<< HEAD
-        "@casual-simulation/aux-common": "^3.3.5-alpha.9323327526",
-        "@casual-simulation/websocket": "^3.3.5-alpha.9323327526",
-=======
         "@casual-simulation/aux-common": "^3.3.5",
         "@casual-simulation/websocket": "^3.3.4",
->>>>>>> 2e7ec381
         "axios": "1.6.2",
         "rxjs": "8.0.0-alpha.14"
     }
