{
    "name": "@casual-simulation/aux-websocket-aws",
<<<<<<< HEAD
    "version": "3.2.14-alpha.7923657973",
=======
    "version": "3.2.16",
>>>>>>> ee9df3de
    "description": "AWS API Gateway Websocket integration with AUX services",
    "keywords": [],
    "author": "Casual Simulation, Inc.",
    "homepage": "https://github.com/casual-simulation/casualos",
    "license": "MIT",
    "main": "index.js",
    "types": "index.d.ts",
    "module": "index",
    "directories": {
        "lib": "."
    },
    "files": [
        "/README.md",
        "/LICENSE.txt",
        "**/*.js",
        "**/*.js.map",
        "**/*.d.ts"
    ],
    "repository": {
        "type": "git",
        "url": "git+https://github.com/casual-simulation/casualos.git"
    },
    "scripts": {
        "watch": "tsc --watch",
        "watch:player": "npm run watch",
        "build": "echo \"Nothing to do.\"",
        "test": "jest",
        "test:watch": "jest --watchAll"
    },
    "bugs": {
        "url": "https://github.com/casual-simulation/casualos/issues"
    },
    "publishConfig": {
        "access": "public"
    },
    "dependencies": {
<<<<<<< HEAD
        "@casual-simulation/aux-common": "^3.2.14-alpha.7923657973",
=======
        "@casual-simulation/aux-common": "^3.2.16",
>>>>>>> ee9df3de
        "@casual-simulation/websocket": "^3.2.7",
        "axios": "1.6.2",
        "rxjs": "7.5.7"
    }
}<|MERGE_RESOLUTION|>--- conflicted
+++ resolved
@@ -1,10 +1,6 @@
 {
     "name": "@casual-simulation/aux-websocket-aws",
-<<<<<<< HEAD
-    "version": "3.2.14-alpha.7923657973",
-=======
     "version": "3.2.16",
->>>>>>> ee9df3de
     "description": "AWS API Gateway Websocket integration with AUX services",
     "keywords": [],
     "author": "Casual Simulation, Inc.",
@@ -41,11 +37,7 @@
         "access": "public"
     },
     "dependencies": {
-<<<<<<< HEAD
-        "@casual-simulation/aux-common": "^3.2.14-alpha.7923657973",
-=======
         "@casual-simulation/aux-common": "^3.2.16",
->>>>>>> ee9df3de
         "@casual-simulation/websocket": "^3.2.7",
         "axios": "1.6.2",
         "rxjs": "7.5.7"
