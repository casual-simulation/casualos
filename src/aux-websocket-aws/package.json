{
    "name": "@casual-simulation/aux-websocket-aws",
<<<<<<< HEAD
    "version": "3.3.7-alpha.9964003772",
=======
    "version": "3.3.7",
>>>>>>> b5004c04
    "description": "AWS API Gateway Websocket integration with AUX services",
    "keywords": [],
    "author": "Casual Simulation, Inc.",
    "homepage": "https://github.com/casual-simulation/casualos",
    "license": "MIT",
    "main": "index.js",
    "types": "index.d.ts",
    "module": "index",
    "directories": {
        "lib": "."
    },
    "files": [
        "/README.md",
        "/LICENSE.txt",
        "**/*.js",
        "**/*.js.map",
        "**/*.d.ts"
    ],
    "repository": {
        "type": "git",
        "url": "git+https://github.com/casual-simulation/casualos.git"
    },
    "scripts": {
        "watch": "tsc --watch",
        "watch:player": "npm run watch",
        "build": "echo \"Nothing to do.\"",
        "test": "jest",
        "test:watch": "jest --watchAll"
    },
    "bugs": {
        "url": "https://github.com/casual-simulation/casualos/issues"
    },
    "publishConfig": {
        "access": "public"
    },
    "dependencies": {
<<<<<<< HEAD
        "@casual-simulation/aux-common": "^3.3.7-alpha.9964003772",
=======
        "@casual-simulation/aux-common": "^3.3.7",
>>>>>>> b5004c04
        "@casual-simulation/websocket": "^3.3.4",
        "axios": "1.6.2",
        "rxjs": "8.0.0-alpha.14"
    }
}<|MERGE_RESOLUTION|>--- conflicted
+++ resolved
@@ -1,10 +1,6 @@
 {
     "name": "@casual-simulation/aux-websocket-aws",
-<<<<<<< HEAD
-    "version": "3.3.7-alpha.9964003772",
-=======
     "version": "3.3.7",
->>>>>>> b5004c04
     "description": "AWS API Gateway Websocket integration with AUX services",
     "keywords": [],
     "author": "Casual Simulation, Inc.",
@@ -41,11 +37,7 @@
         "access": "public"
     },
     "dependencies": {
-<<<<<<< HEAD
-        "@casual-simulation/aux-common": "^3.3.7-alpha.9964003772",
-=======
         "@casual-simulation/aux-common": "^3.3.7",
->>>>>>> b5004c04
         "@casual-simulation/websocket": "^3.3.4",
         "axios": "1.6.2",
         "rxjs": "8.0.0-alpha.14"
