{
    "name": "@casual-simulation/infra",
<<<<<<< HEAD
    "version": "3.4.0-alpha.14204808910",
=======
    "version": "3.4.0",
>>>>>>> e015306b
    "description": "Pulumi resources for hosting CasualOS",
    "keywords": [],
    "author": "Casual Simulation, Inc.",
    "homepage": "https://github.com/casual-simulation/casualos",
    "license": "AGPL-3.0-only",
    "main": "index.js",
    "types": "index.d.ts",
    "dependencies": {
        "@pulumi/aws": "^6.0.0",
        "@pulumi/aws-apigateway": "^2.0.0",
        "@pulumi/aws-native": "^0.116.0",
        "@pulumi/awsx": "^2.0.2",
        "@pulumi/pulumi": "^3.113.0",
        "lodash": "4.17.21"
    },
    "repository": {
        "type": "git",
        "url": "git+https://github.com/casual-simulation/casualos.git"
    },
    "bugs": {
        "url": "https://github.com/casual-simulation/casualos/issues"
    },
    "publishConfig": {
        "access": "public"
    },
    "files": [
        "/README.md",
        "/LICENSE.txt",
        "**/*.js",
        "**/*.js.map",
        "**/*.d.ts",
        "**/*.def"
    ]
}<|MERGE_RESOLUTION|>--- conflicted
+++ resolved
@@ -1,10 +1,6 @@
 {
     "name": "@casual-simulation/infra",
-<<<<<<< HEAD
-    "version": "3.4.0-alpha.14204808910",
-=======
     "version": "3.4.0",
->>>>>>> e015306b
     "description": "Pulumi resources for hosting CasualOS",
     "keywords": [],
     "author": "Casual Simulation, Inc.",
