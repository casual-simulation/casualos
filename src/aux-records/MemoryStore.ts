/* CasualOS is a set of web-based tools designed to facilitate the creation of real-time, multi-user, context-aware interactive experiences.
 *
 * Copyright (c) 2019-2025 Casual Simulation, Inc.
 *
 * This program is free software: you can redistribute it and/or modify
 * it under the terms of the GNU Affero General Public License as
 * published by the Free Software Foundation, either version 3 of the
 * License, or (at your option) any later version.
 *
 * This program is distributed in the hope that it will be useful,
 * but WITHOUT ANY WARRANTY; without even the implied warranty of
 * MERCHANTABILITY or FITNESS FOR A PARTICULAR PURPOSE.  See the
 * GNU Affero General Public License for more details.
 *
 * You should have received a copy of the GNU Affero General Public License
 * along with this program.  If not, see <https://www.gnu.org/licenses/>.
 */
import { cloneDeep, orderBy, sortBy } from 'lodash';
<<<<<<< HEAD
import { cloneDeepNull, RegexRule } from './Utils';
import {
=======
import type { RegexRule } from './Utils';
import type {
>>>>>>> f99538c9
    AddressType,
    AuthInvoice,
    AuthLoginRequest,
    AuthOpenIDLoginRequest,
    AuthSession,
    AuthStore,
    AuthSubscription,
    AuthSubscriptionPeriod,
    AuthUser,
    AuthUserAuthenticator,
    AuthUserAuthenticatorWithUser,
    AuthWebAuthnLoginRequest,
    ListSessionsDataResult,
    SaveNewUserResult,
    UpdateSubscriptionInfoRequest,
    UpdateSubscriptionPeriodRequest,
    UserLoginMetadata,
} from './AuthStore';
import type {
    ListStudioAssignmentFilters,
    ListedStudioAssignment,
    ListedUserAssignment,
    RecordsStore,
    Studio,
    Record,
    RecordKey,
    StudioAssignment,
    CountRecordsFilter,
    ListedRecord,
    StoreListedStudio,
    StudioComIdRequest,
    LoomConfig,
    HumeConfig,
} from './RecordsStore';
import { v4 as uuid } from 'uuid';
import type {
    DataRecordsStore,
    EraseDataStoreResult,
    GetDataStoreResult,
    ListDataStoreByMarkerRequest,
    ListDataStoreResult,
    ListedDataStoreItem,
    SetDataResult,
    UserPolicy,
} from './DataRecordsStore';
import type {
    AddFileResult,
    EraseFileStoreResult,
    FileRecordsStore,
    GetFileNameFromUrlResult,
    GetFileRecordResult,
    ListFilesStoreResult,
    MarkFileRecordAsUploadedResult,
    PresignFileReadRequest,
    PresignFileReadResult,
    PresignFileUploadRequest,
    PresignFileUploadResult,
    UpdateFileResult,
} from './FileRecordsStore';
import {
    FileRecord,
    FileRecordsLookup,
    ListFilesLookupResult,
} from './FileRecordsStore';
import type {
    AddEventCountStoreResult,
    EventRecordUpdate,
    EventRecordsStore,
    GetEventCountStoreResult,
    ListEventsStoreResult,
    UpdateEventResult,
} from './EventRecordsStore';
import type {
    AssignPermissionToSubjectAndMarkerResult,
    AssignPermissionToSubjectAndResourceResult,
    AssignedRole,
    DeletePermissionAssignmentResult,
    GetMarkerPermissionResult,
    GetResourcePermissionResult,
    ListPermissionsInRecordResult,
    ListedRoleAssignments,
    MarkerPermissionAssignment,
    PolicyStore,
    ResourcePermissionAssignment,
    RoleAssignment,
    UpdateUserRolesResult,
    UserPrivacyFeatures,
} from './PolicyStore';
import { getExpireTime, getSubjectUserId } from './PolicyStore';
import type {
    ActionKinds,
    PermissionOptions,
    ResourceKinds,
    SubjectType,
    PrivacyFeatures,
} from '@casual-simulation/aux-common';
import {
    ADMIN_ROLE_NAME,
    PUBLIC_READ_MARKER,
    PUBLIC_WRITE_MARKER,
    ACCOUNT_MARKER,
} from '@casual-simulation/aux-common';
import type {
    AIChatMetrics,
    AIImageMetrics,
    AISkyboxMetrics,
    AIChatSubscriptionMetrics,
    DataSubscriptionMetrics,
    EventSubscriptionMetrics,
    FileSubscriptionMetrics,
    MetricsStore,
    RecordSubscriptionMetrics,
    SubscriptionFilter,
    SubscriptionMetrics,
    AIImageSubscriptionMetrics,
    AISkyboxSubscriptionMetrics,
    InstSubscriptionMetrics,
    AISloydMetrics,
    AISloydSubscriptionMetrics,
    AIOpenAIRealtimeSubscriptionMetrics,
    AIOpenAIRealtimeMetrics,
} from './MetricsStore';
import type { ConfigurationStore } from './ConfigurationStore';
import type { SubscriptionConfiguration } from './SubscriptionConfiguration';
import { DateTime } from 'luxon';
import type {
    AddUpdatesResult,
    BranchRecord,
    BranchRecordWithInst,
    CurrentUpdates,
    InstRecord,
    InstRecordsStore,
    InstWithBranches,
    InstWithSubscriptionInfo,
    ListInstsStoreResult,
    ReplaceUpdatesResult,
    SaveBranchResult,
    SaveInstResult,
    StoredUpdates,
} from './websockets';
import type { PrivoConfiguration } from './PrivoConfiguration';
import type {
    ModerationFileScanResult,
    ModerationJob,
    ModerationStore,
    UserInstReport,
} from './ModerationStore';
import type {
    SystemNotificationMessenger,
    RecordsNotification,
} from './SystemNotificationMessenger';
import type { ModerationConfiguration } from './ModerationConfiguration';
import { uniq } from 'lodash';
import { XpContract, XpInvoice, XpStore, XpUser } from './XpStore';

export interface MemoryConfiguration {
    subscriptions: SubscriptionConfiguration;
    privo?: PrivoConfiguration;
    moderation?: ModerationConfiguration;
}

export class MemoryStore
    implements
        AuthStore,
        RecordsStore,
        DataRecordsStore,
        FileRecordsStore,
        EventRecordsStore,
        PolicyStore,
        MetricsStore,
        ConfigurationStore,
        InstRecordsStore,
        ModerationStore,
        SystemNotificationMessenger,
        XpStore
{
    private _users: AuthUser[] = [];
    private _userAuthenticators: AuthUserAuthenticator[] = [];
    private _loginRequests: AuthLoginRequest[] = [];
    private _oidLoginRequests: AuthOpenIDLoginRequest[] = [];
    private _webauthnLoginRequests: AuthWebAuthnLoginRequest[] = [];
    private _sessions: AuthSession[] = [];
    private _subscriptions: AuthSubscription[] = [];
    private _periods: AuthSubscriptionPeriod[] = [];
    private _invoices: AuthInvoice[] = [];

    private _records: Record[] = [];
    private _recordKeys: RecordKey[] = [];
    private _studios: Studio[] = [];
    private _studioAssignments: StudioAssignment[] = [];

    private _aiChatMetrics: AIChatMetrics[] = [];
    private _aiImageMetrics: AIImageMetrics[] = [];
    private _aiSkyboxMetrics: AISkyboxMetrics[] = [];
    private _aiSloydMetrics: AISloydMetrics[] = [];
    private _aiRealtimeMetrics: AIOpenAIRealtimeMetrics[] = [];

    private _dataBuckets: Map<string, Map<string, RecordData>> = new Map();
    private _eventBuckets: Map<string, Map<string, EventData>> = new Map();

    private _files: Map<string, StoredFile> = new Map();
    private _fileUploadUrl: string = 'http://localhost:9191';

    private _emailRules: RegexRule[] = [];
    private _smsRules: RegexRule[] = [];
    private _userInstReports: UserInstReport[] = [];

    private _instRecords: Map<string, Map<string, InstWithUpdates>> = new Map();

    private _subscriptionConfiguration: SubscriptionConfiguration | null;
    private _privoConfiguration: PrivoConfiguration | null = null;
    private _moderationConfiguration: ModerationConfiguration | null = null;
    private _recordNotifications: RecordsNotification[] = [];
    private _comIdRequests: StudioComIdRequest[] = [];

    private _resourcePermissionAssignments: ResourcePermissionAssignment[] = [];
    private _markerPermissionAssignments: MarkerPermissionAssignment[] = [];
    private _studioLoomConfigs: Map<string, LoomConfig> = new Map();
    private _studioHumeConfigs: Map<string, HumeConfig> = new Map();

<<<<<<< HEAD
    private _xpUsers: Map<XpUser['id'], XpUser> = new Map();
    private _xpContracts: Map<XpContract['id'], XpContract> = new Map();
    private _xpInvoices: Map<XpInvoice['id'], XpInvoice> = new Map();
=======
    get aiOpenAIRealtimeMetrics(): AIOpenAIRealtimeMetrics[] {
        return this._aiRealtimeMetrics;
    }
>>>>>>> f99538c9

    // TODO: Support global permissions
    // private _globalPermissionAssignments: GlobalPermissionAssignment[] = [];

    maxAllowedInstSize: number = Infinity;

    policies: any;
    //  {
    //     [recordName: string]: {
    //         [marker: string]: {
    //             document: PolicyDocument;
    //             markers: string[];
    //         };
    //     };
    // };

    roles: {
        [recordName: string]: {
            [userId: string]: Set<string>;
        };
    };

    roleAssignments: {
        [recordName: string]: {
            [userId: string]: {
                role: string;
                expireTimeMs: number | null;
            }[];
        };
    };

    private _moderationJobs: ModerationJob[] = [];
    private _moderationFileResults: ModerationFileScanResult[] = [];

    get aiSloydMetrics(): AISloydMetrics[] {
        return this._aiSloydMetrics;
    }

    get users(): AuthUser[] {
        return this._users;
    }

    get userAuthenticators(): AuthUserAuthenticator[] {
        return this._userAuthenticators;
    }

    get loginRequests() {
        return this._loginRequests;
    }

    get openIdLoginRequests() {
        return this._oidLoginRequests;
    }

    get webauthnLoginRequests() {
        return this._webauthnLoginRequests;
    }

    get sessions() {
        return this._sessions;
    }

    get emailRules() {
        return this._emailRules;
    }

    get smsRules() {
        return this._smsRules;
    }

    get recordKeys() {
        return this._recordKeys;
    }

    get dataBuckets() {
        return this._dataBuckets;
    }

    get eventBuckets() {
        return this._eventBuckets;
    }

    get files() {
        return this._files;
    }

    get subscriptionConfiguration() {
        return this._subscriptionConfiguration;
    }

    set subscriptionConfiguration(value: SubscriptionConfiguration | null) {
        this._subscriptionConfiguration = value;
    }

    get privoConfiguration() {
        return this._privoConfiguration;
    }

    set privoConfiguration(value: PrivoConfiguration | null) {
        this._privoConfiguration = value;
    }

    get moderationConfiguration() {
        return this._moderationConfiguration;
    }

    set moderationConfiguration(value: ModerationConfiguration | null) {
        this._moderationConfiguration = value;
    }

    get userInstReports() {
        return this._userInstReports;
    }

    get moderationJobs() {
        return this._moderationJobs;
    }

    get moderationFileResults() {
        return this._moderationFileResults;
    }

    get recordsNotifications() {
        return this._recordNotifications;
    }

    get comIdRequests() {
        return this._comIdRequests;
    }

    constructor(config: MemoryConfiguration) {
        this._subscriptionConfiguration = config.subscriptions;
        this._privoConfiguration = config.privo ?? null;
        this._moderationConfiguration = config.moderation ?? null;
        this.policies = {};
        this.roles = {};
        this.roleAssignments = {};
    }

    async batchQueryXpUsers(
        queryOptions:
            | {
                  xpId: XpUser['id'][];
                  authId?: AuthUser['id'][];
              }
            | {
                  authId: AuthUser['id'][];
                  xpId?: XpUser['id'][];
              }
    ): Promise<XpUser[]> {
        const users = [];
        if ('xpId' in queryOptions) {
            for (const id of queryOptions.xpId) {
                const user = this._xpUsers.get(id);
                if (user) {
                    users.push(cloneDeep(user));
                }
            }
        }
        if ('authId' in queryOptions) {
            const xpUsers = Array.from(this._xpUsers.values());
            for (const id of queryOptions.authId) {
                const user = xpUsers.find((u: XpUser) => u.userId === id);
                if (user) {
                    users.push(cloneDeep(user));
                }
            }
        }
        return users;
    }

    async saveXpUser(id: XpUser['id'], user: XpUser) {
        const u = cloneDeep(user);
        this._xpUsers.set(id, u);
        return u;
    }

    async saveXpContract(contract: XpContract) {
        const c = cloneDeep(contract);
        this._xpContracts.set(contract.id, c);
        return c;
    }

    async updateXpContract(
        id: XpContract['id'],
        config: Partial<Omit<XpContract, 'id' | 'createdAt'>>
    ): ReturnType<XpStore['updateXpContract']> {
        const contract = this._xpContracts.get(id);
        if (!contract)
            throw new Error(`Contract with id ${id} not found in memory store`);
        for (const key in config) {
            if (config[key as keyof typeof config] !== undefined) {
                (contract as any)[key] = config[key as keyof typeof config];
            }
        }
        return cloneDeep(contract);
    }

    async saveXpInvoice(invoice: XpInvoice) {
        const i = cloneDeep(invoice);
        this._xpInvoices.set(invoice.id, i);
        return i;
    }

    async getXpUserByAuthId(id: AuthUser['id']): Promise<XpUser> {
        const user = Array.from(this._xpUsers.values()).find(
            (u: XpUser) => u.userId === id
        );
        return cloneDeepNull(user ?? undefined);
    }

    async getXpUserById(id: XpUser['id']): Promise<XpUser> {
        return cloneDeep(this._xpUsers.get(id) ?? undefined);
    }

    async getXpContract(contractId: XpContract['id']): Promise<XpContract> {
        return cloneDeepNull(this._xpContracts.get(contractId) ?? undefined);
    }

    async getXpInvoice(invoiceId: XpInvoice['id']): Promise<XpInvoice> {
        return cloneDeepNull(this._xpInvoices.get(invoiceId) ?? undefined);
    }

    init?(): Promise<void>;

    /**
     * Constructs a deep clone of this memory store.
     * Effectively copies all the data in the store into a new one.
     */
    clone(): MemoryStore {
        const newStore = new MemoryStore({
            subscriptions: cloneDeep(this._subscriptionConfiguration),
            privo: cloneDeep(this._privoConfiguration),
            moderation: cloneDeep(this._moderationConfiguration),
        });

        newStore._users = cloneDeep(this._users);
        newStore._loginRequests = cloneDeep(this._loginRequests);
        newStore._oidLoginRequests = cloneDeep(this._oidLoginRequests);
        newStore._sessions = cloneDeep(this._sessions);
        newStore._subscriptions = cloneDeep(this._subscriptions);
        newStore._periods = cloneDeep(this._periods);
        newStore._invoices = cloneDeep(this._invoices);
        newStore._records = cloneDeep(this._records);
        newStore._recordKeys = cloneDeep(this._recordKeys);
        newStore._studios = cloneDeep(this._studios);
        newStore._studioAssignments = cloneDeep(this._studioAssignments);
        newStore._aiChatMetrics = cloneDeep(this._aiChatMetrics);
        newStore._aiImageMetrics = cloneDeep(this._aiImageMetrics);
        newStore._aiSkyboxMetrics = cloneDeep(this._aiSkyboxMetrics);
        newStore._dataBuckets = cloneDeep(this._dataBuckets);
        newStore._eventBuckets = cloneDeep(this._eventBuckets);
        newStore._files = cloneDeep(this._files);
        newStore._fileUploadUrl = cloneDeep(this._fileUploadUrl);
        newStore._emailRules = cloneDeep(this._emailRules);
        newStore._smsRules = cloneDeep(this._smsRules);
        newStore._userInstReports = cloneDeep(this._userInstReports);
        newStore._instRecords = cloneDeep(this._instRecords);
        newStore._subscriptionConfiguration = cloneDeep(
            this._subscriptionConfiguration
        );
        newStore._privoConfiguration = cloneDeep(this._privoConfiguration);
        newStore._moderationConfiguration = cloneDeep(
            this._moderationConfiguration
        );
        newStore._recordNotifications = cloneDeep(this._recordNotifications);
        newStore._comIdRequests = cloneDeep(this._comIdRequests);
        newStore._resourcePermissionAssignments = cloneDeep(
            this._resourcePermissionAssignments
        );
        newStore._markerPermissionAssignments = cloneDeep(
            this._markerPermissionAssignments
        );
        newStore.maxAllowedInstSize = this.maxAllowedInstSize;
        newStore.roles = cloneDeep(this.roles);
        newStore.roleAssignments = cloneDeep(this.roleAssignments);

        return newStore;
    }

    async listUserAuthenticators(
        userId: string
    ): Promise<AuthUserAuthenticator[]> {
        return this._userAuthenticators.filter((a) => a.userId === userId);
    }

    async saveUserAuthenticator(
        authenticator: AuthUserAuthenticator
    ): Promise<void> {
        const index = this._userAuthenticators.findIndex(
            (a) => a.id === authenticator.id
        );
        if (index >= 0) {
            this._userAuthenticators[index] = authenticator;
        } else {
            this._userAuthenticators.push(authenticator);
        }
    }

    async saveComIdRequest(request: StudioComIdRequest): Promise<void> {
        this._comIdRequests.push(request);
    }

    async getStudioByComId(comId: string): Promise<Studio> {
        return this._studios.find((s) => s.comId === comId);
    }

    async listStudiosForUserAndComId(
        userId: string,
        comId: string
    ): Promise<StoreListedStudio[]> {
        const assignments = await this.listUserAssignments(userId);
        const studios = await Promise.all(
            assignments.map(async (a) => {
                const s = await this.getStudioById(a.studioId);
                return {
                    ...s,
                    ...a,
                };
            })
        );

        return studios
            .filter((s) => s.ownerStudioComId === comId)
            .map((s) => ({
                studioId: s.id,
                displayName: s.displayName,
                role: s.role,
                isPrimaryContact: s.isPrimaryContact,
                subscriptionId: s.subscriptionId,
                subscriptionStatus: s.subscriptionStatus,
                comId: s.comId,
                logoUrl: s.logoUrl,
                ownerStudioComId: s.ownerStudioComId,
            }));
    }

    async sendRecordNotification(
        notification: RecordsNotification
    ): Promise<void> {
        this._recordNotifications.push(notification);
    }

    async saveUserInstReport(report: UserInstReport): Promise<void> {
        const existingReportIndex = this._userInstReports.findIndex(
            (r) => r.id === report.id
        );
        if (existingReportIndex >= 0) {
            this._userInstReports[existingReportIndex] = report;
        } else {
            this._userInstReports.push(report);
        }
    }

    async addModerationJob(job: ModerationJob): Promise<void> {
        this._moderationJobs.push(job);
    }

    async findMostRecentJobOfType(
        type: ModerationJob['type']
    ): Promise<ModerationJob | null> {
        const jobs = this._moderationJobs.filter((j) => j.type === type);
        const mostRecent = orderBy(jobs, (j) => j.createdAtMs, 'desc');
        if (mostRecent.length > 0) {
            return mostRecent[0];
        } else {
            return null;
        }
    }

    async addFileModerationResult(
        result: ModerationFileScanResult
    ): Promise<void> {
        this._moderationFileResults.push(result);
    }

    async getSubscriptionConfiguration(): Promise<SubscriptionConfiguration | null> {
        return this._subscriptionConfiguration;
    }

    async getPrivoConfiguration(): Promise<PrivoConfiguration | null> {
        return this._privoConfiguration;
    }

    async getModerationConfig(): Promise<ModerationConfiguration | null> {
        return this._moderationConfiguration;
    }

    async getRecordByName(name: string): Promise<Record> {
        const record = this._records.find((r) => r.name === name);
        return record;
    }

    async updateRecord(record: Record): Promise<void> {
        const existingRecordIndex = this._records.findIndex(
            (r) => r.name === record.name
        );
        if (existingRecordIndex >= 0) {
            this._records[existingRecordIndex] = record;
        }
    }

    async addRecord(record: Record): Promise<void> {
        const existingRecordIndex = this._records.findIndex(
            (r) => r.name === record.name
        );
        if (existingRecordIndex < 0) {
            this._records.push(record);
        }
    }

    async addRecordKey(key: RecordKey): Promise<void> {
        const existingKeyIndex = this._recordKeys.findIndex(
            (k) =>
                k.recordName === key.recordName &&
                k.secretHash === key.secretHash
        );
        if (existingKeyIndex < 0) {
            this._recordKeys.push(key);
        }
    }

    async getRecordKeyByRecordAndHash(
        recordName: string,
        hash: string
    ): Promise<RecordKey> {
        const key = this._recordKeys.find(
            (k) => k.recordName === recordName && k.secretHash == hash
        );
        return key;
    }

    async listRecordsByOwnerId(ownerId: string): Promise<ListedRecord[]> {
        return sortBy(
            this._records
                .filter((r) => r.ownerId === ownerId)
                .map((r) => ({
                    name: r.name,
                    ownerId: r.ownerId,
                    studioId: r.studioId,
                })),
            (r) => r.name
        );
    }

    async listRecordsByStudioId(studioId: string): Promise<ListedRecord[]> {
        return sortBy(
            this._records
                .filter((r) => r.studioId === studioId)
                .map((r) => ({
                    name: r.name,
                    ownerId: r.ownerId,
                    studioId: r.studioId,
                })),
            (r) => r.name
        );
    }

    async listRecordsByStudioIdAndUserId(
        studioId: string,
        userId: string
    ): Promise<ListedRecord[]> {
        return sortBy(
            this._records
                .filter((s) => {
                    if (s.studioId !== studioId) {
                        return false;
                    }

                    const isAssigned = this._studioAssignments.some(
                        (a) => a.studioId === studioId && a.userId === userId
                    );
                    return isAssigned;
                })
                .map((r) => ({
                    name: r.name,
                    ownerId: r.ownerId,
                    studioId: r.studioId,
                })),
            (r) => r.name
        );
    }

    async addStudio(studio: Studio): Promise<void> {
        const existingStudioIndex = this._studios.findIndex(
            (r) => r.id === studio.id
        );
        if (existingStudioIndex < 0) {
            this._studios.push(studio);
        }
    }

    async createStudioForUser(
        studio: Studio,
        adminId: string
    ): Promise<{
        studio: Studio;
        assignment: StudioAssignment;
    }> {
        await this.addStudio(studio);
        const assignment: StudioAssignment = {
            studioId: studio.id,
            userId: adminId,
            isPrimaryContact: true,
            role: 'admin',
        };
        await this.addStudioAssignment(assignment);

        return {
            studio,
            assignment,
        };
    }

    async updateStudio(studio: Studio): Promise<void> {
        const existingStudioIndex = this._studios.findIndex(
            (r) => r.id === studio.id
        );
        if (existingStudioIndex >= 0) {
            this._studios[existingStudioIndex] = studio;
        }
    }

    async getStudioById(id: string): Promise<Studio> {
        return this._studios.find((s) => s.id === id);
    }

    async getStudioByStripeCustomerId(customerId: string): Promise<Studio> {
        return this._studios.find((s) => s.stripeCustomerId === customerId);
    }

    async listStudiosForUser(userId: string): Promise<StoreListedStudio[]> {
        const assignments = await this.listUserAssignments(userId);
        const studios = await Promise.all(
            assignments.map(async (a) => {
                const s = await this.getStudioById(a.studioId);
                return {
                    ...s,
                    ...a,
                };
            })
        );
        return studios
            .filter((s) => !s.ownerStudioComId)
            .map((s) => ({
                studioId: s.id,
                displayName: s.displayName,
                role: s.role,
                isPrimaryContact: s.isPrimaryContact,
                subscriptionId: s.subscriptionId,
                subscriptionStatus: s.subscriptionStatus,
                comId: s.comId,
                logoUrl: s.logoUrl,
                ownerStudioComId: s.ownerStudioComId,
            }));
    }

    async countStudiosInComId(comId: string): Promise<number> {
        const studios = this._studios.filter(
            (s) => s.ownerStudioComId === comId
        );
        return studios.length;
    }

    async addStudioAssignment(assignment: StudioAssignment): Promise<void> {
        const existingAssignmentIndex = this._studioAssignments.findIndex(
            (r) =>
                r.studioId === assignment.studioId &&
                r.userId === assignment.userId
        );
        if (existingAssignmentIndex < 0) {
            this._studioAssignments.push(assignment);
        }
    }

    async removeStudioAssignment(
        studioId: string,
        userId: string
    ): Promise<void> {
        this._studioAssignments = this._studioAssignments.filter(
            (s) => s.studioId !== studioId || s.userId !== userId
        );
    }

    async updateStudioAssignment(assignment: StudioAssignment): Promise<void> {
        const existingAssignmentIndex = this._studioAssignments.findIndex(
            (r) =>
                r.studioId === assignment.studioId &&
                r.userId === assignment.userId
        );
        if (existingAssignmentIndex >= 0) {
            this._studioAssignments[existingAssignmentIndex] = assignment;
        }
    }

    async listStudioAssignments(
        studioId: string,
        filters?: ListStudioAssignmentFilters
    ): Promise<ListedStudioAssignment[]> {
        const assignments = this._studioAssignments.filter((s) => {
            const matchesRole = !filters?.role || s.role === filters.role;
            const matchesPrimaryContact =
                !filters?.isPrimaryContact ||
                s.isPrimaryContact === filters.isPrimaryContact;
            const matchesUserId =
                !filters?.userId || s.userId === filters.userId;
            return (
                s.studioId === studioId &&
                matchesRole &&
                matchesPrimaryContact &&
                matchesUserId
            );
        });

        let results: ListedStudioAssignment[] = [];

        for (let s of assignments) {
            const user = await this.findUser(s.userId);
            if (!user) {
                continue;
            }
            results.push({
                studioId: s.studioId,
                userId: s.userId,
                isPrimaryContact: s.isPrimaryContact,
                role: s.role,
                user: {
                    id: user.id,
                    name: user.name,
                    email: user.email,
                    phoneNumber: user.phoneNumber,
                    privoServiceId: user.privoServiceId,
                },
            });
        }

        return results;
    }

    async listUserAssignments(userId: string): Promise<ListedUserAssignment[]> {
        const assignments = this._studioAssignments.filter(
            (s) => s.userId === userId
        );

        return assignments.map((s) => {
            const studio = this._studios.find(
                (studio) => studio.id === s.studioId
            );
            return {
                displayName: studio.displayName,
                studioId: s.studioId,
                userId: s.userId,
                isPrimaryContact: s.isPrimaryContact,
                role: s.role,
            };
        });
    }

    async getStudioLoomConfig(studioId: string): Promise<LoomConfig> {
        return this._studioLoomConfigs.get(studioId) ?? null;
    }

    async updateStudioLoomConfig(
        studioId: string,
        config: LoomConfig
    ): Promise<void> {
        this._studioLoomConfigs.set(studioId, config);
    }

    async getStudioHumeConfig(studioId: string): Promise<HumeConfig | null> {
        return this._studioHumeConfigs.get(studioId) ?? null;
    }

    async updateStudioHumeConfig(
        studioId: string,
        config: HumeConfig
    ): Promise<void> {
        this._studioHumeConfigs.set(studioId, config);
    }

    async getUserPrivacyFeatures(userId: string): Promise<UserPrivacyFeatures> {
        return await this._getUserPrivacyFeatures(userId);
    }

    async getRecordOwnerPrivacyFeatures(
        recordName: string
    ): Promise<PrivacyFeatures> {
        const record = await this.getRecordByName(recordName);
        if (!record || !record.ownerId) {
            return null;
        }
        return await this._getUserPrivacyFeatures(record.ownerId);
    }

    async getPermissionForSubjectAndResource(
        subjectType: SubjectType,
        subjectId: string,
        recordName: string,
        resourceKind: ResourceKinds,
        resourceId: string,
        action: ActionKinds,
        currentTimeMs: number
    ): Promise<GetResourcePermissionResult> {
        const existingRoles =
            subjectType === 'user'
                ? await this.listRolesForUser(recordName, subjectId)
                : subjectType === 'inst'
                ? await this.listRolesForInst(recordName, subjectId)
                : [];

        const roles = existingRoles.map((r) => r.role);

        const assignment = this._resourcePermissionAssignments.find(
            (p) =>
                p.recordName === recordName &&
                ((p.subjectType === 'role' &&
                    roles.indexOf(p.subjectId) >= 0) ||
                    (p.subjectType === subjectType &&
                        p.subjectId === subjectId)) &&
                p.resourceKind === resourceKind &&
                p.resourceId === resourceId &&
                (p.action === null || p.action === action) &&
                (!p.expireTimeMs || p.expireTimeMs > currentTimeMs)
        );

        return {
            success: true,
            permissionAssignment: assignment,
        };
    }

    async getPermissionForSubjectAndMarkers(
        subjectType: SubjectType,
        subjectId: string,
        recordName: string,
        resourceKind: ResourceKinds,
        markers: string[],
        action: ActionKinds,
        currentTimeMs: number
    ): Promise<GetMarkerPermissionResult> {
        const existingRoles =
            subjectType === 'user'
                ? await this.listRolesForUser(recordName, subjectId)
                : subjectType === 'inst'
                ? await this.listRolesForInst(recordName, subjectId)
                : [];
        const roles = existingRoles.map((r) => r.role);

        const assignment = this._markerPermissionAssignments.find(
            (p) =>
                p.recordName === recordName &&
                markers.indexOf(p.marker) >= 0 &&
                ((p.subjectType === 'role' &&
                    roles.indexOf(p.subjectId) >= 0) ||
                    (p.subjectType === subjectType &&
                        p.subjectId === subjectId)) &&
                p.resourceKind === resourceKind &&
                (p.action === null || p.action === action) &&
                (!p.expireTimeMs || p.expireTimeMs > currentTimeMs)
        );

        return {
            success: true,
            permissionAssignment: assignment,
        };
    }

    // TODO: Support global permissions
    // async assignGlobalPermissionToSubject(
    //     subjectType: SubjectType,
    //     subjectId: string,
    //     resourceKind: ResourceKinds,
    //     action: ActionKinds,
    //     options: PermissionOptions,
    //     expireTimeMs: number
    // ): Promise<AssignGlobalPermissionToSubjectResult> {
    //     const userId = getSubjectUserId(subjectType, subjectId);
    //     const assignment: GlobalPermissionAssignment = {
    //         id: uuid(),
    //         userId,
    //         subjectType,
    //         subjectId,
    //         resourceKind,
    //         action,
    //         options,
    //         expireTimeMs
    //     };

    //     this._globalPermissionAssignments.push(assignment);

    //     return {
    //         success: true,
    //         permissionAssignment: assignment,
    //     };
    // }

    async assignPermissionToSubjectAndResource(
        recordName: string,
        subjectType: SubjectType,
        subjectId: string,
        resourceKind: ResourceKinds,
        resourceId: string,
        action: ActionKinds | null,
        options: PermissionOptions,
        expireTimeMs: number | null
    ): Promise<AssignPermissionToSubjectAndResourceResult> {
        const assignmentIndex = this._resourcePermissionAssignments.findIndex(
            (a) =>
                a.recordName === recordName &&
                a.subjectType === subjectType &&
                a.subjectId === subjectId &&
                a.resourceKind === resourceKind &&
                a.resourceId === resourceId &&
                a.action === action
        );

        if (assignmentIndex >= 0) {
            const assignment =
                this._resourcePermissionAssignments[assignmentIndex];
            this._resourcePermissionAssignments[assignmentIndex] = {
                ...assignment,
                options,
                expireTimeMs,
            };
            return {
                success: true,
                permissionAssignment: assignment,
            };
        }

        const userId = getSubjectUserId(subjectType, subjectId);
        const assignment: ResourcePermissionAssignment = {
            id: uuid(),
            recordName,
            userId,
            subjectType,
            subjectId,
            resourceKind,
            resourceId,
            action,
            options,
            expireTimeMs,
        };

        this._resourcePermissionAssignments.push(assignment);

        return {
            success: true,
            permissionAssignment: assignment,
        };
    }

    async assignPermissionToSubjectAndMarker(
        recordName: string,
        subjectType: SubjectType,
        subjectId: string,
        resourceKind: ResourceKinds,
        marker: string,
        action: ActionKinds,
        options: PermissionOptions,
        expireTimeMs: number | null
    ): Promise<AssignPermissionToSubjectAndMarkerResult> {
        const assignmentIndex = this._markerPermissionAssignments.findIndex(
            (a) =>
                a.recordName === recordName &&
                a.subjectType === subjectType &&
                a.subjectId === subjectId &&
                a.marker === marker &&
                a.resourceKind === resourceKind &&
                a.action === action
        );

        if (assignmentIndex >= 0) {
            const assignment =
                this._markerPermissionAssignments[assignmentIndex];
            this._markerPermissionAssignments[assignmentIndex] = {
                ...assignment,
                options,
                expireTimeMs,
            };
            return {
                success: true,
                permissionAssignment: assignment,
            };
        }

        const userId = getSubjectUserId(subjectType, subjectId);
        const assignment: MarkerPermissionAssignment = {
            id: uuid(),
            recordName,
            userId,
            subjectType,
            subjectId,
            resourceKind,
            marker,
            action,
            options,
            expireTimeMs,
        };

        this._markerPermissionAssignments.push(assignment);

        return {
            success: true,
            permissionAssignment: assignment,
        };
    }

    async getMarkerPermissionAssignmentById(
        id: string
    ): Promise<MarkerPermissionAssignment> {
        return (
            this._markerPermissionAssignments.find((a) => a.id === id) ?? null
        );
    }

    async getResourcePermissionAssignmentById(
        id: string
    ): Promise<ResourcePermissionAssignment> {
        return (
            this._resourcePermissionAssignments.find((a) => a.id === id) ?? null
        );
    }

    async deleteResourcePermissionAssignment(
        assigment: ResourcePermissionAssignment
    ): Promise<DeletePermissionAssignmentResult> {
        this._resourcePermissionAssignments =
            this._resourcePermissionAssignments.filter(
                (p) => p.id !== assigment.id
            );
        return {
            success: true,
        };
    }

    async deleteResourcePermissionAssignmentById(
        id: string
    ): Promise<DeletePermissionAssignmentResult> {
        this._resourcePermissionAssignments =
            this._resourcePermissionAssignments.filter((p) => p.id !== id);
        return {
            success: true,
        };
    }

    async deleteMarkerPermissionAssignment(
        assigment: MarkerPermissionAssignment
    ): Promise<DeletePermissionAssignmentResult> {
        this._markerPermissionAssignments =
            this._markerPermissionAssignments.filter(
                (p) => p.id !== assigment.id
            );
        return {
            success: true,
        };
    }

    async deleteMarkerPermissionAssignmentById(
        id: string
    ): Promise<DeletePermissionAssignmentResult> {
        this._markerPermissionAssignments =
            this._markerPermissionAssignments.filter((p) => p.id !== id);
        return {
            success: true,
        };
    }

    async listPermissionsInRecord(
        recordName: string
    ): Promise<ListPermissionsInRecordResult> {
        const resourceAssignments = this._resourcePermissionAssignments.filter(
            (p) => p.recordName === recordName
        );

        const markerAssignments = this._markerPermissionAssignments.filter(
            (p) => p.recordName === recordName
        );

        return {
            success: true,
            resourceAssignments,
            markerAssignments,
        };
    }

    async listPermissionsForResource(
        recordName: string,
        resourceKind: ResourceKinds,
        resourceId: string
    ): Promise<ResourcePermissionAssignment[]> {
        return this._resourcePermissionAssignments.filter(
            (p) =>
                p.recordName === recordName &&
                p.resourceKind === resourceKind &&
                p.resourceId === resourceId
        );
    }

    async listPermissionsForMarker(
        recordName: string,
        marker: string
    ): Promise<MarkerPermissionAssignment[]> {
        return this._markerPermissionAssignments.filter(
            (p) => p.recordName === recordName && p.marker === marker
        );
    }

    async listPermissionsForSubject(
        recordName: string,
        subjectType: SubjectType,
        subjectId: string
    ): Promise<ListPermissionsInRecordResult> {
        const resourceAssignments = this._resourcePermissionAssignments.filter(
            (p) =>
                p.recordName === recordName &&
                p.subjectType === subjectType &&
                p.subjectId === subjectId
        );

        const markerAssignments = this._markerPermissionAssignments.filter(
            (p) =>
                p.recordName === recordName &&
                p.subjectType === subjectType &&
                p.subjectId === subjectId
        );

        return {
            success: true,
            resourceAssignments,
            markerAssignments,
        };
    }

    async countRecords(filter: CountRecordsFilter): Promise<number> {
        let count = 0;
        for (let record of this._records) {
            if (filter.studioId && record.studioId === filter.studioId) {
                count++;
            } else if (filter.ownerId && record.ownerId === filter.ownerId) {
                count++;
            } else {
                count++;
            }
        }

        return count;
    }

    async saveUser(user: AuthUser): Promise<void> {
        let index = this._findUserIndex(user.id);
        if (index >= 0) {
            this._users[index] = user;
        } else {
            this._users.push(user);
        }
    }

    async saveNewUser(user: AuthUser): Promise<SaveNewUserResult> {
        let index = this._users.findIndex(
            (u) =>
                (!!user.email && u.email === user.email) ||
                (!!user.phoneNumber && u.phoneNumber === user.phoneNumber)
        );
        if (index >= 0) {
            return {
                success: false,
                errorCode: 'user_already_exists',
                errorMessage: 'The user already exists.',
            };
        } else {
            this._users.push(user);
        }

        return {
            success: true,
        };
    }

    async findUser(userId: string): Promise<AuthUser> {
        const user = this._users.find((u) => u.id === userId);
        return user;
    }

    async setRevokeAllSessionsTimeForUser(
        userId: string,
        allSessionRevokeTimeMs: number
    ): Promise<void> {
        const user = await this.findUser(userId);
        if (user) {
            await this.saveUser({
                ...user,
                allSessionRevokeTimeMs: allSessionRevokeTimeMs,
            });
        }
    }

    async findUserByAddress(
        address: string,
        addressType: AddressType
    ): Promise<AuthUser> {
        const user = this._users.find((u) =>
            addressType === 'email'
                ? u.email === address
                : u.phoneNumber === address
        );
        return user;
    }

    async findUserByStripeCustomerId(customerId: string): Promise<AuthUser> {
        const user = this._users.find((u) => u.stripeCustomerId === customerId);
        return user;
    }

    async findUserByPrivoServiceId(serviceId: string): Promise<AuthUser> {
        const user = this._users.find((u) => u.privoServiceId === serviceId);
        return user;
    }

    async findLoginRequest(
        userId: string,
        requestId: string
    ): Promise<AuthLoginRequest> {
        return this._loginRequests.find(
            (lr) => lr.userId === userId && lr.requestId === requestId
        );
    }

    async findOpenIDLoginRequest(
        requestId: string
    ): Promise<AuthOpenIDLoginRequest> {
        return this._oidLoginRequests.find((lr) => lr.requestId === requestId);
    }

    async findOpenIDLoginRequestByState(
        state: string
    ): Promise<AuthOpenIDLoginRequest> {
        return this._oidLoginRequests.find((lr) => lr.state === state);
    }

    async findSession(userId: string, sessionId: string): Promise<AuthSession> {
        return this._sessions.find(
            (s) => s.userId === userId && s.sessionId === sessionId
        );
    }

    async saveLoginRequest(
        request: AuthLoginRequest
    ): Promise<AuthLoginRequest> {
        const index = this._loginRequests.findIndex(
            (lr) =>
                lr.userId === request.userId &&
                lr.requestId === request.requestId
        );
        if (index >= 0) {
            this._loginRequests[index] = request;
        } else {
            this._loginRequests.push(request);
        }

        return request;
    }

    async saveOpenIDLoginRequest(
        request: AuthOpenIDLoginRequest
    ): Promise<AuthOpenIDLoginRequest> {
        const index = this._oidLoginRequests.findIndex(
            (lr) => lr.requestId === request.requestId
        );
        if (index >= 0) {
            this._oidLoginRequests[index] = request;
        } else {
            this._oidLoginRequests.push(request);
        }

        return request;
    }

    async findWebAuthnLoginRequest(
        requestId: string
    ): Promise<AuthWebAuthnLoginRequest> {
        return this._webauthnLoginRequests.find(
            (r) => r.requestId === requestId
        );
    }

    async saveWebAuthnLoginRequest(
        request: AuthWebAuthnLoginRequest
    ): Promise<AuthWebAuthnLoginRequest> {
        const index = this._webauthnLoginRequests.findIndex(
            (r) => r.requestId === request.requestId
        );
        if (index >= 0) {
            this._webauthnLoginRequests[index] = { ...request };
        } else {
            this._webauthnLoginRequests.push({ ...request });
        }

        return request;
    }

    async markWebAuthnLoginRequestComplete(
        requestId: string,
        userId: string,
        completedTimeMs: number
    ): Promise<void> {
        const index = this._webauthnLoginRequests.findIndex(
            (r) => r.requestId === requestId
        );
        if (index >= 0) {
            const request = this._webauthnLoginRequests[index];
            request.userId = userId;
            request.completedTimeMs = completedTimeMs;
            this._webauthnLoginRequests[index] = { ...request };
        }
    }

    async findUserAuthenticatorByCredentialId(
        credentialId: string
    ): Promise<AuthUserAuthenticatorWithUser> {
        const authenticator = this._userAuthenticators.find(
            (a) => a.credentialId === credentialId
        );
        if (!authenticator) {
            return { authenticator: null, user: null };
        }
        const user = await this.findUser(authenticator.userId);
        return { authenticator, user };
    }

    async findUserLoginMetadata(
        userId: string
    ): Promise<UserLoginMetadata | null> {
        let authenticatorIds = this._userAuthenticators
            .filter((a) => a.userId === userId)
            .map((a) => a.id);
        return {
            hasUserAuthenticator: authenticatorIds.length > 0,
            userAuthenticatorCredentialIds: authenticatorIds,
            hasPushSubscription: false,
            pushSubscriptionIds: [],
        };
    }

    async saveUserAuthenticatorCounter(
        id: string,
        newCounter: number
    ): Promise<void> {
        const index = this._userAuthenticators.findIndex((a) => a.id === id);
        if (index >= 0) {
            this._userAuthenticators[index] = {
                ...this._userAuthenticators[index],
                counter: newCounter,
            };
        }
    }

    async deleteUserAuthenticator(
        userId: string,
        authenticatorId: string
    ): Promise<number> {
        const index = this._userAuthenticators.findIndex(
            (a) => a.userId === userId && a.id === authenticatorId
        );
        if (index >= 0) {
            this._userAuthenticators.splice(index, 1);
            return 1;
        }

        return 0;
    }

    async setCurrentLoginRequest(
        userId: string,
        requestId: string
    ): Promise<void> {
        const userIndex = this._users.findIndex((u) => u.id === userId);
        if (userIndex >= 0) {
            const user = this._users[userIndex];
            this._users[userIndex] = {
                ...user,
                currentLoginRequestId: requestId,
            };
        }
    }

    async setCurrentWebAuthnChallenge(
        userId: string,
        challenge: string
    ): Promise<void> {
        const userIndex = this._users.findIndex((u) => u.id === userId);
        if (userIndex >= 0) {
            const user = this._users[userIndex];
            this._users[userIndex] = {
                ...user,
                currentWebAuthnChallenge: challenge,
            };
        }
    }

    async markLoginRequestComplete(
        userId: string,
        requestId: string,
        completedTimeMs: number
    ): Promise<void> {
        const index = this._loginRequests.findIndex(
            (lr) => lr.userId === userId && lr.requestId === requestId
        );

        if (index >= 0) {
            this._loginRequests[index].completedTimeMs = completedTimeMs;
        } else {
            throw new Error('Request not found.');
        }
    }

    async markOpenIDLoginRequestComplete(
        requestId: string,
        completedTimeMs: number
    ): Promise<void> {
        const index = this._oidLoginRequests.findIndex(
            (lr) => lr.requestId === requestId
        );

        if (index >= 0) {
            this._oidLoginRequests[index].completedTimeMs = completedTimeMs;
        } else {
            throw new Error('Request not found.');
        }
    }

    async saveOpenIDLoginRequestAuthorizationCode(
        requestId: string,
        authorizationCode: string,
        authorizationTimeMs: number
    ): Promise<void> {
        const index = this._oidLoginRequests.findIndex(
            (lr) => lr.requestId === requestId
        );

        if (index >= 0) {
            const lr = this._oidLoginRequests[index];
            lr.authorizationCode = authorizationCode;
            lr.authorizationTimeMs = authorizationTimeMs;
        } else {
            throw new Error('Request not found.');
        }
    }

    async incrementLoginRequestAttemptCount(
        userId: string,
        requestId: string
    ): Promise<void> {
        const request = this._loginRequests.find(
            (lr) => lr.userId === userId && lr.requestId === requestId
        );
        if (request) {
            request.attemptCount += 1;
        }
    }

    async saveSession(session: AuthSession): Promise<void> {
        const index = this._sessions.findIndex(
            (s) =>
                s.userId === session.userId && s.sessionId === session.sessionId
        );
        if (index >= 0) {
            this._sessions[index] = session;
        } else {
            this._sessions.push(session);
        }
    }

    async replaceSession(
        session: AuthSession,
        newSession: AuthSession,
        revokeTimeMs: number
    ): Promise<void> {
        this.saveSession({
            ...session,
            revokeTimeMs: revokeTimeMs,
            nextSessionId: newSession.sessionId,
        });
        this.saveSession({
            ...newSession,
            previousSessionId: session.sessionId,
        });
    }

    async listSessions(
        userId: string,
        expireTimeMs: number
    ): Promise<ListSessionsDataResult> {
        let orderedSessions = sortBy(
            this._sessions.filter((s) => s.userId === userId),
            (s) => -s.expireTimeMs
        );

        if (expireTimeMs) {
            orderedSessions = orderedSessions.filter(
                (s) => s.expireTimeMs < expireTimeMs
            );
        }

        return {
            success: true,
            sessions: orderedSessions.slice(0, 10),
        };
    }

    async listEmailRules(): Promise<RegexRule[]> {
        return this._emailRules.slice();
    }

    async listSmsRules(): Promise<RegexRule[]> {
        return this._smsRules.slice();
    }

    async saveSubscription(subscription: AuthSubscription): Promise<void> {
        const index = this._subscriptions.findIndex(
            (s) => s.id === subscription.id
        );
        if (index >= 0) {
            this._subscriptions[index] = subscription;
        } else {
            this._subscriptions.push(subscription);
        }
    }

    async getSubscriptionById(id: string): Promise<AuthSubscription> {
        return this._subscriptions.find((s) => s.id === id);
    }
    async getSubscriptionByStripeSubscriptionId(
        id: string
    ): Promise<AuthSubscription> {
        return this._subscriptions.find((s) => s.stripeSubscriptionId === id);
    }
    async saveSubscriptionPeriod(
        period: AuthSubscriptionPeriod
    ): Promise<void> {
        const index = this._periods.findIndex((p) => p.id === period.id);
        if (index >= 0) {
            this._periods[index] = period;
        } else {
            this._periods.push(period);
        }
    }
    async getSubscriptionPeriodById(
        id: string
    ): Promise<AuthSubscriptionPeriod> {
        return this._periods.find((p) => p.id === id);
    }
    async listSubscriptionPeriodsBySubscriptionId(
        subscriptionId: string
    ): Promise<AuthSubscriptionPeriod[]> {
        return this._periods.filter((p) => p.subscriptionId === subscriptionId);
    }

    async saveInvoice(invoice: AuthInvoice): Promise<void> {
        const index = this._invoices.findIndex((i) => i.id === invoice.id);
        if (index >= 0) {
            this._invoices[index] = invoice;
        } else {
            this._invoices.push(invoice);
        }
    }

    async getInvoiceById(id: string): Promise<AuthInvoice> {
        return this._invoices.find((i) => i.id === id);
    }

    async updateSubscriptionInfo(
        request: UpdateSubscriptionInfoRequest
    ): Promise<void> {
        if (request.userId) {
            const user = await this.findUser(request.userId);
            let subscription = request.stripeSubscriptionId
                ? await this.getSubscriptionByStripeSubscriptionId(
                      request.stripeSubscriptionId
                  )
                : null;

            if (subscription) {
                await this.saveSubscription({
                    ...subscription,
                    stripeCustomerId: request.stripeCustomerId,
                    stripeSubscriptionId: request.stripeSubscriptionId,
                    subscriptionId: request.subscriptionId,
                    subscriptionStatus: request.subscriptionStatus,
                    currentPeriodEndMs: request.currentPeriodEndMs,
                    currentPeriodStartMs: request.currentPeriodStartMs,
                });
            } else if (request.stripeSubscriptionId) {
                subscription = {
                    id: uuid(),
                    userId: user.id,
                    studioId: null,
                    stripeCustomerId: request.stripeCustomerId,
                    stripeSubscriptionId: request.stripeSubscriptionId,
                    subscriptionId: request.subscriptionId,
                    subscriptionStatus: request.subscriptionStatus,
                    currentPeriodEndMs: request.currentPeriodEndMs,
                    currentPeriodStartMs: request.currentPeriodStartMs,
                };

                await this.saveSubscription(subscription);
            }

            await this.saveUser({
                ...user,
                subscriptionId: request.subscriptionId,
                subscriptionStatus: request.subscriptionStatus,
                stripeCustomerId:
                    request.stripeCustomerId ?? user.stripeCustomerId,
                subscriptionPeriodStartMs: request.currentPeriodStartMs,
                subscriptionPeriodEndMs: request.currentPeriodEndMs,
                subscriptionInfoId: subscription?.id ?? null,
            });
        } else if (request.studioId) {
            const studio = await this.getStudioById(request.studioId);
            let subscription = request.stripeSubscriptionId
                ? await this.getSubscriptionByStripeSubscriptionId(
                      request.stripeSubscriptionId
                  )
                : null;

            if (subscription) {
                await this.saveSubscription({
                    ...subscription,
                    stripeCustomerId: request.stripeCustomerId,
                    stripeSubscriptionId: request.stripeSubscriptionId,
                    subscriptionId: request.subscriptionId,
                    subscriptionStatus: request.subscriptionStatus,
                    currentPeriodEndMs: request.currentPeriodEndMs,
                    currentPeriodStartMs: request.currentPeriodStartMs,
                });
            } else if (request.stripeSubscriptionId) {
                subscription = {
                    id: uuid(),
                    userId: null,
                    studioId: studio.id,
                    stripeCustomerId: request.stripeCustomerId,
                    stripeSubscriptionId: request.stripeSubscriptionId,
                    subscriptionId: request.subscriptionId,
                    subscriptionStatus: request.subscriptionStatus,
                    currentPeriodEndMs: request.currentPeriodEndMs,
                    currentPeriodStartMs: request.currentPeriodStartMs,
                };

                await this.saveSubscription(subscription);
            }

            await this.updateStudio({
                ...studio,
                subscriptionId: request.subscriptionId,
                subscriptionStatus: request.subscriptionStatus,
                stripeCustomerId:
                    request.stripeCustomerId ?? studio.stripeCustomerId,
                subscriptionPeriodStartMs: request.currentPeriodStartMs,
                subscriptionPeriodEndMs: request.currentPeriodEndMs,
                subscriptionInfoId: subscription?.id ?? null,
            });
        }
    }

    async updateSubscriptionPeriod(
        request: UpdateSubscriptionPeriodRequest
    ): Promise<void> {
        if (request.userId) {
            let user = await this.findUser(request.userId);
            let subscription = await this.getSubscriptionByStripeSubscriptionId(
                request.stripeSubscriptionId
            );

            if (!subscription) {
                subscription = {
                    id: uuid(),
                    userId: user.id,
                    studioId: null,
                    stripeCustomerId: request.stripeCustomerId,
                    stripeSubscriptionId: request.stripeSubscriptionId,
                    subscriptionId: request.subscriptionId,
                    subscriptionStatus: request.subscriptionStatus,
                    currentPeriodEndMs: request.currentPeriodEndMs,
                    currentPeriodStartMs: request.currentPeriodStartMs,
                };

                user.stripeCustomerId = request.stripeCustomerId;
                user.subscriptionStatus = request.subscriptionStatus;
                user.subscriptionId = request.subscriptionId;
                user.subscriptionInfoId = subscription.id;

                await this.saveSubscription(subscription);
            }

            await this.saveUser({
                ...user,
                subscriptionPeriodStartMs: request.currentPeriodStartMs,
                subscriptionPeriodEndMs: request.currentPeriodEndMs,
            });

            const periodId: string = uuid();
            const invoiceId: string = uuid();

            await this.saveInvoice({
                id: invoiceId,
                periodId: periodId,
                subscriptionId: subscription.id,
                ...request.invoice,
            });

            await this.saveSubscriptionPeriod({
                id: periodId,
                invoiceId: invoiceId,
                subscriptionId: subscription.id,
                periodEndMs: request.currentPeriodEndMs,
                periodStartMs: request.currentPeriodStartMs,
            });
        } else if (request.studioId) {
            let studio = await this.getStudioById(request.studioId);
            let subscription = await this.getSubscriptionByStripeSubscriptionId(
                request.stripeSubscriptionId
            );

            if (!subscription) {
                subscription = {
                    id: uuid(),
                    userId: null,
                    studioId: studio.id,
                    stripeCustomerId: request.stripeCustomerId,
                    stripeSubscriptionId: request.stripeSubscriptionId,
                    subscriptionId: request.subscriptionId,
                    subscriptionStatus: request.subscriptionStatus,
                    currentPeriodEndMs: request.currentPeriodEndMs,
                    currentPeriodStartMs: request.currentPeriodStartMs,
                };

                studio.stripeCustomerId = request.stripeCustomerId;
                studio.subscriptionStatus = request.subscriptionStatus;
                studio.subscriptionId = request.subscriptionId;
                studio.subscriptionInfoId = subscription.id;

                await this.saveSubscription(subscription);
            }

            await this.updateStudio({
                ...studio,
                subscriptionPeriodStartMs: request.currentPeriodStartMs,
                subscriptionPeriodEndMs: request.currentPeriodEndMs,
            });

            const periodId: string = uuid();
            const invoiceId: string = uuid();

            await this.saveInvoice({
                id: invoiceId,
                periodId: periodId,
                subscriptionId: subscription.id,
                ...request.invoice,
            });

            await this.saveSubscriptionPeriod({
                id: periodId,
                invoiceId: invoiceId,
                subscriptionId: subscription.id,
                periodEndMs: request.currentPeriodEndMs,
                periodStartMs: request.currentPeriodStartMs,
            });
        }
    }

    private _findUserIndex(id: string): number {
        return this._users.findIndex((u) => u.id === id);
    }

    async setData(
        recordName: string,
        address: string,
        data: any,
        publisherId: string,
        subjectId: string,
        updatePolicy: UserPolicy,
        deletePolicy: UserPolicy,
        markers: string[]
    ): Promise<SetDataResult> {
        let record = this._getDataRecord(recordName);
        record.set(address, {
            data: data,
            publisherId: publisherId,
            subjectId: subjectId,
            updatePolicy,
            deletePolicy,
            markers,
        });
        return {
            success: true,
        };
    }

    async getData(
        recordName: string,
        address: string
    ): Promise<GetDataStoreResult> {
        let record = this._getDataRecord(recordName);
        let data = record.get(address);
        if (!data) {
            return {
                success: false,
                errorCode: 'data_not_found',
                errorMessage: 'The data was not found.',
            };
        }

        return {
            success: true,
            data: data.data,
            publisherId: data.publisherId,
            subjectId: data.subjectId,
            updatePolicy: data.updatePolicy,
            deletePolicy: data.deletePolicy,
            markers: data.markers,
        };
    }

    async eraseData(
        recordName: string,
        address: string
    ): Promise<EraseDataStoreResult> {
        let record = this._getDataRecord(recordName);
        let deleted = record.delete(address);
        if (!deleted) {
            return {
                success: false,
                errorCode: 'data_not_found',
                errorMessage: 'The data was not found.',
            };
        }

        return {
            success: true,
        };
    }

    async listData(
        recordName: string,
        address: string
    ): Promise<ListDataStoreResult> {
        let record = this._getDataRecord(recordName);
        let items = [] as ListedDataStoreItem[];

        const count = record.size;
        for (let [key, item] of record.entries()) {
            if (!address || key > address) {
                items.push({
                    address: key,
                    data: item.data,
                    markers: item.markers,
                });
            }
        }

        return {
            success: true,
            items,
            totalCount: count,
            marker: null,
        };
    }

    async listDataByMarker(
        request: ListDataStoreByMarkerRequest
    ): Promise<ListDataStoreResult> {
        const marker = request.marker;
        let record = this._getDataRecord(request.recordName);
        let items = [] as ListedDataStoreItem[];
        const address = request.startingAddress;
        const sortAscending = (request.sort ?? 'ascending') === 'ascending';

        let count = 0;
        for (let [key, item] of record.entries()) {
            if (item.markers.includes(marker)) {
                count += 1;
                if (
                    !address ||
                    (sortAscending && key > address) ||
                    (!sortAscending && key < address)
                ) {
                    items.push({
                        address: key,
                        data: item.data,
                        markers: item.markers,
                    });
                }
            }
        }

        if (request.sort) {
            if (request.sort === 'ascending') {
                items = sortBy(items, (i) => i.address);
            } else if (request.sort === 'descending') {
                items = orderBy(items, (i) => i.address, 'desc');
            }
        }

        return {
            success: true,
            items,
            totalCount: count,
            marker: marker,
        };
    }

    private _getDataRecord(recordName: string) {
        let record = this._dataBuckets.get(recordName);
        if (!record) {
            record = new Map();
            this._dataBuckets.set(recordName, record);
        }
        return record;
    }

    async presignFileUpload(
        request: PresignFileUploadRequest
    ): Promise<PresignFileUploadResult> {
        return {
            success: true,
            uploadHeaders: {
                ...request.headers,
                'record-name': request.recordName,
                'content-type': request.fileMimeType,
            },
            uploadMethod: 'POST',
            uploadUrl: `${this._fileUploadUrl}/${request.recordName}/${request.fileName}`,
        };
    }

    async presignFileRead(
        request: PresignFileReadRequest
    ): Promise<PresignFileReadResult> {
        return {
            success: true,
            requestHeaders: {
                ...request.headers,
                'record-name': request.recordName,
            },
            requestMethod: 'GET',
            requestUrl: `${this._fileUploadUrl}/${request.recordName}/${request.fileName}`,
        };
    }

    async getFileNameFromUrl(
        fileUrl: string
    ): Promise<GetFileNameFromUrlResult> {
        if (fileUrl.startsWith(this._fileUploadUrl)) {
            let recordNameAndFileName = fileUrl.slice(
                this._fileUploadUrl.length + 1
            );
            let nextSlash = recordNameAndFileName.indexOf('/');
            if (nextSlash < 0) {
                return {
                    success: false,
                    errorCode: 'unacceptable_url',
                    errorMessage: 'The URL does not match an expected format.',
                };
            }
            let recordName = recordNameAndFileName.slice(0, nextSlash);
            let fileName = recordNameAndFileName.slice(nextSlash + 1);

            if (recordName && fileName) {
                return {
                    success: true,
                    recordName,
                    fileName,
                };
            }
            return {
                success: false,
                errorCode: 'unacceptable_url',
                errorMessage: 'The URL does not match an expected format.',
            };
        }

        return {
            success: false,
            errorCode: 'unacceptable_url',
            errorMessage: 'The URL does not match an expected format.',
        };
    }

    async getFileRecord(
        recordName: string,
        fileName: string
    ): Promise<GetFileRecordResult> {
        let file = this._files.get(fileName);

        if (file) {
            return {
                success: true,
                fileName: file.fileName,
                recordName: file.recordName,
                publisherId: file.publisherId,
                subjectId: file.subjectId,
                sizeInBytes: file.sizeInBytes,
                uploaded: file.uploaded,
                description: file.description,
                url: `${this._fileUploadUrl}/${file.recordName}/${file.fileName}`,
                markers: file.markers,
            };
        } else {
            return {
                success: false,
                errorCode: 'file_not_found',
                errorMessage: 'The file was not found in the store.',
            };
        }
    }

    async listUploadedFiles(
        recordName: string,
        fileName: string
    ): Promise<ListFilesStoreResult> {
        let files = sortBy(
            [...this._files.values()].filter(
                (f) => f.recordName === recordName && f.uploaded
            ),
            (f) => f.fileName
        );

        const count = files.length;

        if (fileName) {
            files = files.filter((f) => f.fileName > fileName);
        }

        return {
            success: true,
            files: files.slice(0, 10).map((f) => ({
                fileName: f.fileName,
                uploaded: f.uploaded,
                markers: f.markers,
                description: f.description,
                sizeInBytes: f.sizeInBytes,
                url: `${this._fileUploadUrl}/${f.recordName}/${f.fileName}`,
            })),
            totalCount: count,
        };
    }

    async addFileRecord(
        recordName: string,
        fileName: string,
        publisherId: string,
        subjectId: string,
        sizeInBytes: number,
        description: string,
        markers: string[]
    ): Promise<AddFileResult> {
        if (this._files.has(fileName)) {
            return {
                success: false,
                errorCode: 'file_already_exists',
                errorMessage: 'The file already exists in the store.',
            };
        }

        let file: StoredFile = {
            fileName: fileName,
            recordName: recordName,
            publisherId,
            subjectId,
            sizeInBytes,
            description,
            markers,
            uploaded: false,
        };

        this._files.set(fileName, file);

        return {
            success: true,
        };
    }

    async updateFileRecord(
        recordName: string,
        fileName: string,
        markers: string[]
    ): Promise<UpdateFileResult> {
        if (!this._files.has(fileName)) {
            return {
                success: false,
                errorCode: 'file_not_found',
                errorMessage: 'The file was not found in the store.',
            };
        }

        let file = this._files.get(fileName);

        this._files.set(fileName, {
            ...file,
            markers: markers.slice(),
        });

        return {
            success: true,
        };
    }

    async setFileRecordAsUploaded(
        recordName: string,
        fileName: string
    ): Promise<MarkFileRecordAsUploadedResult> {
        let file = this._files.get(fileName);

        if (!file) {
            return {
                success: false,
                errorCode: 'file_not_found',
                errorMessage: 'The file was not found in the store.',
            };
        }

        file.uploaded = true;
        return {
            success: true,
        };
    }

    async eraseFileRecord(
        recordName: string,
        fileName: string
    ): Promise<EraseFileStoreResult> {
        const deleted = this._files.delete(fileName);
        if (!deleted) {
            return {
                success: false,
                errorCode: 'file_not_found',
                errorMessage: 'The file was not found in the store.',
            };
        }

        return {
            success: true,
        };
    }

    getAllowedUploadHeaders(): string[] {
        return ['record-name', 'content-type'];
    }

    async addEventCount(
        recordName: string,
        eventName: string,
        count: number
    ): Promise<AddEventCountStoreResult> {
        const record = this._getEventRecord(recordName);

        if (record.has(eventName)) {
            let data = record.get(eventName);
            data.count += count;
        } else {
            record.set(eventName, {
                count: count,
            });
        }

        return {
            success: true,
        };
    }

    async getEventCount(
        recordName: string,
        eventName: string
    ): Promise<GetEventCountStoreResult> {
        const record = this._getEventRecord(recordName);

        const e = record.has(eventName)
            ? record.get(eventName)
            : {
                  count: 0,
              };

        return {
            success: true,
            count: e.count,
            markers: e.markers,
        };
    }

    async updateEvent(
        recordName: string,
        eventName: string,
        updates: EventRecordUpdate
    ): Promise<UpdateEventResult> {
        const record = this._getEventRecord(recordName);

        const e = record.has(eventName)
            ? record.get(eventName)
            : {
                  count: 0,
              };

        record.set(eventName, {
            ...e,
            ...updates,
        });

        return {
            success: true,
        };
    }

    async listEvents(
        recordName: string,
        eventName: string
    ): Promise<ListEventsStoreResult> {
        const record = this._getEventRecord(recordName);
        const totalCount = record.size;
        let events = sortBy([...record.entries()], ([name, data]) => name);

        if (eventName) {
            events = events.filter(([name, data]) => name > eventName);
        }

        return {
            success: true,
            events: events.slice(0, 10).map(([name, data]) => ({
                eventName: name,
                count: data.count,
                markers: data.markers,
            })),
            totalCount,
        };
    }

    private _getEventRecord(recordName: string) {
        let record = this._eventBuckets.get(recordName);
        if (!record) {
            record = new Map();
            this._eventBuckets.set(recordName, record);
        }
        return record;
    }

    private async _getUserPrivacyFeatures(
        userId: string
    ): Promise<UserPrivacyFeatures> {
        const user = await this.findUser(userId);
        if (user?.privacyFeatures) {
            return {
                ...user.privacyFeatures,
                userRole: user?.role,
            };
        }

        return {
            publishData: true,
            allowPublicData: true,
            allowAI: true,
            allowPublicInsts: true,
            userRole: user?.role,
        };
    }

    async listRolesForUser(
        recordName: string,
        userId: string
    ): Promise<AssignedRole[]> {
        return this._getRolesForEntity(recordName, userId);
    }

    async listRolesForInst(
        recordName: string,
        inst: string
    ): Promise<AssignedRole[]> {
        return this._getRolesForEntity(recordName, inst);
    }

    async listAssignmentsForRole(
        recordName: string,
        role: string
    ): Promise<ListedRoleAssignments> {
        let record = this.roles[recordName];
        let assignedRoles = this.roleAssignments[recordName];

        let assignments: RoleAssignment[] = [];

        for (let id in record) {
            if (record[id].has(role)) {
                assignments.push({
                    type: 'user',
                    userId: id,
                    role: {
                        role,
                        expireTimeMs: null,
                    },
                });
            }
        }

        for (let id in assignedRoles) {
            let roles = assignedRoles[id];
            let assignment = roles.find((r) => r.role === role);
            if (assignment) {
                assignments.push({
                    type: 'user',
                    userId: id,
                    role: assignment,
                });
            }
        }

        return {
            assignments,
            totalCount: assignments.length,
        };
    }

    async listAssignments(
        recordName: string,
        startingRole: string
    ): Promise<ListedRoleAssignments> {
        let record = this.roles[recordName];
        let assignedRoles = this.roleAssignments[recordName];

        let totalCount: number = 0;
        let assignments: RoleAssignment[] = [];

        for (let id in record) {
            const roles = record[id];
            for (let role of roles) {
                assignments.push({
                    type: 'user',
                    userId: id,
                    role: {
                        role,
                        expireTimeMs: null,
                    },
                });
                totalCount += 1;
            }
        }

        for (let id in assignedRoles) {
            let roles = assignedRoles[id];
            for (let role of roles) {
                assignments.push({
                    type: 'user',
                    userId: id,
                    role,
                });
                totalCount += 1;
            }
        }

        assignments = sortBy(
            assignments,
            (a) => a.role.role,
            (a) => (a as any).userId ?? (a as any).inst
        );

        if (startingRole) {
            assignments = assignments.filter((a) => a.role.role > startingRole);
        }

        return {
            assignments: assignments.slice(0, 10),
            totalCount: totalCount,
        };
    }

    async assignSubjectRole(
        recordName: string,
        subjectId: string,
        type: 'user' | 'inst',
        role: AssignedRole
    ): Promise<UpdateUserRolesResult> {
        if (!this.roleAssignments[recordName]) {
            this.roleAssignments[recordName] = {};
        }

        const roles = this.roleAssignments[recordName][subjectId] ?? [];

        const filtered = roles.filter(
            (r) =>
                r.role !== role.role ||
                getExpireTime(r.expireTimeMs) <= role.expireTimeMs
        );

        this.roleAssignments[recordName][subjectId] = [
            ...filtered,
            {
                role: role.role,
                expireTimeMs:
                    role.expireTimeMs === Infinity ? null : role.expireTimeMs,
            },
        ];

        return {
            success: true,
        };
    }

    async revokeSubjectRole(
        recordName: string,
        subjectId: string,
        type: 'user' | 'inst',
        role: string
    ): Promise<UpdateUserRolesResult> {
        if (!this.roleAssignments[recordName]) {
            this.roleAssignments[recordName] = {};
        }

        const roles = this.roleAssignments[recordName][subjectId] ?? [];

        const filtered = roles.filter((r) => r.role !== role);

        this.roleAssignments[recordName][subjectId] = filtered;

        return {
            success: true,
        };
    }

    private _getRolesForEntity(recordName: string, id: string): AssignedRole[] {
        const roles = this.roles[recordName]?.[id] ?? new Set<string>();
        const assignments = this.roleAssignments[recordName]?.[id] ?? [];

        return [
            ...[...roles].map(
                (r) =>
                    ({
                        role: r,
                        expireTimeMs: null,
                    } as AssignedRole)
            ),
            ...assignments.filter(
                (a) => getExpireTime(a.expireTimeMs) > Date.now()
            ),
        ];
    }

    async getSubscriptionDataMetricsByRecordName(
        recordName: string
    ): Promise<DataSubscriptionMetrics> {
        const info = await this._getSubscriptionInfo(recordName);
        const records = await this._listRecordsForSubscription(recordName);

        let totalItems = 0;

        for (let record of records) {
            let bucket = this._dataBuckets.get(record.name);
            if (!bucket) {
                continue;
            }
            totalItems += bucket.size;
        }

        return {
            ...info,
            totalItems,
        };
    }

    async getSubscriptionFileMetricsByRecordName(
        recordName: string
    ): Promise<FileSubscriptionMetrics> {
        const info = await this._getSubscriptionInfo(recordName);
        const records = await this._listRecordsForSubscription(recordName);

        let totalFiles = 0;
        let totalBytesStored = 0;
        let totalBytesReserved = 0;
        for (let record of records) {
            let files = [...this.files.values()].filter(
                (f) => f.recordName === record.name
            );

            for (let file of files) {
                totalFiles++;
                totalBytesReserved += file.sizeInBytes;
                if (file.uploaded) {
                    totalBytesStored += file.sizeInBytes;
                }
            }
        }

        return {
            ...info,
            totalFiles,
            totalFileBytesReserved: totalBytesReserved,
        };
    }

    async getSubscriptionEventMetricsByRecordName(
        recordName: string
    ): Promise<EventSubscriptionMetrics> {
        const info = await this._getSubscriptionInfo(recordName);
        const records = await this._listRecordsForSubscription(recordName);

        let totalEventNames = 0;
        for (let record of records) {
            let bucket = this._eventBuckets.get(record.name);
            if (!bucket) {
                continue;
            }
            totalEventNames += bucket.size;
        }

        return {
            ...info,
            totalEventNames,
        };
    }

    async getSubscriptionRecordMetrics(
        filter: SubscriptionFilter
    ): Promise<RecordSubscriptionMetrics> {
        const metrics = await this._getSubscriptionMetrics(filter);
        const totalRecords = await this.countRecords(filter);

        return {
            ...metrics,
            totalRecords,
        };
    }

    async getSubscriptionAiChatMetrics(
        filter: SubscriptionFilter
    ): Promise<AIChatSubscriptionMetrics> {
        const info = await this._getSubscriptionMetrics(filter);
        const metrics = filter.ownerId
            ? this._aiChatMetrics.filter(
                  (m) =>
                      m.userId === filter.ownerId &&
                      (!info.currentPeriodStartMs ||
                          (m.createdAtMs >= info.currentPeriodStartMs &&
                              m.createdAtMs < info.currentPeriodEndMs))
              )
            : this._aiChatMetrics.filter(
                  (m) =>
                      m.studioId === filter.studioId &&
                      (!info.currentPeriodStartMs ||
                          (m.createdAtMs >= info.currentPeriodStartMs &&
                              m.createdAtMs < info.currentPeriodEndMs))
              );

        let totalTokens = 0;
        for (let m of metrics) {
            totalTokens += m.tokens;
        }

        return {
            ...info,
            totalTokensInCurrentPeriod: totalTokens,
        };
    }

    async getSubscriptionInstMetrics(
        filter: SubscriptionFilter
    ): Promise<InstSubscriptionMetrics> {
        const info = await this._getSubscriptionMetrics(filter);

        let totalInsts = 0;
        for (let [recordName, insts] of this._instRecords) {
            let r = this._records.find((r) => r.name === recordName);
            if (!r) {
                continue;
            } else if (
                r.ownerId === filter.ownerId ||
                r.studioId === filter.studioId
            ) {
                totalInsts += insts.size;
            }
        }

        return {
            ...info,
            totalInsts,
        };
    }

    async getSubscriptionInstMetricsByRecordName(
        recordName: string
    ): Promise<InstSubscriptionMetrics> {
        const info = await this._getSubscriptionInfo(recordName);

        let totalInsts = 0;
        for (let [recordName, insts] of this._instRecords) {
            let r = this._records.find((r) => r.name === recordName);
            if (!r) {
                continue;
            } else if (
                r.ownerId === info.ownerId ||
                r.studioId === info.studioId
            ) {
                totalInsts += insts.size;
            }
        }

        return {
            ...info,
            totalInsts,
        };
    }

    async getSubscriptionInfoForRecord(recordName: string) {
        return await this._getSubscriptionInfo(recordName);
    }

    async listRecordsForSubscriptionByRecordName(recordName: string) {
        return await this._listRecordsForSubscription(recordName);
    }

    async getSubscriptionAiSloydMetrics(
        filter: SubscriptionFilter
    ): Promise<AISloydSubscriptionMetrics> {
        const info = await this._getSubscriptionMetrics(filter);
        const metrics = filter.ownerId
            ? this._aiSloydMetrics.filter(
                  (m) =>
                      m.userId === filter.ownerId &&
                      (!info.currentPeriodStartMs ||
                          (m.createdAtMs >= info.currentPeriodStartMs &&
                              m.createdAtMs < info.currentPeriodEndMs))
              )
            : this._aiSloydMetrics.filter(
                  (m) =>
                      m.studioId === filter.studioId &&
                      (!info.currentPeriodStartMs ||
                          (m.createdAtMs >= info.currentPeriodStartMs &&
                              m.createdAtMs < info.currentPeriodEndMs))
              );

        let totalModels = 0;
        for (let m of metrics) {
            totalModels += m.modelsCreated;
        }
        return {
            ...info,
            totalModelsInCurrentPeriod: totalModels,
        };
    }

    async getSubscriptionAiSloydMetricsByRecordName(
        recordName: string
    ): Promise<AISloydSubscriptionMetrics> {
        const info = await this._getSubscriptionInfo(recordName);

        let totalModels = 0;
        for (let metric of this._aiSloydMetrics) {
            if (
                metric.userId === info.ownerId ||
                metric.studioId === info.studioId
            ) {
                totalModels += metric.modelsCreated;
            }
        }

        return {
            ...info,
            totalModelsInCurrentPeriod: totalModels,
        };
    }

    async recordSloydMetrics(metrics: AISloydMetrics): Promise<void> {
        this._aiSloydMetrics.push(metrics);
    }

    async getSubscriptionAiOpenAIRealtimeMetrics(
        filter: SubscriptionFilter
    ): Promise<AIOpenAIRealtimeSubscriptionMetrics> {
        const info = await this._getSubscriptionMetrics(filter);
        const metrics = filter.ownerId
            ? this._aiRealtimeMetrics.filter(
                  (m) =>
                      m.userId === filter.ownerId &&
                      (!info.currentPeriodStartMs ||
                          (m.createdAtMs >= info.currentPeriodStartMs &&
                              m.createdAtMs < info.currentPeriodEndMs))
              )
            : this._aiRealtimeMetrics.filter(
                  (m) =>
                      m.studioId === filter.studioId &&
                      (!info.currentPeriodStartMs ||
                          (m.createdAtMs >= info.currentPeriodStartMs &&
                              m.createdAtMs < info.currentPeriodEndMs))
              );

        let totalModels = metrics.length;
        return {
            ...info,
            totalSessionsInCurrentPeriod: totalModels,
        };
    }

    async recordOpenAIRealtimeMetrics(
        metrics: AIOpenAIRealtimeMetrics
    ): Promise<void> {
        this._aiRealtimeMetrics.push(metrics);
    }

    async recordChatMetrics(metrics: AIChatMetrics): Promise<void> {
        this._aiChatMetrics.push(metrics);
    }

    async getSubscriptionAiImageMetrics(
        filter: SubscriptionFilter
    ): Promise<AIImageSubscriptionMetrics> {
        const info = await this._getSubscriptionMetrics(filter);
        const metrics = filter.ownerId
            ? this._aiImageMetrics.filter(
                  (m) =>
                      m.userId === filter.ownerId &&
                      (!info.currentPeriodStartMs ||
                          (m.createdAtMs >= info.currentPeriodStartMs &&
                              m.createdAtMs < info.currentPeriodEndMs))
              )
            : this._aiImageMetrics.filter(
                  (m) =>
                      m.studioId === filter.studioId &&
                      (!info.currentPeriodStartMs ||
                          (m.createdAtMs >= info.currentPeriodStartMs &&
                              m.createdAtMs < info.currentPeriodEndMs))
              );

        let totalPixels = 0;
        for (let m of metrics) {
            totalPixels += m.squarePixels;
        }

        return {
            ...info,
            totalSquarePixelsInCurrentPeriod: totalPixels,
        };
    }

    async recordImageMetrics(metrics: AIImageMetrics): Promise<void> {
        this._aiImageMetrics.push(metrics);
    }

    async getSubscriptionAiSkyboxMetrics(
        filter: SubscriptionFilter
    ): Promise<AISkyboxSubscriptionMetrics> {
        const info = await this._getSubscriptionMetrics(filter);
        const metrics = filter.ownerId
            ? this._aiSkyboxMetrics.filter(
                  (m) =>
                      m.userId === filter.ownerId &&
                      (!info.currentPeriodStartMs ||
                          (m.createdAtMs >= info.currentPeriodStartMs &&
                              m.createdAtMs < info.currentPeriodEndMs))
              )
            : this._aiSkyboxMetrics.filter(
                  (m) =>
                      m.studioId === filter.studioId &&
                      (!info.currentPeriodStartMs ||
                          (m.createdAtMs >= info.currentPeriodStartMs &&
                              m.createdAtMs < info.currentPeriodEndMs))
              );

        let totalSkyboxes = 0;
        for (let m of metrics) {
            totalSkyboxes += m.skyboxes;
        }

        return {
            ...info,
            totalSkyboxesInCurrentPeriod: totalSkyboxes,
        };
    }

    async recordSkyboxMetrics(metrics: AISkyboxMetrics): Promise<void> {
        this._aiSkyboxMetrics.push(metrics);
    }

    private async _getSubscriptionInfo(
        recordName: string
    ): Promise<SubscriptionMetrics> {
        const record = await this.getRecordByName(recordName);

        const metrics = await this._getSubscriptionMetrics(record);
        return {
            ...metrics,
            recordName: record.name,
        };
    }

    private async _getSubscriptionMetrics(filter: SubscriptionFilter) {
        const config = await this.getSubscriptionConfiguration();

        let currentPeriodStart: number = null;
        let currentPeriodEnd: number = null;

        if (config?.defaultFeatures?.defaultPeriodLength) {
            const now = DateTime.utc();
            const periodStart = now.minus(
                config.defaultFeatures.defaultPeriodLength
            );

            currentPeriodStart = periodStart.toMillis();
            currentPeriodEnd = now.toMillis();
        }

        let metrics: SubscriptionMetrics = {
            ownerId: filter.ownerId,
            studioId: filter.studioId,
            subscriptionId: null,
            subscriptionStatus: null,
            currentPeriodStartMs: currentPeriodStart,
            currentPeriodEndMs: currentPeriodEnd,
            subscriptionType: filter.ownerId ? 'user' : 'studio',
        };

        if (filter.ownerId) {
            const user = await this.findUser(filter.ownerId);

            if (user) {
                metrics.subscriptionStatus = user.subscriptionStatus;
                metrics.subscriptionId = user.subscriptionId;
                metrics.currentPeriodEndMs = user.subscriptionPeriodEndMs;
                metrics.currentPeriodStartMs = user.subscriptionPeriodStartMs;
            }
        } else if (filter.studioId) {
            const studio = await this.getStudioById(filter.studioId);

            if (studio) {
                metrics.subscriptionId = studio.subscriptionId;
                metrics.subscriptionStatus = studio.subscriptionStatus;
                metrics.currentPeriodEndMs = studio.subscriptionPeriodEndMs;
                metrics.currentPeriodStartMs = studio.subscriptionPeriodStartMs;
            }
        }

        return metrics;
    }

    private async _listRecordsForSubscription(recordName: string) {
        const record = await this.getRecordByName(recordName);

        if (record.ownerId) {
            return this.listRecordsByOwnerId(record.ownerId);
        } else {
            return this.listRecordsByStudioId(record.studioId);
        }
    }

    async getInstByName(
        recordName: string,
        inst: string
    ): Promise<InstWithSubscriptionInfo> {
        const i = await this._getInst(recordName, inst);

        if (!i) {
            return null;
        }

        const r = this._records.find((r) => r.name === recordName);
        if (!r) {
            return null;
        }

        const metrics = await this.getSubscriptionInstMetrics({
            ...r,
        });

        return {
            recordName: i.recordName,
            inst: i.inst,
            markers: i.markers,
            subscriptionId: metrics.subscriptionId,
            subscriptionStatus: metrics.subscriptionStatus,
            subscriptionType: !metrics.subscriptionId
                ? undefined
                : metrics.ownerId
                ? 'user'
                : 'studio',
        };
    }

    async listInstsByRecord(
        recordName: string,
        startingInst?: string
    ): Promise<ListInstsStoreResult> {
        if (!recordName) {
            return {
                success: true,
                insts: [],
                totalCount: 0,
            };
        }
        const record = await this._getInstRecord(recordName);

        if (!record) {
            return {
                success: false,
                errorCode: 'record_not_found',
                errorMessage: 'The record was not found.',
            };
        }

        let insts = [...record.values()];
        if (startingInst) {
            insts = insts.filter((i) => i.inst > startingInst);
        }

        return {
            success: true,
            insts: insts.slice(0, 10).map((i) => ({
                recordName: i.recordName,
                inst: i.inst,
                markers: i.markers,
            })),
            totalCount: insts.length,
        };
    }

    async getBranchByName(
        recordName: string,
        inst: string,
        branch: string
    ): Promise<BranchRecordWithInst> {
        let i = await this._getInst(recordName, inst);

        if (!i) {
            return null;
        }

        const b = i.branches.find((b) => b.branch === branch);

        if (!b) {
            return null;
        }

        const r = this._records.find((r) => r.name === recordName);
        if (!r) {
            return null;
        }

        const metrics = await this.getSubscriptionInstMetrics({
            ...r,
        });

        return {
            recordName: b.recordName,
            inst: b.inst,
            branch: b.branch,
            temporary: b.temporary,
            linkedInst: {
                recordName: i.recordName,
                inst: i.inst,
                markers: i.markers,
                subscriptionId: metrics.subscriptionId,
                subscriptionStatus: metrics.subscriptionStatus,
                subscriptionType: !metrics.subscriptionId
                    ? undefined
                    : metrics.ownerId
                    ? 'user'
                    : 'studio',
            },
        };
    }

    async saveInst(inst: InstWithBranches): Promise<SaveInstResult> {
        const r = await this._getInstRecord(inst.recordName);

        if (!r) {
            return {
                success: false,
                errorCode: 'record_not_found',
                errorMessage: 'The record was not found',
            };
        }

        let i = await this._getInst(inst.recordName, inst.inst);

        const { branches, ...rest } = inst;

        let update: InstWithUpdates = {
            branches: null,
            ...(i ?? {
                instSizeInBytes: 0,
            }),
            ...rest,
        };

        if (branches) {
            update.branches = branches.map((b) => {
                return {
                    recordName: inst.recordName,
                    inst: inst.inst,
                    branch: b.branch,
                    temporary: b.temporary,
                    updates: {
                        updates: [],
                        timestamps: [],
                    },
                    archived: {
                        updates: [],
                        timestamps: [],
                    },
                };
            });
        } else if (!update.branches) {
            update.branches = [];
        }

        r.set(inst.inst, update);

        return {
            success: true,
        };
    }

    async deleteInst(recordName: string, inst: string): Promise<void> {
        const r = await this._getInstRecord(recordName);

        if (!r) {
            return;
        }

        r.delete(inst);
    }

    async saveBranch(branch: BranchRecord): Promise<SaveBranchResult> {
        let i = await this._getInst(branch.recordName, branch.inst);

        if (!i) {
            return {
                success: false,
                errorCode: 'inst_not_found',
                errorMessage: 'The inst was not found.',
            };
        }

        const b = i.branches.find((b) => b.branch === branch.branch);

        if (!b) {
            i.branches.push({
                ...branch,
                updates: {
                    updates: [],
                    timestamps: [],
                },
                archived: {
                    updates: [],
                    timestamps: [],
                },
            });
            return {
                success: true,
            };
        }

        b.temporary = branch.temporary;

        return {
            success: true,
        };
    }

    async getAllUpdates(
        recordName: string,
        inst: string,
        branch: string
    ): Promise<CurrentUpdates> {
        const i = await this._getInst(recordName, inst);

        if (!i) {
            return null;
        }

        const b = i.branches.find((b) => b.branch === branch);

        if (!b) {
            return null;
        }

        return {
            updates: b.archived.updates.slice(),
            timestamps: b.archived.timestamps.slice(),
            instSizeInBytes: i.instSizeInBytes,
        };
    }

    async getCurrentUpdates(
        recordName: string,
        inst: string,
        branch: string
    ): Promise<CurrentUpdates> {
        const i = await this._getInst(recordName, inst);

        if (!i) {
            return null;
        }

        const b = i.branches.find((b) => b.branch === branch);

        if (!b) {
            return null;
        }

        return {
            updates: b.updates.updates.slice(),
            timestamps: b.updates.timestamps.slice(),
            instSizeInBytes: i.instSizeInBytes,
        };
    }

    async getInstSize(recordName: string, inst: string): Promise<number> {
        const i = await this._getInst(recordName, inst);

        if (!i) {
            return null;
        }

        return i.instSizeInBytes;
    }

    async countUpdates(
        recordName: string,
        inst: string,
        branch: string
    ): Promise<number> {
        const i = await this._getInst(recordName, inst);

        if (!i) {
            return 0;
        }

        const b = i.branches.find((b) => b.branch === branch);

        if (!b) {
            return 0;
        }

        return b.updates.updates.length;
    }

    async addUpdates(
        recordName: string | null,
        inst: string,
        branch: string,
        updates: string[],
        sizeInBytes: number
    ): Promise<AddUpdatesResult> {
        const r = this._instRecords.get(recordName);

        if (!r) {
            return {
                success: false,
                errorCode: 'record_not_found',
                branch,
            };
        }

        const i = await this._getInst(recordName, inst);

        if (!i) {
            return {
                success: false,
                errorCode: 'inst_not_found',
                branch,
            };
        }

        let b = i.branches.find((b) => b.branch === branch);

        if (!b) {
            b = {
                branch,
                inst: i.inst,
                recordName: i.recordName,
                temporary: false,
                updates: {
                    updates: [],
                    timestamps: [],
                },
                archived: {
                    updates: [],
                    timestamps: [],
                },
            };
            i.branches.push(b);
        }

        let storedUpdates = b.updates;

        const newSize = i.instSizeInBytes + sizeInBytes;

        if (newSize > this.maxAllowedInstSize) {
            return {
                success: false,
                errorCode: 'max_size_reached',
                branch,
                maxInstSizeInBytes: this.maxAllowedInstSize,
                neededInstSizeInBytes: newSize,
            };
        }
        i.instSizeInBytes = newSize;

        storedUpdates.updates.push(...updates);
        storedUpdates.timestamps.push(Date.now());

        const archivedUpdates = b.archived;
        archivedUpdates.updates.push(...updates);
        archivedUpdates.timestamps.push(Date.now());

        return {
            success: true,
        };
    }

    async replaceCurrentUpdates(
        recordName: string,
        inst: string,
        branch: string,
        updateToAdd: string,
        sizeInBytes: number
    ): Promise<ReplaceUpdatesResult> {
        const r = this._instRecords.get(recordName);

        if (!r) {
            return {
                success: false,
                errorCode: 'record_not_found',
                branch,
            };
        }

        const i = await this._getInst(recordName, inst);

        if (!i) {
            return {
                success: false,
                errorCode: 'inst_not_found',
                branch,
            };
        }

        let b = i.branches.find((b) => b.branch === branch);

        if (!b) {
            b = {
                branch,
                inst: i.inst,
                recordName: i.recordName,
                temporary: false,
                updates: {
                    updates: [],
                    timestamps: [],
                },
                archived: {
                    updates: [],
                    timestamps: [],
                },
            };
            i.branches.push(b);
        }

        const storedUpdates = b.updates;
        storedUpdates.updates = [];
        storedUpdates.timestamps = [];

        return this.addUpdates(
            recordName,
            inst,
            branch,
            [updateToAdd],
            sizeInBytes
        );
    }

    async deleteBranch(
        recordName: string,
        inst: string,
        branch: string
    ): Promise<void> {
        const r = this._instRecords.get(recordName);

        if (!r) {
            return;
        }

        const i = await this._getInst(recordName, inst);

        if (!i) {
            return;
        }

        const index = i.branches.findIndex((b) => b.branch === branch);
        if (index >= 0) {
            const b = i.branches[index];
            for (let update of b.updates.updates) {
                i.instSizeInBytes -= update.length;
            }
            i.branches.splice(index, 1);
        }
    }

    // reset() {
    //     this._instRecords = new Map();
    //     this.maxAllowedInstSize = Infinity;
    // }

    private async _getInst(
        recordName: string,
        inst: string
    ): Promise<InstWithUpdates | null> {
        let record = await this._getInstRecord(recordName);
        return record?.get(inst);
    }

    private async _getInstRecord(
        recordName: string
    ): Promise<Map<string, InstWithUpdates>> {
        let record = this._instRecords.get(recordName);
        if (!record) {
            const r = await this.getRecordByName(recordName);
            if (r) {
                record = new Map();
                this._instRecords.set(recordName, record);
            }
        }
        return record;
    }
}

interface RecordData {
    data: any;
    publisherId: string;
    subjectId: string;
    updatePolicy: UserPolicy;
    deletePolicy: UserPolicy;
    markers: string[];
}

interface EventData {
    count: number;
    markers?: string[];
}

interface StoredFile {
    fileName: string;
    recordName: string;
    publisherId: string;
    subjectId: string;
    sizeInBytes: number;
    uploaded: boolean;
    description: string;
    markers: string[];
}

export interface InstWithUpdates extends InstRecord {
    instSizeInBytes: number;
    branches: BranchWithUpdates[];
}

export interface BranchWithUpdates extends BranchRecord {
    updates: StoredUpdates;
    archived: StoredUpdates;
}<|MERGE_RESOLUTION|>--- conflicted
+++ resolved
@@ -16,13 +16,9 @@
  * along with this program.  If not, see <https://www.gnu.org/licenses/>.
  */
 import { cloneDeep, orderBy, sortBy } from 'lodash';
-<<<<<<< HEAD
-import { cloneDeepNull, RegexRule } from './Utils';
-import {
-=======
 import type { RegexRule } from './Utils';
+import { cloneDeepNull } from './Utils';
 import type {
->>>>>>> f99538c9
     AddressType,
     AuthInvoice,
     AuthLoginRequest,
@@ -243,15 +239,13 @@
     private _studioLoomConfigs: Map<string, LoomConfig> = new Map();
     private _studioHumeConfigs: Map<string, HumeConfig> = new Map();
 
-<<<<<<< HEAD
     private _xpUsers: Map<XpUser['id'], XpUser> = new Map();
     private _xpContracts: Map<XpContract['id'], XpContract> = new Map();
     private _xpInvoices: Map<XpInvoice['id'], XpInvoice> = new Map();
-=======
+
     get aiOpenAIRealtimeMetrics(): AIOpenAIRealtimeMetrics[] {
         return this._aiRealtimeMetrics;
     }
->>>>>>> f99538c9
 
     // TODO: Support global permissions
     // private _globalPermissionAssignments: GlobalPermissionAssignment[] = [];
