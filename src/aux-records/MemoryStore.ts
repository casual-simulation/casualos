--- conflicted
+++ resolved
@@ -37,12 +37,9 @@
     UpdateCheckoutSessionRequest,
     UpdateSubscriptionInfoRequest,
     UpdateSubscriptionPeriodRequest,
-<<<<<<< HEAD
     UserLoginMetadata,
-=======
     PurchasedItem,
     ActivationKey,
->>>>>>> c918ffd1
 } from './AuthStore';
 import type {
     ListStudioAssignmentFilters,
@@ -242,7 +239,6 @@
 
     private _resourcePermissionAssignments: ResourcePermissionAssignment[] = [];
     private _markerPermissionAssignments: MarkerPermissionAssignment[] = [];
-<<<<<<< HEAD
     private _grantedPackageEntitlements: GrantedPackageEntitlement[] = [];
     private _studioLoomConfigs: Map<string, LoomConfig> = new Map();
     private _studioHumeConfigs: Map<string, HumeConfig> = new Map();
@@ -257,11 +253,9 @@
         return this._aiRealtimeMetrics;
     }
 
-=======
 
     private _purchasedItems: PurchasedItem[] = [];
     private _activationKeys: ActivationKey[] = [];
->>>>>>> c918ffd1
     // TODO: Support global permissions
     // private _globalPermissionAssignments: GlobalPermissionAssignment[] = [];
 
@@ -391,10 +385,10 @@
         return this._comIdRequests;
     }
 
-<<<<<<< HEAD
     get grantedPackageEntitlements() {
         return this._grantedPackageEntitlements;
-=======
+    }
+
     get checkoutSessions() {
         return this._checkoutSessions;
     }
@@ -405,7 +399,6 @@
 
     get activationKeys() {
         return this._activationKeys;
->>>>>>> c918ffd1
     }
 
     constructor(config: MemoryConfiguration) {
