--- conflicted
+++ resolved
@@ -15,14 +15,9 @@
  * You should have received a copy of the GNU Affero General Public License
  * along with this program.  If not, see <https://www.gnu.org/licenses/>.
  */
-<<<<<<< HEAD
-import { cloneDeep, orderBy, sortBy } from 'lodash';
-import type { RegexRule } from './Utils';
-import { cloneDeepNull } from './Utils';
-=======
 import { cloneDeep, orderBy, sortBy } from 'es-toolkit/compat';
 import { type RegexRule } from './Utils';
->>>>>>> 4b906d24
+import { cloneDeepNull } from './Utils';
 import type {
     AddressType,
     AuthInvoice,
