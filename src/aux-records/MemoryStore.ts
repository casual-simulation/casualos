/* CasualOS is a set of web-based tools designed to facilitate the creation of real-time, multi-user, context-aware interactive experiences.
 *
 * Copyright (c) 2019-2025 Casual Simulation, Inc.
 *
 * This program is free software: you can redistribute it and/or modify
 * it under the terms of the GNU Affero General Public License as
 * published by the Free Software Foundation, either version 3 of the
 * License, or (at your option) any later version.
 *
 * This program is distributed in the hope that it will be useful,
 * but WITHOUT ANY WARRANTY; without even the implied warranty of
 * MERCHANTABILITY or FITNESS FOR A PARTICULAR PURPOSE.  See the
 * GNU Affero General Public License for more details.
 *
 * You should have received a copy of the GNU Affero General Public License
 * along with this program.  If not, see <https://www.gnu.org/licenses/>.
 */
import { cloneDeep, orderBy, sortBy } from 'lodash';
import type { RegexRule } from './Utils';
import type {
    AddressType,
    AuthInvoice,
    AuthLoginRequest,
    AuthOpenIDLoginRequest,
    AuthSession,
    AuthStore,
    AuthSubscription,
    AuthSubscriptionPeriod,
    AuthUser,
    AuthUserAuthenticator,
    AuthUserAuthenticatorWithUser,
    AuthWebAuthnLoginRequest,
    ListSessionsDataResult,
    SaveNewUserResult,
    UpdateSubscriptionInfoRequest,
    UpdateSubscriptionPeriodRequest,
    UserLoginMetadata,
} from './AuthStore';
import type {
    ListStudioAssignmentFilters,
    ListedStudioAssignment,
    ListedUserAssignment,
    RecordsStore,
    Studio,
    Record,
    RecordKey,
    StudioAssignment,
    CountRecordsFilter,
    ListedRecord,
    StoreListedStudio,
    StudioComIdRequest,
    LoomConfig,
    HumeConfig,
} from './RecordsStore';
import { v4 as uuid } from 'uuid';
import type {
    DataRecordsStore,
    EraseDataStoreResult,
    GetDataStoreResult,
    ListDataStoreByMarkerRequest,
    ListDataStoreResult,
    ListedDataStoreItem,
    SetDataResult,
    UserPolicy,
} from './DataRecordsStore';
import type {
    AddFileResult,
    EraseFileStoreResult,
    FileRecordsStore,
    GetFileNameFromUrlResult,
    GetFileRecordResult,
    ListFilesStoreResult,
    MarkFileRecordAsUploadedResult,
    PresignFileReadRequest,
    PresignFileReadResult,
    PresignFileUploadRequest,
    PresignFileUploadResult,
    UpdateFileResult,
} from './FileRecordsStore';
import type {
    AddEventCountStoreResult,
    EventRecordUpdate,
    EventRecordsStore,
    GetEventCountStoreResult,
    ListEventsStoreResult,
    UpdateEventResult,
} from './EventRecordsStore';
import type {
    AssignPermissionToSubjectAndMarkerResult,
    AssignPermissionToSubjectAndResourceResult,
    AssignedRole,
    DeletePermissionAssignmentResult,
    GetMarkerPermissionResult,
    GetResourcePermissionResult,
    GrantedPackageEntitlement,
    ListPermissionsInRecordResult,
    ListedRoleAssignments,
    MarkerPermissionAssignment,
    PolicyStore,
    ResourcePermissionAssignment,
    RoleAssignment,
    UpdateUserRolesResult,
    UserPrivacyFeatures,
} from './PolicyStore';
import { getExpireTime, getSubjectUserId } from './PolicyStore';
import type {
    ActionKinds,
    PermissionOptions,
    ResourceKinds,
    SubjectType,
    PrivacyFeatures,
    Entitlement,
    GrantedEntitlementScope,
} from '@casual-simulation/aux-common';
import type {
    AIChatMetrics,
    AIImageMetrics,
    AISkyboxMetrics,
    AIChatSubscriptionMetrics,
    DataSubscriptionMetrics,
    EventSubscriptionMetrics,
    FileSubscriptionMetrics,
    MetricsStore,
    RecordSubscriptionMetrics,
    SubscriptionFilter,
    SubscriptionMetrics,
    AIImageSubscriptionMetrics,
    AISkyboxSubscriptionMetrics,
    InstSubscriptionMetrics,
    AISloydMetrics,
    AISloydSubscriptionMetrics,
    AIOpenAIRealtimeSubscriptionMetrics,
    AIOpenAIRealtimeMetrics,
} from './MetricsStore';
import type { ConfigurationStore } from './ConfigurationStore';
import type { SubscriptionConfiguration } from './SubscriptionConfiguration';
import { DateTime } from 'luxon';
import type {
    AddUpdatesResult,
    BranchRecord,
    BranchRecordWithInst,
    CurrentUpdates,
    InstRecord,
    InstRecordsStore,
    InstWithBranches,
    InstWithSubscriptionInfo,
    ListInstsStoreResult,
    LoadedPackage,
    ReplaceUpdatesResult,
    SaveBranchResult,
    SaveInstResult,
    StoredUpdates,
} from './websockets';
import type { PrivoConfiguration } from './PrivoConfiguration';
import type {
    ModerationFileScanResult,
    ModerationJob,
    ModerationStore,
    UserInstReport,
} from './ModerationStore';
import type {
    SystemNotificationMessenger,
    RecordsNotification,
} from './SystemNotificationMessenger';
import type { ModerationConfiguration } from './ModerationConfiguration';

export interface MemoryConfiguration {
    subscriptions: SubscriptionConfiguration;
    privo?: PrivoConfiguration;
    moderation?: ModerationConfiguration;
}

export class MemoryStore
    implements
        AuthStore,
        RecordsStore,
        DataRecordsStore,
        FileRecordsStore,
        EventRecordsStore,
        PolicyStore,
        MetricsStore,
        ConfigurationStore,
        InstRecordsStore,
        ModerationStore,
        SystemNotificationMessenger
{
    private _users: AuthUser[] = [];
    private _userAuthenticators: AuthUserAuthenticator[] = [];
    private _loginRequests: AuthLoginRequest[] = [];
    private _oidLoginRequests: AuthOpenIDLoginRequest[] = [];
    private _webauthnLoginRequests: AuthWebAuthnLoginRequest[] = [];
    private _sessions: AuthSession[] = [];
    private _subscriptions: AuthSubscription[] = [];
    private _periods: AuthSubscriptionPeriod[] = [];
    private _invoices: AuthInvoice[] = [];

    private _records: Record[] = [];
    private _recordKeys: RecordKey[] = [];
    private _studios: Studio[] = [];
    private _studioAssignments: StudioAssignment[] = [];

    private _aiChatMetrics: AIChatMetrics[] = [];
    private _aiImageMetrics: AIImageMetrics[] = [];
    private _aiSkyboxMetrics: AISkyboxMetrics[] = [];
    private _aiSloydMetrics: AISloydMetrics[] = [];
    private _aiRealtimeMetrics: AIOpenAIRealtimeMetrics[] = [];

    private _dataBuckets: Map<string, Map<string, RecordData>> = new Map();
    private _eventBuckets: Map<string, Map<string, EventData>> = new Map();

    private _files: Map<string, StoredFile> = new Map();
    private _fileUploadUrl: string = 'http://localhost:9191';

    private _emailRules: RegexRule[] = [];
    private _smsRules: RegexRule[] = [];
    private _userInstReports: UserInstReport[] = [];

    private _instRecords: Map<string, Map<string, InstWithUpdates>> = new Map();

    private _subscriptionConfiguration: SubscriptionConfiguration | null;
    private _privoConfiguration: PrivoConfiguration | null = null;
    private _moderationConfiguration: ModerationConfiguration | null = null;
    private _recordNotifications: RecordsNotification[] = [];
    private _comIdRequests: StudioComIdRequest[] = [];

    private _resourcePermissionAssignments: ResourcePermissionAssignment[] = [];
    private _markerPermissionAssignments: MarkerPermissionAssignment[] = [];
    private _grantedPackageEntitlements: GrantedPackageEntitlement[] = [];
    private _studioLoomConfigs: Map<string, LoomConfig> = new Map();
    private _studioHumeConfigs: Map<string, HumeConfig> = new Map();

<<<<<<< HEAD
    private _loadedPackages: Map<string, LoadedPackage> = new Map();
=======
    get aiOpenAIRealtimeMetrics(): AIOpenAIRealtimeMetrics[] {
        return this._aiRealtimeMetrics;
    }
>>>>>>> 3d88cde4

    // TODO: Support global permissions
    // private _globalPermissionAssignments: GlobalPermissionAssignment[] = [];

    maxAllowedInstSize: number = Infinity;

    policies: any;
    //  {
    //     [recordName: string]: {
    //         [marker: string]: {
    //             document: PolicyDocument;
    //             markers: string[];
    //         };
    //     };
    // };

    roles: {
        [recordName: string]: {
            [userId: string]: Set<string>;
        };
    };

    roleAssignments: {
        [recordName: string]: {
            [userId: string]: {
                role: string;
                expireTimeMs: number | null;
            }[];
        };
    };

    private _moderationJobs: ModerationJob[] = [];
    private _moderationFileResults: ModerationFileScanResult[] = [];

    get aiSloydMetrics(): AISloydMetrics[] {
        return this._aiSloydMetrics;
    }

    get users(): AuthUser[] {
        return this._users;
    }

    get userAuthenticators(): AuthUserAuthenticator[] {
        return this._userAuthenticators;
    }

    get loginRequests() {
        return this._loginRequests;
    }

    get openIdLoginRequests() {
        return this._oidLoginRequests;
    }

    get webauthnLoginRequests() {
        return this._webauthnLoginRequests;
    }

    get sessions() {
        return this._sessions;
    }

    get emailRules() {
        return this._emailRules;
    }

    get smsRules() {
        return this._smsRules;
    }

    get recordKeys() {
        return this._recordKeys;
    }

    get dataBuckets() {
        return this._dataBuckets;
    }

    get eventBuckets() {
        return this._eventBuckets;
    }

    get files() {
        return this._files;
    }

    get subscriptionConfiguration() {
        return this._subscriptionConfiguration;
    }

    set subscriptionConfiguration(value: SubscriptionConfiguration | null) {
        this._subscriptionConfiguration = value;
    }

    get privoConfiguration() {
        return this._privoConfiguration;
    }

    set privoConfiguration(value: PrivoConfiguration | null) {
        this._privoConfiguration = value;
    }

    get moderationConfiguration() {
        return this._moderationConfiguration;
    }

    set moderationConfiguration(value: ModerationConfiguration | null) {
        this._moderationConfiguration = value;
    }

    get userInstReports() {
        return this._userInstReports;
    }

    get moderationJobs() {
        return this._moderationJobs;
    }

    get moderationFileResults() {
        return this._moderationFileResults;
    }

    get recordsNotifications() {
        return this._recordNotifications;
    }

    get comIdRequests() {
        return this._comIdRequests;
    }

    get grantedPackageEntitlements() {
        return this._grantedPackageEntitlements;
    }

    constructor(config: MemoryConfiguration) {
        this._subscriptionConfiguration = config.subscriptions;
        this._privoConfiguration = config.privo ?? null;
        this._moderationConfiguration = config.moderation ?? null;
        this.policies = {};
        this.roles = {};
        this.roleAssignments = {};
    }

    init?(): Promise<void>;

    /**
     * Constructs a deep clone of this memory store.
     * Effectively copies all the data in the store into a new one.
     */
    clone(): MemoryStore {
        const newStore = new MemoryStore({
            subscriptions: cloneDeep(this._subscriptionConfiguration),
            privo: cloneDeep(this._privoConfiguration),
            moderation: cloneDeep(this._moderationConfiguration),
        });

        newStore._users = cloneDeep(this._users);
        newStore._loginRequests = cloneDeep(this._loginRequests);
        newStore._oidLoginRequests = cloneDeep(this._oidLoginRequests);
        newStore._sessions = cloneDeep(this._sessions);
        newStore._subscriptions = cloneDeep(this._subscriptions);
        newStore._periods = cloneDeep(this._periods);
        newStore._invoices = cloneDeep(this._invoices);
        newStore._records = cloneDeep(this._records);
        newStore._recordKeys = cloneDeep(this._recordKeys);
        newStore._studios = cloneDeep(this._studios);
        newStore._studioAssignments = cloneDeep(this._studioAssignments);
        newStore._aiChatMetrics = cloneDeep(this._aiChatMetrics);
        newStore._aiImageMetrics = cloneDeep(this._aiImageMetrics);
        newStore._aiSkyboxMetrics = cloneDeep(this._aiSkyboxMetrics);
        newStore._dataBuckets = cloneDeep(this._dataBuckets);
        newStore._eventBuckets = cloneDeep(this._eventBuckets);
        newStore._files = cloneDeep(this._files);
        newStore._fileUploadUrl = cloneDeep(this._fileUploadUrl);
        newStore._emailRules = cloneDeep(this._emailRules);
        newStore._smsRules = cloneDeep(this._smsRules);
        newStore._userInstReports = cloneDeep(this._userInstReports);
        newStore._instRecords = cloneDeep(this._instRecords);
        newStore._subscriptionConfiguration = cloneDeep(
            this._subscriptionConfiguration
        );
        newStore._privoConfiguration = cloneDeep(this._privoConfiguration);
        newStore._moderationConfiguration = cloneDeep(
            this._moderationConfiguration
        );
        newStore._recordNotifications = cloneDeep(this._recordNotifications);
        newStore._comIdRequests = cloneDeep(this._comIdRequests);
        newStore._resourcePermissionAssignments = cloneDeep(
            this._resourcePermissionAssignments
        );
        newStore._markerPermissionAssignments = cloneDeep(
            this._markerPermissionAssignments
        );
        newStore.maxAllowedInstSize = this.maxAllowedInstSize;
        newStore.roles = cloneDeep(this.roles);
        newStore.roleAssignments = cloneDeep(this.roleAssignments);

        return newStore;
    }

    async listUserAuthenticators(
        userId: string
    ): Promise<AuthUserAuthenticator[]> {
        return this._userAuthenticators.filter((a) => a.userId === userId);
    }

    async saveUserAuthenticator(
        authenticator: AuthUserAuthenticator
    ): Promise<void> {
        const index = this._userAuthenticators.findIndex(
            (a) => a.id === authenticator.id
        );
        if (index >= 0) {
            this._userAuthenticators[index] = authenticator;
        } else {
            this._userAuthenticators.push(authenticator);
        }
    }

    async saveComIdRequest(request: StudioComIdRequest): Promise<void> {
        this._comIdRequests.push(request);
    }

    async getStudioByComId(comId: string): Promise<Studio> {
        return this._studios.find((s) => s.comId === comId);
    }

    async listStudiosForUserAndComId(
        userId: string,
        comId: string
    ): Promise<StoreListedStudio[]> {
        const assignments = await this.listUserAssignments(userId);
        const studios = await Promise.all(
            assignments.map(async (a) => {
                const s = await this.getStudioById(a.studioId);
                return {
                    ...s,
                    ...a,
                };
            })
        );

        return studios
            .filter((s) => s.ownerStudioComId === comId)
            .map((s) => ({
                studioId: s.id,
                displayName: s.displayName,
                role: s.role,
                isPrimaryContact: s.isPrimaryContact,
                subscriptionId: s.subscriptionId,
                subscriptionStatus: s.subscriptionStatus,
                comId: s.comId,
                logoUrl: s.logoUrl,
                ownerStudioComId: s.ownerStudioComId,
            }));
    }

    async sendRecordNotification(
        notification: RecordsNotification
    ): Promise<void> {
        this._recordNotifications.push(notification);
    }

    async saveUserInstReport(report: UserInstReport): Promise<void> {
        const existingReportIndex = this._userInstReports.findIndex(
            (r) => r.id === report.id
        );
        if (existingReportIndex >= 0) {
            this._userInstReports[existingReportIndex] = report;
        } else {
            this._userInstReports.push(report);
        }
    }

    async addModerationJob(job: ModerationJob): Promise<void> {
        this._moderationJobs.push(job);
    }

    async findMostRecentJobOfType(
        type: ModerationJob['type']
    ): Promise<ModerationJob | null> {
        const jobs = this._moderationJobs.filter((j) => j.type === type);
        const mostRecent = orderBy(jobs, (j) => j.createdAtMs, 'desc');
        if (mostRecent.length > 0) {
            return mostRecent[0];
        } else {
            return null;
        }
    }

    async addFileModerationResult(
        result: ModerationFileScanResult
    ): Promise<void> {
        this._moderationFileResults.push(result);
    }

    async getSubscriptionConfiguration(): Promise<SubscriptionConfiguration | null> {
        return this._subscriptionConfiguration;
    }

    async getPrivoConfiguration(): Promise<PrivoConfiguration | null> {
        return this._privoConfiguration;
    }

    async getModerationConfig(): Promise<ModerationConfiguration | null> {
        return this._moderationConfiguration;
    }

    async getRecordByName(name: string): Promise<Record> {
        const record = this._records.find((r) => r.name === name);
        return record;
    }

    async updateRecord(record: Record): Promise<void> {
        const existingRecordIndex = this._records.findIndex(
            (r) => r.name === record.name
        );
        if (existingRecordIndex >= 0) {
            this._records[existingRecordIndex] = record;
        }
    }

    async addRecord(record: Record): Promise<void> {
        const existingRecordIndex = this._records.findIndex(
            (r) => r.name === record.name
        );
        if (existingRecordIndex < 0) {
            this._records.push(record);
        }
    }

    async addRecordKey(key: RecordKey): Promise<void> {
        const existingKeyIndex = this._recordKeys.findIndex(
            (k) =>
                k.recordName === key.recordName &&
                k.secretHash === key.secretHash
        );
        if (existingKeyIndex < 0) {
            this._recordKeys.push(key);
        }
    }

    async getRecordKeyByRecordAndHash(
        recordName: string,
        hash: string
    ): Promise<RecordKey> {
        const key = this._recordKeys.find(
            (k) => k.recordName === recordName && k.secretHash == hash
        );
        return key;
    }

    async listRecordsByOwnerId(ownerId: string): Promise<ListedRecord[]> {
        return sortBy(
            this._records
                .filter((r) => r.ownerId === ownerId)
                .map((r) => ({
                    name: r.name,
                    ownerId: r.ownerId,
                    studioId: r.studioId,
                })),
            (r) => r.name
        );
    }

    async listRecordsByStudioId(studioId: string): Promise<ListedRecord[]> {
        return sortBy(
            this._records
                .filter((r) => r.studioId === studioId)
                .map((r) => ({
                    name: r.name,
                    ownerId: r.ownerId,
                    studioId: r.studioId,
                })),
            (r) => r.name
        );
    }

    async listRecordsByStudioIdAndUserId(
        studioId: string,
        userId: string
    ): Promise<ListedRecord[]> {
        return sortBy(
            this._records
                .filter((s) => {
                    if (s.studioId !== studioId) {
                        return false;
                    }

                    const isAssigned = this._studioAssignments.some(
                        (a) => a.studioId === studioId && a.userId === userId
                    );
                    return isAssigned;
                })
                .map((r) => ({
                    name: r.name,
                    ownerId: r.ownerId,
                    studioId: r.studioId,
                })),
            (r) => r.name
        );
    }

    async addStudio(studio: Studio): Promise<void> {
        const existingStudioIndex = this._studios.findIndex(
            (r) => r.id === studio.id
        );
        if (existingStudioIndex < 0) {
            this._studios.push(studio);
        }
    }

    async createStudioForUser(
        studio: Studio,
        adminId: string
    ): Promise<{
        studio: Studio;
        assignment: StudioAssignment;
    }> {
        await this.addStudio(studio);
        const assignment: StudioAssignment = {
            studioId: studio.id,
            userId: adminId,
            isPrimaryContact: true,
            role: 'admin',
        };
        await this.addStudioAssignment(assignment);

        return {
            studio,
            assignment,
        };
    }

    async updateStudio(studio: Studio): Promise<void> {
        const existingStudioIndex = this._studios.findIndex(
            (r) => r.id === studio.id
        );
        if (existingStudioIndex >= 0) {
            this._studios[existingStudioIndex] = studio;
        }
    }

    async getStudioById(id: string): Promise<Studio> {
        return this._studios.find((s) => s.id === id);
    }

    async getStudioByStripeCustomerId(customerId: string): Promise<Studio> {
        return this._studios.find((s) => s.stripeCustomerId === customerId);
    }

    async listStudiosForUser(userId: string): Promise<StoreListedStudio[]> {
        const assignments = await this.listUserAssignments(userId);
        const studios = await Promise.all(
            assignments.map(async (a) => {
                const s = await this.getStudioById(a.studioId);
                return {
                    ...s,
                    ...a,
                };
            })
        );
        return studios
            .filter((s) => !s.ownerStudioComId)
            .map((s) => ({
                studioId: s.id,
                displayName: s.displayName,
                role: s.role,
                isPrimaryContact: s.isPrimaryContact,
                subscriptionId: s.subscriptionId,
                subscriptionStatus: s.subscriptionStatus,
                comId: s.comId,
                logoUrl: s.logoUrl,
                ownerStudioComId: s.ownerStudioComId,
            }));
    }

    async countStudiosInComId(comId: string): Promise<number> {
        const studios = this._studios.filter(
            (s) => s.ownerStudioComId === comId
        );
        return studios.length;
    }

    async addStudioAssignment(assignment: StudioAssignment): Promise<void> {
        const existingAssignmentIndex = this._studioAssignments.findIndex(
            (r) =>
                r.studioId === assignment.studioId &&
                r.userId === assignment.userId
        );
        if (existingAssignmentIndex < 0) {
            this._studioAssignments.push(assignment);
        }
    }

    async removeStudioAssignment(
        studioId: string,
        userId: string
    ): Promise<void> {
        this._studioAssignments = this._studioAssignments.filter(
            (s) => s.studioId !== studioId || s.userId !== userId
        );
    }

    async updateStudioAssignment(assignment: StudioAssignment): Promise<void> {
        const existingAssignmentIndex = this._studioAssignments.findIndex(
            (r) =>
                r.studioId === assignment.studioId &&
                r.userId === assignment.userId
        );
        if (existingAssignmentIndex >= 0) {
            this._studioAssignments[existingAssignmentIndex] = assignment;
        }
    }

    async listStudioAssignments(
        studioId: string,
        filters?: ListStudioAssignmentFilters
    ): Promise<ListedStudioAssignment[]> {
        const assignments = this._studioAssignments.filter((s) => {
            const matchesRole = !filters?.role || s.role === filters.role;
            const matchesPrimaryContact =
                !filters?.isPrimaryContact ||
                s.isPrimaryContact === filters.isPrimaryContact;
            const matchesUserId =
                !filters?.userId || s.userId === filters.userId;
            return (
                s.studioId === studioId &&
                matchesRole &&
                matchesPrimaryContact &&
                matchesUserId
            );
        });

        let results: ListedStudioAssignment[] = [];

        for (let s of assignments) {
            const user = await this.findUser(s.userId);
            if (!user) {
                continue;
            }
            results.push({
                studioId: s.studioId,
                userId: s.userId,
                isPrimaryContact: s.isPrimaryContact,
                role: s.role,
                user: {
                    id: user.id,
                    name: user.name,
                    email: user.email,
                    phoneNumber: user.phoneNumber,
                    privoServiceId: user.privoServiceId,
                },
            });
        }

        return results;
    }

    async listUserAssignments(userId: string): Promise<ListedUserAssignment[]> {
        const assignments = this._studioAssignments.filter(
            (s) => s.userId === userId
        );

        return assignments.map((s) => {
            const studio = this._studios.find(
                (studio) => studio.id === s.studioId
            );
            return {
                displayName: studio.displayName,
                studioId: s.studioId,
                userId: s.userId,
                isPrimaryContact: s.isPrimaryContact,
                role: s.role,
            };
        });
    }

    async getStudioLoomConfig(studioId: string): Promise<LoomConfig> {
        return this._studioLoomConfigs.get(studioId) ?? null;
    }

    async updateStudioLoomConfig(
        studioId: string,
        config: LoomConfig
    ): Promise<void> {
        this._studioLoomConfigs.set(studioId, config);
    }

    async getStudioHumeConfig(studioId: string): Promise<HumeConfig | null> {
        return this._studioHumeConfigs.get(studioId) ?? null;
    }

    async updateStudioHumeConfig(
        studioId: string,
        config: HumeConfig
    ): Promise<void> {
        this._studioHumeConfigs.set(studioId, config);
    }

    async getUserPrivacyFeatures(userId: string): Promise<UserPrivacyFeatures> {
        return await this._getUserPrivacyFeatures(userId);
    }

    async getRecordOwnerPrivacyFeatures(
        recordName: string
    ): Promise<PrivacyFeatures> {
        const record = await this.getRecordByName(recordName);
        if (!record || !record.ownerId) {
            return null;
        }
        return await this._getUserPrivacyFeatures(record.ownerId);
    }

    async getPermissionForSubjectAndResource(
        subjectType: SubjectType,
        subjectId: string,
        recordName: string,
        resourceKind: ResourceKinds,
        resourceId: string,
        action: ActionKinds,
        currentTimeMs: number
    ): Promise<GetResourcePermissionResult> {
        const existingRoles =
            subjectType === 'user'
                ? await this.listRolesForUser(recordName, subjectId)
                : subjectType === 'inst'
                ? await this.listRolesForInst(recordName, subjectId)
                : [];

        const roles = existingRoles.map((r) => r.role);

        const assignment = this._resourcePermissionAssignments.find(
            (p) =>
                p.recordName === recordName &&
                ((p.subjectType === 'role' &&
                    roles.indexOf(p.subjectId) >= 0) ||
                    (p.subjectType === subjectType &&
                        p.subjectId === subjectId)) &&
                p.resourceKind === resourceKind &&
                p.resourceId === resourceId &&
                (p.action === null || p.action === action) &&
                (!p.expireTimeMs || p.expireTimeMs > currentTimeMs)
        );

        return {
            success: true,
            permissionAssignment: assignment,
        };
    }

    async getPermissionForSubjectAndMarkers(
        subjectType: SubjectType,
        subjectId: string,
        recordName: string,
        resourceKind: ResourceKinds,
        markers: string[],
        action: ActionKinds,
        currentTimeMs: number
    ): Promise<GetMarkerPermissionResult> {
        const existingRoles =
            subjectType === 'user'
                ? await this.listRolesForUser(recordName, subjectId)
                : subjectType === 'inst'
                ? await this.listRolesForInst(recordName, subjectId)
                : [];
        const roles = existingRoles.map((r) => r.role);

        const assignment = this._markerPermissionAssignments.find(
            (p) =>
                p.recordName === recordName &&
                markers.indexOf(p.marker) >= 0 &&
                ((p.subjectType === 'role' &&
                    roles.indexOf(p.subjectId) >= 0) ||
                    (p.subjectType === subjectType &&
                        p.subjectId === subjectId)) &&
                p.resourceKind === resourceKind &&
                (p.action === null || p.action === action) &&
                (!p.expireTimeMs || p.expireTimeMs > currentTimeMs)
        );

        return {
            success: true,
            permissionAssignment: assignment,
        };
    }

    // TODO: Support global permissions
    // async assignGlobalPermissionToSubject(
    //     subjectType: SubjectType,
    //     subjectId: string,
    //     resourceKind: ResourceKinds,
    //     action: ActionKinds,
    //     options: PermissionOptions,
    //     expireTimeMs: number
    // ): Promise<AssignGlobalPermissionToSubjectResult> {
    //     const userId = getSubjectUserId(subjectType, subjectId);
    //     const assignment: GlobalPermissionAssignment = {
    //         id: uuid(),
    //         userId,
    //         subjectType,
    //         subjectId,
    //         resourceKind,
    //         action,
    //         options,
    //         expireTimeMs
    //     };

    //     this._globalPermissionAssignments.push(assignment);

    //     return {
    //         success: true,
    //         permissionAssignment: assignment,
    //     };
    // }

    async assignPermissionToSubjectAndResource(
        recordName: string,
        subjectType: SubjectType,
        subjectId: string,
        resourceKind: ResourceKinds,
        resourceId: string,
        action: ActionKinds | null,
        options: PermissionOptions,
        expireTimeMs: number | null
    ): Promise<AssignPermissionToSubjectAndResourceResult> {
        const assignmentIndex = this._resourcePermissionAssignments.findIndex(
            (a) =>
                a.recordName === recordName &&
                a.subjectType === subjectType &&
                a.subjectId === subjectId &&
                a.resourceKind === resourceKind &&
                a.resourceId === resourceId &&
                a.action === action
        );

        if (assignmentIndex >= 0) {
            const assignment =
                this._resourcePermissionAssignments[assignmentIndex];
            this._resourcePermissionAssignments[assignmentIndex] = {
                ...assignment,
                options,
                expireTimeMs,
            };
            return {
                success: true,
                permissionAssignment: assignment,
            };
        }

        const userId = getSubjectUserId(subjectType, subjectId);
        const assignment: ResourcePermissionAssignment = {
            id: uuid(),
            recordName,
            userId,
            subjectType,
            subjectId,
            resourceKind,
            resourceId,
            action,
            options,
            expireTimeMs,
        };

        this._resourcePermissionAssignments.push(assignment);

        return {
            success: true,
            permissionAssignment: assignment,
        };
    }

    async assignPermissionToSubjectAndMarker(
        recordName: string,
        subjectType: SubjectType,
        subjectId: string,
        resourceKind: ResourceKinds,
        marker: string,
        action: ActionKinds,
        options: PermissionOptions,
        expireTimeMs: number | null
    ): Promise<AssignPermissionToSubjectAndMarkerResult> {
        const assignmentIndex = this._markerPermissionAssignments.findIndex(
            (a) =>
                a.recordName === recordName &&
                a.subjectType === subjectType &&
                a.subjectId === subjectId &&
                a.marker === marker &&
                a.resourceKind === resourceKind &&
                a.action === action
        );

        if (assignmentIndex >= 0) {
            const assignment =
                this._markerPermissionAssignments[assignmentIndex];
            this._markerPermissionAssignments[assignmentIndex] = {
                ...assignment,
                options,
                expireTimeMs,
            };
            return {
                success: true,
                permissionAssignment: assignment,
            };
        }

        const userId = getSubjectUserId(subjectType, subjectId);
        const assignment: MarkerPermissionAssignment = {
            id: uuid(),
            recordName,
            userId,
            subjectType,
            subjectId,
            resourceKind,
            marker,
            action,
            options,
            expireTimeMs,
        };

        this._markerPermissionAssignments.push(assignment);

        return {
            success: true,
            permissionAssignment: assignment,
        };
    }

    async getMarkerPermissionAssignmentById(
        id: string
    ): Promise<MarkerPermissionAssignment> {
        return (
            this._markerPermissionAssignments.find((a) => a.id === id) ?? null
        );
    }

    async getResourcePermissionAssignmentById(
        id: string
    ): Promise<ResourcePermissionAssignment> {
        return (
            this._resourcePermissionAssignments.find((a) => a.id === id) ?? null
        );
    }

    async deleteResourcePermissionAssignment(
        assigment: ResourcePermissionAssignment
    ): Promise<DeletePermissionAssignmentResult> {
        this._resourcePermissionAssignments =
            this._resourcePermissionAssignments.filter(
                (p) => p.id !== assigment.id
            );
        return {
            success: true,
        };
    }

    async deleteResourcePermissionAssignmentById(
        id: string
    ): Promise<DeletePermissionAssignmentResult> {
        this._resourcePermissionAssignments =
            this._resourcePermissionAssignments.filter((p) => p.id !== id);
        return {
            success: true,
        };
    }

    async deleteMarkerPermissionAssignment(
        assigment: MarkerPermissionAssignment
    ): Promise<DeletePermissionAssignmentResult> {
        this._markerPermissionAssignments =
            this._markerPermissionAssignments.filter(
                (p) => p.id !== assigment.id
            );
        return {
            success: true,
        };
    }

    async deleteMarkerPermissionAssignmentById(
        id: string
    ): Promise<DeletePermissionAssignmentResult> {
        this._markerPermissionAssignments =
            this._markerPermissionAssignments.filter((p) => p.id !== id);
        return {
            success: true,
        };
    }

    async listPermissionsInRecord(
        recordName: string
    ): Promise<ListPermissionsInRecordResult> {
        const resourceAssignments = this._resourcePermissionAssignments.filter(
            (p) => p.recordName === recordName
        );

        const markerAssignments = this._markerPermissionAssignments.filter(
            (p) => p.recordName === recordName
        );

        return {
            success: true,
            resourceAssignments,
            markerAssignments,
        };
    }

    async listPermissionsForResource(
        recordName: string,
        resourceKind: ResourceKinds,
        resourceId: string
    ): Promise<ResourcePermissionAssignment[]> {
        return this._resourcePermissionAssignments.filter(
            (p) =>
                p.recordName === recordName &&
                p.resourceKind === resourceKind &&
                p.resourceId === resourceId
        );
    }

    async listPermissionsForMarker(
        recordName: string,
        marker: string
    ): Promise<MarkerPermissionAssignment[]> {
        return this._markerPermissionAssignments.filter(
            (p) => p.recordName === recordName && p.marker === marker
        );
    }

    async listPermissionsForSubject(
        recordName: string,
        subjectType: SubjectType,
        subjectId: string
    ): Promise<ListPermissionsInRecordResult> {
        const resourceAssignments = this._resourcePermissionAssignments.filter(
            (p) =>
                p.recordName === recordName &&
                p.subjectType === subjectType &&
                p.subjectId === subjectId
        );

        const markerAssignments = this._markerPermissionAssignments.filter(
            (p) =>
                p.recordName === recordName &&
                p.subjectType === subjectType &&
                p.subjectId === subjectId
        );

        return {
            success: true,
            resourceAssignments,
            markerAssignments,
        };
    }

    async saveGrantedPackageEntitlement(
        grantedEntitlement: GrantedPackageEntitlement
    ): Promise<void> {
        const existingIndex = this._grantedPackageEntitlements.findIndex(
            (e) => e.id === grantedEntitlement.id
        );

        if (existingIndex >= 0) {
            this._grantedPackageEntitlements[existingIndex] = {
                ...grantedEntitlement,
            };
        } else {
            this._grantedPackageEntitlements.push({
                ...grantedEntitlement,
            });
        }
    }

    async listGrantedEntitlementsByFeatureAndUserId(
        packageIds: string[],
        feature: Entitlement['feature'],
        userId: string,
        recordName: string,
        nowMs: number
    ): Promise<GrantedPackageEntitlement[]> {
        return this._grantedPackageEntitlements.filter(
            (e) =>
                e.userId === userId &&
                e.feature === feature &&
                e.recordName === recordName &&
                e.expireTimeMs > nowMs &&
                e.revokeTimeMs === null &&
                packageIds.includes(e.packageId)
        );
    }

    async findGrantedPackageEntitlementByUserIdPackageIdFeatureAndScope(
        userId: string,
        packageId: string,
        feature: Entitlement['feature'],
        scope: GrantedEntitlementScope,
        recordName: string | null
    ): Promise<GrantedPackageEntitlement | null> {
        return (
            this._grantedPackageEntitlements.find(
                (e) =>
                    e.userId === userId &&
                    e.packageId === packageId &&
                    e.feature === feature &&
                    e.scope === scope &&
                    e.revokeTimeMs === null &&
                    (e.recordName === recordName ||
                        (!e.recordName && !recordName))
            ) ?? null
        );
    }

    async findGrantedPackageEntitlementById(
        id: string
    ): Promise<GrantedPackageEntitlement | null> {
        return this._grantedPackageEntitlements.find((e) => e.id === id);
    }

    async listGrantedEntitlementsForUser(
        userId: string,
        nowMs: number
    ): Promise<GrantedPackageEntitlement[]> {
        return this._grantedPackageEntitlements.filter(
            (e) =>
                e.userId === userId &&
                e.expireTimeMs > nowMs &&
                e.revokeTimeMs === null
        );
    }

    async listGrantedEntitlementsForUserAndPackage(
        userId: string,
        packageId: string,
        nowMs: number
    ): Promise<GrantedPackageEntitlement[]> {
        return this._grantedPackageEntitlements.filter(
            (e) =>
                e.userId === userId &&
                e.packageId === packageId &&
                e.expireTimeMs > nowMs &&
                e.revokeTimeMs === null
        );
    }

    async countRecords(filter: CountRecordsFilter): Promise<number> {
        let count = 0;
        for (let record of this._records) {
            if (filter.studioId && record.studioId === filter.studioId) {
                count++;
            } else if (filter.ownerId && record.ownerId === filter.ownerId) {
                count++;
            } else {
                count++;
            }
        }

        return count;
    }

    async saveUser(user: AuthUser): Promise<void> {
        let index = this._findUserIndex(user.id);
        if (index >= 0) {
            this._users[index] = user;
        } else {
            this._users.push(user);
        }
    }

    async saveNewUser(user: AuthUser): Promise<SaveNewUserResult> {
        let index = this._users.findIndex(
            (u) =>
                (!!user.email && u.email === user.email) ||
                (!!user.phoneNumber && u.phoneNumber === user.phoneNumber)
        );
        if (index >= 0) {
            return {
                success: false,
                errorCode: 'user_already_exists',
                errorMessage: 'The user already exists.',
            };
        } else {
            this._users.push(user);
        }

        return {
            success: true,
        };
    }

    async findUser(userId: string): Promise<AuthUser> {
        const user = this._users.find((u) => u.id === userId);
        return user;
    }

    async setRevokeAllSessionsTimeForUser(
        userId: string,
        allSessionRevokeTimeMs: number
    ): Promise<void> {
        const user = await this.findUser(userId);
        if (user) {
            await this.saveUser({
                ...user,
                allSessionRevokeTimeMs: allSessionRevokeTimeMs,
            });
        }
    }

    async findUserByAddress(
        address: string,
        addressType: AddressType
    ): Promise<AuthUser> {
        const user = this._users.find((u) =>
            addressType === 'email'
                ? u.email === address
                : u.phoneNumber === address
        );
        return user;
    }

    async findUserByStripeCustomerId(customerId: string): Promise<AuthUser> {
        const user = this._users.find((u) => u.stripeCustomerId === customerId);
        return user;
    }

    async findUserByPrivoServiceId(serviceId: string): Promise<AuthUser> {
        const user = this._users.find((u) => u.privoServiceId === serviceId);
        return user;
    }

    async findLoginRequest(
        userId: string,
        requestId: string
    ): Promise<AuthLoginRequest> {
        return this._loginRequests.find(
            (lr) => lr.userId === userId && lr.requestId === requestId
        );
    }

    async findOpenIDLoginRequest(
        requestId: string
    ): Promise<AuthOpenIDLoginRequest> {
        return this._oidLoginRequests.find((lr) => lr.requestId === requestId);
    }

    async findOpenIDLoginRequestByState(
        state: string
    ): Promise<AuthOpenIDLoginRequest> {
        return this._oidLoginRequests.find((lr) => lr.state === state);
    }

    async findSession(userId: string, sessionId: string): Promise<AuthSession> {
        return this._sessions.find(
            (s) => s.userId === userId && s.sessionId === sessionId
        );
    }

    async saveLoginRequest(
        request: AuthLoginRequest
    ): Promise<AuthLoginRequest> {
        const index = this._loginRequests.findIndex(
            (lr) =>
                lr.userId === request.userId &&
                lr.requestId === request.requestId
        );
        if (index >= 0) {
            this._loginRequests[index] = request;
        } else {
            this._loginRequests.push(request);
        }

        return request;
    }

    async saveOpenIDLoginRequest(
        request: AuthOpenIDLoginRequest
    ): Promise<AuthOpenIDLoginRequest> {
        const index = this._oidLoginRequests.findIndex(
            (lr) => lr.requestId === request.requestId
        );
        if (index >= 0) {
            this._oidLoginRequests[index] = request;
        } else {
            this._oidLoginRequests.push(request);
        }

        return request;
    }

    async findWebAuthnLoginRequest(
        requestId: string
    ): Promise<AuthWebAuthnLoginRequest> {
        return this._webauthnLoginRequests.find(
            (r) => r.requestId === requestId
        );
    }

    async saveWebAuthnLoginRequest(
        request: AuthWebAuthnLoginRequest
    ): Promise<AuthWebAuthnLoginRequest> {
        const index = this._webauthnLoginRequests.findIndex(
            (r) => r.requestId === request.requestId
        );
        if (index >= 0) {
            this._webauthnLoginRequests[index] = { ...request };
        } else {
            this._webauthnLoginRequests.push({ ...request });
        }

        return request;
    }

    async markWebAuthnLoginRequestComplete(
        requestId: string,
        userId: string,
        completedTimeMs: number
    ): Promise<void> {
        const index = this._webauthnLoginRequests.findIndex(
            (r) => r.requestId === requestId
        );
        if (index >= 0) {
            const request = this._webauthnLoginRequests[index];
            request.userId = userId;
            request.completedTimeMs = completedTimeMs;
            this._webauthnLoginRequests[index] = { ...request };
        }
    }

    async findUserAuthenticatorByCredentialId(
        credentialId: string
    ): Promise<AuthUserAuthenticatorWithUser> {
        const authenticator = this._userAuthenticators.find(
            (a) => a.credentialId === credentialId
        );
        if (!authenticator) {
            return { authenticator: null, user: null };
        }
        const user = await this.findUser(authenticator.userId);
        return { authenticator, user };
    }

    async findUserLoginMetadata(
        userId: string
    ): Promise<UserLoginMetadata | null> {
        let authenticatorIds = this._userAuthenticators
            .filter((a) => a.userId === userId)
            .map((a) => a.id);
        return {
            hasUserAuthenticator: authenticatorIds.length > 0,
            userAuthenticatorCredentialIds: authenticatorIds,
            hasPushSubscription: false,
            pushSubscriptionIds: [],
        };
    }

    async saveUserAuthenticatorCounter(
        id: string,
        newCounter: number
    ): Promise<void> {
        const index = this._userAuthenticators.findIndex((a) => a.id === id);
        if (index >= 0) {
            this._userAuthenticators[index] = {
                ...this._userAuthenticators[index],
                counter: newCounter,
            };
        }
    }

    async deleteUserAuthenticator(
        userId: string,
        authenticatorId: string
    ): Promise<number> {
        const index = this._userAuthenticators.findIndex(
            (a) => a.userId === userId && a.id === authenticatorId
        );
        if (index >= 0) {
            this._userAuthenticators.splice(index, 1);
            return 1;
        }

        return 0;
    }

    async setCurrentLoginRequest(
        userId: string,
        requestId: string
    ): Promise<void> {
        const userIndex = this._users.findIndex((u) => u.id === userId);
        if (userIndex >= 0) {
            const user = this._users[userIndex];
            this._users[userIndex] = {
                ...user,
                currentLoginRequestId: requestId,
            };
        }
    }

    async setCurrentWebAuthnChallenge(
        userId: string,
        challenge: string
    ): Promise<void> {
        const userIndex = this._users.findIndex((u) => u.id === userId);
        if (userIndex >= 0) {
            const user = this._users[userIndex];
            this._users[userIndex] = {
                ...user,
                currentWebAuthnChallenge: challenge,
            };
        }
    }

    async markLoginRequestComplete(
        userId: string,
        requestId: string,
        completedTimeMs: number
    ): Promise<void> {
        const index = this._loginRequests.findIndex(
            (lr) => lr.userId === userId && lr.requestId === requestId
        );

        if (index >= 0) {
            this._loginRequests[index].completedTimeMs = completedTimeMs;
        } else {
            throw new Error('Request not found.');
        }
    }

    async markOpenIDLoginRequestComplete(
        requestId: string,
        completedTimeMs: number
    ): Promise<void> {
        const index = this._oidLoginRequests.findIndex(
            (lr) => lr.requestId === requestId
        );

        if (index >= 0) {
            this._oidLoginRequests[index].completedTimeMs = completedTimeMs;
        } else {
            throw new Error('Request not found.');
        }
    }

    async saveOpenIDLoginRequestAuthorizationCode(
        requestId: string,
        authorizationCode: string,
        authorizationTimeMs: number
    ): Promise<void> {
        const index = this._oidLoginRequests.findIndex(
            (lr) => lr.requestId === requestId
        );

        if (index >= 0) {
            const lr = this._oidLoginRequests[index];
            lr.authorizationCode = authorizationCode;
            lr.authorizationTimeMs = authorizationTimeMs;
        } else {
            throw new Error('Request not found.');
        }
    }

    async incrementLoginRequestAttemptCount(
        userId: string,
        requestId: string
    ): Promise<void> {
        const request = this._loginRequests.find(
            (lr) => lr.userId === userId && lr.requestId === requestId
        );
        if (request) {
            request.attemptCount += 1;
        }
    }

    async saveSession(session: AuthSession): Promise<void> {
        const index = this._sessions.findIndex(
            (s) =>
                s.userId === session.userId && s.sessionId === session.sessionId
        );
        if (index >= 0) {
            this._sessions[index] = session;
        } else {
            this._sessions.push(session);
        }
    }

    async replaceSession(
        session: AuthSession,
        newSession: AuthSession,
        revokeTimeMs: number
    ): Promise<void> {
        this.saveSession({
            ...session,
            revokeTimeMs: revokeTimeMs,
            nextSessionId: newSession.sessionId,
        });
        this.saveSession({
            ...newSession,
            previousSessionId: session.sessionId,
        });
    }

    async listSessions(
        userId: string,
        expireTimeMs: number
    ): Promise<ListSessionsDataResult> {
        let orderedSessions = sortBy(
            this._sessions.filter((s) => s.userId === userId),
            (s) => -s.expireTimeMs
        );

        if (expireTimeMs) {
            orderedSessions = orderedSessions.filter(
                (s) => s.expireTimeMs < expireTimeMs
            );
        }

        return {
            success: true,
            sessions: orderedSessions.slice(0, 10),
        };
    }

    async listEmailRules(): Promise<RegexRule[]> {
        return this._emailRules.slice();
    }

    async listSmsRules(): Promise<RegexRule[]> {
        return this._smsRules.slice();
    }

    async saveSubscription(subscription: AuthSubscription): Promise<void> {
        const index = this._subscriptions.findIndex(
            (s) => s.id === subscription.id
        );
        if (index >= 0) {
            this._subscriptions[index] = subscription;
        } else {
            this._subscriptions.push(subscription);
        }
    }

    async getSubscriptionById(id: string): Promise<AuthSubscription> {
        return this._subscriptions.find((s) => s.id === id);
    }
    async getSubscriptionByStripeSubscriptionId(
        id: string
    ): Promise<AuthSubscription> {
        return this._subscriptions.find((s) => s.stripeSubscriptionId === id);
    }
    async saveSubscriptionPeriod(
        period: AuthSubscriptionPeriod
    ): Promise<void> {
        const index = this._periods.findIndex((p) => p.id === period.id);
        if (index >= 0) {
            this._periods[index] = period;
        } else {
            this._periods.push(period);
        }
    }
    async getSubscriptionPeriodById(
        id: string
    ): Promise<AuthSubscriptionPeriod> {
        return this._periods.find((p) => p.id === id);
    }
    async listSubscriptionPeriodsBySubscriptionId(
        subscriptionId: string
    ): Promise<AuthSubscriptionPeriod[]> {
        return this._periods.filter((p) => p.subscriptionId === subscriptionId);
    }

    async saveInvoice(invoice: AuthInvoice): Promise<void> {
        const index = this._invoices.findIndex((i) => i.id === invoice.id);
        if (index >= 0) {
            this._invoices[index] = invoice;
        } else {
            this._invoices.push(invoice);
        }
    }

    async getInvoiceById(id: string): Promise<AuthInvoice> {
        return this._invoices.find((i) => i.id === id);
    }

    async updateSubscriptionInfo(
        request: UpdateSubscriptionInfoRequest
    ): Promise<void> {
        if (request.userId) {
            const user = await this.findUser(request.userId);
            let subscription = request.stripeSubscriptionId
                ? await this.getSubscriptionByStripeSubscriptionId(
                      request.stripeSubscriptionId
                  )
                : null;

            if (subscription) {
                await this.saveSubscription({
                    ...subscription,
                    stripeCustomerId: request.stripeCustomerId,
                    stripeSubscriptionId: request.stripeSubscriptionId,
                    subscriptionId: request.subscriptionId,
                    subscriptionStatus: request.subscriptionStatus,
                    currentPeriodEndMs: request.currentPeriodEndMs,
                    currentPeriodStartMs: request.currentPeriodStartMs,
                });
            } else if (request.stripeSubscriptionId) {
                subscription = {
                    id: uuid(),
                    userId: user.id,
                    studioId: null,
                    stripeCustomerId: request.stripeCustomerId,
                    stripeSubscriptionId: request.stripeSubscriptionId,
                    subscriptionId: request.subscriptionId,
                    subscriptionStatus: request.subscriptionStatus,
                    currentPeriodEndMs: request.currentPeriodEndMs,
                    currentPeriodStartMs: request.currentPeriodStartMs,
                };

                await this.saveSubscription(subscription);
            }

            await this.saveUser({
                ...user,
                subscriptionId: request.subscriptionId,
                subscriptionStatus: request.subscriptionStatus,
                stripeCustomerId:
                    request.stripeCustomerId ?? user.stripeCustomerId,
                subscriptionPeriodStartMs: request.currentPeriodStartMs,
                subscriptionPeriodEndMs: request.currentPeriodEndMs,
                subscriptionInfoId: subscription?.id ?? null,
            });
        } else if (request.studioId) {
            const studio = await this.getStudioById(request.studioId);
            let subscription = request.stripeSubscriptionId
                ? await this.getSubscriptionByStripeSubscriptionId(
                      request.stripeSubscriptionId
                  )
                : null;

            if (subscription) {
                await this.saveSubscription({
                    ...subscription,
                    stripeCustomerId: request.stripeCustomerId,
                    stripeSubscriptionId: request.stripeSubscriptionId,
                    subscriptionId: request.subscriptionId,
                    subscriptionStatus: request.subscriptionStatus,
                    currentPeriodEndMs: request.currentPeriodEndMs,
                    currentPeriodStartMs: request.currentPeriodStartMs,
                });
            } else if (request.stripeSubscriptionId) {
                subscription = {
                    id: uuid(),
                    userId: null,
                    studioId: studio.id,
                    stripeCustomerId: request.stripeCustomerId,
                    stripeSubscriptionId: request.stripeSubscriptionId,
                    subscriptionId: request.subscriptionId,
                    subscriptionStatus: request.subscriptionStatus,
                    currentPeriodEndMs: request.currentPeriodEndMs,
                    currentPeriodStartMs: request.currentPeriodStartMs,
                };

                await this.saveSubscription(subscription);
            }

            await this.updateStudio({
                ...studio,
                subscriptionId: request.subscriptionId,
                subscriptionStatus: request.subscriptionStatus,
                stripeCustomerId:
                    request.stripeCustomerId ?? studio.stripeCustomerId,
                subscriptionPeriodStartMs: request.currentPeriodStartMs,
                subscriptionPeriodEndMs: request.currentPeriodEndMs,
                subscriptionInfoId: subscription?.id ?? null,
            });
        }
    }

    async updateSubscriptionPeriod(
        request: UpdateSubscriptionPeriodRequest
    ): Promise<void> {
        if (request.userId) {
            let user = await this.findUser(request.userId);
            let subscription = await this.getSubscriptionByStripeSubscriptionId(
                request.stripeSubscriptionId
            );

            if (!subscription) {
                subscription = {
                    id: uuid(),
                    userId: user.id,
                    studioId: null,
                    stripeCustomerId: request.stripeCustomerId,
                    stripeSubscriptionId: request.stripeSubscriptionId,
                    subscriptionId: request.subscriptionId,
                    subscriptionStatus: request.subscriptionStatus,
                    currentPeriodEndMs: request.currentPeriodEndMs,
                    currentPeriodStartMs: request.currentPeriodStartMs,
                };

                user.stripeCustomerId = request.stripeCustomerId;
                user.subscriptionStatus = request.subscriptionStatus;
                user.subscriptionId = request.subscriptionId;
                user.subscriptionInfoId = subscription.id;

                await this.saveSubscription(subscription);
            }

            await this.saveUser({
                ...user,
                subscriptionPeriodStartMs: request.currentPeriodStartMs,
                subscriptionPeriodEndMs: request.currentPeriodEndMs,
            });

            const periodId: string = uuid();
            const invoiceId: string = uuid();

            await this.saveInvoice({
                id: invoiceId,
                periodId: periodId,
                subscriptionId: subscription.id,
                ...request.invoice,
            });

            await this.saveSubscriptionPeriod({
                id: periodId,
                invoiceId: invoiceId,
                subscriptionId: subscription.id,
                periodEndMs: request.currentPeriodEndMs,
                periodStartMs: request.currentPeriodStartMs,
            });
        } else if (request.studioId) {
            let studio = await this.getStudioById(request.studioId);
            let subscription = await this.getSubscriptionByStripeSubscriptionId(
                request.stripeSubscriptionId
            );

            if (!subscription) {
                subscription = {
                    id: uuid(),
                    userId: null,
                    studioId: studio.id,
                    stripeCustomerId: request.stripeCustomerId,
                    stripeSubscriptionId: request.stripeSubscriptionId,
                    subscriptionId: request.subscriptionId,
                    subscriptionStatus: request.subscriptionStatus,
                    currentPeriodEndMs: request.currentPeriodEndMs,
                    currentPeriodStartMs: request.currentPeriodStartMs,
                };

                studio.stripeCustomerId = request.stripeCustomerId;
                studio.subscriptionStatus = request.subscriptionStatus;
                studio.subscriptionId = request.subscriptionId;
                studio.subscriptionInfoId = subscription.id;

                await this.saveSubscription(subscription);
            }

            await this.updateStudio({
                ...studio,
                subscriptionPeriodStartMs: request.currentPeriodStartMs,
                subscriptionPeriodEndMs: request.currentPeriodEndMs,
            });

            const periodId: string = uuid();
            const invoiceId: string = uuid();

            await this.saveInvoice({
                id: invoiceId,
                periodId: periodId,
                subscriptionId: subscription.id,
                ...request.invoice,
            });

            await this.saveSubscriptionPeriod({
                id: periodId,
                invoiceId: invoiceId,
                subscriptionId: subscription.id,
                periodEndMs: request.currentPeriodEndMs,
                periodStartMs: request.currentPeriodStartMs,
            });
        }
    }

    private _findUserIndex(id: string): number {
        return this._users.findIndex((u) => u.id === id);
    }

    async setData(
        recordName: string,
        address: string,
        data: any,
        publisherId: string,
        subjectId: string,
        updatePolicy: UserPolicy,
        deletePolicy: UserPolicy,
        markers: string[]
    ): Promise<SetDataResult> {
        let record = this._getDataRecord(recordName);
        record.set(address, {
            data: data,
            publisherId: publisherId,
            subjectId: subjectId,
            updatePolicy,
            deletePolicy,
            markers,
        });
        return {
            success: true,
        };
    }

    async getData(
        recordName: string,
        address: string
    ): Promise<GetDataStoreResult> {
        let record = this._getDataRecord(recordName);
        let data = record.get(address);
        if (!data) {
            return {
                success: false,
                errorCode: 'data_not_found',
                errorMessage: 'The data was not found.',
            };
        }

        return {
            success: true,
            data: data.data,
            publisherId: data.publisherId,
            subjectId: data.subjectId,
            updatePolicy: data.updatePolicy,
            deletePolicy: data.deletePolicy,
            markers: data.markers,
        };
    }

    async eraseData(
        recordName: string,
        address: string
    ): Promise<EraseDataStoreResult> {
        let record = this._getDataRecord(recordName);
        let deleted = record.delete(address);
        if (!deleted) {
            return {
                success: false,
                errorCode: 'data_not_found',
                errorMessage: 'The data was not found.',
            };
        }

        return {
            success: true,
        };
    }

    async listData(
        recordName: string,
        address: string
    ): Promise<ListDataStoreResult> {
        let record = this._getDataRecord(recordName);
        let items = [] as ListedDataStoreItem[];

        const count = record.size;
        for (let [key, item] of record.entries()) {
            if (!address || key > address) {
                items.push({
                    address: key,
                    data: item.data,
                    markers: item.markers,
                });
            }
        }

        return {
            success: true,
            items,
            totalCount: count,
            marker: null,
        };
    }

    async listDataByMarker(
        request: ListDataStoreByMarkerRequest
    ): Promise<ListDataStoreResult> {
        const marker = request.marker;
        let record = this._getDataRecord(request.recordName);
        let items = [] as ListedDataStoreItem[];
        const address = request.startingAddress;
        const sortAscending = (request.sort ?? 'ascending') === 'ascending';

        let count = 0;
        for (let [key, item] of record.entries()) {
            if (item.markers.includes(marker)) {
                count += 1;
                if (
                    !address ||
                    (sortAscending && key > address) ||
                    (!sortAscending && key < address)
                ) {
                    items.push({
                        address: key,
                        data: item.data,
                        markers: item.markers,
                    });
                }
            }
        }

        if (request.sort) {
            if (request.sort === 'ascending') {
                items = sortBy(items, (i) => i.address);
            } else if (request.sort === 'descending') {
                items = orderBy(items, (i) => i.address, 'desc');
            }
        }

        return {
            success: true,
            items,
            totalCount: count,
            marker: marker,
        };
    }

    private _getDataRecord(recordName: string) {
        let record = this._dataBuckets.get(recordName);
        if (!record) {
            record = new Map();
            this._dataBuckets.set(recordName, record);
        }
        return record;
    }

    async presignFileUpload(
        request: PresignFileUploadRequest
    ): Promise<PresignFileUploadResult> {
        return {
            success: true,
            uploadHeaders: {
                ...request.headers,
                'record-name': request.recordName,
                'content-type': request.fileMimeType,
            },
            uploadMethod: 'POST',
            uploadUrl: `${this._fileUploadUrl}/${request.recordName}/${request.fileName}`,
        };
    }

    async presignFileRead(
        request: PresignFileReadRequest
    ): Promise<PresignFileReadResult> {
        return {
            success: true,
            requestHeaders: {
                ...request.headers,
                'record-name': request.recordName,
            },
            requestMethod: 'GET',
            requestUrl: `${this._fileUploadUrl}/${request.recordName}/${request.fileName}`,
        };
    }

    async getFileNameFromUrl(
        fileUrl: string
    ): Promise<GetFileNameFromUrlResult> {
        if (fileUrl.startsWith(this._fileUploadUrl)) {
            let recordNameAndFileName = fileUrl.slice(
                this._fileUploadUrl.length + 1
            );
            let nextSlash = recordNameAndFileName.indexOf('/');
            if (nextSlash < 0) {
                return {
                    success: false,
                    errorCode: 'unacceptable_url',
                    errorMessage: 'The URL does not match an expected format.',
                };
            }
            let recordName = recordNameAndFileName.slice(0, nextSlash);
            let fileName = recordNameAndFileName.slice(nextSlash + 1);

            if (recordName && fileName) {
                return {
                    success: true,
                    recordName,
                    fileName,
                };
            }
            return {
                success: false,
                errorCode: 'unacceptable_url',
                errorMessage: 'The URL does not match an expected format.',
            };
        }

        return {
            success: false,
            errorCode: 'unacceptable_url',
            errorMessage: 'The URL does not match an expected format.',
        };
    }

    async getFileRecord(
        recordName: string,
        fileName: string
    ): Promise<GetFileRecordResult> {
        let file = this._files.get(fileName);

        if (file) {
            return {
                success: true,
                fileName: file.fileName,
                recordName: file.recordName,
                publisherId: file.publisherId,
                subjectId: file.subjectId,
                sizeInBytes: file.sizeInBytes,
                uploaded: file.uploaded,
                description: file.description,
                url: `${this._fileUploadUrl}/${file.recordName}/${file.fileName}`,
                markers: file.markers,
            };
        } else {
            return {
                success: false,
                errorCode: 'file_not_found',
                errorMessage: 'The file was not found in the store.',
            };
        }
    }

    async listUploadedFiles(
        recordName: string,
        fileName: string
    ): Promise<ListFilesStoreResult> {
        let files = sortBy(
            [...this._files.values()].filter(
                (f) => f.recordName === recordName && f.uploaded
            ),
            (f) => f.fileName
        );

        const count = files.length;

        if (fileName) {
            files = files.filter((f) => f.fileName > fileName);
        }

        return {
            success: true,
            files: files.slice(0, 10).map((f) => ({
                fileName: f.fileName,
                uploaded: f.uploaded,
                markers: f.markers,
                description: f.description,
                sizeInBytes: f.sizeInBytes,
                url: `${this._fileUploadUrl}/${f.recordName}/${f.fileName}`,
            })),
            totalCount: count,
        };
    }

    async addFileRecord(
        recordName: string,
        fileName: string,
        publisherId: string,
        subjectId: string,
        sizeInBytes: number,
        description: string,
        markers: string[]
    ): Promise<AddFileResult> {
        if (this._files.has(fileName)) {
            return {
                success: false,
                errorCode: 'file_already_exists',
                errorMessage: 'The file already exists in the store.',
            };
        }

        let file: StoredFile = {
            fileName: fileName,
            recordName: recordName,
            publisherId,
            subjectId,
            sizeInBytes,
            description,
            markers,
            uploaded: false,
        };

        this._files.set(fileName, file);

        return {
            success: true,
        };
    }

    async updateFileRecord(
        recordName: string,
        fileName: string,
        markers: string[]
    ): Promise<UpdateFileResult> {
        if (!this._files.has(fileName)) {
            return {
                success: false,
                errorCode: 'file_not_found',
                errorMessage: 'The file was not found in the store.',
            };
        }

        let file = this._files.get(fileName);

        this._files.set(fileName, {
            ...file,
            markers: markers.slice(),
        });

        return {
            success: true,
        };
    }

    async setFileRecordAsUploaded(
        recordName: string,
        fileName: string
    ): Promise<MarkFileRecordAsUploadedResult> {
        let file = this._files.get(fileName);

        if (!file) {
            return {
                success: false,
                errorCode: 'file_not_found',
                errorMessage: 'The file was not found in the store.',
            };
        }

        file.uploaded = true;
        return {
            success: true,
        };
    }

    async eraseFileRecord(
        recordName: string,
        fileName: string
    ): Promise<EraseFileStoreResult> {
        const deleted = this._files.delete(fileName);
        if (!deleted) {
            return {
                success: false,
                errorCode: 'file_not_found',
                errorMessage: 'The file was not found in the store.',
            };
        }

        return {
            success: true,
        };
    }

    getAllowedUploadHeaders(): string[] {
        return ['record-name', 'content-type'];
    }

    async addEventCount(
        recordName: string,
        eventName: string,
        count: number
    ): Promise<AddEventCountStoreResult> {
        const record = this._getEventRecord(recordName);

        if (record.has(eventName)) {
            let data = record.get(eventName);
            data.count += count;
        } else {
            record.set(eventName, {
                count: count,
            });
        }

        return {
            success: true,
        };
    }

    async getEventCount(
        recordName: string,
        eventName: string
    ): Promise<GetEventCountStoreResult> {
        const record = this._getEventRecord(recordName);

        const e = record.has(eventName)
            ? record.get(eventName)
            : {
                  count: 0,
              };

        return {
            success: true,
            count: e.count,
            markers: e.markers,
        };
    }

    async updateEvent(
        recordName: string,
        eventName: string,
        updates: EventRecordUpdate
    ): Promise<UpdateEventResult> {
        const record = this._getEventRecord(recordName);

        const e = record.has(eventName)
            ? record.get(eventName)
            : {
                  count: 0,
              };

        record.set(eventName, {
            ...e,
            ...updates,
        });

        return {
            success: true,
        };
    }

    async listEvents(
        recordName: string,
        eventName: string
    ): Promise<ListEventsStoreResult> {
        const record = this._getEventRecord(recordName);
        const totalCount = record.size;
        let events = sortBy([...record.entries()], ([name, data]) => name);

        if (eventName) {
            events = events.filter(([name, data]) => name > eventName);
        }

        return {
            success: true,
            events: events.slice(0, 10).map(([name, data]) => ({
                eventName: name,
                count: data.count,
                markers: data.markers,
            })),
            totalCount,
        };
    }

    private _getEventRecord(recordName: string) {
        let record = this._eventBuckets.get(recordName);
        if (!record) {
            record = new Map();
            this._eventBuckets.set(recordName, record);
        }
        return record;
    }

    private async _getUserPrivacyFeatures(
        userId: string
    ): Promise<UserPrivacyFeatures> {
        const user = await this.findUser(userId);
        if (user?.privacyFeatures) {
            return {
                ...user.privacyFeatures,
                userRole: user?.role,
            };
        }

        return {
            publishData: true,
            allowPublicData: true,
            allowAI: true,
            allowPublicInsts: true,
            userRole: user?.role,
        };
    }

    async listRolesForUser(
        recordName: string,
        userId: string
    ): Promise<AssignedRole[]> {
        return this._getRolesForEntity(recordName, userId);
    }

    async listRolesForInst(
        recordName: string,
        inst: string
    ): Promise<AssignedRole[]> {
        return this._getRolesForEntity(recordName, inst);
    }

    async listAssignmentsForRole(
        recordName: string,
        role: string
    ): Promise<ListedRoleAssignments> {
        let record = this.roles[recordName];
        let assignedRoles = this.roleAssignments[recordName];

        let assignments: RoleAssignment[] = [];

        for (let id in record) {
            if (record[id].has(role)) {
                assignments.push({
                    type: 'user',
                    userId: id,
                    role: {
                        role,
                        expireTimeMs: null,
                    },
                });
            }
        }

        for (let id in assignedRoles) {
            let roles = assignedRoles[id];
            let assignment = roles.find((r) => r.role === role);
            if (assignment) {
                assignments.push({
                    type: 'user',
                    userId: id,
                    role: assignment,
                });
            }
        }

        return {
            assignments,
            totalCount: assignments.length,
        };
    }

    async listAssignments(
        recordName: string,
        startingRole: string
    ): Promise<ListedRoleAssignments> {
        let record = this.roles[recordName];
        let assignedRoles = this.roleAssignments[recordName];

        let totalCount: number = 0;
        let assignments: RoleAssignment[] = [];

        for (let id in record) {
            const roles = record[id];
            for (let role of roles) {
                assignments.push({
                    type: 'user',
                    userId: id,
                    role: {
                        role,
                        expireTimeMs: null,
                    },
                });
                totalCount += 1;
            }
        }

        for (let id in assignedRoles) {
            let roles = assignedRoles[id];
            for (let role of roles) {
                assignments.push({
                    type: 'user',
                    userId: id,
                    role,
                });
                totalCount += 1;
            }
        }

        assignments = sortBy(
            assignments,
            (a) => a.role.role,
            (a) => (a as any).userId ?? (a as any).inst
        );

        if (startingRole) {
            assignments = assignments.filter((a) => a.role.role > startingRole);
        }

        return {
            assignments: assignments.slice(0, 10),
            totalCount: totalCount,
        };
    }

    async assignSubjectRole(
        recordName: string,
        subjectId: string,
        type: 'user' | 'inst',
        role: AssignedRole
    ): Promise<UpdateUserRolesResult> {
        if (!this.roleAssignments[recordName]) {
            this.roleAssignments[recordName] = {};
        }

        const roles = this.roleAssignments[recordName][subjectId] ?? [];

        const filtered = roles.filter(
            (r) =>
                r.role !== role.role ||
                getExpireTime(r.expireTimeMs) <= role.expireTimeMs
        );

        this.roleAssignments[recordName][subjectId] = [
            ...filtered,
            {
                role: role.role,
                expireTimeMs:
                    role.expireTimeMs === Infinity ? null : role.expireTimeMs,
            },
        ];

        return {
            success: true,
        };
    }

    async revokeSubjectRole(
        recordName: string,
        subjectId: string,
        type: 'user' | 'inst',
        role: string
    ): Promise<UpdateUserRolesResult> {
        if (!this.roleAssignments[recordName]) {
            this.roleAssignments[recordName] = {};
        }

        const roles = this.roleAssignments[recordName][subjectId] ?? [];

        const filtered = roles.filter((r) => r.role !== role);

        this.roleAssignments[recordName][subjectId] = filtered;

        return {
            success: true,
        };
    }

    private _getRolesForEntity(recordName: string, id: string): AssignedRole[] {
        const roles = this.roles[recordName]?.[id] ?? new Set<string>();
        const assignments = this.roleAssignments[recordName]?.[id] ?? [];

        return [
            ...[...roles].map(
                (r) =>
                    ({
                        role: r,
                        expireTimeMs: null,
                    } as AssignedRole)
            ),
            ...assignments.filter(
                (a) => getExpireTime(a.expireTimeMs) > Date.now()
            ),
        ];
    }

    async getSubscriptionDataMetricsByRecordName(
        recordName: string
    ): Promise<DataSubscriptionMetrics> {
        const info = await this._getSubscriptionInfo(recordName);
        const records = await this._listRecordsForSubscription(recordName);

        let totalItems = 0;

        for (let record of records) {
            let bucket = this._dataBuckets.get(record.name);
            if (!bucket) {
                continue;
            }
            totalItems += bucket.size;
        }

        return {
            ...info,
            totalItems,
        };
    }

    async getSubscriptionFileMetricsByRecordName(
        recordName: string
    ): Promise<FileSubscriptionMetrics> {
        const info = await this._getSubscriptionInfo(recordName);
        const records = await this._listRecordsForSubscription(recordName);

        let totalFiles = 0;
        let totalBytesStored = 0;
        let totalBytesReserved = 0;
        for (let record of records) {
            let files = [...this.files.values()].filter(
                (f) => f.recordName === record.name
            );

            for (let file of files) {
                totalFiles++;
                totalBytesReserved += file.sizeInBytes;
                if (file.uploaded) {
                    totalBytesStored += file.sizeInBytes;
                }
            }
        }

        return {
            ...info,
            totalFiles,
            totalFileBytesReserved: totalBytesReserved,
        };
    }

    async getSubscriptionEventMetricsByRecordName(
        recordName: string
    ): Promise<EventSubscriptionMetrics> {
        const info = await this._getSubscriptionInfo(recordName);
        const records = await this._listRecordsForSubscription(recordName);

        let totalEventNames = 0;
        for (let record of records) {
            let bucket = this._eventBuckets.get(record.name);
            if (!bucket) {
                continue;
            }
            totalEventNames += bucket.size;
        }

        return {
            ...info,
            totalEventNames,
        };
    }

    async getSubscriptionRecordMetrics(
        filter: SubscriptionFilter
    ): Promise<RecordSubscriptionMetrics> {
        const metrics = await this._getSubscriptionMetrics(filter);
        const totalRecords = await this.countRecords(filter);

        return {
            ...metrics,
            totalRecords,
        };
    }

    async getSubscriptionAiChatMetrics(
        filter: SubscriptionFilter
    ): Promise<AIChatSubscriptionMetrics> {
        const info = await this._getSubscriptionMetrics(filter);
        const metrics = filter.ownerId
            ? this._aiChatMetrics.filter(
                  (m) =>
                      m.userId === filter.ownerId &&
                      (!info.currentPeriodStartMs ||
                          (m.createdAtMs >= info.currentPeriodStartMs &&
                              m.createdAtMs < info.currentPeriodEndMs))
              )
            : this._aiChatMetrics.filter(
                  (m) =>
                      m.studioId === filter.studioId &&
                      (!info.currentPeriodStartMs ||
                          (m.createdAtMs >= info.currentPeriodStartMs &&
                              m.createdAtMs < info.currentPeriodEndMs))
              );

        let totalTokens = 0;
        for (let m of metrics) {
            totalTokens += m.tokens;
        }

        return {
            ...info,
            totalTokensInCurrentPeriod: totalTokens,
        };
    }

    async getSubscriptionInstMetrics(
        filter: SubscriptionFilter
    ): Promise<InstSubscriptionMetrics> {
        const info = await this._getSubscriptionMetrics(filter);

        let totalInsts = 0;
        for (let [recordName, insts] of this._instRecords) {
            let r = this._records.find((r) => r.name === recordName);
            if (!r) {
                continue;
            } else if (
                r.ownerId === filter.ownerId ||
                r.studioId === filter.studioId
            ) {
                totalInsts += insts.size;
            }
        }

        return {
            ...info,
            totalInsts,
        };
    }

    async getSubscriptionInstMetricsByRecordName(
        recordName: string
    ): Promise<InstSubscriptionMetrics> {
        const info = await this._getSubscriptionInfo(recordName);

        let totalInsts = 0;
        for (let [recordName, insts] of this._instRecords) {
            let r = this._records.find((r) => r.name === recordName);
            if (!r) {
                continue;
            } else if (
                r.ownerId === info.ownerId ||
                r.studioId === info.studioId
            ) {
                totalInsts += insts.size;
            }
        }

        return {
            ...info,
            totalInsts,
        };
    }

    async getSubscriptionInfoForRecord(recordName: string) {
        return await this._getSubscriptionInfo(recordName);
    }

    async listRecordsForSubscriptionByRecordName(recordName: string) {
        return await this._listRecordsForSubscription(recordName);
    }

    async getSubscriptionAiSloydMetrics(
        filter: SubscriptionFilter
    ): Promise<AISloydSubscriptionMetrics> {
        const info = await this._getSubscriptionMetrics(filter);
        const metrics = filter.ownerId
            ? this._aiSloydMetrics.filter(
                  (m) =>
                      m.userId === filter.ownerId &&
                      (!info.currentPeriodStartMs ||
                          (m.createdAtMs >= info.currentPeriodStartMs &&
                              m.createdAtMs < info.currentPeriodEndMs))
              )
            : this._aiSloydMetrics.filter(
                  (m) =>
                      m.studioId === filter.studioId &&
                      (!info.currentPeriodStartMs ||
                          (m.createdAtMs >= info.currentPeriodStartMs &&
                              m.createdAtMs < info.currentPeriodEndMs))
              );

        let totalModels = 0;
        for (let m of metrics) {
            totalModels += m.modelsCreated;
        }
        return {
            ...info,
            totalModelsInCurrentPeriod: totalModels,
        };
    }

    async getSubscriptionAiSloydMetricsByRecordName(
        recordName: string
    ): Promise<AISloydSubscriptionMetrics> {
        const info = await this._getSubscriptionInfo(recordName);

        let totalModels = 0;
        for (let metric of this._aiSloydMetrics) {
            if (
                metric.userId === info.ownerId ||
                metric.studioId === info.studioId
            ) {
                totalModels += metric.modelsCreated;
            }
        }

        return {
            ...info,
            totalModelsInCurrentPeriod: totalModels,
        };
    }

    async recordSloydMetrics(metrics: AISloydMetrics): Promise<void> {
        this._aiSloydMetrics.push(metrics);
    }

    async getSubscriptionAiOpenAIRealtimeMetrics(
        filter: SubscriptionFilter
    ): Promise<AIOpenAIRealtimeSubscriptionMetrics> {
        const info = await this._getSubscriptionMetrics(filter);
        const metrics = filter.ownerId
            ? this._aiRealtimeMetrics.filter(
                  (m) =>
                      m.userId === filter.ownerId &&
                      (!info.currentPeriodStartMs ||
                          (m.createdAtMs >= info.currentPeriodStartMs &&
                              m.createdAtMs < info.currentPeriodEndMs))
              )
            : this._aiRealtimeMetrics.filter(
                  (m) =>
                      m.studioId === filter.studioId &&
                      (!info.currentPeriodStartMs ||
                          (m.createdAtMs >= info.currentPeriodStartMs &&
                              m.createdAtMs < info.currentPeriodEndMs))
              );

        let totalModels = metrics.length;
        return {
            ...info,
            totalSessionsInCurrentPeriod: totalModels,
        };
    }

    async recordOpenAIRealtimeMetrics(
        metrics: AIOpenAIRealtimeMetrics
    ): Promise<void> {
        this._aiRealtimeMetrics.push(metrics);
    }

    async recordChatMetrics(metrics: AIChatMetrics): Promise<void> {
        this._aiChatMetrics.push(metrics);
    }

    async getSubscriptionAiImageMetrics(
        filter: SubscriptionFilter
    ): Promise<AIImageSubscriptionMetrics> {
        const info = await this._getSubscriptionMetrics(filter);
        const metrics = filter.ownerId
            ? this._aiImageMetrics.filter(
                  (m) =>
                      m.userId === filter.ownerId &&
                      (!info.currentPeriodStartMs ||
                          (m.createdAtMs >= info.currentPeriodStartMs &&
                              m.createdAtMs < info.currentPeriodEndMs))
              )
            : this._aiImageMetrics.filter(
                  (m) =>
                      m.studioId === filter.studioId &&
                      (!info.currentPeriodStartMs ||
                          (m.createdAtMs >= info.currentPeriodStartMs &&
                              m.createdAtMs < info.currentPeriodEndMs))
              );

        let totalPixels = 0;
        for (let m of metrics) {
            totalPixels += m.squarePixels;
        }

        return {
            ...info,
            totalSquarePixelsInCurrentPeriod: totalPixels,
        };
    }

    async recordImageMetrics(metrics: AIImageMetrics): Promise<void> {
        this._aiImageMetrics.push(metrics);
    }

    async getSubscriptionAiSkyboxMetrics(
        filter: SubscriptionFilter
    ): Promise<AISkyboxSubscriptionMetrics> {
        const info = await this._getSubscriptionMetrics(filter);
        const metrics = filter.ownerId
            ? this._aiSkyboxMetrics.filter(
                  (m) =>
                      m.userId === filter.ownerId &&
                      (!info.currentPeriodStartMs ||
                          (m.createdAtMs >= info.currentPeriodStartMs &&
                              m.createdAtMs < info.currentPeriodEndMs))
              )
            : this._aiSkyboxMetrics.filter(
                  (m) =>
                      m.studioId === filter.studioId &&
                      (!info.currentPeriodStartMs ||
                          (m.createdAtMs >= info.currentPeriodStartMs &&
                              m.createdAtMs < info.currentPeriodEndMs))
              );

        let totalSkyboxes = 0;
        for (let m of metrics) {
            totalSkyboxes += m.skyboxes;
        }

        return {
            ...info,
            totalSkyboxesInCurrentPeriod: totalSkyboxes,
        };
    }

    async recordSkyboxMetrics(metrics: AISkyboxMetrics): Promise<void> {
        this._aiSkyboxMetrics.push(metrics);
    }

    private async _getSubscriptionInfo(
        recordName: string
    ): Promise<SubscriptionMetrics> {
        const record = await this.getRecordByName(recordName);

        const metrics = await this._getSubscriptionMetrics(record);
        return {
            ...metrics,
            recordName: record.name,
        };
    }

    private async _getSubscriptionMetrics(filter: SubscriptionFilter) {
        const config = await this.getSubscriptionConfiguration();

        let currentPeriodStart: number = null;
        let currentPeriodEnd: number = null;

        if (config?.defaultFeatures?.defaultPeriodLength) {
            const now = DateTime.utc();
            const periodStart = now.minus(
                config.defaultFeatures.defaultPeriodLength
            );

            currentPeriodStart = periodStart.toMillis();
            currentPeriodEnd = now.toMillis();
        }

        let metrics: SubscriptionMetrics = {
            ownerId: filter.ownerId,
            studioId: filter.studioId,
            subscriptionId: null,
            subscriptionStatus: null,
            currentPeriodStartMs: currentPeriodStart,
            currentPeriodEndMs: currentPeriodEnd,
            subscriptionType: filter.ownerId ? 'user' : 'studio',
        };

        if (filter.ownerId) {
            const user = await this.findUser(filter.ownerId);

            if (user) {
                metrics.subscriptionStatus = user.subscriptionStatus;
                metrics.subscriptionId = user.subscriptionId;
                metrics.currentPeriodEndMs = user.subscriptionPeriodEndMs;
                metrics.currentPeriodStartMs = user.subscriptionPeriodStartMs;
            }
        } else if (filter.studioId) {
            const studio = await this.getStudioById(filter.studioId);

            if (studio) {
                metrics.subscriptionId = studio.subscriptionId;
                metrics.subscriptionStatus = studio.subscriptionStatus;
                metrics.currentPeriodEndMs = studio.subscriptionPeriodEndMs;
                metrics.currentPeriodStartMs = studio.subscriptionPeriodStartMs;
            }
        }

        return metrics;
    }

    private async _listRecordsForSubscription(recordName: string) {
        const record = await this.getRecordByName(recordName);

        if (record.ownerId) {
            return this.listRecordsByOwnerId(record.ownerId);
        } else {
            return this.listRecordsByStudioId(record.studioId);
        }
    }

    async getInstByName(
        recordName: string,
        inst: string
    ): Promise<InstWithSubscriptionInfo> {
        const i = await this._getInst(recordName, inst);

        if (!i) {
            return null;
        }

        const r = this._records.find((r) => r.name === recordName);
        if (!r) {
            return null;
        }

        const metrics = await this.getSubscriptionInstMetrics({
            ...r,
        });

        return {
            recordName: i.recordName,
            inst: i.inst,
            markers: i.markers,
            subscriptionId: metrics.subscriptionId,
            subscriptionStatus: metrics.subscriptionStatus,
            subscriptionType: !metrics.subscriptionId
                ? undefined
                : metrics.ownerId
                ? 'user'
                : 'studio',
        };
    }

    async listInstsByRecord(
        recordName: string,
        startingInst?: string
    ): Promise<ListInstsStoreResult> {
        if (!recordName) {
            return {
                success: true,
                insts: [],
                totalCount: 0,
            };
        }
        const record = await this._getInstRecord(recordName);

        if (!record) {
            return {
                success: false,
                errorCode: 'record_not_found',
                errorMessage: 'The record was not found.',
            };
        }

        let insts = [...record.values()];
        if (startingInst) {
            insts = insts.filter((i) => i.inst > startingInst);
        }

        return {
            success: true,
            insts: insts.slice(0, 10).map((i) => ({
                recordName: i.recordName,
                inst: i.inst,
                markers: i.markers,
            })),
            totalCount: insts.length,
        };
    }

    async getBranchByName(
        recordName: string,
        inst: string,
        branch: string
    ): Promise<BranchRecordWithInst> {
        let i = await this._getInst(recordName, inst);

        if (!i) {
            return null;
        }

        const b = i.branches.find((b) => b.branch === branch);

        if (!b) {
            return null;
        }

        const r = this._records.find((r) => r.name === recordName);
        if (!r) {
            return null;
        }

        const metrics = await this.getSubscriptionInstMetrics({
            ...r,
        });

        return {
            recordName: b.recordName,
            inst: b.inst,
            branch: b.branch,
            temporary: b.temporary,
            linkedInst: {
                recordName: i.recordName,
                inst: i.inst,
                markers: i.markers,
                subscriptionId: metrics.subscriptionId,
                subscriptionStatus: metrics.subscriptionStatus,
                subscriptionType: !metrics.subscriptionId
                    ? undefined
                    : metrics.ownerId
                    ? 'user'
                    : 'studio',
            },
        };
    }

    async saveLoadedPackage(loadedPackage: LoadedPackage): Promise<void> {
        this._loadedPackages.set(loadedPackage.id, { ...loadedPackage });
    }

    async listLoadedPackages(
        recordName: string | null,
        inst: string
    ): Promise<LoadedPackage[]> {
        let loadedPackages: LoadedPackage[] = [];
        for (let [id, loadedPackage] of this._loadedPackages) {
            if (
                loadedPackage.recordName === recordName &&
                loadedPackage.inst === inst
            ) {
                loadedPackages.push(loadedPackage);
            }
        }

        return loadedPackages;
    }

    async isPackageLoaded(
        recordName: string | null,
        inst: string,
        packageId: string
    ): Promise<boolean> {
        const loaded = await this.listLoadedPackages(recordName, inst);
        return loaded.some((p) => p.packageId === packageId);
    }

    async saveInst(inst: InstWithBranches): Promise<SaveInstResult> {
        const r = await this._getInstRecord(inst.recordName);

        if (!r) {
            return {
                success: false,
                errorCode: 'record_not_found',
                errorMessage: 'The record was not found',
            };
        }

        let i = await this._getInst(inst.recordName, inst.inst);

        const { branches, ...rest } = inst;

        let update: InstWithUpdates = {
            branches: null,
            ...(i ?? {
                instSizeInBytes: 0,
            }),
            ...rest,
        };

        if (branches) {
            update.branches = branches.map((b) => {
                return {
                    recordName: inst.recordName,
                    inst: inst.inst,
                    branch: b.branch,
                    temporary: b.temporary,
                    updates: {
                        updates: [],
                        timestamps: [],
                    },
                    archived: {
                        updates: [],
                        timestamps: [],
                    },
                };
            });
        } else if (!update.branches) {
            update.branches = [];
        }

        r.set(inst.inst, update);

        return {
            success: true,
        };
    }

    async deleteInst(recordName: string, inst: string): Promise<void> {
        const r = await this._getInstRecord(recordName);

        if (!r) {
            return;
        }

        r.delete(inst);
    }

    async saveBranch(branch: BranchRecord): Promise<SaveBranchResult> {
        let i = await this._getInst(branch.recordName, branch.inst);

        if (!i) {
            return {
                success: false,
                errorCode: 'inst_not_found',
                errorMessage: 'The inst was not found.',
            };
        }

        const b = i.branches.find((b) => b.branch === branch.branch);

        if (!b) {
            i.branches.push({
                ...branch,
                updates: {
                    updates: [],
                    timestamps: [],
                },
                archived: {
                    updates: [],
                    timestamps: [],
                },
            });
            return {
                success: true,
            };
        }

        b.temporary = branch.temporary;

        return {
            success: true,
        };
    }

    async getAllUpdates(
        recordName: string,
        inst: string,
        branch: string
    ): Promise<CurrentUpdates> {
        const i = await this._getInst(recordName, inst);

        if (!i) {
            return null;
        }

        const b = i.branches.find((b) => b.branch === branch);

        if (!b) {
            return null;
        }

        return {
            updates: b.archived.updates.slice(),
            timestamps: b.archived.timestamps.slice(),
            instSizeInBytes: i.instSizeInBytes,
        };
    }

    async getCurrentUpdates(
        recordName: string,
        inst: string,
        branch: string
    ): Promise<CurrentUpdates> {
        const i = await this._getInst(recordName, inst);

        if (!i) {
            return null;
        }

        const b = i.branches.find((b) => b.branch === branch);

        if (!b) {
            return null;
        }

        return {
            updates: b.updates.updates.slice(),
            timestamps: b.updates.timestamps.slice(),
            instSizeInBytes: i.instSizeInBytes,
        };
    }

    async getInstSize(recordName: string, inst: string): Promise<number> {
        const i = await this._getInst(recordName, inst);

        if (!i) {
            return null;
        }

        return i.instSizeInBytes;
    }

    async countUpdates(
        recordName: string,
        inst: string,
        branch: string
    ): Promise<number> {
        const i = await this._getInst(recordName, inst);

        if (!i) {
            return 0;
        }

        const b = i.branches.find((b) => b.branch === branch);

        if (!b) {
            return 0;
        }

        return b.updates.updates.length;
    }

    async addUpdates(
        recordName: string | null,
        inst: string,
        branch: string,
        updates: string[],
        sizeInBytes: number
    ): Promise<AddUpdatesResult> {
        const r = this._instRecords.get(recordName);

        if (!r) {
            return {
                success: false,
                errorCode: 'record_not_found',
                branch,
            };
        }

        const i = await this._getInst(recordName, inst);

        if (!i) {
            return {
                success: false,
                errorCode: 'inst_not_found',
                branch,
            };
        }

        let b = i.branches.find((b) => b.branch === branch);

        if (!b) {
            b = {
                branch,
                inst: i.inst,
                recordName: i.recordName,
                temporary: false,
                updates: {
                    updates: [],
                    timestamps: [],
                },
                archived: {
                    updates: [],
                    timestamps: [],
                },
            };
            i.branches.push(b);
        }

        let storedUpdates = b.updates;

        const newSize = i.instSizeInBytes + sizeInBytes;

        if (newSize > this.maxAllowedInstSize) {
            return {
                success: false,
                errorCode: 'max_size_reached',
                branch,
                maxInstSizeInBytes: this.maxAllowedInstSize,
                neededInstSizeInBytes: newSize,
            };
        }
        i.instSizeInBytes = newSize;

        storedUpdates.updates.push(...updates);
        storedUpdates.timestamps.push(Date.now());

        const archivedUpdates = b.archived;
        archivedUpdates.updates.push(...updates);
        archivedUpdates.timestamps.push(Date.now());

        return {
            success: true,
        };
    }

    async replaceCurrentUpdates(
        recordName: string,
        inst: string,
        branch: string,
        updateToAdd: string,
        sizeInBytes: number
    ): Promise<ReplaceUpdatesResult> {
        const r = this._instRecords.get(recordName);

        if (!r) {
            return {
                success: false,
                errorCode: 'record_not_found',
                branch,
            };
        }

        const i = await this._getInst(recordName, inst);

        if (!i) {
            return {
                success: false,
                errorCode: 'inst_not_found',
                branch,
            };
        }

        let b = i.branches.find((b) => b.branch === branch);

        if (!b) {
            b = {
                branch,
                inst: i.inst,
                recordName: i.recordName,
                temporary: false,
                updates: {
                    updates: [],
                    timestamps: [],
                },
                archived: {
                    updates: [],
                    timestamps: [],
                },
            };
            i.branches.push(b);
        }

        const storedUpdates = b.updates;
        storedUpdates.updates = [];
        storedUpdates.timestamps = [];

        return this.addUpdates(
            recordName,
            inst,
            branch,
            [updateToAdd],
            sizeInBytes
        );
    }

    async deleteBranch(
        recordName: string,
        inst: string,
        branch: string
    ): Promise<void> {
        const r = this._instRecords.get(recordName);

        if (!r) {
            return;
        }

        const i = await this._getInst(recordName, inst);

        if (!i) {
            return;
        }

        const index = i.branches.findIndex((b) => b.branch === branch);
        if (index >= 0) {
            const b = i.branches[index];
            for (let update of b.updates.updates) {
                i.instSizeInBytes -= update.length;
            }
            i.branches.splice(index, 1);
        }
    }

    // reset() {
    //     this._instRecords = new Map();
    //     this.maxAllowedInstSize = Infinity;
    // }

    private async _getInst(
        recordName: string,
        inst: string
    ): Promise<InstWithUpdates | null> {
        let record = await this._getInstRecord(recordName);
        return record?.get(inst);
    }

    private async _getInstRecord(
        recordName: string
    ): Promise<Map<string, InstWithUpdates>> {
        let record = this._instRecords.get(recordName);
        if (!record) {
            const r = await this.getRecordByName(recordName);
            if (r) {
                record = new Map();
                this._instRecords.set(recordName, record);
            }
        }
        return record;
    }
}

interface RecordData {
    data: any;
    publisherId: string;
    subjectId: string;
    updatePolicy: UserPolicy;
    deletePolicy: UserPolicy;
    markers: string[];
}

interface EventData {
    count: number;
    markers?: string[];
}

interface StoredFile {
    fileName: string;
    recordName: string;
    publisherId: string;
    subjectId: string;
    sizeInBytes: number;
    uploaded: boolean;
    description: string;
    markers: string[];
}

export interface InstWithUpdates extends InstRecord {
    instSizeInBytes: number;
    branches: BranchWithUpdates[];
}

export interface BranchWithUpdates extends BranchRecord {
    updates: StoredUpdates;
    archived: StoredUpdates;
}<|MERGE_RESOLUTION|>--- conflicted
+++ resolved
@@ -229,13 +229,11 @@
     private _studioLoomConfigs: Map<string, LoomConfig> = new Map();
     private _studioHumeConfigs: Map<string, HumeConfig> = new Map();
 
-<<<<<<< HEAD
     private _loadedPackages: Map<string, LoadedPackage> = new Map();
-=======
+
     get aiOpenAIRealtimeMetrics(): AIOpenAIRealtimeMetrics[] {
         return this._aiRealtimeMetrics;
     }
->>>>>>> 3d88cde4
 
     // TODO: Support global permissions
     // private _globalPermissionAssignments: GlobalPermissionAssignment[] = [];
