/* CasualOS is a set of web-based tools designed to facilitate the creation of real-time, multi-user, context-aware interactive experiences.
 *
 * Copyright (c) 2019-2025 Casual Simulation, Inc.
 *
 * This program is free software: you can redistribute it and/or modify
 * it under the terms of the GNU Affero General Public License as
 * published by the Free Software Foundation, either version 3 of the
 * License, or (at your option) any later version.
 *
 * This program is distributed in the hope that it will be useful,
 * but WITHOUT ANY WARRANTY; without even the implied warranty of
 * MERCHANTABILITY or FITNESS FOR A PARTICULAR PURPOSE.  See the
 * GNU Affero General Public License for more details.
 *
 * You should have received a copy of the GNU Affero General Public License
 * along with this program.  If not, see <https://www.gnu.org/licenses/>.
 */
import { merge } from '@casual-simulation/aux-common';
import type {
    AIChatFeaturesConfiguration,
    AIFeaturesConfiguration,
    AIHumeFeaturesConfiguration,
    AIImageFeaturesConfiguration,
    AIOpenAIFeaturesConfiguration,
    AISkyboxFeaturesConfiguration,
    AISloydFeaturesConfiguration,
    APISubscription,
<<<<<<< HEAD
    ContractFeaturesConfiguration,
=======
    DatabasesFeaturesConfiguration,
>>>>>>> 4b906d24
    DataFeaturesConfiguration,
    EventFeaturesConfiguration,
    FeaturesConfiguration,
    FileFeaturesConfiguration,
    InstsFeaturesConfiguration,
    NotificationFeaturesConfiguration,
    PackageFeaturesConfiguration,
    PublicInstsConfiguration,
    PurchasableItemFeaturesConfiguration,
    RecordFeaturesConfiguration,
    SearchFeaturesConfiguration,
    StudioComIdFeaturesConfiguration,
    StudioLoomFeaturesConfiguration,
    SubscriptionConfiguration,
    TiersConfiguration,
    WebhooksFeaturesConfiguration,
} from './SubscriptionConfiguration';
import { allowAllFeatures, denyAllFeatures } from './SubscriptionConfiguration';

export class FeaturesBuilder {
    private _features: FeaturesConfiguration = denyAllFeatures();

    constructor() {}

    withAllDefaultFeatures(): this {
        this._features = merge(this._features, allowAllFeatures());
        return this;
    }

    withRecords(features?: RecordFeaturesConfiguration): this {
        this._features.records = features ?? {
            allowed: true,
        };
        return this;
    }

    withData(features?: DataFeaturesConfiguration): this {
        this._features.data = features ?? {
            allowed: true,
        };
        return this;
    }

    withDataMaxItems(maxItems: number): this {
        this._features.data.maxItems = maxItems;
        return this;
    }

    withDataMaxReadsPerPeriod(maxReadsPerPeriod: number): this {
        this._features.data.maxReadsPerPeriod = maxReadsPerPeriod;
        return this;
    }

    withDataMaxWritesPerPeriod(maxWritesPerPeriod: number): this {
        this._features.data.maxWritesPerPeriod = maxWritesPerPeriod;
        return this;
    }

    withDataMaxItemSizeInBytes(maxItemSizeInBytes: number): this {
        this._features.data.maxItemSizeInBytes = maxItemSizeInBytes;
        return this;
    }

    withFiles(features?: FileFeaturesConfiguration): this {
        this._features.files = features ?? {
            allowed: true,
        };
        return this;
    }

    withMaxFiles(maxFiles: number): this {
        this._features.files.maxFiles = maxFiles;
        return this;
    }

    withMaxBytesPerFile(maxBytesPerFile: number): this {
        this._features.files.maxBytesPerFile = maxBytesPerFile;
        return this;
    }

    withFilesMaxBytesTotal(maxBytesTotal: number): this {
        this._features.files.maxBytesTotal = maxBytesTotal;
        return this;
    }

    withEvents(features?: EventFeaturesConfiguration): this {
        this._features.events = features ?? {
            allowed: true,
        };
        return this;
    }

    withInsts(features?: InstsFeaturesConfiguration): this {
        this._features.insts = features ?? {
            allowed: true,
        };
        return this;
    }

    withMaxInsts(maxInsts: number): this {
        this._features.insts.maxInsts = maxInsts;
        return this;
    }

    withMaxBytesPerInst(maxBytesPerInst: number): this {
        this._features.insts.maxBytesPerInst = maxBytesPerInst;
        return this;
    }

    withMaxActiveConnectionsPerInst(maxActiveConnectionsPerInst: number): this {
        this._features.insts.maxActiveConnectionsPerInst =
            maxActiveConnectionsPerInst;
        return this;
    }

    withAI(features?: AIFeaturesConfiguration): this {
        this._features.ai = features ?? {
            chat: {
                allowed: true,
            },
            images: {
                allowed: true,
            },
            skyboxes: {
                allowed: true,
            },
            hume: {
                allowed: true,
            },
            sloyd: {
                allowed: true,
            },
        };
        return this;
    }

    withAIChat(features?: AIChatFeaturesConfiguration): this {
        this._features.ai.chat = features ?? {
            allowed: true,
        };
        return this;
    }

    withAIImages(features?: AIImageFeaturesConfiguration): this {
        this._features.ai.images = features ?? {
            allowed: true,
        };
        return this;
    }

    withAISkyboxes(features?: AISkyboxFeaturesConfiguration): this {
        this._features.ai.skyboxes = features ?? {
            allowed: true,
        };
        return this;
    }

    withAIHume(features?: AIHumeFeaturesConfiguration): this {
        this._features.ai.hume = features ?? {
            allowed: true,
        };
        return this;
    }

    withAISloyd(features?: AISloydFeaturesConfiguration): this {
        this._features.ai.sloyd = features ?? {
            allowed: true,
        };
        return this;
    }

    withAIOpenAI(features?: AIOpenAIFeaturesConfiguration): this {
        this._features.ai.openai = features ?? {
            realtime: {
                allowed: true,
            },
        };
        return this;
    }

    withComId(features?: StudioComIdFeaturesConfiguration): this {
        this._features.comId = features ?? {
            allowed: true,
        };
        return this;
    }

    withLoom(features?: StudioLoomFeaturesConfiguration): this {
        this._features.loom = features ?? {
            allowed: true,
        };
        return this;
    }

    withWebhooks(features?: WebhooksFeaturesConfiguration): this {
        this._features.webhooks = features ?? {
            allowed: true,
        };
        return this;
    }

    withWebhooksMaxItems(maxItems: number): this {
        this._features.webhooks.maxItems = maxItems;
        return this;
    }

    withWebhooksMaxRunsPerPeriod(maxRuns: number): this {
        this._features.webhooks.maxRunsPerPeriod = maxRuns;
        return this;
    }

    withWebhookMaxRunsPerHour(maxRuns: number): this {
        this._features.webhooks.maxRunsPerHour = maxRuns;
        return this;
    }

    withNotifications(features?: NotificationFeaturesConfiguration): this {
        this._features.notifications = features ?? {
            allowed: true,
        };
        return this;
    }

    withNotificationsMaxItems(maxItems: number): this {
        this._features.notifications.maxItems = maxItems;
        return this;
    }

    withNotificationsMaxSubscribersPerItem(maxSubscribers: number): this {
        this._features.notifications.maxSubscribersPerItem = maxSubscribers;
        return this;
    }

    withNotificationsMaxSentNotificationsPerPeriod(max: number): this {
        this._features.notifications.maxSentNotificationsPerPeriod = max;
        return this;
    }

    withNotificationsMaxSentPushNotificationsPerPeriod(max: number): this {
        this._features.notifications.maxSentPushNotificationsPerPeriod = max;
        return this;
    }

    withPackages(features?: PackageFeaturesConfiguration): this {
        this._features.packages = features ?? {
            allowed: true,
        };
        return this;
    }

    withPackagesMaxItems(maxItems: number): this {
        this._features.packages.maxItems = maxItems;
        return this;
    }

    withPackagesMaxVersions(maxVersions: number): this {
        this._features.packages.maxPackageVersions = maxVersions;
        return this;
    }

    withPackagesMaxVersionSizeInBytes(maxSize: number): this {
        this._features.packages.maxPackageVersionSizeInBytes = maxSize;
        return this;
    }

    withPackagesMaxBytesTotal(maxBytes: number): this {
        this._features.packages.maxPackageBytesTotal = maxBytes;
        return this;
    }

<<<<<<< HEAD
    withStore(features?: PurchasableItemFeaturesConfiguration): this {
        this._features.store = features ?? {
=======
    withSearch(features?: SearchFeaturesConfiguration): this {
        this._features.search = features ?? {
>>>>>>> 4b906d24
            allowed: true,
        };
        return this;
    }

<<<<<<< HEAD
    withStoreMaxItems(maxItems: number): this {
        this._features.store.maxItems = maxItems;
        return this;
    }

    withStoreCurrencyLimit(
        currency: string,
        limit: PurchasableItemFeaturesConfiguration['currencyLimits']['_']
    ): this {
        if (!this._features.store.currencyLimits) {
            this._features.store.currencyLimits = {};
        }
        this._features.store.currencyLimits[currency] = limit;
        return this;
    }

    withContracts(features?: ContractFeaturesConfiguration): this {
        this._features.contracts = features ?? {
=======
    withSearchMaxItems(maxItems: number): this {
        this._features.search.maxItems = maxItems;
        return this;
    }

    withDatabases(features?: DatabasesFeaturesConfiguration): this {
        this._features.databases = features ?? {
>>>>>>> 4b906d24
            allowed: true,
        };
        return this;
    }

<<<<<<< HEAD
    withContractsMaxItems(maxItems: number): this {
        this._features.contracts.maxItems = maxItems;
        return this;
    }

    withContractsCurrencyLimit(
        currency: string,
        limit: ContractFeaturesConfiguration['currencyLimits']['_']
    ): this {
        if (!this._features.contracts.currencyLimits) {
            this._features.contracts.currencyLimits = {};
        }
        this._features.contracts.currencyLimits[currency] = limit;
=======
    withDatabasesMaxItems(maxItems: number): this {
        this._features.databases.maxItems = maxItems;
        return this;
    }

    withDatabasesMaxBytesPerDatabase(maxBytes: number): this {
        this._features.databases.maxBytesPerDatabase = maxBytes;
>>>>>>> 4b906d24
        return this;
    }

    get features() {
        return this._features;
    }
}

export class SubscriptionBuilder extends FeaturesBuilder {
    private _sub: APISubscription;

    get subscription() {
        return this._sub;
    }

    constructor(id: string) {
        super();
        this._sub = {
            id,
            featureList: [],
        };
    }

    isStudioOnly(studioOnly: boolean): this {
        this._sub.studioOnly = studioOnly;
        return this;
    }

    isUserOnly(userOnly: boolean): this {
        this._sub.userOnly = userOnly;
        return this;
    }

    isDefaultSubscription(defaultSubscription: boolean): this {
        this._sub.defaultSubscription = defaultSubscription;
        return this;
    }

    isPurchasable(purchasable: boolean): this {
        this._sub.purchasable = purchasable;
        return this;
    }

    withName(name: string): this {
        this._sub.name = name;
        return this;
    }

    withTier(tier: string): this {
        this._sub.tier = tier;
        return this;
    }

    withProduct(product: string): this {
        this._sub.product = product;
        return this;
    }

    withEligibleProducts(products: string[]): this {
        this._sub.eligibleProducts = products;
        return this;
    }

    withDescription(description: string): this {
        this._sub.description = description;
        return this;
    }

    withFeaturesList(list: string[]): this {
        this._sub.featureList = list;
        return this;
    }
}

export class SubscriptionConfigBuilder {
    private _config: SubscriptionConfiguration;

    get config() {
        return this._config;
    }

    constructor(config?: SubscriptionConfiguration) {
        this._config = config ?? {
            subscriptions: [],
            checkoutConfig: {},
            portalConfig: {},
            webhookSecret: '',
            successUrl: '',
            cancelUrl: '',
            returnUrl: '',
            tiers: {},
            defaultFeatures: {
                user: allowAllFeatures(),
                studio: allowAllFeatures(),
            },
        };
    }

    withUserDefaultFeatures(
        build: (features: FeaturesBuilder) => FeaturesBuilder
    ): this {
        this._config.defaultFeatures.user = build(
            new FeaturesBuilder()
        ).features;
        return this;
    }

    withStudioDefaultFeatures(
        build: (features: FeaturesBuilder) => FeaturesBuilder
    ): this {
        this._config.defaultFeatures.studio = build(
            new FeaturesBuilder()
        ).features;
        return this;
    }

    withPublicInsts(features?: PublicInstsConfiguration): this {
        this._config.defaultFeatures.publicInsts = features ?? {
            allowed: true,
        };
        return this;
    }

    withWebhookSecret(secret: string): this {
        this._config.webhookSecret = secret;
        return this;
    }

    withSuccessUrl(url: string): this {
        this._config.successUrl = url;
        return this;
    }

    withCancelUrl(url: string): this {
        this._config.cancelUrl = url;
        return this;
    }

    withReturnUrl(url: string): this {
        this._config.returnUrl = url;
        return this;
    }

    withCheckoutConfig(config: any): this {
        this._config.checkoutConfig = config;
        return this;
    }

    withPortalConfig(config: any): this {
        this._config.portalConfig = config;
        return this;
    }

    withSubscriptions(subs: APISubscription[]): this {
        this._config.subscriptions = subs;
        return this;
    }

    withTiers(tiers: TiersConfiguration): this {
        this._config.tiers = tiers;
        return this;
    }

    addSubscription(
        id: string,
        build: (sub: SubscriptionBuilder) => SubscriptionBuilder
    ): this {
        const tier = build(new SubscriptionBuilder(id));

        this._config.subscriptions.push(tier.subscription);
        if (tier.features && tier.subscription.tier) {
            this._config.tiers[tier.subscription.tier] = {
                features: tier.features,
            };
        }

        return this;
    }
}

/**
 * Gets a FeaturesBuilder that can be used to build a features configuration.
 */
export function featuresBuilder(): FeaturesBuilder {
    return new FeaturesBuilder();
}

/**
 * Gets a SubscriptionBuilder that can be used to build a API subscription with its features.
 * @param id The ID of the subscription.
 */
export function apiSubscriptionBuilder(id: string): SubscriptionBuilder {
    return new SubscriptionBuilder(id);
}

/**
 * Gets a SubscriptionConfigBuilder that can be used to build asubscription configuration.
 */
export function subscriptionConfigBuilder(): SubscriptionConfigBuilder {
    const config = new SubscriptionConfigBuilder({
        subscriptions: [],
        checkoutConfig: {},
        portalConfig: {},
        webhookSecret: '',
        successUrl: '',
        cancelUrl: '',
        returnUrl: '',
        tiers: {},
        defaultFeatures: {
            user: allowAllFeatures(),
            studio: allowAllFeatures(),
        },
    });

    return config;
}

/**
 * Constructs a subscription configuration using the given build function.
 * Returns the resulting configuration.
 * @param build The function that will build the configuration using the given builder.
 */
export function buildSubscriptionConfig(
    build: (builder: SubscriptionConfigBuilder) => SubscriptionConfigBuilder
): SubscriptionConfiguration {
    return build(subscriptionConfigBuilder()).config;
}<|MERGE_RESOLUTION|>--- conflicted
+++ resolved
@@ -25,11 +25,8 @@
     AISkyboxFeaturesConfiguration,
     AISloydFeaturesConfiguration,
     APISubscription,
-<<<<<<< HEAD
+    DatabasesFeaturesConfiguration,
     ContractFeaturesConfiguration,
-=======
-    DatabasesFeaturesConfiguration,
->>>>>>> 4b906d24
     DataFeaturesConfiguration,
     EventFeaturesConfiguration,
     FeaturesConfiguration,
@@ -300,19 +297,42 @@
         return this;
     }
 
-<<<<<<< HEAD
+    withSearch(features?: SearchFeaturesConfiguration): this {
+        this._features.search = features ?? {
+            allowed: true,
+        };
+        return this;
+    }
+
+    withSearchMaxItems(maxItems: number): this {
+        this._features.search.maxItems = maxItems;
+        return this;
+    }
+
+    withDatabases(features?: DatabasesFeaturesConfiguration): this {
+        this._features.databases = features ?? {
+            allowed: true,
+        };
+        return this;
+    }
+
+    withDatabasesMaxItems(maxItems: number): this {
+        this._features.databases.maxItems = maxItems;
+        return this;
+    }
+
+    withDatabasesMaxBytesPerDatabase(maxBytes: number): this {
+        this._features.databases.maxBytesPerDatabase = maxBytes;
+        return this;
+    }
+
     withStore(features?: PurchasableItemFeaturesConfiguration): this {
         this._features.store = features ?? {
-=======
-    withSearch(features?: SearchFeaturesConfiguration): this {
-        this._features.search = features ?? {
->>>>>>> 4b906d24
-            allowed: true,
-        };
-        return this;
-    }
-
-<<<<<<< HEAD
+            allowed: true,
+        };
+        return this;
+    }
+
     withStoreMaxItems(maxItems: number): this {
         this._features.store.maxItems = maxItems;
         return this;
@@ -331,21 +351,11 @@
 
     withContracts(features?: ContractFeaturesConfiguration): this {
         this._features.contracts = features ?? {
-=======
-    withSearchMaxItems(maxItems: number): this {
-        this._features.search.maxItems = maxItems;
-        return this;
-    }
-
-    withDatabases(features?: DatabasesFeaturesConfiguration): this {
-        this._features.databases = features ?? {
->>>>>>> 4b906d24
-            allowed: true,
-        };
-        return this;
-    }
-
-<<<<<<< HEAD
+            allowed: true,
+        };
+        return this;
+    }
+
     withContractsMaxItems(maxItems: number): this {
         this._features.contracts.maxItems = maxItems;
         return this;
@@ -359,15 +369,6 @@
             this._features.contracts.currencyLimits = {};
         }
         this._features.contracts.currencyLimits[currency] = limit;
-=======
-    withDatabasesMaxItems(maxItems: number): this {
-        this._features.databases.maxItems = maxItems;
-        return this;
-    }
-
-    withDatabasesMaxBytesPerDatabase(maxBytes: number): this {
-        this._features.databases.maxBytesPerDatabase = maxBytes;
->>>>>>> 4b906d24
         return this;
     }
 
