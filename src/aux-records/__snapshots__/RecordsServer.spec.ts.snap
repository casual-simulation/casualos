--- conflicted
+++ resolved
@@ -1943,148 +1943,7 @@
     Object {
       "http": Object {
         "method": "GET",
-<<<<<<< HEAD
-        "path": "/api/v2/xp/user",
-      },
-      "inputs": Object {
-        "schema": Object {
-          "userId": Object {
-            "nullable": true,
-            "optional": true,
-            "type": "string",
-          },
-          "xpId": Object {
-            "nullable": true,
-            "optional": true,
-            "type": "string",
-          },
-        },
-        "type": "object",
-      },
-      "name": "getXpUserMeta",
-      "origins": "api",
-    },
-    Object {
-      "http": Object {
-        "method": "POST",
-        "path": "/api/v2/xp/contract",
-      },
-      "inputs": Object {
-        "schema": Object {
-          "contract": Object {
-            "schema": Object {
-              "accountCurrency": Object {
-                "optional": true,
-                "type": "string",
-              },
-              "contractedUserId": Object {
-                "nullable": true,
-                "optional": true,
-                "schema": Object {
-                  "userId": Object {
-                    "nullable": true,
-                    "optional": true,
-                    "type": "string",
-                  },
-                  "xpId": Object {
-                    "nullable": true,
-                    "optional": true,
-                    "type": "string",
-                  },
-                },
-                "type": "object",
-              },
-              "description": Object {
-                "optional": true,
-                "type": "string",
-              },
-              "gigRate": Object {
-                "type": "number",
-              },
-              "gigs": Object {
-                "type": "number",
-              },
-              "status": Object {
-                "options": Array [
-                  Object {
-                    "type": "literal",
-                    "value": "open",
-                  },
-                  Object {
-                    "type": "literal",
-                    "value": "draft",
-                  },
-                ],
-                "type": "union",
-              },
-            },
-            "type": "object",
-          },
-        },
-        "type": "object",
-      },
-      "name": "createXpContract",
-      "origins": "api",
-    },
-    Object {
-      "http": Object {
-        "method": "PUT",
-        "path": "/api/v2/xp/contract",
-      },
-      "inputs": Object {
-        "schema": Object {
-          "contractId": Object {
-            "type": "string",
-          },
-          "newDescription": Object {
-            "optional": true,
-            "type": "string",
-          },
-          "newStatus": Object {
-            "options": Array [
-              Object {
-                "type": "literal",
-                "value": "open",
-              },
-              Object {
-                "type": "literal",
-                "value": "draft",
-              },
-              Object {
-                "type": "literal",
-                "value": "closed",
-              },
-            ],
-            "type": "union",
-          },
-          "receivingUserId": Object {
-            "schema": Object {
-              "userId": Object {
-                "nullable": true,
-                "optional": true,
-                "type": "string",
-              },
-              "xpId": Object {
-                "nullable": true,
-                "optional": true,
-                "type": "string",
-              },
-            },
-            "type": "object",
-          },
-        },
-        "type": "object",
-      },
-      "name": "updateXpContract",
-      "origins": "api",
-    },
-    Object {
-      "http": Object {
-        "method": "GET",
-        "path": "/api/v2/records/list",
-=======
         "path": "/api/v2/records/package",
->>>>>>> 16eebb80
       },
       "inputs": Object {
         "schema": Object {
@@ -2637,6 +2496,143 @@
         "type": "object",
       },
       "name": "listInstalledPackages",
+      "origins": "api",
+    },
+    Object {
+      "http": Object {
+        "method": "GET",
+        "path": "/api/v2/xp/user",
+      },
+      "inputs": Object {
+        "schema": Object {
+          "userId": Object {
+            "nullable": true,
+            "optional": true,
+            "type": "string",
+          },
+          "xpId": Object {
+            "nullable": true,
+            "optional": true,
+            "type": "string",
+          },
+        },
+        "type": "object",
+      },
+      "name": "getXpUserMeta",
+      "origins": "api",
+    },
+    Object {
+      "http": Object {
+        "method": "POST",
+        "path": "/api/v2/xp/contract",
+      },
+      "inputs": Object {
+        "schema": Object {
+          "contract": Object {
+            "schema": Object {
+              "accountCurrency": Object {
+                "optional": true,
+                "type": "string",
+              },
+              "contractedUserId": Object {
+                "nullable": true,
+                "optional": true,
+                "schema": Object {
+                  "userId": Object {
+                    "nullable": true,
+                    "optional": true,
+                    "type": "string",
+                  },
+                  "xpId": Object {
+                    "nullable": true,
+                    "optional": true,
+                    "type": "string",
+                  },
+                },
+                "type": "object",
+              },
+              "description": Object {
+                "optional": true,
+                "type": "string",
+              },
+              "gigRate": Object {
+                "type": "number",
+              },
+              "gigs": Object {
+                "type": "number",
+              },
+              "status": Object {
+                "options": Array [
+                  Object {
+                    "type": "literal",
+                    "value": "open",
+                  },
+                  Object {
+                    "type": "literal",
+                    "value": "draft",
+                  },
+                ],
+                "type": "union",
+              },
+            },
+            "type": "object",
+          },
+        },
+        "type": "object",
+      },
+      "name": "createXpContract",
+      "origins": "api",
+    },
+    Object {
+      "http": Object {
+        "method": "PUT",
+        "path": "/api/v2/xp/contract",
+      },
+      "inputs": Object {
+        "schema": Object {
+          "contractId": Object {
+            "type": "string",
+          },
+          "newDescription": Object {
+            "optional": true,
+            "type": "string",
+          },
+          "newStatus": Object {
+            "options": Array [
+              Object {
+                "type": "literal",
+                "value": "open",
+              },
+              Object {
+                "type": "literal",
+                "value": "draft",
+              },
+              Object {
+                "type": "literal",
+                "value": "closed",
+              },
+            ],
+            "type": "union",
+          },
+          "receivingUserId": Object {
+            "schema": Object {
+              "userId": Object {
+                "nullable": true,
+                "optional": true,
+                "type": "string",
+              },
+              "xpId": Object {
+                "nullable": true,
+                "optional": true,
+                "type": "string",
+              },
+            },
+            "type": "object",
+          },
+        },
+        "type": "object",
+      },
+      "name": "updateXpContract",
       "origins": "api",
     },
     Object {
