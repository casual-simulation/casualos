// Jest Snapshot v1, https://goo.gl/fbAQLP

exports[`RecordsServer GET /api/v2/procedures should return the list of procedures 1`] = `
Object {
  "procedures": Array [
    Object {
      "inputs": Object {
        "schema": Object {
          "userId": Object {
            "type": "string",
          },
        },
        "type": "object",
      },
      "name": "getUserInfo",
      "origins": "account",
    },
    Object {
      "http": Object {
        "method": "POST",
        "path": "/api/v2/email/valid",
      },
      "inputs": Object {
        "schema": Object {
          "email": Object {
            "type": "string",
          },
        },
        "type": "object",
      },
      "name": "isEmailValid",
      "origins": "account",
    },
    Object {
      "http": Object {
        "method": "POST",
        "path": "/api/v2/displayName/valid",
      },
      "inputs": Object {
        "schema": Object {
          "displayName": Object {
            "type": "string",
          },
          "name": Object {
            "optional": true,
            "type": "string",
          },
        },
        "type": "object",
      },
      "name": "isDisplayNameValid",
      "origins": "account",
    },
    Object {
      "http": Object {
        "method": "POST",
        "path": "/api/v2/createAccount",
      },
      "inputs": Object {
        "schema": Object {},
        "type": "object",
      },
      "name": "createAccount",
      "origins": "account",
    },
    Object {
      "http": Object {
        "method": "GET",
        "path": "/api/v2/sessions",
      },
      "inputs": Object {
        "defaultValue": Object {},
        "hasDefault": true,
        "schema": Object {
          "expireTimeMs": Object {
            "optional": true,
            "type": "number",
          },
          "userId": Object {
            "optional": true,
            "type": "string",
          },
        },
        "type": "object",
      },
      "name": "listSessions",
      "origins": "account",
    },
    Object {
      "http": Object {
        "method": "POST",
        "path": "/api/v2/replaceSession",
      },
      "name": "replaceSession",
      "origins": "account",
    },
    Object {
      "http": Object {
        "method": "POST",
        "path": "/api/v2/revokeAllSessions",
      },
      "inputs": Object {
        "schema": Object {
          "userId": Object {
            "type": "string",
          },
        },
        "type": "object",
      },
      "name": "revokeAllSessions",
      "origins": "account",
    },
    Object {
      "http": Object {
        "method": "POST",
        "path": "/api/v2/revokeSession",
      },
      "inputs": Object {
        "schema": Object {
          "sessionId": Object {
            "optional": true,
            "type": "string",
          },
          "sessionKey": Object {
            "optional": true,
            "type": "string",
          },
          "userId": Object {
            "optional": true,
            "type": "string",
          },
        },
        "type": "object",
      },
      "name": "revokeSession",
      "origins": "account",
    },
    Object {
      "http": Object {
        "method": "POST",
        "path": "/api/v2/completeLogin",
      },
      "inputs": Object {
        "schema": Object {
          "code": Object {
            "type": "string",
          },
          "requestId": Object {
            "type": "string",
          },
          "userId": Object {
            "type": "string",
          },
        },
        "type": "object",
      },
      "name": "completeLogin",
      "origins": "account",
    },
    Object {
      "http": Object {
        "method": "POST",
        "path": "/api/v2/login",
      },
      "inputs": Object {
        "schema": Object {
          "address": Object {
            "type": "string",
          },
          "addressType": Object {
            "type": "enum",
            "values": Array [
              "email",
              "phone",
            ],
          },
        },
        "type": "object",
      },
      "name": "requestLogin",
      "origins": "account",
    },
    Object {
      "http": Object {
        "method": "POST",
        "path": "/api/v2/login/privo",
      },
      "inputs": Object {
        "schema": Object {},
        "type": "object",
      },
      "name": "requestPrivoLogin",
      "origins": "account",
    },
    Object {
      "http": Object {
        "method": "POST",
        "path": "/api/v2/oauth/code",
      },
      "inputs": Object {
        "schema": Object {
          "code": Object {
            "type": "string",
          },
          "state": Object {
            "type": "string",
          },
        },
        "type": "object",
      },
      "name": "processOAuthCode",
      "origins": "account",
    },
    Object {
      "http": Object {
        "method": "POST",
        "path": "/api/v2/oauth/complete",
      },
      "inputs": Object {
        "schema": Object {
          "requestId": Object {
            "type": "string",
          },
        },
        "type": "object",
      },
      "name": "completeOAuthLogin",
      "origins": "account",
    },
    Object {
      "http": Object {
        "method": "POST",
        "path": "/api/v2/register/privo",
      },
      "inputs": Object {
        "schema": Object {
          "dateOfBirth": Object {
            "type": "date",
          },
          "displayName": Object {
            "type": "string",
          },
          "email": Object {
            "optional": true,
            "type": "string",
          },
          "name": Object {
            "type": "string",
          },
          "parentEmail": Object {
            "optional": true,
            "type": "string",
          },
        },
        "type": "object",
      },
      "name": "requestPrivoSignUp",
      "origins": "account",
    },
    Object {
      "http": Object {
        "method": "POST",
        "path": "/api/v2/privacyFeatures/change",
      },
      "inputs": Object {
        "schema": Object {
          "userId": Object {
            "type": "string",
          },
        },
        "type": "object",
      },
      "name": "requestPrivacyFeaturesChange",
      "origins": "account",
    },
    Object {
      "http": Object {
        "method": "GET",
        "path": "/api/v2/webauthn/register/options",
      },
      "name": "getWebAuthnRegistrationOptions",
      "origins": true,
    },
    Object {
      "http": Object {
        "method": "POST",
        "path": "/api/v2/webauthn/register",
      },
      "inputs": Object {
        "schema": Object {
          "response": Object {
            "schema": Object {
              "authenticatorAttachment": Object {
                "optional": true,
                "type": "enum",
                "values": Array [
                  "cross-platform",
                  "platform",
                ],
              },
              "clientExtensionResults": Object {
                "schema": Object {
                  "appid": Object {
                    "optional": true,
                    "type": "boolean",
                  },
                  "credProps": Object {
                    "optional": true,
                    "schema": Object {
                      "rk": Object {
                        "optional": true,
                        "type": "boolean",
                      },
                    },
                    "type": "object",
                  },
                  "hmacCreateSecret": Object {
                    "optional": true,
                    "type": "boolean",
                  },
                },
                "type": "object",
              },
              "id": Object {
                "type": "string",
              },
              "rawId": Object {
                "type": "string",
              },
              "response": Object {
                "schema": Object {
                  "attestationObject": Object {
                    "type": "string",
                  },
                  "authenticatorData": Object {
                    "optional": true,
                    "type": "string",
                  },
                  "clientDataJSON": Object {
                    "type": "string",
                  },
                  "publicKey": Object {
                    "optional": true,
                    "type": "string",
                  },
                  "publicKeyAlgorithm": Object {
                    "optional": true,
                    "type": "number",
                  },
                  "transports": Object {
                    "optional": true,
                    "schema": Object {
                      "type": "string",
                    },
                    "type": "array",
                  },
                },
                "type": "object",
              },
              "type": Object {
                "type": "literal",
                "value": "public-key",
              },
            },
            "type": "object",
          },
        },
        "type": "object",
      },
      "name": "registerWebAuthn",
      "origins": true,
    },
    Object {
      "http": Object {
        "method": "GET",
        "path": "/api/v2/webauthn/login/options",
      },
      "name": "getWebAuthnLoginOptions",
      "origins": true,
    },
    Object {
      "http": Object {
        "method": "POST",
        "path": "/api/v2/webauthn/login",
      },
      "inputs": Object {
        "schema": Object {
          "requestId": Object {
            "type": "string",
          },
          "response": Object {
            "schema": Object {
              "authenticatorAttachment": Object {
                "optional": true,
                "type": "enum",
                "values": Array [
                  "cross-platform",
                  "platform",
                ],
              },
              "clientExtensionResults": Object {
                "schema": Object {
                  "appid": Object {
                    "optional": true,
                    "type": "boolean",
                  },
                  "credProps": Object {
                    "optional": true,
                    "schema": Object {
                      "rk": Object {
                        "optional": true,
                        "type": "boolean",
                      },
                    },
                    "type": "object",
                  },
                  "hmacCreateSecret": Object {
                    "optional": true,
                    "type": "boolean",
                  },
                },
                "type": "object",
              },
              "id": Object {
                "type": "string",
              },
              "rawId": Object {
                "type": "string",
              },
              "response": Object {
                "schema": Object {
                  "authenticatorData": Object {
                    "type": "string",
                  },
                  "clientDataJSON": Object {
                    "type": "string",
                  },
                  "signature": Object {
                    "type": "string",
                  },
                  "userHandle": Object {
                    "optional": true,
                    "type": "string",
                  },
                },
                "type": "object",
              },
              "type": Object {
                "type": "literal",
                "value": "public-key",
              },
            },
            "type": "object",
          },
        },
        "type": "object",
      },
      "name": "completeWebAuthnLogin",
      "origins": true,
    },
    Object {
      "http": Object {
        "method": "GET",
        "path": "/api/v2/webauthn/authenticators",
      },
      "name": "listUserAuthenticators",
      "origins": "account",
    },
    Object {
      "http": Object {
        "method": "POST",
        "path": "/api/v2/webauthn/authenticators/delete",
      },
      "inputs": Object {
        "schema": Object {
          "authenticatorId": Object {
            "type": "string",
          },
        },
        "type": "object",
      },
      "name": "deleteUserAuthenticator",
      "origins": "account",
    },
    Object {
      "http": Object {
        "method": "POST",
        "path": "/api/v2/meet/token",
      },
      "inputs": Object {
        "schema": Object {
          "roomName": Object {
            "type": "string",
          },
          "userName": Object {
            "type": "string",
          },
        },
        "type": "object",
      },
      "name": "createMeetToken",
      "origins": "api",
    },
    Object {
      "http": Object {
        "method": "POST",
        "path": "/api/v2/records",
      },
      "inputs": Object {
        "schema": Object {
          "ownerId": Object {
            "optional": true,
            "type": "string",
          },
          "recordName": Object {
            "type": "string",
          },
          "studioId": Object {
            "optional": true,
            "type": "string",
          },
        },
        "type": "object",
      },
      "name": "createRecord",
      "origins": "account",
    },
    Object {
      "http": Object {
        "method": "POST",
        "path": "/api/v2/records/events/count",
      },
      "inputs": Object {
        "schema": Object {
          "count": Object {
            "type": "number",
          },
          "eventName": Object {
            "type": "string",
          },
          "instances": Object {
            "maxLength": 3,
            "minLength": 1,
            "optional": true,
            "schema": Object {
              "type": "string",
            },
            "type": "array",
          },
          "recordKey": Object {
            "type": "string",
          },
        },
        "type": "object",
      },
      "name": "addEventCount",
      "origins": "api",
    },
    Object {
      "http": Object {
        "method": "GET",
        "path": "/api/v2/records/events/count",
      },
      "inputs": Object {
        "schema": Object {
          "eventName": Object {
            "type": "string",
          },
          "instances": Object {
            "maxLength": 3,
            "minLength": 1,
            "optional": true,
            "schema": Object {
              "type": "string",
            },
            "type": "array",
          },
          "recordName": Object {
            "type": "string",
          },
        },
        "type": "object",
      },
      "name": "getEventCount",
      "origins": "api",
    },
    Object {
      "http": Object {
        "method": "GET",
        "path": "/api/v2/records/events/list",
      },
      "inputs": Object {
        "schema": Object {
          "eventName": Object {
            "optional": true,
            "type": "string",
          },
          "instances": Object {
            "maxLength": 3,
            "minLength": 1,
            "optional": true,
            "schema": Object {
              "type": "string",
            },
            "type": "array",
          },
          "recordName": Object {
            "type": "string",
          },
        },
        "type": "object",
      },
      "name": "listEvents",
      "origins": "api",
    },
    Object {
      "http": Object {
        "method": "POST",
        "path": "/api/v2/records/events",
      },
      "inputs": Object {
        "schema": Object {
          "count": Object {
            "optional": true,
            "type": "number",
          },
          "eventName": Object {
            "type": "string",
          },
          "instances": Object {
            "maxLength": 3,
            "minLength": 1,
            "optional": true,
            "schema": Object {
              "type": "string",
            },
            "type": "array",
          },
          "markers": Object {
            "maxLength": 10,
            "minLength": 1,
            "optional": true,
            "schema": Object {
              "type": "string",
            },
            "type": "array",
          },
          "recordKey": Object {
            "type": "string",
          },
        },
        "type": "object",
      },
      "name": "updateEvent",
      "origins": "api",
    },
    Object {
      "http": Object {
        "method": "DELETE",
        "path": "/api/v2/records/manual/data",
      },
      "inputs": Object {
        "schema": Object {
          "address": Object {
            "type": "string",
          },
          "instances": Object {
            "maxLength": 3,
            "minLength": 1,
            "optional": true,
            "schema": Object {
              "type": "string",
            },
            "type": "array",
          },
          "recordKey": Object {
            "type": "string",
          },
        },
        "type": "object",
      },
      "name": "deleteManualData",
      "origins": "api",
    },
    Object {
      "http": Object {
        "method": "GET",
        "path": "/api/v2/records/manual/data",
      },
      "inputs": Object {
        "schema": Object {
          "address": Object {
            "type": "string",
          },
          "instances": Object {
            "maxLength": 3,
            "minLength": 1,
            "optional": true,
            "schema": Object {
              "type": "string",
            },
            "type": "array",
          },
          "recordName": Object {
            "type": "string",
          },
        },
        "type": "object",
      },
      "name": "getManualData",
      "origins": true,
    },
    Object {
      "http": Object {
        "method": "POST",
        "path": "/api/v2/records/manual/data",
      },
      "inputs": Object {
        "schema": Object {
          "address": Object {
            "type": "string",
          },
          "data": Object {
            "type": "any",
          },
          "deletePolicy": Object {
            "optional": true,
            "options": Array [
              Object {
                "type": "literal",
                "value": true,
              },
              Object {
                "schema": Object {
                  "type": "string",
                },
                "type": "array",
              },
            ],
            "type": "union",
          },
          "instances": Object {
            "maxLength": 3,
            "minLength": 1,
            "optional": true,
            "schema": Object {
              "type": "string",
            },
            "type": "array",
          },
          "markers": Object {
            "maxLength": 10,
            "minLength": 1,
            "optional": true,
            "schema": Object {
              "type": "string",
            },
            "type": "array",
          },
          "recordKey": Object {
            "type": "string",
          },
          "updatePolicy": Object {
            "optional": true,
            "options": Array [
              Object {
                "type": "literal",
                "value": true,
              },
              Object {
                "schema": Object {
                  "type": "string",
                },
                "type": "array",
              },
            ],
            "type": "union",
          },
        },
        "type": "object",
      },
      "name": "recordManualData",
      "origins": "api",
    },
    Object {
      "http": Object {
        "method": "GET",
        "path": "/api/v2/records/file",
      },
      "inputs": Object {
        "schema": Object {
          "fileName": Object {
            "optional": true,
            "type": "string",
          },
          "fileUrl": Object {
            "optional": true,
            "type": "string",
          },
          "instances": Object {
            "maxLength": 3,
            "minLength": 1,
            "optional": true,
            "schema": Object {
              "type": "string",
            },
            "type": "array",
          },
          "recordName": Object {
            "optional": true,
            "type": "string",
          },
        },
        "type": "object",
      },
      "name": "getFile",
      "origins": "api",
    },
    Object {
      "http": Object {
        "method": "GET",
        "path": "/api/v2/records/file/list",
      },
      "inputs": Object {
        "schema": Object {
          "fileName": Object {
            "optional": true,
            "type": "string",
          },
          "instances": Object {
            "maxLength": 3,
            "minLength": 1,
            "optional": true,
            "schema": Object {
              "type": "string",
            },
            "type": "array",
          },
          "recordName": Object {
            "type": "string",
          },
        },
        "type": "object",
      },
      "name": "listFiles",
      "origins": "api",
    },
    Object {
      "http": Object {
        "method": "DELETE",
        "path": "/api/v2/records/file",
      },
      "inputs": Object {
        "schema": Object {
          "fileUrl": Object {
            "type": "string",
          },
          "instances": Object {
            "maxLength": 3,
            "minLength": 1,
            "optional": true,
            "schema": Object {
              "type": "string",
            },
            "type": "array",
          },
          "recordKey": Object {
            "type": "string",
          },
        },
        "type": "object",
      },
      "name": "eraseFile",
      "origins": "api",
    },
    Object {
      "http": Object {
        "method": "POST",
        "path": "/api/v2/records/file",
      },
      "inputs": Object {
        "schema": Object {
          "fileByteLength": Object {
            "type": "number",
          },
          "fileDescription": Object {
            "optional": true,
            "type": "string",
          },
          "fileMimeType": Object {
            "type": "string",
          },
          "fileSha256Hex": Object {
            "type": "string",
          },
          "instances": Object {
            "maxLength": 3,
            "minLength": 1,
            "optional": true,
            "schema": Object {
              "type": "string",
            },
            "type": "array",
          },
          "markers": Object {
            "maxLength": 10,
            "minLength": 1,
            "optional": true,
            "schema": Object {
              "type": "string",
            },
            "type": "array",
          },
          "recordKey": Object {
            "type": "string",
          },
        },
        "type": "object",
      },
      "name": "recordFile",
      "origins": "api",
    },
    Object {
      "http": Object {
        "method": "PUT",
        "path": "/api/v2/records/file",
      },
      "inputs": Object {
        "schema": Object {
          "fileUrl": Object {
            "type": "string",
          },
          "instances": Object {
            "maxLength": 3,
            "minLength": 1,
            "optional": true,
            "schema": Object {
              "type": "string",
            },
            "type": "array",
          },
          "markers": Object {
            "maxLength": 10,
            "minLength": 1,
            "schema": Object {
              "type": "string",
            },
            "type": "array",
          },
          "recordKey": Object {
            "type": "string",
          },
        },
        "type": "object",
      },
      "name": "updateFile",
      "origins": "api",
    },
    Object {
      "http": Object {
        "method": "POST",
        "path": "/api/v2/records/file/scan",
      },
      "inputs": Object {
        "schema": Object {
          "fileName": Object {
            "type": "string",
          },
          "recordName": Object {
            "type": "string",
          },
        },
        "type": "object",
      },
      "name": "scanFileForModeration",
      "origins": "account",
    },
    Object {
      "http": Object {
        "method": "POST",
        "path": "/api/v2/moderation/schedule/scan",
      },
      "inputs": Object {
        "schema": Object {},
        "type": "object",
      },
      "name": "scheduleModerationScans",
      "origins": "account",
    },
    Object {
      "http": Object {
        "method": "DELETE",
        "path": "/api/v2/records/data",
      },
      "inputs": Object {
        "schema": Object {
          "address": Object {
            "type": "string",
          },
          "instances": Object {
            "maxLength": 3,
            "minLength": 1,
            "optional": true,
            "schema": Object {
              "type": "string",
            },
            "type": "array",
          },
          "recordKey": Object {
            "type": "string",
          },
        },
        "type": "object",
      },
      "name": "eraseData",
      "origins": "api",
    },
    Object {
      "http": Object {
        "method": "GET",
        "path": "/api/v2/records/data",
      },
      "inputs": Object {
        "schema": Object {
          "address": Object {
            "type": "string",
          },
          "instances": Object {
            "maxLength": 3,
            "minLength": 1,
            "optional": true,
            "schema": Object {
              "type": "string",
            },
            "type": "array",
          },
          "recordName": Object {
            "type": "string",
          },
        },
        "type": "object",
      },
      "name": "getData",
      "origins": true,
    },
    Object {
      "http": Object {
        "method": "GET",
        "path": "/api/v2/records/data/list",
      },
      "inputs": Object {
        "schema": Object {
          "address": Object {
            "nullable": true,
            "optional": true,
            "type": "string",
          },
          "instances": Object {
            "maxLength": 3,
            "minLength": 1,
            "optional": true,
            "schema": Object {
              "type": "string",
            },
            "type": "array",
          },
          "marker": Object {
            "optional": true,
            "type": "string",
          },
          "recordName": Object {
            "type": "string",
          },
          "sort": Object {
            "optional": true,
            "type": "enum",
            "values": Array [
              "ascending",
              "descending",
            ],
          },
        },
        "type": "object",
      },
      "name": "listData",
      "origins": true,
    },
    Object {
      "http": Object {
        "method": "POST",
        "path": "/api/v2/records/data",
      },
      "inputs": Object {
        "schema": Object {
          "address": Object {
            "type": "string",
          },
          "data": Object {
            "type": "any",
          },
          "deletePolicy": Object {
            "optional": true,
            "options": Array [
              Object {
                "type": "literal",
                "value": true,
              },
              Object {
                "schema": Object {
                  "type": "string",
                },
                "type": "array",
              },
            ],
            "type": "union",
          },
          "instances": Object {
            "maxLength": 3,
            "minLength": 1,
            "optional": true,
            "schema": Object {
              "type": "string",
            },
            "type": "array",
          },
          "markers": Object {
            "maxLength": 10,
            "minLength": 1,
            "optional": true,
            "schema": Object {
              "type": "string",
            },
            "type": "array",
          },
          "recordKey": Object {
            "type": "string",
          },
          "updatePolicy": Object {
            "optional": true,
            "options": Array [
              Object {
                "type": "literal",
                "value": true,
              },
              Object {
                "schema": Object {
                  "type": "string",
                },
                "type": "array",
              },
            ],
            "type": "union",
          },
        },
        "type": "object",
      },
      "name": "recordData",
      "origins": "api",
    },
    Object {
      "http": Object {
        "method": "POST",
        "path": "/api/v2/records/webhook",
      },
      "inputs": Object {
        "schema": Object {
          "instances": Object {
            "maxLength": 3,
            "minLength": 1,
            "optional": true,
            "schema": Object {
              "type": "string",
            },
            "type": "array",
          },
          "item": Object {
            "discriminator": "targetResourceKind",
            "options": Array [
              Object {
                "schema": Object {
<<<<<<< HEAD
                  "address": Object {
                    "type": "string",
                  },
                  "markers": Object {
                    "defaultValue": Array [
                      "private",
                    ],
                    "hasDefault": true,
                    "maxLength": 10,
                    "minLength": 1,
=======
                  "action": Object {
                    "nullable": true,
                    "type": "enum",
                    "values": Array [
                      "read",
                      "create",
                      "update",
                      "delete",
                      "list",
                    ],
                  },
                  "expireTimeMs": Object {
                    "nullable": true,
                    "type": "number",
                  },
                  "marker": Object {
                    "optional": true,
                    "type": "string",
                  },
                  "resourceId": Object {
                    "nullable": true,
                    "optional": true,
                    "type": "string",
                  },
                  "resourceKind": Object {
                    "type": "literal",
                    "value": "data",
                  },
                  "subjectId": Object {
                    "type": "string",
                  },
                  "subjectType": Object {
                    "type": "enum",
                    "values": Array [
                      "user",
                      "inst",
                      "role",
                    ],
                  },
                },
                "type": "object",
              },
              Object {
                "schema": Object {
                  "action": Object {
                    "nullable": true,
                    "type": "enum",
                    "values": Array [
                      "read",
                      "create",
                      "update",
                      "delete",
                      "list",
                    ],
                  },
                  "expireTimeMs": Object {
                    "nullable": true,
                    "type": "number",
                  },
                  "marker": Object {
>>>>>>> c918ffd1
                    "optional": true,
                    "schema": Object {
                      "type": "string",
                    },
                    "type": "array",
                  },
                  "targetAddress": Object {
                    "type": "string",
                  },
                  "targetRecordName": Object {
                    "type": "string",
                  },
<<<<<<< HEAD
                  "targetResourceKind": Object {
                    "type": "enum",
                    "values": Array [
                      "data",
                      "file",
=======
                  "subjectType": Object {
                    "type": "enum",
                    "values": Array [
                      "user",
                      "inst",
                      "role",
>>>>>>> c918ffd1
                    ],
                  },
                },
                "type": "object",
              },
              Object {
                "schema": Object {
<<<<<<< HEAD
                  "address": Object {
                    "type": "string",
=======
                  "action": Object {
                    "nullable": true,
                    "type": "enum",
                    "values": Array [
                      "increment",
                      "count",
                      "update",
                      "list",
                    ],
                  },
                  "expireTimeMs": Object {
                    "nullable": true,
                    "type": "number",
>>>>>>> c918ffd1
                  },
                  "markers": Object {
                    "defaultValue": Array [
                      "private",
                    ],
                    "hasDefault": true,
                    "maxLength": 10,
                    "minLength": 1,
                    "optional": true,
                    "schema": Object {
                      "type": "string",
                    },
                    "type": "array",
                  },
                  "targetAddress": Object {
                    "type": "string",
                  },
                  "targetRecordName": Object {
                    "nullable": true,
                    "optional": true,
                    "type": "string",
                  },
                  "targetResourceKind": Object {
                    "type": "literal",
<<<<<<< HEAD
                    "value": "inst",
=======
                    "value": "event",
                  },
                  "subjectId": Object {
                    "type": "string",
                  },
                  "subjectType": Object {
                    "type": "enum",
                    "values": Array [
                      "user",
                      "inst",
                      "role",
                    ],
                  },
                },
                "type": "object",
              },
              Object {
                "schema": Object {
                  "action": Object {
                    "nullable": true,
                    "type": "enum",
                    "values": Array [
                      "assign",
                      "unassign",
                      "grantPermission",
                      "revokePermission",
                      "read",
                    ],
                  },
                  "expireTimeMs": Object {
                    "nullable": true,
                    "type": "number",
                  },
                  "marker": Object {
                    "optional": true,
                    "type": "string",
                  },
                  "resourceId": Object {
                    "nullable": true,
                    "optional": true,
                    "type": "string",
                  },
                  "resourceKind": Object {
                    "type": "literal",
                    "value": "marker",
                  },
                  "subjectId": Object {
                    "type": "string",
                  },
                  "subjectType": Object {
                    "type": "enum",
                    "values": Array [
                      "user",
                      "inst",
                      "role",
                    ],
                  },
                },
                "type": "object",
              },
              Object {
                "schema": Object {
                  "action": Object {
                    "nullable": true,
                    "type": "enum",
                    "values": Array [
                      "grant",
                      "revoke",
                      "read",
                      "update",
                      "list",
                    ],
                  },
                  "expireTimeMs": Object {
                    "nullable": true,
                    "type": "number",
                  },
                  "marker": Object {
                    "optional": true,
                    "type": "string",
                  },
                  "options": Object {
                    "schema": Object {
                      "maxDurationMs": Object {
                        "optional": true,
                        "type": "number",
                      },
                    },
                    "type": "object",
                  },
                  "resourceId": Object {
                    "nullable": true,
                    "optional": true,
                    "type": "string",
                  },
                  "resourceKind": Object {
                    "type": "literal",
                    "value": "role",
                  },
                  "subjectId": Object {
                    "type": "string",
                  },
                  "subjectType": Object {
                    "type": "enum",
                    "values": Array [
                      "user",
                      "inst",
                      "role",
                    ],
                  },
                },
                "type": "object",
              },
              Object {
                "schema": Object {
                  "action": Object {
                    "nullable": true,
                    "type": "enum",
                    "values": Array [
                      "create",
                      "read",
                      "update",
                      "updateData",
                      "delete",
                      "list",
                      "sendAction",
                    ],
                  },
                  "expireTimeMs": Object {
                    "nullable": true,
                    "type": "number",
                  },
                  "marker": Object {
                    "optional": true,
                    "type": "string",
                  },
                  "resourceId": Object {
                    "nullable": true,
                    "optional": true,
                    "type": "string",
                  },
                  "resourceKind": Object {
                    "type": "literal",
                    "value": "inst",
                  },
                  "subjectId": Object {
                    "type": "string",
                  },
                  "subjectType": Object {
                    "type": "enum",
                    "values": Array [
                      "user",
                      "inst",
                      "role",
                    ],
                  },
                },
                "type": "object",
              },
              Object {
                "schema": Object {
                  "action": Object {
                    "nullable": true,
                    "type": "enum",
                    "values": Array [
                      "read",
                      "create",
                      "update",
                      "delete",
                      "list",
                      "purchase",
                    ],
                  },
                  "expireTimeMs": Object {
                    "nullable": true,
                    "type": "number",
                  },
                  "marker": Object {
                    "optional": true,
                    "type": "string",
                  },
                  "resourceId": Object {
                    "nullable": true,
                    "optional": true,
                    "type": "string",
                  },
                  "resourceKind": Object {
                    "type": "literal",
                    "value": "purchasableItem",
                  },
                  "subjectId": Object {
                    "type": "string",
                  },
                  "subjectType": Object {
                    "type": "enum",
                    "values": Array [
                      "user",
                      "inst",
                      "role",
                    ],
>>>>>>> c918ffd1
                  },
                },
                "type": "object",
              },
            ],
            "type": "union",
          },
          "recordName": Object {
            "type": "string",
          },
        },
        "type": "object",
      },
      "name": "recordWebhook",
      "origins": "api",
    },
    Object {
      "http": Object {
        "method": "GET",
        "path": "/api/v2/records/webhook",
      },
      "inputs": Object {
        "schema": Object {
          "address": Object {
            "type": "string",
          },
          "instances": Object {
            "maxLength": 3,
            "minLength": 1,
            "optional": true,
            "schema": Object {
              "type": "string",
            },
            "type": "array",
          },
          "recordName": Object {
            "type": "string",
          },
        },
        "type": "object",
      },
      "name": "getWebhook",
      "origins": "api",
    },
    Object {
      "http": Object {
        "method": "GET",
        "path": "/api/v2/records/webhook/list",
      },
      "inputs": Object {
        "schema": Object {
          "address": Object {
            "nullable": true,
            "optional": true,
            "type": "string",
          },
          "instances": Object {
            "maxLength": 3,
            "minLength": 1,
            "optional": true,
            "schema": Object {
              "type": "string",
            },
            "type": "array",
          },
          "marker": Object {
            "optional": true,
            "type": "string",
          },
          "recordName": Object {
            "type": "string",
          },
          "sort": Object {
            "optional": true,
            "type": "enum",
            "values": Array [
<<<<<<< HEAD
              "ascending",
              "descending",
=======
              "data",
              "file",
              "event",
              "marker",
              "role",
              "inst",
              "purchasableItem",
>>>>>>> c918ffd1
            ],
          },
        },
        "type": "object",
      },
      "name": "listWebhooks",
      "origins": "api",
    },
    Object {
      "http": Object {
        "method": "POST",
        "path": "/api/v2/records/webhook/run",
      },
      "inputs": Object {
        "type": "any",
      },
      "name": "runWebhook",
      "origins": "api",
      "query": Object {
        "catchall": Object {
          "type": "string",
        },
        "schema": Object {
          "address": Object {
            "type": "string",
          },
          "instances": Object {
            "maxLength": 3,
            "minLength": 1,
            "optional": true,
            "schema": Object {
              "type": "string",
            },
            "type": "array",
          },
          "recordName": Object {
            "type": "string",
          },
        },
        "type": "object",
      },
    },
    Object {
      "http": Object {
        "method": "DELETE",
        "path": "/api/v2/records/webhook",
      },
      "inputs": Object {
        "schema": Object {
          "address": Object {
            "type": "string",
          },
          "instances": Object {
            "maxLength": 3,
            "minLength": 1,
            "optional": true,
            "schema": Object {
              "type": "string",
            },
            "type": "array",
          },
          "recordName": Object {
            "type": "string",
          },
        },
        "type": "object",
      },
      "name": "eraseWebhook",
      "origins": "api",
    },
    Object {
      "http": Object {
        "method": "GET",
        "path": "/api/v2/records/webhook/runs/list",
      },
      "inputs": Object {
        "schema": Object {
          "address": Object {
            "type": "string",
          },
          "instances": Object {
            "maxLength": 3,
            "minLength": 1,
            "optional": true,
            "schema": Object {
              "type": "string",
            },
            "type": "array",
          },
          "recordName": Object {
            "type": "string",
          },
          "requestTimeMs": Object {
            "optional": true,
            "type": "number",
          },
        },
        "type": "object",
      },
      "name": "listWebhookRuns",
      "origins": "api",
    },
    Object {
      "http": Object {
        "method": "GET",
        "path": "/api/v2/records/webhook/runs/info",
      },
      "inputs": Object {
        "schema": Object {
          "instances": Object {
            "maxLength": 3,
            "minLength": 1,
            "optional": true,
            "schema": Object {
              "type": "string",
            },
            "type": "array",
          },
          "runId": Object {
            "type": "string",
          },
        },
        "type": "object",
      },
      "name": "getWebhookRun",
      "origins": "api",
    },
    Object {
      "http": Object {
        "method": "POST",
        "path": "/api/v2/records/notification",
      },
      "inputs": Object {
        "schema": Object {
          "instances": Object {
            "maxLength": 3,
            "minLength": 1,
            "optional": true,
            "schema": Object {
              "type": "string",
            },
            "type": "array",
          },
          "item": Object {
            "schema": Object {
              "address": Object {
                "type": "string",
              },
              "description": Object {
                "type": "string",
              },
              "markers": Object {
                "defaultValue": Array [
                  "private",
                ],
                "hasDefault": true,
                "maxLength": 10,
                "minLength": 1,
                "optional": true,
                "schema": Object {
                  "type": "string",
                },
                "type": "array",
              },
            },
            "type": "object",
          },
          "recordName": Object {
            "type": "string",
          },
        },
        "type": "object",
      },
      "name": "recordNotification",
      "origins": "api",
    },
    Object {
      "http": Object {
        "method": "GET",
        "path": "/api/v2/records/notification",
      },
      "inputs": Object {
        "schema": Object {
          "address": Object {
            "type": "string",
          },
          "instances": Object {
            "maxLength": 3,
            "minLength": 1,
            "optional": true,
            "schema": Object {
              "type": "string",
            },
            "type": "array",
          },
          "recordName": Object {
            "type": "string",
          },
        },
        "type": "object",
      },
      "name": "getNotification",
      "origins": "api",
    },
    Object {
      "http": Object {
        "method": "GET",
        "path": "/api/v2/records/notification/list",
      },
      "inputs": Object {
        "schema": Object {
          "address": Object {
            "nullable": true,
            "optional": true,
            "type": "string",
          },
          "instances": Object {
            "maxLength": 3,
            "minLength": 1,
            "optional": true,
            "schema": Object {
              "type": "string",
            },
            "type": "array",
          },
          "marker": Object {
            "optional": true,
            "type": "string",
          },
          "recordName": Object {
            "type": "string",
          },
          "sort": Object {
            "optional": true,
            "type": "enum",
            "values": Array [
              "ascending",
              "descending",
            ],
          },
        },
        "type": "object",
      },
      "name": "listNotifications",
      "origins": "api",
    },
    Object {
      "http": Object {
        "method": "GET",
        "path": "/api/v2/records/notification/list/subscriptions",
      },
      "inputs": Object {
        "schema": Object {
          "address": Object {
            "type": "string",
          },
          "instances": Object {
            "maxLength": 3,
            "minLength": 1,
            "optional": true,
            "schema": Object {
              "type": "string",
            },
            "type": "array",
          },
          "recordName": Object {
            "type": "string",
          },
        },
        "type": "object",
      },
      "name": "listNotificationSubscriptions",
      "origins": "api",
    },
    Object {
      "http": Object {
        "method": "GET",
        "path": "/api/v2/records/notification/list/user/subscriptions",
      },
      "inputs": Object {
        "schema": Object {
          "instances": Object {
            "maxLength": 3,
            "minLength": 1,
            "optional": true,
            "schema": Object {
              "type": "string",
            },
            "type": "array",
          },
        },
        "type": "object",
      },
      "name": "listUserNotificationSubscriptions",
      "origins": "api",
    },
    Object {
      "http": Object {
        "method": "DELETE",
        "path": "/api/v2/records/notification",
      },
      "inputs": Object {
        "schema": Object {
          "address": Object {
            "type": "string",
          },
          "instances": Object {
            "maxLength": 3,
            "minLength": 1,
            "optional": true,
            "schema": Object {
              "type": "string",
            },
            "type": "array",
          },
          "recordName": Object {
            "type": "string",
          },
        },
        "type": "object",
      },
      "name": "eraseNotification",
      "origins": "api",
    },
    Object {
      "http": Object {
        "method": "POST",
        "path": "/api/v2/records/notification/register",
      },
      "inputs": Object {
        "schema": Object {
          "instances": Object {
            "maxLength": 3,
            "minLength": 1,
            "optional": true,
            "schema": Object {
              "type": "string",
            },
            "type": "array",
          },
          "pushSubscription": Object {
            "schema": Object {
              "endpoint": Object {
                "type": "string",
              },
              "expirationTime": Object {
                "nullable": true,
                "optional": true,
                "type": "number",
              },
              "keys": Object {
                "type": "record",
                "valueSchema": Object {
                  "type": "string",
                },
              },
            },
            "type": "object",
          },
        },
        "type": "object",
      },
      "name": "registerPushSubscription",
      "origins": "api",
    },
    Object {
      "http": Object {
        "method": "POST",
        "path": "/api/v2/records/notification/subscribe",
      },
      "inputs": Object {
        "schema": Object {
          "address": Object {
            "type": "string",
          },
          "instances": Object {
            "maxLength": 3,
            "minLength": 1,
            "optional": true,
            "schema": Object {
              "type": "string",
            },
            "type": "array",
          },
          "pushSubscription": Object {
            "schema": Object {
              "endpoint": Object {
                "type": "string",
              },
              "expirationTime": Object {
                "nullable": true,
                "optional": true,
                "type": "number",
              },
              "keys": Object {
                "type": "record",
                "valueSchema": Object {
                  "type": "string",
                },
              },
            },
            "type": "object",
          },
          "recordName": Object {
            "type": "string",
          },
        },
        "type": "object",
      },
      "name": "subscribeToNotification",
      "origins": "api",
    },
    Object {
      "http": Object {
        "method": "POST",
        "path": "/api/v2/records/notification/unsubscribe",
      },
      "inputs": Object {
        "schema": Object {
          "instances": Object {
            "maxLength": 3,
            "minLength": 1,
            "optional": true,
            "schema": Object {
              "type": "string",
            },
            "type": "array",
          },
          "subscriptionId": Object {
            "type": "string",
          },
        },
        "type": "object",
      },
      "name": "unsubscribeFromNotification",
      "origins": "api",
    },
    Object {
      "http": Object {
        "method": "POST",
        "path": "/api/v2/records/notification/send",
      },
      "inputs": Object {
        "schema": Object {
          "address": Object {
            "type": "string",
          },
          "instances": Object {
            "maxLength": 3,
            "minLength": 1,
            "optional": true,
            "schema": Object {
              "type": "string",
            },
            "type": "array",
          },
          "payload": Object {
            "schema": Object {
              "action": Object {
                "discriminator": "type",
                "nullable": true,
                "optional": true,
                "options": Array [
                  Object {
                    "schema": Object {
                      "type": Object {
                        "type": "literal",
                        "value": "open_url",
                      },
                      "url": Object {
                        "type": "string",
                      },
                    },
                    "type": "object",
                  },
                  Object {
                    "schema": Object {
                      "headers": Object {
                        "nullable": true,
                        "optional": true,
                        "type": "record",
                        "valueSchema": Object {
                          "type": "string",
                        },
                      },
                      "method": Object {
                        "type": "enum",
                        "values": Array [
                          "GET",
                          "POST",
                        ],
                      },
                      "type": Object {
                        "type": "literal",
                        "value": "webhook",
                      },
                      "url": Object {
                        "type": "string",
                      },
                    },
                    "type": "object",
                  },
                ],
                "type": "union",
              },
              "actions": Object {
                "nullable": true,
                "optional": true,
                "schema": Object {
                  "schema": Object {
                    "action": Object {
                      "discriminator": "type",
                      "options": Array [
                        Object {
                          "schema": Object {
                            "type": Object {
                              "type": "literal",
                              "value": "open_url",
                            },
                            "url": Object {
                              "type": "string",
                            },
                          },
                          "type": "object",
                        },
                        Object {
                          "schema": Object {
                            "headers": Object {
                              "nullable": true,
                              "optional": true,
                              "type": "record",
                              "valueSchema": Object {
                                "type": "string",
                              },
                            },
                            "method": Object {
                              "type": "enum",
                              "values": Array [
                                "GET",
                                "POST",
                              ],
                            },
                            "type": Object {
                              "type": "literal",
                              "value": "webhook",
                            },
                            "url": Object {
                              "type": "string",
                            },
                          },
                          "type": "object",
                        },
                      ],
                      "type": "union",
                    },
                    "icon": Object {
                      "nullable": true,
                      "optional": true,
                      "type": "string",
                    },
                    "title": Object {
                      "type": "string",
                    },
                  },
                  "type": "object",
                },
                "type": "array",
              },
              "badge": Object {
                "nullable": true,
                "optional": true,
                "type": "string",
              },
              "body": Object {
                "type": "string",
              },
              "icon": Object {
                "nullable": true,
                "optional": true,
                "type": "string",
              },
              "silent": Object {
                "nullable": true,
                "optional": true,
                "type": "boolean",
              },
              "tag": Object {
                "nullable": true,
                "optional": true,
                "type": "string",
              },
              "timestamp": Object {
                "nullable": true,
                "optional": true,
                "type": "number",
              },
              "title": Object {
                "type": "string",
              },
            },
            "type": "object",
          },
          "recordName": Object {
            "type": "string",
          },
          "topic": Object {
            "optional": true,
            "type": "string",
          },
        },
        "type": "object",
      },
      "name": "sendNotification",
      "origins": "api",
    },
    Object {
      "http": Object {
        "method": "GET",
        "path": "/api/v2/records/notification/applicationServerKey",
      },
      "name": "getNotificationsApplicationServerKey",
      "origins": "api",
    },
    Object {
      "http": Object {
        "method": "GET",
        "path": "/api/v2/records/package",
      },
      "inputs": Object {
        "schema": Object {
          "address": Object {
            "type": "string",
          },
          "instances": Object {
            "maxLength": 3,
            "minLength": 1,
            "optional": true,
            "schema": Object {
              "type": "string",
            },
            "type": "array",
          },
          "recordName": Object {
            "type": "string",
          },
        },
        "type": "object",
      },
      "name": "getPackage",
      "origins": "api",
    },
    Object {
      "http": Object {
        "method": "POST",
        "path": "/api/v2/records/package",
      },
      "inputs": Object {
        "schema": Object {
          "instances": Object {
            "maxLength": 3,
            "minLength": 1,
            "optional": true,
            "schema": Object {
              "type": "string",
            },
            "type": "array",
          },
          "item": Object {
            "schema": Object {
              "address": Object {
                "type": "string",
              },
              "markers": Object {
                "maxLength": 10,
                "minLength": 1,
                "schema": Object {
                  "type": "string",
                },
                "type": "array",
              },
            },
            "type": "object",
          },
          "recordName": Object {
            "type": "string",
          },
        },
        "type": "object",
      },
      "name": "recordPackage",
      "origins": "api",
    },
    Object {
      "http": Object {
        "method": "DELETE",
        "path": "/api/v2/records/package",
      },
      "inputs": Object {
        "schema": Object {
          "address": Object {
            "type": "string",
          },
          "instances": Object {
            "maxLength": 3,
            "minLength": 1,
            "optional": true,
            "schema": Object {
              "type": "string",
            },
            "type": "array",
          },
          "recordName": Object {
            "type": "string",
          },
        },
        "type": "object",
      },
      "name": "erasePackage",
      "origins": "api",
    },
    Object {
      "http": Object {
        "method": "GET",
        "path": "/api/v2/records/package/list",
      },
      "inputs": Object {
        "schema": Object {
          "address": Object {
            "nullable": true,
            "optional": true,
            "type": "string",
          },
          "instances": Object {
            "maxLength": 3,
            "minLength": 1,
            "optional": true,
            "schema": Object {
              "type": "string",
            },
            "type": "array",
          },
          "marker": Object {
            "optional": true,
            "type": "string",
          },
          "recordName": Object {
            "type": "string",
          },
          "sort": Object {
            "optional": true,
            "type": "enum",
            "values": Array [
              "ascending",
              "descending",
            ],
          },
        },
        "type": "object",
      },
      "name": "listPackages",
      "origins": "api",
    },
    Object {
      "http": Object {
        "method": "GET",
        "path": "/api/v2/records/package/version",
      },
      "inputs": Object {
        "schema": Object {
          "address": Object {
            "type": "string",
          },
          "instances": Object {
            "maxLength": 3,
            "minLength": 1,
            "optional": true,
            "schema": Object {
              "type": "string",
            },
            "type": "array",
          },
          "key": Object {
            "optional": true,
            "type": "string",
          },
          "major": Object {
            "nullable": true,
            "optional": true,
            "type": "number",
          },
          "minor": Object {
            "nullable": true,
            "optional": true,
            "type": "number",
          },
          "patch": Object {
            "nullable": true,
            "optional": true,
            "type": "number",
          },
          "recordName": Object {
            "type": "string",
          },
          "sha256": Object {
            "optional": true,
            "type": "string",
          },
          "tag": Object {
            "nullable": true,
            "optional": true,
            "type": "string",
          },
        },
        "type": "object",
      },
      "name": "getPackageVersion",
      "origins": "api",
    },
    Object {
      "http": Object {
        "method": "POST",
        "path": "/api/v2/records/package/version",
      },
      "inputs": Object {
        "schema": Object {
          "instances": Object {
            "maxLength": 3,
            "minLength": 1,
            "optional": true,
            "schema": Object {
              "type": "string",
            },
            "type": "array",
          },
          "item": Object {
            "schema": Object {
              "address": Object {
                "type": "string",
              },
              "auxFileRequest": Object {
                "schema": Object {
                  "fileByteLength": Object {
                    "type": "number",
                  },
                  "fileDescription": Object {
                    "optional": true,
                    "type": "string",
                  },
                  "fileMimeType": Object {
                    "type": "string",
                  },
                  "fileSha256Hex": Object {
                    "type": "string",
                  },
                },
                "type": "object",
              },
              "description": Object {
                "type": "string",
              },
              "entitlements": Object {
                "schema": Object {
                  "schema": Object {
                    "designatedRecords": Object {
                      "optional": true,
                      "schema": Object {
                        "type": "string",
                      },
                      "type": "array",
                    },
                    "feature": Object {
                      "type": "enum",
                      "values": Array [
                        "data",
                        "file",
                        "event",
                        "inst",
                        "notification",
                        "package",
                        "permissions",
                        "webhook",
                        "ai",
                      ],
                    },
                    "scope": Object {
                      "type": "enum",
                      "values": Array [
                        "personal",
                        "owned",
                        "studio",
                        "shared",
                        "designated",
                      ],
                    },
                  },
                  "type": "object",
                },
                "type": "array",
              },
              "key": Object {
                "schema": Object {
                  "major": Object {
                    "type": "number",
                  },
                  "minor": Object {
                    "type": "number",
                  },
                  "patch": Object {
                    "type": "number",
                  },
                  "tag": Object {
                    "defaultValue": "",
                    "hasDefault": true,
                    "nullable": true,
                    "optional": true,
                    "type": "string",
                  },
                },
                "type": "object",
              },
              "markers": Object {
                "maxLength": 10,
                "minLength": 1,
                "optional": true,
                "schema": Object {
                  "type": "string",
                },
                "type": "array",
              },
            },
            "type": "object",
          },
          "recordName": Object {
            "type": "string",
          },
        },
        "type": "object",
      },
      "name": "recordPackageVersion",
      "origins": "api",
    },
    Object {
      "http": Object {
        "method": "GET",
        "path": "/api/v2/records/package/version/list",
      },
      "inputs": Object {
        "schema": Object {
          "address": Object {
            "type": "string",
          },
          "instances": Object {
            "maxLength": 3,
            "minLength": 1,
            "optional": true,
            "schema": Object {
              "type": "string",
            },
            "type": "array",
          },
          "recordName": Object {
            "type": "string",
          },
        },
        "type": "object",
      },
      "name": "listPackageVersions",
      "origins": "api",
    },
    Object {
      "http": Object {
        "method": "DELETE",
        "path": "/api/v2/records/package/version",
      },
      "inputs": Object {
        "schema": Object {
          "address": Object {
            "type": "string",
          },
          "instances": Object {
            "maxLength": 3,
            "minLength": 1,
            "optional": true,
            "schema": Object {
              "type": "string",
            },
            "type": "array",
          },
          "key": Object {
            "schema": Object {
              "major": Object {
                "type": "number",
              },
              "minor": Object {
                "type": "number",
              },
              "patch": Object {
                "type": "number",
              },
              "tag": Object {
                "defaultValue": "",
                "hasDefault": true,
                "type": "string",
              },
            },
            "type": "object",
          },
          "recordName": Object {
            "type": "string",
          },
        },
        "type": "object",
      },
      "name": "erasePackageVersion",
      "origins": "api",
    },
    Object {
      "http": Object {
        "method": "POST",
        "path": "/api/v2/records/package/version/review",
      },
      "inputs": Object {
        "schema": Object {
          "packageVersionId": Object {
            "type": "string",
          },
          "review": Object {
            "schema": Object {
              "approvalType": Object {
                "nullable": true,
                "type": "enum",
                "values": Array [
                  "normal",
                  "super",
                ],
              },
              "approved": Object {
                "type": "boolean",
              },
              "id": Object {
                "optional": true,
                "type": "string",
              },
              "reviewComments": Object {
                "type": "string",
              },
              "reviewStatus": Object {
                "type": "enum",
                "values": Array [
                  "pending",
                  "approved",
                  "rejected",
                ],
              },
            },
            "type": "object",
          },
        },
        "type": "object",
      },
      "name": "reviewPackageVersion",
      "origins": "api",
    },
    Object {
      "http": Object {
        "method": "POST",
        "path": "/api/v2/records/package/install",
      },
      "inputs": Object {
        "schema": Object {
          "branch": Object {
            "nullable": true,
            "optional": true,
            "type": "string",
          },
          "inst": Object {
            "type": "string",
          },
          "instances": Object {
            "maxLength": 3,
            "minLength": 1,
            "optional": true,
            "schema": Object {
              "type": "string",
            },
            "type": "array",
          },
          "package": Object {
            "schema": Object {
              "address": Object {
                "type": "string",
              },
              "key": Object {
                "nullable": true,
                "optional": true,
                "options": Array [
                  Object {
                    "description": "The package version to install as a string",
                    "type": "string",
                  },
                  Object {
                    "description": "The package version specifier to install",
                    "schema": Object {
                      "major": Object {
                        "nullable": true,
                        "optional": true,
                        "type": "number",
                      },
                      "minor": Object {
                        "nullable": true,
                        "optional": true,
                        "type": "number",
                      },
                      "patch": Object {
                        "nullable": true,
                        "optional": true,
                        "type": "number",
                      },
                      "sha256": Object {
                        "nullable": true,
                        "optional": true,
                        "type": "string",
                      },
                      "tag": Object {
                        "nullable": true,
                        "optional": true,
                        "type": "string",
                      },
                    },
                    "type": "object",
                  },
                ],
                "type": "union",
              },
              "recordName": Object {
                "type": "string",
              },
            },
            "type": "object",
          },
          "recordName": Object {
            "nullable": true,
            "optional": true,
            "type": "string",
          },
        },
        "type": "object",
      },
      "name": "installPackage",
      "origins": "api",
    },
    Object {
      "http": Object {
        "method": "GET",
        "path": "/api/v2/records/package/install/list",
      },
      "inputs": Object {
        "schema": Object {
          "inst": Object {
            "type": "string",
          },
          "instances": Object {
            "maxLength": 3,
            "minLength": 1,
            "optional": true,
            "schema": Object {
              "type": "string",
            },
            "type": "array",
          },
          "recordName": Object {
            "nullable": true,
            "optional": true,
            "type": "string",
          },
        },
        "type": "object",
      },
      "name": "listInstalledPackages",
      "origins": "api",
    },
    Object {
      "http": Object {
        "method": "GET",
        "path": "/api/v2/xp/user",
      },
      "inputs": Object {
        "schema": Object {
          "userId": Object {
            "nullable": true,
            "optional": true,
            "type": "string",
          },
          "xpId": Object {
            "nullable": true,
            "optional": true,
            "type": "string",
          },
        },
        "type": "object",
      },
      "name": "getXpUserMeta",
      "origins": "api",
    },
    Object {
      "http": Object {
        "method": "POST",
        "path": "/api/v2/xp/contract",
      },
      "inputs": Object {
        "schema": Object {
          "contract": Object {
            "schema": Object {
              "accountCurrency": Object {
                "optional": true,
                "type": "string",
              },
              "contractedUserId": Object {
                "nullable": true,
                "optional": true,
                "schema": Object {
                  "userId": Object {
                    "nullable": true,
                    "optional": true,
                    "type": "string",
                  },
                  "xpId": Object {
                    "nullable": true,
                    "optional": true,
                    "type": "string",
                  },
                },
                "type": "object",
              },
              "description": Object {
                "optional": true,
                "type": "string",
              },
              "gigRate": Object {
                "type": "number",
              },
              "gigs": Object {
                "type": "number",
              },
              "status": Object {
                "options": Array [
                  Object {
                    "type": "literal",
                    "value": "open",
                  },
                  Object {
                    "type": "literal",
                    "value": "draft",
                  },
                ],
                "type": "union",
              },
            },
            "type": "object",
          },
        },
        "type": "object",
      },
      "name": "createXpContract",
      "origins": "api",
    },
    Object {
      "http": Object {
        "method": "PUT",
        "path": "/api/v2/xp/contract",
      },
      "inputs": Object {
        "schema": Object {
          "contractId": Object {
            "type": "string",
          },
          "newDescription": Object {
            "optional": true,
            "type": "string",
          },
          "newStatus": Object {
            "options": Array [
              Object {
                "type": "literal",
                "value": "open",
              },
              Object {
                "type": "literal",
                "value": "draft",
              },
              Object {
                "type": "literal",
                "value": "closed",
              },
            ],
            "type": "union",
          },
          "receivingUserId": Object {
            "schema": Object {
              "userId": Object {
                "nullable": true,
                "optional": true,
                "type": "string",
              },
              "xpId": Object {
                "nullable": true,
                "optional": true,
                "type": "string",
              },
            },
            "type": "object",
          },
        },
        "type": "object",
      },
      "name": "updateXpContract",
      "origins": "api",
    },
    Object {
      "http": Object {
        "method": "GET",
        "path": "/api/v2/records/list",
      },
      "inputs": Object {
        "schema": Object {
          "studioId": Object {
            "optional": true,
            "type": "string",
          },
          "userId": Object {
            "optional": true,
            "type": "string",
          },
        },
        "type": "object",
      },
      "name": "listRecords",
      "origins": "api",
    },
    Object {
      "http": Object {
        "method": "POST",
        "path": "/api/v2/records/key",
      },
      "inputs": Object {
        "schema": Object {
          "policy": Object {
            "type": "string",
          },
          "recordName": Object {
            "type": "string",
          },
        },
        "type": "object",
      },
      "name": "createRecordKey",
      "origins": "api",
    },
    Object {
      "http": Object {
        "method": "POST",
        "path": "/api/v2/records/permissions",
      },
      "inputs": Object {
        "schema": Object {
          "instances": Object {
            "maxLength": 3,
            "minLength": 1,
            "optional": true,
            "schema": Object {
              "type": "string",
            },
            "type": "array",
          },
          "permission": Object {
            "discriminator": "resourceKind",
            "options": Array [
              Object {
                "schema": Object {
                  "action": Object {
                    "nullable": true,
                    "type": "enum",
                    "values": Array [
                      "read",
                      "create",
                      "update",
                      "delete",
                      "list",
                    ],
                  },
                  "expireTimeMs": Object {
                    "nullable": true,
                    "type": "number",
                  },
                  "marker": Object {
                    "optional": true,
                    "type": "string",
                  },
                  "resourceId": Object {
                    "nullable": true,
                    "optional": true,
                    "type": "string",
                  },
                  "resourceKind": Object {
                    "type": "literal",
                    "value": "data",
                  },
                  "subjectId": Object {
                    "type": "string",
                  },
                  "subjectType": Object {
                    "type": "enum",
                    "values": Array [
                      "user",
                      "inst",
                      "role",
                    ],
                  },
                },
                "type": "object",
              },
              Object {
                "schema": Object {
                  "action": Object {
                    "nullable": true,
                    "type": "enum",
                    "values": Array [
                      "read",
                      "create",
                      "update",
                      "delete",
                      "list",
                    ],
                  },
                  "expireTimeMs": Object {
                    "nullable": true,
                    "type": "number",
                  },
                  "marker": Object {
                    "optional": true,
                    "type": "string",
                  },
                  "options": Object {
                    "schema": Object {
                      "allowedMimeTypes": Object {
                        "optional": true,
                        "options": Array [
                          Object {
                            "type": "literal",
                            "value": true,
                          },
                          Object {
                            "schema": Object {
                              "type": "string",
                            },
                            "type": "array",
                          },
                        ],
                        "type": "union",
                      },
                      "maxFileSizeInBytes": Object {
                        "optional": true,
                        "type": "number",
                      },
                    },
                    "type": "object",
                  },
                  "resourceId": Object {
                    "nullable": true,
                    "optional": true,
                    "type": "string",
                  },
                  "resourceKind": Object {
                    "type": "literal",
                    "value": "file",
                  },
                  "subjectId": Object {
                    "type": "string",
                  },
                  "subjectType": Object {
                    "type": "enum",
                    "values": Array [
                      "user",
                      "inst",
                      "role",
                    ],
                  },
                },
                "type": "object",
              },
              Object {
                "schema": Object {
                  "action": Object {
                    "nullable": true,
                    "type": "enum",
                    "values": Array [
                      "increment",
                      "count",
                      "update",
                      "list",
                    ],
                  },
                  "expireTimeMs": Object {
                    "nullable": true,
                    "type": "number",
                  },
                  "marker": Object {
                    "optional": true,
                    "type": "string",
                  },
                  "resourceId": Object {
                    "nullable": true,
                    "type": "string",
                  },
                  "resourceKind": Object {
                    "type": "literal",
                    "value": "event",
                  },
                  "subjectId": Object {
                    "type": "string",
                  },
                  "subjectType": Object {
                    "type": "enum",
                    "values": Array [
                      "user",
                      "inst",
                      "role",
                    ],
                  },
                },
                "type": "object",
              },
              Object {
                "schema": Object {
                  "action": Object {
                    "nullable": true,
                    "type": "enum",
                    "values": Array [
                      "assign",
                      "unassign",
                      "grantPermission",
                      "revokePermission",
                      "read",
                    ],
                  },
                  "expireTimeMs": Object {
                    "nullable": true,
                    "type": "number",
                  },
                  "marker": Object {
                    "optional": true,
                    "type": "string",
                  },
                  "resourceId": Object {
                    "nullable": true,
                    "optional": true,
                    "type": "string",
                  },
                  "resourceKind": Object {
                    "type": "literal",
                    "value": "marker",
                  },
                  "subjectId": Object {
                    "type": "string",
                  },
                  "subjectType": Object {
                    "type": "enum",
                    "values": Array [
                      "user",
                      "inst",
                      "role",
                    ],
                  },
                },
                "type": "object",
              },
              Object {
                "schema": Object {
                  "action": Object {
                    "nullable": true,
                    "type": "enum",
                    "values": Array [
                      "grant",
                      "revoke",
                      "read",
                      "update",
                      "list",
                    ],
                  },
                  "expireTimeMs": Object {
                    "nullable": true,
                    "type": "number",
                  },
                  "marker": Object {
                    "optional": true,
                    "type": "string",
                  },
                  "options": Object {
                    "schema": Object {
                      "maxDurationMs": Object {
                        "optional": true,
                        "type": "number",
                      },
                    },
                    "type": "object",
                  },
                  "resourceId": Object {
                    "nullable": true,
                    "optional": true,
                    "type": "string",
                  },
                  "resourceKind": Object {
                    "type": "literal",
                    "value": "role",
                  },
                  "subjectId": Object {
                    "type": "string",
                  },
                  "subjectType": Object {
                    "type": "enum",
                    "values": Array [
                      "user",
                      "inst",
                      "role",
                    ],
                  },
                },
                "type": "object",
              },
              Object {
                "schema": Object {
                  "action": Object {
                    "nullable": true,
                    "type": "enum",
                    "values": Array [
                      "create",
                      "read",
                      "update",
                      "updateData",
                      "delete",
                      "list",
                      "sendAction",
                    ],
                  },
                  "expireTimeMs": Object {
                    "nullable": true,
                    "type": "number",
                  },
                  "marker": Object {
                    "optional": true,
                    "type": "string",
                  },
                  "resourceId": Object {
                    "nullable": true,
                    "optional": true,
                    "type": "string",
                  },
                  "resourceKind": Object {
                    "type": "literal",
                    "value": "inst",
                  },
                  "subjectId": Object {
                    "type": "string",
                  },
                  "subjectType": Object {
                    "type": "enum",
                    "values": Array [
                      "user",
                      "inst",
                      "role",
                    ],
                  },
                },
                "type": "object",
              },
              Object {
                "schema": Object {
                  "action": Object {
                    "nullable": true,
                    "type": "enum",
                    "values": Array [
                      "create",
                    ],
                  },
                  "expireTimeMs": Object {
                    "nullable": true,
                    "type": "number",
                  },
                  "marker": Object {
                    "optional": true,
                    "type": "string",
                  },
                  "resourceId": Object {
                    "nullable": true,
                    "optional": true,
                    "type": "string",
                  },
                  "resourceKind": Object {
                    "type": "literal",
                    "value": "loom",
                  },
                  "subjectId": Object {
                    "type": "string",
                  },
                  "subjectType": Object {
                    "type": "enum",
                    "values": Array [
                      "user",
                      "inst",
                      "role",
                    ],
                  },
                },
                "type": "object",
              },
              Object {
                "schema": Object {
                  "action": Object {
                    "nullable": true,
                    "type": "enum",
                    "values": Array [
                      "create",
                    ],
                  },
                  "expireTimeMs": Object {
                    "nullable": true,
                    "type": "number",
                  },
                  "marker": Object {
                    "optional": true,
                    "type": "string",
                  },
                  "resourceId": Object {
                    "nullable": true,
                    "optional": true,
                    "type": "string",
                  },
                  "resourceKind": Object {
                    "type": "literal",
                    "value": "ai.sloyd",
                  },
                  "subjectId": Object {
                    "type": "string",
                  },
                  "subjectType": Object {
                    "type": "enum",
                    "values": Array [
                      "user",
                      "inst",
                      "role",
                    ],
                  },
                },
                "type": "object",
              },
              Object {
                "schema": Object {
                  "action": Object {
                    "nullable": true,
                    "type": "enum",
                    "values": Array [
                      "create",
                    ],
                  },
                  "expireTimeMs": Object {
                    "nullable": true,
                    "type": "number",
                  },
                  "marker": Object {
                    "optional": true,
                    "type": "string",
                  },
                  "resourceId": Object {
                    "nullable": true,
                    "optional": true,
                    "type": "string",
                  },
                  "resourceKind": Object {
                    "type": "literal",
                    "value": "ai.hume",
                  },
                  "subjectId": Object {
                    "type": "string",
                  },
                  "subjectType": Object {
                    "type": "enum",
                    "values": Array [
                      "user",
                      "inst",
                      "role",
                    ],
                  },
                },
                "type": "object",
              },
              Object {
                "schema": Object {
                  "action": Object {
                    "nullable": true,
                    "type": "enum",
                    "values": Array [
                      "create",
                    ],
                  },
                  "expireTimeMs": Object {
                    "nullable": true,
                    "type": "number",
                  },
                  "marker": Object {
                    "optional": true,
                    "type": "string",
                  },
                  "resourceId": Object {
                    "nullable": true,
                    "optional": true,
                    "type": "string",
                  },
                  "resourceKind": Object {
                    "type": "literal",
                    "value": "ai.openai.realtime",
                  },
                  "subjectId": Object {
                    "type": "string",
                  },
                  "subjectType": Object {
                    "type": "enum",
                    "values": Array [
                      "user",
                      "inst",
                      "role",
                    ],
                  },
                },
                "type": "object",
              },
              Object {
                "schema": Object {
                  "action": Object {
                    "nullable": true,
                    "type": "enum",
                    "values": Array [
                      "create",
                      "read",
                      "update",
                      "delete",
                      "list",
                      "run",
                    ],
                  },
                  "expireTimeMs": Object {
                    "nullable": true,
                    "type": "number",
                  },
                  "marker": Object {
                    "optional": true,
                    "type": "string",
                  },
                  "resourceId": Object {
                    "nullable": true,
                    "optional": true,
                    "type": "string",
                  },
                  "resourceKind": Object {
                    "type": "literal",
                    "value": "webhook",
                  },
                  "subjectId": Object {
                    "type": "string",
                  },
                  "subjectType": Object {
                    "type": "enum",
                    "values": Array [
                      "user",
                      "inst",
                      "role",
                    ],
                  },
                },
                "type": "object",
              },
              Object {
                "schema": Object {
                  "action": Object {
                    "nullable": true,
                    "type": "enum",
                    "values": Array [
                      "create",
                      "read",
                      "update",
                      "delete",
                      "list",
                      "send",
                      "subscribe",
                      "unsubscribe",
                      "listSubscriptions",
                    ],
                  },
                  "expireTimeMs": Object {
                    "nullable": true,
                    "type": "number",
                  },
                  "marker": Object {
                    "optional": true,
                    "type": "string",
                  },
                  "resourceId": Object {
                    "nullable": true,
                    "optional": true,
                    "type": "string",
                  },
                  "resourceKind": Object {
                    "type": "literal",
                    "value": "notification",
                  },
                  "subjectId": Object {
                    "type": "string",
                  },
                  "subjectType": Object {
                    "type": "enum",
                    "values": Array [
                      "user",
                      "inst",
                      "role",
                    ],
                  },
                },
                "type": "object",
              },
              Object {
                "schema": Object {
                  "action": Object {
                    "nullable": true,
                    "type": "enum",
                    "values": Array [
                      "create",
                      "read",
                      "update",
                      "delete",
                      "list",
                      "run",
                    ],
                  },
                  "expireTimeMs": Object {
                    "nullable": true,
                    "type": "number",
                  },
                  "marker": Object {
                    "optional": true,
                    "type": "string",
                  },
                  "resourceId": Object {
                    "nullable": true,
                    "optional": true,
                    "type": "string",
                  },
                  "resourceKind": Object {
                    "type": "literal",
                    "value": "package",
                  },
                  "subjectId": Object {
                    "type": "string",
                  },
                  "subjectType": Object {
                    "type": "enum",
                    "values": Array [
                      "user",
                      "inst",
                      "role",
                    ],
                  },
                },
                "type": "object",
              },
              Object {
                "schema": Object {
                  "action": Object {
                    "nullable": true,
                    "type": "enum",
                    "values": Array [
                      "create",
                      "read",
                      "update",
                      "delete",
                      "list",
                      "run",
                    ],
                  },
                  "expireTimeMs": Object {
                    "nullable": true,
                    "type": "number",
                  },
                  "marker": Object {
                    "optional": true,
                    "type": "string",
                  },
                  "resourceId": Object {
                    "nullable": true,
                    "optional": true,
                    "type": "string",
                  },
                  "resourceKind": Object {
                    "type": "literal",
                    "value": "package.version",
                  },
                  "subjectId": Object {
                    "type": "string",
                  },
                  "subjectType": Object {
                    "type": "enum",
                    "values": Array [
                      "user",
                      "inst",
                      "role",
                    ],
                  },
                },
                "type": "object",
              },
            ],
            "type": "union",
          },
          "recordName": Object {
            "type": "string",
          },
        },
        "type": "object",
      },
      "name": "grantPermission",
      "origins": "api",
    },
    Object {
      "http": Object {
        "method": "POST",
        "path": "/api/v2/records/permissions/revoke",
      },
      "inputs": Object {
        "schema": Object {
          "instances": Object {
            "maxLength": 3,
            "minLength": 1,
            "optional": true,
            "schema": Object {
              "type": "string",
            },
            "type": "array",
          },
          "permissionId": Object {
            "type": "string",
          },
        },
        "type": "object",
      },
      "name": "revokePermission",
      "origins": "api",
    },
    Object {
      "http": Object {
        "method": "GET",
        "path": "/api/v2/records/permissions/list",
      },
      "inputs": Object {
        "schema": Object {
          "marker": Object {
            "optional": true,
            "type": "string",
          },
          "recordName": Object {
            "type": "string",
          },
          "resourceId": Object {
            "optional": true,
            "type": "string",
          },
          "resourceKind": Object {
            "optional": true,
            "type": "enum",
            "values": Array [
              "data",
              "file",
              "event",
              "marker",
              "role",
              "inst",
              "loom",
              "ai.sloyd",
              "ai.hume",
              "ai.openai.realtime",
              "webhook",
              "notification",
              "package",
              "package.version",
            ],
          },
        },
        "type": "object",
      },
      "name": "listPermissions",
      "origins": "api",
    },
    Object {
      "http": Object {
        "method": "GET",
        "path": "/api/v2/records/role/user/list",
      },
      "inputs": Object {
        "schema": Object {
          "instances": Object {
            "maxLength": 3,
            "minLength": 1,
            "optional": true,
            "schema": Object {
              "type": "string",
            },
            "type": "array",
          },
          "recordName": Object {
            "type": "string",
          },
          "userId": Object {
            "type": "string",
          },
        },
        "type": "object",
      },
      "name": "listUserRoles",
      "origins": "api",
    },
    Object {
      "http": Object {
        "method": "GET",
        "path": "/api/v2/records/role/inst/list",
      },
      "inputs": Object {
        "schema": Object {
          "inst": Object {
            "type": "string",
          },
          "instances": Object {
            "maxLength": 3,
            "minLength": 1,
            "optional": true,
            "schema": Object {
              "type": "string",
            },
            "type": "array",
          },
          "recordName": Object {
            "type": "string",
          },
        },
        "type": "object",
      },
      "name": "listInstRoles",
      "origins": "api",
    },
    Object {
      "http": Object {
        "method": "GET",
        "path": "/api/v2/records/role/assignments/list",
      },
      "inputs": Object {
        "schema": Object {
          "instances": Object {
            "maxLength": 3,
            "minLength": 1,
            "optional": true,
            "schema": Object {
              "type": "string",
            },
            "type": "array",
          },
          "recordName": Object {
            "type": "string",
          },
          "role": Object {
            "optional": true,
            "type": "string",
          },
          "startingRole": Object {
            "optional": true,
            "type": "string",
          },
        },
        "type": "object",
      },
      "name": "listRoleAssignments",
      "origins": "api",
    },
    Object {
      "http": Object {
        "method": "POST",
        "path": "/api/v2/records/role/grant",
      },
      "inputs": Object {
        "schema": Object {
          "expireTimeMs": Object {
            "optional": true,
            "type": "number",
          },
          "inst": Object {
            "optional": true,
            "type": "string",
          },
          "instances": Object {
            "maxLength": 3,
            "minLength": 1,
            "optional": true,
            "schema": Object {
              "type": "string",
            },
            "type": "array",
          },
          "recordName": Object {
            "type": "string",
          },
          "role": Object {
            "type": "string",
          },
          "userId": Object {
            "optional": true,
            "type": "string",
          },
        },
        "type": "object",
      },
      "name": "grantRole",
      "origins": "api",
    },
    Object {
      "http": Object {
        "method": "POST",
        "path": "/api/v2/records/role/revoke",
      },
      "inputs": Object {
        "schema": Object {
          "inst": Object {
            "optional": true,
            "type": "string",
          },
          "instances": Object {
            "maxLength": 3,
            "minLength": 1,
            "optional": true,
            "schema": Object {
              "type": "string",
            },
            "type": "array",
          },
          "recordName": Object {
            "type": "string",
          },
          "role": Object {
            "type": "string",
          },
          "userId": Object {
            "optional": true,
            "type": "string",
          },
        },
        "type": "object",
      },
      "name": "revokeRole",
      "origins": "api",
    },
    Object {
      "http": Object {
        "method": "POST",
        "path": "/api/v2/records/entitlement/grants",
      },
      "inputs": Object {
        "schema": Object {
          "expireTimeMs": Object {
            "type": "number",
          },
          "feature": Object {
            "type": "enum",
            "values": Array [
              "data",
              "file",
              "event",
              "inst",
              "notification",
              "package",
              "permissions",
              "webhook",
              "ai",
            ],
          },
          "packageId": Object {
            "type": "string",
          },
          "recordName": Object {
            "type": "string",
          },
          "scope": Object {
            "type": "literal",
            "value": "designated",
          },
          "userId": Object {
            "nullable": true,
            "optional": true,
            "type": "string",
          },
        },
        "type": "object",
      },
      "name": "grantEntitlement",
      "origins": "api",
    },
    Object {
      "http": Object {
        "method": "POST",
        "path": "/api/v2/records/entitlement/revoke",
      },
      "inputs": Object {
        "schema": Object {
          "grantId": Object {
            "type": "string",
          },
        },
        "type": "object",
      },
      "name": "revokeEntitlement",
      "origins": "api",
    },
    Object {
      "http": Object {
        "method": "GET",
        "path": "/api/v2/records/entitlement/grants/list",
      },
      "inputs": Object {
        "schema": Object {
          "packageId": Object {
            "nullable": true,
            "optional": true,
            "type": "string",
          },
        },
        "type": "object",
      },
      "name": "listGrantedEntitlements",
      "origins": "api",
    },
    Object {
      "http": Object {
        "method": "POST",
        "path": "/api/v2/ai/chat",
      },
      "inputs": Object {
        "schema": Object {
          "frequencyPenalty": Object {
            "optional": true,
            "type": "number",
          },
          "instances": Object {
            "maxLength": 3,
            "minLength": 1,
            "optional": true,
            "schema": Object {
              "type": "string",
            },
            "type": "array",
          },
          "messages": Object {
            "minLength": 1,
            "schema": Object {
              "schema": Object {
                "author": Object {
                  "optional": true,
                  "type": "string",
                },
                "content": Object {
                  "options": Array [
                    Object {
                      "type": "string",
                    },
                    Object {
                      "schema": Object {
                        "options": Array [
                          Object {
                            "schema": Object {
                              "text": Object {
                                "type": "string",
                              },
                            },
                            "type": "object",
                          },
                          Object {
                            "schema": Object {
                              "base64": Object {
                                "type": "string",
                              },
                              "mimeType": Object {
                                "type": "string",
                              },
                            },
                            "type": "object",
                          },
                          Object {
                            "schema": Object {
                              "url": Object {
                                "type": "string",
                              },
                            },
                            "type": "object",
                          },
                        ],
                        "type": "union",
                      },
                      "type": "array",
                    },
                  ],
                  "type": "union",
                },
                "role": Object {
                  "options": Array [
                    Object {
                      "type": "literal",
                      "value": "system",
                    },
                    Object {
                      "type": "literal",
                      "value": "user",
                    },
                    Object {
                      "type": "literal",
                      "value": "assistant",
                    },
                    Object {
                      "type": "literal",
                      "value": "function",
                    },
                  ],
                  "type": "union",
                },
              },
              "type": "object",
            },
            "type": "array",
          },
          "model": Object {
            "optional": true,
            "type": "string",
          },
          "presencePenalty": Object {
            "optional": true,
            "type": "number",
          },
          "stopWords": Object {
            "maxLength": 4,
            "optional": true,
            "schema": Object {
              "type": "string",
            },
            "type": "array",
          },
          "temperature": Object {
            "optional": true,
            "type": "number",
          },
          "topP": Object {
            "optional": true,
            "type": "number",
          },
        },
        "type": "object",
      },
      "name": "aiChat",
      "origins": "api",
    },
    Object {
      "http": Object {
        "method": "POST",
        "path": "/api/v2/ai/chat/stream",
      },
      "inputs": Object {
        "schema": Object {
          "frequencyPenalty": Object {
            "optional": true,
            "type": "number",
          },
          "instances": Object {
            "maxLength": 3,
            "minLength": 1,
            "optional": true,
            "schema": Object {
              "type": "string",
            },
            "type": "array",
          },
          "messages": Object {
            "minLength": 1,
            "schema": Object {
              "schema": Object {
                "author": Object {
                  "optional": true,
                  "type": "string",
                },
                "content": Object {
                  "options": Array [
                    Object {
                      "type": "string",
                    },
                    Object {
                      "schema": Object {
                        "options": Array [
                          Object {
                            "schema": Object {
                              "text": Object {
                                "type": "string",
                              },
                            },
                            "type": "object",
                          },
                          Object {
                            "schema": Object {
                              "base64": Object {
                                "type": "string",
                              },
                              "mimeType": Object {
                                "type": "string",
                              },
                            },
                            "type": "object",
                          },
                          Object {
                            "schema": Object {
                              "url": Object {
                                "type": "string",
                              },
                            },
                            "type": "object",
                          },
                        ],
                        "type": "union",
                      },
                      "type": "array",
                    },
                  ],
                  "type": "union",
                },
                "role": Object {
                  "options": Array [
                    Object {
                      "type": "literal",
                      "value": "system",
                    },
                    Object {
                      "type": "literal",
                      "value": "user",
                    },
                    Object {
                      "type": "literal",
                      "value": "assistant",
                    },
                    Object {
                      "type": "literal",
                      "value": "function",
                    },
                  ],
                  "type": "union",
                },
              },
              "type": "object",
            },
            "type": "array",
          },
          "model": Object {
            "optional": true,
            "type": "string",
          },
          "presencePenalty": Object {
            "optional": true,
            "type": "number",
          },
          "stopWords": Object {
            "maxLength": 4,
            "optional": true,
            "schema": Object {
              "type": "string",
            },
            "type": "array",
          },
          "temperature": Object {
            "optional": true,
            "type": "number",
          },
          "topP": Object {
            "optional": true,
            "type": "number",
          },
        },
        "type": "object",
      },
      "name": "aiChatStream",
      "origins": "api",
    },
    Object {
      "http": Object {
        "method": "POST",
        "path": "/api/v2/ai/skybox",
      },
      "inputs": Object {
        "schema": Object {
          "blockadeLabs": Object {
            "optional": true,
            "schema": Object {
              "remixImagineId": Object {
                "optional": true,
                "type": "number",
              },
              "seed": Object {
                "optional": true,
                "type": "number",
              },
              "skyboxStyleId": Object {
                "optional": true,
                "type": "number",
              },
            },
            "type": "object",
          },
          "instances": Object {
            "maxLength": 3,
            "minLength": 1,
            "optional": true,
            "schema": Object {
              "type": "string",
            },
            "type": "array",
          },
          "negativePrompt": Object {
            "optional": true,
            "type": "string",
          },
          "prompt": Object {
            "type": "string",
          },
        },
        "type": "object",
      },
      "name": "createAiSkybox",
      "origins": "api",
    },
    Object {
      "http": Object {
        "method": "GET",
        "path": "/api/v2/ai/skybox",
      },
      "inputs": Object {
        "schema": Object {
          "instances": Object {
            "maxLength": 3,
            "minLength": 1,
            "optional": true,
            "schema": Object {
              "type": "string",
            },
            "type": "array",
          },
          "skyboxId": Object {
            "type": "string",
          },
        },
        "type": "object",
      },
      "name": "getAiSkybox",
      "origins": "api",
    },
    Object {
      "http": Object {
        "method": "POST",
        "path": "/api/v2/ai/image",
      },
      "inputs": Object {
        "schema": Object {
          "cfgScale": Object {
            "optional": true,
            "type": "number",
          },
          "clipGuidancePreset": Object {
            "optional": true,
            "type": "string",
          },
          "height": Object {
            "optional": true,
            "type": "number",
          },
          "instances": Object {
            "maxLength": 3,
            "minLength": 1,
            "optional": true,
            "schema": Object {
              "type": "string",
            },
            "type": "array",
          },
          "model": Object {
            "optional": true,
            "type": "string",
          },
          "negativePrompt": Object {
            "optional": true,
            "type": "string",
          },
          "numberOfImages": Object {
            "optional": true,
            "type": "number",
          },
          "prompt": Object {
            "type": "string",
          },
          "sampler": Object {
            "optional": true,
            "type": "string",
          },
          "seed": Object {
            "optional": true,
            "type": "number",
          },
          "steps": Object {
            "optional": true,
            "type": "number",
          },
          "stylePreset": Object {
            "optional": true,
            "type": "string",
          },
          "width": Object {
            "optional": true,
            "type": "number",
          },
        },
        "type": "object",
      },
      "name": "createAiImage",
      "origins": "api",
    },
    Object {
      "http": Object {
        "method": "GET",
        "path": "/api/v2/ai/hume/token",
      },
      "inputs": Object {
        "schema": Object {
          "recordName": Object {
            "optional": true,
            "type": "string",
          },
        },
        "type": "object",
      },
      "name": "getHumeAccessToken",
      "origins": "api",
    },
    Object {
      "http": Object {
        "method": "POST",
        "path": "/api/v2/ai/sloyd/model",
      },
      "inputs": Object {
        "schema": Object {
          "baseModelId": Object {
            "optional": true,
            "type": "string",
          },
          "levelOfDetail": Object {
            "optional": true,
            "type": "number",
          },
          "outputMimeType": Object {
            "defaultValue": "model/gltf+json",
            "hasDefault": true,
            "type": "enum",
            "values": Array [
              "model/gltf+json",
              "model/gltf-binary",
            ],
          },
          "prompt": Object {
            "type": "string",
          },
          "recordName": Object {
            "optional": true,
            "type": "string",
          },
          "thumbnail": Object {
            "optional": true,
            "schema": Object {
              "height": Object {
                "type": "number",
              },
              "type": Object {
                "type": "literal",
                "value": "image/png",
              },
              "width": Object {
                "type": "number",
              },
            },
            "type": "object",
          },
        },
        "type": "object",
      },
      "name": "createSloydModel",
      "origins": "api",
    },
    Object {
      "http": Object {
        "method": "GET",
        "path": "/api/v2/loom/token",
      },
      "inputs": Object {
        "schema": Object {
          "recordName": Object {
            "type": "string",
          },
        },
        "type": "object",
      },
      "name": "getLoomAccessToken",
      "origins": "api",
    },
    Object {
      "http": Object {
        "method": "POST",
        "path": "/api/v2/ai/openai/realtime/session",
      },
      "inputs": Object {
        "schema": Object {
          "recordName": Object {
            "type": "string",
          },
          "request": Object {
            "schema": Object {
              "inputAudioFormat": Object {
                "optional": true,
                "type": "enum",
                "values": Array [
                  "pcm16",
                  "g711_ulaw",
                  "g711_alaw",
                ],
              },
              "inputAudioNoiseReduction": Object {
                "nullable": true,
                "optional": true,
                "schema": Object {
                  "type": Object {
                    "optional": true,
                    "type": "enum",
                    "values": Array [
                      "near_field",
                      "far_field",
                    ],
                  },
                },
                "type": "object",
              },
              "inputAudioTranscription": Object {
                "nullable": true,
                "optional": true,
                "schema": Object {
                  "language": Object {
                    "optional": true,
                    "type": "string",
                  },
                  "model": Object {
                    "optional": true,
                    "type": "string",
                  },
                  "prompt": Object {
                    "optional": true,
                    "type": "string",
                  },
                },
                "type": "object",
              },
              "instructions": Object {
                "optional": true,
                "type": "string",
              },
              "maxResponseOutputTokens": Object {
                "optional": true,
                "type": "number",
              },
              "modalities": Object {
                "maxLength": 2,
                "optional": true,
                "schema": Object {
                  "type": "enum",
                  "values": Array [
                    "audio",
                    "text",
                  ],
                },
                "type": "array",
              },
              "model": Object {
                "type": "string",
              },
              "outputAudioFormat": Object {
                "optional": true,
                "type": "enum",
                "values": Array [
                  "pcm16",
                  "g711_ulaw",
                  "g711_alaw",
                ],
              },
              "temperature": Object {
                "optional": true,
                "type": "number",
              },
              "toolChoice": Object {
                "optional": true,
                "type": "string",
              },
              "tools": Object {
                "optional": true,
                "schema": Object {
                  "schema": Object {
                    "description": Object {
                      "optional": true,
                      "type": "string",
                    },
                    "name": Object {
                      "type": "string",
                    },
                    "parameters": Object {
                      "optional": true,
                      "type": "any",
                    },
                    "type": Object {
                      "optional": true,
                      "type": "enum",
                      "values": Array [
                        "function",
                      ],
                    },
                  },
                  "type": "object",
                },
                "type": "array",
              },
              "turnDetection": Object {
                "nullable": true,
                "optional": true,
                "schema": Object {
                  "createResponse": Object {
                    "optional": true,
                    "type": "boolean",
                  },
                  "eagerness": Object {
                    "optional": true,
                    "type": "enum",
                    "values": Array [
                      "low",
                      "medium",
                      "high",
                    ],
                  },
                  "interruptResponse": Object {
                    "optional": true,
                    "type": "boolean",
                  },
                  "prefixPaddingMs": Object {
                    "optional": true,
                    "type": "number",
                  },
                  "silenceDurationMs": Object {
                    "optional": true,
                    "type": "number",
                  },
                  "threshold": Object {
                    "optional": true,
                    "type": "number",
                  },
                  "type": Object {
                    "optional": true,
                    "type": "enum",
                    "values": Array [
                      "server_vad",
                      "semantic_vad",
                    ],
                  },
                },
                "type": "object",
              },
              "voice": Object {
                "optional": true,
                "type": "string",
              },
            },
            "type": "object",
          },
        },
        "type": "object",
      },
      "name": "createOpenAIRealtimeSession",
      "origins": "api",
    },
    Object {
      "http": Object {
        "method": "GET",
        "path": "/api/v2/studios",
      },
      "inputs": Object {
        "schema": Object {
          "studioId": Object {
            "type": "string",
          },
        },
        "type": "object",
      },
      "name": "getStudio",
      "origins": "account",
    },
    Object {
      "http": Object {
        "method": "POST",
        "path": "/api/v2/studios",
      },
      "inputs": Object {
        "schema": Object {
          "displayName": Object {
            "type": "string",
          },
          "ownerStudioComId": Object {
            "nullable": true,
            "optional": true,
            "type": "string",
          },
        },
        "type": "object",
      },
      "name": "createStudio",
      "origins": "account",
    },
    Object {
      "http": Object {
        "method": "PUT",
        "path": "/api/v2/studios",
      },
      "inputs": Object {
        "schema": Object {
          "comIdConfig": Object {
            "optional": true,
            "schema": Object {
              "allowedStudioCreators": Object {
                "description": "Who is allowed to create studios in this comId.",
                "options": Array [
                  Object {
                    "type": "literal",
                    "value": "anyone",
                  },
                  Object {
                    "type": "literal",
                    "value": "only-members",
                  },
                ],
                "type": "union",
              },
            },
            "type": "object",
          },
          "displayName": Object {
            "optional": true,
            "type": "string",
          },
          "humeConfig": Object {
            "optional": true,
            "schema": Object {
              "apiKey": Object {
                "description": "The API key for the Hume service.",
                "type": "string",
              },
              "secretKey": Object {
                "description": "The secret key for the Hume service.",
                "type": "string",
              },
            },
            "type": "object",
          },
          "id": Object {
            "type": "string",
          },
          "logoUrl": Object {
            "nullable": true,
            "optional": true,
            "type": "string",
          },
          "loomConfig": Object {
            "description": "The configuration that can be used by studios to setup loom.",
            "optional": true,
            "schema": Object {
              "appId": Object {
                "description": "The ID of the loom app.",
                "type": "string",
              },
              "privateKey": Object {
                "description": "The private key for the loom app.",
                "type": "string",
              },
            },
            "type": "object",
          },
          "playerConfig": Object {
            "description": "The configuration that the comId provides which overrides the default player configuration.",
            "optional": true,
            "schema": Object {
              "ab1BootstrapURL": Object {
                "nullable": true,
                "optional": true,
                "type": "string",
              },
              "allowedBiosOptions": Object {
                "nullable": true,
                "optional": true,
                "schema": Object {
                  "type": "enum",
                  "values": Array [
                    "enter join code",
                    "join inst",
                    "static inst",
                    "local inst",
                    "local",
                    "public inst",
                    "private inst",
                    "free inst",
                    "free",
                    "studio inst",
                    "studio",
                    "sign in",
                    "sign up",
                    "sign out",
                    "delete inst",
                  ],
                },
                "type": "array",
              },
              "arcGisApiKey": Object {
                "nullable": true,
                "optional": true,
                "type": "string",
              },
              "automaticBiosOption": Object {
                "nullable": true,
                "optional": true,
                "type": "enum",
                "values": Array [
                  "enter join code",
                  "join inst",
                  "static inst",
                  "local inst",
                  "local",
                  "public inst",
                  "private inst",
                  "free inst",
                  "free",
                  "studio inst",
                  "studio",
                  "sign in",
                  "sign up",
                  "sign out",
                  "delete inst",
                ],
              },
              "defaultBiosOption": Object {
                "nullable": true,
                "optional": true,
                "type": "enum",
                "values": Array [
                  "enter join code",
                  "join inst",
                  "static inst",
                  "local inst",
                  "local",
                  "public inst",
                  "private inst",
                  "free inst",
                  "free",
                  "studio inst",
                  "studio",
                  "sign in",
                  "sign up",
                  "sign out",
                  "delete inst",
                ],
              },
              "jitsiAppName": Object {
                "nullable": true,
                "optional": true,
                "type": "string",
              },
              "what3WordsApiKey": Object {
                "nullable": true,
                "optional": true,
                "type": "string",
              },
            },
            "type": "object",
          },
        },
        "type": "object",
      },
      "name": "updateStudio",
      "origins": "account",
    },
    Object {
      "http": Object {
        "method": "POST",
        "path": "/api/v2/studios/requestComId",
      },
      "inputs": Object {
        "schema": Object {
          "comId": Object {
            "type": "string",
          },
          "studioId": Object {
            "type": "string",
          },
        },
        "type": "object",
      },
      "name": "requestStudioComId",
      "origins": "account",
    },
    Object {
      "http": Object {
        "method": "GET",
        "path": "/api/v2/studios/list",
      },
      "inputs": Object {
        "schema": Object {
          "comId": Object {
            "nullable": true,
            "optional": true,
            "type": "string",
          },
          "userId": Object {
            "optional": true,
            "type": "string",
          },
        },
        "type": "object",
      },
      "name": "listStudios",
      "origins": "api",
    },
    Object {
      "http": Object {
        "method": "GET",
        "path": "/api/v2/studios/members/list",
      },
      "inputs": Object {
        "schema": Object {
          "studioId": Object {
            "type": "string",
          },
        },
        "type": "object",
      },
      "name": "listStudioMembers",
      "origins": "account",
    },
    Object {
      "http": Object {
        "method": "POST",
        "path": "/api/v2/studios/members",
      },
      "inputs": Object {
        "schema": Object {
          "addedDisplayName": Object {
            "optional": true,
            "type": "string",
          },
          "addedEmail": Object {
            "optional": true,
            "type": "string",
          },
          "addedPhoneNumber": Object {
            "optional": true,
            "type": "string",
          },
          "addedUserId": Object {
            "optional": true,
            "type": "string",
          },
          "role": Object {
            "options": Array [
              Object {
                "type": "literal",
                "value": "admin",
              },
              Object {
                "type": "literal",
                "value": "member",
              },
            ],
            "type": "union",
          },
          "studioId": Object {
            "type": "string",
          },
        },
        "type": "object",
      },
      "name": "addStudioMember",
      "origins": "account",
    },
    Object {
      "http": Object {
        "method": "DELETE",
        "path": "/api/v2/studios/members",
      },
      "inputs": Object {
        "schema": Object {
          "removedUserId": Object {
            "optional": true,
            "type": "string",
          },
          "studioId": Object {
            "type": "string",
          },
        },
        "type": "object",
      },
      "name": "removeStudioMember",
      "origins": "account",
    },
    Object {
      "http": Object {
        "method": "GET",
        "path": "/api/v2/player/config",
      },
      "inputs": Object {
        "schema": Object {
          "comId": Object {
            "type": "string",
          },
        },
        "type": "object",
      },
      "name": "getPlayerConfig",
      "origins": "api",
    },
    Object {
      "http": Object {
        "method": "GET",
        "path": "/api/v2/subscriptions",
      },
      "inputs": Object {
        "schema": Object {
          "studioId": Object {
            "optional": true,
            "type": "string",
          },
          "userId": Object {
            "optional": true,
            "type": "string",
          },
        },
        "type": "object",
      },
      "name": "getSubscriptions",
      "origins": "account",
    },
    Object {
      "http": Object {
        "method": "POST",
        "path": "/api/v2/subscriptions/manage",
      },
      "inputs": Object {
        "schema": Object {
          "expectedPrice": Object {
            "optional": true,
            "schema": Object {
              "cost": Object {
                "type": "number",
              },
              "currency": Object {
                "type": "string",
              },
              "interval": Object {
                "type": "enum",
                "values": Array [
                  "month",
                  "year",
                  "week",
                  "day",
                ],
              },
              "intervalLength": Object {
                "type": "number",
              },
            },
            "type": "object",
          },
          "studioId": Object {
            "optional": true,
            "type": "string",
          },
          "subscriptionId": Object {
            "optional": true,
            "type": "string",
          },
          "userId": Object {
            "optional": true,
            "type": "string",
          },
        },
        "type": "object",
      },
      "name": "getManageSubscriptionLink",
      "origins": "account",
    },
    Object {
      "http": Object {
        "method": "POST",
        "path": "/api/v2/subscriptions/update",
      },
      "inputs": Object {
        "schema": Object {
          "studioId": Object {
            "optional": true,
            "type": "string",
          },
          "subscriptionId": Object {
            "nullable": true,
            "type": "string",
          },
          "subscriptionPeriodEndMs": Object {
            "nullable": true,
            "type": "number",
          },
          "subscriptionPeriodStartMs": Object {
            "nullable": true,
            "type": "number",
          },
          "subscriptionStatus": Object {
            "nullable": true,
            "type": "enum",
            "values": Array [
              "active",
              "canceled",
              "ended",
              "past_due",
              "unpaid",
              "incomplete",
              "incomplete_expired",
              "trialing",
              "paused",
            ],
          },
          "userId": Object {
            "optional": true,
            "type": "string",
          },
        },
        "type": "object",
      },
      "name": "updateSubscription",
      "origins": "account",
    },
    Object {
      "http": Object {
        "method": "GET",
        "path": "/api/v2/records/insts/list",
      },
      "inputs": Object {
        "schema": Object {
          "inst": Object {
            "optional": true,
            "type": "string",
          },
          "recordName": Object {
            "optional": true,
            "type": "string",
          },
        },
        "type": "object",
      },
      "name": "listInsts",
      "origins": "api",
    },
    Object {
      "http": Object {
        "method": "DELETE",
        "path": "/api/v2/records/insts",
      },
      "inputs": Object {
        "schema": Object {
          "inst": Object {
            "optional": true,
            "type": "string",
          },
          "recordKey": Object {
            "optional": true,
            "type": "string",
          },
          "recordName": Object {
            "optional": true,
            "type": "string",
          },
        },
        "type": "object",
      },
      "name": "deleteInst",
      "origins": "account",
    },
    Object {
      "http": Object {
        "method": "POST",
        "path": "/api/v2/records/insts/report",
      },
      "inputs": Object {
        "schema": Object {
          "automaticReport": Object {
            "type": "boolean",
          },
          "inst": Object {
            "type": "string",
          },
          "recordName": Object {
            "nullable": true,
            "type": "string",
          },
          "reportReason": Object {
            "options": Array [
              Object {
                "type": "literal",
                "value": "poor-performance",
              },
              Object {
                "type": "literal",
                "value": "spam",
              },
              Object {
                "type": "literal",
                "value": "harassment",
              },
              Object {
                "type": "literal",
                "value": "copyright-infringement",
              },
              Object {
                "type": "literal",
                "value": "obscene",
              },
              Object {
                "type": "literal",
                "value": "illegal",
              },
              Object {
                "type": "literal",
                "value": "other",
              },
            ],
            "type": "union",
          },
          "reportReasonText": Object {
            "type": "string",
          },
          "reportedPermalink": Object {
            "type": "string",
          },
          "reportedUrl": Object {
            "type": "string",
          },
        },
        "type": "object",
      },
      "name": "reportInst",
      "origins": "api",
    },
    Object {
      "http": Object {
        "method": "GET",
        "path": "/instData",
      },
      "inputs": Object {
        "schema": Object {
          "branch": Object {
            "defaultValue": "default",
            "hasDefault": true,
            "type": "string",
          },
          "inst": Object {
            "type": "string",
          },
          "recordName": Object {
            "nullable": true,
            "optional": true,
            "type": "string",
          },
        },
        "type": "object",
      },
      "name": "getInstData",
      "origins": true,
    },
    Object {
      "http": Object {
        "method": "GET",
        "path": "/api/v2/procedures",
      },
      "inputs": Object {
        "schema": Object {},
        "type": "object",
      },
      "name": "listProcedures",
      "origins": true,
    },
  ],
  "success": true,
}
`;

exports[`RecordsServer GET /api/v2/procedures should support procedures 1`] = `
Object {
  "procedures": Array [
    Object {
      "inputs": Object {
        "schema": Object {
          "userId": Object {
            "type": "string",
          },
        },
        "type": "object",
      },
      "name": "getUserInfo",
      "origins": "account",
    },
    Object {
      "http": Object {
        "method": "POST",
        "path": "/api/v2/email/valid",
      },
      "inputs": Object {
        "schema": Object {
          "email": Object {
            "type": "string",
          },
        },
        "type": "object",
      },
      "name": "isEmailValid",
      "origins": "account",
    },
    Object {
      "http": Object {
        "method": "POST",
        "path": "/api/v2/displayName/valid",
      },
      "inputs": Object {
        "schema": Object {
          "displayName": Object {
            "type": "string",
          },
          "name": Object {
            "optional": true,
            "type": "string",
          },
        },
        "type": "object",
      },
      "name": "isDisplayNameValid",
      "origins": "account",
    },
    Object {
      "http": Object {
        "method": "POST",
        "path": "/api/v2/createAccount",
      },
      "inputs": Object {
        "schema": Object {},
        "type": "object",
      },
      "name": "createAccount",
      "origins": "account",
    },
    Object {
      "http": Object {
        "method": "GET",
        "path": "/api/v2/sessions",
      },
      "inputs": Object {
        "defaultValue": Object {},
        "hasDefault": true,
        "schema": Object {
          "expireTimeMs": Object {
            "optional": true,
            "type": "number",
          },
          "userId": Object {
            "optional": true,
            "type": "string",
          },
        },
        "type": "object",
      },
      "name": "listSessions",
      "origins": "account",
    },
    Object {
      "http": Object {
        "method": "POST",
        "path": "/api/v2/replaceSession",
      },
      "name": "replaceSession",
      "origins": "account",
    },
    Object {
      "http": Object {
        "method": "POST",
        "path": "/api/v2/revokeAllSessions",
      },
      "inputs": Object {
        "schema": Object {
          "userId": Object {
            "type": "string",
          },
        },
        "type": "object",
      },
      "name": "revokeAllSessions",
      "origins": "account",
    },
    Object {
      "http": Object {
        "method": "POST",
        "path": "/api/v2/revokeSession",
      },
      "inputs": Object {
        "schema": Object {
          "sessionId": Object {
            "optional": true,
            "type": "string",
          },
          "sessionKey": Object {
            "optional": true,
            "type": "string",
          },
          "userId": Object {
            "optional": true,
            "type": "string",
          },
        },
        "type": "object",
      },
      "name": "revokeSession",
      "origins": "account",
    },
    Object {
      "http": Object {
        "method": "POST",
        "path": "/api/v2/completeLogin",
      },
      "inputs": Object {
        "schema": Object {
          "code": Object {
            "type": "string",
          },
          "requestId": Object {
            "type": "string",
          },
          "userId": Object {
            "type": "string",
          },
        },
        "type": "object",
      },
      "name": "completeLogin",
      "origins": "account",
    },
    Object {
      "http": Object {
        "method": "POST",
        "path": "/api/v2/login",
      },
      "inputs": Object {
        "schema": Object {
          "address": Object {
            "type": "string",
          },
          "addressType": Object {
            "type": "enum",
            "values": Array [
              "email",
              "phone",
            ],
          },
        },
        "type": "object",
      },
      "name": "requestLogin",
      "origins": "account",
    },
    Object {
      "http": Object {
        "method": "POST",
        "path": "/api/v2/login/privo",
      },
      "inputs": Object {
        "schema": Object {},
        "type": "object",
      },
      "name": "requestPrivoLogin",
      "origins": "account",
    },
    Object {
      "http": Object {
        "method": "POST",
        "path": "/api/v2/oauth/code",
      },
      "inputs": Object {
        "schema": Object {
          "code": Object {
            "type": "string",
          },
          "state": Object {
            "type": "string",
          },
        },
        "type": "object",
      },
      "name": "processOAuthCode",
      "origins": "account",
    },
    Object {
      "http": Object {
        "method": "POST",
        "path": "/api/v2/oauth/complete",
      },
      "inputs": Object {
        "schema": Object {
          "requestId": Object {
            "type": "string",
          },
        },
        "type": "object",
      },
      "name": "completeOAuthLogin",
      "origins": "account",
    },
    Object {
      "http": Object {
        "method": "POST",
        "path": "/api/v2/register/privo",
      },
      "inputs": Object {
        "schema": Object {
          "dateOfBirth": Object {
            "type": "date",
          },
          "displayName": Object {
            "type": "string",
          },
          "email": Object {
            "optional": true,
            "type": "string",
          },
          "name": Object {
            "type": "string",
          },
          "parentEmail": Object {
            "optional": true,
            "type": "string",
          },
        },
        "type": "object",
      },
      "name": "requestPrivoSignUp",
      "origins": "account",
    },
    Object {
      "http": Object {
        "method": "POST",
        "path": "/api/v2/privacyFeatures/change",
      },
      "inputs": Object {
        "schema": Object {
          "userId": Object {
            "type": "string",
          },
        },
        "type": "object",
      },
      "name": "requestPrivacyFeaturesChange",
      "origins": "account",
    },
    Object {
      "http": Object {
        "method": "GET",
        "path": "/api/v2/webauthn/register/options",
      },
      "name": "getWebAuthnRegistrationOptions",
      "origins": true,
    },
    Object {
      "http": Object {
        "method": "POST",
        "path": "/api/v2/webauthn/register",
      },
      "inputs": Object {
        "schema": Object {
          "response": Object {
            "schema": Object {
              "authenticatorAttachment": Object {
                "optional": true,
                "type": "enum",
                "values": Array [
                  "cross-platform",
                  "platform",
                ],
              },
              "clientExtensionResults": Object {
                "schema": Object {
                  "appid": Object {
                    "optional": true,
                    "type": "boolean",
                  },
                  "credProps": Object {
                    "optional": true,
                    "schema": Object {
                      "rk": Object {
                        "optional": true,
                        "type": "boolean",
                      },
                    },
                    "type": "object",
                  },
                  "hmacCreateSecret": Object {
                    "optional": true,
                    "type": "boolean",
                  },
                },
                "type": "object",
              },
              "id": Object {
                "type": "string",
              },
              "rawId": Object {
                "type": "string",
              },
              "response": Object {
                "schema": Object {
                  "attestationObject": Object {
                    "type": "string",
                  },
                  "authenticatorData": Object {
                    "optional": true,
                    "type": "string",
                  },
                  "clientDataJSON": Object {
                    "type": "string",
                  },
                  "publicKey": Object {
                    "optional": true,
                    "type": "string",
                  },
                  "publicKeyAlgorithm": Object {
                    "optional": true,
                    "type": "number",
                  },
                  "transports": Object {
                    "optional": true,
                    "schema": Object {
                      "type": "string",
                    },
                    "type": "array",
                  },
                },
                "type": "object",
              },
              "type": Object {
                "type": "literal",
                "value": "public-key",
              },
            },
            "type": "object",
          },
        },
        "type": "object",
      },
      "name": "registerWebAuthn",
      "origins": true,
    },
    Object {
      "http": Object {
        "method": "GET",
        "path": "/api/v2/webauthn/login/options",
      },
      "name": "getWebAuthnLoginOptions",
      "origins": true,
    },
    Object {
      "http": Object {
        "method": "POST",
        "path": "/api/v2/webauthn/login",
      },
      "inputs": Object {
        "schema": Object {
          "requestId": Object {
            "type": "string",
          },
          "response": Object {
            "schema": Object {
              "authenticatorAttachment": Object {
                "optional": true,
                "type": "enum",
                "values": Array [
                  "cross-platform",
                  "platform",
                ],
              },
              "clientExtensionResults": Object {
                "schema": Object {
                  "appid": Object {
                    "optional": true,
                    "type": "boolean",
                  },
                  "credProps": Object {
                    "optional": true,
                    "schema": Object {
                      "rk": Object {
                        "optional": true,
                        "type": "boolean",
                      },
                    },
                    "type": "object",
                  },
                  "hmacCreateSecret": Object {
                    "optional": true,
                    "type": "boolean",
                  },
                },
                "type": "object",
              },
              "id": Object {
                "type": "string",
              },
              "rawId": Object {
                "type": "string",
              },
              "response": Object {
                "schema": Object {
                  "authenticatorData": Object {
                    "type": "string",
                  },
                  "clientDataJSON": Object {
                    "type": "string",
                  },
                  "signature": Object {
                    "type": "string",
                  },
                  "userHandle": Object {
                    "optional": true,
                    "type": "string",
                  },
                },
                "type": "object",
              },
              "type": Object {
                "type": "literal",
                "value": "public-key",
              },
            },
            "type": "object",
          },
        },
        "type": "object",
      },
      "name": "completeWebAuthnLogin",
      "origins": true,
    },
    Object {
      "http": Object {
        "method": "GET",
        "path": "/api/v2/webauthn/authenticators",
      },
      "name": "listUserAuthenticators",
      "origins": "account",
    },
    Object {
      "http": Object {
        "method": "POST",
        "path": "/api/v2/webauthn/authenticators/delete",
      },
      "inputs": Object {
        "schema": Object {
          "authenticatorId": Object {
            "type": "string",
          },
        },
        "type": "object",
      },
      "name": "deleteUserAuthenticator",
      "origins": "account",
    },
    Object {
      "http": Object {
        "method": "POST",
        "path": "/api/v2/meet/token",
      },
      "inputs": Object {
        "schema": Object {
          "roomName": Object {
            "type": "string",
          },
          "userName": Object {
            "type": "string",
          },
        },
        "type": "object",
      },
      "name": "createMeetToken",
      "origins": "api",
    },
    Object {
      "http": Object {
        "method": "POST",
        "path": "/api/v2/records",
      },
      "inputs": Object {
        "schema": Object {
          "ownerId": Object {
            "optional": true,
            "type": "string",
          },
          "recordName": Object {
            "type": "string",
          },
          "studioId": Object {
            "optional": true,
            "type": "string",
          },
        },
        "type": "object",
      },
      "name": "createRecord",
      "origins": "account",
    },
    Object {
      "http": Object {
        "method": "POST",
        "path": "/api/v2/records/events/count",
      },
      "inputs": Object {
        "schema": Object {
          "count": Object {
            "type": "number",
          },
          "eventName": Object {
            "type": "string",
          },
          "instances": Object {
            "maxLength": 3,
            "minLength": 1,
            "optional": true,
            "schema": Object {
              "type": "string",
            },
            "type": "array",
          },
          "recordKey": Object {
            "type": "string",
          },
        },
        "type": "object",
      },
      "name": "addEventCount",
      "origins": "api",
    },
    Object {
      "http": Object {
        "method": "GET",
        "path": "/api/v2/records/events/count",
      },
      "inputs": Object {
        "schema": Object {
          "eventName": Object {
            "type": "string",
          },
          "instances": Object {
            "maxLength": 3,
            "minLength": 1,
            "optional": true,
            "schema": Object {
              "type": "string",
            },
            "type": "array",
          },
          "recordName": Object {
            "type": "string",
          },
        },
        "type": "object",
      },
      "name": "getEventCount",
      "origins": "api",
    },
    Object {
      "http": Object {
        "method": "GET",
        "path": "/api/v2/records/events/list",
      },
      "inputs": Object {
        "schema": Object {
          "eventName": Object {
            "optional": true,
            "type": "string",
          },
          "instances": Object {
            "maxLength": 3,
            "minLength": 1,
            "optional": true,
            "schema": Object {
              "type": "string",
            },
            "type": "array",
          },
          "recordName": Object {
            "type": "string",
          },
        },
        "type": "object",
      },
      "name": "listEvents",
      "origins": "api",
    },
    Object {
      "http": Object {
        "method": "POST",
        "path": "/api/v2/records/events",
      },
      "inputs": Object {
        "schema": Object {
          "count": Object {
            "optional": true,
            "type": "number",
          },
          "eventName": Object {
            "type": "string",
          },
          "instances": Object {
            "maxLength": 3,
            "minLength": 1,
            "optional": true,
            "schema": Object {
              "type": "string",
            },
            "type": "array",
          },
          "markers": Object {
            "maxLength": 10,
            "minLength": 1,
            "optional": true,
            "schema": Object {
              "type": "string",
            },
            "type": "array",
          },
          "recordKey": Object {
            "type": "string",
          },
        },
        "type": "object",
      },
      "name": "updateEvent",
      "origins": "api",
    },
    Object {
      "http": Object {
<<<<<<< HEAD
        "method": "DELETE",
        "path": "/api/v2/records/manual/data",
=======
        "method": "POST",
        "path": "/api/v2/studios/store/manage",
      },
      "inputs": Object {
        "schema": Object {
          "studioId": Object {
            "type": "string",
          },
        },
        "type": "object",
      },
      "name": "getManageStudioStoreLink",
      "origins": "account",
    },
    Object {
      "http": Object {
        "method": "GET",
        "path": "/api/v2/player/config",
>>>>>>> c918ffd1
      },
      "inputs": Object {
        "schema": Object {
          "address": Object {
            "type": "string",
          },
          "instances": Object {
            "maxLength": 3,
            "minLength": 1,
            "optional": true,
            "schema": Object {
              "type": "string",
            },
            "type": "array",
          },
          "recordKey": Object {
            "type": "string",
          },
        },
        "type": "object",
      },
      "name": "deleteManualData",
      "origins": "api",
    },
    Object {
      "http": Object {
        "method": "GET",
        "path": "/api/v2/records/manual/data",
      },
      "inputs": Object {
        "schema": Object {
          "address": Object {
            "type": "string",
          },
          "instances": Object {
            "maxLength": 3,
            "minLength": 1,
            "optional": true,
            "schema": Object {
              "type": "string",
            },
            "type": "array",
          },
          "recordName": Object {
            "type": "string",
          },
        },
        "type": "object",
      },
      "name": "getManualData",
      "origins": true,
    },
    Object {
      "http": Object {
        "method": "POST",
        "path": "/api/v2/records/manual/data",
      },
      "inputs": Object {
        "schema": Object {
          "address": Object {
            "type": "string",
          },
          "data": Object {
            "type": "any",
          },
          "deletePolicy": Object {
            "optional": true,
            "options": Array [
              Object {
                "type": "literal",
                "value": true,
              },
              Object {
                "schema": Object {
                  "type": "string",
                },
                "type": "array",
              },
            ],
            "type": "union",
          },
          "instances": Object {
            "maxLength": 3,
            "minLength": 1,
            "optional": true,
            "schema": Object {
              "type": "string",
            },
            "type": "array",
          },
          "markers": Object {
            "maxLength": 10,
            "minLength": 1,
            "optional": true,
            "schema": Object {
              "type": "string",
            },
            "type": "array",
          },
          "recordKey": Object {
            "type": "string",
          },
          "updatePolicy": Object {
            "optional": true,
            "options": Array [
              Object {
                "type": "literal",
                "value": true,
              },
              Object {
                "schema": Object {
                  "type": "string",
                },
                "type": "array",
              },
            ],
            "type": "union",
          },
        },
        "type": "object",
      },
      "name": "recordManualData",
      "origins": "api",
    },
    Object {
      "http": Object {
        "method": "GET",
        "path": "/api/v2/records/file",
      },
      "inputs": Object {
        "schema": Object {
          "fileName": Object {
            "optional": true,
            "type": "string",
          },
          "fileUrl": Object {
            "optional": true,
            "type": "string",
          },
          "instances": Object {
            "maxLength": 3,
            "minLength": 1,
            "optional": true,
            "schema": Object {
              "type": "string",
            },
            "type": "array",
          },
          "recordName": Object {
            "optional": true,
            "type": "string",
          },
        },
        "type": "object",
      },
      "name": "getFile",
      "origins": "api",
    },
    Object {
      "http": Object {
        "method": "GET",
        "path": "/api/v2/records/file/list",
      },
      "inputs": Object {
        "schema": Object {
          "fileName": Object {
            "optional": true,
            "type": "string",
          },
          "instances": Object {
            "maxLength": 3,
            "minLength": 1,
            "optional": true,
            "schema": Object {
              "type": "string",
            },
            "type": "array",
          },
          "recordName": Object {
            "type": "string",
          },
        },
        "type": "object",
      },
      "name": "listFiles",
      "origins": "api",
    },
    Object {
      "http": Object {
        "method": "DELETE",
        "path": "/api/v2/records/file",
      },
      "inputs": Object {
        "schema": Object {
          "fileUrl": Object {
            "type": "string",
          },
          "instances": Object {
            "maxLength": 3,
            "minLength": 1,
            "optional": true,
            "schema": Object {
              "type": "string",
            },
            "type": "array",
          },
          "recordKey": Object {
            "type": "string",
          },
        },
        "type": "object",
      },
      "name": "eraseFile",
      "origins": "api",
    },
    Object {
      "http": Object {
        "method": "POST",
        "path": "/api/v2/records/file",
      },
      "inputs": Object {
        "schema": Object {
          "fileByteLength": Object {
            "type": "number",
          },
          "fileDescription": Object {
            "optional": true,
            "type": "string",
          },
          "fileMimeType": Object {
            "type": "string",
          },
          "fileSha256Hex": Object {
            "type": "string",
          },
          "instances": Object {
            "maxLength": 3,
            "minLength": 1,
            "optional": true,
            "schema": Object {
              "type": "string",
            },
            "type": "array",
          },
          "markers": Object {
            "maxLength": 10,
            "minLength": 1,
            "optional": true,
            "schema": Object {
              "type": "string",
            },
            "type": "array",
          },
          "recordKey": Object {
            "type": "string",
          },
        },
        "type": "object",
      },
      "name": "recordFile",
      "origins": "api",
    },
    Object {
      "http": Object {
        "method": "PUT",
        "path": "/api/v2/records/file",
      },
      "inputs": Object {
        "schema": Object {
          "fileUrl": Object {
            "type": "string",
          },
          "instances": Object {
            "maxLength": 3,
            "minLength": 1,
            "optional": true,
            "schema": Object {
              "type": "string",
            },
            "type": "array",
          },
          "markers": Object {
            "maxLength": 10,
            "minLength": 1,
            "schema": Object {
              "type": "string",
            },
            "type": "array",
          },
          "recordKey": Object {
            "type": "string",
          },
        },
        "type": "object",
      },
      "name": "updateFile",
      "origins": "api",
    },
    Object {
      "http": Object {
        "method": "POST",
        "path": "/api/v2/records/file/scan",
      },
      "inputs": Object {
        "schema": Object {
          "fileName": Object {
            "type": "string",
          },
          "recordName": Object {
            "type": "string",
          },
        },
        "type": "object",
      },
      "name": "scanFileForModeration",
      "origins": "account",
    },
    Object {
      "http": Object {
        "method": "POST",
        "path": "/api/v2/moderation/schedule/scan",
      },
      "inputs": Object {
        "schema": Object {},
        "type": "object",
      },
      "name": "scheduleModerationScans",
      "origins": "account",
    },
<<<<<<< HEAD
    Object {
      "http": Object {
        "method": "DELETE",
        "path": "/api/v2/records/data",
      },
      "inputs": Object {
        "schema": Object {
          "address": Object {
            "type": "string",
          },
          "instances": Object {
            "maxLength": 3,
            "minLength": 1,
            "optional": true,
            "schema": Object {
              "type": "string",
            },
            "type": "array",
          },
          "recordKey": Object {
            "type": "string",
          },
        },
        "type": "object",
      },
      "name": "eraseData",
      "origins": "api",
    },
    Object {
      "http": Object {
        "method": "GET",
        "path": "/api/v2/records/data",
      },
      "inputs": Object {
        "schema": Object {
          "address": Object {
            "type": "string",
          },
          "instances": Object {
            "maxLength": 3,
            "minLength": 1,
            "optional": true,
            "schema": Object {
              "type": "string",
            },
            "type": "array",
          },
          "recordName": Object {
            "type": "string",
          },
        },
        "type": "object",
      },
      "name": "getData",
      "origins": true,
    },
    Object {
      "http": Object {
        "method": "GET",
        "path": "/api/v2/records/data/list",
      },
      "inputs": Object {
        "schema": Object {
          "address": Object {
            "nullable": true,
            "optional": true,
            "type": "string",
          },
          "instances": Object {
            "maxLength": 3,
            "minLength": 1,
            "optional": true,
            "schema": Object {
              "type": "string",
            },
            "type": "array",
          },
          "marker": Object {
            "optional": true,
            "type": "string",
          },
          "recordName": Object {
            "type": "string",
          },
          "sort": Object {
            "optional": true,
            "type": "enum",
            "values": Array [
              "ascending",
              "descending",
            ],
          },
        },
        "type": "object",
      },
      "name": "listData",
      "origins": true,
    },
    Object {
      "http": Object {
        "method": "POST",
        "path": "/api/v2/records/data",
=======
    Object {
      "http": Object {
        "method": "GET",
        "path": "/api/v2/records/purchasableItems",
>>>>>>> c918ffd1
      },
      "inputs": Object {
        "schema": Object {
          "address": Object {
            "type": "string",
          },
<<<<<<< HEAD
          "data": Object {
            "type": "any",
          },
          "deletePolicy": Object {
            "optional": true,
            "options": Array [
              Object {
                "type": "literal",
                "value": true,
              },
              Object {
                "schema": Object {
                  "type": "string",
                },
                "type": "array",
              },
            ],
            "type": "union",
          },
          "instances": Object {
            "maxLength": 3,
            "minLength": 1,
            "optional": true,
            "schema": Object {
              "type": "string",
            },
            "type": "array",
          },
          "markers": Object {
            "maxLength": 10,
            "minLength": 1,
=======
          "instances": Object {
            "maxLength": 3,
            "minLength": 1,
>>>>>>> c918ffd1
            "optional": true,
            "schema": Object {
              "type": "string",
            },
            "type": "array",
          },
<<<<<<< HEAD
          "recordKey": Object {
=======
          "recordName": Object {
>>>>>>> c918ffd1
            "type": "string",
          },
          "updatePolicy": Object {
            "optional": true,
            "options": Array [
              Object {
                "type": "literal",
                "value": true,
              },
              Object {
                "schema": Object {
                  "type": "string",
                },
                "type": "array",
              },
            ],
            "type": "union",
          },
        },
        "type": "object",
      },
<<<<<<< HEAD
      "name": "recordData",
      "origins": "api",
    },
    Object {
      "http": Object {
        "method": "POST",
        "path": "/api/v2/records/webhook",
      },
      "inputs": Object {
        "schema": Object {
          "instances": Object {
            "maxLength": 3,
            "minLength": 1,
            "optional": true,
            "schema": Object {
              "type": "string",
            },
            "type": "array",
          },
          "item": Object {
            "discriminator": "targetResourceKind",
            "options": Array [
              Object {
                "schema": Object {
                  "address": Object {
                    "type": "string",
                  },
                  "markers": Object {
                    "defaultValue": Array [
                      "private",
                    ],
                    "hasDefault": true,
                    "maxLength": 10,
                    "minLength": 1,
                    "optional": true,
                    "schema": Object {
                      "type": "string",
                    },
                    "type": "array",
                  },
                  "targetAddress": Object {
                    "type": "string",
                  },
                  "targetRecordName": Object {
                    "type": "string",
                  },
                  "targetResourceKind": Object {
                    "type": "enum",
                    "values": Array [
                      "data",
                      "file",
                    ],
                  },
                },
                "type": "object",
              },
              Object {
                "schema": Object {
                  "address": Object {
                    "type": "string",
                  },
                  "markers": Object {
                    "defaultValue": Array [
                      "private",
                    ],
                    "hasDefault": true,
                    "maxLength": 10,
                    "minLength": 1,
                    "optional": true,
                    "schema": Object {
                      "type": "string",
                    },
                    "type": "array",
                  },
                  "targetAddress": Object {
                    "type": "string",
                  },
                  "targetRecordName": Object {
                    "nullable": true,
                    "optional": true,
                    "type": "string",
                  },
                  "targetResourceKind": Object {
                    "type": "literal",
                    "value": "inst",
                  },
                },
                "type": "object",
              },
            ],
            "type": "union",
          },
          "recordName": Object {
            "type": "string",
          },
        },
        "type": "object",
      },
      "name": "recordWebhook",
      "origins": "api",
=======
      "name": "getPurchasableItem",
      "origins": true,
>>>>>>> c918ffd1
    },
    Object {
      "http": Object {
        "method": "GET",
<<<<<<< HEAD
        "path": "/api/v2/records/webhook",
=======
        "path": "/api/v2/records/purchasableItems/list",
>>>>>>> c918ffd1
      },
      "inputs": Object {
        "schema": Object {
          "address": Object {
<<<<<<< HEAD
            "type": "string",
          },
          "instances": Object {
            "maxLength": 3,
            "minLength": 1,
=======
            "nullable": true,
>>>>>>> c918ffd1
            "optional": true,
            "schema": Object {
              "type": "string",
            },
            "type": "array",
          },
          "recordName": Object {
            "type": "string",
          },
<<<<<<< HEAD
        },
        "type": "object",
      },
      "name": "getWebhook",
      "origins": "api",
    },
    Object {
      "http": Object {
        "method": "GET",
        "path": "/api/v2/records/webhook/list",
      },
      "inputs": Object {
        "schema": Object {
          "address": Object {
            "nullable": true,
            "optional": true,
            "type": "string",
          },
=======
>>>>>>> c918ffd1
          "instances": Object {
            "maxLength": 3,
            "minLength": 1,
            "optional": true,
            "schema": Object {
              "type": "string",
            },
            "type": "array",
<<<<<<< HEAD
          },
          "marker": Object {
            "optional": true,
            "type": "string",
          },
          "recordName": Object {
            "type": "string",
          },
          "sort": Object {
            "optional": true,
            "type": "enum",
            "values": Array [
              "ascending",
              "descending",
            ],
          },
        },
        "type": "object",
      },
      "name": "listWebhooks",
      "origins": "api",
    },
    Object {
      "http": Object {
        "method": "POST",
        "path": "/api/v2/records/webhook/run",
      },
      "inputs": Object {
        "type": "any",
      },
      "name": "runWebhook",
      "origins": "api",
      "query": Object {
        "catchall": Object {
          "type": "string",
        },
        "schema": Object {
          "address": Object {
            "type": "string",
          },
          "instances": Object {
            "maxLength": 3,
            "minLength": 1,
            "optional": true,
            "schema": Object {
              "type": "string",
            },
            "type": "array",
          },
          "recordName": Object {
            "type": "string",
=======
          },
          "marker": Object {
            "optional": true,
            "type": "string",
          },
          "recordName": Object {
            "type": "string",
          },
          "sort": Object {
            "optional": true,
            "type": "enum",
            "values": Array [
              "ascending",
              "descending",
            ],
>>>>>>> c918ffd1
          },
        },
        "type": "object",
      },
<<<<<<< HEAD
    },
    Object {
      "http": Object {
        "method": "DELETE",
        "path": "/api/v2/records/webhook",
      },
      "inputs": Object {
        "schema": Object {
=======
      "name": "listPurchasableItems",
      "origins": true,
    },
    Object {
      "http": Object {
        "method": "POST",
        "path": "/api/v2/records/purchasableItems",
      },
      "inputs": Object {
        "schema": Object {
          "instances": Object {
            "maxLength": 3,
            "minLength": 1,
            "optional": true,
            "schema": Object {
              "type": "string",
            },
            "type": "array",
          },
          "item": Object {
            "schema": Object {
              "address": Object {
                "type": "string",
              },
              "cost": Object {
                "type": "number",
              },
              "currency": Object {
                "type": "string",
              },
              "description": Object {
                "type": "string",
              },
              "imageUrls": Object {
                "maxLength": 8,
                "schema": Object {
                  "type": "string",
                },
                "type": "array",
              },
              "markers": Object {
                "maxLength": 10,
                "minLength": 1,
                "schema": Object {
                  "type": "string",
                },
                "type": "array",
              },
              "name": Object {
                "type": "string",
              },
              "redirectUrl": Object {
                "nullable": true,
                "optional": true,
                "type": "string",
              },
              "roleGrantTimeMs": Object {
                "nullable": true,
                "optional": true,
                "type": "number",
              },
              "roleName": Object {
                "type": "string",
              },
              "taxCode": Object {
                "nullable": true,
                "optional": true,
                "type": "string",
              },
            },
            "type": "object",
          },
          "recordName": Object {
            "type": "string",
          },
        },
        "type": "object",
      },
      "name": "recordPurchasableItem",
      "origins": "api",
    },
    Object {
      "http": Object {
        "method": "POST",
        "path": "/api/v2/records/purchasableItems/erase",
      },
      "inputs": Object {
        "schema": Object {
>>>>>>> c918ffd1
          "address": Object {
            "type": "string",
          },
          "instances": Object {
            "maxLength": 3,
            "minLength": 1,
            "optional": true,
            "schema": Object {
              "type": "string",
            },
            "type": "array",
<<<<<<< HEAD
=======
          },
          "recordName": Object {
            "type": "string",
          },
        },
        "type": "object",
      },
      "name": "erasePurchasableItem",
      "origins": "api",
    },
    Object {
      "http": Object {
        "method": "POST",
        "path": "/api/v2/records/purchasableItems/purchase",
      },
      "inputs": Object {
        "schema": Object {
          "instances": Object {
            "maxLength": 3,
            "minLength": 1,
            "optional": true,
            "schema": Object {
              "type": "string",
            },
            "type": "array",
          },
          "item": Object {
            "schema": Object {
              "address": Object {
                "type": "string",
              },
              "currency": Object {
                "type": "string",
              },
              "expectedCost": Object {
                "type": "number",
              },
            },
            "type": "object",
          },
          "recordName": Object {
            "type": "string",
          },
          "returnUrl": Object {
            "type": "string",
          },
          "successUrl": Object {
            "type": "string",
          },
        },
        "type": "object",
      },
      "name": "purchaseItem",
      "origins": "account",
    },
    Object {
      "http": Object {
        "method": "POST",
        "path": "/api/v2/records/checkoutSession/fulfill",
      },
      "inputs": Object {
        "schema": Object {
          "activation": Object {
            "type": "enum",
            "values": Array [
              "now",
              "later",
            ],
          },
          "sessionId": Object {
            "type": "string",
          },
        },
        "type": "object",
      },
      "name": "fulfillCheckoutSession",
      "origins": "account",
    },
    Object {
      "http": Object {
        "method": "POST",
        "path": "/api/v2/records/activationKey/claim",
      },
      "inputs": Object {
        "schema": Object {
          "activationKey": Object {
            "type": "string",
          },
          "target": Object {
            "type": "enum",
            "values": Array [
              "self",
              "guest",
            ],
          },
        },
        "type": "object",
      },
      "name": "claimActivationKey",
      "origins": "account",
    },
  ],
  "success": true,
}
`;

exports[`RecordsServer GET /api/v2/procedures should support procedures 1`] = `
Object {
  "procedures": Array [
    Object {
      "inputs": Object {
        "schema": Object {
          "userId": Object {
            "type": "string",
          },
        },
        "type": "object",
      },
      "name": "getUserInfo",
      "origins": "account",
    },
    Object {
      "http": Object {
        "method": "POST",
        "path": "/api/v2/email/valid",
      },
      "inputs": Object {
        "schema": Object {
          "email": Object {
            "type": "string",
          },
        },
        "type": "object",
      },
      "name": "isEmailValid",
      "origins": "account",
    },
    Object {
      "http": Object {
        "method": "POST",
        "path": "/api/v2/displayName/valid",
      },
      "inputs": Object {
        "schema": Object {
          "displayName": Object {
            "type": "string",
          },
          "name": Object {
            "optional": true,
            "type": "string",
          },
        },
        "type": "object",
      },
      "name": "isDisplayNameValid",
      "origins": "account",
    },
    Object {
      "http": Object {
        "method": "POST",
        "path": "/api/v2/createAccount",
      },
      "inputs": Object {
        "schema": Object {},
        "type": "object",
      },
      "name": "createAccount",
      "origins": "account",
    },
    Object {
      "http": Object {
        "method": "GET",
        "path": "/api/v2/sessions",
      },
      "inputs": Object {
        "defaultValue": Object {},
        "hasDefault": true,
        "schema": Object {
          "expireTimeMs": Object {
            "optional": true,
            "type": "number",
          },
          "userId": Object {
            "optional": true,
            "type": "string",
          },
        },
        "type": "object",
      },
      "name": "listSessions",
      "origins": "account",
    },
    Object {
      "http": Object {
        "method": "POST",
        "path": "/api/v2/replaceSession",
      },
      "name": "replaceSession",
      "origins": "account",
    },
    Object {
      "http": Object {
        "method": "POST",
        "path": "/api/v2/revokeAllSessions",
      },
      "inputs": Object {
        "schema": Object {
          "userId": Object {
            "type": "string",
          },
        },
        "type": "object",
      },
      "name": "revokeAllSessions",
      "origins": "account",
    },
    Object {
      "http": Object {
        "method": "POST",
        "path": "/api/v2/revokeSession",
      },
      "inputs": Object {
        "schema": Object {
          "sessionId": Object {
            "optional": true,
            "type": "string",
          },
          "sessionKey": Object {
            "optional": true,
            "type": "string",
          },
          "userId": Object {
            "optional": true,
            "type": "string",
          },
        },
        "type": "object",
      },
      "name": "revokeSession",
      "origins": "account",
    },
    Object {
      "http": Object {
        "method": "POST",
        "path": "/api/v2/completeLogin",
      },
      "inputs": Object {
        "schema": Object {
          "code": Object {
            "type": "string",
          },
          "requestId": Object {
            "type": "string",
>>>>>>> c918ffd1
          },
          "recordName": Object {
            "type": "string",
          },
        },
        "type": "object",
      },
      "name": "eraseWebhook",
      "origins": "api",
    },
    Object {
      "http": Object {
        "method": "GET",
        "path": "/api/v2/records/webhook/runs/list",
      },
      "inputs": Object {
        "schema": Object {
          "address": Object {
            "type": "string",
          },
          "instances": Object {
            "maxLength": 3,
            "minLength": 1,
            "optional": true,
            "schema": Object {
              "type": "string",
            },
            "type": "array",
          },
          "recordName": Object {
            "type": "string",
          },
          "requestTimeMs": Object {
            "optional": true,
            "type": "number",
          },
        },
        "type": "object",
      },
      "name": "listWebhookRuns",
      "origins": "api",
    },
    Object {
      "http": Object {
        "method": "GET",
        "path": "/api/v2/records/webhook/runs/info",
      },
      "inputs": Object {
        "schema": Object {
          "instances": Object {
            "maxLength": 3,
            "minLength": 1,
            "optional": true,
            "schema": Object {
              "type": "string",
            },
            "type": "array",
          },
          "runId": Object {
            "type": "string",
          },
        },
        "type": "object",
      },
      "name": "getWebhookRun",
      "origins": "api",
    },
    Object {
      "http": Object {
        "method": "POST",
        "path": "/api/v2/records/notification",
      },
      "inputs": Object {
        "schema": Object {
          "instances": Object {
            "maxLength": 3,
            "minLength": 1,
            "optional": true,
            "schema": Object {
              "type": "string",
            },
            "type": "array",
          },
          "item": Object {
            "schema": Object {
              "address": Object {
                "type": "string",
              },
              "description": Object {
                "type": "string",
              },
              "markers": Object {
                "defaultValue": Array [
                  "private",
                ],
                "hasDefault": true,
                "maxLength": 10,
                "minLength": 1,
                "optional": true,
                "schema": Object {
                  "type": "string",
                },
                "type": "array",
              },
            },
            "type": "object",
          },
          "recordName": Object {
            "type": "string",
          },
        },
        "type": "object",
      },
      "name": "recordNotification",
      "origins": "api",
    },
    Object {
      "http": Object {
        "method": "GET",
        "path": "/api/v2/records/notification",
      },
      "inputs": Object {
        "schema": Object {
          "address": Object {
            "type": "string",
          },
          "instances": Object {
            "maxLength": 3,
            "minLength": 1,
            "optional": true,
            "schema": Object {
              "type": "string",
            },
            "type": "array",
          },
          "recordName": Object {
            "type": "string",
          },
        },
        "type": "object",
      },
      "name": "getNotification",
      "origins": "api",
    },
    Object {
      "http": Object {
        "method": "GET",
        "path": "/api/v2/records/notification/list",
      },
      "inputs": Object {
        "schema": Object {
          "address": Object {
            "nullable": true,
            "optional": true,
            "type": "string",
          },
          "instances": Object {
            "maxLength": 3,
            "minLength": 1,
            "optional": true,
            "schema": Object {
              "type": "string",
            },
            "type": "array",
          },
          "marker": Object {
            "optional": true,
            "type": "string",
          },
          "recordName": Object {
            "type": "string",
          },
          "sort": Object {
            "optional": true,
            "type": "enum",
            "values": Array [
              "ascending",
              "descending",
            ],
          },
        },
        "type": "object",
      },
      "name": "listNotifications",
      "origins": "api",
    },
    Object {
      "http": Object {
        "method": "GET",
        "path": "/api/v2/records/notification/list/subscriptions",
      },
      "inputs": Object {
        "schema": Object {
          "address": Object {
            "type": "string",
          },
          "instances": Object {
            "maxLength": 3,
            "minLength": 1,
            "optional": true,
            "schema": Object {
              "type": "string",
            },
            "type": "array",
          },
          "recordName": Object {
            "type": "string",
          },
        },
        "type": "object",
      },
      "name": "listNotificationSubscriptions",
      "origins": "api",
    },
    Object {
      "http": Object {
        "method": "GET",
        "path": "/api/v2/records/notification/list/user/subscriptions",
      },
      "inputs": Object {
        "schema": Object {
          "instances": Object {
            "maxLength": 3,
            "minLength": 1,
            "optional": true,
            "schema": Object {
              "type": "string",
            },
            "type": "array",
          },
        },
        "type": "object",
      },
      "name": "listUserNotificationSubscriptions",
      "origins": "api",
    },
    Object {
      "http": Object {
        "method": "DELETE",
        "path": "/api/v2/records/notification",
      },
      "inputs": Object {
        "schema": Object {
          "address": Object {
            "type": "string",
          },
          "instances": Object {
            "maxLength": 3,
            "minLength": 1,
            "optional": true,
            "schema": Object {
              "type": "string",
            },
            "type": "array",
          },
          "recordName": Object {
            "type": "string",
          },
        },
        "type": "object",
      },
      "name": "eraseNotification",
      "origins": "api",
    },
    Object {
      "http": Object {
        "method": "POST",
        "path": "/api/v2/records/notification/register",
      },
      "inputs": Object {
        "schema": Object {
          "instances": Object {
            "maxLength": 3,
            "minLength": 1,
            "optional": true,
            "schema": Object {
              "type": "string",
            },
            "type": "array",
          },
          "pushSubscription": Object {
            "schema": Object {
              "endpoint": Object {
                "type": "string",
              },
              "expirationTime": Object {
                "nullable": true,
                "optional": true,
                "type": "number",
              },
              "keys": Object {
                "type": "record",
                "valueSchema": Object {
                  "type": "string",
                },
              },
            },
            "type": "object",
          },
        },
        "type": "object",
      },
      "name": "registerPushSubscription",
      "origins": "api",
    },
    Object {
      "http": Object {
        "method": "POST",
        "path": "/api/v2/records/notification/subscribe",
      },
      "inputs": Object {
        "schema": Object {
          "address": Object {
            "type": "string",
          },
          "instances": Object {
            "maxLength": 3,
            "minLength": 1,
            "optional": true,
            "schema": Object {
              "type": "string",
            },
            "type": "array",
          },
          "pushSubscription": Object {
            "schema": Object {
              "endpoint": Object {
                "type": "string",
              },
              "expirationTime": Object {
                "nullable": true,
                "optional": true,
                "type": "number",
              },
              "keys": Object {
                "type": "record",
                "valueSchema": Object {
                  "type": "string",
                },
              },
            },
            "type": "object",
          },
          "recordName": Object {
            "type": "string",
          },
        },
        "type": "object",
      },
      "name": "subscribeToNotification",
      "origins": "api",
    },
    Object {
      "http": Object {
        "method": "POST",
        "path": "/api/v2/records/notification/unsubscribe",
      },
      "inputs": Object {
        "schema": Object {
          "instances": Object {
            "maxLength": 3,
            "minLength": 1,
            "optional": true,
            "schema": Object {
              "type": "string",
            },
            "type": "array",
          },
          "subscriptionId": Object {
            "type": "string",
          },
        },
        "type": "object",
      },
      "name": "unsubscribeFromNotification",
      "origins": "api",
    },
    Object {
      "http": Object {
        "method": "POST",
        "path": "/api/v2/records/notification/send",
      },
      "inputs": Object {
        "schema": Object {
          "address": Object {
            "type": "string",
          },
          "instances": Object {
            "maxLength": 3,
            "minLength": 1,
            "optional": true,
            "schema": Object {
              "type": "string",
            },
            "type": "array",
          },
          "payload": Object {
            "schema": Object {
              "action": Object {
                "discriminator": "type",
                "nullable": true,
                "optional": true,
                "options": Array [
                  Object {
                    "schema": Object {
                      "type": Object {
                        "type": "literal",
                        "value": "open_url",
                      },
                      "url": Object {
                        "type": "string",
                      },
                    },
                    "type": "object",
                  },
                  Object {
                    "schema": Object {
                      "headers": Object {
                        "nullable": true,
                        "optional": true,
                        "type": "record",
                        "valueSchema": Object {
                          "type": "string",
                        },
                      },
                      "method": Object {
                        "type": "enum",
                        "values": Array [
                          "GET",
                          "POST",
                        ],
                      },
                      "type": Object {
                        "type": "literal",
                        "value": "webhook",
                      },
                      "url": Object {
                        "type": "string",
                      },
                    },
                    "type": "object",
                  },
                ],
                "type": "union",
              },
              "actions": Object {
                "nullable": true,
                "optional": true,
                "schema": Object {
                  "schema": Object {
                    "action": Object {
                      "discriminator": "type",
                      "options": Array [
                        Object {
                          "schema": Object {
                            "type": Object {
                              "type": "literal",
                              "value": "open_url",
                            },
                            "url": Object {
                              "type": "string",
                            },
                          },
                          "type": "object",
                        },
                        Object {
                          "schema": Object {
                            "headers": Object {
                              "nullable": true,
                              "optional": true,
                              "type": "record",
                              "valueSchema": Object {
                                "type": "string",
                              },
                            },
                            "method": Object {
                              "type": "enum",
                              "values": Array [
                                "GET",
                                "POST",
                              ],
                            },
                            "type": Object {
                              "type": "literal",
                              "value": "webhook",
                            },
                            "url": Object {
                              "type": "string",
                            },
                          },
                          "type": "object",
                        },
                      ],
                      "type": "union",
                    },
                    "icon": Object {
                      "nullable": true,
                      "optional": true,
                      "type": "string",
                    },
                    "title": Object {
                      "type": "string",
                    },
                  },
                  "type": "object",
                },
                "type": "array",
              },
              "badge": Object {
                "nullable": true,
                "optional": true,
                "type": "string",
              },
              "body": Object {
                "type": "string",
              },
              "icon": Object {
                "nullable": true,
                "optional": true,
                "type": "string",
              },
              "silent": Object {
                "nullable": true,
                "optional": true,
                "type": "boolean",
              },
              "tag": Object {
                "nullable": true,
                "optional": true,
                "type": "string",
              },
              "timestamp": Object {
                "nullable": true,
                "optional": true,
                "type": "number",
              },
              "title": Object {
                "type": "string",
              },
            },
            "type": "object",
          },
          "recordName": Object {
            "type": "string",
          },
          "topic": Object {
            "optional": true,
            "type": "string",
          },
        },
        "type": "object",
      },
      "name": "sendNotification",
      "origins": "api",
    },
    Object {
      "http": Object {
        "method": "GET",
        "path": "/api/v2/records/notification/applicationServerKey",
      },
      "name": "getNotificationsApplicationServerKey",
      "origins": "api",
    },
    Object {
      "http": Object {
        "method": "GET",
        "path": "/api/v2/records/package",
      },
      "inputs": Object {
        "schema": Object {
          "address": Object {
            "type": "string",
          },
          "instances": Object {
            "maxLength": 3,
            "minLength": 1,
            "optional": true,
            "schema": Object {
              "type": "string",
            },
            "type": "array",
          },
          "recordName": Object {
            "type": "string",
          },
        },
        "type": "object",
      },
      "name": "getPackage",
      "origins": "api",
    },
    Object {
      "http": Object {
        "method": "POST",
        "path": "/api/v2/records/package",
      },
      "inputs": Object {
        "schema": Object {
          "instances": Object {
            "maxLength": 3,
            "minLength": 1,
            "optional": true,
            "schema": Object {
              "type": "string",
            },
            "type": "array",
          },
          "item": Object {
            "schema": Object {
              "address": Object {
                "type": "string",
              },
              "markers": Object {
                "maxLength": 10,
                "minLength": 1,
                "schema": Object {
                  "type": "string",
                },
                "type": "array",
              },
            },
            "type": "object",
          },
          "recordName": Object {
            "type": "string",
          },
        },
        "type": "object",
      },
      "name": "recordPackage",
      "origins": "api",
    },
    Object {
      "http": Object {
        "method": "DELETE",
        "path": "/api/v2/records/package",
      },
      "inputs": Object {
        "schema": Object {
          "address": Object {
            "type": "string",
          },
          "instances": Object {
            "maxLength": 3,
            "minLength": 1,
            "optional": true,
            "schema": Object {
              "type": "string",
            },
            "type": "array",
          },
          "recordName": Object {
            "type": "string",
          },
        },
        "type": "object",
      },
      "name": "erasePackage",
      "origins": "api",
    },
    Object {
      "http": Object {
        "method": "GET",
        "path": "/api/v2/records/package/list",
      },
      "inputs": Object {
        "schema": Object {
          "address": Object {
            "nullable": true,
            "optional": true,
            "type": "string",
          },
          "instances": Object {
            "maxLength": 3,
            "minLength": 1,
            "optional": true,
            "schema": Object {
              "type": "string",
            },
            "type": "array",
          },
          "marker": Object {
            "optional": true,
            "type": "string",
          },
          "recordName": Object {
            "type": "string",
          },
          "sort": Object {
            "optional": true,
            "type": "enum",
            "values": Array [
              "ascending",
              "descending",
            ],
          },
        },
        "type": "object",
      },
      "name": "listPackages",
      "origins": "api",
    },
    Object {
      "http": Object {
        "method": "GET",
        "path": "/api/v2/records/package/version",
      },
      "inputs": Object {
        "schema": Object {
          "address": Object {
            "type": "string",
          },
          "instances": Object {
            "maxLength": 3,
            "minLength": 1,
            "optional": true,
            "schema": Object {
              "type": "string",
            },
            "type": "array",
          },
          "key": Object {
            "optional": true,
            "type": "string",
          },
          "major": Object {
            "nullable": true,
            "optional": true,
            "type": "number",
          },
          "minor": Object {
            "nullable": true,
            "optional": true,
            "type": "number",
          },
          "patch": Object {
            "nullable": true,
            "optional": true,
            "type": "number",
          },
          "recordName": Object {
            "type": "string",
          },
          "sha256": Object {
            "optional": true,
            "type": "string",
          },
          "tag": Object {
            "nullable": true,
            "optional": true,
            "type": "string",
          },
        },
        "type": "object",
      },
      "name": "getPackageVersion",
      "origins": "api",
    },
    Object {
      "http": Object {
        "method": "POST",
        "path": "/api/v2/records/package/version",
      },
      "inputs": Object {
        "schema": Object {
          "instances": Object {
            "maxLength": 3,
            "minLength": 1,
            "optional": true,
            "schema": Object {
              "type": "string",
            },
            "type": "array",
          },
          "item": Object {
            "schema": Object {
              "address": Object {
                "type": "string",
              },
              "auxFileRequest": Object {
                "schema": Object {
                  "fileByteLength": Object {
                    "type": "number",
                  },
                  "fileDescription": Object {
                    "optional": true,
                    "type": "string",
                  },
                  "fileMimeType": Object {
                    "type": "string",
                  },
                  "fileSha256Hex": Object {
                    "type": "string",
                  },
                },
                "type": "object",
              },
              "description": Object {
                "type": "string",
              },
              "entitlements": Object {
                "schema": Object {
                  "schema": Object {
                    "designatedRecords": Object {
                      "optional": true,
                      "schema": Object {
                        "type": "string",
                      },
                      "type": "array",
                    },
                    "feature": Object {
                      "type": "enum",
                      "values": Array [
                        "data",
                        "file",
                        "event",
                        "inst",
                        "notification",
                        "package",
                        "permissions",
                        "webhook",
                        "ai",
                      ],
                    },
                    "scope": Object {
                      "type": "enum",
                      "values": Array [
                        "personal",
                        "owned",
                        "studio",
                        "shared",
                        "designated",
                      ],
                    },
                  },
                  "type": "object",
                },
                "type": "array",
              },
              "key": Object {
                "schema": Object {
                  "major": Object {
                    "type": "number",
                  },
                  "minor": Object {
                    "type": "number",
                  },
                  "patch": Object {
                    "type": "number",
                  },
                  "tag": Object {
                    "defaultValue": "",
                    "hasDefault": true,
                    "nullable": true,
                    "optional": true,
                    "type": "string",
                  },
                },
                "type": "object",
              },
              "markers": Object {
                "maxLength": 10,
                "minLength": 1,
                "optional": true,
                "schema": Object {
                  "type": "string",
                },
                "type": "array",
              },
            },
            "type": "object",
          },
          "recordName": Object {
            "type": "string",
          },
        },
        "type": "object",
      },
      "name": "recordPackageVersion",
      "origins": "api",
    },
    Object {
      "http": Object {
        "method": "GET",
        "path": "/api/v2/records/package/version/list",
      },
      "inputs": Object {
        "schema": Object {
          "address": Object {
            "type": "string",
          },
          "instances": Object {
            "maxLength": 3,
            "minLength": 1,
            "optional": true,
            "schema": Object {
              "type": "string",
            },
            "type": "array",
          },
          "recordName": Object {
            "type": "string",
          },
        },
        "type": "object",
      },
      "name": "listPackageVersions",
      "origins": "api",
    },
    Object {
      "http": Object {
        "method": "DELETE",
        "path": "/api/v2/records/package/version",
      },
      "inputs": Object {
        "schema": Object {
          "address": Object {
            "type": "string",
          },
          "instances": Object {
            "maxLength": 3,
            "minLength": 1,
            "optional": true,
            "schema": Object {
              "type": "string",
            },
            "type": "array",
          },
          "key": Object {
            "schema": Object {
              "major": Object {
                "type": "number",
              },
              "minor": Object {
                "type": "number",
              },
              "patch": Object {
                "type": "number",
              },
              "tag": Object {
                "defaultValue": "",
                "hasDefault": true,
                "type": "string",
              },
            },
            "type": "object",
          },
          "recordName": Object {
            "type": "string",
          },
        },
        "type": "object",
      },
      "name": "erasePackageVersion",
      "origins": "api",
    },
    Object {
      "http": Object {
        "method": "POST",
        "path": "/api/v2/records/package/version/review",
      },
      "inputs": Object {
        "schema": Object {
          "packageVersionId": Object {
            "type": "string",
          },
          "review": Object {
            "schema": Object {
              "approvalType": Object {
                "nullable": true,
                "type": "enum",
                "values": Array [
                  "normal",
                  "super",
                ],
              },
              "approved": Object {
                "type": "boolean",
              },
              "id": Object {
                "optional": true,
                "type": "string",
              },
              "reviewComments": Object {
                "type": "string",
              },
              "reviewStatus": Object {
                "type": "enum",
                "values": Array [
                  "pending",
                  "approved",
                  "rejected",
                ],
              },
            },
            "type": "object",
          },
        },
        "type": "object",
      },
      "name": "reviewPackageVersion",
      "origins": "api",
    },
    Object {
      "http": Object {
        "method": "POST",
        "path": "/api/v2/records/package/install",
      },
      "inputs": Object {
        "schema": Object {
          "branch": Object {
            "nullable": true,
            "optional": true,
            "type": "string",
          },
          "inst": Object {
            "type": "string",
          },
          "instances": Object {
            "maxLength": 3,
            "minLength": 1,
            "optional": true,
            "schema": Object {
              "type": "string",
            },
            "type": "array",
          },
          "package": Object {
            "schema": Object {
              "address": Object {
                "type": "string",
              },
              "key": Object {
                "nullable": true,
                "optional": true,
                "options": Array [
                  Object {
                    "description": "The package version to install as a string",
                    "type": "string",
                  },
                  Object {
                    "description": "The package version specifier to install",
                    "schema": Object {
                      "major": Object {
                        "nullable": true,
                        "optional": true,
                        "type": "number",
                      },
                      "minor": Object {
                        "nullable": true,
                        "optional": true,
                        "type": "number",
                      },
                      "patch": Object {
                        "nullable": true,
                        "optional": true,
                        "type": "number",
                      },
                      "sha256": Object {
                        "nullable": true,
                        "optional": true,
                        "type": "string",
                      },
                      "tag": Object {
                        "nullable": true,
                        "optional": true,
                        "type": "string",
                      },
                    },
                    "type": "object",
                  },
                ],
                "type": "union",
              },
              "recordName": Object {
                "type": "string",
              },
            },
            "type": "object",
          },
          "recordName": Object {
            "nullable": true,
            "optional": true,
            "type": "string",
          },
        },
        "type": "object",
      },
      "name": "installPackage",
      "origins": "api",
    },
    Object {
      "http": Object {
        "method": "GET",
        "path": "/api/v2/records/package/install/list",
      },
      "inputs": Object {
        "schema": Object {
          "inst": Object {
            "type": "string",
          },
          "instances": Object {
            "maxLength": 3,
            "minLength": 1,
            "optional": true,
            "schema": Object {
              "type": "string",
            },
            "type": "array",
          },
          "recordName": Object {
            "nullable": true,
            "optional": true,
            "type": "string",
          },
        },
        "type": "object",
      },
      "name": "listInstalledPackages",
      "origins": "api",
    },
    Object {
      "http": Object {
        "method": "GET",
        "path": "/api/v2/xp/user",
      },
      "inputs": Object {
        "schema": Object {
          "userId": Object {
            "nullable": true,
            "optional": true,
            "type": "string",
          },
          "xpId": Object {
            "nullable": true,
            "optional": true,
            "type": "string",
          },
        },
        "type": "object",
      },
      "name": "getXpUserMeta",
      "origins": "api",
    },
    Object {
      "http": Object {
        "method": "POST",
        "path": "/api/v2/xp/contract",
      },
      "inputs": Object {
        "schema": Object {
          "contract": Object {
            "schema": Object {
              "accountCurrency": Object {
                "optional": true,
                "type": "string",
              },
              "contractedUserId": Object {
                "nullable": true,
                "optional": true,
                "schema": Object {
                  "userId": Object {
                    "nullable": true,
                    "optional": true,
                    "type": "string",
                  },
                  "xpId": Object {
                    "nullable": true,
                    "optional": true,
                    "type": "string",
                  },
                },
                "type": "object",
              },
              "description": Object {
                "optional": true,
                "type": "string",
              },
              "gigRate": Object {
                "type": "number",
              },
              "gigs": Object {
                "type": "number",
              },
              "status": Object {
                "options": Array [
                  Object {
                    "type": "literal",
                    "value": "open",
                  },
                  Object {
                    "type": "literal",
                    "value": "draft",
                  },
                ],
                "type": "union",
              },
            },
            "type": "object",
          },
        },
        "type": "object",
      },
      "name": "createXpContract",
      "origins": "api",
    },
    Object {
      "http": Object {
        "method": "PUT",
        "path": "/api/v2/xp/contract",
      },
      "inputs": Object {
        "schema": Object {
          "contractId": Object {
            "type": "string",
          },
          "newDescription": Object {
            "optional": true,
            "type": "string",
          },
          "newStatus": Object {
            "options": Array [
              Object {
                "type": "literal",
                "value": "open",
              },
              Object {
                "type": "literal",
                "value": "draft",
              },
              Object {
                "type": "literal",
                "value": "closed",
              },
            ],
            "type": "union",
          },
          "receivingUserId": Object {
            "schema": Object {
              "userId": Object {
                "nullable": true,
                "optional": true,
                "type": "string",
              },
              "xpId": Object {
                "nullable": true,
                "optional": true,
                "type": "string",
              },
            },
            "type": "object",
          },
        },
        "type": "object",
      },
      "name": "updateXpContract",
      "origins": "api",
    },
    Object {
      "http": Object {
        "method": "GET",
        "path": "/api/v2/records/list",
      },
      "inputs": Object {
        "schema": Object {
          "studioId": Object {
            "optional": true,
            "type": "string",
          },
          "userId": Object {
            "optional": true,
            "type": "string",
          },
        },
        "type": "object",
      },
      "name": "listRecords",
      "origins": "api",
    },
    Object {
      "http": Object {
        "method": "POST",
        "path": "/api/v2/records/key",
      },
      "inputs": Object {
        "schema": Object {
          "policy": Object {
            "type": "string",
          },
          "recordName": Object {
            "type": "string",
          },
        },
        "type": "object",
      },
      "name": "createRecordKey",
      "origins": "api",
    },
    Object {
      "http": Object {
        "method": "POST",
        "path": "/api/v2/records/permissions",
      },
      "inputs": Object {
        "schema": Object {
          "instances": Object {
            "maxLength": 3,
            "minLength": 1,
            "optional": true,
            "schema": Object {
              "type": "string",
            },
            "type": "array",
          },
          "permission": Object {
            "discriminator": "resourceKind",
            "options": Array [
              Object {
                "schema": Object {
                  "action": Object {
                    "nullable": true,
                    "type": "enum",
                    "values": Array [
                      "read",
                      "create",
                      "update",
                      "delete",
                      "list",
<<<<<<< HEAD
                    ],
                  },
                  "expireTimeMs": Object {
                    "nullable": true,
                    "type": "number",
                  },
                  "marker": Object {
                    "optional": true,
                    "type": "string",
                  },
                  "resourceId": Object {
                    "nullable": true,
                    "optional": true,
                    "type": "string",
                  },
                  "resourceKind": Object {
                    "type": "literal",
                    "value": "data",
                  },
                  "subjectId": Object {
                    "type": "string",
                  },
                  "subjectType": Object {
                    "type": "enum",
                    "values": Array [
                      "user",
                      "inst",
                      "role",
                    ],
                  },
                },
                "type": "object",
              },
              Object {
                "schema": Object {
                  "action": Object {
                    "nullable": true,
                    "type": "enum",
                    "values": Array [
                      "read",
                      "create",
                      "update",
                      "delete",
                      "list",
                    ],
                  },
                  "expireTimeMs": Object {
                    "nullable": true,
                    "type": "number",
                  },
                  "marker": Object {
                    "optional": true,
                    "type": "string",
                  },
                  "options": Object {
                    "schema": Object {
                      "allowedMimeTypes": Object {
                        "optional": true,
                        "options": Array [
                          Object {
                            "type": "literal",
                            "value": true,
                          },
                          Object {
                            "schema": Object {
                              "type": "string",
                            },
                            "type": "array",
                          },
                        ],
                        "type": "union",
                      },
                      "maxFileSizeInBytes": Object {
                        "optional": true,
                        "type": "number",
                      },
                    },
                    "type": "object",
                  },
                  "resourceId": Object {
                    "nullable": true,
                    "optional": true,
                    "type": "string",
                  },
                  "resourceKind": Object {
                    "type": "literal",
                    "value": "file",
                  },
                  "subjectId": Object {
                    "type": "string",
                  },
                  "subjectType": Object {
                    "type": "enum",
                    "values": Array [
                      "user",
                      "inst",
                      "role",
                    ],
                  },
                },
                "type": "object",
              },
              Object {
                "schema": Object {
                  "action": Object {
                    "nullable": true,
                    "type": "enum",
                    "values": Array [
                      "increment",
                      "count",
                      "update",
                      "list",
                    ],
                  },
                  "expireTimeMs": Object {
                    "nullable": true,
                    "type": "number",
                  },
                  "marker": Object {
                    "optional": true,
                    "type": "string",
                  },
                  "resourceId": Object {
                    "nullable": true,
                    "type": "string",
                  },
                  "resourceKind": Object {
                    "type": "literal",
                    "value": "event",
                  },
                  "subjectId": Object {
                    "type": "string",
                  },
                  "subjectType": Object {
                    "type": "enum",
                    "values": Array [
                      "user",
                      "inst",
                      "role",
                    ],
                  },
                },
                "type": "object",
              },
              Object {
                "schema": Object {
                  "action": Object {
                    "nullable": true,
                    "type": "enum",
                    "values": Array [
                      "assign",
                      "unassign",
                      "grantPermission",
                      "revokePermission",
                      "read",
                    ],
                  },
                  "expireTimeMs": Object {
                    "nullable": true,
                    "type": "number",
                  },
                  "marker": Object {
                    "optional": true,
                    "type": "string",
                  },
                  "resourceId": Object {
                    "nullable": true,
                    "optional": true,
                    "type": "string",
                  },
                  "resourceKind": Object {
                    "type": "literal",
                    "value": "marker",
                  },
                  "subjectId": Object {
                    "type": "string",
                  },
                  "subjectType": Object {
                    "type": "enum",
                    "values": Array [
                      "user",
                      "inst",
                      "role",
                    ],
                  },
                },
                "type": "object",
              },
              Object {
                "schema": Object {
                  "action": Object {
                    "nullable": true,
                    "type": "enum",
                    "values": Array [
                      "grant",
                      "revoke",
                      "read",
                      "update",
                      "list",
                    ],
                  },
                  "expireTimeMs": Object {
                    "nullable": true,
                    "type": "number",
                  },
                  "marker": Object {
                    "optional": true,
                    "type": "string",
                  },
                  "options": Object {
                    "schema": Object {
                      "maxDurationMs": Object {
                        "optional": true,
                        "type": "number",
                      },
                    },
                    "type": "object",
                  },
                  "resourceId": Object {
                    "nullable": true,
                    "optional": true,
                    "type": "string",
                  },
                  "resourceKind": Object {
                    "type": "literal",
                    "value": "role",
                  },
                  "subjectId": Object {
                    "type": "string",
                  },
                  "subjectType": Object {
                    "type": "enum",
                    "values": Array [
                      "user",
                      "inst",
                      "role",
                    ],
                  },
                },
                "type": "object",
              },
              Object {
                "schema": Object {
                  "action": Object {
                    "nullable": true,
                    "type": "enum",
                    "values": Array [
                      "create",
                      "read",
                      "update",
                      "updateData",
                      "delete",
                      "list",
                      "sendAction",
                    ],
                  },
                  "expireTimeMs": Object {
                    "nullable": true,
                    "type": "number",
                  },
                  "marker": Object {
                    "optional": true,
                    "type": "string",
                  },
                  "resourceId": Object {
                    "nullable": true,
                    "optional": true,
                    "type": "string",
                  },
                  "resourceKind": Object {
                    "type": "literal",
                    "value": "inst",
                  },
                  "subjectId": Object {
                    "type": "string",
                  },
                  "subjectType": Object {
                    "type": "enum",
                    "values": Array [
                      "user",
                      "inst",
                      "role",
                    ],
                  },
                },
                "type": "object",
              },
              Object {
                "schema": Object {
                  "action": Object {
                    "nullable": true,
                    "type": "enum",
                    "values": Array [
                      "create",
                    ],
                  },
                  "expireTimeMs": Object {
                    "nullable": true,
                    "type": "number",
                  },
                  "marker": Object {
                    "optional": true,
                    "type": "string",
                  },
                  "resourceId": Object {
                    "nullable": true,
                    "optional": true,
                    "type": "string",
                  },
                  "resourceKind": Object {
                    "type": "literal",
                    "value": "loom",
                  },
                  "subjectId": Object {
                    "type": "string",
                  },
                  "subjectType": Object {
                    "type": "enum",
                    "values": Array [
                      "user",
                      "inst",
                      "role",
                    ],
                  },
                },
                "type": "object",
              },
              Object {
                "schema": Object {
                  "action": Object {
                    "nullable": true,
                    "type": "enum",
                    "values": Array [
                      "create",
=======
>>>>>>> c918ffd1
                    ],
                  },
                  "expireTimeMs": Object {
                    "nullable": true,
                    "type": "number",
                  },
                  "marker": Object {
                    "optional": true,
                    "type": "string",
                  },
                  "resourceId": Object {
                    "nullable": true,
                    "optional": true,
                    "type": "string",
                  },
                  "resourceKind": Object {
                    "type": "literal",
                    "value": "ai.sloyd",
                  },
                  "subjectId": Object {
                    "type": "string",
                  },
                  "subjectType": Object {
                    "type": "enum",
                    "values": Array [
                      "user",
                      "inst",
                      "role",
                    ],
                  },
                },
                "type": "object",
              },
              Object {
                "schema": Object {
                  "action": Object {
                    "nullable": true,
                    "type": "enum",
                    "values": Array [
<<<<<<< HEAD
                      "create",
=======
                      "read",
                      "create",
                      "update",
                      "delete",
                      "list",
>>>>>>> c918ffd1
                    ],
                  },
                  "expireTimeMs": Object {
                    "nullable": true,
                    "type": "number",
                  },
                  "marker": Object {
                    "optional": true,
                    "type": "string",
                  },
                  "resourceId": Object {
                    "nullable": true,
                    "optional": true,
                    "type": "string",
                  },
                  "resourceKind": Object {
                    "type": "literal",
                    "value": "ai.hume",
                  },
                  "subjectId": Object {
                    "type": "string",
                  },
                  "subjectType": Object {
                    "type": "enum",
                    "values": Array [
                      "user",
                      "inst",
                      "role",
                    ],
                  },
                },
                "type": "object",
              },
              Object {
                "schema": Object {
                  "action": Object {
                    "nullable": true,
                    "type": "enum",
                    "values": Array [
<<<<<<< HEAD
                      "create",
=======
                      "increment",
                      "count",
                      "update",
                      "list",
>>>>>>> c918ffd1
                    ],
                  },
                  "expireTimeMs": Object {
                    "nullable": true,
                    "type": "number",
                  },
                  "marker": Object {
                    "optional": true,
                    "type": "string",
                  },
                  "resourceId": Object {
                    "nullable": true,
                    "optional": true,
                    "type": "string",
                  },
                  "resourceKind": Object {
                    "type": "literal",
                    "value": "ai.openai.realtime",
                  },
                  "subjectId": Object {
                    "type": "string",
                  },
                  "subjectType": Object {
                    "type": "enum",
                    "values": Array [
                      "user",
                      "inst",
                      "role",
                    ],
                  },
                },
                "type": "object",
              },
              Object {
                "schema": Object {
                  "action": Object {
                    "nullable": true,
                    "type": "enum",
                    "values": Array [
<<<<<<< HEAD
                      "create",
                      "read",
                      "update",
                      "delete",
                      "list",
                      "run",
=======
                      "assign",
                      "unassign",
                      "grantPermission",
                      "revokePermission",
                      "read",
>>>>>>> c918ffd1
                    ],
                  },
                  "expireTimeMs": Object {
                    "nullable": true,
                    "type": "number",
                  },
                  "marker": Object {
                    "optional": true,
                    "type": "string",
                  },
                  "resourceId": Object {
                    "nullable": true,
                    "optional": true,
                    "type": "string",
                  },
                  "resourceKind": Object {
                    "type": "literal",
                    "value": "webhook",
                  },
                  "subjectId": Object {
                    "type": "string",
                  },
                  "subjectType": Object {
                    "type": "enum",
                    "values": Array [
                      "user",
                      "inst",
                      "role",
                    ],
                  },
                },
                "type": "object",
              },
              Object {
                "schema": Object {
                  "action": Object {
                    "nullable": true,
                    "type": "enum",
                    "values": Array [
<<<<<<< HEAD
                      "create",
                      "read",
                      "update",
                      "delete",
                      "list",
                      "send",
                      "subscribe",
                      "unsubscribe",
                      "listSubscriptions",
=======
                      "grant",
                      "revoke",
                      "read",
                      "update",
                      "list",
>>>>>>> c918ffd1
                    ],
                  },
                  "expireTimeMs": Object {
                    "nullable": true,
                    "type": "number",
                  },
                  "marker": Object {
                    "optional": true,
                    "type": "string",
                  },
                  "resourceId": Object {
                    "nullable": true,
                    "optional": true,
                    "type": "string",
                  },
                  "resourceKind": Object {
                    "type": "literal",
                    "value": "notification",
                  },
                  "subjectId": Object {
                    "type": "string",
                  },
                  "subjectType": Object {
                    "type": "enum",
                    "values": Array [
                      "user",
                      "inst",
                      "role",
                    ],
                  },
                },
                "type": "object",
              },
              Object {
                "schema": Object {
                  "action": Object {
                    "nullable": true,
                    "type": "enum",
                    "values": Array [
                      "create",
                      "read",
                      "update",
                      "delete",
                      "list",
                      "run",
                    ],
                  },
                  "expireTimeMs": Object {
                    "nullable": true,
                    "type": "number",
                  },
                  "marker": Object {
                    "optional": true,
                    "type": "string",
                  },
                  "resourceId": Object {
                    "nullable": true,
                    "optional": true,
                    "type": "string",
                  },
                  "resourceKind": Object {
                    "type": "literal",
                    "value": "package",
                  },
                  "subjectId": Object {
                    "type": "string",
                  },
                  "subjectType": Object {
                    "type": "enum",
                    "values": Array [
                      "user",
                      "inst",
                      "role",
                    ],
                  },
                },
                "type": "object",
              },
              Object {
                "schema": Object {
                  "action": Object {
                    "nullable": true,
                    "type": "enum",
                    "values": Array [
                      "create",
                      "read",
                      "update",
<<<<<<< HEAD
                      "delete",
                      "list",
                      "run",
=======
                      "updateData",
                      "delete",
                      "list",
                      "sendAction",
>>>>>>> c918ffd1
                    ],
                  },
                  "expireTimeMs": Object {
                    "nullable": true,
                    "type": "number",
                  },
                  "marker": Object {
                    "optional": true,
                    "type": "string",
                  },
                  "resourceId": Object {
                    "nullable": true,
                    "optional": true,
                    "type": "string",
                  },
                  "resourceKind": Object {
                    "type": "literal",
                    "value": "package.version",
                  },
                  "subjectId": Object {
                    "type": "string",
                  },
                  "subjectType": Object {
                    "type": "enum",
                    "values": Array [
                      "user",
                      "inst",
                      "role",
<<<<<<< HEAD
=======
                    ],
                  },
                },
                "type": "object",
              },
              Object {
                "schema": Object {
                  "action": Object {
                    "nullable": true,
                    "type": "enum",
                    "values": Array [
                      "read",
                      "create",
                      "update",
                      "delete",
                      "list",
                      "purchase",
                    ],
                  },
                  "expireTimeMs": Object {
                    "nullable": true,
                    "type": "number",
                  },
                  "marker": Object {
                    "optional": true,
                    "type": "string",
                  },
                  "resourceId": Object {
                    "nullable": true,
                    "optional": true,
                    "type": "string",
                  },
                  "resourceKind": Object {
                    "type": "literal",
                    "value": "purchasableItem",
                  },
                  "subjectId": Object {
                    "type": "string",
                  },
                  "subjectType": Object {
                    "type": "enum",
                    "values": Array [
                      "user",
                      "inst",
                      "role",
>>>>>>> c918ffd1
                    ],
                  },
                },
                "type": "object",
              },
            ],
            "type": "union",
          },
          "recordName": Object {
            "type": "string",
          },
        },
        "type": "object",
      },
      "name": "grantPermission",
      "origins": "api",
    },
    Object {
      "http": Object {
        "method": "POST",
        "path": "/api/v2/records/permissions/revoke",
      },
      "inputs": Object {
        "schema": Object {
          "instances": Object {
            "maxLength": 3,
            "minLength": 1,
            "optional": true,
            "schema": Object {
              "type": "string",
            },
            "type": "array",
          },
          "permissionId": Object {
            "type": "string",
          },
        },
        "type": "object",
      },
      "name": "revokePermission",
      "origins": "api",
    },
    Object {
      "http": Object {
        "method": "GET",
        "path": "/api/v2/records/permissions/list",
      },
      "inputs": Object {
        "schema": Object {
          "marker": Object {
            "optional": true,
            "type": "string",
          },
          "recordName": Object {
            "type": "string",
          },
          "resourceId": Object {
            "optional": true,
            "type": "string",
          },
          "resourceKind": Object {
            "optional": true,
            "type": "enum",
            "values": Array [
              "data",
              "file",
              "event",
              "marker",
              "role",
              "inst",
<<<<<<< HEAD
              "loom",
              "ai.sloyd",
              "ai.hume",
              "ai.openai.realtime",
              "webhook",
              "notification",
              "package",
              "package.version",
=======
              "purchasableItem",
>>>>>>> c918ffd1
            ],
          },
        },
        "type": "object",
      },
      "name": "listPermissions",
      "origins": "api",
    },
    Object {
      "http": Object {
        "method": "GET",
        "path": "/api/v2/records/role/user/list",
      },
      "inputs": Object {
        "schema": Object {
          "instances": Object {
            "maxLength": 3,
            "minLength": 1,
            "optional": true,
            "schema": Object {
              "type": "string",
            },
            "type": "array",
          },
          "recordName": Object {
            "type": "string",
          },
          "userId": Object {
            "type": "string",
          },
        },
        "type": "object",
      },
      "name": "listUserRoles",
      "origins": "api",
    },
    Object {
      "http": Object {
        "method": "GET",
        "path": "/api/v2/records/role/inst/list",
      },
      "inputs": Object {
        "schema": Object {
          "inst": Object {
            "type": "string",
          },
          "instances": Object {
            "maxLength": 3,
            "minLength": 1,
            "optional": true,
            "schema": Object {
              "type": "string",
            },
            "type": "array",
          },
          "recordName": Object {
            "type": "string",
          },
        },
        "type": "object",
      },
      "name": "listInstRoles",
      "origins": "api",
    },
    Object {
      "http": Object {
        "method": "GET",
        "path": "/api/v2/records/role/assignments/list",
      },
      "inputs": Object {
        "schema": Object {
          "instances": Object {
            "maxLength": 3,
            "minLength": 1,
            "optional": true,
            "schema": Object {
              "type": "string",
            },
            "type": "array",
          },
          "recordName": Object {
            "type": "string",
          },
          "role": Object {
            "optional": true,
            "type": "string",
          },
          "startingRole": Object {
            "optional": true,
            "type": "string",
          },
        },
        "type": "object",
      },
      "name": "listRoleAssignments",
      "origins": "api",
    },
    Object {
      "http": Object {
        "method": "POST",
        "path": "/api/v2/records/role/grant",
      },
      "inputs": Object {
        "schema": Object {
          "expireTimeMs": Object {
            "optional": true,
            "type": "number",
          },
          "inst": Object {
            "optional": true,
            "type": "string",
          },
          "instances": Object {
            "maxLength": 3,
            "minLength": 1,
            "optional": true,
            "schema": Object {
              "type": "string",
            },
            "type": "array",
          },
          "recordName": Object {
            "type": "string",
          },
          "role": Object {
            "type": "string",
          },
          "userId": Object {
            "optional": true,
            "type": "string",
          },
        },
        "type": "object",
      },
      "name": "grantRole",
      "origins": "api",
    },
    Object {
      "http": Object {
        "method": "POST",
        "path": "/api/v2/records/role/revoke",
      },
      "inputs": Object {
        "schema": Object {
          "inst": Object {
            "optional": true,
            "type": "string",
          },
          "instances": Object {
            "maxLength": 3,
            "minLength": 1,
            "optional": true,
            "schema": Object {
              "type": "string",
            },
            "type": "array",
          },
          "recordName": Object {
            "type": "string",
          },
          "role": Object {
            "type": "string",
          },
          "userId": Object {
            "optional": true,
            "type": "string",
          },
        },
        "type": "object",
      },
      "name": "revokeRole",
      "origins": "api",
    },
    Object {
      "http": Object {
        "method": "POST",
        "path": "/api/v2/records/entitlement/grants",
      },
      "inputs": Object {
        "schema": Object {
          "expireTimeMs": Object {
            "type": "number",
          },
          "feature": Object {
            "type": "enum",
            "values": Array [
              "data",
              "file",
              "event",
              "inst",
              "notification",
              "package",
              "permissions",
              "webhook",
              "ai",
            ],
          },
          "packageId": Object {
            "type": "string",
          },
          "recordName": Object {
            "type": "string",
          },
          "scope": Object {
            "type": "literal",
            "value": "designated",
          },
          "userId": Object {
            "nullable": true,
            "optional": true,
            "type": "string",
          },
        },
        "type": "object",
      },
      "name": "grantEntitlement",
      "origins": "api",
    },
    Object {
      "http": Object {
        "method": "POST",
        "path": "/api/v2/records/entitlement/revoke",
      },
      "inputs": Object {
        "schema": Object {
          "grantId": Object {
            "type": "string",
          },
        },
        "type": "object",
      },
      "name": "revokeEntitlement",
      "origins": "api",
    },
    Object {
      "http": Object {
        "method": "GET",
        "path": "/api/v2/records/entitlement/grants/list",
      },
      "inputs": Object {
        "schema": Object {
          "packageId": Object {
            "nullable": true,
            "optional": true,
            "type": "string",
          },
        },
        "type": "object",
      },
      "name": "listGrantedEntitlements",
      "origins": "api",
    },
    Object {
      "http": Object {
        "method": "POST",
        "path": "/api/v2/ai/chat",
      },
      "inputs": Object {
        "schema": Object {
          "frequencyPenalty": Object {
            "optional": true,
            "type": "number",
          },
          "instances": Object {
            "maxLength": 3,
            "minLength": 1,
            "optional": true,
            "schema": Object {
              "type": "string",
            },
            "type": "array",
          },
          "messages": Object {
            "minLength": 1,
            "schema": Object {
              "schema": Object {
                "author": Object {
                  "optional": true,
                  "type": "string",
                },
                "content": Object {
                  "options": Array [
                    Object {
                      "type": "string",
                    },
                    Object {
                      "schema": Object {
                        "options": Array [
                          Object {
                            "schema": Object {
                              "text": Object {
                                "type": "string",
                              },
                            },
                            "type": "object",
                          },
                          Object {
                            "schema": Object {
                              "base64": Object {
                                "type": "string",
                              },
                              "mimeType": Object {
                                "type": "string",
                              },
                            },
                            "type": "object",
                          },
                          Object {
                            "schema": Object {
                              "url": Object {
                                "type": "string",
                              },
                            },
                            "type": "object",
                          },
                        ],
                        "type": "union",
                      },
                      "type": "array",
                    },
                  ],
                  "type": "union",
                },
                "role": Object {
                  "options": Array [
                    Object {
                      "type": "literal",
                      "value": "system",
                    },
                    Object {
                      "type": "literal",
                      "value": "user",
                    },
                    Object {
                      "type": "literal",
                      "value": "assistant",
                    },
                    Object {
                      "type": "literal",
                      "value": "function",
                    },
                  ],
                  "type": "union",
                },
              },
              "type": "object",
            },
            "type": "array",
          },
          "model": Object {
            "optional": true,
            "type": "string",
          },
          "presencePenalty": Object {
            "optional": true,
            "type": "number",
          },
          "stopWords": Object {
            "maxLength": 4,
            "optional": true,
            "schema": Object {
              "type": "string",
            },
            "type": "array",
          },
          "temperature": Object {
            "optional": true,
            "type": "number",
          },
          "topP": Object {
            "optional": true,
            "type": "number",
          },
        },
        "type": "object",
      },
      "name": "aiChat",
      "origins": "api",
    },
    Object {
      "http": Object {
        "method": "POST",
        "path": "/api/v2/ai/chat/stream",
      },
      "inputs": Object {
        "schema": Object {
          "frequencyPenalty": Object {
            "optional": true,
            "type": "number",
          },
          "instances": Object {
            "maxLength": 3,
            "minLength": 1,
            "optional": true,
            "schema": Object {
              "type": "string",
            },
            "type": "array",
          },
          "messages": Object {
            "minLength": 1,
            "schema": Object {
              "schema": Object {
                "author": Object {
                  "optional": true,
                  "type": "string",
                },
                "content": Object {
                  "options": Array [
                    Object {
                      "type": "string",
                    },
                    Object {
                      "schema": Object {
                        "options": Array [
                          Object {
                            "schema": Object {
                              "text": Object {
                                "type": "string",
                              },
                            },
                            "type": "object",
                          },
                          Object {
                            "schema": Object {
                              "base64": Object {
                                "type": "string",
                              },
                              "mimeType": Object {
                                "type": "string",
                              },
                            },
                            "type": "object",
                          },
                          Object {
                            "schema": Object {
                              "url": Object {
                                "type": "string",
                              },
                            },
                            "type": "object",
                          },
                        ],
                        "type": "union",
                      },
                      "type": "array",
                    },
                  ],
                  "type": "union",
                },
                "role": Object {
                  "options": Array [
                    Object {
                      "type": "literal",
                      "value": "system",
                    },
                    Object {
                      "type": "literal",
                      "value": "user",
                    },
                    Object {
                      "type": "literal",
                      "value": "assistant",
                    },
                    Object {
                      "type": "literal",
                      "value": "function",
                    },
                  ],
                  "type": "union",
                },
              },
              "type": "object",
            },
            "type": "array",
          },
          "model": Object {
            "optional": true,
            "type": "string",
          },
          "presencePenalty": Object {
            "optional": true,
            "type": "number",
          },
          "stopWords": Object {
            "maxLength": 4,
            "optional": true,
            "schema": Object {
              "type": "string",
            },
            "type": "array",
          },
          "temperature": Object {
            "optional": true,
            "type": "number",
          },
          "topP": Object {
            "optional": true,
            "type": "number",
          },
        },
        "type": "object",
      },
      "name": "aiChatStream",
      "origins": "api",
    },
    Object {
      "http": Object {
        "method": "POST",
        "path": "/api/v2/ai/skybox",
      },
      "inputs": Object {
        "schema": Object {
          "blockadeLabs": Object {
            "optional": true,
            "schema": Object {
              "remixImagineId": Object {
                "optional": true,
                "type": "number",
              },
              "seed": Object {
                "optional": true,
                "type": "number",
              },
              "skyboxStyleId": Object {
                "optional": true,
                "type": "number",
              },
            },
            "type": "object",
          },
          "instances": Object {
            "maxLength": 3,
            "minLength": 1,
            "optional": true,
            "schema": Object {
              "type": "string",
            },
            "type": "array",
          },
          "negativePrompt": Object {
            "optional": true,
            "type": "string",
          },
          "prompt": Object {
            "type": "string",
          },
        },
        "type": "object",
      },
      "name": "createAiSkybox",
      "origins": "api",
    },
    Object {
      "http": Object {
        "method": "GET",
        "path": "/api/v2/ai/skybox",
      },
      "inputs": Object {
        "schema": Object {
          "instances": Object {
            "maxLength": 3,
            "minLength": 1,
            "optional": true,
            "schema": Object {
              "type": "string",
            },
            "type": "array",
          },
          "skyboxId": Object {
            "type": "string",
          },
        },
        "type": "object",
      },
      "name": "getAiSkybox",
      "origins": "api",
    },
    Object {
      "http": Object {
        "method": "POST",
        "path": "/api/v2/ai/image",
      },
      "inputs": Object {
        "schema": Object {
          "cfgScale": Object {
            "optional": true,
            "type": "number",
          },
          "clipGuidancePreset": Object {
            "optional": true,
            "type": "string",
          },
          "height": Object {
            "optional": true,
            "type": "number",
          },
          "instances": Object {
            "maxLength": 3,
            "minLength": 1,
            "optional": true,
            "schema": Object {
              "type": "string",
            },
            "type": "array",
          },
          "model": Object {
            "optional": true,
            "type": "string",
          },
          "negativePrompt": Object {
            "optional": true,
            "type": "string",
          },
          "numberOfImages": Object {
            "optional": true,
            "type": "number",
          },
          "prompt": Object {
            "type": "string",
          },
          "sampler": Object {
            "optional": true,
            "type": "string",
          },
          "seed": Object {
            "optional": true,
            "type": "number",
          },
          "steps": Object {
            "optional": true,
            "type": "number",
          },
          "stylePreset": Object {
            "optional": true,
            "type": "string",
          },
          "width": Object {
            "optional": true,
            "type": "number",
          },
        },
        "type": "object",
      },
      "name": "createAiImage",
      "origins": "api",
    },
    Object {
      "http": Object {
        "method": "GET",
        "path": "/api/v2/ai/hume/token",
      },
      "inputs": Object {
        "schema": Object {
          "recordName": Object {
            "optional": true,
            "type": "string",
          },
        },
        "type": "object",
      },
      "name": "getHumeAccessToken",
      "origins": "api",
    },
    Object {
      "http": Object {
        "method": "POST",
        "path": "/api/v2/ai/sloyd/model",
      },
      "inputs": Object {
        "schema": Object {
          "baseModelId": Object {
            "optional": true,
            "type": "string",
          },
          "levelOfDetail": Object {
            "optional": true,
            "type": "number",
          },
          "outputMimeType": Object {
            "defaultValue": "model/gltf+json",
            "hasDefault": true,
            "type": "enum",
            "values": Array [
              "model/gltf+json",
              "model/gltf-binary",
            ],
          },
          "prompt": Object {
            "type": "string",
          },
          "recordName": Object {
            "optional": true,
            "type": "string",
          },
          "thumbnail": Object {
            "optional": true,
            "schema": Object {
              "height": Object {
                "type": "number",
              },
              "type": Object {
                "type": "literal",
                "value": "image/png",
              },
              "width": Object {
                "type": "number",
              },
            },
            "type": "object",
          },
        },
        "type": "object",
      },
      "name": "createSloydModel",
      "origins": "api",
    },
    Object {
      "http": Object {
        "method": "GET",
        "path": "/api/v2/loom/token",
      },
      "inputs": Object {
        "schema": Object {
          "recordName": Object {
            "type": "string",
          },
        },
        "type": "object",
      },
      "name": "getLoomAccessToken",
      "origins": "api",
    },
    Object {
      "http": Object {
        "method": "POST",
        "path": "/api/v2/ai/openai/realtime/session",
      },
      "inputs": Object {
        "schema": Object {
          "recordName": Object {
            "type": "string",
          },
          "request": Object {
            "schema": Object {
              "inputAudioFormat": Object {
                "optional": true,
                "type": "enum",
                "values": Array [
                  "pcm16",
                  "g711_ulaw",
                  "g711_alaw",
                ],
              },
              "inputAudioNoiseReduction": Object {
                "nullable": true,
                "optional": true,
                "schema": Object {
                  "type": Object {
                    "optional": true,
                    "type": "enum",
                    "values": Array [
                      "near_field",
                      "far_field",
                    ],
                  },
                },
                "type": "object",
              },
              "inputAudioTranscription": Object {
                "nullable": true,
                "optional": true,
                "schema": Object {
                  "language": Object {
                    "optional": true,
                    "type": "string",
                  },
                  "model": Object {
                    "optional": true,
                    "type": "string",
                  },
                  "prompt": Object {
                    "optional": true,
                    "type": "string",
                  },
                },
                "type": "object",
              },
              "instructions": Object {
                "optional": true,
                "type": "string",
              },
              "maxResponseOutputTokens": Object {
                "optional": true,
                "type": "number",
              },
              "modalities": Object {
                "maxLength": 2,
                "optional": true,
                "schema": Object {
                  "type": "enum",
                  "values": Array [
                    "audio",
                    "text",
                  ],
                },
                "type": "array",
              },
              "model": Object {
                "type": "string",
              },
              "outputAudioFormat": Object {
                "optional": true,
                "type": "enum",
                "values": Array [
                  "pcm16",
                  "g711_ulaw",
                  "g711_alaw",
                ],
              },
              "temperature": Object {
                "optional": true,
                "type": "number",
              },
              "toolChoice": Object {
                "optional": true,
                "type": "string",
              },
              "tools": Object {
                "optional": true,
                "schema": Object {
                  "schema": Object {
                    "description": Object {
                      "optional": true,
                      "type": "string",
                    },
                    "name": Object {
                      "type": "string",
                    },
                    "parameters": Object {
                      "optional": true,
                      "type": "any",
                    },
                    "type": Object {
                      "optional": true,
                      "type": "enum",
                      "values": Array [
                        "function",
                      ],
                    },
                  },
                  "type": "object",
                },
                "type": "array",
              },
              "turnDetection": Object {
                "nullable": true,
                "optional": true,
                "schema": Object {
                  "createResponse": Object {
                    "optional": true,
                    "type": "boolean",
                  },
                  "eagerness": Object {
                    "optional": true,
                    "type": "enum",
                    "values": Array [
                      "low",
                      "medium",
                      "high",
                    ],
                  },
                  "interruptResponse": Object {
                    "optional": true,
                    "type": "boolean",
                  },
                  "prefixPaddingMs": Object {
                    "optional": true,
                    "type": "number",
                  },
                  "silenceDurationMs": Object {
                    "optional": true,
                    "type": "number",
                  },
                  "threshold": Object {
                    "optional": true,
                    "type": "number",
                  },
                  "type": Object {
                    "optional": true,
                    "type": "enum",
                    "values": Array [
                      "server_vad",
                      "semantic_vad",
                    ],
                  },
                },
                "type": "object",
              },
              "voice": Object {
                "optional": true,
                "type": "string",
              },
            },
            "type": "object",
          },
        },
        "type": "object",
      },
      "name": "createOpenAIRealtimeSession",
      "origins": "api",
    },
    Object {
      "http": Object {
        "method": "GET",
        "path": "/api/v2/studios",
      },
      "inputs": Object {
        "schema": Object {
          "studioId": Object {
            "type": "string",
          },
        },
        "type": "object",
      },
      "name": "getStudio",
      "origins": "account",
    },
    Object {
      "http": Object {
        "method": "POST",
        "path": "/api/v2/studios",
      },
      "inputs": Object {
        "schema": Object {
          "displayName": Object {
            "type": "string",
          },
          "ownerStudioComId": Object {
            "nullable": true,
            "optional": true,
            "type": "string",
          },
        },
        "type": "object",
      },
      "name": "createStudio",
      "origins": "account",
    },
    Object {
      "http": Object {
        "method": "PUT",
        "path": "/api/v2/studios",
      },
      "inputs": Object {
        "schema": Object {
          "comIdConfig": Object {
            "optional": true,
            "schema": Object {
              "allowedStudioCreators": Object {
                "description": "Who is allowed to create studios in this comId.",
                "options": Array [
                  Object {
                    "type": "literal",
                    "value": "anyone",
                  },
                  Object {
                    "type": "literal",
                    "value": "only-members",
                  },
                ],
                "type": "union",
              },
            },
            "type": "object",
          },
          "displayName": Object {
            "optional": true,
            "type": "string",
          },
          "humeConfig": Object {
            "optional": true,
            "schema": Object {
              "apiKey": Object {
                "description": "The API key for the Hume service.",
                "type": "string",
              },
              "secretKey": Object {
                "description": "The secret key for the Hume service.",
                "type": "string",
              },
            },
            "type": "object",
          },
          "id": Object {
            "type": "string",
          },
          "logoUrl": Object {
            "nullable": true,
            "optional": true,
            "type": "string",
          },
          "loomConfig": Object {
            "description": "The configuration that can be used by studios to setup loom.",
            "optional": true,
            "schema": Object {
              "appId": Object {
                "description": "The ID of the loom app.",
                "type": "string",
              },
              "privateKey": Object {
                "description": "The private key for the loom app.",
                "type": "string",
              },
            },
            "type": "object",
          },
          "playerConfig": Object {
            "description": "The configuration that the comId provides which overrides the default player configuration.",
            "optional": true,
            "schema": Object {
              "ab1BootstrapURL": Object {
                "nullable": true,
                "optional": true,
                "type": "string",
              },
              "allowedBiosOptions": Object {
                "nullable": true,
                "optional": true,
                "schema": Object {
                  "type": "enum",
                  "values": Array [
                    "enter join code",
                    "join inst",
                    "static inst",
                    "local inst",
                    "local",
                    "public inst",
                    "private inst",
                    "free inst",
                    "free",
                    "studio inst",
                    "studio",
                    "sign in",
                    "sign up",
                    "sign out",
                    "delete inst",
                  ],
                },
                "type": "array",
              },
              "arcGisApiKey": Object {
                "nullable": true,
                "optional": true,
                "type": "string",
              },
              "automaticBiosOption": Object {
                "nullable": true,
                "optional": true,
                "type": "enum",
                "values": Array [
                  "enter join code",
                  "join inst",
                  "static inst",
                  "local inst",
                  "local",
                  "public inst",
                  "private inst",
                  "free inst",
                  "free",
                  "studio inst",
                  "studio",
                  "sign in",
                  "sign up",
                  "sign out",
                  "delete inst",
                ],
              },
              "defaultBiosOption": Object {
                "nullable": true,
                "optional": true,
                "type": "enum",
                "values": Array [
                  "enter join code",
                  "join inst",
                  "static inst",
                  "local inst",
                  "local",
                  "public inst",
                  "private inst",
                  "free inst",
                  "free",
                  "studio inst",
                  "studio",
                  "sign in",
                  "sign up",
                  "sign out",
                  "delete inst",
                ],
              },
              "jitsiAppName": Object {
                "nullable": true,
                "optional": true,
                "type": "string",
              },
              "what3WordsApiKey": Object {
                "nullable": true,
                "optional": true,
                "type": "string",
              },
            },
            "type": "object",
          },
        },
        "type": "object",
      },
      "name": "updateStudio",
      "origins": "account",
    },
    Object {
      "http": Object {
        "method": "POST",
        "path": "/api/v2/studios/requestComId",
      },
      "inputs": Object {
        "schema": Object {
          "comId": Object {
            "type": "string",
          },
          "studioId": Object {
            "type": "string",
          },
        },
        "type": "object",
      },
      "name": "requestStudioComId",
      "origins": "account",
    },
    Object {
      "http": Object {
        "method": "GET",
        "path": "/api/v2/studios/list",
      },
      "inputs": Object {
        "schema": Object {
          "comId": Object {
            "nullable": true,
            "optional": true,
            "type": "string",
          },
          "userId": Object {
            "optional": true,
            "type": "string",
          },
        },
        "type": "object",
      },
      "name": "listStudios",
      "origins": "api",
    },
    Object {
      "http": Object {
        "method": "GET",
        "path": "/api/v2/studios/members/list",
      },
      "inputs": Object {
        "schema": Object {
          "studioId": Object {
            "type": "string",
          },
        },
        "type": "object",
      },
      "name": "listStudioMembers",
      "origins": "account",
    },
    Object {
      "http": Object {
        "method": "POST",
        "path": "/api/v2/studios/members",
      },
      "inputs": Object {
        "schema": Object {
          "addedDisplayName": Object {
            "optional": true,
            "type": "string",
          },
          "addedEmail": Object {
            "optional": true,
            "type": "string",
          },
          "addedPhoneNumber": Object {
            "optional": true,
            "type": "string",
          },
          "addedUserId": Object {
            "optional": true,
            "type": "string",
          },
          "role": Object {
            "options": Array [
              Object {
                "type": "literal",
                "value": "admin",
              },
              Object {
                "type": "literal",
                "value": "member",
              },
            ],
            "type": "union",
          },
          "studioId": Object {
            "type": "string",
          },
        },
        "type": "object",
      },
      "name": "addStudioMember",
      "origins": "account",
    },
    Object {
      "http": Object {
        "method": "DELETE",
        "path": "/api/v2/studios/members",
      },
      "inputs": Object {
        "schema": Object {
          "removedUserId": Object {
            "optional": true,
            "type": "string",
          },
          "studioId": Object {
            "type": "string",
          },
        },
        "type": "object",
      },
      "name": "removeStudioMember",
      "origins": "account",
    },
    Object {
      "http": Object {
        "method": "POST",
        "path": "/api/v2/studios/store/manage",
      },
      "inputs": Object {
        "schema": Object {
          "studioId": Object {
            "type": "string",
          },
        },
        "type": "object",
      },
      "name": "getManageStudioStoreLink",
      "origins": "account",
    },
    Object {
      "http": Object {
        "method": "GET",
        "path": "/api/v2/player/config",
      },
      "inputs": Object {
        "schema": Object {
          "comId": Object {
            "type": "string",
          },
        },
        "type": "object",
      },
      "name": "getPlayerConfig",
      "origins": "api",
    },
    Object {
      "http": Object {
        "method": "GET",
        "path": "/api/v2/subscriptions",
      },
      "inputs": Object {
        "schema": Object {
          "studioId": Object {
            "optional": true,
            "type": "string",
          },
          "userId": Object {
            "optional": true,
            "type": "string",
          },
        },
        "type": "object",
      },
      "name": "getSubscriptions",
      "origins": "account",
    },
    Object {
      "http": Object {
        "method": "POST",
        "path": "/api/v2/subscriptions/manage",
      },
      "inputs": Object {
        "schema": Object {
          "expectedPrice": Object {
            "optional": true,
            "schema": Object {
              "cost": Object {
                "type": "number",
              },
              "currency": Object {
                "type": "string",
              },
              "interval": Object {
                "type": "enum",
                "values": Array [
                  "month",
                  "year",
                  "week",
                  "day",
                ],
              },
              "intervalLength": Object {
                "type": "number",
              },
            },
            "type": "object",
          },
          "studioId": Object {
            "optional": true,
            "type": "string",
          },
          "subscriptionId": Object {
            "optional": true,
            "type": "string",
          },
          "userId": Object {
            "optional": true,
            "type": "string",
          },
        },
        "type": "object",
      },
      "name": "getManageSubscriptionLink",
      "origins": "account",
    },
    Object {
      "http": Object {
        "method": "POST",
        "path": "/api/v2/subscriptions/update",
      },
      "inputs": Object {
        "schema": Object {
          "studioId": Object {
            "optional": true,
            "type": "string",
          },
          "subscriptionId": Object {
            "nullable": true,
            "type": "string",
          },
          "subscriptionPeriodEndMs": Object {
            "nullable": true,
            "type": "number",
          },
          "subscriptionPeriodStartMs": Object {
            "nullable": true,
            "type": "number",
          },
          "subscriptionStatus": Object {
            "nullable": true,
            "type": "enum",
            "values": Array [
              "active",
              "canceled",
              "ended",
              "past_due",
              "unpaid",
              "incomplete",
              "incomplete_expired",
              "trialing",
              "paused",
            ],
          },
          "userId": Object {
            "optional": true,
            "type": "string",
          },
        },
        "type": "object",
      },
      "name": "updateSubscription",
      "origins": "account",
    },
    Object {
      "http": Object {
        "method": "GET",
        "path": "/api/v2/records/insts/list",
      },
      "inputs": Object {
        "schema": Object {
          "inst": Object {
            "optional": true,
            "type": "string",
          },
          "recordName": Object {
            "optional": true,
            "type": "string",
          },
        },
        "type": "object",
      },
      "name": "listInsts",
      "origins": "api",
    },
    Object {
      "http": Object {
        "method": "DELETE",
        "path": "/api/v2/records/insts",
      },
      "inputs": Object {
        "schema": Object {
          "inst": Object {
            "optional": true,
            "type": "string",
          },
          "recordKey": Object {
            "optional": true,
            "type": "string",
          },
          "recordName": Object {
            "optional": true,
            "type": "string",
          },
        },
        "type": "object",
      },
      "name": "deleteInst",
      "origins": "account",
    },
    Object {
      "http": Object {
        "method": "POST",
        "path": "/api/v2/records/insts/report",
      },
      "inputs": Object {
        "schema": Object {
          "automaticReport": Object {
            "type": "boolean",
          },
          "inst": Object {
            "type": "string",
          },
          "recordName": Object {
            "nullable": true,
            "type": "string",
          },
          "reportReason": Object {
            "options": Array [
              Object {
                "type": "literal",
                "value": "poor-performance",
              },
              Object {
                "type": "literal",
                "value": "spam",
              },
              Object {
                "type": "literal",
                "value": "harassment",
              },
              Object {
                "type": "literal",
                "value": "copyright-infringement",
              },
              Object {
                "type": "literal",
                "value": "obscene",
              },
              Object {
                "type": "literal",
                "value": "illegal",
              },
              Object {
                "type": "literal",
                "value": "other",
              },
            ],
            "type": "union",
          },
          "reportReasonText": Object {
            "type": "string",
          },
          "reportedPermalink": Object {
            "type": "string",
          },
          "reportedUrl": Object {
            "type": "string",
          },
        },
        "type": "object",
      },
      "name": "reportInst",
      "origins": "api",
    },
    Object {
      "http": Object {
        "method": "GET",
        "path": "/instData",
      },
      "inputs": Object {
        "schema": Object {
          "branch": Object {
            "defaultValue": "default",
            "hasDefault": true,
            "type": "string",
          },
          "inst": Object {
            "type": "string",
          },
          "recordName": Object {
            "nullable": true,
            "optional": true,
            "type": "string",
          },
        },
        "type": "object",
      },
      "name": "getInstData",
      "origins": true,
    },
    Object {
      "http": Object {
        "method": "GET",
        "path": "/api/v2/procedures",
      },
      "inputs": Object {
        "schema": Object {},
        "type": "object",
      },
      "name": "listProcedures",
      "origins": true,
    },
    Object {
      "http": Object {
        "method": "GET",
        "path": "/api/v2/records/purchasableItems",
      },
      "inputs": Object {
        "schema": Object {
          "address": Object {
            "type": "string",
          },
          "instances": Object {
            "maxLength": 3,
            "minLength": 1,
            "optional": true,
            "schema": Object {
              "type": "string",
            },
            "type": "array",
          },
          "recordName": Object {
            "type": "string",
          },
        },
        "type": "object",
      },
      "name": "getPurchasableItem",
      "origins": true,
    },
    Object {
      "http": Object {
        "method": "GET",
        "path": "/api/v2/records/purchasableItems/list",
      },
      "inputs": Object {
        "schema": Object {
          "address": Object {
            "nullable": true,
            "optional": true,
            "type": "string",
          },
          "instances": Object {
            "maxLength": 3,
            "minLength": 1,
            "optional": true,
            "schema": Object {
              "type": "string",
            },
            "type": "array",
          },
          "marker": Object {
            "optional": true,
            "type": "string",
          },
          "recordName": Object {
            "type": "string",
          },
          "sort": Object {
            "optional": true,
            "type": "enum",
            "values": Array [
              "ascending",
              "descending",
            ],
          },
        },
        "type": "object",
      },
      "name": "listPurchasableItems",
      "origins": true,
    },
    Object {
      "http": Object {
        "method": "POST",
        "path": "/api/v2/records/purchasableItems",
      },
      "inputs": Object {
        "schema": Object {
          "instances": Object {
            "maxLength": 3,
            "minLength": 1,
            "optional": true,
            "schema": Object {
              "type": "string",
            },
            "type": "array",
          },
          "item": Object {
            "schema": Object {
              "address": Object {
                "type": "string",
              },
              "cost": Object {
                "type": "number",
              },
              "currency": Object {
                "type": "string",
              },
              "description": Object {
                "type": "string",
              },
              "imageUrls": Object {
                "maxLength": 8,
                "schema": Object {
                  "type": "string",
                },
                "type": "array",
              },
              "markers": Object {
                "maxLength": 10,
                "minLength": 1,
                "schema": Object {
                  "type": "string",
                },
                "type": "array",
              },
              "name": Object {
                "type": "string",
              },
              "redirectUrl": Object {
                "nullable": true,
                "optional": true,
                "type": "string",
              },
              "roleGrantTimeMs": Object {
                "nullable": true,
                "optional": true,
                "type": "number",
              },
              "roleName": Object {
                "type": "string",
              },
              "taxCode": Object {
                "nullable": true,
                "optional": true,
                "type": "string",
              },
            },
            "type": "object",
          },
          "recordName": Object {
            "type": "string",
          },
        },
        "type": "object",
      },
      "name": "recordPurchasableItem",
      "origins": "api",
    },
    Object {
      "http": Object {
        "method": "POST",
        "path": "/api/v2/records/purchasableItems/erase",
      },
      "inputs": Object {
        "schema": Object {
          "address": Object {
            "type": "string",
          },
          "instances": Object {
            "maxLength": 3,
            "minLength": 1,
            "optional": true,
            "schema": Object {
              "type": "string",
            },
            "type": "array",
          },
          "recordName": Object {
            "type": "string",
          },
        },
        "type": "object",
      },
      "name": "erasePurchasableItem",
      "origins": "api",
    },
    Object {
      "http": Object {
        "method": "POST",
        "path": "/api/v2/records/purchasableItems/purchase",
      },
      "inputs": Object {
        "schema": Object {
          "instances": Object {
            "maxLength": 3,
            "minLength": 1,
            "optional": true,
            "schema": Object {
              "type": "string",
            },
            "type": "array",
          },
          "item": Object {
            "schema": Object {
              "address": Object {
                "type": "string",
              },
              "currency": Object {
                "type": "string",
              },
              "expectedCost": Object {
                "type": "number",
              },
            },
            "type": "object",
          },
          "recordName": Object {
            "type": "string",
          },
          "returnUrl": Object {
            "type": "string",
          },
          "successUrl": Object {
            "type": "string",
          },
        },
        "type": "object",
      },
      "name": "purchaseItem",
      "origins": "account",
    },
    Object {
      "http": Object {
        "method": "POST",
        "path": "/api/v2/records/checkoutSession/fulfill",
      },
      "inputs": Object {
        "schema": Object {
          "activation": Object {
            "type": "enum",
            "values": Array [
              "now",
              "later",
            ],
          },
          "sessionId": Object {
            "type": "string",
          },
        },
        "type": "object",
      },
      "name": "fulfillCheckoutSession",
      "origins": "account",
    },
    Object {
      "http": Object {
        "method": "POST",
        "path": "/api/v2/records/activationKey/claim",
      },
      "inputs": Object {
        "schema": Object {
          "activationKey": Object {
            "type": "string",
          },
          "target": Object {
            "type": "enum",
            "values": Array [
              "self",
              "guest",
            ],
          },
        },
        "type": "object",
      },
      "name": "claimActivationKey",
      "origins": "account",
    },
  ],
  "success": true,
}
`;

exports[`RecordsServer POST /api/v2/records/webhook/run should support procedures 1`] = `
Object {
  "response": Object {
    "body": "hello, world",
    "headers": Object {},
    "statusCode": 200,
  },
  "success": true,
}
`;<|MERGE_RESOLUTION|>--- conflicted
+++ resolved
@@ -1178,7 +1178,6 @@
             "options": Array [
               Object {
                 "schema": Object {
-<<<<<<< HEAD
                   "address": Object {
                     "type": "string",
                   },
@@ -1189,68 +1188,6 @@
                     "hasDefault": true,
                     "maxLength": 10,
                     "minLength": 1,
-=======
-                  "action": Object {
-                    "nullable": true,
-                    "type": "enum",
-                    "values": Array [
-                      "read",
-                      "create",
-                      "update",
-                      "delete",
-                      "list",
-                    ],
-                  },
-                  "expireTimeMs": Object {
-                    "nullable": true,
-                    "type": "number",
-                  },
-                  "marker": Object {
-                    "optional": true,
-                    "type": "string",
-                  },
-                  "resourceId": Object {
-                    "nullable": true,
-                    "optional": true,
-                    "type": "string",
-                  },
-                  "resourceKind": Object {
-                    "type": "literal",
-                    "value": "data",
-                  },
-                  "subjectId": Object {
-                    "type": "string",
-                  },
-                  "subjectType": Object {
-                    "type": "enum",
-                    "values": Array [
-                      "user",
-                      "inst",
-                      "role",
-                    ],
-                  },
-                },
-                "type": "object",
-              },
-              Object {
-                "schema": Object {
-                  "action": Object {
-                    "nullable": true,
-                    "type": "enum",
-                    "values": Array [
-                      "read",
-                      "create",
-                      "update",
-                      "delete",
-                      "list",
-                    ],
-                  },
-                  "expireTimeMs": Object {
-                    "nullable": true,
-                    "type": "number",
-                  },
-                  "marker": Object {
->>>>>>> c918ffd1
                     "optional": true,
                     "schema": Object {
                       "type": "string",
@@ -1263,20 +1200,11 @@
                   "targetRecordName": Object {
                     "type": "string",
                   },
-<<<<<<< HEAD
                   "targetResourceKind": Object {
                     "type": "enum",
                     "values": Array [
                       "data",
                       "file",
-=======
-                  "subjectType": Object {
-                    "type": "enum",
-                    "values": Array [
-                      "user",
-                      "inst",
-                      "role",
->>>>>>> c918ffd1
                     ],
                   },
                 },
@@ -1284,24 +1212,8 @@
               },
               Object {
                 "schema": Object {
-<<<<<<< HEAD
                   "address": Object {
                     "type": "string",
-=======
-                  "action": Object {
-                    "nullable": true,
-                    "type": "enum",
-                    "values": Array [
-                      "increment",
-                      "count",
-                      "update",
-                      "list",
-                    ],
-                  },
-                  "expireTimeMs": Object {
-                    "nullable": true,
-                    "type": "number",
->>>>>>> c918ffd1
                   },
                   "markers": Object {
                     "defaultValue": Array [
@@ -1326,214 +1238,11 @@
                   },
                   "targetResourceKind": Object {
                     "type": "literal",
-<<<<<<< HEAD
                     "value": "inst",
-=======
-                    "value": "event",
-                  },
-                  "subjectId": Object {
-                    "type": "string",
-                  },
-                  "subjectType": Object {
-                    "type": "enum",
-                    "values": Array [
-                      "user",
-                      "inst",
-                      "role",
-                    ],
                   },
                 },
                 "type": "object",
               },
-              Object {
-                "schema": Object {
-                  "action": Object {
-                    "nullable": true,
-                    "type": "enum",
-                    "values": Array [
-                      "assign",
-                      "unassign",
-                      "grantPermission",
-                      "revokePermission",
-                      "read",
-                    ],
-                  },
-                  "expireTimeMs": Object {
-                    "nullable": true,
-                    "type": "number",
-                  },
-                  "marker": Object {
-                    "optional": true,
-                    "type": "string",
-                  },
-                  "resourceId": Object {
-                    "nullable": true,
-                    "optional": true,
-                    "type": "string",
-                  },
-                  "resourceKind": Object {
-                    "type": "literal",
-                    "value": "marker",
-                  },
-                  "subjectId": Object {
-                    "type": "string",
-                  },
-                  "subjectType": Object {
-                    "type": "enum",
-                    "values": Array [
-                      "user",
-                      "inst",
-                      "role",
-                    ],
-                  },
-                },
-                "type": "object",
-              },
-              Object {
-                "schema": Object {
-                  "action": Object {
-                    "nullable": true,
-                    "type": "enum",
-                    "values": Array [
-                      "grant",
-                      "revoke",
-                      "read",
-                      "update",
-                      "list",
-                    ],
-                  },
-                  "expireTimeMs": Object {
-                    "nullable": true,
-                    "type": "number",
-                  },
-                  "marker": Object {
-                    "optional": true,
-                    "type": "string",
-                  },
-                  "options": Object {
-                    "schema": Object {
-                      "maxDurationMs": Object {
-                        "optional": true,
-                        "type": "number",
-                      },
-                    },
-                    "type": "object",
-                  },
-                  "resourceId": Object {
-                    "nullable": true,
-                    "optional": true,
-                    "type": "string",
-                  },
-                  "resourceKind": Object {
-                    "type": "literal",
-                    "value": "role",
-                  },
-                  "subjectId": Object {
-                    "type": "string",
-                  },
-                  "subjectType": Object {
-                    "type": "enum",
-                    "values": Array [
-                      "user",
-                      "inst",
-                      "role",
-                    ],
-                  },
-                },
-                "type": "object",
-              },
-              Object {
-                "schema": Object {
-                  "action": Object {
-                    "nullable": true,
-                    "type": "enum",
-                    "values": Array [
-                      "create",
-                      "read",
-                      "update",
-                      "updateData",
-                      "delete",
-                      "list",
-                      "sendAction",
-                    ],
-                  },
-                  "expireTimeMs": Object {
-                    "nullable": true,
-                    "type": "number",
-                  },
-                  "marker": Object {
-                    "optional": true,
-                    "type": "string",
-                  },
-                  "resourceId": Object {
-                    "nullable": true,
-                    "optional": true,
-                    "type": "string",
-                  },
-                  "resourceKind": Object {
-                    "type": "literal",
-                    "value": "inst",
-                  },
-                  "subjectId": Object {
-                    "type": "string",
-                  },
-                  "subjectType": Object {
-                    "type": "enum",
-                    "values": Array [
-                      "user",
-                      "inst",
-                      "role",
-                    ],
-                  },
-                },
-                "type": "object",
-              },
-              Object {
-                "schema": Object {
-                  "action": Object {
-                    "nullable": true,
-                    "type": "enum",
-                    "values": Array [
-                      "read",
-                      "create",
-                      "update",
-                      "delete",
-                      "list",
-                      "purchase",
-                    ],
-                  },
-                  "expireTimeMs": Object {
-                    "nullable": true,
-                    "type": "number",
-                  },
-                  "marker": Object {
-                    "optional": true,
-                    "type": "string",
-                  },
-                  "resourceId": Object {
-                    "nullable": true,
-                    "optional": true,
-                    "type": "string",
-                  },
-                  "resourceKind": Object {
-                    "type": "literal",
-                    "value": "purchasableItem",
-                  },
-                  "subjectId": Object {
-                    "type": "string",
-                  },
-                  "subjectType": Object {
-                    "type": "enum",
-                    "values": Array [
-                      "user",
-                      "inst",
-                      "role",
-                    ],
->>>>>>> c918ffd1
-                  },
-                },
-                "type": "object",
-              },
             ],
             "type": "union",
           },
@@ -1606,18 +1315,8 @@
             "optional": true,
             "type": "enum",
             "values": Array [
-<<<<<<< HEAD
               "ascending",
               "descending",
-=======
-              "data",
-              "file",
-              "event",
-              "marker",
-              "role",
-              "inst",
-              "purchasableItem",
->>>>>>> c918ffd1
             ],
           },
         },
@@ -4952,6 +4651,22 @@
     },
     Object {
       "http": Object {
+        "method": "POST",
+        "path": "/api/v2/studios/store/manage",
+      },
+      "inputs": Object {
+        "schema": Object {
+          "studioId": Object {
+            "type": "string",
+          },
+        },
+        "type": "object",
+      },
+      "name": "getManageStudioStoreLink",
+      "origins": "account",
+    },
+    Object {
+      "http": Object {
         "method": "GET",
         "path": "/api/v2/player/config",
       },
@@ -5233,6 +4948,273 @@
       "name": "listProcedures",
       "origins": true,
     },
+    Object {
+      "http": Object {
+        "method": "GET",
+        "path": "/api/v2/records/purchasableItems",
+      },
+      "inputs": Object {
+        "schema": Object {
+          "address": Object {
+            "type": "string",
+          },
+          "instances": Object {
+            "maxLength": 3,
+            "minLength": 1,
+            "optional": true,
+            "schema": Object {
+              "type": "string",
+            },
+            "type": "array",
+          },
+          "recordName": Object {
+            "type": "string",
+          },
+        },
+        "type": "object",
+      },
+      "name": "getPurchasableItem",
+      "origins": true,
+    },
+    Object {
+      "http": Object {
+        "method": "GET",
+        "path": "/api/v2/records/purchasableItems/list",
+      },
+      "inputs": Object {
+        "schema": Object {
+          "address": Object {
+            "nullable": true,
+            "optional": true,
+            "type": "string",
+          },
+          "instances": Object {
+            "maxLength": 3,
+            "minLength": 1,
+            "optional": true,
+            "schema": Object {
+              "type": "string",
+            },
+            "type": "array",
+          },
+          "marker": Object {
+            "optional": true,
+            "type": "string",
+          },
+          "recordName": Object {
+            "type": "string",
+          },
+          "sort": Object {
+            "optional": true,
+            "type": "enum",
+            "values": Array [
+              "ascending",
+              "descending",
+            ],
+          },
+        },
+        "type": "object",
+      },
+      "name": "listPurchasableItems",
+      "origins": true,
+    },
+    Object {
+      "http": Object {
+        "method": "POST",
+        "path": "/api/v2/records/purchasableItems",
+      },
+      "inputs": Object {
+        "schema": Object {
+          "instances": Object {
+            "maxLength": 3,
+            "minLength": 1,
+            "optional": true,
+            "schema": Object {
+              "type": "string",
+            },
+            "type": "array",
+          },
+          "item": Object {
+            "schema": Object {
+              "address": Object {
+                "type": "string",
+              },
+              "cost": Object {
+                "type": "number",
+              },
+              "currency": Object {
+                "type": "string",
+              },
+              "description": Object {
+                "type": "string",
+              },
+              "imageUrls": Object {
+                "maxLength": 8,
+                "schema": Object {
+                  "type": "string",
+                },
+                "type": "array",
+              },
+              "markers": Object {
+                "maxLength": 10,
+                "minLength": 1,
+                "schema": Object {
+                  "type": "string",
+                },
+                "type": "array",
+              },
+              "name": Object {
+                "type": "string",
+              },
+              "redirectUrl": Object {
+                "nullable": true,
+                "optional": true,
+                "type": "string",
+              },
+              "roleGrantTimeMs": Object {
+                "nullable": true,
+                "optional": true,
+                "type": "number",
+              },
+              "roleName": Object {
+                "type": "string",
+              },
+              "taxCode": Object {
+                "nullable": true,
+                "optional": true,
+                "type": "string",
+              },
+            },
+            "type": "object",
+          },
+          "recordName": Object {
+            "type": "string",
+          },
+        },
+        "type": "object",
+      },
+      "name": "recordPurchasableItem",
+      "origins": "api",
+    },
+    Object {
+      "http": Object {
+        "method": "POST",
+        "path": "/api/v2/records/purchasableItems/erase",
+      },
+      "inputs": Object {
+        "schema": Object {
+          "address": Object {
+            "type": "string",
+          },
+          "instances": Object {
+            "maxLength": 3,
+            "minLength": 1,
+            "optional": true,
+            "schema": Object {
+              "type": "string",
+            },
+            "type": "array",
+          },
+          "recordName": Object {
+            "type": "string",
+          },
+        },
+        "type": "object",
+      },
+      "name": "erasePurchasableItem",
+      "origins": "api",
+    },
+    Object {
+      "http": Object {
+        "method": "POST",
+        "path": "/api/v2/records/purchasableItems/purchase",
+      },
+      "inputs": Object {
+        "schema": Object {
+          "instances": Object {
+            "maxLength": 3,
+            "minLength": 1,
+            "optional": true,
+            "schema": Object {
+              "type": "string",
+            },
+            "type": "array",
+          },
+          "item": Object {
+            "schema": Object {
+              "address": Object {
+                "type": "string",
+              },
+              "currency": Object {
+                "type": "string",
+              },
+              "expectedCost": Object {
+                "type": "number",
+              },
+            },
+            "type": "object",
+          },
+          "recordName": Object {
+            "type": "string",
+          },
+          "returnUrl": Object {
+            "type": "string",
+          },
+          "successUrl": Object {
+            "type": "string",
+          },
+        },
+        "type": "object",
+      },
+      "name": "purchaseItem",
+      "origins": "account",
+    },
+    Object {
+      "http": Object {
+        "method": "POST",
+        "path": "/api/v2/records/checkoutSession/fulfill",
+      },
+      "inputs": Object {
+        "schema": Object {
+          "activation": Object {
+            "type": "enum",
+            "values": Array [
+              "now",
+              "later",
+            ],
+          },
+          "sessionId": Object {
+            "type": "string",
+          },
+        },
+        "type": "object",
+      },
+      "name": "fulfillCheckoutSession",
+      "origins": "account",
+    },
+    Object {
+      "http": Object {
+        "method": "POST",
+        "path": "/api/v2/records/activationKey/claim",
+      },
+      "inputs": Object {
+        "schema": Object {
+          "activationKey": Object {
+            "type": "string",
+          },
+          "target": Object {
+            "type": "enum",
+            "values": Array [
+              "self",
+              "guest",
+            ],
+          },
+        },
+        "type": "object",
+      },
+      "name": "claimActivationKey",
+      "origins": "account",
+    },
   ],
   "success": true,
 }
@@ -5894,29 +5876,8 @@
     },
     Object {
       "http": Object {
-<<<<<<< HEAD
         "method": "DELETE",
         "path": "/api/v2/records/manual/data",
-=======
-        "method": "POST",
-        "path": "/api/v2/studios/store/manage",
-      },
-      "inputs": Object {
-        "schema": Object {
-          "studioId": Object {
-            "type": "string",
-          },
-        },
-        "type": "object",
-      },
-      "name": "getManageStudioStoreLink",
-      "origins": "account",
-    },
-    Object {
-      "http": Object {
-        "method": "GET",
-        "path": "/api/v2/player/config",
->>>>>>> c918ffd1
       },
       "inputs": Object {
         "schema": Object {
@@ -6246,7 +6207,6 @@
       "name": "scheduleModerationScans",
       "origins": "account",
     },
-<<<<<<< HEAD
     Object {
       "http": Object {
         "method": "DELETE",
@@ -6349,19 +6309,12 @@
       "http": Object {
         "method": "POST",
         "path": "/api/v2/records/data",
-=======
-    Object {
-      "http": Object {
-        "method": "GET",
-        "path": "/api/v2/records/purchasableItems",
->>>>>>> c918ffd1
       },
       "inputs": Object {
         "schema": Object {
           "address": Object {
             "type": "string",
           },
-<<<<<<< HEAD
           "data": Object {
             "type": "any",
           },
@@ -6393,22 +6346,13 @@
           "markers": Object {
             "maxLength": 10,
             "minLength": 1,
-=======
-          "instances": Object {
-            "maxLength": 3,
-            "minLength": 1,
->>>>>>> c918ffd1
-            "optional": true,
-            "schema": Object {
-              "type": "string",
-            },
-            "type": "array",
-          },
-<<<<<<< HEAD
+            "optional": true,
+            "schema": Object {
+              "type": "string",
+            },
+            "type": "array",
+          },
           "recordKey": Object {
-=======
-          "recordName": Object {
->>>>>>> c918ffd1
             "type": "string",
           },
           "updatePolicy": Object {
@@ -6430,7 +6374,6 @@
         },
         "type": "object",
       },
-<<<<<<< HEAD
       "name": "recordData",
       "origins": "api",
     },
@@ -6531,42 +6474,29 @@
       },
       "name": "recordWebhook",
       "origins": "api",
-=======
-      "name": "getPurchasableItem",
-      "origins": true,
->>>>>>> c918ffd1
     },
     Object {
       "http": Object {
         "method": "GET",
-<<<<<<< HEAD
         "path": "/api/v2/records/webhook",
-=======
-        "path": "/api/v2/records/purchasableItems/list",
->>>>>>> c918ffd1
       },
       "inputs": Object {
         "schema": Object {
           "address": Object {
-<<<<<<< HEAD
-            "type": "string",
-          },
-          "instances": Object {
-            "maxLength": 3,
-            "minLength": 1,
-=======
-            "nullable": true,
->>>>>>> c918ffd1
-            "optional": true,
-            "schema": Object {
-              "type": "string",
-            },
-            "type": "array",
-          },
-          "recordName": Object {
-            "type": "string",
-          },
-<<<<<<< HEAD
+            "type": "string",
+          },
+          "instances": Object {
+            "maxLength": 3,
+            "minLength": 1,
+            "optional": true,
+            "schema": Object {
+              "type": "string",
+            },
+            "type": "array",
+          },
+          "recordName": Object {
+            "type": "string",
+          },
         },
         "type": "object",
       },
@@ -6585,17 +6515,14 @@
             "optional": true,
             "type": "string",
           },
-=======
->>>>>>> c918ffd1
-          "instances": Object {
-            "maxLength": 3,
-            "minLength": 1,
-            "optional": true,
-            "schema": Object {
-              "type": "string",
-            },
-            "type": "array",
-<<<<<<< HEAD
+          "instances": Object {
+            "maxLength": 3,
+            "minLength": 1,
+            "optional": true,
+            "schema": Object {
+              "type": "string",
+            },
+            "type": "array",
           },
           "marker": Object {
             "optional": true,
@@ -6647,28 +6574,10 @@
           },
           "recordName": Object {
             "type": "string",
-=======
-          },
-          "marker": Object {
-            "optional": true,
-            "type": "string",
-          },
-          "recordName": Object {
-            "type": "string",
-          },
-          "sort": Object {
-            "optional": true,
-            "type": "enum",
-            "values": Array [
-              "ascending",
-              "descending",
-            ],
->>>>>>> c918ffd1
-          },
-        },
-        "type": "object",
-      },
-<<<<<<< HEAD
+          },
+        },
+        "type": "object",
+      },
     },
     Object {
       "http": Object {
@@ -6677,96 +6586,6 @@
       },
       "inputs": Object {
         "schema": Object {
-=======
-      "name": "listPurchasableItems",
-      "origins": true,
-    },
-    Object {
-      "http": Object {
-        "method": "POST",
-        "path": "/api/v2/records/purchasableItems",
-      },
-      "inputs": Object {
-        "schema": Object {
-          "instances": Object {
-            "maxLength": 3,
-            "minLength": 1,
-            "optional": true,
-            "schema": Object {
-              "type": "string",
-            },
-            "type": "array",
-          },
-          "item": Object {
-            "schema": Object {
-              "address": Object {
-                "type": "string",
-              },
-              "cost": Object {
-                "type": "number",
-              },
-              "currency": Object {
-                "type": "string",
-              },
-              "description": Object {
-                "type": "string",
-              },
-              "imageUrls": Object {
-                "maxLength": 8,
-                "schema": Object {
-                  "type": "string",
-                },
-                "type": "array",
-              },
-              "markers": Object {
-                "maxLength": 10,
-                "minLength": 1,
-                "schema": Object {
-                  "type": "string",
-                },
-                "type": "array",
-              },
-              "name": Object {
-                "type": "string",
-              },
-              "redirectUrl": Object {
-                "nullable": true,
-                "optional": true,
-                "type": "string",
-              },
-              "roleGrantTimeMs": Object {
-                "nullable": true,
-                "optional": true,
-                "type": "number",
-              },
-              "roleName": Object {
-                "type": "string",
-              },
-              "taxCode": Object {
-                "nullable": true,
-                "optional": true,
-                "type": "string",
-              },
-            },
-            "type": "object",
-          },
-          "recordName": Object {
-            "type": "string",
-          },
-        },
-        "type": "object",
-      },
-      "name": "recordPurchasableItem",
-      "origins": "api",
-    },
-    Object {
-      "http": Object {
-        "method": "POST",
-        "path": "/api/v2/records/purchasableItems/erase",
-      },
-      "inputs": Object {
-        "schema": Object {
->>>>>>> c918ffd1
           "address": Object {
             "type": "string",
           },
@@ -6778,262 +6597,6 @@
               "type": "string",
             },
             "type": "array",
-<<<<<<< HEAD
-=======
-          },
-          "recordName": Object {
-            "type": "string",
-          },
-        },
-        "type": "object",
-      },
-      "name": "erasePurchasableItem",
-      "origins": "api",
-    },
-    Object {
-      "http": Object {
-        "method": "POST",
-        "path": "/api/v2/records/purchasableItems/purchase",
-      },
-      "inputs": Object {
-        "schema": Object {
-          "instances": Object {
-            "maxLength": 3,
-            "minLength": 1,
-            "optional": true,
-            "schema": Object {
-              "type": "string",
-            },
-            "type": "array",
-          },
-          "item": Object {
-            "schema": Object {
-              "address": Object {
-                "type": "string",
-              },
-              "currency": Object {
-                "type": "string",
-              },
-              "expectedCost": Object {
-                "type": "number",
-              },
-            },
-            "type": "object",
-          },
-          "recordName": Object {
-            "type": "string",
-          },
-          "returnUrl": Object {
-            "type": "string",
-          },
-          "successUrl": Object {
-            "type": "string",
-          },
-        },
-        "type": "object",
-      },
-      "name": "purchaseItem",
-      "origins": "account",
-    },
-    Object {
-      "http": Object {
-        "method": "POST",
-        "path": "/api/v2/records/checkoutSession/fulfill",
-      },
-      "inputs": Object {
-        "schema": Object {
-          "activation": Object {
-            "type": "enum",
-            "values": Array [
-              "now",
-              "later",
-            ],
-          },
-          "sessionId": Object {
-            "type": "string",
-          },
-        },
-        "type": "object",
-      },
-      "name": "fulfillCheckoutSession",
-      "origins": "account",
-    },
-    Object {
-      "http": Object {
-        "method": "POST",
-        "path": "/api/v2/records/activationKey/claim",
-      },
-      "inputs": Object {
-        "schema": Object {
-          "activationKey": Object {
-            "type": "string",
-          },
-          "target": Object {
-            "type": "enum",
-            "values": Array [
-              "self",
-              "guest",
-            ],
-          },
-        },
-        "type": "object",
-      },
-      "name": "claimActivationKey",
-      "origins": "account",
-    },
-  ],
-  "success": true,
-}
-`;
-
-exports[`RecordsServer GET /api/v2/procedures should support procedures 1`] = `
-Object {
-  "procedures": Array [
-    Object {
-      "inputs": Object {
-        "schema": Object {
-          "userId": Object {
-            "type": "string",
-          },
-        },
-        "type": "object",
-      },
-      "name": "getUserInfo",
-      "origins": "account",
-    },
-    Object {
-      "http": Object {
-        "method": "POST",
-        "path": "/api/v2/email/valid",
-      },
-      "inputs": Object {
-        "schema": Object {
-          "email": Object {
-            "type": "string",
-          },
-        },
-        "type": "object",
-      },
-      "name": "isEmailValid",
-      "origins": "account",
-    },
-    Object {
-      "http": Object {
-        "method": "POST",
-        "path": "/api/v2/displayName/valid",
-      },
-      "inputs": Object {
-        "schema": Object {
-          "displayName": Object {
-            "type": "string",
-          },
-          "name": Object {
-            "optional": true,
-            "type": "string",
-          },
-        },
-        "type": "object",
-      },
-      "name": "isDisplayNameValid",
-      "origins": "account",
-    },
-    Object {
-      "http": Object {
-        "method": "POST",
-        "path": "/api/v2/createAccount",
-      },
-      "inputs": Object {
-        "schema": Object {},
-        "type": "object",
-      },
-      "name": "createAccount",
-      "origins": "account",
-    },
-    Object {
-      "http": Object {
-        "method": "GET",
-        "path": "/api/v2/sessions",
-      },
-      "inputs": Object {
-        "defaultValue": Object {},
-        "hasDefault": true,
-        "schema": Object {
-          "expireTimeMs": Object {
-            "optional": true,
-            "type": "number",
-          },
-          "userId": Object {
-            "optional": true,
-            "type": "string",
-          },
-        },
-        "type": "object",
-      },
-      "name": "listSessions",
-      "origins": "account",
-    },
-    Object {
-      "http": Object {
-        "method": "POST",
-        "path": "/api/v2/replaceSession",
-      },
-      "name": "replaceSession",
-      "origins": "account",
-    },
-    Object {
-      "http": Object {
-        "method": "POST",
-        "path": "/api/v2/revokeAllSessions",
-      },
-      "inputs": Object {
-        "schema": Object {
-          "userId": Object {
-            "type": "string",
-          },
-        },
-        "type": "object",
-      },
-      "name": "revokeAllSessions",
-      "origins": "account",
-    },
-    Object {
-      "http": Object {
-        "method": "POST",
-        "path": "/api/v2/revokeSession",
-      },
-      "inputs": Object {
-        "schema": Object {
-          "sessionId": Object {
-            "optional": true,
-            "type": "string",
-          },
-          "sessionKey": Object {
-            "optional": true,
-            "type": "string",
-          },
-          "userId": Object {
-            "optional": true,
-            "type": "string",
-          },
-        },
-        "type": "object",
-      },
-      "name": "revokeSession",
-      "origins": "account",
-    },
-    Object {
-      "http": Object {
-        "method": "POST",
-        "path": "/api/v2/completeLogin",
-      },
-      "inputs": Object {
-        "schema": Object {
-          "code": Object {
-            "type": "string",
-          },
-          "requestId": Object {
-            "type": "string",
->>>>>>> c918ffd1
           },
           "recordName": Object {
             "type": "string",
@@ -8362,7 +7925,6 @@
                       "update",
                       "delete",
                       "list",
-<<<<<<< HEAD
                     ],
                   },
                   "expireTimeMs": Object {
@@ -8697,8 +8259,6 @@
                     "type": "enum",
                     "values": Array [
                       "create",
-=======
->>>>>>> c918ffd1
                     ],
                   },
                   "expireTimeMs": Object {
@@ -8738,15 +8298,7 @@
                     "nullable": true,
                     "type": "enum",
                     "values": Array [
-<<<<<<< HEAD
                       "create",
-=======
-                      "read",
-                      "create",
-                      "update",
-                      "delete",
-                      "list",
->>>>>>> c918ffd1
                     ],
                   },
                   "expireTimeMs": Object {
@@ -8786,14 +8338,7 @@
                     "nullable": true,
                     "type": "enum",
                     "values": Array [
-<<<<<<< HEAD
                       "create",
-=======
-                      "increment",
-                      "count",
-                      "update",
-                      "list",
->>>>>>> c918ffd1
                     ],
                   },
                   "expireTimeMs": Object {
@@ -8812,115 +8357,6 @@
                   "resourceKind": Object {
                     "type": "literal",
                     "value": "ai.openai.realtime",
-                  },
-                  "subjectId": Object {
-                    "type": "string",
-                  },
-                  "subjectType": Object {
-                    "type": "enum",
-                    "values": Array [
-                      "user",
-                      "inst",
-                      "role",
-                    ],
-                  },
-                },
-                "type": "object",
-              },
-              Object {
-                "schema": Object {
-                  "action": Object {
-                    "nullable": true,
-                    "type": "enum",
-                    "values": Array [
-<<<<<<< HEAD
-                      "create",
-                      "read",
-                      "update",
-                      "delete",
-                      "list",
-                      "run",
-=======
-                      "assign",
-                      "unassign",
-                      "grantPermission",
-                      "revokePermission",
-                      "read",
->>>>>>> c918ffd1
-                    ],
-                  },
-                  "expireTimeMs": Object {
-                    "nullable": true,
-                    "type": "number",
-                  },
-                  "marker": Object {
-                    "optional": true,
-                    "type": "string",
-                  },
-                  "resourceId": Object {
-                    "nullable": true,
-                    "optional": true,
-                    "type": "string",
-                  },
-                  "resourceKind": Object {
-                    "type": "literal",
-                    "value": "webhook",
-                  },
-                  "subjectId": Object {
-                    "type": "string",
-                  },
-                  "subjectType": Object {
-                    "type": "enum",
-                    "values": Array [
-                      "user",
-                      "inst",
-                      "role",
-                    ],
-                  },
-                },
-                "type": "object",
-              },
-              Object {
-                "schema": Object {
-                  "action": Object {
-                    "nullable": true,
-                    "type": "enum",
-                    "values": Array [
-<<<<<<< HEAD
-                      "create",
-                      "read",
-                      "update",
-                      "delete",
-                      "list",
-                      "send",
-                      "subscribe",
-                      "unsubscribe",
-                      "listSubscriptions",
-=======
-                      "grant",
-                      "revoke",
-                      "read",
-                      "update",
-                      "list",
->>>>>>> c918ffd1
-                    ],
-                  },
-                  "expireTimeMs": Object {
-                    "nullable": true,
-                    "type": "number",
-                  },
-                  "marker": Object {
-                    "optional": true,
-                    "type": "string",
-                  },
-                  "resourceId": Object {
-                    "nullable": true,
-                    "optional": true,
-                    "type": "string",
-                  },
-                  "resourceKind": Object {
-                    "type": "literal",
-                    "value": "notification",
                   },
                   "subjectId": Object {
                     "type": "string",
@@ -8965,7 +8401,7 @@
                   },
                   "resourceKind": Object {
                     "type": "literal",
-                    "value": "package",
+                    "value": "webhook",
                   },
                   "subjectId": Object {
                     "type": "string",
@@ -8990,16 +8426,12 @@
                       "create",
                       "read",
                       "update",
-<<<<<<< HEAD
                       "delete",
                       "list",
-                      "run",
-=======
-                      "updateData",
-                      "delete",
-                      "list",
-                      "sendAction",
->>>>>>> c918ffd1
+                      "send",
+                      "subscribe",
+                      "unsubscribe",
+                      "listSubscriptions",
                     ],
                   },
                   "expireTimeMs": Object {
@@ -9017,7 +8449,7 @@
                   },
                   "resourceKind": Object {
                     "type": "literal",
-                    "value": "package.version",
+                    "value": "notification",
                   },
                   "subjectId": Object {
                     "type": "string",
@@ -9028,8 +8460,6 @@
                       "user",
                       "inst",
                       "role",
-<<<<<<< HEAD
-=======
                     ],
                   },
                 },
@@ -9041,12 +8471,12 @@
                     "nullable": true,
                     "type": "enum",
                     "values": Array [
+                      "create",
                       "read",
-                      "create",
                       "update",
                       "delete",
                       "list",
-                      "purchase",
+                      "run",
                     ],
                   },
                   "expireTimeMs": Object {
@@ -9064,7 +8494,7 @@
                   },
                   "resourceKind": Object {
                     "type": "literal",
-                    "value": "purchasableItem",
+                    "value": "package",
                   },
                   "subjectId": Object {
                     "type": "string",
@@ -9075,7 +8505,51 @@
                       "user",
                       "inst",
                       "role",
->>>>>>> c918ffd1
+                    ],
+                  },
+                },
+                "type": "object",
+              },
+              Object {
+                "schema": Object {
+                  "action": Object {
+                    "nullable": true,
+                    "type": "enum",
+                    "values": Array [
+                      "create",
+                      "read",
+                      "update",
+                      "delete",
+                      "list",
+                      "run",
+                    ],
+                  },
+                  "expireTimeMs": Object {
+                    "nullable": true,
+                    "type": "number",
+                  },
+                  "marker": Object {
+                    "optional": true,
+                    "type": "string",
+                  },
+                  "resourceId": Object {
+                    "nullable": true,
+                    "optional": true,
+                    "type": "string",
+                  },
+                  "resourceKind": Object {
+                    "type": "literal",
+                    "value": "package.version",
+                  },
+                  "subjectId": Object {
+                    "type": "string",
+                  },
+                  "subjectType": Object {
+                    "type": "enum",
+                    "values": Array [
+                      "user",
+                      "inst",
+                      "role",
                     ],
                   },
                 },
@@ -9146,7 +8620,6 @@
               "marker",
               "role",
               "inst",
-<<<<<<< HEAD
               "loom",
               "ai.sloyd",
               "ai.hume",
@@ -9155,9 +8628,6 @@
               "notification",
               "package",
               "package.version",
-=======
-              "purchasableItem",
->>>>>>> c918ffd1
             ],
           },
         },
