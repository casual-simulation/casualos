import type { AuthController } from './AuthController';
import type {
    RecordsController,
    ValidatePublicRecordKeyFailure,
    ValidatePublicRecordKeyResult,
} from './RecordsController';
import { isRecordKey } from './RecordsController';
import type {
    NotSupportedError,
    ServerError,
    SubscriptionLimitReached,
} from '@casual-simulation/aux-common/Errors';
import type {
    AvailablePermissions,
    ResourceKinds,
    ActionKinds,
    SubjectType,
    DenialReason,
    PrivacyFeatures,
    PermissionOptions,
} from '@casual-simulation/aux-common';
import {
    ADMIN_ROLE_NAME,
    PUBLIC_READ_MARKER,
    ACCOUNT_MARKER,
    PUBLIC_WRITE_MARKER,
    PRIVATE_MARKER,
    Entitlement,
    KnownErrorCodes,
    GrantedEntitlementScope,
    EntitlementFeature,
} from '@casual-simulation/aux-common';
import type {
    ListedStudioAssignment,
    PublicRecordKeyPolicy,
} from './RecordsStore';
import type {
    AssignedRole,
    AssignPermissionToSubjectAndMarkerFailure,
<<<<<<< HEAD
    getExpireTime,
    getPublicMarkersPermission,
    GrantedPackageEntitlement,
=======
>>>>>>> 8594e89d
    MarkerPermissionAssignment,
    PolicyStore,
    ResourcePermissionAssignment,
    RoleAssignment,
    UpdateUserRolesFailure,
    UserPrivacyFeatures,
} from './PolicyStore';
<<<<<<< HEAD
import { get, sortBy, union, without } from 'lodash';
=======
import { getExpireTime, getPublicMarkersPermission } from './PolicyStore';
import { sortBy, without } from 'lodash';
>>>>>>> 8594e89d
import { getRootMarker, getRootMarkersOrDefault } from './Utils';
import { normalizeInstId, parseInstId } from './websockets/Utils';
import type {
    InstRecordsStore,
    LoadedPackage,
} from './websockets/InstRecordsStore';
import { traced } from './tracing/TracingDecorators';
import { SpanStatusCode, trace } from '@opentelemetry/api';
<<<<<<< HEAD
import { UserRole } from './AuthStore';
import { v7 as uuidv7 } from 'uuid';
import { PackageVersionRecordsStore } from './packages/version/PackageVersionRecordsStore';
import { isSuperUserRole } from './AuthUtils';
=======
import type { UserRole } from './AuthStore';
>>>>>>> 8594e89d

const TRACE_NAME = 'PolicyController';

/**
 * The maximum number of instances that can be authorized at once.
 */
export const MAX_ALLOWED_INSTANCES = 2;

/**
 * The maximum number of markers that can be placed on a resource at once.
 */
export const MAX_ALLOWED_MARKERS = 2;

const ALLOWED_RECORD_KEY_RESOURCES: [ResourceKinds, ActionKinds[]][] = [
    ['data', ['read', 'create', 'delete', 'update', 'list']],
    ['file', ['read', 'create', 'delete']],
    ['event', ['create', 'count', 'increment', 'update']],
    [
        'inst',
        ['read', 'create', 'delete', 'update', 'updateData', 'sendAction'],
    ],
];

const ALLOWED_STUDIO_MEMBER_RESOURCES: [ResourceKinds, ActionKinds[]][] = [
    ['data', ['read', 'create', 'delete', 'update', 'list']],
    ['file', ['read', 'create', 'delete', 'list']],
    ['event', ['create', 'count', 'increment', 'list']],
    [
        'inst',
        [
            'read',
            'create',
            'delete',
            'update',
            'updateData',
            'sendAction',
            'list',
        ],
    ],
    ['loom', ['create']],
    ['webhook', ['read', 'create', 'delete', 'update', 'list', 'run']],
    ['package', ['read', 'create', 'delete', 'update', 'list']],
    ['package.version', ['read', 'create', 'delete', 'update', 'list', 'run']],
];

const ALLOWED_MODERATOR_ACTIONS = new Set<string>([
    'read',
    'list',
    'listSubscriptions',
    'count',
] as ActionKinds[]);

function constructAllowedResourcesLookup(
    allowedResources: [ResourceKinds, ActionKinds[]][]
): Set<string> {
    const lookup = new Set<string>();
    for (let [resourceKind, actions] of allowedResources) {
        for (let action of actions) {
            lookup.add(`${resourceKind}.${action}`);
        }
    }
    return lookup;
}

const ALLOWED_RECORD_KEY_RESOURCES_LOOKUP = constructAllowedResourcesLookup(
    ALLOWED_RECORD_KEY_RESOURCES
);
const ALLOWED_STUDIO_MEMBER_RESOURCES_LOOKUP = constructAllowedResourcesLookup(
    ALLOWED_STUDIO_MEMBER_RESOURCES
);

/**
 * Determines if the given resource kind and action are allowed to be accessed by a record key.
 * @param resourceKind The kind of the resource kind.
 * @param action The action.
 */
function isAllowedRecordKeyResource(
    resourceKind: string,
    action: string
): boolean {
    return ALLOWED_RECORD_KEY_RESOURCES_LOOKUP.has(`${resourceKind}.${action}`);
}

/**
 * Determines if the given resource kind and action are allowed to be accessed by a studio member.
 * @param resourceKind The kind of the resource kind.
 * @param action The action.
 */
function isAllowedStudioMemberResource(
    resourceKind: string,
    action: string
): boolean {
    return ALLOWED_STUDIO_MEMBER_RESOURCES_LOOKUP.has(
        `${resourceKind}.${action}`
    );
}

/**
 * Determines if the given resource kind and action are allowed to be accessed by a moderator.
 * @param resourceKind The kind of the resource kind.
 * @param action The action.
 */
function isAllowedModeratorResource(
    resourceKind: string,
    action: string
): boolean {
    return ALLOWED_MODERATOR_ACTIONS.has(action);
}

/**
 * Gets the resources that need to be authorized when creating a resource with the given markers.
 * @param markers The markers that will be placed on the resource.
 */
export function getMarkerResourcesForCreation(
    markers: string[]
): ResourceInfo[] {
    // If the resource has the PUBLIC_READ_MARKER, then we only need the "create" permission and not the "assign" permission.
    return markers
        .filter((m) => m !== PUBLIC_READ_MARKER)
        .map(
            (m) =>
                ({
                    resourceKind: 'marker',
                    resourceId: m,
                    action: 'assign',
                    markers: [ACCOUNT_MARKER],
                } as ResourceInfo)
        );
}

/**
 * Gets the resources that need to be authorized when updating a resource with the given markers.
 * @param existingMarkers The markers that already exist on the resource.
 * @param newMarkers The markers that will replace the existing markers. If null, then no markers will be added or removed.
 */
export function getMarkerResourcesForUpdate(
    existingMarkers: string[],
    newMarkers: string[]
): ResourceInfo[] {
    const addedMarkers = newMarkers
        ? without(newMarkers, ...existingMarkers)
        : [];
    const removedMarkers = newMarkers
        ? without(existingMarkers, ...newMarkers)
        : [];

    const resources: ResourceInfo[] = [];
    for (let marker of addedMarkers) {
        resources.push({
            resourceKind: 'marker',
            resourceId: marker,
            action: 'assign',
            markers: [ACCOUNT_MARKER],
        });
    }

    for (let marker of removedMarkers) {
        resources.push({
            resourceKind: 'marker',
            resourceId: marker,
            action: 'unassign',
            markers: [ACCOUNT_MARKER],
        });
    }

    return resources;
}

/**
 * Defines a class that is able to calculate the policies and permissions that are allowed for specific actions.
 */
export class PolicyController {
    private _auth: AuthController;
    private _records: RecordsController;
    private _policies: PolicyStore;
    private _insts: InstRecordsStore;
    private _packageVersions: PackageVersionRecordsStore;

    constructor(
        auth: AuthController,
        records: RecordsController,
        policies: PolicyStore,
        insts: InstRecordsStore = null,
        packageVersions: PackageVersionRecordsStore = null
    ) {
        this._auth = auth;
        this._records = records;
        this._policies = policies;
        this._insts = insts;
        this._packageVersions = packageVersions;
    }

    /**
     * Constructs the authorization context that is needed for the given request.
     * @param request The request that will be authorized.
     * @returns The authorization context that will be used to evaluate whether the request is authorized.
     */
    @traced(TRACE_NAME)
    async constructAuthorizationContext(
        request: ConstructAuthorizationContextRequest
    ): Promise<ConstructAuthorizationContextResult> {
        let recordKeyResult: ValidatePublicRecordKeyResult | null = null;
        let recordName: string;
        let recordKeyCreatorId: string;
        let ownerId: string;
        let studioId: string;
        let studioMembers: ListedStudioAssignment[] = undefined;
        const recordKeyProvided = isRecordKey(request.recordKeyOrRecordName);
        if (recordKeyProvided) {
            recordKeyResult = await this._records.validatePublicRecordKey(
                request.recordKeyOrRecordName
            );
            if (recordKeyResult.success === true) {
                recordName = recordKeyResult.recordName;
                ownerId = recordKeyResult.ownerId;
                recordKeyCreatorId = recordKeyResult.keyCreatorId;
            } else {
                return {
                    success: false,
                    errorCode: recordKeyResult.errorCode,
                    errorMessage: recordKeyResult.errorMessage,
                };
            }
        } else {
            const result = await this._records.validateRecordName(
                request.recordKeyOrRecordName,
                request.userId
            );

            if (result.success === false) {
                return {
                    success: false,
                    errorCode: result.errorCode,
                    errorMessage: result.errorMessage,
                };
            }

            recordName = result.recordName;
            ownerId = result.ownerId;
            studioId = result.studioId;
            studioMembers = result.studioMembers;
        }

        const subjectPolicy =
            !!recordKeyResult && recordKeyResult.success
                ? recordKeyResult.policy
                : 'subjectfull';

        let recordOwnerPrivacyFeatures: PrivacyFeatures = null;
        let userPrivacyFeatures: UserPrivacyFeatures = null;
        if (ownerId) {
            recordOwnerPrivacyFeatures =
                await this._policies.getUserPrivacyFeatures(ownerId);
        }

        if (!recordOwnerPrivacyFeatures) {
            // The record owner will most likely have privacy features,
            // but this is just a sanity check in case they dont.
            if (this._auth.privoEnabled) {
                recordOwnerPrivacyFeatures = {
                    allowAI: false,
                    allowPublicData: false,
                    allowPublicInsts: false,
                    publishData: false,
                };
            } else {
                recordOwnerPrivacyFeatures = {
                    allowAI: true,
                    allowPublicData: true,
                    allowPublicInsts: true,
                    publishData: true,
                };
            }
        }

        if (request.userId) {
            userPrivacyFeatures = await this._policies.getUserPrivacyFeatures(
                request.userId
            );
        }

        if (!userPrivacyFeatures) {
            if (this._auth.privoEnabled) {
                userPrivacyFeatures = {
                    allowAI: false,
                    allowPublicData: false,
                    allowPublicInsts: false,
                    publishData: false,
                };
            } else {
                userPrivacyFeatures = {
                    allowAI: true,
                    allowPublicData: true,
                    allowPublicInsts: true,
                    publishData: true,
                };
            }
        }

        const context: AuthorizationContext = {
            recordName,
            recordKeyResult,
            subjectPolicy,
            recordKeyProvided,
            recordKeyCreatorId,
            recordOwnerId: ownerId,
            recordOwnerPrivacyFeatures,
            recordStudioId: studioId,
            recordStudioMembers: studioMembers,
            userId: request.userId,
            userRole:
                (request.userId
                    ? userPrivacyFeatures?.userRole
                    : request.userRole) ?? 'none',
            userPrivacyFeatures,
            sendNotLoggedIn: request.sendNotLoggedIn ?? true,
        };

        return {
            success: true,
            context,
        };
    }

    /**
     * Attempts to authorize the given user and instances for the action and resource(s).
     * @param context The authorization context for the request.
     * @param request The request.
     */
    @traced(TRACE_NAME)
    async authorizeUserAndInstances(
        context: AuthorizationContext,
        request: AuthorizeUserAndInstancesRequest
    ): Promise<AuthorizeUserAndInstancesResult> {
        try {
            const authorization = await this.authorizeSubjects(context, {
                action: request.action,
                markers: request.markers,
                resourceKind: request.resourceKind,
                resourceId: request.resourceId,
                subjects: [
                    {
                        subjectType: 'user',
                        subjectId: request.userId,
                    },
                    ...(request.instances ?? []).map(
                        (i) =>
                            ({
                                subjectType: 'inst',
                                subjectId: i,
                            } as AuthorizeSubject)
                    ),
                ],
            });

            if (authorization.success === false) {
                return authorization;
            }

            const userResult = authorization.results.find(
                (r) =>
                    r.subjectType === 'user' && r.subjectId === request.userId
            );

            return {
                ...authorization,
                user: userResult,
            };
        } catch (err) {
            const span = trace.getActiveSpan();
            span?.recordException(err);
            span?.setStatus({ code: SpanStatusCode.ERROR });

            console.error(
                '[PolicyController] A server error occurred while authorizing user and instances.',
                err
            );
            return {
                success: false,
                errorCode: 'server_error',
                errorMessage: 'A server error occurred.',
            };
        }
    }

    /**
     * Attempts to authorize the given user and instances for the given resources.
     * @param context The authorization context for the request.
     * @param request The request.
     */
    @traced(TRACE_NAME)
    async authorizeUserAndInstancesForResources(
        context: AuthorizationContext,
        request: AuthorizeUserAndInstancesForResources
    ): Promise<AuthorizeUserAndInstancesForResourcesResult> {
        try {
            const subjects: AuthorizeSubject[] = [
                {
                    subjectType: 'user',
                    subjectId: request.userId,
                },
                ...(request.instances ?? []).map(
                    (i) =>
                        ({
                            subjectType: 'inst',
                            subjectId: i,
                        } as AuthorizeSubject)
                ),
            ];

            const subjectPermission = new Map<string, AuthorizedSubject>();
            const results: AuthorizedResource[] = [];
            const recordName = context.recordName;

            for (let resource of request.resources) {
                let subjectsToAuthorize: AuthorizeSubject[] = [];
                let authorizations: AuthorizedSubject[] = [];

                for (let subject of subjects) {
                    const subjectKey = `${subject.subjectType}.${subject.subjectId}`;
                    const authorizedSubject = subjectPermission.get(subjectKey);

                    if (authorizedSubject) {
                        const permission = authorizedSubject.permission;
                        const isCorrectResourceKind =
                            permission.resourceKind === null ||
                            permission.resourceKind === resource.resourceKind;
                        const isCorrectAction =
                            permission.action === null ||
                            permission.action === resource.action;
                        const isCorrectMarker =
                            !('marker' in permission) ||
                            resource.markers.includes(permission.marker);
                        const isCorrectResource =
                            !('resourceId' in permission) ||
                            permission.resourceId === null ||
                            permission.resourceId === resource.resourceId;

                        if (
                            isCorrectResourceKind &&
                            isCorrectAction &&
                            isCorrectMarker &&
                            isCorrectResource
                        ) {
                            // Record the authorization
                            authorizations.push(authorizedSubject);
                        } else {
                            subjectsToAuthorize.push(subject);
                        }
                    } else {
                        subjectsToAuthorize.push(subject);
                    }
                }

                if (subjectsToAuthorize.length > 0) {
                    const result = await this.authorizeSubjects(context, {
                        action: resource.action,
                        markers: resource.markers,
                        resourceKind: resource.resourceKind,
                        resourceId: resource.resourceId,
                        subjects: subjectsToAuthorize,
                    });

                    if (result.success === false) {
                        return result;
                    }
                    for (let authorization of result.results) {
                        const subjectKey = `${authorization.subjectType}.${authorization.subjectId}`;
                        authorizations.push(authorization);

                        const permission = authorization.permission;

                        const existingAuthorization =
                            subjectPermission.get(subjectKey);
                        if (!existingAuthorization) {
                            subjectPermission.set(subjectKey, authorization);
                        } else {
                            const existingPermission =
                                existingAuthorization.permission;

                            const isResourceKindMoreGeneral =
                                permission.resourceKind === null &&
                                existingPermission.resourceKind !== null;
                            const isActionMoreGeneral =
                                permission.action === null &&
                                existingPermission.action !== null;
                            const isMarkerMoreGeneral =
                                'marker' in permission &&
                                'marker' in existingPermission &&
                                permission.marker === null &&
                                existingPermission.marker !== null;
                            const isResourceMoreGeneral =
                                'resourceId' in permission &&
                                'resourceId' in existingPermission &&
                                permission.resourceId === null &&
                                existingPermission.resourceId !== null;

                            if (
                                isResourceKindMoreGeneral ||
                                isActionMoreGeneral ||
                                isMarkerMoreGeneral ||
                                isResourceMoreGeneral
                            ) {
                                subjectPermission.set(
                                    subjectKey,
                                    authorization
                                );
                            }
                        }
                    }
                }

                if (authorizations.length !== subjects.length) {
                    console.error(
                        '[PolicyController] [authorizeUserAndInstancesForResources] The number of authorizations does not match the number of subjects!'
                    );
                    return {
                        success: false,
                        errorCode: 'server_error',
                        errorMessage: 'A server error occurred.',
                    };
                }

                results.push({
                    success: true,
                    recordName: recordName,
                    resourceKind: resource.resourceKind,
                    resourceId: resource.resourceId,
                    action: resource.action,
                    markers: resource.markers,
                    results: authorizations,
                    user: authorizations.find(
                        (r) =>
                            r.subjectType === 'user' &&
                            r.subjectId === request.userId
                    ),
                });
            }

            return {
                success: true,
                recordName: recordName,
                results,
            };
        } catch (err) {
            const span = trace.getActiveSpan();
            span?.recordException(err);
            span?.setStatus({ code: SpanStatusCode.ERROR });

            console.error(
                '[PolicyController] A server error occurred while authorizing user and instances for resources.',
                err
            );
            return {
                success: false,
                errorCode: 'server_error',
                errorMessage: 'A server error occurred.',
            };
        }
    }

    /**
     * Attempts to authorize the given subjects for the action and resource(s).
     * @param context The authorization context for the request.
     * @param request The request.
     */
    @traced(TRACE_NAME)
    async authorizeSubjects(
        context: AuthorizationContext,
        request: AuthorizeSubjectsRequest
    ): Promise<AuthorizeSubjectsResult> {
        try {
            if (request.subjects.length <= 0) {
                return {
                    success: false,
                    errorCode: 'unacceptable_request',
                    errorMessage:
                        'You must provide at least one subject to authorize.',
                };
            }

            const results: AuthorizedSubject[] = [];
            for (let subject of request.subjects) {
                const subjectResult = await this.authorizeSubjectUsingContext(
                    context,
                    {
                        ...subject,
                        action: request.action,
                        resourceKind: request.resourceKind,
                        resourceId: request.resourceId,
                        markers: request.markers,
                    }
                );

                if (subjectResult.success === false) {
                    return subjectResult;
                }

                results.push({
                    ...subjectResult,
                    subjectType: subject.subjectType,
                    subjectId: subject.subjectId,
                });
            }

            return {
                success: true,
                recordName: context.recordName,
                results: results,
            };
        } catch (err) {
            const span = trace.getActiveSpan();
            span?.recordException(err);
            span?.setStatus({ code: SpanStatusCode.ERROR });

            console.error(
                '[PolicyController] A server error occurred while authorizing subjects.',
                err
            );
            return {
                success: false,
                errorCode: 'server_error',
                errorMessage: 'A server error occurred.',
            };
        }
    }

    /**
     * Attempts to authorize the given subject for the action and resource(s).
     * Returns a promise that resolves with information about the security properties of the request.
     * @param context The context for the request.
     * @param request The request to authorize.
     */
    @traced(TRACE_NAME)
    async authorizeSubject(
        context: ConstructAuthorizationContextResult,
        request: AuthorizeSubjectRequest
    ): Promise<AuthorizeSubjectResult> {
        try {
            if (context.success === false) {
                return context;
            }

            return await this.authorizeSubjectUsingContext(
                context.context,
                request
            );
        } catch (err) {
            const span = trace.getActiveSpan();
            span?.recordException(err);
            span?.setStatus({ code: SpanStatusCode.ERROR });

            console.error(
                '[PolicyController] A server error occurred while authorizing a subject.',
                err
            );
            return {
                success: false,
                errorCode: 'server_error',
                errorMessage: 'A server error occurred.',
            };
        }
    }

    /**
     * Attempts to authorize the given subject for the action and resource(s).
     * Returns a promise that resolves with information about the security properties of the request.
     * @param context The context for the request.
     * @param request The request to authorize.
     */
    @traced(TRACE_NAME)
    async authorizeSubjectUsingContext(
        context: AuthorizationContext,
        request: AuthorizeSubjectRequest
    ): Promise<AuthorizeSubjectResult> {
        const result = await this._authorizeSubjectUsingContext(
            context,
            request
        );

        if (result.success) {
            console.log(
                `[PolicyController] [action: ${request.resourceKind}.${request.action} resourceId: ${request.resourceId} recordName: ${context.recordName}, ${request.subjectType}: ${request.subjectId}, userId: ${context.userId}] Request authorized.`
            );
        } else {
            console.log(
                `[PolicyController] [action: ${request.resourceKind}.${request.action} resourceId: ${request.resourceId} recordName: ${context.recordName}, ${request.subjectType}: ${request.subjectId}, userId: ${context.userId}] Request denied:`,
                result
            );
        }

        return result;
    }

    /**
     * Attempts to authorize the given subject for the action and resource(s).
     * Returns a promise that resolves with information about the security properties of the request.
     * @param context The context for the request.
     * @param request The request to authorize.
     */
    @traced(TRACE_NAME)
    private async _authorizeSubjectUsingContext(
        context: AuthorizationContext,
        request: AuthorizeSubjectRequest
    ): Promise<AuthorizeSubjectResult> {
        try {
            const markers = getRootMarkersOrDefault(request.markers);
            let recommendedEntitlement:
                | RecommendedPackageEntitlement
                | undefined = undefined;
            if (request.action === 'list' && markers.length > 1) {
                return {
                    success: false,
                    errorCode: 'not_authorized',
                    errorMessage: `The "${request.action}" action cannot be used with multiple markers.`,
                    reason: {
                        type: 'too_many_markers',
                    },
                    recommendedEntitlement,
                };
            }

            if (!context.userPrivacyFeatures.publishData) {
                return {
                    success: false,
                    errorCode: 'not_authorized',
                    errorMessage:
                        'You are not authorized to perform this action.',
                    reason: {
                        type: 'disabled_privacy_feature',
                        recordName: context.recordName,
                        subjectType: 'user',
                        subjectId: context.userId,
                        resourceKind: request.resourceKind,
                        action: request.action,
                        resourceId: request.resourceId,
                        privacyFeature: 'publishData',
                    },
                    recommendedEntitlement,
                };
            }

            const recordName = context.recordName;
            if (context.userRole === 'superUser') {
                return {
                    success: true,
                    recordName: recordName,
                    permission: {
                        id: null,
                        recordName: recordName,
                        userId: null,

                        // Record owners are treated as if they are admins in the record
                        subjectType: 'role',
                        subjectId: ADMIN_ROLE_NAME,

                        // Admins get all access to all resources in a record
                        resourceKind: null,
                        action: null,

                        marker: markers[0],
                        options: {},
                        expireTimeMs: null,
                    },
                    explanation: `User is a superUser.`,
                };
            } else if (context.userRole === 'system') {
                return {
                    success: true,
                    recordName: recordName,
                    permission: {
                        id: null,
                        recordName: recordName,
                        userId: null,

                        // Record owners are treated as if they are admins in the record
                        subjectType: 'role',
                        subjectId: ADMIN_ROLE_NAME,

                        // Admins get all access to all resources in a record
                        resourceKind: null,
                        action: null,

                        marker: markers[0],
                        options: {},
                        expireTimeMs: null,
                    },
                    explanation: `The system is requesting the action.`,
                };
            } else if (context.userRole === 'moderator') {
                if (
                    isAllowedModeratorResource(
                        request.resourceKind,
                        request.action
                    )
                ) {
                    return {
                        success: true,
                        recordName: recordName,
                        permission: {
                            id: null,
                            recordName: recordName,
                            userId: null,

                            // Record owners are treated as if they are admins in the record
                            subjectType: 'role',
                            subjectId: ADMIN_ROLE_NAME,

                            // Admins get all access to all resources in a record
                            resourceKind: null,
                            action: request.action,

                            marker: markers[0],
                            options: {},
                            expireTimeMs: null,
                        },
                        explanation: `User is a moderator.`,
                    };
                }
            }

            const subjectType = request.subjectType;
            let subjectId = request.subjectId;

            if (subjectType === 'inst') {
                subjectId = normalizeInstId(subjectId);
            }

            const publicPermission = getPublicMarkersPermission(
                markers,
                request.resourceKind,
                request.action
            );

            if (
                context.recordOwnerId &&
                context.userId !== context.recordOwnerId
            ) {
                if (!context.recordOwnerPrivacyFeatures.allowPublicData) {
                    return {
                        success: false,
                        errorCode: 'not_authorized',
                        errorMessage:
                            'You are not authorized to perform this action.',
                        reason: {
                            type: 'disabled_privacy_feature',
                            recordName: context.recordName,
                            subjectType: 'user',
                            subjectId: context.userId,
                            resourceKind: request.resourceKind,
                            action: request.action,
                            resourceId: request.resourceId,
                            privacyFeature: 'allowPublicData',
                        },
                        recommendedEntitlement,
                    };
                }

                if (
                    request.resourceKind === 'inst' &&
                    (!context.recordOwnerPrivacyFeatures.allowPublicInsts ||
                        !context.userPrivacyFeatures.allowPublicInsts)
                ) {
                    return {
                        success: false,
                        errorCode: 'not_authorized',
                        errorMessage:
                            'You are not authorized to perform this action.',
                        reason: {
                            type: 'disabled_privacy_feature',
                            recordName: context.recordName,
                            subjectType: 'user',
                            subjectId: context.userId,
                            resourceKind: request.resourceKind,
                            action: request.action,
                            resourceId: request.resourceId,
                            privacyFeature: 'allowPublicInsts',
                        },
                        recommendedEntitlement,
                    };
                }
            }

            if (publicPermission) {
                if (!context.userPrivacyFeatures.allowPublicData) {
                    return {
                        success: false,
                        errorCode: 'not_authorized',
                        errorMessage:
                            'You are not authorized to perform this action.',
                        reason: {
                            type: 'disabled_privacy_feature',
                            recordName: context.recordName,
                            subjectType: 'user',
                            subjectId: context.userId,
                            resourceKind: request.resourceKind,
                            action: request.action,
                            resourceId: request.resourceId,
                            privacyFeature: 'allowPublicData',
                        },
                        recommendedEntitlement,
                    };
                }

                return {
                    success: true,
                    recordName,
                    permission: {
                        id: null,
                        recordName: recordName,
                        userId: null,
                        subjectType: subjectType,
                        subjectId: subjectId,
                        resourceKind: publicPermission.resourceKind,
                        action: publicPermission.action,
                        marker: publicPermission.marker,
                        options: {},
                        expireTimeMs: null,
                    },
                    explanation:
                        publicPermission.marker === PUBLIC_READ_MARKER
                            ? 'Resource has the publicRead marker.'
                            : 'Resource has the publicWrite marker.',
                };
            }

            if (subjectType === 'role' && subjectId === ADMIN_ROLE_NAME) {
                return {
                    success: true,
                    recordName: recordName,
                    permission: {
                        id: null,
                        recordName: recordName,
                        userId: null,

                        // Record owners are treated as if they are admins in the record
                        subjectType: 'role',
                        subjectId: ADMIN_ROLE_NAME,

                        // Admins get all access to all resources in a record
                        resourceKind: null,
                        action: null,

                        marker: markers[0],
                        options: {},
                        expireTimeMs: null,
                    },
                    explanation: `Role is "${ADMIN_ROLE_NAME}".`,
                };
            }

            if (
                context.recordKeyProvided &&
                context.recordKeyResult &&
                context.recordKeyResult.success &&
                isAllowedRecordKeyResource(request.resourceKind, request.action)
            ) {
                if (
                    context.subjectPolicy === 'subjectfull' &&
                    subjectType === 'user' &&
                    !subjectId
                ) {
                    return {
                        success: false,
                        errorCode: 'not_logged_in',
                        errorMessage:
                            'You must be logged in in order to use this record key.',
                    };
                }

                return {
                    success: true,
                    recordName: context.recordName,
                    permission: {
                        id: null,
                        recordName: recordName,
                        userId: null,

                        // Record owners are treated as if they are admins in the record
                        subjectType: 'role',
                        subjectId: ADMIN_ROLE_NAME,

                        // Admins get all access to all resources in a record
                        resourceKind: request.resourceKind,
                        action: request.action,

                        marker: markers[0],
                        options: {},
                        expireTimeMs: null,
                    },
                    explanation: 'A recordKey was used.',
                };
            }

            if (subjectType === 'user' && subjectId) {
                if (subjectId === context.recordOwnerId) {
                    return {
                        success: true,
                        recordName: recordName,
                        permission: {
                            id: null,
                            recordName: recordName,
                            userId: null,

                            // Record owners are treated as if they are admins in the record
                            subjectType: 'role',
                            subjectId: ADMIN_ROLE_NAME,

                            // Admins get all access to all resources in a record
                            resourceKind: null,
                            action: null,

                            marker: markers[0],
                            options: {},
                            expireTimeMs: null,
                        },
                        explanation: 'User is the owner of the record.',
                    };
                } else if (context.recordStudioMembers) {
                    const member = context.recordStudioMembers.find(
                        (m) => m.userId === subjectId
                    );

                    if (member) {
                        if (member.role === 'admin') {
                            return {
                                success: true,
                                recordName: recordName,
                                permission: {
                                    id: null,
                                    recordName: recordName,
                                    userId: null,

                                    // Admins in a studio are treated as if they are admins in the record.
                                    subjectType: 'role',
                                    subjectId: ADMIN_ROLE_NAME,

                                    // Admins get all access to all resources in a record
                                    resourceKind: null,
                                    action: null,

                                    marker: markers[0],
                                    options: {},

                                    // No expiration
                                    expireTimeMs: null,
                                },
                                explanation:
                                    "User is an admin in the record's studio.",
                            };
                        } else if (member.role === 'member') {
                            let isAssigningDefaultMarker =
                                (request.resourceKind === 'marker' &&
                                    request.resourceId ===
                                        PUBLIC_READ_MARKER) ||
                                request.resourceId === PRIVATE_MARKER;

                            if (
                                isAssigningDefaultMarker ||
                                isAllowedStudioMemberResource(
                                    request.resourceKind,
                                    request.action
                                )
                            ) {
                                return {
                                    success: true,
                                    recordName: recordName,
                                    permission: {
                                        id: null,
                                        recordName: recordName,

                                        // Members in a studio are treated as if they are granted direct access to most resources
                                        // in the record.
                                        userId: subjectId,
                                        subjectType: 'user',
                                        subjectId: subjectId,

                                        // Not all actions or resources are granted though
                                        resourceKind: request.resourceKind,
                                        action: request.action,

                                        marker: markers[0],
                                        options: {},
                                        expireTimeMs: null,
                                    },
                                    explanation:
                                        "User is a member in the record's studio.",
                                };
                            }
                        }
                    }
                }
            } else if (subjectType === 'inst' && subjectId) {
                const instId = parseInstId(subjectId);
                if (!instId) {
                    return {
                        success: false,
                        errorCode: 'unacceptable_request',
                        errorMessage:
                            'Invalid inst ID. It must contain a forward slash',
                    };
                }

                const entitlementFeature = getEntitlementFeatureForAction(
                    request.resourceKind,
                    request.action
                );
                let hasPackages = false;
                if (entitlementFeature) {
                    const loadedPackages =
                        (await this._insts?.listLoadedPackages(
                            instId.recordName,
                            instId.inst
                        )) ?? [];

                    const grantedEntitlements =
                        await this._policies.listGrantedEntitlementsByFeatureAndUserId(
                            loadedPackages.map((p) => p.packageId),
                            entitlementFeature,
                            context.userId,
                            context.recordName,
                            Date.now()
                        );

                    if (
                        loadedPackages?.length > 0 ||
                        grantedEntitlements?.length > 0
                    ) {
                        hasPackages = true;
                    }

                    if (grantedEntitlements && grantedEntitlements.length > 0) {
                        // check scope
                        const entitlement = grantedEntitlements.find(
                            (entitlement) => {
                                if (
                                    entitlement.revokeTimeMs === null &&
                                    entitlement.scope === 'designated' &&
                                    entitlement.recordName ===
                                        context.recordName
                                ) {
                                    // Entitlement is for the current record
                                    return true;
                                } else {
                                    return false;
                                }
                            }
                        );

                        if (entitlement) {
                            const loadedPackage = loadedPackages.find(
                                (lp) => lp.packageId === entitlement.packageId
                            );
                            return {
                                success: true,
                                recordName,
                                permission: {
                                    id: null,
                                    recordName,

                                    userId: context.userId,

                                    subjectType: 'inst',
                                    subjectId: subjectId,

                                    // Not all actions or resources are granted though
                                    resourceKind: request.resourceKind,
                                    resourceId: request.resourceId,

                                    action: request.action,

                                    options: {},
                                    expireTimeMs: entitlement.expireTimeMs,
                                },
                                entitlementGrant: {
                                    ...entitlement,
                                    loadedPackage,
                                },
                                explanation: `Inst has entitlement.`,
                            };
                        }
                    }

                    if (hasPackages) {
                        const firstPackage = loadedPackages[0];
                        firstPackage.packageVersionId;
                        const pkg = await this._packageVersions?.getItemById(
                            firstPackage.packageVersionId
                        );

                        if (pkg?.item) {
                            const canRecommendEntitlement =
                                pkg.item.entitlements.some((e) => {
                                    if (
                                        e.scope === 'personal' &&
                                        context.userId === context.recordName
                                    ) {
                                        return true;
                                    } else if (
                                        e.scope === 'owned' &&
                                        context.recordOwnerId === context.userId
                                    ) {
                                        return true;
                                    } else if (
                                        e.scope === 'studio' &&
                                        context.recordStudioMembers?.some(
                                            (m) => m.userId === context.userId
                                        )
                                    ) {
                                        return true;
                                    } else if (
                                        e.scope === 'designated' &&
                                        e.designatedRecords?.includes(
                                            context.recordName
                                        )
                                    ) {
                                        return true;
                                    } else if (e.scope === 'shared') {
                                        return true;
                                    }

                                    return false;
                                });

                            if (canRecommendEntitlement) {
                                recommendedEntitlement = {
                                    feature: entitlementFeature,
                                    scope: 'designated',
                                    recordName: context.recordName,
                                    packageId: loadedPackages[0].packageId,
                                };
                            }
                        }
                    }
                }

                // Automatic permissions don't apply to insts with packages
                // TODO: Maybe add a flag for insts to choose whether they want automatic permissions or if they have to explicitly grant them or use packages
                if (!hasPackages) {
                    if (instId.recordName) {
                        if (instId.recordName === recordName) {
                            return {
                                success: true,
                                recordName: recordName,
                                permission: {
                                    id: null,
                                    recordName: recordName,

                                    userId: null,
                                    subjectType: 'inst',
                                    subjectId: subjectId,

                                    // resourceKind and action are specified
                                    // because insts don't necessarily have all permissions in the record
                                    resourceKind: request.resourceKind,
                                    action: request.action,

                                    marker: markers[0],
                                    options: {},
                                    expireTimeMs: null,
                                },
                                explanation: `Inst is owned by the record.`,
                            };
                        }

                        const instRecord =
                            await this._records.validateRecordName(
                                instId.recordName,
                                context.userId
                            );

                        if (instRecord.success === false) {
                            return instRecord;
                        } else if (
                            instRecord.ownerId &&
                            instRecord.ownerId === context.recordOwnerId
                        ) {
                            return {
                                success: true,
                                recordName: recordName,
                                permission: {
                                    id: null,
                                    recordName: recordName,

                                    userId: null,
                                    subjectType: 'inst',
                                    subjectId: subjectId,

                                    // resourceKind and action are specified
                                    // because insts don't necessarily have all permissions in the record
                                    resourceKind: request.resourceKind,
                                    action: request.action,

                                    marker: markers[0],
                                    options: {},
                                    expireTimeMs: null,
                                },
                                explanation: `Inst is owned by the record's (${recordName}) owner (${context.recordOwnerId}).`,
                            };
                        } else if (
                            instRecord.studioId &&
                            instRecord.studioId === context.recordStudioId
                        ) {
                            return {
                                success: true,
                                recordName: recordName,
                                permission: {
                                    id: null,
                                    recordName: recordName,

                                    userId: null,
                                    subjectType: 'inst',
                                    subjectId: subjectId,

                                    // resourceKind and action are specified
                                    // because insts don't necessarily have all permissions in the record
                                    resourceKind: request.resourceKind,
                                    action: request.action,

                                    marker: markers[0],
                                    options: {},
                                    expireTimeMs: null,
                                },
                                explanation: `Inst is owned by the record's (${recordName}) studio (${context.recordStudioId}).`,
                            };
                        }
                    }
                }
            }

            if (subjectId) {
                if (subjectType === 'inst' || subjectType === 'user') {
                    // check for admin role
                    const roles =
                        subjectType === 'user'
                            ? await this._policies.listRolesForUser(
                                  recordName,
                                  subjectId
                              )
                            : await this._policies.listRolesForInst(
                                  recordName,
                                  subjectId
                              );

                    const role = roles.find((r) => r.role === ADMIN_ROLE_NAME);
                    if (role) {
                        const kindString =
                            subjectType === 'user' ? 'User' : 'Inst';
                        return {
                            success: true,
                            recordName: recordName,
                            permission: {
                                id: null,
                                recordName: recordName,
                                userId: null,

                                // Admins in a studio are treated as if they are admins in the record.
                                subjectType: 'role',
                                subjectId: ADMIN_ROLE_NAME,

                                // Admins get all access to all resources in a record
                                resourceKind: null,
                                action: null,

                                marker: markers[0],
                                options: {},

                                // No expiration
                                expireTimeMs: role.expireTimeMs,
                            },
                            explanation: `${kindString} is assigned the "${ADMIN_ROLE_NAME}" role.`,
                        };
                    }
                }

                let permission:
                    | ResourcePermissionAssignment
                    | MarkerPermissionAssignment = null;
                if (request.resourceId) {
                    const result =
                        await this._policies.getPermissionForSubjectAndResource(
                            subjectType,
                            subjectId,
                            recordName,
                            request.resourceKind,
                            request.resourceId,
                            request.action,
                            Date.now()
                        );

                    if (result.success === false) {
                        return result;
                    }

                    permission = result.permissionAssignment;
                }

                if (!permission) {
                    const result =
                        await this._policies.getPermissionForSubjectAndMarkers(
                            subjectType,
                            subjectId,
                            recordName,
                            request.resourceKind,
                            markers,
                            request.action,
                            Date.now()
                        );

                    if (result.success === false) {
                        return result;
                    }

                    permission = result.permissionAssignment;
                }

                if (permission) {
                    return {
                        success: true,
                        recordName,
                        permission: permission,
                        explanation: explainationForPermissionAssignment(
                            subjectType,
                            permission
                        ),
                    };
                }
            }

            if (
                context.sendNotLoggedIn &&
                !subjectId &&
                (!context.recordKeyProvided ||
                    !isAllowedRecordKeyResource(
                        request.resourceKind,
                        request.action
                    ))
            ) {
                return {
                    success: false,
                    errorCode: 'not_logged_in',
                    errorMessage:
                        'The user must be logged in. Please provide a sessionKey or a recordKey.',
                };
            }

            return {
                success: false,
                errorCode: 'not_authorized',
                errorMessage: 'You are not authorized to perform this action.',
                reason: {
                    type: 'missing_permission',
                    recordName: recordName,
                    subjectType: subjectType,
                    subjectId: subjectId,
                    resourceKind: request.resourceKind,
                    resourceId: request.resourceId,
                    action: request.action,
                },
                recommendedEntitlement,
            };
        } catch (err) {
            console.error(
                '[PolicyController] A server error occurred while authorizing a subject.',
                err
            );
            return {
                success: false,
                errorCode: 'server_error',
                errorMessage: 'A server error occurred.',
            };
        }
    }

    /**
     * Gets the list of permissions in the given record.
     * @param recordKeyOrRecordName The name of the record.
     * @param userId The ID of the currently logged in user.
     * @param instances The instances that are loaded.
     */
    @traced(TRACE_NAME)
    async listPermissions(
        recordKeyOrRecordName: string,
        userId: string,
        instances?: string[] | null
    ): Promise<ListPermissionsResult> {
        try {
            const context = await this.constructAuthorizationContext({
                recordKeyOrRecordName,
                userId,
            });

            if (context.success === false) {
                return context;
            }

            const authorization = await this.authorizeUserAndInstances(
                context.context,
                {
                    userId,
                    instances,
                    resourceKind: 'marker',
                    action: 'list',
                    markers: [ACCOUNT_MARKER],
                }
            );

            if (authorization.success === false) {
                return authorization;
            }

            const recordName = context.context.recordName;

            const result = await this._policies.listPermissionsInRecord(
                recordName
            );

            if (result.success === false) {
                return result;
            }

            return {
                success: true,
                recordName,
                resourcePermissions: result.resourceAssignments.map(
                    (r) =>
                        ({
                            id: r.id,
                            recordName: r.recordName,
                            subjectType: r.subjectType,
                            subjectId: r.subjectId,
                            resourceKind: r.resourceKind,
                            action: r.action,
                            resourceId: r.resourceId,
                            options: r.options,
                            expireTimeMs: r.expireTimeMs,
                        } as ListedResourcePermission)
                ),
                markerPermissions: result.markerAssignments.map(
                    (r) =>
                        ({
                            id: r.id,
                            recordName: r.recordName,
                            subjectType: r.subjectType,
                            subjectId: r.subjectId,
                            resourceKind: r.resourceKind,
                            action: r.action,
                            marker: r.marker,
                            options: r.options,
                            expireTimeMs: r.expireTimeMs,
                        } as ListedMarkerPermission)
                ),
            };
        } catch (err) {
            const span = trace.getActiveSpan();
            span?.recordException(err);
            span?.setStatus({ code: SpanStatusCode.ERROR });

            console.error(
                '[PolicyController] A server error occurred while listing permissions.',
                err
            );
            return {
                success: false,
                errorCode: 'server_error',
                errorMessage: 'A server error occurred.',
            };
        }
    }

    /**
     * Gets the list of permissions that have been assigned to the given marker.
     * @param recordKeyOrRecordName The name of the record.
     * @param marker The marker that the permissions should be listed for.
     * @param userId The ID of the currently logged in user.
     * @param instances The instances that are loaded.
     */
    @traced(TRACE_NAME)
    async listPermissionsForMarker(
        recordKeyOrRecordName: string,
        marker: string,
        userId: string,
        instances?: string[] | null
    ): Promise<ListPermissionsForMarkerResult> {
        try {
            marker = getRootMarker(marker);

            const context = await this.constructAuthorizationContext({
                recordKeyOrRecordName,
                userId,
            });

            if (context.success === false) {
                return context;
            }

            const authorization = await this.authorizeUserAndInstances(
                context.context,
                {
                    userId,
                    instances,
                    resourceKind: 'marker',
                    action: 'list',
                    markers: [ACCOUNT_MARKER],
                }
            );

            if (authorization.success === false) {
                return authorization;
            }

            const recordName = context.context.recordName;

            const result = await this._policies.listPermissionsForMarker(
                recordName,
                marker
            );
            return {
                success: true,
                recordName,
                markerPermissions: result.map(
                    (r) =>
                        ({
                            id: r.id,
                            recordName: r.recordName,
                            subjectType: r.subjectType,
                            subjectId: r.subjectId,
                            resourceKind: r.resourceKind,
                            action: r.action,
                            marker: r.marker,
                            options: r.options,
                            expireTimeMs: r.expireTimeMs,
                        } as ListedMarkerPermission)
                ),
            };
        } catch (err) {
            const span = trace.getActiveSpan();
            span?.recordException(err);
            span?.setStatus({ code: SpanStatusCode.ERROR });

            console.error(
                '[PolicyController] A server error occurred while listing permissions for marker.',
                err
            );
            return {
                success: false,
                errorCode: 'server_error',
                errorMessage: 'A server error occurred.',
            };
        }
    }

    /**
     * Gets the list of permissions that have been assigned to the given marker.
     * @param recordKeyOrRecordName The name of the record.
     * @param resourceKind The kind of the resource.
     * @param resourceId The ID of the resource.
     * @param userId The ID of the currently logged in user.
     * @param instances The instances that are loaded.
     */
    @traced(TRACE_NAME)
    async listPermissionsForResource(
        recordKeyOrRecordName: string,
        resourceKind: ResourceKinds,
        resourceId: string,
        userId: string,
        instances?: string[] | null
    ): Promise<ListPermissionsForResourceResult> {
        try {
            const context = await this.constructAuthorizationContext({
                recordKeyOrRecordName,
                userId,
            });

            if (context.success === false) {
                return context;
            }

            const authorization = await this.authorizeUserAndInstances(
                context.context,
                {
                    userId,
                    instances,
                    resourceKind: 'marker',
                    action: 'list',
                    markers: [ACCOUNT_MARKER],
                }
            );

            if (authorization.success === false) {
                return authorization;
            }

            const recordName = context.context.recordName;

            const result = await this._policies.listPermissionsForResource(
                recordName,
                resourceKind,
                resourceId
            );

            return {
                success: true,
                recordName,
                resourcePermissions: result.map(
                    (r) =>
                        ({
                            id: r.id,
                            recordName: r.recordName,
                            subjectType: r.subjectType,
                            subjectId: r.subjectId,
                            resourceKind: r.resourceKind,
                            action: r.action,
                            resourceId: r.resourceId,
                            options: r.options,
                            expireTimeMs: r.expireTimeMs,
                        } as ListedResourcePermission)
                ),
            };
        } catch (err) {
            const span = trace.getActiveSpan();
            span?.recordException(err);
            span?.setStatus({ code: SpanStatusCode.ERROR });

            console.error(
                '[PolicyController] A server error occurred while listing permissions for resource.',
                err
            );
            return {
                success: false,
                errorCode: 'server_error',
                errorMessage: 'A server error occurred.',
            };
        }
    }

    /**
     * Attempts to grant a permission to a marker.
     * @param request The request for the operation.
     */
    @traced(TRACE_NAME)
    async grantMarkerPermission(
        request: GrantMarkerPermissionRequest
    ): Promise<GrantMarkerPermissionResult> {
        try {
            const baseRequest = {
                recordKeyOrRecordName: request.recordKeyOrRecordName,
                userId: request.userId,
            };
            const context = await this.constructAuthorizationContext(
                baseRequest
            );
            if (context.success === false) {
                return {
                    success: false,
                    errorCode: context.errorCode,
                    errorMessage: context.errorMessage,
                };
            }

            const marker = getRootMarker(request.marker);

            const authorization = await this.authorizeUserAndInstances(
                context.context,
                {
                    action: 'grantPermission',
                    resourceKind: 'marker',
                    resourceId: marker,
                    markers: [ACCOUNT_MARKER],
                    userId: request.userId,
                    instances: request.instances,
                }
            );

            if (authorization.success === false) {
                return authorization;
            }

            const recordName = context.context.recordName;

            const assignmentResult =
                await this._policies.assignPermissionToSubjectAndMarker(
                    recordName,
                    request.permission.subjectType,
                    request.permission.subjectId,
                    request.permission.resourceKind,
                    marker,
                    request.permission.action,
                    request.permission.options,
                    request.permission.expireTimeMs
                );

            if (assignmentResult.success === false) {
                return assignmentResult;
            }

            console.log(
                `[PolicyController] [grantMarkerPermission] [userId: ${
                    request.userId
                }, recordName: ${recordName}, subjectType: ${
                    request.permission.subjectType
                }, subjectId: ${
                    request.permission.subjectId
                }, marker: ${marker}, resourceKind: ${
                    request.permission.resourceKind ?? '(null)'
                }, action: ${
                    request.permission.action ?? '(null)'
                }, expireTimeMs: ${
                    request.permission.expireTimeMs ?? '(null)'
                }, permissionId: ${
                    assignmentResult.permissionAssignment.id
                }] Granted marker permission.`
            );

            return {
                success: true,
            };
        } catch (err) {
            const span = trace.getActiveSpan();
            span?.recordException(err);
            span?.setStatus({ code: SpanStatusCode.ERROR });

            console.error(
                '[PolicyController] A server error occurred while granting a marker permission.',
                err
            );
            return {
                success: false,
                errorCode: 'server_error',
                errorMessage: 'A server error occurred.',
            };
        }
    }

    /**
     * Attempts to revoke a permission from a marker.
     * @param request The request for the operation.
     */
    @traced(TRACE_NAME)
    async revokeMarkerPermission(
        request: RevokeMarkerPermissionRequest
    ): Promise<RevokeMarkerPermissionResult> {
        try {
            const permission =
                await this._policies.getMarkerPermissionAssignmentById(
                    request.permissionId
                );

            if (!permission) {
                return {
                    success: false,
                    errorCode: 'permission_not_found',
                    errorMessage: 'The permission was not found.',
                };
            }

            const baseRequest = {
                recordKeyOrRecordName: permission.recordName,
                userId: request.userId,
            };
            const context = await this.constructAuthorizationContext(
                baseRequest
            );
            if (context.success === false) {
                return {
                    success: false,
                    errorCode: context.errorCode,
                    errorMessage: context.errorMessage,
                };
            }

            const authorization = await this.authorizeUserAndInstances(
                context.context,
                {
                    action: 'revokePermission',
                    resourceKind: 'marker',
                    resourceId: permission.marker,
                    markers: [ACCOUNT_MARKER],
                    userId: request.userId,
                    instances: request.instances,
                }
            );

            if (authorization.success === false) {
                return authorization;
            }

            const deleteResult =
                await this._policies.deleteMarkerPermissionAssignmentById(
                    permission.id
                );

            if (!deleteResult.success) {
                return deleteResult;
            }

            console.log(
                `[PolicyController] [revokeMarkerPermission] [userId: ${request.userId}, permissionId: ${request.permissionId}] Revoked marker permission.`
            );

            return {
                success: true,
            };
        } catch (err) {
            const span = trace.getActiveSpan();
            span?.recordException(err);
            span?.setStatus({ code: SpanStatusCode.ERROR });

            console.error(
                '[PolicyController] A server error occurred while revoking a marker permission.',
                err
            );
            return {
                success: false,
                errorCode: 'server_error',
                errorMessage: 'A server error occurred.',
            };
        }
    }

    /**
     * Attempts to grant a permission to a resource.
     * @param request The request.
     */
    @traced(TRACE_NAME)
    async grantResourcePermission(
        request: GrantResourcePermissionRequest
    ): Promise<GrantResourcePermissionResult> {
        try {
            const baseRequest = {
                recordKeyOrRecordName: request.recordKeyOrRecordName,
                userId: request.userId,
            };
            const context = await this.constructAuthorizationContext(
                baseRequest
            );
            if (context.success === false) {
                return {
                    success: false,
                    errorCode: context.errorCode,
                    errorMessage: context.errorMessage,
                };
            }

            if (!request.permission.resourceId) {
                return {
                    success: false,
                    errorCode: 'unacceptable_request',
                    errorMessage:
                        'You must provide a resourceId for the permission.',
                };
            } else if (!request.permission.resourceKind) {
                return {
                    success: false,
                    errorCode: 'unacceptable_request',
                    errorMessage:
                        'You must provide a resourceKind for the permission.',
                };
            }

            const authorization = await this.authorizeUserAndInstances(
                context.context,
                {
                    action: 'grantPermission',

                    // Resource permissions require access to the "account" marker
                    // because there is currently no other marker that would make sense
                    // for per-resource permissions.
                    resourceKind: 'marker',
                    resourceId: ACCOUNT_MARKER,
                    markers: [ACCOUNT_MARKER],
                    userId: request.userId,
                    instances: request.instances,
                }
            );

            if (authorization.success === false) {
                return authorization;
            }

            const recordName = context.context.recordName;

            const assignmentResult =
                await this._policies.assignPermissionToSubjectAndResource(
                    recordName,
                    request.permission.subjectType,
                    request.permission.subjectId,
                    request.permission.resourceKind,
                    request.permission.resourceId,
                    request.permission.action,
                    request.permission.options,
                    request.permission.expireTimeMs
                );

            if (assignmentResult.success === false) {
                return assignmentResult;
            }

            console.log(
                `[PolicyController] [grantResourcePermission] [userId: ${
                    request.userId
                }, recordName: ${recordName}, subjectType: ${
                    request.permission.subjectType
                }, subjectId: ${request.permission.subjectId}, resourceKind: ${
                    request.permission.resourceKind ?? '(null)'
                }, resourceId: ${
                    request.permission.resourceId ?? '(null)'
                }, action: ${
                    request.permission.action ?? '(null)'
                }, expireTimeMs: ${
                    request.permission.expireTimeMs ?? '(null)'
                }, permissionId: ${
                    assignmentResult.permissionAssignment.id
                }] Granted permission for resource.`
            );

            return {
                success: true,
            };
        } catch (err) {
            const span = trace.getActiveSpan();
            span?.recordException(err);
            span?.setStatus({ code: SpanStatusCode.ERROR });

            console.error(
                '[PolicyController] A server error occurred while granting a resource permission.',
                err
            );
            return {
                success: false,
                errorCode: 'server_error',
                errorMessage: 'A server error occurred.',
            };
        }
    }

    /**
     * Attempts to revoke a permission from a resource.
     * @param request The request for the operation.
     */
    @traced(TRACE_NAME)
    async revokeResourcePermission(
        request: RevokeResourcePermissionRequest
    ): Promise<RevokeResourcePermissionResult> {
        try {
            const permission =
                await this._policies.getResourcePermissionAssignmentById(
                    request.permissionId
                );

            if (!permission) {
                return {
                    success: false,
                    errorCode: 'permission_not_found',
                    errorMessage: 'The permission was not found.',
                };
            }

            const baseRequest = {
                recordKeyOrRecordName: permission.recordName,
                userId: request.userId,
            };
            const context = await this.constructAuthorizationContext(
                baseRequest
            );
            if (context.success === false) {
                return {
                    success: false,
                    errorCode: context.errorCode,
                    errorMessage: context.errorMessage,
                };
            }

            const authorization = await this.authorizeUserAndInstances(
                context.context,
                {
                    action: 'revokePermission',
                    resourceKind: 'marker',
                    resourceId: ACCOUNT_MARKER,
                    markers: [ACCOUNT_MARKER],
                    userId: request.userId,
                    instances: request.instances,
                }
            );

            if (authorization.success === false) {
                return authorization;
            }

            const deleteResult =
                await this._policies.deleteResourcePermissionAssignmentById(
                    permission.id
                );

            if (!deleteResult.success) {
                return deleteResult;
            }

            console.log(
                `[PolicyController] [revokeResourcePermission] [userId: ${request.userId}, permissionId: ${request.permissionId}] Revoked resource permission.`
            );

            return {
                success: true,
            };
        } catch (err) {
            const span = trace.getActiveSpan();
            span?.recordException(err);
            span?.setStatus({ code: SpanStatusCode.ERROR });

            console.error(
                '[PolicyController] A server error occurred while revoking a resource permission.',
                err
            );
            return {
                success: false,
                errorCode: 'server_error',
                errorMessage: 'A server error occurred.',
            };
        }
    }

    /**
     * Attempts to revoke the permission with the given ID.
     * @param request The request for the operation.
     */
    @traced(TRACE_NAME)
    async revokePermission(
        request: RevokePermissionRequest
    ): Promise<RevokePermissionResult> {
        try {
            const markerResult = await this.revokeMarkerPermission(request);

            if (
                markerResult.success === false &&
                markerResult.errorCode === 'permission_not_found'
            ) {
                return await this.revokeResourcePermission(request);
            }

            return markerResult;
        } catch (err) {
            const span = trace.getActiveSpan();
            span?.recordException(err);
            span?.setStatus({ code: SpanStatusCode.ERROR });

            console.error(
                '[PolicyController] A server error occurred while revoking a permission.',
                err
            );
            return {
                success: false,
                errorCode: 'server_error',
                errorMessage: 'A server error occurred.',
            };
        }
    }

    /**
     * Attempts to list the roles that are assigned to a user.
     * @param recordKeyOrRecordName The record key or the name of the record.
     * @param userId The ID of the user that is currently logged in.
     * @param subjectId The ID of the user whose roles should be listed.
     * @param instances The instances that the request is being made from.
     */
    @traced(TRACE_NAME)
    async listUserRoles(
        recordKeyOrRecordName: string,
        userId: string,
        subjectId: string,
        instances?: string[]
    ): Promise<ListAssignedUserRolesResult> {
        try {
            const baseRequest = {
                recordKeyOrRecordName: recordKeyOrRecordName,
                userId: userId,
            };
            const context = await this.constructAuthorizationContext(
                baseRequest
            );
            if (context.success === false) {
                return {
                    success: false,
                    errorCode: context.errorCode,
                    errorMessage: context.errorMessage,
                };
            }

            if (userId !== subjectId || (!!instances && instances.length > 0)) {
                const authorization = await this.authorizeUserAndInstances(
                    context.context,
                    {
                        resourceKind: 'role',
                        action: 'list',
                        markers: [ACCOUNT_MARKER],
                        userId: userId,
                        instances: instances,
                    }
                );

                if (authorization.success === false) {
                    return authorization;
                }
            }

            const result = await this._policies.listRolesForUser(
                context.context.recordName,
                subjectId
            );

            return {
                success: true,
                roles: sortBy(result, (r) => r.role),
            };
        } catch (err) {
            const span = trace.getActiveSpan();
            span?.recordException(err);
            span?.setStatus({ code: SpanStatusCode.ERROR });

            console.error('[PolicyController] A server error occurred.', err);
            return {
                success: false,
                errorCode: 'server_error',
                errorMessage: 'A server error occurred.',
            };
        }
    }

    /**
     * Attempts to list the roles that are assigned to an inst.
     * @param recordKeyOrRecordName The record key or the name of the record.
     * @param userId The ID of the user that is currently logged in.
     * @param subjectId The ID of the inst whose roles should be listed.
     * @param instances The instances that the request is being made from.
     */
    @traced(TRACE_NAME)
    async listInstRoles(
        recordKeyOrRecordName: string,
        userId: string,
        subjectId: string,
        instances?: string[]
    ): Promise<ListAssignedInstRolesResult> {
        try {
            const baseRequest = {
                recordKeyOrRecordName: recordKeyOrRecordName,
                userId: userId,
            };
            const context = await this.constructAuthorizationContext(
                baseRequest
            );
            if (context.success === false) {
                return {
                    success: false,
                    errorCode: context.errorCode,
                    errorMessage: context.errorMessage,
                };
            }

            const authorization = await this.authorizeUserAndInstances(
                context.context,
                {
                    resourceKind: 'role',
                    action: 'list',
                    markers: [ACCOUNT_MARKER],
                    userId: userId,
                    instances: instances,
                }
            );

            if (authorization.success === false) {
                return authorization;
            }

            const result = await this._policies.listRolesForInst(
                context.context.recordName,
                normalizeInstId(subjectId)
            );

            return {
                success: true,
                roles: sortBy(result, (r) => r.role),
            };
        } catch (err) {
            const span = trace.getActiveSpan();
            span?.recordException(err);
            span?.setStatus({ code: SpanStatusCode.ERROR });

            console.error('[PolicyController] A server error occurred.', err);
            return {
                success: false,
                errorCode: 'server_error',
                errorMessage: 'A server error occurred.',
            };
        }
    }

    /**
     * Attempts to list the entities that are assigned the given role.
     * @param recordKeyOrRecordName The record key or the name of the record.
     * @param userId The ID of the user that is currently logged in.
     * @param role The name of the role whose assigments should be listed.
     * @param instances The instances that the request is being made from.
     */
    @traced(TRACE_NAME)
    async listAssignedRoles(
        recordKeyOrRecordName: string,
        userId: string,
        role: string,
        instances?: string[]
    ): Promise<ListRoleAssignmentsResult> {
        try {
            const baseRequest = {
                recordKeyOrRecordName: recordKeyOrRecordName,
                userId: userId,
            };
            const context = await this.constructAuthorizationContext(
                baseRequest
            );
            if (context.success === false) {
                return {
                    success: false,
                    errorCode: context.errorCode,
                    errorMessage: context.errorMessage,
                };
            }

            const authorization = await this.authorizeUserAndInstances(
                context.context,
                {
                    resourceKind: 'role',
                    action: 'list',
                    markers: [ACCOUNT_MARKER],
                    userId: userId,
                    instances: instances,
                }
            );

            if (authorization.success === false) {
                return authorization;
            }

            const result = await this._policies.listAssignmentsForRole(
                context.context.recordName,
                role
            );

            return {
                success: true,
                assignments: result.assignments,
            };
        } catch (err) {
            const span = trace.getActiveSpan();
            span?.recordException(err);
            span?.setStatus({ code: SpanStatusCode.ERROR });

            console.error('[PolicyController] A server error occurred.', err);
            return {
                success: false,
                errorCode: 'server_error',
                errorMessage: 'A server error occurred.',
            };
        }
    }

    /**
     * Lists the role assignments that have been made in the given record.
     * @param recordKeyOrRecordName The record key or record name.
     * @param userId The ID of the user that is currently logged in.
     * @param startingRole The role that assignments should be returned after.
     * @param instances The instances that the request is being made from.
     */
    @traced(TRACE_NAME)
    async listRoleAssignments(
        recordKeyOrRecordName: string,
        userId: string,
        startingRole: string | null,
        instances?: string[]
    ): Promise<ListRoleAssignmentsResult> {
        try {
            if (!this._policies.listAssignments) {
                return {
                    success: false,
                    errorCode: 'not_supported',
                    errorMessage: 'This operation is not supported.',
                };
            }
            const baseRequest = {
                recordKeyOrRecordName: recordKeyOrRecordName,
                userId: userId,
            };
            const context = await this.constructAuthorizationContext(
                baseRequest
            );
            if (context.success === false) {
                return {
                    success: false,
                    errorCode: context.errorCode,
                    errorMessage: context.errorMessage,
                };
            }

            const authorization = await this.authorizeUserAndInstances(
                context.context,
                {
                    resourceKind: 'role',
                    action: 'list',
                    markers: [ACCOUNT_MARKER],
                    userId: userId,
                    instances: instances,
                }
            );

            if (authorization.success === false) {
                return authorization;
            }

            const result = await this._policies.listAssignments(
                context.context.recordName,
                startingRole
            );

            return {
                success: true,
                assignments: result.assignments,
                totalCount: result.totalCount,
            };
        } catch (err) {
            const span = trace.getActiveSpan();
            span?.recordException(err);
            span?.setStatus({ code: SpanStatusCode.ERROR });

            console.error('[PolicyController] A server error occurred.', err);
            return {
                success: false,
                errorCode: 'server_error',
                errorMessage: 'A server error occurred.',
            };
        }
    }

    /**
     * Attempts to grant a role to a user.
     * @param recordKeyOrRecordName The record key or the name of the record.
     * @param userId The ID of the user that is currently logged in.
     * @param request The request to grant the role.
     * @param instances The instances that the request is being made from.
     */
    @traced(TRACE_NAME)
    async grantRole(
        recordKeyOrRecordName: string,
        userId: string,
        request: GrantRoleRequest,
        instances?: string[]
    ): Promise<GrantRoleResult> {
        try {
            const baseRequest = {
                recordKeyOrRecordName: recordKeyOrRecordName,
                userId: userId,
            };
            const context = await this.constructAuthorizationContext(
                baseRequest
            );
            if (context.success === false) {
                return {
                    success: false,
                    errorCode: context.errorCode,
                    errorMessage: context.errorMessage,
                };
            }

            const recordName = context.context.recordName;
            const targetUserId = request.userId;
            const targetInstance = normalizeInstId(request.instance);
            const expireTimeMs = getExpireTime(request.expireTimeMs);

            const authorization = await this.authorizeUserAndInstances(
                context.context,
                {
                    resourceKind: 'role',
                    action: 'grant',
                    resourceId: request.role,
                    markers: [ACCOUNT_MARKER],
                    userId: userId,
                    instances: instances,
                }
            );

            if (authorization.success === false) {
                return authorization;
            }

            if (targetUserId) {
                const result = await this._policies.assignSubjectRole(
                    recordName,
                    targetUserId,
                    'user',
                    {
                        role: request.role,
                        expireTimeMs,
                    }
                );

                if (result.success === false) {
                    return result;
                }

                return {
                    success: true,
                };
            } else if (targetInstance) {
                const result = await this._policies.assignSubjectRole(
                    recordName,
                    targetInstance,
                    'inst',
                    {
                        role: request.role,
                        expireTimeMs,
                    }
                );

                if (result.success === false) {
                    return result;
                }

                return {
                    success: true,
                };
            }

            return {
                success: false,
                errorCode: 'unacceptable_request',
                errorMessage:
                    'Either a user ID or an instance must be specified.',
            };
        } catch (err) {
            const span = trace.getActiveSpan();
            span?.recordException(err);
            span?.setStatus({ code: SpanStatusCode.ERROR });

            console.error('[PolicyController] A server error occurred.', err);
            return {
                success: false,
                errorCode: 'server_error',
                errorMessage: 'A server error occurred.',
            };
        }
    }

    /**
     * Attempts to revoke a role from a user.
     * @param recordKeyOrRecordName The record key or name of the record.
     * @param userId The ID of the user that is currently logged in.
     * @param request The request to revoke the role.
     * @param instances The instances that the request is being made from.
     */
    @traced(TRACE_NAME)
    async revokeRole(
        recordKeyOrRecordName: string,
        userId: string,
        request: RevokeRoleRequest,
        instances?: string[]
    ): Promise<RevokeRoleResult> {
        try {
            const baseRequest = {
                recordKeyOrRecordName: recordKeyOrRecordName,
                userId: userId,
            };
            const context = await this.constructAuthorizationContext(
                baseRequest
            );
            if (context.success === false) {
                return {
                    success: false,
                    errorCode: context.errorCode,
                    errorMessage: context.errorMessage,
                };
            }

            const recordName = context.context.recordName;
            const targetUserId = request.userId;
            const targetInstance = normalizeInstId(request.instance);
            const authorization = await this.authorizeUserAndInstances(
                context.context,
                {
                    resourceKind: 'role',
                    action: 'revoke',
                    resourceId: request.role,
                    markers: [ACCOUNT_MARKER],
                    userId: userId,
                    instances: instances,
                }
            );

            if (authorization.success === false) {
                return authorization;
            }

            if (targetUserId) {
                const result = await this._policies.revokeSubjectRole(
                    recordName,
                    targetUserId,
                    'user',
                    request.role
                );

                if (result.success === false) {
                    return result;
                }

                return {
                    success: true,
                };
            } else if (targetInstance) {
                const result = await this._policies.revokeSubjectRole(
                    recordName,
                    targetInstance,
                    'inst',
                    request.role
                );

                if (result.success === false) {
                    return result;
                }

                return {
                    success: true,
                };
            }

            return {
                success: false,
                errorCode: 'unacceptable_request',
                errorMessage:
                    'Either a user ID or an instance must be specified.',
            };
        } catch (err) {
            const span = trace.getActiveSpan();
            span?.recordException(err);
            span?.setStatus({ code: SpanStatusCode.ERROR });

            console.error('[PolicyController] A server error occurred.', err);
            return {
                success: false,
                errorCode: 'server_error',
                errorMessage: 'A server error occurred.',
            };
        }
    }

    /**
     * Attempts to grant an entitlement to a package.
     * @param request
     */
    @traced(TRACE_NAME)
    async grantEntitlement(
        request: GrantEntitlementRequest
    ): Promise<GrantEntitlementResult> {
        try {
            if (!isSuperUserRole(request.userRole)) {
                if (request.userId !== request.grantingUserId) {
                    return {
                        success: false,
                        errorCode: 'not_authorized',
                        errorMessage:
                            'You are not authorized to perform this action.',
                    };
                }
            }

            const grant =
                await this._policies.findGrantedPackageEntitlementByUserIdPackageIdFeatureAndScope(
                    request.grantingUserId,
                    request.packageId,
                    request.feature,
                    request.scope,
                    request.recordName ?? null
                );

            const grantId = grant?.id ?? uuidv7();

            await this._policies.saveGrantedPackageEntitlement({
                id: grantId,
                createdAtMs: grant?.createdAtMs ?? Date.now(),
                expireTimeMs: Math.max(
                    request.expireTimeMs,
                    grant?.expireTimeMs ?? 0
                ),
                revokeTimeMs: null,
                scope: grant?.scope ?? request.scope,
                packageId: grant?.packageId ?? request.packageId,
                userId: grant?.userId ?? request.grantingUserId,
                feature: grant?.feature ?? request.feature,
                recordName: grant?.recordName ?? request.recordName ?? null,
            });

            return {
                success: true,
                grantId,
            };
        } catch (err) {
            const span = trace.getActiveSpan();
            span?.recordException(err);
            span?.setStatus({ code: SpanStatusCode.ERROR });

            console.error('[PolicyController] A server error occurred.', err);
            return {
                success: false,
                errorCode: 'server_error',
                errorMessage: 'A server error occurred.',
            };
        }
    }

    @traced(TRACE_NAME)
    async revokeEntitlement(
        request: RevokeEntitlementRequest
    ): Promise<RevokeEntitlementResult> {
        try {
            const grant =
                await this._policies.findGrantedPackageEntitlementById(
                    request.grantId
                );

            if (!grant) {
                return {
                    success: false,
                    errorCode: 'not_found',
                    errorMessage: 'The entitlement grant could not be found.',
                };
            }

            if (grant.userId !== request.userId) {
                if (!isSuperUserRole(request.userRole)) {
                    return {
                        success: false,
                        errorCode: 'not_authorized',
                        errorMessage:
                            'You are not authorized to perform this action.',
                    };
                }
            }

            if (grant.revokeTimeMs !== null) {
                // Already revoked
                return {
                    success: true,
                };
            }

            await this._policies.saveGrantedPackageEntitlement({
                ...grant,
                revokeTimeMs: Date.now(),
            });

            return {
                success: true,
            };
        } catch (err) {
            const span = trace.getActiveSpan();
            span?.recordException(err);
            span?.setStatus({ code: SpanStatusCode.ERROR });

            console.error('[PolicyController] A server error occurred.', err);
            return {
                success: false,
                errorCode: 'server_error',
                errorMessage: 'A server error occurred.',
            };
        }
    }

    @traced(TRACE_NAME)
    async listGrantedEntitlements(
        request: ListGrantedEntitlementsRequest
    ): Promise<ListGrantedEntitlementsResult> {
        try {
            if (!request.packageId) {
                const grants =
                    await this._policies.listGrantedEntitlementsForUser(
                        request.userId,
                        Date.now()
                    );

                return {
                    success: true,
                    grants,
                };
            } else {
                const grants =
                    await this._policies.listGrantedEntitlementsForUserAndPackage(
                        request.userId,
                        request.packageId,
                        Date.now()
                    );

                return {
                    success: true,
                    grants,
                };
            }
        } catch (err) {
            const span = trace.getActiveSpan();
            span?.recordException(err);
            span?.setStatus({ code: SpanStatusCode.ERROR });

            console.error('[PolicyController] A server error occurred.', err);
            return {
                success: false,
                errorCode: 'server_error',
                errorMessage: 'A server error occurred.',
            };
        }
    }
}

/**
 * Determines if any markers will be remaining after the removal and addition of the specified markers.
 * @param existingMarkers The markers that already exist.
 * @param removedMarkers The markers that will be removed.
 * @param addedMarkers The markers that will be added.
 */
export function willMarkersBeRemaining(
    existingMarkers: string[],
    removedMarkers: string[] | null,
    addedMarkers: string[] | null
): boolean {
    if (!removedMarkers) {
        return true;
    }

    if (addedMarkers && addedMarkers.length > 0) {
        return true;
    }

    if (existingMarkers.length !== removedMarkers.length) {
        return true;
    }

    if (!existingMarkers.every((m) => removedMarkers.includes(m))) {
        return true;
    }

    return false;
}

/**
 * Gets a simple human readable explaination for the given permission assignment.
 */
export function explainationForPermissionAssignment(
    subjectType: SubjectType,
    permissionAssignment:
        | MarkerPermissionAssignment
        | ResourcePermissionAssignment
): string {
    const subjectString =
        subjectType === 'user'
            ? 'User'
            : subjectType === 'inst'
            ? 'Inst'
            : 'Role';

    let permissionString: string;
    if ('marker' in permissionAssignment) {
        permissionString = `${subjectString} was granted access to marker "${permissionAssignment.marker}" by "${permissionAssignment.id}"`;
    } else {
        permissionString = `${subjectString} was granted access to resource "${permissionAssignment.resourceId}" by "${permissionAssignment.id}"`;
    }

    if (permissionAssignment.subjectType === 'role') {
        permissionString += ` using role "${permissionAssignment.subjectId}"`;
    }

    return permissionString;
}

export type ConstructAuthorizationContextResult =
    | ConstructAuthorizationContextSuccess
    | ConstructAuthorizationContextFailure;

export interface ConstructAuthorizationContextSuccess {
    success: true;
    context: AuthorizationContext;
}

export interface ConstructAuthorizationContextFailure {
    success: false;
    errorCode:
        | ValidatePublicRecordKeyFailure['errorCode']
        | 'not_authorized'
        | SubscriptionLimitReached
        | ServerError;
    errorMessage: string;
}

export interface AuthorizationContext {
    /**
     * The result of validating the record key if one was provided.
     * Null if a record key was not provided.
     */
    recordKeyResult: ValidatePublicRecordKeyResult | null;

    /**
     * Whether a record key was provided.
     */
    recordKeyProvided: boolean;

    /**
     * The name of the record.
     */
    recordName: string;

    /**
     * The ID of the user that owns the record.
     * Null if the record is owned by a studio.
     */
    recordOwnerId: string | null;

    /**
     * The ID of the studio that owns the record.
     * Null if the record is owned by a user.
     */
    recordStudioId: string | null;

    /**
     * The list of members that are assigned to the studio.
     * Null if the record is owned by a user.
     */
    recordStudioMembers?: ListedStudioAssignment[];

    /**
     * The subject policy that is used for the record key.
     */
    subjectPolicy: PublicRecordKeyPolicy;

    /**
     * The ID of the user who created the record key.
     */
    recordKeyCreatorId: string;

    /**
     * The privacy features of the user that owns the record.
     */
    recordOwnerPrivacyFeatures: PrivacyFeatures;

    /**
     * The privacy features of the user that is currently logged in.
     */
    userPrivacyFeatures: PrivacyFeatures;

    /**
     * The ID of the user that is currently logged in.
     */
    userId: string;

    /**
     * The role of the user.
     */
    userRole: UserRole;

    /**
     * Whether to send not_logged_in results when the user has not provided any authentication mechanism, but needs to.
     */
    sendNotLoggedIn: boolean;
}

export interface ConstructAuthorizationContextRequest {
    /**
     * The record key that should be used or the name of the record that the request is being authorized for.
     */
    recordKeyOrRecordName: string;

    /**
     * The ID of the user that is currently logged in.
     * Null or undefined if the user is not logged in.
     */
    userId?: string | null;

    /**
     * The role of the user.
     * Null if the user is not logged in.
     * Null or undefined if the user is not logged in.
     */
    userRole?: UserRole | null;

    /**
     * Whether to return not_logged_in results when the user has not provided any authentication mechanism, but needs to.
     */
    sendNotLoggedIn?: boolean;
}

export interface GrantMarkerPermissionRequest {
    recordKeyOrRecordName: string;
    userId: string;
    marker: string;
    permission: AvailablePermissions;
    instances?: string[] | null;
}

/**
 * Defines the possible results of granting a permission to a marker.
 *
 * @dochash types/records/policies
 * @doctitle Policy Types
 * @docsidebar Policies
 * @docdescription Types for working with policies.
 * @docgroup 01-grant
 * @docorder 0
 * @docname GrantMarkerPermissionResult
 */
export type GrantMarkerPermissionResult =
    | GrantMarkerPermissionSuccess
    | GrantMarkerPermissionFailure;

/**
 * Defines an interface that represents a successful request to grant a marker permission to a policy.
 *
 * @dochash types/records/policies
 * @docgroup 01-grant
 * @docorder 1
 * @docname GrantMarkerPermissionSuccess
 */
export interface GrantMarkerPermissionSuccess {
    success: true;
}

/**
 * Defines an interface that represents a failed request to grant a marker permission to a policy.
 *
 * @dochash types/records/policies
 * @docgroup 01-grant
 * @docorder 2
 * @docname GrantMarkerPermissionFailure
 */
export interface GrantMarkerPermissionFailure {
    success: false;

    /**
     * The error code that indicates why the request failed.
     */
    errorCode:
        | ServerError
        | ConstructAuthorizationContextFailure['errorCode']
        | AuthorizeSubjectFailure['errorCode']
        | AssignPermissionToSubjectAndMarkerFailure['errorCode'];

    /**
     * The error message that indicates why the request failed.
     */
    errorMessage: string;
}

export interface RevokeMarkerPermissionRequest {
    permissionId: string;
    userId: string;
    instances?: string[] | null;
}

/**
 * Defines the possible results of revoking a permission from a marker.
 *
 * @dochash types/records/policies
 * @docgroup 02-revoke
 * @docorder 0
 * @docname RevokeMarkerPermissionResult
 */
export type RevokeMarkerPermissionResult =
    | RevokeMarkerPermissionSuccess
    | RevokeMarkerPermissionFailure;

/**
 * Defines an interface that represents a successful request to revoke a permission from a marker.
 *
 * @dochash types/records/policies
 * @docgroup 02-revoke
 * @docorder 1
 * @docname RevokeMarkerPermissionSuccess
 */
export interface RevokeMarkerPermissionSuccess {
    success: true;
}

/**
 * Defines an interface that represents a failed request to revoke a permission from a marker.
 *
 * @dochash types/records/policies
 * @docgroup 02-revoke
 * @docorder 2
 * @docname RevokeMarkerPermissionFailure
 */
export interface RevokeMarkerPermissionFailure {
    success: false;

    /**
     * The error code that indicates why the request failed.
     */
    errorCode:
        | ServerError
        | 'permission_not_found'
        | ConstructAuthorizationContextFailure['errorCode']
        | AuthorizeSubjectFailure['errorCode'];

    /**
     * The error message that indicates why the request failed.
     */
    errorMessage: string;
}

export interface GrantResourcePermissionRequest {
    recordKeyOrRecordName: string;
    userId: string;
    permission: AvailablePermissions;
    instances?: string[] | null;
}

/**
 * Defines the possible results of granting a permission to a resource.
 *
 * @dochash types/records/policies
 * @docname GrantResourcePermissionResult
 */
export type GrantResourcePermissionResult =
    | GrantResourcePermissionSuccess
    | GrantResourcePermissionFailure;

/**
 * Defines an interface that represents a successful request to grant a permission to a resource.
 *
 * @dochash types/records/policies
 * @docgroup 01-grant
 * @docorder 1
 * @docname GrantResourcePermissionSuccess
 */
export interface GrantResourcePermissionSuccess {
    success: true;
}

/**
 * Defines an interface that represents a failed request to grant a permission to a resource.
 *
 * @dochash types/records/policies
 * @docgroup 01-grant
 * @docorder 2
 * @docname GrantResourcePermissionFailure
 */
export interface GrantResourcePermissionFailure {
    success: false;

    /**
     * The error code that indicates why the request failed.
     */
    errorCode:
        | ServerError
        | ConstructAuthorizationContextFailure['errorCode']
        | AuthorizeSubjectFailure['errorCode']
        | AssignPermissionToSubjectAndMarkerFailure['errorCode'];

    /**
     * The error message that indicates why the request failed.
     */
    errorMessage: string;
}

export interface RevokeResourcePermissionRequest {
    permissionId: string;
    userId: string;
    instances?: string[] | null;
}

/**
 * Defines the possible results of revoking a resource permission.
 *
 * @dochash types/records/policies
 * @docgroup 02-revoke
 * @docorder 0
 * @docname RevokeResourcePermissionResult
 */
export type RevokeResourcePermissionResult =
    | RevokeResourcePermissionSuccess
    | RevokeResourcePermissionFailure;

/**
 * Defines an interface that represents a successful request to revoke a permission from a resource.
 *
 * @dochash types/records/policies
 * @docgroup 02-revoke
 * @docorder 1
 * @docname RevokeResourcePermissionSuccess
 */
export interface RevokeResourcePermissionSuccess {
    success: true;
}

/**
 * Defines an interface that represents a failed request to revoke a permission from a resource.
 *
 * @dochash types/records/policies
 * @docgroup 02-revoke
 * @docorder 2
 * @docname RevokeResourcePermissionFailure
 */
export interface RevokeResourcePermissionFailure {
    success: false;

    /**
     * The error code that indicates why the request failed.
     */
    errorCode:
        | ServerError
        | 'permission_not_found'
        | ConstructAuthorizationContextFailure['errorCode']
        | AuthorizeSubjectFailure['errorCode'];

    /**
     * The error message that indicates why the request failed.
     */
    errorMessage: string;
}

export interface RevokePermissionRequest {
    permissionId: string;
    userId: string;
    instances?: string[] | null;
}

/**
 * Defines the possible results of revoking a permission.
 *
 * @dochash types/records/policies
 * @docgroup 02-revoke
 * @docorder 0
 * @docname RevokeMarkerPermissionResult
 */
export type RevokePermissionResult =
    | RevokePermissionSuccess
    | RevokePermissionFailure;

/**
 * Defines an interface that represents a successful request to revoke a permission.
 *
 * @dochash types/records/policies
 * @docgroup 02-revoke
 * @docorder 1
 * @docname RevokePermissionSuccess
 */
export interface RevokePermissionSuccess {
    success: true;
}

/**
 * Defines an interface that represents a failed request to revoke a permission.
 *
 * @dochash types/records/policies
 * @docgroup 02-revoke
 * @docorder 2
 * @docname RevokePermissionFailure
 */
export interface RevokePermissionFailure {
    success: false;

    /**
     * The error code that indicates why the request failed.
     */
    errorCode:
        | ServerError
        | 'permission_not_found'
        | ConstructAuthorizationContextFailure['errorCode']
        | AuthorizeSubjectFailure['errorCode'];

    /**
     * The error message that indicates why the request failed.
     */
    errorMessage: string;
}

export type ListAssignedUserRolesResult =
    | ListAssignedUserRolesSuccess
    | ListAssignedUserRolesFailure;

export interface ListAssignedUserRolesSuccess {
    success: true;

    /**
     * The list of roles that are assigned to the user.
     */
    roles: AssignedRole[];
}

export interface ListAssignedUserRolesFailure {
    success: false;
    errorCode:
        | ServerError
        | ConstructAuthorizationContextFailure['errorCode']
        | AuthorizeSubjectFailure['errorCode'];
    errorMessage: string;
}

export type ListAssignedInstRolesResult =
    | ListAssignedInstRolesSuccess
    | ListAssignedInstRolesFailure;

export interface ListAssignedInstRolesSuccess {
    success: true;

    /**
     * The list of roles that are assigned to the inst.
     */
    roles: AssignedRole[];
}

export interface ListAssignedInstRolesFailure {
    success: false;
    errorCode:
        | ServerError
        | ConstructAuthorizationContextFailure['errorCode']
        | AuthorizeSubjectFailure['errorCode'];
    errorMessage: string;
}

export type ListRoleAssignmentsResult =
    | ListRoleAssignmentsSuccess
    | ListRoleAssignmentsFailure;

export interface ListRoleAssignmentsSuccess {
    success: true;

    /**
     * The list of assignments for the role.
     */
    assignments: RoleAssignment[];

    /**
     * The total number of assignments.
     */
    totalCount?: number;
}

export interface ListRoleAssignmentsFailure {
    success: false;
    errorCode:
        | ServerError
        | NotSupportedError
        | ConstructAuthorizationContextFailure['errorCode']
        | AuthorizeSubjectFailure['errorCode'];
    errorMessage: string;
}

export interface GrantRoleRequest {
    userId?: string;
    instance?: string;
    role: string;
    expireTimeMs?: number | null;
}

/**
 * Defines the possible results of granting a role.
 *
 * @dochash types/records/roles
 * @doctitle Role Types
 * @docsidebar Roles
 * @docdescription Types for working with roles.
 * @docgroup 01-grant
 * @docorder 0
 * @docname GrantRoleResult
 */
export type GrantRoleResult = GrantRoleSuccess | GrantRoleFailure;

/**
 * Defines an interface that represents a successful request to grant a role.
 *
 * @dochash types/records/roles
 * @docgroup 01-grant
 * @docorder 1
 * @docname GrantRoleSuccess
 */
export interface GrantRoleSuccess {
    success: true;
}

/**
 * Defines an interface that represents a failed request to grant a role.
 *
 * @dochash types/records/roles
 * @docgroup 01-grant
 * @docorder 2
 * @docname GrantRoleFailure
 */
export interface GrantRoleFailure {
    success: false;
    /**
     * The error code that indicates why the request failed.
     */
    errorCode:
        | ServerError
        | ConstructAuthorizationContextFailure['errorCode']
        | AuthorizeSubjectFailure['errorCode']
        | UpdateUserRolesFailure['errorCode'];

    /**
     * The error message that indicates why the request failed.
     */
    errorMessage: string;
}

export interface RevokeRoleRequest {
    userId?: string;
    instance?: string;
    role: string;
}

/**
 * Defines the possible results of revoking a role.
 *
 * @dochash types/records/roles
 * @docgroup 01-revoke
 * @docorder 0
 * @docname RevokeRoleResult
 */
export type RevokeRoleResult = RevokeRoleSuccess | RevokeRoleFailure;

/**
 * Defines an interface that represents a successful request to revoke a role.
 *
 * @dochash types/records/roles
 * @docgroup 01-revoke
 * @docorder 1
 * @docname RevokeRoleSuccess
 */
export interface RevokeRoleSuccess {
    success: true;
}

/**
 * Defines an interface that represents a failed request to revoke a role.
 *
 * @dochash types/records/roles
 * @docgroup 01-revoke
 * @docorder 2
 * @docname RevokeRoleFailure
 */
export interface RevokeRoleFailure {
    success: false;

    /**
     * The error code that indicates why the request failed.
     */
    errorCode:
        | ServerError
        | ConstructAuthorizationContextFailure['errorCode']
        | AuthorizeSubjectFailure['errorCode']
        | UpdateUserRolesFailure['errorCode'];

    /**
     * The error message that indicates why the request failed.
     */
    errorMessage: string;
}

export interface ResourceInfo {
    /**
     * The kind of the resource.
     */
    resourceKind: ResourceKinds;

    /**
     * The ID of the resource.
     */
    resourceId: string;

    /**
     * The kind of the action.
     */
    action: ActionKinds;

    /**
     * The markers that are applied to the resource.
     */
    markers: string[];
}

export interface AuthorizeSubject {
    /**
     * The type of the subject that should be authorized.
     */
    subjectType: SubjectType;

    /**
     * The ID of the subject that should be authorized.
     */
    subjectId: string | null;
}

export interface AuthorizeUserAndInstancesRequest {
    /**
     * The ID of the user that should be authorized.
     */
    userId: string;

    /**
     * The instances that should be authorized.
     */
    instances: string[];

    /**
     * The kind of resource that the action is being performed on.
     */
    resourceKind: ResourceKinds;

    /**
     * The kind of the action.
     */
    action: ActionKinds;

    /**
     * The ID of the resource.
     * Should be omitted if the action is "list".
     */
    resourceId?: string;

    /**
     * The markers that are applied to the resource.
     */
    markers: string[];
}

export type AuthorizeUserAndInstancesResult =
    | AuthorizeUserAndInstancesSuccess
    | AuthorizeSubjectFailure;

export interface AuthorizeUserAndInstancesSuccess {
    success: true;
    recordName: string;

    /**
     * The permission that authorizes the user to perform the request.
     */
    user: AuthorizedSubject;

    /**
     * The results for each subject.
     */
    results: AuthorizedSubject[];
}

export interface AuthorizeUserAndInstancesForResources {
    /**
     * The ID of the user that should be authorized.
     */
    userId: string;

    /**
     * The instances that should be authorized.
     */
    instances: string[];

    /**
     * The resources that should be authorized.
     */
    resources: ResourceInfo[];
}

export type AuthorizeUserAndInstancesForResourcesResult =
    | AuthorizeUserAndInstancesForResourcesSuccess
    | AuthorizeSubjectFailure;

export interface AuthorizeUserAndInstancesForResourcesSuccess {
    success: true;
    recordName: string;
    results: AuthorizedResource[];
}

export interface AuthorizedResource
    extends ResourceInfo,
        AuthorizeUserAndInstancesSuccess {}

export interface AuthorizeSubjectsRequest {
    /**
     * The list of subjects that should be authorized.
     */
    subjects: AuthorizeSubject[];

    /**
     * The kind of resource that the action is being performed on.
     */
    resourceKind: ResourceKinds;

    /**
     * The kind of the action.
     */
    action: ActionKinds;

    /**
     * The ID of the resource.
     * Should be omitted if the action is "list".
     */
    resourceId?: string;

    /**
     * The markers that are applied to the resource.
     */
    markers: string[];
}

export interface AuthorizeSubjectRequest {
    /**
     * The type of the subject that should be authorized.
     */
    subjectType: SubjectType;

    /**
     * The ID of the subject that should be authorized.
     */
    subjectId: string | null;

    /**
     * The kind of resource that the action is being performed on.
     */
    resourceKind: ResourceKinds;

    /**
     * The kind of the action.
     */
    action: ActionKinds;

    /**
     * The ID of the resource.
     * Should be omitted if the action is "list".
     */
    resourceId?: string;

    /**
     * The markers that are applied to the resource.
     */
    markers: string[] | null;
}

export type AuthorizeSubjectsResult =
    | AuthorizeSubjectsSuccess
    | AuthorizeSubjectFailure;

export interface AuthorizeSubjectsSuccess {
    success: true;
    recordName: string;

    /**
     * The results for each subject.
     */
    results: AuthorizedSubject[];
}

export type AuthorizeSubjectResult =
    | AuthorizeSubjectSuccess
    | AuthorizeSubjectFailure;

export interface AuthorizeSubjectSuccess {
    success: true;

    /**
     * The name of the record that the action should be for.
     */
    recordName: string;

    /**
     * The permission that authorizes the request.
     */
    permission: MarkerPermissionAssignment | ResourcePermissionAssignment;

    /**
     * The explaination for the authorization.
     */
    explanation: string;

    /**
     * The entitlement that was able to grant access to the resource.
     */
    entitlementGrant?: EntitlementGrant;
}

export interface EntitlementGrant extends GrantedPackageEntitlement {
    /**
     * The package that the entitlement is granted through.
     */
    loadedPackage: LoadedPackage;
}

export interface AuthorizedSubject extends AuthorizeSubjectSuccess {
    /**
     * The type of the subject that was authorized.
     */
    subjectType: SubjectType;

    /**
     * The ID of the subject that was authorized.
     */
    subjectId: string;
}

export interface AuthorizeSubjectFailure {
    success: false;

    /**
     * The error code that occurred.
     */
    errorCode:
        | ServerError
        | ValidatePublicRecordKeyFailure['errorCode']
        | 'action_not_supported'
        | 'not_logged_in'
        | 'not_authorized'
        | SubscriptionLimitReached
        | 'unacceptable_request';

    /**
     * The error message that occurred.
     */
    errorMessage: string;

    /**
     * The denial reason.
     */
    reason?: DenialReason;

    /**
     * If the error was rejected because the inst has not been granted an entitlement,
     * this will contain the entitlement that is recommended to be granted.
     *
     * Note that this recommended entitlement may not actually be able to be granted to one of the loaded packages in an inst.
     * Instead, it is just a suggestion for what entitlement would be best to grant if possible.
     * It should be used by the client to help determine what entitlement to grant, but should not be used on its own.
     */
    recommendedEntitlement?: RecommendedPackageEntitlement;
}

export type ListPermissionsResult =
    | ListPermissionsSuccess
    | ListPermissionsFailure;

export interface ListPermissionsSuccess {
    success: true;
    recordName: string;

    resourcePermissions: ListedResourcePermission[];
    markerPermissions: ListedMarkerPermission[];
}

export interface ListPermissionsFailure {
    success: false;
    errorCode:
        | ServerError
        | ValidatePublicRecordKeyFailure['errorCode']
        | AuthorizeSubjectFailure['errorCode'];
    errorMessage: string;
}

export type ListPermissionsForMarkerResult =
    | ListPermissionsForMarkerSuccess
    | ListPermissionsFailure;

export interface ListPermissionsForMarkerSuccess {
    success: true;
    recordName: string;
    markerPermissions: ListedMarkerPermission[];
}

export type ListPermissionsForResourceResult =
    | ListPermissionsForResourceSuccess
    | ListPermissionsFailure;

export interface ListPermissionsForResourceSuccess {
    success: true;
    recordName: string;
    resourcePermissions: ListedResourcePermission[];
}

/**
 * Defines an interface that represents a permission that grants access.
 */
export interface ListedPermission {
    /**
     * The ID of the permission.
     */
    id: string;

    /**
     * The name of the record.
     */
    recordName: string;

    /**
     * The kind of the actions that the subject is allowed to perform.
     * Null if the subject is allowed to perform any action.
     */
    action: ActionKinds | null;

    /**
     * The options for the permission assignment.
     */
    options: PermissionOptions;

    /**
     * The ID of the subject.
     */
    subjectId: string;

    /**
     * The type of the subject.
     */
    subjectType: SubjectType;

    /**
     * The ID of the user that the assignment grants permission to.
     * Null if the subject type is not "user".
     */
    userId: string | null;

    /**
     * The time that the permission expires.
     * Null if the permission never expires.
     */
    expireTimeMs: number | null;
}

/**
 * Defines an interface that represents a permission that grants access to a single resource.
 *
 * @dochash types/permissions
 * @docname ResourcePermission
 */
export interface ListedResourcePermission extends ListedPermission {
    /**
     * The kind of the resource.
     */
    resourceKind: ResourceKinds;

    /**
     * The ID of the resource.
     */
    resourceId: string;
}

/**
 * Defines an interface that represents a permission that grants access to resources with a marker.
 *
 * @dochash types/permissions
 * @docname MarkerPermission
 */
export interface ListedMarkerPermission extends ListedPermission {
    /**
     * The marker that the permission applies to.
     */
    marker: string;

    /**
     * The kind of the resource.
     * Null if the permission applies to all resources.
     */
    resourceKind: ResourceKinds | null;
}

function getEntitlementFeatureForAction(
    resourceKind: ResourceKinds,
    action: ActionKinds
): Entitlement['feature'] {
    if (
        resourceKind === 'data' ||
        resourceKind === 'file' ||
        resourceKind === 'event' ||
        resourceKind === 'inst' ||
        resourceKind === 'notification' ||
        resourceKind === 'package' ||
        resourceKind === 'webhook'
    ) {
        return resourceKind;
    } else if (resourceKind === 'ai.hume' || resourceKind === 'ai.sloyd') {
        return 'ai';
    } else if (resourceKind === 'marker' || resourceKind === 'role') {
        return 'permissions';
    } else if (resourceKind === 'package.version') {
        return 'package';
    }

    return null;
}

export interface GrantEntitlementRequest {
    /**
     * The ID of the currently logged in user.
     */
    userId: string | null;

    /**
     * The role of the currently logged in user.
     * If omitted, then the user will be treated as a normal user.
     */
    userRole?: UserRole;

    /**
     * The ID of the user that is granting the entitlement.
     */
    grantingUserId: string;

    /**
     * The ID of the package that the entitlement grant is for.
     */
    packageId: string;

    /**
     * The feature that is being granted.
     */
    feature: EntitlementFeature;

    /**
     * The scope that is being granted.
     */
    scope: GrantedEntitlementScope;

    /**
     * The record that the entitlement grant is for.
     */
    recordName: string;

    /**
     * The unix time in miliseconds that the entitlement grant will expire.
     */
    expireTimeMs: number;
}

export type GrantEntitlementResult =
    | GrantEntitlementSuccess
    | GrantEntitlementFailure;

export interface GrantEntitlementSuccess {
    success: true;

    /**
     * The ID of the entitlement grant.
     */
    grantId: string;
}

export interface GrantEntitlementFailure {
    success: false;
    errorCode: KnownErrorCodes;
    errorMessage: string;
}

export interface RecommendedPackageEntitlement {
    packageId: string;
    feature: EntitlementFeature;
    scope: GrantedEntitlementScope;
    recordName?: string;
}

export interface RevokeEntitlementRequest {
    /**
     * The ID of the user that is currently logged in.
     */
    userId: string | null;

    /**
     * The role of the currently logged in user.
     */
    userRole?: UserRole;

    /**
     * The ID of the entitlement grant that should be revoked.
     */
    grantId: string;
}

export type RevokeEntitlementResult =
    | RevokeEntitlementSuccess
    | RevokeEntitlementFailure;

export interface RevokeEntitlementSuccess {
    success: true;
}

export interface RevokeEntitlementFailure {
    success: false;
    errorCode: KnownErrorCodes;
    errorMessage: string;
}

export interface ListGrantedEntitlementsRequest {
    /**
     * The ID of the user that is currently logged in.
     */
    userId: string;

    /**
     * The ID of the package that the entitlements should be listed for.
     * If omitted, then all granted entitlements will be listed for the user.
     */
    packageId?: string | null;
}

export type ListGrantedEntitlementsResult =
    | ListGrantedEntitlementsSuccess
    | ListGrantedEntitlementsFailure;

export interface ListGrantedEntitlementsSuccess {
    success: true;
    grants: GrantedPackageEntitlement[];
}

export interface ListGrantedEntitlementsFailure {
    success: false;
    errorCode: KnownErrorCodes;
    errorMessage: string;
}<|MERGE_RESOLUTION|>--- conflicted
+++ resolved
@@ -18,6 +18,10 @@
     DenialReason,
     PrivacyFeatures,
     PermissionOptions,
+    Entitlement,
+    KnownErrorCodes,
+    GrantedEntitlementScope,
+    EntitlementFeature,
 } from '@casual-simulation/aux-common';
 import {
     ADMIN_ROLE_NAME,
@@ -25,10 +29,6 @@
     ACCOUNT_MARKER,
     PUBLIC_WRITE_MARKER,
     PRIVATE_MARKER,
-    Entitlement,
-    KnownErrorCodes,
-    GrantedEntitlementScope,
-    EntitlementFeature,
 } from '@casual-simulation/aux-common';
 import type {
     ListedStudioAssignment,
@@ -37,12 +37,7 @@
 import type {
     AssignedRole,
     AssignPermissionToSubjectAndMarkerFailure,
-<<<<<<< HEAD
-    getExpireTime,
-    getPublicMarkersPermission,
     GrantedPackageEntitlement,
-=======
->>>>>>> 8594e89d
     MarkerPermissionAssignment,
     PolicyStore,
     ResourcePermissionAssignment,
@@ -50,12 +45,8 @@
     UpdateUserRolesFailure,
     UserPrivacyFeatures,
 } from './PolicyStore';
-<<<<<<< HEAD
+import { getExpireTime, getPublicMarkersPermission } from './PolicyStore';
 import { get, sortBy, union, without } from 'lodash';
-=======
-import { getExpireTime, getPublicMarkersPermission } from './PolicyStore';
-import { sortBy, without } from 'lodash';
->>>>>>> 8594e89d
 import { getRootMarker, getRootMarkersOrDefault } from './Utils';
 import { normalizeInstId, parseInstId } from './websockets/Utils';
 import type {
@@ -64,14 +55,10 @@
 } from './websockets/InstRecordsStore';
 import { traced } from './tracing/TracingDecorators';
 import { SpanStatusCode, trace } from '@opentelemetry/api';
-<<<<<<< HEAD
-import { UserRole } from './AuthStore';
+import type { UserRole } from './AuthStore';
+import { isSuperUserRole } from './AuthUtils';
+import type { PackageVersionRecordsStore } from './packages/version';
 import { v7 as uuidv7 } from 'uuid';
-import { PackageVersionRecordsStore } from './packages/version/PackageVersionRecordsStore';
-import { isSuperUserRole } from './AuthUtils';
-=======
-import type { UserRole } from './AuthStore';
->>>>>>> 8594e89d
 
 const TRACE_NAME = 'PolicyController';
 
@@ -1257,7 +1244,6 @@
 
                     if (hasPackages) {
                         const firstPackage = loadedPackages[0];
-                        firstPackage.packageVersionId;
                         const pkg = await this._packageVersions?.getItemById(
                             firstPackage.packageVersionId
                         );
