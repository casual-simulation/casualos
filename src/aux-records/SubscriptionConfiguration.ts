--- conflicted
+++ resolved
@@ -709,16 +709,68 @@
             allowed: true,
         }),
 
-<<<<<<< HEAD
-    store: z
-=======
     search: z
->>>>>>> 4b906d24
         .object({
             allowed: z
                 .boolean()
                 .describe(
-<<<<<<< HEAD
+                    'Whether search records are allowed for the subscription.'
+                ),
+            maxItems: z
+                .number()
+                .describe(
+                    'The maximum number of search records that can be created for the subscription. If not specified, then there is no limit.'
+                )
+                .int()
+                .positive()
+                .optional(),
+        })
+        .describe(
+            'The configuration for search records features. Defaults to allowed.'
+        )
+        .optional()
+        .default({
+            allowed: true,
+        }),
+
+    databases: z
+        .object({
+            allowed: z
+                .boolean()
+                .describe(
+                    'Whether database records are allowed for the subscription.'
+                ),
+            maxItems: z
+                .number()
+                .describe(
+                    'The maximum number of database records that can be created for the subscription. If not specified, then there is no limit.'
+                )
+                .int()
+                .positive()
+                .optional(),
+
+            maxBytesPerDatabase: z
+                .number()
+                .describe(
+                    'The maximum size of the database in bytes. If not specified, then there is no limit.'
+                )
+                .int()
+                .positive()
+                .optional(),
+        })
+        .describe(
+            'The configuration for database records features. Defaults to allowed.'
+        )
+        .optional()
+        .default({
+            allowed: true,
+        }),
+
+    store: z
+        .object({
+            allowed: z
+                .boolean()
+                .describe(
                     'Whether purchasable items features are granted to the studio.'
                 ),
 
@@ -742,33 +794,10 @@
         }),
 
     contracts: z
-=======
-                    'Whether search records are allowed for the subscription.'
-                ),
-            maxItems: z
-                .number()
-                .describe(
-                    'The maximum number of search records that can be created for the subscription. If not specified, then there is no limit.'
-                )
-                .int()
-                .positive()
-                .optional(),
-        })
-        .describe(
-            'The configuration for search records features. Defaults to allowed.'
-        )
-        .optional()
-        .default({
-            allowed: true,
-        }),
-
-    databases: z
->>>>>>> 4b906d24
         .object({
             allowed: z
                 .boolean()
                 .describe(
-<<<<<<< HEAD
                     'Whether contract features are granted to the user/studio.'
                 ),
 
@@ -789,34 +818,6 @@
         .optional()
         .default({
             allowed: false,
-=======
-                    'Whether database records are allowed for the subscription.'
-                ),
-            maxItems: z
-                .number()
-                .describe(
-                    'The maximum number of database records that can be created for the subscription. If not specified, then there is no limit.'
-                )
-                .int()
-                .positive()
-                .optional(),
-
-            maxBytesPerDatabase: z
-                .number()
-                .describe(
-                    'The maximum size of the database in bytes. If not specified, then there is no limit.'
-                )
-                .int()
-                .positive()
-                .optional(),
-        })
-        .describe(
-            'The configuration for database records features. Defaults to allowed.'
-        )
-        .optional()
-        .default({
-            allowed: true,
->>>>>>> 4b906d24
         }),
 });
 
@@ -1266,7 +1267,16 @@
     packages?: PackageFeaturesConfiguration;
 
     /**
-<<<<<<< HEAD
+     * The configuration for search features.
+     */
+    search?: SearchFeaturesConfiguration;
+
+    /**
+     * The configuration for database features.
+     */
+    databases?: DatabasesFeaturesConfiguration;
+
+    /**
      * The configuration for purchasable items features.
      */
     store?: PurchasableItemFeaturesConfiguration;
@@ -1275,16 +1285,6 @@
      * The configuration for contract features.
      */
     contracts?: ContractFeaturesConfiguration;
-=======
-     * The configuration for search features.
-     */
-    search?: SearchFeaturesConfiguration;
-
-    /**
-     * The configuration for database features.
-     */
-    databases?: DatabasesFeaturesConfiguration;
->>>>>>> 4b906d24
 }
 
 export interface RecordFeaturesConfiguration {
@@ -1539,7 +1539,14 @@
     typeof subscriptionFeaturesSchema
 >['packages'];
 
-<<<<<<< HEAD
+export type SearchFeaturesConfiguration = z.infer<
+    typeof subscriptionFeaturesSchema
+>['search'];
+
+export type DatabasesFeaturesConfiguration = z.infer<
+    typeof subscriptionFeaturesSchema
+>['databases'];
+
 export type PurchasableItemFeaturesConfiguration = z.infer<
     typeof subscriptionFeaturesSchema
 >['store'];
@@ -1547,15 +1554,6 @@
 export type ContractFeaturesConfiguration = z.infer<
     typeof subscriptionFeaturesSchema
 >['contracts'];
-=======
-export type SearchFeaturesConfiguration = z.infer<
-    typeof subscriptionFeaturesSchema
->['search'];
-
-export type DatabasesFeaturesConfiguration = z.infer<
-    typeof subscriptionFeaturesSchema
->['databases'];
->>>>>>> 4b906d24
 
 export function allowAllFeatures(): FeaturesConfiguration {
     return {
@@ -1656,35 +1654,23 @@
         packages: {
             allowed: false,
         },
-<<<<<<< HEAD
-        contracts: {
-=======
         search: {
             allowed: false,
         },
         databases: {
->>>>>>> 4b906d24
             allowed: false,
         },
     };
 }
 
 /**
-<<<<<<< HEAD
- * Gets the contract features that are available for the given subscription.
-=======
  * Gets the database features that are available for the given subscription.
->>>>>>> 4b906d24
  * @param config The configuration. If null, then all default features are allowed.
  * @param subscriptionStatus The status of the subscription.
  * @param subscriptionId The ID of the subscription.
  * @param type The type of the user.
  */
-<<<<<<< HEAD
-export function getContractFeatures(
-=======
 export function getDatabaseFeatures(
->>>>>>> 4b906d24
     config: SubscriptionConfiguration | null,
     subscriptionStatus: string,
     subscriptionId: string,
@@ -1692,11 +1678,7 @@
     periodStartMs?: number | null,
     periodEndMs?: number | null,
     nowMs: number = Date.now()
-<<<<<<< HEAD
-): ContractFeaturesConfiguration {
-=======
 ): DatabasesFeaturesConfiguration {
->>>>>>> 4b906d24
     const features = getSubscriptionFeatures(
         config,
         subscriptionStatus,
@@ -1706,9 +1688,6 @@
         periodEndMs,
         nowMs
     );
-<<<<<<< HEAD
-    return features.contracts ?? { allowed: false };
-=======
     return features.databases ?? { allowed: true };
 }
 
@@ -1738,7 +1717,6 @@
         nowMs
     );
     return features.search ?? { allowed: true };
->>>>>>> 4b906d24
 }
 
 /**
