--- conflicted
+++ resolved
@@ -2531,7 +2531,6 @@
         });
     });
 
-<<<<<<< HEAD
     describe('grantEntitlement()', () => {
         const packageRecordName = 'packageRecord';
         const packageAddress = 'packageAddress';
@@ -2539,37 +2538,6 @@
 
         const originalDateNow = Date.now;
         let dateNowMock: jest.Mock<number>;
-=======
-    describe('authorizeSubject()', () => {
-        const adminOrGrantedActionCases: [ActionKinds, string | null][] = [
-            ['create', 'resourceId'],
-            ['update', 'resourceId'],
-            ['delete', 'resourceId'],
-            ['read', 'resourceId'],
-            ['list', null],
-            ['updateData', 'resourceId'],
-            ['increment', 'resourceId'],
-            ['count', 'resourceId'],
-            ['sendAction', 'resourceId'],
-            ['assign', 'resourceId'],
-            ['unassign', 'resourceId'],
-            ['grantPermission', 'resourceId'],
-            ['revokePermission', 'resourceId'],
-            ['grant', 'resourceId'],
-            ['revoke', 'resourceId'],
-            ['purchase', 'resourceId'],
-        ];
-
-        const adminOrGrantedResourceKindCases: [ResourceKinds][] = [
-            ['data'],
-            ['file'],
-            ['event'],
-            ['inst'],
-            ['marker'],
-            ['role'],
-            ['purchasableItem'],
-        ];
->>>>>>> c918ffd1
 
         beforeEach(async () => {
             dateNowMock = Date.now = jest.fn(() => 500);
@@ -3464,6 +3432,7 @@
             ['list'],
             ['count'],
             ['listSubscriptions'],
+            ['purchase', 'resourceId'],
         ];
 
         const adminOrGrantedResourceKindCases: [ResourceKinds][] = [
@@ -3480,6 +3449,7 @@
             ['notification'],
             ['package'],
             ['package.version'],
+            ['purchasableItem'],
         ];
 
         // Admins can perform all actions on all resources
@@ -4835,1523 +4805,6 @@
                     ['listSubscriptions', 'resourceId'],
                 ],
             ],
-        ];
-
-        const recordKeySubjectTypeDenialCases: [SubjectType, string][] = [
-            ['user', 'subjectId'],
-            ['inst', '/subjectId'],
-        ];
-
-        describe.each(recordKeyResourceKindDenialCases)(
-            '%s',
-            (resourceKind, actions) => {
-                describe.each(actions)('%s', (action, resourceId) => {
-                    describe.each(recordKeySubjectTypeDenialCases)(
-                        'subject %s',
-                        (subjectType, subjectId) => {
-                            const marker = 'marker';
-
-                            it('should deny the action if using a recordKey', async () => {
-                                const context =
-                                    await controller.constructAuthorizationContext(
-                                        {
-                                            recordKeyOrRecordName: recordKey,
-                                            userId: userId,
-                                        }
-                                    );
-
-                                const result =
-                                    await controller.authorizeSubject(context, {
-                                        subjectId: subjectId,
-                                        subjectType: subjectType,
-                                        resourceKind: resourceKind,
-                                        action: action,
-                                        resourceId: resourceId,
-                                        markers: [marker],
-                                    });
-
-                                expect(result).toMatchObject({
-                                    success: false,
-                                    errorCode: 'not_authorized',
-                                    errorMessage:
-                                        'You are not authorized to perform this action.',
-                                    reason: {
-                                        type: 'missing_permission',
-                                        recordName: recordName,
-                                        subjectType: subjectType,
-                                        subjectId: subjectId,
-                                        action: action,
-                                        resourceKind: resourceKind,
-                                        resourceId: resourceId,
-                                    },
-                                });
-                            });
-                        }
-                    );
-                });
-            }
-        );
-
-        const studioMemberResourceKindCases: [
-            ResourceKinds,
-            [ActionKinds, string | null][]
-        ][] = [
-            [
-                'data',
-                [
-                    ['create', 'resourceId'],
-                    ['update', 'resourceId'],
-                    ['delete', 'resourceId'],
-                    ['read', 'resourceId'],
-                    ['list', null],
-                ],
-            ],
-            [
-                'file',
-                [
-                    ['create', 'resourceId'],
-                    ['delete', 'resourceId'],
-                    ['read', 'resourceId'],
-                    ['list', null],
-                ],
-            ],
-            [
-                'event',
-                [
-                    ['increment', 'resourceId'],
-                    ['count', 'resourceId'],
-                    ['list', null],
-                ],
-            ],
-            [
-                'inst',
-                [
-                    ['create', 'resourceId'],
-                    ['update', 'resourceId'],
-                    ['delete', 'resourceId'],
-                    ['read', 'resourceId'],
-                    ['updateData', 'resourceId'],
-                    ['sendAction', 'resourceId'],
-                    ['list', null],
-                ],
-            ],
-            ['loom', [['create', 'resourceId']]],
-            [
-                'marker',
-                [
-                    ['assign', PUBLIC_READ_MARKER],
-                    ['assign', PRIVATE_MARKER],
-                ],
-            ],
-            [
-                'webhook',
-                [
-                    ['create', 'resourceId'],
-                    ['delete', 'resourceId'],
-                    ['update', 'resourceId'],
-                    ['read', 'resourceId'],
-                    ['list', null],
-                    ['run', 'resourceId'],
-                ],
-            ],
-            [
-                'package',
-                [
-                    ['create', 'resourceId'],
-                    ['delete', 'resourceId'],
-                    ['update', 'resourceId'],
-                    ['read', 'resourceId'],
-                    ['list', null],
-                ],
-            ],
-            [
-                'package.version',
-                [
-                    ['create', 'resourceId'],
-                    ['delete', 'resourceId'],
-                    ['update', 'resourceId'],
-                    ['read', 'resourceId'],
-                    ['run', 'resourceId'],
-                    ['list', null],
-                ],
-            ],
-        ];
-
-        describe.each(studioMemberResourceKindCases)(
-            '%s',
-            (resourceKind, actions) => {
-                describe.each(actions)('%s', (action, resourceId) => {
-                    const marker =
-                        resourceKind !== 'marker' ? 'marker' : ACCOUNT_MARKER;
-
-                    it('should allow the action if the user is a member of the studio', async () => {
-                        const context =
-                            await controller.constructAuthorizationContext({
-                                recordKeyOrRecordName: studioRecord,
-                                userId: userId,
-                            });
-
-                        const result = await controller.authorizeSubject(
-                            context,
-                            {
-                                subjectId: memberId,
-                                subjectType: 'user',
-                                resourceKind: resourceKind,
-                                action: action,
-                                resourceId: resourceId,
-                                markers: [marker],
-                            }
-                        );
-
-                        expect(result).toEqual({
-                            success: true,
-                            recordName: studioRecord,
-                            permission: {
-                                id: null,
-                                recordName: studioRecord,
-
-                                userId: memberId,
-                                subjectType: 'user',
-                                subjectId: memberId,
-
-                                // resourceKind and action are specified
-                                // because members don't necessarily have all permissions in the studio
-                                resourceKind: resourceKind,
-                                action: action,
-
-                                marker: marker,
-                                options: {},
-                                expireTimeMs: null,
-                            },
-                            explanation:
-                                "User is a member in the record's studio.",
-                        });
-                    });
-
-                    it('should deny the action if the user is not a member of the studio', async () => {
-                        const context =
-                            await controller.constructAuthorizationContext({
-                                recordKeyOrRecordName: studioRecord,
-                                userId: userId,
-                            });
-
-                        const result = await controller.authorizeSubject(
-                            context,
-                            {
-                                subjectId: userId,
-                                subjectType: 'user',
-                                resourceKind: resourceKind,
-                                action: action,
-                                resourceId: resourceId,
-                                markers: [marker],
-                            }
-                        );
-
-                        expect(result).toEqual({
-                            success: false,
-                            errorCode: 'not_authorized',
-                            errorMessage:
-                                'You are not authorized to perform this action.',
-                            reason: {
-                                type: 'missing_permission',
-                                recordName: studioRecord,
-                                subjectType: 'user',
-                                subjectId: userId,
-                                resourceKind: resourceKind,
-                                action: action,
-                                resourceId: resourceId,
-                            },
-                        });
-                    });
-                });
-            }
-        );
-
-        describe.each(studioMemberResourceKindCases)(
-            '%s',
-            (resourceKind, actions) => {
-                describe.each(actions)('%s', (action, resourceId) => {
-                    const marker =
-                        resourceKind !== 'marker' ? 'marker' : ACCOUNT_MARKER;
-                    const inst = 'inst';
-                    let instId: string;
-
-                    beforeEach(() => {
-                        instId = formatInstId(recordName, inst);
-                    });
-
-                    it('should allow the action if the inst is owned by the record', async () => {
-                        await store.saveInst({
-                            recordName,
-                            inst: inst,
-                            markers: ['anything'],
-                            branches: [],
-                        });
-
-                        const context =
-                            await controller.constructAuthorizationContext({
-                                recordKeyOrRecordName: recordName,
-                                userId: userId,
-                            });
-
-                        const result = await controller.authorizeSubject(
-                            context,
-                            {
-                                subjectId: instId,
-                                subjectType: 'inst',
-                                resourceKind: resourceKind,
-                                action: action,
-                                resourceId: resourceId,
-                                markers: [marker],
-                            }
-                        );
-
-                        expect(result).toEqual({
-                            success: true,
-                            recordName: recordName,
-                            permission: {
-                                id: null,
-                                recordName: recordName,
-
-                                userId: null,
-                                subjectType: 'inst',
-                                subjectId: instId,
-
-                                // resourceKind and action are specified
-                                // because members don't necessarily have all permissions in the studio
-                                resourceKind: resourceKind,
-                                action: action,
-
-                                marker: marker,
-                                options: {},
-                                expireTimeMs: null,
-                            },
-                            explanation: 'Inst is owned by the record.',
-                        });
-                    });
-
-                    it('should deny the action if the inst is not owned by the record', async () => {
-                        const context =
-                            await controller.constructAuthorizationContext({
-                                recordKeyOrRecordName: studioRecord,
-                                userId: userId,
-                            });
-
-                        const result = await controller.authorizeSubject(
-                            context,
-                            {
-                                subjectId: instId,
-                                subjectType: 'inst',
-                                resourceKind: resourceKind,
-                                action: action,
-                                resourceId: resourceId,
-                                markers: [marker],
-                            }
-                        );
-
-                        expect(result).toMatchObject({
-                            success: false,
-                            errorCode: 'not_authorized',
-                            errorMessage:
-                                'You are not authorized to perform this action.',
-                            reason: {
-                                type: 'missing_permission',
-                                recordName: studioRecord,
-                                subjectType: 'inst',
-                                subjectId: instId,
-                                resourceKind: resourceKind,
-                                action: action,
-                                resourceId: resourceId,
-                            },
-                        });
-                    });
-
-                    it('should allow the action if the inst is owned by the studio', async () => {
-                        const otherStudioRecord = 'otherStudioRecord';
-                        const studioRecordResult =
-                            (await services.records.createRecord({
-                                recordName: otherStudioRecord,
-                                userId: ownerId,
-                                studioId: studioId,
-                            })) as CreateRecordSuccess;
-
-                        await store.saveInst({
-                            recordName: otherStudioRecord,
-                            inst: inst,
-                            markers: ['anything'],
-                            branches: [],
-                        });
-                        instId = formatInstId(otherStudioRecord, inst);
-
-                        const context =
-                            await controller.constructAuthorizationContext({
-                                recordKeyOrRecordName: studioRecord,
-                                userId: userId,
-                            });
-
-                        const result = await controller.authorizeSubject(
-                            context,
-                            {
-                                subjectId: instId,
-                                subjectType: 'inst',
-                                resourceKind: resourceKind,
-                                action: action,
-                                resourceId: resourceId,
-                                markers: [marker],
-                            }
-                        );
-
-                        expect(result).toEqual({
-                            success: true,
-                            recordName: studioRecord,
-                            permission: {
-                                id: null,
-                                recordName: studioRecord,
-
-                                userId: null,
-                                subjectType: 'inst',
-                                subjectId: instId,
-
-                                // resourceKind and action are specified
-                                // because members don't necessarily have all permissions in the studio
-                                resourceKind: resourceKind,
-                                action: action,
-
-                                marker: marker,
-                                options: {},
-                                expireTimeMs: null,
-                            },
-                            explanation: `Inst is owned by the record's (${studioRecord}) studio (${studioId}).`,
-                        });
-                    });
-
-                    it('should allow the action if the inst is owned by the user', async () => {
-                        const otherRecord = 'otherRecord';
-                        const studioRecordResult =
-                            (await services.records.createRecord({
-                                recordName: otherRecord,
-                                userId: ownerId,
-                                ownerId: ownerId,
-                            })) as CreateRecordSuccess;
-
-                        await store.saveInst({
-                            recordName: otherRecord,
-                            inst: inst,
-                            markers: ['anything'],
-                            branches: [],
-                        });
-                        instId = formatInstId(otherRecord, inst);
-
-                        const context =
-                            await controller.constructAuthorizationContext({
-                                recordKeyOrRecordName: recordName,
-                                userId: userId,
-                            });
-
-                        const result = await controller.authorizeSubject(
-                            context,
-                            {
-                                subjectId: instId,
-                                subjectType: 'inst',
-                                resourceKind: resourceKind,
-                                action: action,
-                                resourceId: resourceId,
-                                markers: [marker],
-                            }
-                        );
-
-                        expect(result).toEqual({
-                            success: true,
-                            recordName: recordName,
-                            permission: {
-                                id: null,
-                                recordName: recordName,
-
-                                userId: null,
-                                subjectType: 'inst',
-                                subjectId: instId,
-
-                                // resourceKind and action are specified
-                                // because members don't necessarily have all permissions in the studio
-                                resourceKind: resourceKind,
-                                action: action,
-
-                                marker: marker,
-                                options: {},
-                                expireTimeMs: null,
-                            },
-                            explanation: `Inst is owned by the record's (${recordName}) owner (${ownerId}).`,
-                        });
-                    });
-                });
-            }
-        );
-
-        const studioMemberResourceKindDenialCases: [
-            ResourceKinds,
-            [ActionKinds, string | null][]
-        ][] = [
-            [
-                'file',
-                [
-                    ['assign', 'resourceId'],
-                    ['unassign', 'resourceId'],
-                    ['grant', 'resourceId'],
-                    ['revoke', 'resourceId'],
-                    ['grantPermission', 'resourceId'],
-                    ['revokePermission', 'resourceId'],
-                    ['updateData', 'resourceId'],
-                    ['sendAction', 'resourceId'],
-                    ['count', 'resourceId'],
-                    ['increment', 'resourceId'],
-                ],
-            ],
-            [
-                'event',
-                [
-                    ['assign', 'resourceId'],
-                    ['unassign', 'resourceId'],
-                    ['grant', 'resourceId'],
-                    ['revoke', 'resourceId'],
-                    ['grantPermission', 'resourceId'],
-                    ['revokePermission', 'resourceId'],
-                    ['updateData', 'resourceId'],
-                    ['sendAction', 'resourceId'],
-                ],
-            ],
-            [
-                'inst',
-                [
-                    ['assign', 'resourceId'],
-                    ['unassign', 'resourceId'],
-                    ['grant', 'resourceId'],
-                    ['revoke', 'resourceId'],
-                    ['grantPermission', 'resourceId'],
-                    ['revokePermission', 'resourceId'],
-                    ['count', 'resourceId'],
-                    ['increment', 'resourceId'],
-                ],
-            ],
-            [
-                'marker',
-                [
-                    ['create', 'resourceId'],
-                    ['delete', 'resourceId'],
-                    ['update', 'resourceId'],
-                    ['read', 'resourceId'],
-                    ['assign', 'resourceId'],
-                    ['unassign', 'resourceId'],
-                    ['grant', 'resourceId'],
-                    ['revoke', 'resourceId'],
-                    ['grantPermission', 'resourceId'],
-                    ['revokePermission', 'resourceId'],
-                    ['list', 'resourceId'],
-                    ['updateData', 'resourceId'],
-                    ['sendAction', 'resourceId'],
-                    ['count', 'resourceId'],
-                    ['increment', 'resourceId'],
-                ],
-            ],
-            [
-                'role',
-                [
-                    ['create', 'resourceId'],
-                    ['delete', 'resourceId'],
-                    ['update', 'resourceId'],
-                    ['read', 'resourceId'],
-                    ['assign', 'resourceId'],
-                    ['unassign', 'resourceId'],
-                    ['grant', 'resourceId'],
-                    ['revoke', 'resourceId'],
-                    ['grantPermission', 'resourceId'],
-                    ['revokePermission', 'resourceId'],
-                    ['list', 'resourceId'],
-                    ['updateData', 'resourceId'],
-                    ['sendAction', 'resourceId'],
-                    ['count', 'resourceId'],
-                    ['increment', 'resourceId'],
-                ],
-            ],
-            ['ai.sloyd', [['create', 'resourceId']]],
-            ['ai.hume', [['create', 'resourceId']]],
-            [
-                'notification',
-                [
-                    ['create', 'resourceId'],
-                    ['delete', 'resourceId'],
-                    ['update', 'resourceId'],
-                    ['read', 'resourceId'],
-                    ['assign', 'resourceId'],
-                    ['unassign', 'resourceId'],
-                    ['grant', 'resourceId'],
-                    ['revoke', 'resourceId'],
-                    ['grantPermission', 'resourceId'],
-                    ['revokePermission', 'resourceId'],
-                    ['list', 'resourceId'],
-                    ['updateData', 'resourceId'],
-                    ['sendAction', 'resourceId'],
-                    ['count', 'resourceId'],
-                    ['increment', 'resourceId'],
-                    ['send', 'resourceId'],
-                    ['subscribe', 'resourceId'],
-                    ['listSubscriptions', 'resourceId'],
-                ],
-            ],
-        ];
-
-        describe.each(studioMemberResourceKindDenialCases)(
-            '%s',
-            (resourceKind, actions) => {
-                describe.each(actions)('%s', (action, resourceId) => {
-                    describe.each(recordKeySubjectTypeCases)(
-                        'subject %s',
-                        (subjectType) => {
-                            const marker = 'marker';
-
-                            it('should deny the action even if the user is a member of the studio', async () => {
-                                const context =
-                                    await controller.constructAuthorizationContext(
-                                        {
-                                            recordKeyOrRecordName: studioRecord,
-                                            userId: userId,
-                                        }
-                                    );
-
-                                const result =
-                                    await controller.authorizeSubject(context, {
-                                        subjectId: memberId,
-                                        subjectType: 'user',
-                                        resourceKind: resourceKind,
-                                        action: action,
-                                        resourceId: resourceId,
-                                        markers: [marker],
-                                    });
-
-                                expect(result).toEqual({
-                                    success: false,
-                                    errorCode: 'not_authorized',
-                                    errorMessage:
-                                        'You are not authorized to perform this action.',
-                                    reason: {
-                                        type: 'missing_permission',
-                                        recordName: studioRecord,
-                                        subjectType: 'user',
-                                        subjectId: memberId,
-                                        resourceKind: resourceKind,
-                                        action: action,
-                                        resourceId: resourceId,
-                                    },
-                                });
-                            });
-                        }
-                    );
-                });
-            }
-        );
-
-        const publicReadResourceKindCases: [
-            ResourceKinds,
-            [ActionKinds, string | null][]
-        ][] = [
-            [
-                'data',
-                [
-                    ['read', 'resourceId'],
-                    ['list', null],
-                ],
-            ],
-            ['file', [['read', 'resourceId']]],
-            ['event', [['count', 'resourceId']]],
-            ['inst', [['read', 'resourceId']]],
-            ['webhook', [['run', 'resourceId']]],
-            [
-                'notification',
-                [
-                    ['read', 'resourceId'],
-                    ['subscribe', 'resourceId'],
-                    ['list', null],
-                ],
-            ],
-            [
-                'package',
-                [
-                    ['read', 'resourceId'],
-                    ['list', null],
-                ],
-            ],
-            [
-                'package.version',
-                [
-                    ['read', 'resourceId'],
-                    ['run', 'resourceId'],
-                    ['list', null],
-                ],
-            ],
-        ];
-
-        const publicReadSubjectTypeCases: [
-            string,
-            SubjectType,
-            string | null
-        ][] = [
-            ['user', 'user', 'randomUserId'],
-            ['not logged in', 'user', null],
-            ['inst', 'inst', '/instId'],
-        ];
-
-        describe.each(publicReadResourceKindCases)(
-            '%s',
-            (resourceKind, actions) => {
-                describe.each(actions)('%s', (action, resourceId) => {
-                    describe.each(publicReadSubjectTypeCases)(
-                        '%s',
-                        (desc, subjectType, subjectId) => {
-                            const marker = PUBLIC_READ_MARKER;
-
-                            it('should allow the action', async () => {
-                                const context =
-                                    await controller.constructAuthorizationContext(
-                                        {
-                                            recordKeyOrRecordName: studioRecord,
-                                            userId: userId,
-                                        }
-                                    );
-
-                                const result =
-                                    await controller.authorizeSubject(context, {
-                                        subjectId: subjectId,
-                                        subjectType: subjectType,
-                                        resourceKind: resourceKind,
-                                        action: action,
-                                        resourceId: resourceId,
-                                        markers: [marker],
-                                    });
-
-                                expect(result).toEqual({
-                                    success: true,
-                                    recordName: studioRecord,
-                                    permission: {
-                                        id: null,
-                                        recordName: studioRecord,
-
-                                        userId: null,
-                                        subjectType: subjectType,
-                                        subjectId: subjectId,
-
-                                        // resourceKind and action are specified
-                                        // because members don't necessarily have all permissions in the studio
-                                        resourceKind: resourceKind,
-                                        action: action,
-
-                                        marker: marker,
-                                        options: {},
-                                        expireTimeMs: null,
-                                    },
-                                    explanation:
-                                        'Resource has the publicRead marker.',
-                                });
-                            });
-                        }
-                    );
-                });
-            }
-        );
-
-        const publicWriteResourceKindCases: [
-            ResourceKinds,
-            [ActionKinds, string | null][]
-        ][] = [
-            [
-                'data',
-                [
-                    ['create', 'resourceId'],
-                    ['update', 'resourceId'],
-                    ['delete', 'resourceId'],
-                    ['read', 'resourceId'],
-                    ['list', null],
-                ],
-            ],
-            [
-                'file',
-                [
-                    ['create', 'resourceId'],
-                    ['delete', 'resourceId'],
-                    ['read', 'resourceId'],
-                ],
-            ],
-            [
-                'event',
-                [
-                    ['create', 'resourceId'],
-                    ['increment', 'resourceId'],
-                    ['count', 'resourceId'],
-                ],
-            ],
-            [
-                'inst',
-                [
-                    ['create', 'resourceId'],
-                    ['delete', 'resourceId'],
-                    ['read', 'resourceId'],
-                    ['updateData', 'resourceId'],
-                    ['sendAction', 'resourceId'],
-                ],
-            ],
-            ['webhook', [['run', 'resourceId']]],
-            [
-                'notification',
-                [
-                    ['read', 'resourceId'],
-                    ['subscribe', 'resourceId'],
-                    ['list', null],
-                ],
-            ],
-            [
-                'package',
-                [
-                    ['read', 'resourceId'],
-                    ['list', null],
-                ],
-            ],
-            [
-                'package.version',
-                [
-                    ['read', 'resourceId'],
-                    ['run', 'resourceId'],
-                    ['list', null],
-                ],
-            ],
-        ];
-
-        const publicWriteSubjectTypeCases: [
-            string,
-            SubjectType,
-            string | null
-        ][] = [
-            ['user', 'user', 'randomUserId'],
-            ['not logged in', 'user', null],
-            ['inst', 'inst', '/instId'],
-        ];
-
-        describe.each(publicWriteResourceKindCases)(
-            '%s',
-            (resourceKind, actions) => {
-                describe.each(actions)('%s', (action, resourceId) => {
-                    describe.each(publicWriteSubjectTypeCases)(
-                        '%s',
-                        (desc, subjectType, subjectId) => {
-                            const marker = PUBLIC_WRITE_MARKER;
-
-                            it('should allow the action', async () => {
-                                const context =
-                                    await controller.constructAuthorizationContext(
-                                        {
-                                            recordKeyOrRecordName: studioRecord,
-                                            userId: userId,
-                                        }
-                                    );
-
-                                const result =
-                                    await controller.authorizeSubject(context, {
-                                        subjectId: subjectId,
-                                        subjectType: subjectType,
-                                        resourceKind: resourceKind,
-                                        action: action,
-                                        resourceId: resourceId,
-                                        markers: [marker],
-                                    });
-
-                                expect(result).toEqual({
-                                    success: true,
-                                    recordName: studioRecord,
-                                    permission: {
-                                        id: null,
-                                        recordName: studioRecord,
-
-                                        userId: null,
-                                        subjectType: subjectType,
-                                        subjectId: subjectId,
-
-                                        // resourceKind and action are specified
-                                        // because members don't necessarily have all permissions in the studio
-                                        resourceKind: resourceKind,
-                                        action: action,
-
-                                        marker: marker,
-                                        options: {},
-                                        expireTimeMs: null,
-                                    },
-                                    explanation:
-                                        'Resource has the publicWrite marker.',
-                                });
-                            });
-                        }
-                    );
-                });
-            }
-        );
-
-        describe('privacy features', () => {
-            describe('missing', () => {
-                let privoClient: jest.Mocked<PrivoClientInterface>;
-                let auth: AuthController;
-                let records: RecordsController;
-
-                beforeEach(() => {
-                    privoClient = {
-                        createAdultAccount: jest.fn(),
-                        createChildAccount: jest.fn(),
-                        getUserInfo: jest.fn(),
-                        generateAuthorizationUrl: jest.fn(),
-                        processAuthorizationCallback: jest.fn(),
-                        checkEmail: jest.fn(),
-                        checkDisplayName: jest.fn(),
-                        generateLogoutUrl: jest.fn(),
-                        resendConsentRequest: jest.fn(),
-                        lookupServiceId: jest.fn(),
-                    };
-                    auth = new AuthController(
-                        store,
-                        services.authMessenger,
-                        store,
-                        true,
-                        privoClient
-                    );
-                    records = new RecordsController({
-                        auth: store,
-                        config: store,
-                        messenger: store,
-                        metrics: store,
-                        store,
-                        privo: privoClient,
-                    });
-
-                    controller = new PolicyController(auth, records, store);
-                });
-
-                it('should default to not allowing any privacy features if privo is enabled and if the user is not logged in', async () => {
-                    const owner = await store.findUser(ownerId);
-                    await store.saveUser({
-                        ...owner,
-                        privacyFeatures: null,
-                    });
-
-                    const context =
-                        await controller.constructAuthorizationContext({
-                            recordKeyOrRecordName: recordName,
-                            userId: null,
-                        });
-
-                    expect(context).toEqual({
-                        success: true,
-                        context: {
-                            recordName,
-                            recordKeyResult: null,
-                            subjectPolicy: 'subjectfull',
-                            recordKeyProvided: false,
-                            recordKeyCreatorId: undefined,
-                            recordOwnerId: ownerId,
-                            recordOwnerPrivacyFeatures: {
-                                allowAI: true,
-                                allowPublicData: true,
-                                allowPublicInsts: true,
-                                publishData: true,
-                            },
-                            recordStudioId: null,
-                            recordStudioMembers: undefined,
-                            userId: null,
-                            userPrivacyFeatures: {
-                                allowAI: false,
-                                allowPublicData: false,
-                                allowPublicInsts: false,
-                                publishData: false,
-                            },
-                            sendNotLoggedIn: true,
-                            userRole: 'none',
-                        },
-                    });
-
-                    expect(auth.privoEnabled).toBe(true);
-                });
-            });
-
-            describe('publishData', () => {
-                it('should reject the request if the user is not allowed to publish data', async () => {
-                    const owner = await store.findUser(ownerId);
-
-                    await store.saveUser({
-                        ...owner,
-                        privacyFeatures: {
-                            allowAI: false,
-                            allowPublicData: false,
-                            allowPublicInsts: false,
-                            publishData: false,
-                        },
-                    });
-
-                    const context =
-                        await controller.constructAuthorizationContext({
-                            recordKeyOrRecordName: recordName,
-                            userId: ownerId,
-                        });
-
-                    const result = await controller.authorizeSubject(context, {
-                        subjectId: ownerId,
-                        subjectType: 'user',
-                        resourceKind: 'data',
-                        action: 'read',
-                        resourceId: 'resourceId',
-                        markers: [PUBLIC_READ_MARKER],
-                    });
-
-                    expect(result).toEqual({
-                        success: false,
-                        errorCode: 'not_authorized',
-                        errorMessage:
-                            'You are not authorized to perform this action.',
-                        reason: {
-                            type: 'disabled_privacy_feature',
-                            recordName: recordName,
-                            subjectType: 'user',
-                            subjectId: ownerId,
-                            resourceKind: 'data',
-                            action: 'read',
-                            resourceId: 'resourceId',
-                            privacyFeature: 'publishData',
-                        },
-                    });
-                });
-
-                it('should allow the request if the user is accessing an inst in a record own as long as they can publish data', async () => {
-                    const owner = await store.findUser(ownerId);
-
-                    await store.saveUser({
-                        ...owner,
-                        privacyFeatures: {
-                            allowAI: false,
-                            allowPublicData: false,
-                            allowPublicInsts: false,
-                            publishData: true,
-                        },
-                    });
-
-                    const context =
-                        await controller.constructAuthorizationContext({
-                            recordKeyOrRecordName: recordName,
-                            userId: ownerId,
-                        });
-
-                    const result = await controller.authorizeSubject(context, {
-                        subjectId: ownerId,
-                        subjectType: 'user',
-                        resourceKind: 'inst',
-                        action: 'read',
-                        resourceId: 'myInst',
-                        markers: ['secret'],
-                    });
-
-                    expect(result).toEqual({
-                        success: true,
-                        explanation: 'User is the owner of the record.',
-                        permission: {
-                            id: null,
-
-                            recordName: recordName,
-                            action: null,
-                            userId: null,
-                            resourceKind: null,
-
-                            subjectId: 'admin',
-                            subjectType: 'role',
-
-                            marker: 'secret',
-                            options: {},
-                            expireTimeMs: null,
-                        },
-                        recordName: 'testRecord',
-                    });
-                });
-            });
-
-            describe('allowPublicData', () => {
-                it('should reject the request if the user is accessing data from a record they dont own and privacy features disallow public data', async () => {
-                    await services.records.createRecord({
-                        recordName: 'otherRecord',
-                        userId: ownerId,
-                        ownerId: ownerId,
-                    });
-
-                    const owner = await store.findUser(ownerId);
-
-                    await store.saveUser({
-                        ...owner,
-                        privacyFeatures: {
-                            allowAI: true,
-                            allowPublicData: false,
-                            allowPublicInsts: true,
-                            publishData: true,
-                        },
-                    });
-
-                    const context =
-                        await controller.constructAuthorizationContext({
-                            recordKeyOrRecordName: 'otherRecord',
-                            userId: userId,
-                        });
-
-                    const result = await controller.authorizeSubject(context, {
-                        subjectId: userId,
-                        subjectType: 'user',
-                        resourceKind: 'data',
-                        action: 'read',
-                        resourceId: 'resourceId',
-                        markers: [PUBLIC_READ_MARKER],
-                    });
-
-                    expect(result).toEqual({
-                        success: false,
-                        errorCode: 'not_authorized',
-                        errorMessage:
-                            'You are not authorized to perform this action.',
-                        reason: {
-                            type: 'disabled_privacy_feature',
-                            recordName: 'otherRecord',
-                            subjectType: 'user',
-                            subjectId: userId,
-                            resourceKind: 'data',
-                            action: 'read',
-                            resourceId: 'resourceId',
-                            privacyFeature: 'allowPublicData',
-                        },
-                    });
-                });
-
-                it('should reject the request if the user is accessing public data and their privacy features disallow public data', async () => {
-                    await services.records.createRecord({
-                        recordName: 'otherRecord',
-                        userId: userId,
-                        ownerId: userId,
-                    });
-
-                    const user = await store.findUser(userId);
-
-                    await store.saveUser({
-                        ...user,
-                        privacyFeatures: {
-                            allowAI: true,
-                            allowPublicData: false,
-                            allowPublicInsts: true,
-                            publishData: true,
-                        },
-                    });
-
-                    const context =
-                        await controller.constructAuthorizationContext({
-                            recordKeyOrRecordName: 'otherRecord',
-                            userId: userId,
-                        });
-
-                    const result = await controller.authorizeSubject(context, {
-                        subjectId: userId,
-                        subjectType: 'user',
-                        resourceKind: 'data',
-                        action: 'read',
-                        resourceId: 'resourceId',
-                        markers: [PUBLIC_READ_MARKER],
-                    });
-
-                    expect(result).toEqual({
-                        success: false,
-                        errorCode: 'not_authorized',
-                        errorMessage:
-                            'You are not authorized to perform this action.',
-                        reason: {
-                            type: 'disabled_privacy_feature',
-                            recordName: 'otherRecord',
-                            subjectType: 'user',
-                            subjectId: userId,
-                            resourceKind: 'data',
-                            action: 'read',
-                            resourceId: 'resourceId',
-                            privacyFeature: 'allowPublicData',
-                        },
-                    });
-                });
-
-                it('should reject the request if the inst is accessing data from a record they dont own and privacy features disallow public data', async () => {
-                    await services.records.createRecord({
-                        recordName: 'otherRecord',
-                        userId: ownerId,
-                        ownerId: ownerId,
-                    });
-
-                    const owner = await store.findUser(ownerId);
-
-                    await store.saveUser({
-                        ...owner,
-                        privacyFeatures: {
-                            allowAI: true,
-                            allowPublicData: false,
-                            allowPublicInsts: true,
-                            publishData: true,
-                        },
-                    });
-
-                    const context =
-                        await controller.constructAuthorizationContext({
-                            recordKeyOrRecordName: 'otherRecord',
-                            userId: userId,
-                        });
-
-                    const result = await controller.authorizeSubject(context, {
-                        subjectId: '/myInst',
-                        subjectType: 'inst',
-                        resourceKind: 'data',
-                        action: 'read',
-                        resourceId: 'resourceId',
-                        markers: [PUBLIC_READ_MARKER],
-                    });
-
-                    expect(result).toEqual({
-                        success: false,
-                        errorCode: 'not_authorized',
-                        errorMessage:
-                            'You are not authorized to perform this action.',
-                        reason: {
-                            type: 'disabled_privacy_feature',
-                            recordName: 'otherRecord',
-                            subjectType: 'user',
-                            subjectId: userId,
-                            resourceKind: 'data',
-                            action: 'read',
-                            resourceId: 'resourceId',
-                            privacyFeature: 'allowPublicData',
-                        },
-                    });
-                });
-
-                it('should reject the request if the user is not logged in but is accessing from a user that disallows public data', async () => {
-                    await services.records.createRecord({
-                        recordName: 'otherRecord',
-                        userId: ownerId,
-                        ownerId: ownerId,
-                    });
-
-                    const owner = await store.findUser(ownerId);
-
-                    await store.saveUser({
-                        ...owner,
-                        privacyFeatures: {
-                            allowAI: true,
-                            allowPublicData: false,
-                            allowPublicInsts: true,
-                            publishData: true,
-                        },
-                    });
-
-                    const context =
-                        await controller.constructAuthorizationContext({
-                            recordKeyOrRecordName: 'otherRecord',
-                            userId: null,
-                        });
-
-                    const result = await controller.authorizeSubject(context, {
-                        subjectId: null,
-                        subjectType: 'user',
-                        resourceKind: 'data',
-                        action: 'read',
-                        resourceId: 'resourceId',
-                        markers: [PUBLIC_READ_MARKER],
-                    });
-
-                    expect(result).toEqual({
-                        success: false,
-                        errorCode: 'not_authorized',
-                        errorMessage:
-                            'You are not authorized to perform this action.',
-                        reason: {
-                            type: 'disabled_privacy_feature',
-                            recordName: 'otherRecord',
-                            subjectType: 'user',
-                            subjectId: null,
-                            resourceKind: 'data',
-                            action: 'read',
-                            resourceId: 'resourceId',
-                            privacyFeature: 'allowPublicData',
-                        },
-                    });
-                });
-            });
-
-            describe('allowPublicInsts', () => {
-                it('should reject the request if the user is accessing an inst in a record they do not own but the user privacy features disallow public insts', async () => {
-                    const user = await store.findUser(userId);
-
-                    await store.saveUser({
-                        ...user,
-                        privacyFeatures: {
-                            allowAI: true,
-                            allowPublicData: true,
-                            allowPublicInsts: false,
-                            publishData: true,
-                        },
-                    });
-
-                    const context =
-                        await controller.constructAuthorizationContext({
-                            recordKeyOrRecordName: recordName,
-                            userId: userId,
-                        });
-
-                    const result = await controller.authorizeSubject(context, {
-                        subjectId: userId,
-                        subjectType: 'user',
-                        resourceKind: 'inst',
-                        action: 'read',
-                        resourceId: 'myInst',
-                        markers: ['secret'],
-                    });
-
-                    expect(result).toEqual({
-                        success: false,
-                        errorCode: 'not_authorized',
-                        errorMessage:
-                            'You are not authorized to perform this action.',
-                        reason: {
-                            type: 'disabled_privacy_feature',
-                            recordName: recordName,
-                            subjectType: 'user',
-                            subjectId: userId,
-                            resourceKind: 'inst',
-                            action: 'read',
-                            resourceId: 'myInst',
-                            privacyFeature: 'allowPublicInsts',
-                        },
-                    });
-                });
-
-                it('should reject the request if the user is accessing an inst in a record they do not own but the owner privacy features disallow public insts', async () => {
-                    const owner = await store.findUser(ownerId);
-
-                    await store.saveUser({
-                        ...owner,
-                        privacyFeatures: {
-                            allowAI: true,
-                            allowPublicData: true,
-                            allowPublicInsts: false,
-                            publishData: true,
-                        },
-                    });
-
-                    const context =
-                        await controller.constructAuthorizationContext({
-                            recordKeyOrRecordName: recordName,
-                            userId: userId,
-                        });
-
-                    const result = await controller.authorizeSubject(context, {
-                        subjectId: userId,
-                        subjectType: 'user',
-                        resourceKind: 'inst',
-                        action: 'read',
-                        resourceId: 'myInst',
-                        markers: ['secret'],
-                    });
-
-                    expect(result).toEqual({
-                        success: false,
-                        errorCode: 'not_authorized',
-                        errorMessage:
-                            'You are not authorized to perform this action.',
-                        reason: {
-                            type: 'disabled_privacy_feature',
-                            recordName: recordName,
-                            subjectType: 'user',
-                            subjectId: userId,
-                            resourceKind: 'inst',
-                            action: 'read',
-                            resourceId: 'myInst',
-                            privacyFeature: 'allowPublicInsts',
-                        },
-                    });
-                });
-
-                it('should reject the request if the user is accessing an inst in a record they own but their privacy features disallow public insts', async () => {
-                    await services.records.createRecord({
-                        recordName: 'otherRecord',
-                        userId: ownerId,
-                        ownerId: ownerId,
-                    });
-
-                    const user = await store.findUser(userId);
-
-                    await store.saveUser({
-                        ...user,
-                        privacyFeatures: {
-                            allowAI: true,
-                            allowPublicData: true,
-                            allowPublicInsts: false,
-                            publishData: true,
-                        },
-                    });
-
-                    const context =
-                        await controller.constructAuthorizationContext({
-                            recordKeyOrRecordName: 'otherRecord',
-                            userId: userId,
-                        });
-
-                    const result = await controller.authorizeSubject(context, {
-                        subjectId: userId,
-                        subjectType: 'user',
-                        resourceKind: 'inst',
-                        action: 'read',
-                        resourceId: 'myInst',
-                        markers: [PUBLIC_READ_MARKER],
-                    });
-
-                    expect(result).toEqual({
-                        success: false,
-                        errorCode: 'not_authorized',
-                        errorMessage:
-                            'You are not authorized to perform this action.',
-                        reason: {
-                            type: 'disabled_privacy_feature',
-                            recordName: 'otherRecord',
-                            subjectType: 'user',
-                            subjectId: userId,
-                            resourceKind: 'inst',
-                            action: 'read',
-                            resourceId: 'myInst',
-                            privacyFeature: 'allowPublicInsts',
-                        },
-                    });
-                });
-            });
-        });
-
-        it('should normalize inst IDs', async () => {
-            const context = await controller.constructAuthorizationContext({
-                recordKeyOrRecordName: studioRecord,
-                userId: userId,
-            });
-
-            const result = await controller.authorizeSubject(context, {
-                subjectId: 'instId',
-                subjectType: 'inst',
-                resourceKind: 'data',
-                action: 'read',
-                resourceId: 'resourceId',
-                markers: [PUBLIC_READ_MARKER],
-            });
-
-            expect(result).toEqual({
-                success: true,
-                recordName: studioRecord,
-                permission: {
-                    id: null,
-                    recordName: studioRecord,
-
-                    userId: null,
-                    subjectType: 'inst',
-                    subjectId: '/instId',
-
-<<<<<<< HEAD
-                    // resourceKind and action are specified
-                    // because members don't necessarily have all permissions in the studio
-                    resourceKind: 'data',
-                    action: 'read',
-=======
-        const recordKeyResourceKindDenialCases: [
-            ResourceKinds,
-            [ActionKinds, string | null][]
-        ][] = [
-            [
-                'file',
-                [
-                    ['list', null],
-                    ['assign', 'resourceId'],
-                    ['unassign', 'resourceId'],
-                    ['grant', 'resourceId'],
-                    ['revoke', 'resourceId'],
-                    ['grantPermission', 'resourceId'],
-                    ['revokePermission', 'resourceId'],
-                    ['updateData', 'resourceId'],
-                    ['sendAction', 'resourceId'],
-                    ['count', 'resourceId'],
-                    ['increment', 'resourceId'],
-                ],
-            ],
-            [
-                'event',
-                [
-                    ['list', null],
-                    ['assign', 'resourceId'],
-                    ['unassign', 'resourceId'],
-                    ['grant', 'resourceId'],
-                    ['revoke', 'resourceId'],
-                    ['grantPermission', 'resourceId'],
-                    ['revokePermission', 'resourceId'],
-                    ['updateData', 'resourceId'],
-                    ['sendAction', 'resourceId'],
-                ],
-            ],
-            [
-                'inst',
-                [
-                    ['list', null],
-                    ['assign', 'resourceId'],
-                    ['unassign', 'resourceId'],
-                    ['grant', 'resourceId'],
-                    ['revoke', 'resourceId'],
-                    ['grantPermission', 'resourceId'],
-                    ['revokePermission', 'resourceId'],
-                    ['count', 'resourceId'],
-                    ['increment', 'resourceId'],
-                ],
-            ],
-            [
-                'marker',
-                [
-                    ['create', 'resourceId'],
-                    ['delete', 'resourceId'],
-                    ['update', 'resourceId'],
-                    ['read', 'resourceId'],
-                    ['assign', 'resourceId'],
-                    ['assign', PUBLIC_READ_MARKER],
-                    ['unassign', 'resourceId'],
-                    ['unassign', PUBLIC_READ_MARKER],
-                    ['grant', 'resourceId'],
-                    ['revoke', 'resourceId'],
-                    ['grantPermission', 'resourceId'],
-                    ['revokePermission', 'resourceId'],
-                    ['list', 'resourceId'],
-                    ['updateData', 'resourceId'],
-                    ['sendAction', 'resourceId'],
-                    ['count', 'resourceId'],
-                    ['increment', 'resourceId'],
-                ],
-            ],
-            [
-                'role',
-                [
-                    ['create', 'resourceId'],
-                    ['delete', 'resourceId'],
-                    ['update', 'resourceId'],
-                    ['read', 'resourceId'],
-                    ['assign', 'resourceId'],
-                    ['unassign', 'resourceId'],
-                    ['grant', 'resourceId'],
-                    ['revoke', 'resourceId'],
-                    ['grantPermission', 'resourceId'],
-                    ['revokePermission', 'resourceId'],
-                    ['list', 'resourceId'],
-                    ['updateData', 'resourceId'],
-                    ['sendAction', 'resourceId'],
-                    ['count', 'resourceId'],
-                    ['increment', 'resourceId'],
-                ],
-            ],
             [
                 'purchasableItem',
                 [
@@ -6374,60 +4827,62 @@
                 ],
             ]
         ];
->>>>>>> c918ffd1
-
-                    marker: PUBLIC_READ_MARKER,
-                    options: {},
-                    expireTimeMs: null,
-                },
-                explanation: 'Resource has the publicRead marker.',
-            });
-        });
-
-        describe('entitlements', () => {
-            const entitlementResourceKinds: [
-                Entitlement['feature'],
-                ResourceKinds[]
-            ][] = [
-                ['data', ['data']],
-                ['event', ['event']],
-                ['file', ['file']],
-                ['inst', ['inst']],
-                ['notification', ['notification']],
-                ['package', ['package', 'package.version']],
-                ['permissions', ['role', 'marker']],
-                ['webhook', ['webhook']],
-                ['ai', ['ai.sloyd', 'ai.hume']],
-            ];
-
-            const instRecordName = 'instRecord';
-            const inst = 'inst';
-            const instId = formatInstId(instRecordName, inst);
-            const marker = 'marker';
-
-            const packageRecordName = 'packageRecord';
-            const packageAddress = 'packageAddress';
-            const packageKey = version(1);
-
-            const originalDateNow = Date.now;
-            let dateNowMock: jest.Mock<number>;
-
-            beforeEach(async () => {
-                dateNowMock = Date.now = jest.fn(() => 500);
-
-                await services.records.createRecord({
-                    recordName: instRecordName,
-                    userId: ownerId,
-                    ownerId: ownerId,
+
+        const recordKeySubjectTypeDenialCases: [SubjectType, string][] = [
+            ['user', 'subjectId'],
+            ['inst', '/subjectId'],
+        ];
+
+        describe.each(recordKeyResourceKindDenialCases)(
+            '%s',
+            (resourceKind, actions) => {
+                describe.each(actions)('%s', (action, resourceId) => {
+                    describe.each(recordKeySubjectTypeDenialCases)(
+                        'subject %s',
+                        (subjectType, subjectId) => {
+                            const marker = 'marker';
+
+                            it('should deny the action if using a recordKey', async () => {
+                                const context =
+                                    await controller.constructAuthorizationContext(
+                                        {
+                                            recordKeyOrRecordName: recordKey,
+                                            userId: userId,
+                                        }
+                                    );
+
+                                const result =
+                                    await controller.authorizeSubject(context, {
+                                        subjectId: subjectId,
+                                        subjectType: subjectType,
+                                        resourceKind: resourceKind,
+                                        action: action,
+                                        resourceId: resourceId,
+                                        markers: [marker],
+                                    });
+
+                                expect(result).toMatchObject({
+                                    success: false,
+                                    errorCode: 'not_authorized',
+                                    errorMessage:
+                                        'You are not authorized to perform this action.',
+                                    reason: {
+                                        type: 'missing_permission',
+                                        recordName: recordName,
+                                        subjectType: subjectType,
+                                        subjectId: subjectId,
+                                        action: action,
+                                        resourceKind: resourceKind,
+                                        resourceId: resourceId,
+                                    },
+                                });
+                            });
+                        }
+                    );
                 });
-
-<<<<<<< HEAD
-                await services.records.createRecord({
-                    recordName: packageRecordName,
-                    userId: ownerId,
-                    ownerId: ownerId,
-                });
-=======
+            }
+        );
+
         const studioMemberResourceKindCases: [
             ResourceKinds,
             [ActionKinds, string | null][]
@@ -6471,494 +4926,358 @@
                     ['list', null],
                 ],
             ]
+            ['loom', [['create', 'resourceId']]],
+            [
+                'marker',
+                [
+                    ['assign', PUBLIC_READ_MARKER],
+                    ['assign', PRIVATE_MARKER],
+                ],
+            ],
+            [
+                'webhook',
+                [
+                    ['create', 'resourceId'],
+                    ['delete', 'resourceId'],
+                    ['update', 'resourceId'],
+                    ['read', 'resourceId'],
+                    ['list', null],
+                    ['run', 'resourceId'],
+                ],
+            ],
+            [
+                'package',
+                [
+                    ['create', 'resourceId'],
+                    ['delete', 'resourceId'],
+                    ['update', 'resourceId'],
+                    ['read', 'resourceId'],
+                    ['list', null],
+                ],
+            ],
+            [
+                'package.version',
+                [
+                    ['create', 'resourceId'],
+                    ['delete', 'resourceId'],
+                    ['update', 'resourceId'],
+                    ['read', 'resourceId'],
+                    ['run', 'resourceId'],
+                    ['list', null],
+                ],
+            ],
         ];
->>>>>>> c918ffd1
-
-                await services.packagesStore.createItem(packageRecordName, {
-                    id: 'packageId',
-                    address: packageAddress,
-                    markers: [PRIVATE_MARKER],
-                });
-
-                await store.saveLoadedPackage({
-                    id: 'loadedPackageId',
-                    userId: userId,
-                    recordName: instRecordName,
-                    inst,
-                    packageId: 'packageId',
-                    packageVersionId: 'packageVersionId',
-                    branch: DEFAULT_BRANCH_NAME,
-                });
-            });
-
-            afterEach(() => {
-                Date.now = originalDateNow;
-            });
-
-            describe.each(entitlementResourceKinds)(
-                '%s',
-                (feature, resourceKinds) => {
-                    beforeEach(async () => {
-                        await services.packageVersionStore.createItem(
-                            packageRecordName,
+
+        describe.each(studioMemberResourceKindCases)(
+            '%s',
+            (resourceKind, actions) => {
+                describe.each(actions)('%s', (action, resourceId) => {
+                    const marker =
+                        resourceKind !== 'marker' ? 'marker' : ACCOUNT_MARKER;
+
+                    it('should allow the action if the user is a member of the studio', async () => {
+                        const context =
+                            await controller.constructAuthorizationContext({
+                                recordKeyOrRecordName: studioRecord,
+                                userId: userId,
+                            });
+
+                        const result = await controller.authorizeSubject(
+                            context,
                             {
-                                id: 'packageVersionId',
-                                address: packageAddress,
-                                key: packageKey,
-                                auxFileName: 'auxFileName',
-                                auxSha256: 'sha256',
-                                createdAtMs: 123,
-                                createdFile: true,
-                                description: '',
-                                sha256: 'sha256',
-                                sizeInBytes: 123,
-                                requiresReview: false,
-                                entitlements: [
-                                    {
-                                        feature: feature,
-                                        scope: 'personal',
-                                    },
-                                ],
-                                markers: [PUBLIC_READ_MARKER],
+                                subjectId: memberId,
+                                subjectType: 'user',
+                                resourceKind: resourceKind,
+                                action: action,
+                                resourceId: resourceId,
+                                markers: [marker],
                             }
                         );
+
+                        expect(result).toEqual({
+                            success: true,
+                            recordName: studioRecord,
+                            permission: {
+                                id: null,
+                                recordName: studioRecord,
+
+                                userId: memberId,
+                                subjectType: 'user',
+                                subjectId: memberId,
+
+                                // resourceKind and action are specified
+                                // because members don't necessarily have all permissions in the studio
+                                resourceKind: resourceKind,
+                                action: action,
+
+                                marker: marker,
+                                options: {},
+                                expireTimeMs: null,
+                            },
+                            explanation:
+                                "User is a member in the record's studio.",
+                        });
                     });
 
-                    describe.each(resourceKinds)(
-                        'resource %s',
-                        (resourceKind) => {
-                            describe('personal scope', () => {
-                                beforeEach(async () => {
-                                    await services.packageVersionStore.updateItem(
-                                        packageRecordName,
-                                        {
-                                            id: 'packageVersionId',
-                                            address: packageAddress,
-                                            key: packageKey,
-                                            auxFileName: 'auxFileName',
-                                            auxSha256: 'sha256',
-                                            createdAtMs: 123,
-                                            createdFile: true,
-                                            description: '',
-                                            sha256: 'sha256',
-                                            sizeInBytes: 123,
-                                            requiresReview: false,
-                                            entitlements: [
-                                                {
-                                                    feature: feature,
-                                                    scope: 'personal',
-                                                },
-                                            ],
-                                        }
-                                    );
-                                });
-
-                                it('should allow actions for the personal record if the entitlement has been granted for it', async () => {
-                                    const context =
-                                        await controller.constructAuthorizationContext(
-                                            {
-                                                recordKeyOrRecordName: userId,
-                                                userId: userId,
-                                            }
-                                        );
-
-                                    await store.saveGrantedPackageEntitlement({
-                                        id: 'entitlementId',
-
-                                        userId: userId,
-
-                                        packageId: 'packageId',
-                                        feature: feature,
-                                        scope: 'designated',
-                                        recordName: userId,
-                                        expireTimeMs: 999,
-
-                                        createdAtMs: 123,
-                                        revokeTimeMs: null,
-                                    });
-
-                                    const result =
-                                        await controller.authorizeSubject(
-                                            context,
-                                            {
-                                                subjectId: instId,
-                                                subjectType: 'inst',
-                                                resourceKind: resourceKind,
-                                                action: 'read',
-                                                resourceId: 'resourceId',
-                                                markers: [marker],
-                                            }
-                                        );
-
-                                    expect(result).toEqual({
-                                        success: true,
-                                        recordName: userId,
-                                        permission: {
-                                            id: null,
-                                            recordName: userId,
-                                            userId: userId,
-
-                                            // The role that record owners recieve
-                                            subjectType: 'inst',
-                                            subjectId: instId,
-
-                                            // resourceKind and action are null because this permission
-                                            // applies to all resources and actions.
-                                            resourceKind: resourceKind,
-                                            resourceId: 'resourceId',
-                                            action: 'read',
-
-                                            options: {},
-                                            expireTimeMs: 999,
-                                        },
-                                        entitlementGrant: {
-                                            id: 'entitlementId',
-                                            userId: userId,
-                                            packageId: 'packageId',
-                                            // packageRecordName,
-                                            // packageAddress,
-                                            // instRecordName: instRecordName,
-                                            // inst,
-                                            feature: feature,
-                                            scope: 'designated',
-                                            recordName: userId,
-                                            expireTimeMs: 999,
-                                            revokeTimeMs: null,
-                                            createdAtMs: 123,
-
-                                            loadedPackage: {
-                                                id: 'loadedPackageId',
-                                                recordName: instRecordName,
-                                                inst,
-                                                packageId: 'packageId',
-                                                packageVersionId:
-                                                    'packageVersionId',
-                                                userId: 'userId',
-                                                branch: DEFAULT_BRANCH_NAME,
-                                            },
-                                        },
-                                        explanation: 'Inst has entitlement.',
-                                    });
-                                });
-
-                                it('should deny actions for the personal record if no entitlement has been granted for it', async () => {
-                                    const context =
-                                        await controller.constructAuthorizationContext(
-                                            {
-                                                recordKeyOrRecordName: userId,
-                                                userId: userId,
-                                            }
-                                        );
-
-                                    const result =
-                                        await controller.authorizeSubject(
-                                            context,
-                                            {
-                                                subjectId: instId,
-                                                subjectType: 'inst',
-                                                resourceKind: resourceKind,
-                                                action: 'read',
-                                                resourceId: 'resourceId',
-                                                markers: [marker],
-                                            }
-                                        );
-
-                                    expect(result).toEqual({
-                                        success: false,
-                                        errorCode: 'not_authorized',
-                                        errorMessage:
-                                            'You are not authorized to perform this action.',
-                                        reason: {
-                                            type: 'missing_permission',
-                                            recordName: userId,
-                                            subjectType: 'inst',
-                                            subjectId: instId,
-                                            resourceKind: resourceKind,
-                                            action: 'read',
-                                            resourceId: 'resourceId',
-                                        },
-                                        recommendedEntitlement: {
-                                            feature: feature,
-                                            scope: 'designated',
-                                            recordName: userId,
-                                            packageId: 'packageId',
-                                        },
-                                    });
-                                });
-
-                                it('should deny actions for the personal record if the entitlement grant has expired', async () => {
-                                    const context =
-                                        await controller.constructAuthorizationContext(
-                                            {
-                                                recordKeyOrRecordName: userId,
-                                                userId: userId,
-                                            }
-                                        );
-
-                                    await store.saveGrantedPackageEntitlement({
-                                        id: 'entitlementId',
-
-                                        userId: userId,
-
-                                        packageId: 'packageId',
-                                        feature: feature,
-                                        scope: 'designated',
-                                        recordName: userId,
-                                        expireTimeMs: 0,
-
-                                        createdAtMs: 123,
-                                        revokeTimeMs: null,
-                                    });
-
-                                    const result =
-                                        await controller.authorizeSubject(
-                                            context,
-                                            {
-                                                subjectId: instId,
-                                                subjectType: 'inst',
-                                                resourceKind: resourceKind,
-                                                action: 'read',
-                                                resourceId: 'resourceId',
-                                                markers: [marker],
-                                            }
-                                        );
-
-                                    expect(result).toEqual({
-                                        success: false,
-                                        errorCode: 'not_authorized',
-                                        errorMessage:
-                                            'You are not authorized to perform this action.',
-                                        reason: {
-                                            type: 'missing_permission',
-                                            recordName: userId,
-                                            subjectType: 'inst',
-                                            subjectId: instId,
-                                            resourceKind: resourceKind,
-                                            action: 'read',
-                                            resourceId: 'resourceId',
-                                        },
-                                        recommendedEntitlement: {
-                                            feature: feature,
-                                            scope: 'designated',
-                                            recordName: userId,
-                                            packageId: 'packageId',
-                                        },
-                                    });
-                                });
-
-                                it('should not recommend a entitlement if the record is not the users personal record', async () => {
-                                    const context =
-                                        await controller.constructAuthorizationContext(
-                                            {
-                                                recordKeyOrRecordName:
-                                                    recordName,
-                                                userId: userId,
-                                            }
-                                        );
-
-                                    const result =
-                                        await controller.authorizeSubject(
-                                            context,
-                                            {
-                                                subjectId: instId,
-                                                subjectType: 'inst',
-                                                resourceKind: resourceKind,
-                                                action: 'read',
-                                                resourceId: 'resourceId',
-                                                markers: [marker],
-                                            }
-                                        );
-
-                                    expect(result).toEqual({
-                                        success: false,
-                                        errorCode: 'not_authorized',
-                                        errorMessage:
-                                            'You are not authorized to perform this action.',
-                                        reason: {
-                                            type: 'missing_permission',
-                                            recordName: recordName,
-                                            subjectType: 'inst',
-                                            subjectId: instId,
-                                            resourceKind: resourceKind,
-                                            action: 'read',
-                                            resourceId: 'resourceId',
-                                        },
-                                    });
-                                });
+                    it('should deny the action if the user is not a member of the studio', async () => {
+                        const context =
+                            await controller.constructAuthorizationContext({
+                                recordKeyOrRecordName: studioRecord,
+                                userId: userId,
                             });
 
-                            describe('owned scope', () => {
-                                beforeEach(async () => {
-                                    await services.packageVersionStore.updateItem(
-                                        packageRecordName,
-                                        {
-                                            id: 'packageVersionId',
-                                            address: packageAddress,
-                                            key: packageKey,
-                                            auxFileName: 'auxFileName',
-                                            auxSha256: 'sha256',
-                                            createdAtMs: 123,
-                                            createdFile: true,
-                                            description: '',
-                                            sha256: 'sha256',
-                                            sizeInBytes: 123,
-                                            requiresReview: false,
-                                            entitlements: [
-                                                {
-                                                    feature: feature,
-                                                    scope: 'owned',
-                                                },
-                                            ],
-                                        }
-                                    );
-                                });
-
-                                it('should allow actions for the owned record if the entitlement has been granted for it', async () => {
-                                    const context =
-                                        await controller.constructAuthorizationContext(
-                                            {
-                                                recordKeyOrRecordName:
-                                                    recordName,
-                                                userId: ownerId,
-                                            }
-                                        );
-
-                                    await store.saveGrantedPackageEntitlement({
-                                        id: 'entitlementId',
-
-                                        userId: ownerId,
-
-                                        packageId: 'packageId',
-                                        feature: feature,
-                                        scope: 'designated',
-                                        recordName,
-                                        expireTimeMs: 999,
-
-                                        createdAtMs: 123,
-                                        revokeTimeMs: null,
-                                    });
-
-                                    const result =
-                                        await controller.authorizeSubject(
-                                            context,
-                                            {
-                                                subjectId: instId,
-                                                subjectType: 'inst',
-                                                resourceKind: resourceKind,
-                                                action: 'read',
-                                                resourceId: 'resourceId',
-                                                markers: [marker],
-                                            }
-                                        );
-
-                                    expect(result).toEqual({
-                                        success: true,
-                                        recordName: recordName,
-                                        permission: {
-                                            id: null,
-                                            recordName: recordName,
-                                            userId: ownerId,
-
-                                            // The role that record owners recieve
-                                            subjectType: 'inst',
-                                            subjectId: instId,
-
-                                            // resourceKind and action are null because this permission
-                                            // applies to all resources and actions.
-                                            resourceKind: resourceKind,
-                                            resourceId: 'resourceId',
-                                            action: 'read',
-
-                                            options: {},
-                                            expireTimeMs: 999,
-                                        },
-                                        entitlementGrant: {
-                                            id: 'entitlementId',
-                                            userId: ownerId,
-                                            packageId: 'packageId',
-                                            // packageRecordName,
-                                            // packageAddress,
-                                            // instRecordName: instRecordName,
-                                            // inst,
-                                            feature: feature,
-                                            scope: 'designated',
-                                            recordName,
-                                            expireTimeMs: 999,
-                                            revokeTimeMs: null,
-                                            createdAtMs: 123,
-
-                                            loadedPackage: {
-                                                id: 'loadedPackageId',
-                                                recordName: instRecordName,
-                                                inst,
-                                                packageId: 'packageId',
-                                                packageVersionId:
-                                                    'packageVersionId',
-                                                userId: 'userId',
-                                                branch: DEFAULT_BRANCH_NAME,
-                                            },
-                                        },
-                                        explanation: 'Inst has entitlement.',
-                                    });
-                                });
-
-                                it('should deny actions for the owned record if no entitlement has been granted for it', async () => {
-                                    const context =
-                                        await controller.constructAuthorizationContext(
-                                            {
-                                                recordKeyOrRecordName:
-                                                    recordName,
-                                                userId: ownerId,
-                                            }
-                                        );
-
-                                    const result =
-                                        await controller.authorizeSubject(
-                                            context,
-                                            {
-                                                subjectId: instId,
-                                                subjectType: 'inst',
-                                                resourceKind: resourceKind,
-                                                action: 'read',
-                                                resourceId: 'resourceId',
-                                                markers: [marker],
-                                            }
-                                        );
-
-<<<<<<< HEAD
-                                    expect(result).toEqual({
-                                        success: false,
-                                        errorCode: 'not_authorized',
-                                        errorMessage:
-                                            'You are not authorized to perform this action.',
-                                        reason: {
-                                            type: 'missing_permission',
-                                            recordName: recordName,
-                                            subjectType: 'inst',
-                                            subjectId: instId,
-                                            resourceKind: resourceKind,
-                                            action: 'read',
-                                            resourceId: 'resourceId',
-                                        },
-                                        recommendedEntitlement: {
-                                            feature: feature,
-                                            scope: 'designated',
-                                            recordName,
-                                            packageId: 'packageId',
-                                        },
-                                    });
-                                });
-
-                                it('should deny actions for the owned record if the entitlement grant has expired', async () => {
-                                    const context =
-                                        await controller.constructAuthorizationContext(
-                                            {
-                                                recordKeyOrRecordName:
-                                                    recordName,
-                                                userId: ownerId,
-                                            }
-                                        );
-=======
+                        const result = await controller.authorizeSubject(
+                            context,
+                            {
+                                subjectId: userId,
+                                subjectType: 'user',
+                                resourceKind: resourceKind,
+                                action: action,
+                                resourceId: resourceId,
+                                markers: [marker],
+                            }
+                        );
+
+                        expect(result).toEqual({
+                            success: false,
+                            errorCode: 'not_authorized',
+                            errorMessage:
+                                'You are not authorized to perform this action.',
+                            reason: {
+                                type: 'missing_permission',
+                                recordName: studioRecord,
+                                subjectType: 'user',
+                                subjectId: userId,
+                                resourceKind: resourceKind,
+                                action: action,
+                                resourceId: resourceId,
+                            },
+                        });
+                    });
+                });
+            }
+        );
+
+        describe.each(studioMemberResourceKindCases)(
+            '%s',
+            (resourceKind, actions) => {
+                describe.each(actions)('%s', (action, resourceId) => {
+                    const marker =
+                        resourceKind !== 'marker' ? 'marker' : ACCOUNT_MARKER;
+                    const inst = 'inst';
+                    let instId: string;
+
+                    beforeEach(() => {
+                        instId = formatInstId(recordName, inst);
+                    });
+
+                    it('should allow the action if the inst is owned by the record', async () => {
+                        await store.saveInst({
+                            recordName,
+                            inst: inst,
+                            markers: ['anything'],
+                            branches: [],
+                        });
+
+                        const context =
+                            await controller.constructAuthorizationContext({
+                                recordKeyOrRecordName: recordName,
+                                userId: userId,
+                            });
+
+                        const result = await controller.authorizeSubject(
+                            context,
+                            {
+                                subjectId: instId,
+                                subjectType: 'inst',
+                                resourceKind: resourceKind,
+                                action: action,
+                                resourceId: resourceId,
+                                markers: [marker],
+                            }
+                        );
+
+                        expect(result).toEqual({
+                            success: true,
+                            recordName: recordName,
+                            permission: {
+                                id: null,
+                                recordName: recordName,
+
+                                userId: null,
+                                subjectType: 'inst',
+                                subjectId: instId,
+
+                                // resourceKind and action are specified
+                                // because members don't necessarily have all permissions in the studio
+                                resourceKind: resourceKind,
+                                action: action,
+
+                                marker: marker,
+                                options: {},
+                                expireTimeMs: null,
+                            },
+                            explanation: 'Inst is owned by the record.',
+                        });
+                    });
+
+                    it('should deny the action if the inst is not owned by the record', async () => {
+                        const context =
+                            await controller.constructAuthorizationContext({
+                                recordKeyOrRecordName: studioRecord,
+                                userId: userId,
+                            });
+
+                        const result = await controller.authorizeSubject(
+                            context,
+                            {
+                                subjectId: instId,
+                                subjectType: 'inst',
+                                resourceKind: resourceKind,
+                                action: action,
+                                resourceId: resourceId,
+                                markers: [marker],
+                            }
+                        );
+
+                        expect(result).toMatchObject({
+                            success: false,
+                            errorCode: 'not_authorized',
+                            errorMessage:
+                                'You are not authorized to perform this action.',
+                            reason: {
+                                type: 'missing_permission',
+                                recordName: studioRecord,
+                                subjectType: 'inst',
+                                subjectId: instId,
+                                resourceKind: resourceKind,
+                                action: action,
+                                resourceId: resourceId,
+                            },
+                        });
+                    });
+
+                    it('should allow the action if the inst is owned by the studio', async () => {
+                        const otherStudioRecord = 'otherStudioRecord';
+                        const studioRecordResult =
+                            (await services.records.createRecord({
+                                recordName: otherStudioRecord,
+                                userId: ownerId,
+                                studioId: studioId,
+                            })) as CreateRecordSuccess;
+
+                        await store.saveInst({
+                            recordName: otherStudioRecord,
+                            inst: inst,
+                            markers: ['anything'],
+                            branches: [],
+                        });
+                        instId = formatInstId(otherStudioRecord, inst);
+
+                        const context =
+                            await controller.constructAuthorizationContext({
+                                recordKeyOrRecordName: studioRecord,
+                                userId: userId,
+                            });
+
+                        const result = await controller.authorizeSubject(
+                            context,
+                            {
+                                subjectId: instId,
+                                subjectType: 'inst',
+                                resourceKind: resourceKind,
+                                action: action,
+                                resourceId: resourceId,
+                                markers: [marker],
+                            }
+                        );
+
+                        expect(result).toEqual({
+                            success: true,
+                            recordName: studioRecord,
+                            permission: {
+                                id: null,
+                                recordName: studioRecord,
+
+                                userId: null,
+                                subjectType: 'inst',
+                                subjectId: instId,
+
+                                // resourceKind and action are specified
+                                // because members don't necessarily have all permissions in the studio
+                                resourceKind: resourceKind,
+                                action: action,
+
+                                marker: marker,
+                                options: {},
+                                expireTimeMs: null,
+                            },
+                            explanation: `Inst is owned by the record's (${studioRecord}) studio (${studioId}).`,
+                        });
+                    });
+
+                    it('should allow the action if the inst is owned by the user', async () => {
+                        const otherRecord = 'otherRecord';
+                        const studioRecordResult =
+                            (await services.records.createRecord({
+                                recordName: otherRecord,
+                                userId: ownerId,
+                                ownerId: ownerId,
+                            })) as CreateRecordSuccess;
+
+                        await store.saveInst({
+                            recordName: otherRecord,
+                            inst: inst,
+                            markers: ['anything'],
+                            branches: [],
+                        });
+                        instId = formatInstId(otherRecord, inst);
+
+                        const context =
+                            await controller.constructAuthorizationContext({
+                                recordKeyOrRecordName: recordName,
+                                userId: userId,
+                            });
+
+                        const result = await controller.authorizeSubject(
+                            context,
+                            {
+                                subjectId: instId,
+                                subjectType: 'inst',
+                                resourceKind: resourceKind,
+                                action: action,
+                                resourceId: resourceId,
+                                markers: [marker],
+                            }
+                        );
+
+                        expect(result).toEqual({
+                            success: true,
+                            recordName: recordName,
+                            permission: {
+                                id: null,
+                                recordName: recordName,
+
+                                userId: null,
+                                subjectType: 'inst',
+                                subjectId: instId,
+
+                                // resourceKind and action are specified
+                                // because members don't necessarily have all permissions in the studio
+                                resourceKind: resourceKind,
+                                action: action,
+
+                                marker: marker,
+                                options: {},
+                                expireTimeMs: null,
+                            },
+                            explanation: `Inst is owned by the record's (${recordName}) owner (${ownerId}).`,
+                        });
+                    });
+                });
+            }
+        );
+
         const studioMemberResourceKindDenialCases: [
             ResourceKinds,
             [ActionKinds, string | null][]
@@ -7048,6 +5367,31 @@
                     ['increment', 'resourceId'],
                     ['purchase', 'resourceId'],
                 ],
+            ['ai.sloyd', [['create', 'resourceId']]],
+            ['ai.hume', [['create', 'resourceId']]],
+            [
+                'notification',
+                [
+                    ['create', 'resourceId'],
+                    ['delete', 'resourceId'],
+                    ['update', 'resourceId'],
+                    ['read', 'resourceId'],
+                    ['assign', 'resourceId'],
+                    ['unassign', 'resourceId'],
+                    ['grant', 'resourceId'],
+                    ['revoke', 'resourceId'],
+                    ['grantPermission', 'resourceId'],
+                    ['revokePermission', 'resourceId'],
+                    ['list', 'resourceId'],
+                    ['updateData', 'resourceId'],
+                    ['sendAction', 'resourceId'],
+                    ['count', 'resourceId'],
+                    ['increment', 'resourceId'],
+                    ['send', 'resourceId'],
+                    ['subscribe', 'resourceId'],
+                    ['listSubscriptions', 'resourceId'],
+                ],
+            ],
             ],
             [
                 'purchasableItem',
@@ -7071,69 +5415,57 @@
                 ],
             ]
         ];
->>>>>>> c918ffd1
-
-                                    await store.saveGrantedPackageEntitlement({
-                                        id: 'entitlementId',
-
-                                        userId: ownerId,
-
-                                        packageId: 'packageId',
-                                        feature: feature,
-                                        scope: 'designated',
-                                        recordName: recordName,
-                                        expireTimeMs: 0,
-
-                                        createdAtMs: 123,
-                                        revokeTimeMs: null,
+
+        describe.each(studioMemberResourceKindDenialCases)(
+            '%s',
+            (resourceKind, actions) => {
+                describe.each(actions)('%s', (action, resourceId) => {
+                    describe.each(recordKeySubjectTypeCases)(
+                        'subject %s',
+                        (subjectType) => {
+                            const marker = 'marker';
+
+                            it('should deny the action even if the user is a member of the studio', async () => {
+                                const context =
+                                    await controller.constructAuthorizationContext(
+                                        {
+                                            recordKeyOrRecordName: studioRecord,
+                                            userId: userId,
+                                        }
+                                    );
+
+                                const result =
+                                    await controller.authorizeSubject(context, {
+                                        subjectId: memberId,
+                                        subjectType: 'user',
+                                        resourceKind: resourceKind,
+                                        action: action,
+                                        resourceId: resourceId,
+                                        markers: [marker],
                                     });
 
-                                    const result =
-                                        await controller.authorizeSubject(
-                                            context,
-                                            {
-                                                subjectId: instId,
-                                                subjectType: 'inst',
-                                                resourceKind: resourceKind,
-                                                action: 'read',
-                                                resourceId: 'resourceId',
-                                                markers: [marker],
-                                            }
-                                        );
-
-                                    expect(result).toEqual({
-                                        success: false,
-                                        errorCode: 'not_authorized',
-                                        errorMessage:
-                                            'You are not authorized to perform this action.',
-                                        reason: {
-                                            type: 'missing_permission',
-                                            recordName: recordName,
-                                            subjectType: 'inst',
-                                            subjectId: instId,
-                                            resourceKind: resourceKind,
-                                            action: 'read',
-                                            resourceId: 'resourceId',
-                                        },
-                                        recommendedEntitlement: {
-                                            feature: feature,
-                                            scope: 'designated',
-                                            recordName,
-                                            packageId: 'packageId',
-                                        },
-                                    });
+                                expect(result).toEqual({
+                                    success: false,
+                                    errorCode: 'not_authorized',
+                                    errorMessage:
+                                        'You are not authorized to perform this action.',
+                                    reason: {
+                                        type: 'missing_permission',
+                                        recordName: studioRecord,
+                                        subjectType: 'user',
+                                        subjectId: memberId,
+                                        resourceKind: resourceKind,
+                                        action: action,
+                                        resourceId: resourceId,
+                                    },
                                 });
-
-<<<<<<< HEAD
-                                it('should not recommend a entitlement if the user is not the owner of the record', async () => {
-                                    await store.addRecord({
-                                        name: 'otherRecord',
-                                        ownerId: ownerId,
-                                        secretHashes: [],
-                                        secretSalt: '',
-                                        studioId: null,
-                                    });
-=======
+                            });
+                        }
+                    );
+                });
+            }
+        );
+
         const publicReadResourceKindCases: [
             ResourceKinds,
             [ActionKinds, string | null][]
@@ -7148,127 +5480,105 @@
             ['file', [['read', 'resourceId']]],
             ['event', [['count', 'resourceId']]],
             ['inst', [['read', 'resourceId']]],
+            ['webhook', [['run', 'resourceId']]],
+            [
+                'notification',
+                [
+                    ['read', 'resourceId'],
+                    ['subscribe', 'resourceId'],
+                    ['list', null],
+                ],
+            ],
+            [
+                'package',
+                [
+                    ['read', 'resourceId'],
+                    ['list', null],
+                ],
+            ],
+            [
+                'package.version',
+                [
+                    ['read', 'resourceId'],
+                    ['run', 'resourceId'],
+                    ['list', null],
+                ],
+            ],
             ['purchasableItem', [
                 ['read', 'resourceId'],
                 ['list', null],
                 ['purchase', 'resourceId'],
             ]],
         ];
->>>>>>> c918ffd1
-
-                                    const context =
-                                        await controller.constructAuthorizationContext(
-                                            {
-                                                recordKeyOrRecordName:
-                                                    'otherRecord',
-                                                userId: userId,
-                                            }
-                                        );
-
-                                    const result =
-                                        await controller.authorizeSubject(
-                                            context,
-                                            {
-                                                subjectId: instId,
-                                                subjectType: 'inst',
-                                                resourceKind: resourceKind,
-                                                action: 'read',
-                                                resourceId: 'resourceId',
-                                                markers: [marker],
-                                            }
-                                        );
-
-                                    expect(result).toEqual({
-                                        success: false,
-                                        errorCode: 'not_authorized',
-                                        errorMessage:
-                                            'You are not authorized to perform this action.',
-                                        reason: {
-                                            type: 'missing_permission',
-                                            recordName: 'otherRecord',
-                                            subjectType: 'inst',
-                                            subjectId: instId,
-                                            resourceKind: resourceKind,
-                                            action: 'read',
-                                            resourceId: 'resourceId',
-                                        },
+
+        const publicReadSubjectTypeCases: [
+            string,
+            SubjectType,
+            string | null
+        ][] = [
+            ['user', 'user', 'randomUserId'],
+            ['not logged in', 'user', null],
+            ['inst', 'inst', '/instId'],
+        ];
+
+        describe.each(publicReadResourceKindCases)(
+            '%s',
+            (resourceKind, actions) => {
+                describe.each(actions)('%s', (action, resourceId) => {
+                    describe.each(publicReadSubjectTypeCases)(
+                        '%s',
+                        (desc, subjectType, subjectId) => {
+                            const marker = PUBLIC_READ_MARKER;
+
+                            it('should allow the action', async () => {
+                                const context =
+                                    await controller.constructAuthorizationContext(
+                                        {
+                                            recordKeyOrRecordName: studioRecord,
+                                            userId: userId,
+                                        }
+                                    );
+
+                                const result =
+                                    await controller.authorizeSubject(context, {
+                                        subjectId: subjectId,
+                                        subjectType: subjectType,
+                                        resourceKind: resourceKind,
+                                        action: action,
+                                        resourceId: resourceId,
+                                        markers: [marker],
                                     });
+
+                                expect(result).toEqual({
+                                    success: true,
+                                    recordName: studioRecord,
+                                    permission: {
+                                        id: null,
+                                        recordName: studioRecord,
+
+                                        userId: null,
+                                        subjectType: subjectType,
+                                        subjectId: subjectId,
+
+                                        // resourceKind and action are specified
+                                        // because members don't necessarily have all permissions in the studio
+                                        resourceKind: resourceKind,
+                                        action: action,
+
+                                        marker: marker,
+                                        options: {},
+                                        expireTimeMs: null,
+                                    },
+                                    explanation:
+                                        'Resource has the publicRead marker.',
                                 });
                             });
-
-                            describe('studio scope', () => {
-                                const studioId = 'studioId';
-
-                                beforeEach(async () => {
-                                    await services.recordsStore.createStudioForUser(
-                                        {
-                                            id: studioId,
-                                            displayName: 'Studio',
-                                        },
-                                        userId
-                                    );
-                                    await services.packageVersionStore.updateItem(
-                                        packageRecordName,
-                                        {
-                                            id: 'packageVersionId',
-                                            address: packageAddress,
-                                            key: packageKey,
-                                            auxFileName: 'auxFileName',
-                                            auxSha256: 'sha256',
-                                            createdAtMs: 123,
-                                            createdFile: true,
-                                            description: '',
-                                            sha256: 'sha256',
-                                            sizeInBytes: 123,
-                                            requiresReview: false,
-                                            entitlements: [
-                                                {
-                                                    feature: feature,
-                                                    scope: 'studio',
-                                                },
-                                            ],
-                                        }
-                                    );
-                                });
-
-                                it('should allow actions for the studio record if the entitlement has been granted for it', async () => {
-                                    const context =
-                                        await controller.constructAuthorizationContext(
-                                            {
-                                                recordKeyOrRecordName: studioId,
-                                                userId: userId,
-                                            }
-                                        );
-
-                                    await store.saveGrantedPackageEntitlement({
-                                        id: 'entitlementId',
-
-                                        userId: userId,
-
-                                        packageId: 'packageId',
-                                        feature: feature,
-                                        scope: 'designated',
-                                        recordName: studioId,
-                                        expireTimeMs: 999,
-
-                                        createdAtMs: 123,
-                                        revokeTimeMs: null,
-                                    });
-
-<<<<<<< HEAD
-                                    const result =
-                                        await controller.authorizeSubject(
-                                            context,
-                                            {
-                                                subjectId: instId,
-                                                subjectType: 'inst',
-                                                resourceKind: resourceKind,
-                                                action: 'read',
-                                                resourceId: 'resourceId',
-                                                markers: [marker],
-                                            }
-                                        );
-=======
+                        }
+                    );
+                });
+            }
+        );
+
         const publicWriteResourceKindCases: [
             ResourceKinds,
             [ActionKinds, string | null][]
@@ -7309,13 +5619,1381 @@
                     ['sendAction', 'resourceId'],
                 ],
             ],
+            ['webhook', [['run', 'resourceId']]],
+            [
+                'notification',
+                [
+                    ['read', 'resourceId'],
+                    ['subscribe', 'resourceId'],
+                    ['list', null],
+                ],
+            ],
+            [
+                'package',
+                [
+                    ['read', 'resourceId'],
+                    ['list', null],
+                ],
+            ],
+            [
+                'package.version',
+                [
+                    ['read', 'resourceId'],
+                    ['run', 'resourceId'],
+                    ['list', null],
+                ],
+            ],
             ['purchasableItem', [
                 ['read', 'resourceId'],
                 ['list', null],
                 ['purchase', 'resourceId'],
             ]],
         ];
->>>>>>> c918ffd1
+
+        const publicWriteSubjectTypeCases: [
+            string,
+            SubjectType,
+            string | null
+        ][] = [
+            ['user', 'user', 'randomUserId'],
+            ['not logged in', 'user', null],
+            ['inst', 'inst', '/instId'],
+        ];
+
+        describe.each(publicWriteResourceKindCases)(
+            '%s',
+            (resourceKind, actions) => {
+                describe.each(actions)('%s', (action, resourceId) => {
+                    describe.each(publicWriteSubjectTypeCases)(
+                        '%s',
+                        (desc, subjectType, subjectId) => {
+                            const marker = PUBLIC_WRITE_MARKER;
+
+                            it('should allow the action', async () => {
+                                const context =
+                                    await controller.constructAuthorizationContext(
+                                        {
+                                            recordKeyOrRecordName: studioRecord,
+                                            userId: userId,
+                                        }
+                                    );
+
+                                const result =
+                                    await controller.authorizeSubject(context, {
+                                        subjectId: subjectId,
+                                        subjectType: subjectType,
+                                        resourceKind: resourceKind,
+                                        action: action,
+                                        resourceId: resourceId,
+                                        markers: [marker],
+                                    });
+
+                                expect(result).toEqual({
+                                    success: true,
+                                    recordName: studioRecord,
+                                    permission: {
+                                        id: null,
+                                        recordName: studioRecord,
+
+                                        userId: null,
+                                        subjectType: subjectType,
+                                        subjectId: subjectId,
+
+                                        // resourceKind and action are specified
+                                        // because members don't necessarily have all permissions in the studio
+                                        resourceKind: resourceKind,
+                                        action: action,
+
+                                        marker: marker,
+                                        options: {},
+                                        expireTimeMs: null,
+                                    },
+                                    explanation:
+                                        'Resource has the publicWrite marker.',
+                                });
+                            });
+                        }
+                    );
+                });
+            }
+        );
+
+        describe('privacy features', () => {
+            describe('missing', () => {
+                let privoClient: jest.Mocked<PrivoClientInterface>;
+                let auth: AuthController;
+                let records: RecordsController;
+
+                beforeEach(() => {
+                    privoClient = {
+                        createAdultAccount: jest.fn(),
+                        createChildAccount: jest.fn(),
+                        getUserInfo: jest.fn(),
+                        generateAuthorizationUrl: jest.fn(),
+                        processAuthorizationCallback: jest.fn(),
+                        checkEmail: jest.fn(),
+                        checkDisplayName: jest.fn(),
+                        generateLogoutUrl: jest.fn(),
+                        resendConsentRequest: jest.fn(),
+                        lookupServiceId: jest.fn(),
+                    };
+                    auth = new AuthController(
+                        store,
+                        services.authMessenger,
+                        store,
+                        true,
+                        privoClient
+                    );
+                    records = new RecordsController({
+                        auth: store,
+                        config: store,
+                        messenger: store,
+                        metrics: store,
+                        store,
+                        privo: privoClient,
+                    });
+
+                    controller = new PolicyController(auth, records, store);
+                });
+
+                it('should default to not allowing any privacy features if privo is enabled and if the user is not logged in', async () => {
+                    const owner = await store.findUser(ownerId);
+                    await store.saveUser({
+                        ...owner,
+                        privacyFeatures: null,
+                    });
+
+                    const context =
+                        await controller.constructAuthorizationContext({
+                            recordKeyOrRecordName: recordName,
+                            userId: null,
+                        });
+
+                    expect(context).toEqual({
+                        success: true,
+                        context: {
+                            recordName,
+                            recordKeyResult: null,
+                            subjectPolicy: 'subjectfull',
+                            recordKeyProvided: false,
+                            recordKeyCreatorId: undefined,
+                            recordOwnerId: ownerId,
+                            recordOwnerPrivacyFeatures: {
+                                allowAI: true,
+                                allowPublicData: true,
+                                allowPublicInsts: true,
+                                publishData: true,
+                            },
+                            recordStudioId: null,
+                            recordStudioMembers: undefined,
+                            userId: null,
+                            userPrivacyFeatures: {
+                                allowAI: false,
+                                allowPublicData: false,
+                                allowPublicInsts: false,
+                                publishData: false,
+                            },
+                            sendNotLoggedIn: true,
+                            userRole: 'none',
+                        },
+                    });
+
+                    expect(auth.privoEnabled).toBe(true);
+                });
+            });
+
+            describe('publishData', () => {
+                it('should reject the request if the user is not allowed to publish data', async () => {
+                    const owner = await store.findUser(ownerId);
+
+                    await store.saveUser({
+                        ...owner,
+                        privacyFeatures: {
+                            allowAI: false,
+                            allowPublicData: false,
+                            allowPublicInsts: false,
+                            publishData: false,
+                        },
+                    });
+
+                    const context =
+                        await controller.constructAuthorizationContext({
+                            recordKeyOrRecordName: recordName,
+                            userId: ownerId,
+                        });
+
+                    const result = await controller.authorizeSubject(context, {
+                        subjectId: ownerId,
+                        subjectType: 'user',
+                        resourceKind: 'data',
+                        action: 'read',
+                        resourceId: 'resourceId',
+                        markers: [PUBLIC_READ_MARKER],
+                    });
+
+                    expect(result).toEqual({
+                        success: false,
+                        errorCode: 'not_authorized',
+                        errorMessage:
+                            'You are not authorized to perform this action.',
+                        reason: {
+                            type: 'disabled_privacy_feature',
+                            recordName: recordName,
+                            subjectType: 'user',
+                            subjectId: ownerId,
+                            resourceKind: 'data',
+                            action: 'read',
+                            resourceId: 'resourceId',
+                            privacyFeature: 'publishData',
+                        },
+                    });
+                });
+
+                it('should allow the request if the user is accessing an inst in a record own as long as they can publish data', async () => {
+                    const owner = await store.findUser(ownerId);
+
+                    await store.saveUser({
+                        ...owner,
+                        privacyFeatures: {
+                            allowAI: false,
+                            allowPublicData: false,
+                            allowPublicInsts: false,
+                            publishData: true,
+                        },
+                    });
+
+                    const context =
+                        await controller.constructAuthorizationContext({
+                            recordKeyOrRecordName: recordName,
+                            userId: ownerId,
+                        });
+
+                    const result = await controller.authorizeSubject(context, {
+                        subjectId: ownerId,
+                        subjectType: 'user',
+                        resourceKind: 'inst',
+                        action: 'read',
+                        resourceId: 'myInst',
+                        markers: ['secret'],
+                    });
+
+                    expect(result).toEqual({
+                        success: true,
+                        explanation: 'User is the owner of the record.',
+                        permission: {
+                            id: null,
+
+                            recordName: recordName,
+                            action: null,
+                            userId: null,
+                            resourceKind: null,
+
+                            subjectId: 'admin',
+                            subjectType: 'role',
+
+                            marker: 'secret',
+                            options: {},
+                            expireTimeMs: null,
+                        },
+                        recordName: 'testRecord',
+                    });
+                });
+            });
+
+            describe('allowPublicData', () => {
+                it('should reject the request if the user is accessing data from a record they dont own and privacy features disallow public data', async () => {
+                    await services.records.createRecord({
+                        recordName: 'otherRecord',
+                        userId: ownerId,
+                        ownerId: ownerId,
+                    });
+
+                    const owner = await store.findUser(ownerId);
+
+                    await store.saveUser({
+                        ...owner,
+                        privacyFeatures: {
+                            allowAI: true,
+                            allowPublicData: false,
+                            allowPublicInsts: true,
+                            publishData: true,
+                        },
+                    });
+
+                    const context =
+                        await controller.constructAuthorizationContext({
+                            recordKeyOrRecordName: 'otherRecord',
+                            userId: userId,
+                        });
+
+                    const result = await controller.authorizeSubject(context, {
+                        subjectId: userId,
+                        subjectType: 'user',
+                        resourceKind: 'data',
+                        action: 'read',
+                        resourceId: 'resourceId',
+                        markers: [PUBLIC_READ_MARKER],
+                    });
+
+                    expect(result).toEqual({
+                        success: false,
+                        errorCode: 'not_authorized',
+                        errorMessage:
+                            'You are not authorized to perform this action.',
+                        reason: {
+                            type: 'disabled_privacy_feature',
+                            recordName: 'otherRecord',
+                            subjectType: 'user',
+                            subjectId: userId,
+                            resourceKind: 'data',
+                            action: 'read',
+                            resourceId: 'resourceId',
+                            privacyFeature: 'allowPublicData',
+                        },
+                    });
+                });
+
+                it('should reject the request if the user is accessing public data and their privacy features disallow public data', async () => {
+                    await services.records.createRecord({
+                        recordName: 'otherRecord',
+                        userId: userId,
+                        ownerId: userId,
+                    });
+
+                    const user = await store.findUser(userId);
+
+                    await store.saveUser({
+                        ...user,
+                        privacyFeatures: {
+                            allowAI: true,
+                            allowPublicData: false,
+                            allowPublicInsts: true,
+                            publishData: true,
+                        },
+                    });
+
+                    const context =
+                        await controller.constructAuthorizationContext({
+                            recordKeyOrRecordName: 'otherRecord',
+                            userId: userId,
+                        });
+
+                    const result = await controller.authorizeSubject(context, {
+                        subjectId: userId,
+                        subjectType: 'user',
+                        resourceKind: 'data',
+                        action: 'read',
+                        resourceId: 'resourceId',
+                        markers: [PUBLIC_READ_MARKER],
+                    });
+
+                    expect(result).toEqual({
+                        success: false,
+                        errorCode: 'not_authorized',
+                        errorMessage:
+                            'You are not authorized to perform this action.',
+                        reason: {
+                            type: 'disabled_privacy_feature',
+                            recordName: 'otherRecord',
+                            subjectType: 'user',
+                            subjectId: userId,
+                            resourceKind: 'data',
+                            action: 'read',
+                            resourceId: 'resourceId',
+                            privacyFeature: 'allowPublicData',
+                        },
+                    });
+                });
+
+                it('should reject the request if the inst is accessing data from a record they dont own and privacy features disallow public data', async () => {
+                    await services.records.createRecord({
+                        recordName: 'otherRecord',
+                        userId: ownerId,
+                        ownerId: ownerId,
+                    });
+
+                    const owner = await store.findUser(ownerId);
+
+                    await store.saveUser({
+                        ...owner,
+                        privacyFeatures: {
+                            allowAI: true,
+                            allowPublicData: false,
+                            allowPublicInsts: true,
+                            publishData: true,
+                        },
+                    });
+
+                    const context =
+                        await controller.constructAuthorizationContext({
+                            recordKeyOrRecordName: 'otherRecord',
+                            userId: userId,
+                        });
+
+                    const result = await controller.authorizeSubject(context, {
+                        subjectId: '/myInst',
+                        subjectType: 'inst',
+                        resourceKind: 'data',
+                        action: 'read',
+                        resourceId: 'resourceId',
+                        markers: [PUBLIC_READ_MARKER],
+                    });
+
+                    expect(result).toEqual({
+                        success: false,
+                        errorCode: 'not_authorized',
+                        errorMessage:
+                            'You are not authorized to perform this action.',
+                        reason: {
+                            type: 'disabled_privacy_feature',
+                            recordName: 'otherRecord',
+                            subjectType: 'user',
+                            subjectId: userId,
+                            resourceKind: 'data',
+                            action: 'read',
+                            resourceId: 'resourceId',
+                            privacyFeature: 'allowPublicData',
+                        },
+                    });
+                });
+
+                it('should reject the request if the user is not logged in but is accessing from a user that disallows public data', async () => {
+                    await services.records.createRecord({
+                        recordName: 'otherRecord',
+                        userId: ownerId,
+                        ownerId: ownerId,
+                    });
+
+                    const owner = await store.findUser(ownerId);
+
+                    await store.saveUser({
+                        ...owner,
+                        privacyFeatures: {
+                            allowAI: true,
+                            allowPublicData: false,
+                            allowPublicInsts: true,
+                            publishData: true,
+                        },
+                    });
+
+                    const context =
+                        await controller.constructAuthorizationContext({
+                            recordKeyOrRecordName: 'otherRecord',
+                            userId: null,
+                        });
+
+                    const result = await controller.authorizeSubject(context, {
+                        subjectId: null,
+                        subjectType: 'user',
+                        resourceKind: 'data',
+                        action: 'read',
+                        resourceId: 'resourceId',
+                        markers: [PUBLIC_READ_MARKER],
+                    });
+
+                    expect(result).toEqual({
+                        success: false,
+                        errorCode: 'not_authorized',
+                        errorMessage:
+                            'You are not authorized to perform this action.',
+                        reason: {
+                            type: 'disabled_privacy_feature',
+                            recordName: 'otherRecord',
+                            subjectType: 'user',
+                            subjectId: null,
+                            resourceKind: 'data',
+                            action: 'read',
+                            resourceId: 'resourceId',
+                            privacyFeature: 'allowPublicData',
+                        },
+                    });
+                });
+            });
+
+            describe('allowPublicInsts', () => {
+                it('should reject the request if the user is accessing an inst in a record they do not own but the user privacy features disallow public insts', async () => {
+                    const user = await store.findUser(userId);
+
+                    await store.saveUser({
+                        ...user,
+                        privacyFeatures: {
+                            allowAI: true,
+                            allowPublicData: true,
+                            allowPublicInsts: false,
+                            publishData: true,
+                        },
+                    });
+
+                    const context =
+                        await controller.constructAuthorizationContext({
+                            recordKeyOrRecordName: recordName,
+                            userId: userId,
+                        });
+
+                    const result = await controller.authorizeSubject(context, {
+                        subjectId: userId,
+                        subjectType: 'user',
+                        resourceKind: 'inst',
+                        action: 'read',
+                        resourceId: 'myInst',
+                        markers: ['secret'],
+                    });
+
+                    expect(result).toEqual({
+                        success: false,
+                        errorCode: 'not_authorized',
+                        errorMessage:
+                            'You are not authorized to perform this action.',
+                        reason: {
+                            type: 'disabled_privacy_feature',
+                            recordName: recordName,
+                            subjectType: 'user',
+                            subjectId: userId,
+                            resourceKind: 'inst',
+                            action: 'read',
+                            resourceId: 'myInst',
+                            privacyFeature: 'allowPublicInsts',
+                        },
+                    });
+                });
+
+                it('should reject the request if the user is accessing an inst in a record they do not own but the owner privacy features disallow public insts', async () => {
+                    const owner = await store.findUser(ownerId);
+
+                    await store.saveUser({
+                        ...owner,
+                        privacyFeatures: {
+                            allowAI: true,
+                            allowPublicData: true,
+                            allowPublicInsts: false,
+                            publishData: true,
+                        },
+                    });
+
+                    const context =
+                        await controller.constructAuthorizationContext({
+                            recordKeyOrRecordName: recordName,
+                            userId: userId,
+                        });
+
+                    const result = await controller.authorizeSubject(context, {
+                        subjectId: userId,
+                        subjectType: 'user',
+                        resourceKind: 'inst',
+                        action: 'read',
+                        resourceId: 'myInst',
+                        markers: ['secret'],
+                    });
+
+                    expect(result).toEqual({
+                        success: false,
+                        errorCode: 'not_authorized',
+                        errorMessage:
+                            'You are not authorized to perform this action.',
+                        reason: {
+                            type: 'disabled_privacy_feature',
+                            recordName: recordName,
+                            subjectType: 'user',
+                            subjectId: userId,
+                            resourceKind: 'inst',
+                            action: 'read',
+                            resourceId: 'myInst',
+                            privacyFeature: 'allowPublicInsts',
+                        },
+                    });
+                });
+
+                it('should reject the request if the user is accessing an inst in a record they own but their privacy features disallow public insts', async () => {
+                    await services.records.createRecord({
+                        recordName: 'otherRecord',
+                        userId: ownerId,
+                        ownerId: ownerId,
+                    });
+
+                    const user = await store.findUser(userId);
+
+                    await store.saveUser({
+                        ...user,
+                        privacyFeatures: {
+                            allowAI: true,
+                            allowPublicData: true,
+                            allowPublicInsts: false,
+                            publishData: true,
+                        },
+                    });
+
+                    const context =
+                        await controller.constructAuthorizationContext({
+                            recordKeyOrRecordName: 'otherRecord',
+                            userId: userId,
+                        });
+
+                    const result = await controller.authorizeSubject(context, {
+                        subjectId: userId,
+                        subjectType: 'user',
+                        resourceKind: 'inst',
+                        action: 'read',
+                        resourceId: 'myInst',
+                        markers: [PUBLIC_READ_MARKER],
+                    });
+
+                    expect(result).toEqual({
+                        success: false,
+                        errorCode: 'not_authorized',
+                        errorMessage:
+                            'You are not authorized to perform this action.',
+                        reason: {
+                            type: 'disabled_privacy_feature',
+                            recordName: 'otherRecord',
+                            subjectType: 'user',
+                            subjectId: userId,
+                            resourceKind: 'inst',
+                            action: 'read',
+                            resourceId: 'myInst',
+                            privacyFeature: 'allowPublicInsts',
+                        },
+                    });
+                });
+            });
+        });
+
+        it('should normalize inst IDs', async () => {
+            const context = await controller.constructAuthorizationContext({
+                recordKeyOrRecordName: studioRecord,
+                userId: userId,
+            });
+
+            const result = await controller.authorizeSubject(context, {
+                subjectId: 'instId',
+                subjectType: 'inst',
+                resourceKind: 'data',
+                action: 'read',
+                resourceId: 'resourceId',
+                markers: [PUBLIC_READ_MARKER],
+            });
+
+            expect(result).toEqual({
+                success: true,
+                recordName: studioRecord,
+                permission: {
+                    id: null,
+                    recordName: studioRecord,
+
+                    userId: null,
+                    subjectType: 'inst',
+                    subjectId: '/instId',
+
+                    // resourceKind and action are specified
+                    // because members don't necessarily have all permissions in the studio
+                    resourceKind: 'data',
+                    action: 'read',
+
+                    marker: PUBLIC_READ_MARKER,
+                    options: {},
+                    expireTimeMs: null,
+                },
+                explanation: 'Resource has the publicRead marker.',
+            });
+        });
+
+        describe('entitlements', () => {
+            const entitlementResourceKinds: [
+                Entitlement['feature'],
+                ResourceKinds[]
+            ][] = [
+                ['data', ['data']],
+                ['event', ['event']],
+                ['file', ['file']],
+                ['inst', ['inst']],
+                ['notification', ['notification']],
+                ['package', ['package', 'package.version']],
+                ['permissions', ['role', 'marker']],
+                ['webhook', ['webhook']],
+                ['ai', ['ai.sloyd', 'ai.hume']],
+            ];
+
+            const instRecordName = 'instRecord';
+            const inst = 'inst';
+            const instId = formatInstId(instRecordName, inst);
+            const marker = 'marker';
+
+            const packageRecordName = 'packageRecord';
+            const packageAddress = 'packageAddress';
+            const packageKey = version(1);
+
+            const originalDateNow = Date.now;
+            let dateNowMock: jest.Mock<number>;
+
+            beforeEach(async () => {
+                dateNowMock = Date.now = jest.fn(() => 500);
+
+                await services.records.createRecord({
+                    recordName: instRecordName,
+                    userId: ownerId,
+                    ownerId: ownerId,
+                });
+
+                await services.records.createRecord({
+                    recordName: packageRecordName,
+                    userId: ownerId,
+                    ownerId: ownerId,
+                });
+
+                await services.packagesStore.createItem(packageRecordName, {
+                    id: 'packageId',
+                    address: packageAddress,
+                    markers: [PRIVATE_MARKER],
+                });
+
+                await store.saveLoadedPackage({
+                    id: 'loadedPackageId',
+                    userId: userId,
+                    recordName: instRecordName,
+                    inst,
+                    packageId: 'packageId',
+                    packageVersionId: 'packageVersionId',
+                    branch: DEFAULT_BRANCH_NAME,
+                });
+            });
+
+            afterEach(() => {
+                Date.now = originalDateNow;
+            });
+
+            describe.each(entitlementResourceKinds)(
+                '%s',
+                (feature, resourceKinds) => {
+                    beforeEach(async () => {
+                        await services.packageVersionStore.createItem(
+                            packageRecordName,
+                            {
+                                id: 'packageVersionId',
+                                address: packageAddress,
+                                key: packageKey,
+                                auxFileName: 'auxFileName',
+                                auxSha256: 'sha256',
+                                createdAtMs: 123,
+                                createdFile: true,
+                                description: '',
+                                sha256: 'sha256',
+                                sizeInBytes: 123,
+                                requiresReview: false,
+                                entitlements: [
+                                    {
+                                        feature: feature,
+                                        scope: 'personal',
+                                    },
+                                ],
+                                markers: [PUBLIC_READ_MARKER],
+                            }
+                        );
+                    });
+
+                    describe.each(resourceKinds)(
+                        'resource %s',
+                        (resourceKind) => {
+                            describe('personal scope', () => {
+                                beforeEach(async () => {
+                                    await services.packageVersionStore.updateItem(
+                                        packageRecordName,
+                                        {
+                                            id: 'packageVersionId',
+                                            address: packageAddress,
+                                            key: packageKey,
+                                            auxFileName: 'auxFileName',
+                                            auxSha256: 'sha256',
+                                            createdAtMs: 123,
+                                            createdFile: true,
+                                            description: '',
+                                            sha256: 'sha256',
+                                            sizeInBytes: 123,
+                                            requiresReview: false,
+                                            entitlements: [
+                                                {
+                                                    feature: feature,
+                                                    scope: 'personal',
+                                                },
+                                            ],
+                                        }
+                                    );
+                                });
+
+                                it('should allow actions for the personal record if the entitlement has been granted for it', async () => {
+                                    const context =
+                                        await controller.constructAuthorizationContext(
+                                            {
+                                                recordKeyOrRecordName: userId,
+                                                userId: userId,
+                                            }
+                                        );
+
+                                    await store.saveGrantedPackageEntitlement({
+                                        id: 'entitlementId',
+
+                                        userId: userId,
+
+                                        packageId: 'packageId',
+                                        feature: feature,
+                                        scope: 'designated',
+                                        recordName: userId,
+                                        expireTimeMs: 999,
+
+                                        createdAtMs: 123,
+                                        revokeTimeMs: null,
+                                    });
+
+                                    const result =
+                                        await controller.authorizeSubject(
+                                            context,
+                                            {
+                                                subjectId: instId,
+                                                subjectType: 'inst',
+                                                resourceKind: resourceKind,
+                                                action: 'read',
+                                                resourceId: 'resourceId',
+                                                markers: [marker],
+                                            }
+                                        );
+
+                                    expect(result).toEqual({
+                                        success: true,
+                                        recordName: userId,
+                                        permission: {
+                                            id: null,
+                                            recordName: userId,
+                                            userId: userId,
+
+                                            // The role that record owners recieve
+                                            subjectType: 'inst',
+                                            subjectId: instId,
+
+                                            // resourceKind and action are null because this permission
+                                            // applies to all resources and actions.
+                                            resourceKind: resourceKind,
+                                            resourceId: 'resourceId',
+                                            action: 'read',
+
+                                            options: {},
+                                            expireTimeMs: 999,
+                                        },
+                                        entitlementGrant: {
+                                            id: 'entitlementId',
+                                            userId: userId,
+                                            packageId: 'packageId',
+                                            // packageRecordName,
+                                            // packageAddress,
+                                            // instRecordName: instRecordName,
+                                            // inst,
+                                            feature: feature,
+                                            scope: 'designated',
+                                            recordName: userId,
+                                            expireTimeMs: 999,
+                                            revokeTimeMs: null,
+                                            createdAtMs: 123,
+
+                                            loadedPackage: {
+                                                id: 'loadedPackageId',
+                                                recordName: instRecordName,
+                                                inst,
+                                                packageId: 'packageId',
+                                                packageVersionId:
+                                                    'packageVersionId',
+                                                userId: 'userId',
+                                                branch: DEFAULT_BRANCH_NAME,
+                                            },
+                                        },
+                                        explanation: 'Inst has entitlement.',
+                                    });
+                                });
+
+                                it('should deny actions for the personal record if no entitlement has been granted for it', async () => {
+                                    const context =
+                                        await controller.constructAuthorizationContext(
+                                            {
+                                                recordKeyOrRecordName: userId,
+                                                userId: userId,
+                                            }
+                                        );
+
+                                    const result =
+                                        await controller.authorizeSubject(
+                                            context,
+                                            {
+                                                subjectId: instId,
+                                                subjectType: 'inst',
+                                                resourceKind: resourceKind,
+                                                action: 'read',
+                                                resourceId: 'resourceId',
+                                                markers: [marker],
+                                            }
+                                        );
+
+                                    expect(result).toEqual({
+                                        success: false,
+                                        errorCode: 'not_authorized',
+                                        errorMessage:
+                                            'You are not authorized to perform this action.',
+                                        reason: {
+                                            type: 'missing_permission',
+                                            recordName: userId,
+                                            subjectType: 'inst',
+                                            subjectId: instId,
+                                            resourceKind: resourceKind,
+                                            action: 'read',
+                                            resourceId: 'resourceId',
+                                        },
+                                        recommendedEntitlement: {
+                                            feature: feature,
+                                            scope: 'designated',
+                                            recordName: userId,
+                                            packageId: 'packageId',
+                                        },
+                                    });
+                                });
+
+                                it('should deny actions for the personal record if the entitlement grant has expired', async () => {
+                                    const context =
+                                        await controller.constructAuthorizationContext(
+                                            {
+                                                recordKeyOrRecordName: userId,
+                                                userId: userId,
+                                            }
+                                        );
+
+                                    await store.saveGrantedPackageEntitlement({
+                                        id: 'entitlementId',
+
+                                        userId: userId,
+
+                                        packageId: 'packageId',
+                                        feature: feature,
+                                        scope: 'designated',
+                                        recordName: userId,
+                                        expireTimeMs: 0,
+
+                                        createdAtMs: 123,
+                                        revokeTimeMs: null,
+                                    });
+
+                                    const result =
+                                        await controller.authorizeSubject(
+                                            context,
+                                            {
+                                                subjectId: instId,
+                                                subjectType: 'inst',
+                                                resourceKind: resourceKind,
+                                                action: 'read',
+                                                resourceId: 'resourceId',
+                                                markers: [marker],
+                                            }
+                                        );
+
+                                    expect(result).toEqual({
+                                        success: false,
+                                        errorCode: 'not_authorized',
+                                        errorMessage:
+                                            'You are not authorized to perform this action.',
+                                        reason: {
+                                            type: 'missing_permission',
+                                            recordName: userId,
+                                            subjectType: 'inst',
+                                            subjectId: instId,
+                                            resourceKind: resourceKind,
+                                            action: 'read',
+                                            resourceId: 'resourceId',
+                                        },
+                                        recommendedEntitlement: {
+                                            feature: feature,
+                                            scope: 'designated',
+                                            recordName: userId,
+                                            packageId: 'packageId',
+                                        },
+                                    });
+                                });
+
+                                it('should not recommend a entitlement if the record is not the users personal record', async () => {
+                                    const context =
+                                        await controller.constructAuthorizationContext(
+                                            {
+                                                recordKeyOrRecordName:
+                                                    recordName,
+                                                userId: userId,
+                                            }
+                                        );
+
+                                    const result =
+                                        await controller.authorizeSubject(
+                                            context,
+                                            {
+                                                subjectId: instId,
+                                                subjectType: 'inst',
+                                                resourceKind: resourceKind,
+                                                action: 'read',
+                                                resourceId: 'resourceId',
+                                                markers: [marker],
+                                            }
+                                        );
+
+                                    expect(result).toEqual({
+                                        success: false,
+                                        errorCode: 'not_authorized',
+                                        errorMessage:
+                                            'You are not authorized to perform this action.',
+                                        reason: {
+                                            type: 'missing_permission',
+                                            recordName: recordName,
+                                            subjectType: 'inst',
+                                            subjectId: instId,
+                                            resourceKind: resourceKind,
+                                            action: 'read',
+                                            resourceId: 'resourceId',
+                                        },
+                                    });
+                                });
+                            });
+
+                            describe('owned scope', () => {
+                                beforeEach(async () => {
+                                    await services.packageVersionStore.updateItem(
+                                        packageRecordName,
+                                        {
+                                            id: 'packageVersionId',
+                                            address: packageAddress,
+                                            key: packageKey,
+                                            auxFileName: 'auxFileName',
+                                            auxSha256: 'sha256',
+                                            createdAtMs: 123,
+                                            createdFile: true,
+                                            description: '',
+                                            sha256: 'sha256',
+                                            sizeInBytes: 123,
+                                            requiresReview: false,
+                                            entitlements: [
+                                                {
+                                                    feature: feature,
+                                                    scope: 'owned',
+                                                },
+                                            ],
+                                        }
+                                    );
+                                });
+
+                                it('should allow actions for the owned record if the entitlement has been granted for it', async () => {
+                                    const context =
+                                        await controller.constructAuthorizationContext(
+                                            {
+                                                recordKeyOrRecordName:
+                                                    recordName,
+                                                userId: ownerId,
+                                            }
+                                        );
+
+                                    await store.saveGrantedPackageEntitlement({
+                                        id: 'entitlementId',
+
+                                        userId: ownerId,
+
+                                        packageId: 'packageId',
+                                        feature: feature,
+                                        scope: 'designated',
+                                        recordName,
+                                        expireTimeMs: 999,
+
+                                        createdAtMs: 123,
+                                        revokeTimeMs: null,
+                                    });
+
+                                    const result =
+                                        await controller.authorizeSubject(
+                                            context,
+                                            {
+                                                subjectId: instId,
+                                                subjectType: 'inst',
+                                                resourceKind: resourceKind,
+                                                action: 'read',
+                                                resourceId: 'resourceId',
+                                                markers: [marker],
+                                            }
+                                        );
+
+                                    expect(result).toEqual({
+                                        success: true,
+                                        recordName: recordName,
+                                        permission: {
+                                            id: null,
+                                            recordName: recordName,
+                                            userId: ownerId,
+
+                                            // The role that record owners recieve
+                                            subjectType: 'inst',
+                                            subjectId: instId,
+
+                                            // resourceKind and action are null because this permission
+                                            // applies to all resources and actions.
+                                            resourceKind: resourceKind,
+                                            resourceId: 'resourceId',
+                                            action: 'read',
+
+                                            options: {},
+                                            expireTimeMs: 999,
+                                        },
+                                        entitlementGrant: {
+                                            id: 'entitlementId',
+                                            userId: ownerId,
+                                            packageId: 'packageId',
+                                            // packageRecordName,
+                                            // packageAddress,
+                                            // instRecordName: instRecordName,
+                                            // inst,
+                                            feature: feature,
+                                            scope: 'designated',
+                                            recordName,
+                                            expireTimeMs: 999,
+                                            revokeTimeMs: null,
+                                            createdAtMs: 123,
+
+                                            loadedPackage: {
+                                                id: 'loadedPackageId',
+                                                recordName: instRecordName,
+                                                inst,
+                                                packageId: 'packageId',
+                                                packageVersionId:
+                                                    'packageVersionId',
+                                                userId: 'userId',
+                                                branch: DEFAULT_BRANCH_NAME,
+                                            },
+                                        },
+                                        explanation: 'Inst has entitlement.',
+                                    });
+                                });
+
+                                it('should deny actions for the owned record if no entitlement has been granted for it', async () => {
+                                    const context =
+                                        await controller.constructAuthorizationContext(
+                                            {
+                                                recordKeyOrRecordName:
+                                                    recordName,
+                                                userId: ownerId,
+                                            }
+                                        );
+
+                                    const result =
+                                        await controller.authorizeSubject(
+                                            context,
+                                            {
+                                                subjectId: instId,
+                                                subjectType: 'inst',
+                                                resourceKind: resourceKind,
+                                                action: 'read',
+                                                resourceId: 'resourceId',
+                                                markers: [marker],
+                                            }
+                                        );
+
+                                    expect(result).toEqual({
+                                        success: false,
+                                        errorCode: 'not_authorized',
+                                        errorMessage:
+                                            'You are not authorized to perform this action.',
+                                        reason: {
+                                            type: 'missing_permission',
+                                            recordName: recordName,
+                                            subjectType: 'inst',
+                                            subjectId: instId,
+                                            resourceKind: resourceKind,
+                                            action: 'read',
+                                            resourceId: 'resourceId',
+                                        },
+                                        recommendedEntitlement: {
+                                            feature: feature,
+                                            scope: 'designated',
+                                            recordName,
+                                            packageId: 'packageId',
+                                        },
+                                    });
+                                });
+
+                                it('should deny actions for the owned record if the entitlement grant has expired', async () => {
+                                    const context =
+                                        await controller.constructAuthorizationContext(
+                                            {
+                                                recordKeyOrRecordName:
+                                                    recordName,
+                                                userId: ownerId,
+                                            }
+                                        );
+
+                                    await store.saveGrantedPackageEntitlement({
+                                        id: 'entitlementId',
+
+                                        userId: ownerId,
+
+                                        packageId: 'packageId',
+                                        feature: feature,
+                                        scope: 'designated',
+                                        recordName: recordName,
+                                        expireTimeMs: 0,
+
+                                        createdAtMs: 123,
+                                        revokeTimeMs: null,
+                                    });
+
+                                    const result =
+                                        await controller.authorizeSubject(
+                                            context,
+                                            {
+                                                subjectId: instId,
+                                                subjectType: 'inst',
+                                                resourceKind: resourceKind,
+                                                action: 'read',
+                                                resourceId: 'resourceId',
+                                                markers: [marker],
+                                            }
+                                        );
+
+                                    expect(result).toEqual({
+                                        success: false,
+                                        errorCode: 'not_authorized',
+                                        errorMessage:
+                                            'You are not authorized to perform this action.',
+                                        reason: {
+                                            type: 'missing_permission',
+                                            recordName: recordName,
+                                            subjectType: 'inst',
+                                            subjectId: instId,
+                                            resourceKind: resourceKind,
+                                            action: 'read',
+                                            resourceId: 'resourceId',
+                                        },
+                                        recommendedEntitlement: {
+                                            feature: feature,
+                                            scope: 'designated',
+                                            recordName,
+                                            packageId: 'packageId',
+                                        },
+                                    });
+                                });
+
+                                it('should not recommend a entitlement if the user is not the owner of the record', async () => {
+                                    await store.addRecord({
+                                        name: 'otherRecord',
+                                        ownerId: ownerId,
+                                        secretHashes: [],
+                                        secretSalt: '',
+                                        studioId: null,
+                                    });
+
+                                    const context =
+                                        await controller.constructAuthorizationContext(
+                                            {
+                                                recordKeyOrRecordName:
+                                                    'otherRecord',
+                                                userId: userId,
+                                            }
+                                        );
+
+                                    const result =
+                                        await controller.authorizeSubject(
+                                            context,
+                                            {
+                                                subjectId: instId,
+                                                subjectType: 'inst',
+                                                resourceKind: resourceKind,
+                                                action: 'read',
+                                                resourceId: 'resourceId',
+                                                markers: [marker],
+                                            }
+                                        );
+
+                                    expect(result).toEqual({
+                                        success: false,
+                                        errorCode: 'not_authorized',
+                                        errorMessage:
+                                            'You are not authorized to perform this action.',
+                                        reason: {
+                                            type: 'missing_permission',
+                                            recordName: 'otherRecord',
+                                            subjectType: 'inst',
+                                            subjectId: instId,
+                                            resourceKind: resourceKind,
+                                            action: 'read',
+                                            resourceId: 'resourceId',
+                                        },
+                                    });
+                                });
+                            });
+
+                            describe('studio scope', () => {
+                                const studioId = 'studioId';
+
+                                beforeEach(async () => {
+                                    await services.recordsStore.createStudioForUser(
+                                        {
+                                            id: studioId,
+                                            displayName: 'Studio',
+                                        },
+                                        userId
+                                    );
+                                    await services.packageVersionStore.updateItem(
+                                        packageRecordName,
+                                        {
+                                            id: 'packageVersionId',
+                                            address: packageAddress,
+                                            key: packageKey,
+                                            auxFileName: 'auxFileName',
+                                            auxSha256: 'sha256',
+                                            createdAtMs: 123,
+                                            createdFile: true,
+                                            description: '',
+                                            sha256: 'sha256',
+                                            sizeInBytes: 123,
+                                            requiresReview: false,
+                                            entitlements: [
+                                                {
+                                                    feature: feature,
+                                                    scope: 'studio',
+                                                },
+                                            ],
+                                        }
+                                    );
+                                });
+
+                                it('should allow actions for the studio record if the entitlement has been granted for it', async () => {
+                                    const context =
+                                        await controller.constructAuthorizationContext(
+                                            {
+                                                recordKeyOrRecordName: studioId,
+                                                userId: userId,
+                                            }
+                                        );
+
+                                    await store.saveGrantedPackageEntitlement({
+                                        id: 'entitlementId',
+
+                                        userId: userId,
+
+                                        packageId: 'packageId',
+                                        feature: feature,
+                                        scope: 'designated',
+                                        recordName: studioId,
+                                        expireTimeMs: 999,
+
+                                        createdAtMs: 123,
+                                        revokeTimeMs: null,
+                                    });
+
+                                    const result =
+                                        await controller.authorizeSubject(
+                                            context,
+                                            {
+                                                subjectId: instId,
+                                                subjectType: 'inst',
+                                                resourceKind: resourceKind,
+                                                action: 'read',
+                                                resourceId: 'resourceId',
+                                                markers: [marker],
+                                            }
+                                        );
 
                                     expect(result).toEqual({
                                         success: true,
