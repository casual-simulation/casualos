--- conflicted
+++ resolved
@@ -1,15 +1,9 @@
-<<<<<<< HEAD
-import {
+import type {
     CurrentUpdates,
     LoadedPackage,
     StoredUpdates,
 } from './InstRecordsStore';
-import {
-=======
-import type { StoredUpdates } from './InstRecordsStore';
-import { CurrentUpdates } from './InstRecordsStore';
 import type {
->>>>>>> 8594e89d
     BranchName,
     BranchUpdates,
     TempBranchInfo,
