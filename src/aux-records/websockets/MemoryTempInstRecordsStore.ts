--- conflicted
+++ resolved
@@ -1,10 +1,3 @@
-<<<<<<< HEAD
-import type {
-    CurrentUpdates,
-    LoadedPackage,
-    StoredUpdates,
-} from './InstRecordsStore';
-=======
 /* CasualOS is a set of web-based tools designed to facilitate the creation of real-time, multi-user, context-aware interactive experiences.
  *
  * Copyright (c) 2019-2025 Casual Simulation, Inc.
@@ -22,9 +15,12 @@
  * You should have received a copy of the GNU Affero General Public License
  * along with this program.  If not, see <https://www.gnu.org/licenses/>.
  */
-import type { StoredUpdates } from './InstRecordsStore';
-import { CurrentUpdates } from './InstRecordsStore';
->>>>>>> 3d88cde4
+
+import type {
+    CurrentUpdates,
+    LoadedPackage,
+    StoredUpdates,
+} from './InstRecordsStore';
 import type {
     BranchName,
     BranchUpdates,
