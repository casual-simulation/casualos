--- conflicted
+++ resolved
@@ -2,32 +2,23 @@
     BotAction,
     InstUpdate,
     StoredAux,
+    BotsState,
 } from '@casual-simulation/aux-common/bots';
 import {
     action,
     botAdded,
-    BotsState,
     createBot,
     createInitializationUpdate,
     hasValue,
     isBot,
     ON_WEBHOOK_ACTION_NAME,
 } from '@casual-simulation/aux-common/bots';
-<<<<<<< HEAD
 import {
     constructInitializationUpdate,
     YjsPartitionImpl,
 } from '@casual-simulation/aux-common/partitions';
-import { WebsocketMessenger } from './WebsocketMessenger';
-import {
-    device,
-    deviceError,
-    deviceResult,
-=======
-import { YjsPartitionImpl } from '@casual-simulation/aux-common/partitions';
 import type { WebsocketMessenger } from './WebsocketMessenger';
 import type {
->>>>>>> 8594e89d
     DeviceSelector,
     RemoteAction,
     RemoteActionError,
@@ -92,13 +83,8 @@
 } from '@casual-simulation/aux-common';
 import { ZodIssue } from 'zod';
 import { SplitInstRecordsStore } from './SplitInstRecordsStore';
-<<<<<<< HEAD
 import { v4 as uuid, v7 as uuidv7 } from 'uuid';
-import {
-=======
-import { v4 as uuid } from 'uuid';
 import type {
->>>>>>> 8594e89d
     AuthorizationContext,
     AuthorizeSubjectFailure,
     ConstructAuthorizationContextFailure,
@@ -115,7 +101,7 @@
 import { traced } from '../tracing/TracingDecorators';
 import { trace } from '@opentelemetry/api';
 import { SEMATTRS_ENDUSER_ID } from '@opentelemetry/semantic-conventions';
-import { PackageVersionRecordsController } from '../packages/version';
+import type { PackageVersionRecordsController } from '../packages/version';
 import { STORED_AUX_SCHEMA } from '../webhooks';
 import { tryParseJson } from '../Utils';
 import { formatInstId } from './Utils';
