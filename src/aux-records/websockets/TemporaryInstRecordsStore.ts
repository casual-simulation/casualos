<<<<<<< HEAD
import {
    BranchRecord,
    BranchRecordWithInst,
    CurrentUpdates,
    LoadedPackage,
} from './InstRecordsStore';
import { LockStore } from '../LockStore';
=======
import type { BranchRecordWithInst, CurrentUpdates } from './InstRecordsStore';
import { BranchRecord } from './InstRecordsStore';
import type { LockStore } from '../LockStore';
>>>>>>> 8594e89d

/**
 * Defines an interface for a store that keeps track of temporary inst records.
 *
 * A key feature of temporary records stores is that they act like a cache.
 * As a result, it may evict data based on configuration or other factors (like memory pressure).
 */
export interface TemporaryInstRecordsStore extends LockStore {
    /**
     * Gets info for the given branch.
     * @param branchKey The key for the branch.
     */
    getBranchByName(
        recordName: string | null,
        inst: string,
        branch: string
    ): Promise<(TempBranchInfo & { branchSizeInBytes: number }) | null>;

    /**
     * Saves the branch info to the temporary store.
     * @param branch
     */
    saveBranchInfo(branch: TempBranchInfo): Promise<void>;

    /**
     * Deletes all the branches that are associated with the given inst.
     * @param recordName The name of the record.
     * @param inst The name of the inst.
     */
    deleteAllInstBranchInfo(
        recordName: string | null,
        inst: string
    ): Promise<void>;

    /**
     * Gets the updates that are stored in this temporary store.
     * Returns null if no updates are stored.
     * @param branchKey The key for the branch.
     */
    getUpdates(
        recordName: string | null,
        inst: string,
        branch: string
    ): Promise<BranchUpdates | null>;

    /**
     * Adds the given updates to this temporary store.
     * @param recordName The name of the record.
     * @param inst The name of the inst.
     * @param branch The name of the branch.
     * @param updates The updates that should be added.
     * @param sizeInBytes The size of the updates in bytes.
     */
    addUpdates(
        recordName: string | null,
        inst: string,
        branch: string,
        updates: string[],
        sizeInBytes: number
    ): Promise<void>;

    /**
     * Gets the size of the inst in bytes.
     * Returns null if no size is stored.
     *
     * @param recordName The name of the record.
     * @param inst The name of the inst.
     */
    getInstSize(
        recordName: string | null,
        inst: string
    ): Promise<number | null>;

    /**
     * Sets the size of the inst in bytes.
     * @param recordName The name of the record.
     * @param inst The name of the inst.
     * @param sizeInBytes The size of the inst in bytes.
     */
    setInstSize(
        recordName: string | null,
        inst: string,
        sizeInBytes: number
    ): Promise<void>;

    /**
     * Adds the given amount to the size of the inst.
     * @param recordName The name of the record.
     * @param inst The name of the inst.
     * @param sizeInBytes The size.
     */
    addInstSize(
        recordName: string | null,
        inst: string,
        sizeInBytes: number
    ): Promise<void>;

    /**
     * Deletes the inst size.
     * @param recordName The name of the record.
     * @param inst The name of the inst.
     */
    deleteInstSize(recordName: string | null, inst: string): Promise<void>;

    /**
     * Gets the size of the branch in bytes.
     * Returns null if no size is stored.
     *
     * @param recordName The name of the record.
     * @param inst The name of the inst.
     * @param branch The name of the branch.
     */
    getBranchSize(
        recordName: string | null,
        inst: string,
        branch: string
    ): Promise<number | null>;

    /**
     * Sets the size of the branch in bytes.
     * @param recordName The name of the record.
     * @param inst The name of the inst.
     * @param branch The name of the branch.
     * @param sizeInBytes The size of the inst in bytes.
     */
    setBranchSize(
        recordName: string | null,
        inst: string,
        branch: string,
        sizeInBytes: number
    ): Promise<void>;

    /**
     * Adds the given amount to the size of the branch.
     * @param recordName The name of the record.
     * @param inst The name of the inst.
     * @param branch The name of the branch.
     * @param sizeInBytes The size.
     */
    addBranchSize(
        recordName: string | null,
        inst: string,
        branch: string,
        sizeInBytes: number
    ): Promise<void>;

    /**
     * Deletes the branch size.
     * @param recordName The name of the record.
     * @param inst The name of the inst.
     * @param branch The name of the branch.
     */
    deleteBranchSize(
        recordName: string | null,
        inst: string,
        branch: string
    ): Promise<void>;

    /**
     * Deletes the given number of updates from the beginning of the updates list.
     * May also set the branch to expire.
     * @param recordName The name of the record.
     * @param inst The name of the inst.
     * @param branch The name of the branch.
     * @param numToDelete The number of updates that should be deleted from the beginning of the list.
     */
    trimUpdates(
        recordName: string | null,
        inst: string,
        branch: string,
        numToDelete: number
    ): Promise<void>;

    /**
     * Gets the number of updates that are currently stored in the given branch.
     * @param recordName The name of the record.
     * @param inst The name of the inst.
     * @param branch The name of the branch.
     */
    countBranchUpdates(
        recordName: string | null,
        inst: string,
        branch: string
    ): Promise<number>;

    /**
     * Deletes all the info that the branch has stored.
     * @param recordName The name of the record.
     * @param inst The name of the inst.
     * @param branch The name of the branch.
     */
    deleteBranch(
        recordName: string | null,
        inst: string,
        branch: string
    ): Promise<void>;

    /**
     * Sets the current generation that dirty branches should be recorded in.
     * @param generation The generation of dirty branches.
     */
    setDirtyBranchGeneration(generation: string): Promise<void>;

    /**
     * Gets the current generation that dirty branches should be recorded in.
     */
    getDirtyBranchGeneration(): Promise<string>;

    /**
     * Marks the given branch as dirty in the current generation.
     * @param branch The branch that should be marked.
     */
    markBranchAsDirty(branch: BranchName): Promise<void>;

    /**
     * Gets the list of branches that are dirty.
     * @param generation The generation that the branches should be in.
     */
    listDirtyBranches(generation?: string): Promise<BranchName[]>;

    /**
     * Removes given generation of dirty branches.
     * @param string The generation that should be removed.
     */
    clearDirtyBranches(generation: string): Promise<void>;

    /**
     * Saves the given loaded package.
     * @param loadedPackage The package that should be saved.
     */
    saveLoadedPackage(loadedPackage: LoadedPackage): Promise<void>;

    /**
     * Gets the list of loaded packages for the given record and inst.
     * @param recordName The name of the record.
     * @param inst The inst.
     */
    listLoadedPackages(
        recordName: string | null,
        inst: string
    ): Promise<LoadedPackage[]>;

    /**
     * Determines whether the package with the given ID is loaded into the given inst.
     * @param recordName The name of the record that the inst is in.
     * @param inst The inst.
     * @param packageId The ID of the package.
     */
    isPackageLoaded(
        recordName: string | null,
        inst: string,
        packageId: string
    ): Promise<boolean>;
}

export interface BranchUpdates extends CurrentUpdates {
    branchSizeInBytes: number;
}

export interface TempBranchInfo extends BranchRecordWithInst {}

export interface BranchName {
    /**
     * The name of the record that the branch is stored in.
     */
    recordName: string | null;

    /**
     * The name of the inst that the branch is stored in.
     */
    inst: string;

    /**
     * The name of the branch.
     */
    branch: string;
}<|MERGE_RESOLUTION|>--- conflicted
+++ resolved
@@ -1,16 +1,10 @@
-<<<<<<< HEAD
-import {
-    BranchRecord,
+import type {
     BranchRecordWithInst,
     CurrentUpdates,
     LoadedPackage,
+    BranchRecord,
 } from './InstRecordsStore';
-import { LockStore } from '../LockStore';
-=======
-import type { BranchRecordWithInst, CurrentUpdates } from './InstRecordsStore';
-import { BranchRecord } from './InstRecordsStore';
 import type { LockStore } from '../LockStore';
->>>>>>> 8594e89d
 
 /**
  * Defines an interface for a store that keeps track of temporary inst records.
