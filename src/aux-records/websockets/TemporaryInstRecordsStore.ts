import {
    BranchRecord,
    BranchRecordWithInst,
    CurrentUpdates,
} from './InstRecordsStore';
<<<<<<< HEAD
import { MemoryLockStore } from './MemoryLockStore';
=======
import { LockStore } from '../LockStore';
>>>>>>> 747da718

/**
 * Defines an interface for a store that keeps track of temporary inst records.
 *
 * A key feature of temporary records stores is that they act like a cache.
 * As a result, it may evict data based on configuration or other factors (like memory pressure).
 */
<<<<<<< HEAD
export interface TemporaryInstRecordsStore extends MemoryLockStore {
=======
export interface TemporaryInstRecordsStore extends LockStore {
>>>>>>> 747da718
    /**
     * Gets info for the given branch.
     * @param branchKey The key for the branch.
     */
    getBranchByName(
        recordName: string | null,
        inst: string,
        branch: string
    ): Promise<(TempBranchInfo & { branchSizeInBytes: number }) | null>;

    /**
     * Saves the branch info to the temporary store.
     * @param branch
     */
    saveBranchInfo(branch: TempBranchInfo): Promise<void>;

    /**
     * Deletes all the branches that are associated with the given inst.
     * @param recordName The name of the record.
     * @param inst The name of the inst.
     */
    deleteAllInstBranchInfo(
        recordName: string | null,
        inst: string
    ): Promise<void>;

    /**
     * Gets the updates that are stored in this temporary store.
     * Returns null if no updates are stored.
     * @param branchKey The key for the branch.
     */
    getUpdates(
        recordName: string | null,
        inst: string,
        branch: string
    ): Promise<BranchUpdates | null>;

    /**
     * Adds the given updates to this temporary store.
     * @param recordName The name of the record.
     * @param inst The name of the inst.
     * @param branch The name of the branch.
     * @param updates The updates that should be added.
     * @param sizeInBytes The size of the updates in bytes.
     */
    addUpdates(
        recordName: string | null,
        inst: string,
        branch: string,
        updates: string[],
        sizeInBytes: number
    ): Promise<void>;

    /**
     * Gets the size of the inst in bytes.
     * Returns null if no size is stored.
     *
     * @param recordName The name of the record.
     * @param inst The name of the inst.
     */
    getInstSize(
        recordName: string | null,
        inst: string
    ): Promise<number | null>;

    /**
     * Sets the size of the inst in bytes.
     * @param recordName The name of the record.
     * @param inst The name of the inst.
     * @param sizeInBytes The size of the inst in bytes.
     */
    setInstSize(
        recordName: string | null,
        inst: string,
        sizeInBytes: number
    ): Promise<void>;

    /**
     * Adds the given amount to the size of the inst.
     * @param recordName The name of the record.
     * @param inst The name of the inst.
     * @param sizeInBytes The size.
     */
    addInstSize(
        recordName: string | null,
        inst: string,
        sizeInBytes: number
    ): Promise<void>;

    /**
     * Deletes the inst size.
     * @param recordName The name of the record.
     * @param inst The name of the inst.
     */
    deleteInstSize(recordName: string | null, inst: string): Promise<void>;

    /**
     * Gets the size of the branch in bytes.
     * Returns null if no size is stored.
     *
     * @param recordName The name of the record.
     * @param inst The name of the inst.
     * @param branch The name of the branch.
     */
    getBranchSize(
        recordName: string | null,
        inst: string,
        branch: string
    ): Promise<number | null>;

    /**
     * Sets the size of the branch in bytes.
     * @param recordName The name of the record.
     * @param inst The name of the inst.
     * @param branch The name of the branch.
     * @param sizeInBytes The size of the inst in bytes.
     */
    setBranchSize(
        recordName: string | null,
        inst: string,
        branch: string,
        sizeInBytes: number
    ): Promise<void>;

    /**
     * Adds the given amount to the size of the branch.
     * @param recordName The name of the record.
     * @param inst The name of the inst.
     * @param branch The name of the branch.
     * @param sizeInBytes The size.
     */
    addBranchSize(
        recordName: string | null,
        inst: string,
        branch: string,
        sizeInBytes: number
    ): Promise<void>;

    /**
     * Deletes the branch size.
     * @param recordName The name of the record.
     * @param inst The name of the inst.
     * @param branch The name of the branch.
     */
    deleteBranchSize(
        recordName: string | null,
        inst: string,
        branch: string
    ): Promise<void>;

    /**
     * Deletes the given number of updates from the beginning of the updates list.
     * May also set the branch to expire.
     * @param recordName The name of the record.
     * @param inst The name of the inst.
     * @param branch The name of the branch.
     * @param numToDelete The number of updates that should be deleted from the beginning of the list.
     */
    trimUpdates(
        recordName: string | null,
        inst: string,
        branch: string,
        numToDelete: number
    ): Promise<void>;

    /**
     * Gets the number of updates that are currently stored in the given branch.
     * @param recordName The name of the record.
     * @param inst The name of the inst.
     * @param branch The name of the branch.
     */
    countBranchUpdates(
        recordName: string | null,
        inst: string,
        branch: string
    ): Promise<number>;

    /**
     * Deletes all the info that the branch has stored.
     * @param recordName The name of the record.
     * @param inst The name of the inst.
     * @param branch The name of the branch.
     */
    deleteBranch(
        recordName: string | null,
        inst: string,
        branch: string
    ): Promise<void>;

    /**
     * Sets the current generation that dirty branches should be recorded in.
     * @param generation The generation of dirty branches.
     */
    setDirtyBranchGeneration(generation: string): Promise<void>;

    /**
     * Gets the current generation that dirty branches should be recorded in.
     */
    getDirtyBranchGeneration(): Promise<string>;

    /**
     * Marks the given branch as dirty in the current generation.
     * @param branch The branch that should be marked.
     */
    markBranchAsDirty(branch: BranchName): Promise<void>;

    /**
     * Gets the list of branches that are dirty.
     * @param generation The generation that the branches should be in.
     */
    listDirtyBranches(generation?: string): Promise<BranchName[]>;

    /**
     * Removes given generation of dirty branches.
     * @param string The generation that should be removed.
     */
    clearDirtyBranches(generation: string): Promise<void>;
}

export interface BranchUpdates extends CurrentUpdates {
    branchSizeInBytes: number;
}

export interface TempBranchInfo extends BranchRecordWithInst {}

export interface BranchName {
    /**
     * The name of the record that the branch is stored in.
     */
    recordName: string | null;

    /**
     * The name of the inst that the branch is stored in.
     */
    inst: string;

    /**
     * The name of the branch.
     */
    branch: string;
}<|MERGE_RESOLUTION|>--- conflicted
+++ resolved
@@ -3,11 +3,7 @@
     BranchRecordWithInst,
     CurrentUpdates,
 } from './InstRecordsStore';
-<<<<<<< HEAD
-import { MemoryLockStore } from './MemoryLockStore';
-=======
 import { LockStore } from '../LockStore';
->>>>>>> 747da718
 
 /**
  * Defines an interface for a store that keeps track of temporary inst records.
@@ -15,11 +11,7 @@
  * A key feature of temporary records stores is that they act like a cache.
  * As a result, it may evict data based on configuration or other factors (like memory pressure).
  */
-<<<<<<< HEAD
-export interface TemporaryInstRecordsStore extends MemoryLockStore {
-=======
 export interface TemporaryInstRecordsStore extends LockStore {
->>>>>>> 747da718
     /**
      * Gets info for the given branch.
      * @param branchKey The key for the branch.
