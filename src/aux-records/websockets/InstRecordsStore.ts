--- conflicted
+++ resolved
@@ -1,9 +1,5 @@
-<<<<<<< HEAD
-import { Entitlement, ServerError } from '@casual-simulation/aux-common';
+import type { Entitlement, ServerError } from '@casual-simulation/aux-common';
 import { PackageRecordVersionKey } from '../packages/version';
-=======
-import type { ServerError } from '@casual-simulation/aux-common';
->>>>>>> 8594e89d
 
 /**
  * Defines an interface for services which are able to store inst update data.
