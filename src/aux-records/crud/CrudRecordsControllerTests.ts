/* CasualOS is a set of web-based tools designed to facilitate the creation of real-time, multi-user, context-aware interactive experiences.
 *
 * Copyright (c) 2019-2025 Casual Simulation, Inc.
 *
 * This program is free software: you can redistribute it and/or modify
 * it under the terms of the GNU Affero General Public License as
 * published by the Free Software Foundation, either version 3 of the
 * License, or (at your option) any later version.
 *
 * This program is distributed in the hope that it will be useful,
 * but WITHOUT ANY WARRANTY; without even the implied warranty of
 * MERCHANTABILITY or FITNESS FOR A PARTICULAR PURPOSE.  See the
 * GNU Affero General Public License for more details.
 *
 * You should have received a copy of the GNU Affero General Public License
 * along with this program.  If not, see <https://www.gnu.org/licenses/>.
 */
import type { MemoryStore } from '../MemoryStore';
import type { RecordsController } from '../RecordsController';
import type { PolicyController } from '../PolicyController';
import type {
    CrudListItemsSuccess,
    CrudRecordItemSuccess,
    CrudRecordsConfiguration,
    CrudRecordsController,
} from './CrudRecordsController';
import type { CrudRecord, CrudRecordsStore } from './CrudRecordsStore';
import {
    createTestControllers,
    createTestRecordKey,
    createTestUser,
} from '../TestUtils';
import type { ActionKinds, ResourceKinds } from '@casual-simulation/aux-common';
import {
    PRIVATE_MARKER,
    PUBLIC_READ_MARKER,
} from '@casual-simulation/aux-common';

export type TestControllers = ReturnType<typeof createTestControllers>;

export type TestControllerConfiguration<
    TItem extends CrudRecord,
    TStore extends CrudRecordsStore<CrudRecord>
> = Omit<
    CrudRecordsConfiguration<TItem, TStore>,
    'resourceKind' | 'allowRecordKeys' | 'name'
>;

export interface TestContext<
    TItem extends CrudRecord,
    TStoreItem extends CrudRecord,
    TStore extends CrudRecordsStore<TStoreItem>,
<<<<<<< HEAD
    TController extends CrudRecordsController<TItem, TStoreItem, TStore>
=======
    TController extends CrudRecordsController<
        TItem,
        TStoreItem,
        TStore,
        TResult
    >,
    TResult extends Partial<TStoreItem> = TStoreItem
>>>>>>> 4b906d24
> {
    services: TestControllers;
    store: MemoryStore;
    itemsStore: TStore;
    manager: TController;
    userId: string;
    sessionKey: string;
    otherUserId: string;
    key: string;
    subjectlessKey: string;
    recordName: string;
    connectionKey: string;
}

/**
 * Creates a new test context that can be used to test a CRUD records controller.
 * @param storeFactory The factory function that creates the store.
 * @param controllerFactory The factory function that creates the controller.
 */
export async function setupTestContext<
    TItem extends CrudRecord,
    TStoreItem extends CrudRecord,
    TStore extends CrudRecordsStore<TStoreItem>,
<<<<<<< HEAD
    TController extends CrudRecordsController<TItem, TStoreItem, TStore>
=======
    TController extends CrudRecordsController<
        TItem,
        TStoreItem,
        TStore,
        TResult
    >,
    TResult extends Partial<TStoreItem> = TStoreItem
>>>>>>> 4b906d24
>(
    storeFactory: (services: TestControllers) => TStore,
    controllerFactory: (
        config: TestControllerConfiguration<TItem, TStore>,
        services: TestControllers
    ) => TController
<<<<<<< HEAD
): Promise<TestContext<TItem, TStoreItem, TStore, TController>> {
=======
): Promise<TestContext<TItem, TStoreItem, TStore, TController, TResult>> {
>>>>>>> 4b906d24
    const services = createTestControllers();
    const store = services.store;
    const itemsStore = storeFactory(services);
    const policies = services.policies;
    const recordName = 'testRecord';
    const manager = controllerFactory(
        {
            policies,
            store: itemsStore,
            config: store,
        },
        services
    );

    const user = await createTestUser(services, 'test@example.com');
    const userId = user.userId;
    const sessionKey = user.sessionKey;
    const connectionKey = user.connectionKey;

    const testRecordKey = await createTestRecordKey(
        services,
        userId,
        recordName,
        'subjectfull'
    );
    const key = testRecordKey.recordKey;

    const subjectlessRecordKey = await createTestRecordKey(
        services,
        userId,
        recordName,
        'subjectless'
    );
    const subjectlessKey = subjectlessRecordKey.recordKey;

    const otherUserId = 'otherUserId';
    await store.saveUser({
        id: otherUserId,
        allSessionRevokeTimeMs: null,
        currentLoginRequestId: null,
        email: 'other@example.com',
        phoneNumber: null,
    });

    return {
        services,
        key,
        manager,
        otherUserId,
        sessionKey,
        store,
        itemsStore,
        subjectlessKey,
        userId,
        recordName,
        connectionKey,
    };
}

/**
 * Runs all of the common tests for a CRUD records controller.
 * @param allowRecordKeys Whether record keys can be used to access the resources.
 * @param resourceKind The resource kind that should be expected.
 * @param storeFactory The factory function that creates the store.
 * @param controllerFactory The factory function that creates the controller.
 * @param createStoreItem The factory function that creates a test item.
 * @param configureEnvironment An optional function that can be used to configure the environment before the tests are run.
 */
export function testCrudRecordsController<
    TItem extends CrudRecord,
    TStoreItem extends CrudRecord,
    TStore extends CrudRecordsStore<TStoreItem>,
<<<<<<< HEAD
    TController extends CrudRecordsController<TItem, TStoreItem, TStore>
=======
    TController extends CrudRecordsController<
        TItem,
        TStoreItem,
        TStore,
        TResult
    >,
    TResult extends Partial<TStoreItem> = TStoreItem
>>>>>>> 4b906d24
>(
    allowRecordKeys: boolean,
    resourceKind: ResourceKinds,
    storeFactory: (services: TestControllers) => TStore,
    controllerFactory: (
        config: TestControllerConfiguration<TItem, TStore>,
        services: TestControllers
    ) => TController,
    createStoreItem: (item: CrudRecord) => TStoreItem,
    createInputItem: (item: CrudRecord) => TItem,
    configureEnvironment?: (
<<<<<<< HEAD
        context: TestContext<TItem, TStoreItem, TStore, TController>
    ) => Promise<void>,
    allowedActions: ActionKinds[] = [
        'create',
        'update',
        'read',
        'delete',
        'list',
    ]
) {
    let context: TestContext<TItem, TStoreItem, TStore, TController>;
=======
        context: TestContext<TItem, TStoreItem, TStore, TController, TResult>
    ) => Promise<void>,
    createOutputItem: (item: CrudRecord) => TResult = createStoreItem as any,
    cleanup?: (
        context: TestContext<TItem, TStoreItem, TStore, TController, TResult>
    ) => void
) {
    let context: TestContext<TItem, TStoreItem, TStore, TController, TResult>;
>>>>>>> 4b906d24
    let services: TestControllers;
    let store: MemoryStore;
    let itemsStore: TStore;
    let records: RecordsController;
    let policies: PolicyController;
    let manager: TController;
    let key: string;
    let subjectlessKey: string;

    let userId: string;
    let sessionKey: string;
    let otherUserId: string;
    let recordName: string;

    beforeEach(async () => {
        context = await setupTestContext(storeFactory, controllerFactory);

        services = context.services;
        store = context.store;
        itemsStore = context.itemsStore;
        records = services.records;
        policies = services.policies;
        manager = context.manager;
        key = context.key;
        subjectlessKey = context.subjectlessKey;
        userId = context.userId;
        sessionKey = context.sessionKey;
        otherUserId = context.otherUserId;
        recordName = context.recordName;

        if (configureEnvironment) {
            await configureEnvironment(context);
        }
    });

<<<<<<< HEAD
    if (
        allowedActions.includes('create') ||
        allowedActions.includes('update')
    ) {
        describe('recordItem()', () => {
            if (allowedActions.includes('create')) {
                describe('create', () => {
                    it('should store the item in the store', async () => {
                        const item = createInputItem({
                            address: 'address',
                            markers: [PUBLIC_READ_MARKER],
                        });
                        const result = (await manager.recordItem({
                            recordKeyOrRecordName: recordName,
                            userId,
                            item,
                            instances: [],
                        })) as CrudRecordItemSuccess;

                        expect(result).toEqual({
                            success: true,
                            recordName: recordName,
                            address: 'address',
                        });

                        await expect(
                            itemsStore.getItemByAddress(recordName, 'address')
                        ).resolves.toMatchObject(
                            createStoreItem({
                                address: 'address',
                                markers: [PUBLIC_READ_MARKER],
                            })
                        );
                    });

                    it('should reject the request if given an invalid key', async () => {
                        const result = (await manager.recordItem({
                            recordKeyOrRecordName: 'not_a_key',
                            userId,
                            item: createInputItem({
                                address: 'address',
                                markers: [PUBLIC_READ_MARKER],
                            }),
                            instances: [],
                        })) as CrudRecordItemSuccess;

                        expect(result).toEqual({
                            success: false,
                            errorCode: 'record_not_found',
                            errorMessage: expect.any(String),
                        });

                        await expect(
                            itemsStore.getItemByAddress(recordName, 'address')
                        ).resolves.toBeFalsy();
                    });

                    if (allowRecordKeys) {
                        it('should support using a record key', async () => {
                            const result = (await manager.recordItem({
                                recordKeyOrRecordName: key,
                                userId: otherUserId,
                                item: createInputItem({
                                    address: 'address',
                                    markers: [PUBLIC_READ_MARKER],
                                }),
                                instances: [],
                            })) as CrudRecordItemSuccess;

                            expect(result).toEqual({
                                success: true,
                                recordName: recordName,
                                address: 'address',
                            });

                            await expect(
                                itemsStore.getItemByAddress(
                                    recordName,
                                    'address'
                                )
                            ).resolves.toEqual({
                                address: 'address',
                                markers: [PUBLIC_READ_MARKER],
                            });
                        });

                        it('should be able to use subjectless keys', async () => {
                            const result = (await manager.recordItem({
                                recordKeyOrRecordName: subjectlessKey,
                                userId: otherUserId,
                                item: createInputItem({
                                    address: 'address',
                                    markers: [PUBLIC_READ_MARKER],
                                }),
                                instances: [],
                            })) as CrudRecordItemSuccess;

                            expect(result).toEqual({
                                success: true,
                                recordName: recordName,
                                address: 'address',
                            });

                            await expect(
                                itemsStore.getItemByAddress(
                                    recordName,
                                    'address'
                                )
                            ).resolves.toEqual({
                                address: 'address',
                                markers: [PUBLIC_READ_MARKER],
                            });
                        });
                    } else {
                        it('should reject the request if record keys are not allowed', async () => {
                            const result = (await manager.recordItem({
                                recordKeyOrRecordName: key,
                                userId: otherUserId,
                                item: createInputItem({
                                    address: 'address',
                                    markers: [PUBLIC_READ_MARKER],
                                }),
                                instances: [],
                            })) as CrudRecordItemSuccess;

                            expect(result).toEqual({
                                success: false,
                                errorCode: 'not_authorized',
                                errorMessage: expect.any(String),
                                reason: {
                                    type: 'missing_permission',
                                    recordName,
                                    action: 'create',
                                    resourceKind,
                                    resourceId: 'address',
                                    subjectType: 'user',
                                    subjectId: otherUserId,
                                },
                            });

                            await expect(
                                itemsStore.getItemByAddress(
                                    recordName,
                                    'address'
                                )
                            ).resolves.toBeFalsy();
                        });

                        it('should reject the request if subjectless keys are not allowed', async () => {
                            const result = (await manager.recordItem({
                                recordKeyOrRecordName: subjectlessKey,
                                userId: otherUserId,
                                item: createInputItem({
                                    address: 'address',
                                    markers: [PUBLIC_READ_MARKER],
                                }),
                                instances: [],
                            })) as CrudRecordItemSuccess;

                            expect(result).toEqual({
                                success: false,
                                errorCode: 'not_authorized',
                                errorMessage: expect.any(String),
                                reason: {
                                    type: 'missing_permission',
                                    recordName,
                                    action: 'create',
                                    resourceKind,
                                    resourceId: 'address',
                                    subjectType: 'user',
                                    subjectId: otherUserId,
                                },
                            });

                            await expect(
                                itemsStore.getItemByAddress(
                                    recordName,
                                    'address'
                                )
                            ).resolves.toBeFalsy();
                        });
                    }
=======
    afterEach(() => {
        if (cleanup) {
            cleanup(context);
        }
    });

    describe('recordItem()', () => {
        describe('create', () => {
            it('should store the item in the store', async () => {
                const item = createInputItem({
                    address: 'address',
                    markers: [PUBLIC_READ_MARKER],
>>>>>>> 4b906d24
                });
            }

            if (allowedActions.includes('update')) {
                describe('update', () => {
                    beforeEach(async () => {
                        await itemsStore.createItem(
                            recordName,
                            createStoreItem({
                                address: 'address',
                                markers: [PUBLIC_READ_MARKER],
                            })
                        );
                    });

                    it('should update the markers in the store', async () => {
                        const item = createInputItem({
                            address: 'address',
                            markers: [PRIVATE_MARKER],
                        });
                        const result = (await manager.recordItem({
                            recordKeyOrRecordName: recordName,
                            userId,
                            item,
                            instances: [],
                        })) as CrudRecordItemSuccess;

                        expect(result).toEqual({
                            success: true,
                            recordName: recordName,
                            address: 'address',
                        });

                        await expect(
                            itemsStore.getItemByAddress(recordName, 'address')
                        ).resolves.toMatchObject(item);
                    });

                    it('should reject the request if given an invalid key', async () => {
                        const item = createInputItem({
                            address: 'address',
                            markers: [PUBLIC_READ_MARKER],
                        });
                        const result = (await manager.recordItem({
                            recordKeyOrRecordName: 'not_a_key',
                            userId,
                            item,
                            instances: [],
                        })) as CrudRecordItemSuccess;

                        expect(result).toEqual({
                            success: false,
                            errorCode: 'record_not_found',
                            errorMessage: expect.any(String),
                        });

                        await expect(
                            itemsStore.getItemByAddress(recordName, 'address')
                        ).resolves.toMatchObject(
                            createStoreItem({
                                address: 'address',
                                markers: [PUBLIC_READ_MARKER],
                            })
                        );
                    });

                    if (allowRecordKeys) {
                        it('should support using a record key', async () => {
                            const item = createInputItem({
                                address: 'address',
                                markers: [PRIVATE_MARKER],
                            });
                            const result = (await manager.recordItem({
                                recordKeyOrRecordName: key,
                                userId,
                                item,
                                instances: [],
                            })) as CrudRecordItemSuccess;

                            expect(result).toEqual({
                                success: true,
                                recordName: recordName,
                                address: 'address',
                            });

                            await expect(
                                itemsStore.getItemByAddress(
                                    recordName,
                                    'address'
                                )
                            ).resolves.toMatchObject(
                                createStoreItem({
                                    address: 'address',
                                    markers: [PUBLIC_READ_MARKER],
                                })
                            );
                        });

                        it('should be able to use subjectless keys', async () => {
                            const item = createInputItem({
                                address: 'address',
                                markers: [PRIVATE_MARKER],
                            });
                            const result = (await manager.recordItem({
                                recordKeyOrRecordName: subjectlessKey,
                                userId,
                                item,
                                instances: [],
                            })) as CrudRecordItemSuccess;

                            expect(result).toEqual({
                                success: true,
                                recordName: recordName,
                                address: 'address',
                            });

                            await expect(
                                itemsStore.getItemByAddress(
                                    recordName,
                                    'address'
                                )
                            ).resolves.toMatchObject(
                                createStoreItem({
                                    address: 'address',
                                    markers: [PUBLIC_READ_MARKER],
                                })
                            );
                        });
                    } else {
                        it('should reject the request if record keys are not allowed', async () => {
                            const item = createInputItem({
                                address: 'address',
                                markers: [PRIVATE_MARKER],
                            });
                            const result = (await manager.recordItem({
                                recordKeyOrRecordName: key,
                                userId: otherUserId,
                                item,
                                instances: [],
                            })) as CrudRecordItemSuccess;

                            expect(result).toEqual({
                                success: false,
                                errorCode: 'not_authorized',
                                errorMessage: expect.any(String),
                                reason: {
                                    type: 'missing_permission',
                                    recordName,
                                    action: 'update',
                                    resourceKind,
                                    resourceId: 'address',
                                    subjectType: 'user',
                                    subjectId: otherUserId,
                                },
                            });

                            await expect(
                                itemsStore.getItemByAddress(
                                    recordName,
                                    'address'
                                )
                            ).resolves.toMatchObject(
                                createStoreItem({
                                    address: 'address',
                                    markers: [PUBLIC_READ_MARKER],
                                })
                            );
                        });

                        it('should reject the request if subjectless keys are not allowed', async () => {
                            const item = createInputItem({
                                address: 'address',
                                markers: [PRIVATE_MARKER],
                            });
                            const result = (await manager.recordItem({
                                recordKeyOrRecordName: subjectlessKey,
                                userId: otherUserId,
                                item,
                                instances: [],
                            })) as CrudRecordItemSuccess;

                            expect(result).toEqual({
                                success: false,
                                errorCode: 'not_authorized',
                                errorMessage: expect.any(String),
                                reason: {
                                    type: 'missing_permission',
                                    recordName,
                                    action: 'update',
                                    resourceKind,
                                    resourceId: 'address',
                                    subjectType: 'user',
                                    subjectId: otherUserId,
                                },
                            });

                            await expect(
                                itemsStore.getItemByAddress(
                                    recordName,
                                    'address'
                                )
                            ).resolves.toMatchObject(
                                createStoreItem({
                                    address: 'address',
                                    markers: [PUBLIC_READ_MARKER],
                                })
                            );
                        });
                    }
                });
            }
        });
    }

    if (allowedActions.includes('read')) {
        describe('getItem()', () => {
            beforeEach(async () => {
                await itemsStore.createItem(
                    recordName,
                    createStoreItem({
                        address: 'address',
                        markers: [PUBLIC_READ_MARKER],
                    })
                );

                await itemsStore.createItem(
                    recordName,
                    createStoreItem({
                        address: 'address2',
                        markers: [PRIVATE_MARKER],
                    })
                );

                await itemsStore.createItem(
                    recordName,
                    createStoreItem({
                        address: 'address3',
                        markers: [PUBLIC_READ_MARKER],
                    })
                );
            });

            it('should return the item if the user has access', async () => {
                const result = await manager.getItem({
                    recordName: recordName,
                    userId,
                    address: 'address2',
                    instances: [],
                });

                expect(result).toEqual({
                    success: true,
                    item: createStoreItem({
                        address: 'address2',
                        markers: [PRIVATE_MARKER],
                    }),
                });
            });

            it('should return data_not_found if the item was not found', async () => {
                const result = await manager.getItem({
                    recordName: recordName,
                    userId,
                    address: 'missing',
                    instances: [],
                });

<<<<<<< HEAD
                expect(result).toEqual({
                    success: false,
                    errorCode: 'data_not_found',
                    errorMessage: expect.any(String),
                });
=======
                await expect(
                    itemsStore.getItemByAddress(recordName, 'address')
                ).resolves.toMatchObject(
                    createStoreItem({
                        address: 'address',
                        markers: [PUBLIC_READ_MARKER],
                    })
                );
>>>>>>> 4b906d24
            });

            it('should return record_not_found if the record doesnt exist', async () => {
                const result = await manager.getItem({
                    recordName: 'missing',
                    userId,
<<<<<<< HEAD
                    address: 'address',
=======
                    item: createInputItem({
                        address: 'address',
                        markers: [PUBLIC_READ_MARKER],
                    }),
>>>>>>> 4b906d24
                    instances: [],
                });

                expect(result).toEqual({
                    success: false,
                    errorCode: 'record_not_found',
                    errorMessage: expect.any(String),
                });
            });

            if (allowRecordKeys) {
<<<<<<< HEAD
                it('should be able to use a record key to access the item', async () => {
                    const result = await manager.getItem({
                        recordName: key,
                        userId,
                        address: 'address2',
=======
                it('should support using a record key', async () => {
                    const result = (await manager.recordItem({
                        recordKeyOrRecordName: key,
                        userId: otherUserId,
                        item: createInputItem({
                            address: 'address',
                            markers: [PUBLIC_READ_MARKER],
                        }),
>>>>>>> 4b906d24
                        instances: [],
                    });

<<<<<<< HEAD
=======
                    await expect(
                        itemsStore.getItemByAddress(recordName, 'address')
                    ).resolves.toEqual({
                        address: 'address',
                        markers: [PUBLIC_READ_MARKER],
                    });
                });

                it('should be able to use subjectless keys', async () => {
                    const result = (await manager.recordItem({
                        recordKeyOrRecordName: subjectlessKey,
                        userId: otherUserId,
                        item: createInputItem({
                            address: 'address',
                            markers: [PUBLIC_READ_MARKER],
                        }),
                        instances: [],
                    })) as CrudRecordItemSuccess;

>>>>>>> 4b906d24
                    expect(result).toEqual({
                        success: true,
                        item: createStoreItem({
                            address: 'address2',
                            markers: [PRIVATE_MARKER],
                        }),
                    });
                });
            } else {
                it('should return not_authorized if record keys are not allowed', async () => {
                    const result = await manager.getItem({
                        recordName: key,
                        userId: otherUserId,
<<<<<<< HEAD
                        address: 'address2',
=======
                        item: createInputItem({
                            address: 'address',
                            markers: [PUBLIC_READ_MARKER],
                        }),
>>>>>>> 4b906d24
                        instances: [],
                    });

<<<<<<< HEAD
=======
                    await expect(
                        itemsStore.getItemByAddress(recordName, 'address')
                    ).resolves.toBeFalsy();
                });

                it('should reject the request if subjectless keys are not allowed', async () => {
                    const result = (await manager.recordItem({
                        recordKeyOrRecordName: subjectlessKey,
                        userId: otherUserId,
                        item: createInputItem({
                            address: 'address',
                            markers: [PUBLIC_READ_MARKER],
                        }),
                        instances: [],
                    })) as CrudRecordItemSuccess;

>>>>>>> 4b906d24
                    expect(result).toEqual({
                        success: false,
                        errorCode: 'not_authorized',
                        errorMessage: expect.any(String),
                        reason: {
                            type: 'missing_permission',
                            recordName,
                            action: 'read',
                            resourceKind,
                            resourceId: 'address2',
                            subjectType: 'user',
                            subjectId: otherUserId,
                        },
                    });
                });
            }
        });
    }

    if (allowedActions.includes('delete')) {
        describe('eraseItem()', () => {
            beforeEach(async () => {
<<<<<<< HEAD
                await itemsStore.createItem(
                    recordName,
                    createStoreItem({
                        address: 'address',
                        markers: [PUBLIC_READ_MARKER],
                    })
                );

                await itemsStore.createItem(
                    recordName,
                    createStoreItem({
                        address: 'address2',
                        markers: [PRIVATE_MARKER],
                    })
                );

                await itemsStore.createItem(
                    recordName,
                    createStoreItem({
                        address: 'address3',
                        markers: [PUBLIC_READ_MARKER],
                    })
                );
            });

            it('should erase the item if the user has access', async () => {
                const result = await manager.eraseItem({
                    recordName: recordName,
=======
                await manager.recordItem({
                    recordKeyOrRecordName: recordName,
                    userId,
                    item: createInputItem({
                        address: 'address',
                        markers: [PUBLIC_READ_MARKER],
                    }),
                    instances: [],
                });
            });

            it('should update the markers in the store', async () => {
                const item = createInputItem({
                    address: 'address',
                    markers: [PRIVATE_MARKER],
                });
                const result = (await manager.recordItem({
                    recordKeyOrRecordName: recordName,
>>>>>>> 4b906d24
                    userId,
                    address: 'address2',
                    instances: [],
                });

                expect(result).toEqual({
                    success: true,
                });

                await expect(
<<<<<<< HEAD
                    itemsStore.getItemByAddress(recordName, 'address2')
                ).resolves.toBeFalsy();
            });

            it('should return data_not_found if the item doesnt exist', async () => {
                const result = await manager.eraseItem({
                    recordName: recordName,
=======
                    itemsStore.getItemByAddress(recordName, 'address')
                ).resolves.toMatchObject(
                    createStoreItem({
                        address: 'address',
                        markers: [PRIVATE_MARKER],
                    })
                );
            });

            it('should reject the request if given an invalid key', async () => {
                const item = createInputItem({
                    address: 'address',
                    markers: [PUBLIC_READ_MARKER],
                });
                const result = (await manager.recordItem({
                    recordKeyOrRecordName: 'not_a_key',
>>>>>>> 4b906d24
                    userId,
                    address: 'missing',
                    instances: [],
                });

                expect(result).toEqual({
                    success: false,
                    errorCode: 'data_not_found',
                    errorMessage: 'The item was not found.',
                });
<<<<<<< HEAD
            });

            if (allowRecordKeys) {
                it('should erase the item if the record key has access', async () => {
                    const result = await manager.eraseItem({
                        recordName: key,
                        userId: otherUserId,
                        address: 'address2',
                        instances: [],
=======

                await expect(
                    itemsStore.getItemByAddress(recordName, 'address')
                ).resolves.toMatchObject(
                    createStoreItem({
                        address: 'address',
                        markers: [PUBLIC_READ_MARKER],
                    })
                );
            });

            if (allowRecordKeys) {
                it('should support using a record key', async () => {
                    const item = createInputItem({
                        address: 'address',
                        markers: [PRIVATE_MARKER],
                    });
                    const result = (await manager.recordItem({
                        recordKeyOrRecordName: key,
                        userId,
                        item,
                        instances: [],
                    })) as CrudRecordItemSuccess;

                    expect(result).toEqual({
                        success: true,
                        recordName: recordName,
                        address: 'address',
                    });

                    await expect(
                        itemsStore.getItemByAddress(recordName, 'address')
                    ).resolves.toMatchObject(item);
                });

                it('should be able to use subjectless keys', async () => {
                    const item = createInputItem({
                        address: 'address',
                        markers: [PRIVATE_MARKER],
>>>>>>> 4b906d24
                    });

                    expect(result).toEqual({
                        success: true,
                    });

                    await expect(
                        itemsStore.getItemByAddress(recordName, 'address2')
                    ).resolves.toBeFalsy();
                });
            } else {
<<<<<<< HEAD
                it('should return not_authorized if the controller doesnt allow record keys', async () => {
                    const result = await manager.eraseItem({
                        recordName: key,
=======
                it('should reject the request if record keys are not allowed', async () => {
                    const item = createInputItem({
                        address: 'address',
                        markers: [PRIVATE_MARKER],
                    });
                    const result = (await manager.recordItem({
                        recordKeyOrRecordName: key,
>>>>>>> 4b906d24
                        userId: otherUserId,
                        address: 'address2',
                        instances: [],
<<<<<<< HEAD
=======
                    })) as CrudRecordItemSuccess;

                    expect(result).toEqual({
                        success: false,
                        errorCode: 'not_authorized',
                        errorMessage: expect.any(String),
                        reason: {
                            type: 'missing_permission',
                            recordName,
                            action: 'update',
                            resourceKind,
                            resourceId: 'address',
                            subjectType: 'user',
                            subjectId: otherUserId,
                        },
                    });

                    await expect(
                        itemsStore.getItemByAddress(recordName, 'address')
                    ).resolves.toMatchObject(
                        createStoreItem({
                            address: 'address',
                            markers: [PUBLIC_READ_MARKER],
                        })
                    );
                });

                it('should reject the request if subjectless keys are not allowed', async () => {
                    const item = createInputItem({
                        address: 'address',
                        markers: [PRIVATE_MARKER],
>>>>>>> 4b906d24
                    });

                    expect(result).toEqual({
                        success: false,
                        errorCode: 'not_authorized',
                        errorMessage: expect.any(String),
                        reason: {
                            type: 'missing_permission',
                            recordName,
                            action: 'delete',
                            resourceKind,
                            resourceId: 'address2',
                            subjectType: 'user',
                            subjectId: otherUserId,
                        },
                    });

                    await expect(
<<<<<<< HEAD
                        itemsStore.getItemByAddress(recordName, 'address2')
                    ).resolves.toBeTruthy();
                });
            }

            it('should return record_not_found if the record doesnt exist', async () => {
                const result = await manager.eraseItem({
                    recordName: 'missing',
=======
                        itemsStore.getItemByAddress(recordName, 'address')
                    ).resolves.toMatchObject(
                        createStoreItem({
                            address: 'address',
                            markers: [PUBLIC_READ_MARKER],
                        })
                    );
                });
            }
        });
    });

    describe('getItem()', () => {
        beforeEach(async () => {
            await itemsStore.createItem(
                recordName,
                createStoreItem({
                    address: 'address',
                    markers: [PUBLIC_READ_MARKER],
                })
            );

            await itemsStore.createItem(
                recordName,
                createStoreItem({
                    address: 'address2',
                    markers: [PRIVATE_MARKER],
                })
            );

            await itemsStore.createItem(
                recordName,
                createStoreItem({
                    address: 'address3',
                    markers: [PUBLIC_READ_MARKER],
                })
            );
        });

        it('should return the item if the user has access', async () => {
            const result = await manager.getItem({
                recordName: recordName,
                userId,
                address: 'address2',
                instances: [],
            });

            expect(result).toMatchObject({
                success: true,
                item: createOutputItem({
                    address: 'address2',
                    markers: [PRIVATE_MARKER],
                }),
            });
        });

        it('should return data_not_found if the item was not found', async () => {
            const result = await manager.getItem({
                recordName: recordName,
                userId,
                address: 'missing',
                instances: [],
            });

            expect(result).toEqual({
                success: false,
                errorCode: 'data_not_found',
                errorMessage: expect.any(String),
            });
        });

        it('should return record_not_found if the record doesnt exist', async () => {
            const result = await manager.getItem({
                recordName: 'missing',
                userId,
                address: 'address',
                instances: [],
            });

            expect(result).toEqual({
                success: false,
                errorCode: 'record_not_found',
                errorMessage: expect.any(String),
            });
        });

        if (allowRecordKeys) {
            it('should be able to use a record key to access the item', async () => {
                const result = await manager.getItem({
                    recordName: key,
>>>>>>> 4b906d24
                    userId,
                    address: 'address2',
                    instances: [],
                });

                expect(result).toEqual({
<<<<<<< HEAD
=======
                    success: true,
                    item: createStoreItem({
                        address: 'address2',
                        markers: [PRIVATE_MARKER],
                    }),
                });
            });
        } else {
            it('should return not_authorized if record keys are not allowed', async () => {
                const result = await manager.getItem({
                    recordName: key,
                    userId: otherUserId,
                    address: 'address2',
                    instances: [],
                });

                expect(result).toEqual({
>>>>>>> 4b906d24
                    success: false,
                    errorCode: 'record_not_found',
                    errorMessage: expect.any(String),
                });
<<<<<<< HEAD

                await expect(
                    itemsStore.getItemByAddress(recordName, 'address2')
                ).resolves.toBeTruthy();
=======
            });
        }
    });

    describe('eraseItem()', () => {
        beforeEach(async () => {
            await manager.recordItem({
                recordKeyOrRecordName: recordName,
                item: createInputItem({
                    address: 'address',
                    markers: [PUBLIC_READ_MARKER],
                }),
                userId,
                instances: [],
            });

            await manager.recordItem({
                recordKeyOrRecordName: recordName,
                item: createInputItem({
                    address: 'address2',
                    markers: [PUBLIC_READ_MARKER],
                }),
                userId,
                instances: [],
            });

            await manager.recordItem({
                recordKeyOrRecordName: recordName,
                item: createInputItem({
                    address: 'address3',
                    markers: [PUBLIC_READ_MARKER],
                }),
                userId,
                instances: [],
            });
        });

        it('should erase the item if the user has access', async () => {
            const result = await manager.eraseItem({
                recordName: recordName,
                userId,
                address: 'address2',
                instances: [],
            });

            expect(result).toEqual({
                success: true,
>>>>>>> 4b906d24
            });
        });
    }

    if (allowedActions.includes('list')) {
        describe('listItems()', () => {
            let items: TStoreItem[];
            beforeEach(async () => {
                items = [];
                for (let i = 0; i < 20; i++) {
                    const item = createStoreItem({
                        address: 'address' + i,
                        markers: [PRIVATE_MARKER],
                    });
                    await itemsStore.createItem(recordName, item);
                    items.push(item);
                }
            });

            it('should return a list of items', async () => {
                const result = await manager.listItems({
                    recordName: recordName,
                    userId,
                    startingAddress: null,
                    instances: [],
                });

                expect(result).toEqual({
                    success: true,
                    recordName: recordName,
                    items: items.slice(0, 10),
                    totalCount: 20,
                });
            });

            if (allowRecordKeys) {
                it('should be able to use a record key', async () => {
                    const result = await manager.listItems({
                        recordName: key,
                        userId: otherUserId,
                        startingAddress: null,
                        instances: [],
                    });

                    expect(result).toEqual({
                        success: true,
                        recordName: recordName,
                        items: items.slice(0, 10),
                        totalCount: 20,
                    });
                });
            } else {
                it('should return not_authorized if record keys are not allowed', async () => {
                    const result = await manager.listItems({
                        recordName: key,
                        userId: otherUserId,
                        startingAddress: null,
                        instances: [],
                    });

<<<<<<< HEAD
                    expect(result).toEqual({
                        success: false,
                        errorCode: 'not_authorized',
                        errorMessage: expect.any(String),
                        reason: {
                            type: 'missing_permission',
                            recordName,
                            action: 'list',
                            resourceKind,
                            subjectType: 'user',
                            subjectId: otherUserId,
                        },
                    });
                });
=======
    describe('listItems()', () => {
        let items: TResult[];
        beforeEach(async () => {
            items = [];
            for (let i = 0; i < 20; i++) {
                const item = createStoreItem({
                    address: 'address' + i,
                    markers: [PRIVATE_MARKER],
                });
                await itemsStore.createItem(recordName, item);
                items.push(
                    createOutputItem({
                        address: item.address,
                        markers: item.markers,
                    })
                );
>>>>>>> 4b906d24
            }

<<<<<<< HEAD
            it('should return items after the given starting address', async () => {
                const result = await manager.listItems({
                    recordName: recordName,
                    userId,
                    startingAddress: 'address3',
=======
        it('should return a list of items', async () => {
            const result = (await manager.listItems({
                recordName: recordName,
                userId,
                startingAddress: null,
                instances: [],
            })) as CrudListItemsSuccess<any>;

            expect(result).toEqual({
                success: true,
                recordName: recordName,
                items: expect.any(Array),
                totalCount: 20,
            });

            const expectedItems = items.slice(0, 10);
            expect(result.items.length).toBe(expectedItems.length);
            for (let i = 0; i < expectedItems.length; i++) {
                expect(result.items[i]).toMatchObject(expectedItems[i]);
            }
        });

        if (allowRecordKeys) {
            it('should be able to use a record key', async () => {
                const result = (await manager.listItems({
                    recordName: key,
                    userId: otherUserId,
                    startingAddress: null,
>>>>>>> 4b906d24
                    instances: [],
                })) as CrudListItemsSuccess<any>;

                expect(result).toEqual({
                    success: true,
                    recordName: recordName,
<<<<<<< HEAD
                    items: items.slice(4, 10),
=======
                    items: expect.any(Array),
>>>>>>> 4b906d24
                    totalCount: 20,
                });

                const expectedItems = items.slice(0, 10);
                expect(result.items.length).toBe(expectedItems.length);
                for (let i = 0; i < expectedItems.length; i++) {
                    expect(result.items[i]).toMatchObject(expectedItems[i]);
                }
            });

            it('should return not_authorized if the user does not have access to the account marker', async () => {
                const result = await manager.listItems({
                    recordName: recordName,
                    userId: otherUserId,
                    startingAddress: 'address3',
                    instances: [],
                });

                expect(result).toEqual({
                    success: false,
                    errorCode: 'not_authorized',
                    errorMessage: expect.any(String),
                    reason: {
                        action: 'list',
                        recordName: recordName,
                        resourceId: undefined,
                        resourceKind: resourceKind,
                        subjectId: otherUserId,
                        subjectType: 'user',
                        type: 'missing_permission',
                    },
                });
            });
<<<<<<< HEAD
=======
        }

        it('should return items after the given starting address', async () => {
            const result = (await manager.listItems({
                recordName: recordName,
                userId,
                startingAddress: 'address3',
                instances: [],
            })) as CrudListItemsSuccess<any>;

            expect(result).toEqual({
                success: true,
                recordName: recordName,
                items: expect.any(Array),
                totalCount: 20,
            });

            const expectedItems = items.slice(4, 10);
            expect(result.items.length).toBe(expectedItems.length);
            for (let i = 0; i < expectedItems.length; i++) {
                expect(result.items[i]).toMatchObject(expectedItems[i]);
            }
>>>>>>> 4b906d24
        });

        describe('listItemsByMarker()', () => {
            let items: TStoreItem[];
            beforeEach(async () => {
                items = [];
                for (let i = 0; i < 40; i++) {
                    const item = createStoreItem({
                        address: 'address' + i,
                        markers: [
                            i % 2 === 0 ? PRIVATE_MARKER : PUBLIC_READ_MARKER,
                        ],
                    });
                    await itemsStore.createItem(recordName, item);
                    items.push(item);
                }
            });

            it('should return a list of items that have the given marker', async () => {
                const result = await manager.listItemsByMarker({
                    recordName: recordName,
<<<<<<< HEAD
                    userId,
                    marker: PRIVATE_MARKER,
                    startingAddress: null,
                    instances: [],
                });

                expect(result).toEqual({
                    success: true,
                    recordName: recordName,
                    items: items
                        .filter((i) => i.markers.indexOf(PRIVATE_MARKER) >= 0)
                        .slice(0, 10),
                    totalCount: 20,
                });
            });

            it('should return a list of items that are after the starting address', async () => {
                const result = await manager.listItemsByMarker({
                    recordName: recordName,
                    userId,
=======
                    resourceId: undefined,
                    resourceKind: resourceKind,
                    subjectId: otherUserId,
                    subjectType: 'user',
                    type: 'missing_permission',
                },
            });
        });
    });

    describe('listItemsByMarker()', () => {
        let items: TResult[];
        beforeEach(async () => {
            items = [];
            for (let i = 0; i < 40; i++) {
                const item = createStoreItem({
                    address: 'address' + i,
                    markers: [
                        i % 2 === 0 ? PRIVATE_MARKER : PUBLIC_READ_MARKER,
                    ],
                });
                await itemsStore.createItem(recordName, item);
                items.push(
                    createOutputItem({
                        address: item.address,
                        markers: item.markers,
                    })
                );
            }
        });

        it('should return a list of items that have the given marker', async () => {
            const result = (await manager.listItemsByMarker({
                recordName: recordName,
                userId,
                marker: PRIVATE_MARKER,
                startingAddress: null,
                instances: [],
            })) as CrudListItemsSuccess<any>;

            expect(result).toEqual({
                success: true,
                recordName: recordName,
                items: expect.any(Array),
                totalCount: 20,
            });

            const expectedItems = items
                .filter((i) => i.markers.indexOf(PRIVATE_MARKER) >= 0)
                .slice(0, 10);
            expect(result.items.length).toBe(expectedItems.length);
            for (let i = 0; i < expectedItems.length; i++) {
                expect(result.items[i]).toMatchObject(expectedItems[i]);
            }
        });

        it('should return a list of items that are after the starting address', async () => {
            const result = (await manager.listItemsByMarker({
                recordName: recordName,
                userId,
                marker: PRIVATE_MARKER,
                startingAddress: 'address1',
                instances: [],
            })) as CrudListItemsSuccess<any>;

            expect(result).toEqual({
                success: true,
                recordName: recordName,
                items: expect.any(Array),
                totalCount: 20,
            });

            const expectedItems = items
                .filter((i) => i.markers.indexOf(PRIVATE_MARKER) >= 0)
                .slice(1, 11);
            expect(result.items.length).toBe(expectedItems.length);
            for (let i = 0; i < expectedItems.length; i++) {
                expect(result.items[i]).toMatchObject(expectedItems[i]);
            }
        });

        if (allowRecordKeys) {
            it('should be able to use a record key', async () => {
                const result = (await manager.listItemsByMarker({
                    recordName: key,
                    userId: otherUserId,
>>>>>>> 4b906d24
                    marker: PRIVATE_MARKER,
                    startingAddress: 'address1',
                    instances: [],
                })) as CrudListItemsSuccess<any>;

                expect(result).toEqual({
                    success: true,
                    recordName: recordName,
<<<<<<< HEAD
                    items: items
                        .filter((i) => i.markers.indexOf(PRIVATE_MARKER) >= 0)
                        .slice(1, 11),
=======
                    items: expect.any(Array),
>>>>>>> 4b906d24
                    totalCount: 20,
                });

                const expectedItems = items
                    .filter((i) => i.markers.indexOf(PRIVATE_MARKER) >= 0)
                    .slice(0, 10);
                expect(result.items.length).toBe(expectedItems.length);
                for (let i = 0; i < expectedItems.length; i++) {
                    expect(result.items[i]).toMatchObject(expectedItems[i]);
                }
            });
<<<<<<< HEAD

            if (allowRecordKeys) {
                it('should be able to use a record key', async () => {
                    const result = await manager.listItemsByMarker({
                        recordName: key,
                        userId: otherUserId,
                        marker: PRIVATE_MARKER,
                        startingAddress: null,
                        instances: [],
                    });

                    expect(result).toEqual({
                        success: true,
                        recordName: recordName,
                        items: items
                            .filter(
                                (i) => i.markers.indexOf(PRIVATE_MARKER) >= 0
                            )
                            .slice(0, 10),
                        totalCount: 20,
                    });
                });
            } else {
                it('should return not_authorized if record keys are not allowed', async () => {
                    const result = await manager.listItemsByMarker({
                        recordName: key,
                        userId: otherUserId,
                        marker: PRIVATE_MARKER,
                        startingAddress: null,
                        instances: [],
                    });

                    expect(result).toEqual({
                        success: false,
                        errorCode: 'not_authorized',
                        errorMessage: expect.any(String),
                        reason: {
                            type: 'missing_permission',
                            recordName,
                            action: 'list',
                            resourceKind,
                            subjectType: 'user',
                            subjectId: otherUserId,
                        },
                    });
                });
            }

            it('should return not_authorized if the user does not have access to the marker', async () => {
                const result = await manager.listItemsByMarker({
                    recordName: recordName,
=======
        } else {
            it('should return not_authorized if record keys are not allowed', async () => {
                const result = (await manager.listItemsByMarker({
                    recordName: key,
>>>>>>> 4b906d24
                    userId: otherUserId,
                    marker: PRIVATE_MARKER,
                    startingAddress: null,
                    instances: [],
                })) as CrudListItemsSuccess<any>;

                expect(result).toEqual({
                    success: false,
                    errorCode: 'not_authorized',
                    errorMessage: expect.any(String),
                    reason: {
                        action: 'list',
                        recordName: recordName,
                        resourceId: undefined,
                        resourceKind: resourceKind,
                        subjectId: otherUserId,
                        subjectType: 'user',
                        type: 'missing_permission',
                    },
                });
            });
        });
    }
}<|MERGE_RESOLUTION|>--- conflicted
+++ resolved
@@ -50,9 +50,6 @@
     TItem extends CrudRecord,
     TStoreItem extends CrudRecord,
     TStore extends CrudRecordsStore<TStoreItem>,
-<<<<<<< HEAD
-    TController extends CrudRecordsController<TItem, TStoreItem, TStore>
-=======
     TController extends CrudRecordsController<
         TItem,
         TStoreItem,
@@ -60,7 +57,6 @@
         TResult
     >,
     TResult extends Partial<TStoreItem> = TStoreItem
->>>>>>> 4b906d24
 > {
     services: TestControllers;
     store: MemoryStore;
@@ -84,9 +80,6 @@
     TItem extends CrudRecord,
     TStoreItem extends CrudRecord,
     TStore extends CrudRecordsStore<TStoreItem>,
-<<<<<<< HEAD
-    TController extends CrudRecordsController<TItem, TStoreItem, TStore>
-=======
     TController extends CrudRecordsController<
         TItem,
         TStoreItem,
@@ -94,18 +87,13 @@
         TResult
     >,
     TResult extends Partial<TStoreItem> = TStoreItem
->>>>>>> 4b906d24
 >(
     storeFactory: (services: TestControllers) => TStore,
     controllerFactory: (
         config: TestControllerConfiguration<TItem, TStore>,
         services: TestControllers
     ) => TController
-<<<<<<< HEAD
-): Promise<TestContext<TItem, TStoreItem, TStore, TController>> {
-=======
 ): Promise<TestContext<TItem, TStoreItem, TStore, TController, TResult>> {
->>>>>>> 4b906d24
     const services = createTestControllers();
     const store = services.store;
     const itemsStore = storeFactory(services);
@@ -178,9 +166,6 @@
     TItem extends CrudRecord,
     TStoreItem extends CrudRecord,
     TStore extends CrudRecordsStore<TStoreItem>,
-<<<<<<< HEAD
-    TController extends CrudRecordsController<TItem, TStoreItem, TStore>
-=======
     TController extends CrudRecordsController<
         TItem,
         TStoreItem,
@@ -188,7 +173,6 @@
         TResult
     >,
     TResult extends Partial<TStoreItem> = TStoreItem
->>>>>>> 4b906d24
 >(
     allowRecordKeys: boolean,
     resourceKind: ResourceKinds,
@@ -200,9 +184,12 @@
     createStoreItem: (item: CrudRecord) => TStoreItem,
     createInputItem: (item: CrudRecord) => TItem,
     configureEnvironment?: (
-<<<<<<< HEAD
-        context: TestContext<TItem, TStoreItem, TStore, TController>
+        context: TestContext<TItem, TStoreItem, TStore, TController, TResult>
     ) => Promise<void>,
+    createOutputItem: (item: CrudRecord) => TResult = createStoreItem as any,
+    cleanup?: (
+        context: TestContext<TItem, TStoreItem, TStore, TController, TResult>
+    ) => void,
     allowedActions: ActionKinds[] = [
         'create',
         'update',
@@ -211,17 +198,7 @@
         'list',
     ]
 ) {
-    let context: TestContext<TItem, TStoreItem, TStore, TController>;
-=======
-        context: TestContext<TItem, TStoreItem, TStore, TController, TResult>
-    ) => Promise<void>,
-    createOutputItem: (item: CrudRecord) => TResult = createStoreItem as any,
-    cleanup?: (
-        context: TestContext<TItem, TStoreItem, TStore, TController, TResult>
-    ) => void
-) {
     let context: TestContext<TItem, TStoreItem, TStore, TController, TResult>;
->>>>>>> 4b906d24
     let services: TestControllers;
     let store: MemoryStore;
     let itemsStore: TStore;
@@ -257,7 +234,12 @@
         }
     });
 
-<<<<<<< HEAD
+    afterEach(() => {
+        if (cleanup) {
+            cleanup(context);
+        }
+    });
+
     if (
         allowedActions.includes('create') ||
         allowedActions.includes('update')
@@ -440,33 +422,21 @@
                             ).resolves.toBeFalsy();
                         });
                     }
-=======
-    afterEach(() => {
-        if (cleanup) {
-            cleanup(context);
-        }
-    });
-
-    describe('recordItem()', () => {
-        describe('create', () => {
-            it('should store the item in the store', async () => {
-                const item = createInputItem({
-                    address: 'address',
-                    markers: [PUBLIC_READ_MARKER],
->>>>>>> 4b906d24
                 });
             }
 
             if (allowedActions.includes('update')) {
                 describe('update', () => {
                     beforeEach(async () => {
-                        await itemsStore.createItem(
-                            recordName,
-                            createStoreItem({
+                        await manager.recordItem({
+                            recordKeyOrRecordName: recordName,
+                            userId,
+                            item: createInputItem({
                                 address: 'address',
                                 markers: [PUBLIC_READ_MARKER],
-                            })
-                        );
+                            }),
+                            instances: [],
+                        });
                     });
 
                     it('should update the markers in the store', async () => {
@@ -489,7 +459,12 @@
 
                         await expect(
                             itemsStore.getItemByAddress(recordName, 'address')
-                        ).resolves.toMatchObject(item);
+                        ).resolves.toMatchObject(
+                            createStoreItem({
+                                address: 'address',
+                                markers: [PRIVATE_MARKER],
+                            })
+                        );
                     });
 
                     it('should reject the request if given an invalid key', async () => {
@@ -721,36 +696,18 @@
                     instances: [],
                 });
 
-<<<<<<< HEAD
                 expect(result).toEqual({
                     success: false,
                     errorCode: 'data_not_found',
                     errorMessage: expect.any(String),
                 });
-=======
-                await expect(
-                    itemsStore.getItemByAddress(recordName, 'address')
-                ).resolves.toMatchObject(
-                    createStoreItem({
-                        address: 'address',
-                        markers: [PUBLIC_READ_MARKER],
-                    })
-                );
->>>>>>> 4b906d24
             });
 
             it('should return record_not_found if the record doesnt exist', async () => {
                 const result = await manager.getItem({
                     recordName: 'missing',
                     userId,
-<<<<<<< HEAD
                     address: 'address',
-=======
-                    item: createInputItem({
-                        address: 'address',
-                        markers: [PUBLIC_READ_MARKER],
-                    }),
->>>>>>> 4b906d24
                     instances: [],
                 });
 
@@ -762,47 +719,14 @@
             });
 
             if (allowRecordKeys) {
-<<<<<<< HEAD
                 it('should be able to use a record key to access the item', async () => {
                     const result = await manager.getItem({
                         recordName: key,
                         userId,
                         address: 'address2',
-=======
-                it('should support using a record key', async () => {
-                    const result = (await manager.recordItem({
-                        recordKeyOrRecordName: key,
-                        userId: otherUserId,
-                        item: createInputItem({
-                            address: 'address',
-                            markers: [PUBLIC_READ_MARKER],
-                        }),
->>>>>>> 4b906d24
                         instances: [],
                     });
 
-<<<<<<< HEAD
-=======
-                    await expect(
-                        itemsStore.getItemByAddress(recordName, 'address')
-                    ).resolves.toEqual({
-                        address: 'address',
-                        markers: [PUBLIC_READ_MARKER],
-                    });
-                });
-
-                it('should be able to use subjectless keys', async () => {
-                    const result = (await manager.recordItem({
-                        recordKeyOrRecordName: subjectlessKey,
-                        userId: otherUserId,
-                        item: createInputItem({
-                            address: 'address',
-                            markers: [PUBLIC_READ_MARKER],
-                        }),
-                        instances: [],
-                    })) as CrudRecordItemSuccess;
-
->>>>>>> 4b906d24
                     expect(result).toEqual({
                         success: true,
                         item: createStoreItem({
@@ -816,36 +740,10 @@
                     const result = await manager.getItem({
                         recordName: key,
                         userId: otherUserId,
-<<<<<<< HEAD
                         address: 'address2',
-=======
-                        item: createInputItem({
-                            address: 'address',
-                            markers: [PUBLIC_READ_MARKER],
-                        }),
->>>>>>> 4b906d24
                         instances: [],
                     });
 
-<<<<<<< HEAD
-=======
-                    await expect(
-                        itemsStore.getItemByAddress(recordName, 'address')
-                    ).resolves.toBeFalsy();
-                });
-
-                it('should reject the request if subjectless keys are not allowed', async () => {
-                    const result = (await manager.recordItem({
-                        recordKeyOrRecordName: subjectlessKey,
-                        userId: otherUserId,
-                        item: createInputItem({
-                            address: 'address',
-                            markers: [PUBLIC_READ_MARKER],
-                        }),
-                        instances: [],
-                    })) as CrudRecordItemSuccess;
-
->>>>>>> 4b906d24
                     expect(result).toEqual({
                         success: false,
                         errorCode: 'not_authorized',
@@ -868,7 +766,6 @@
     if (allowedActions.includes('delete')) {
         describe('eraseItem()', () => {
             beforeEach(async () => {
-<<<<<<< HEAD
                 await itemsStore.createItem(
                     recordName,
                     createStoreItem({
@@ -897,26 +794,6 @@
             it('should erase the item if the user has access', async () => {
                 const result = await manager.eraseItem({
                     recordName: recordName,
-=======
-                await manager.recordItem({
-                    recordKeyOrRecordName: recordName,
-                    userId,
-                    item: createInputItem({
-                        address: 'address',
-                        markers: [PUBLIC_READ_MARKER],
-                    }),
-                    instances: [],
-                });
-            });
-
-            it('should update the markers in the store', async () => {
-                const item = createInputItem({
-                    address: 'address',
-                    markers: [PRIVATE_MARKER],
-                });
-                const result = (await manager.recordItem({
-                    recordKeyOrRecordName: recordName,
->>>>>>> 4b906d24
                     userId,
                     address: 'address2',
                     instances: [],
@@ -927,7 +804,6 @@
                 });
 
                 await expect(
-<<<<<<< HEAD
                     itemsStore.getItemByAddress(recordName, 'address2')
                 ).resolves.toBeFalsy();
             });
@@ -935,24 +811,6 @@
             it('should return data_not_found if the item doesnt exist', async () => {
                 const result = await manager.eraseItem({
                     recordName: recordName,
-=======
-                    itemsStore.getItemByAddress(recordName, 'address')
-                ).resolves.toMatchObject(
-                    createStoreItem({
-                        address: 'address',
-                        markers: [PRIVATE_MARKER],
-                    })
-                );
-            });
-
-            it('should reject the request if given an invalid key', async () => {
-                const item = createInputItem({
-                    address: 'address',
-                    markers: [PUBLIC_READ_MARKER],
-                });
-                const result = (await manager.recordItem({
-                    recordKeyOrRecordName: 'not_a_key',
->>>>>>> 4b906d24
                     userId,
                     address: 'missing',
                     instances: [],
@@ -963,7 +821,6 @@
                     errorCode: 'data_not_found',
                     errorMessage: 'The item was not found.',
                 });
-<<<<<<< HEAD
             });
 
             if (allowRecordKeys) {
@@ -973,47 +830,6 @@
                         userId: otherUserId,
                         address: 'address2',
                         instances: [],
-=======
-
-                await expect(
-                    itemsStore.getItemByAddress(recordName, 'address')
-                ).resolves.toMatchObject(
-                    createStoreItem({
-                        address: 'address',
-                        markers: [PUBLIC_READ_MARKER],
-                    })
-                );
-            });
-
-            if (allowRecordKeys) {
-                it('should support using a record key', async () => {
-                    const item = createInputItem({
-                        address: 'address',
-                        markers: [PRIVATE_MARKER],
-                    });
-                    const result = (await manager.recordItem({
-                        recordKeyOrRecordName: key,
-                        userId,
-                        item,
-                        instances: [],
-                    })) as CrudRecordItemSuccess;
-
-                    expect(result).toEqual({
-                        success: true,
-                        recordName: recordName,
-                        address: 'address',
-                    });
-
-                    await expect(
-                        itemsStore.getItemByAddress(recordName, 'address')
-                    ).resolves.toMatchObject(item);
-                });
-
-                it('should be able to use subjectless keys', async () => {
-                    const item = createInputItem({
-                        address: 'address',
-                        markers: [PRIVATE_MARKER],
->>>>>>> 4b906d24
                     });
 
                     expect(result).toEqual({
@@ -1025,56 +841,12 @@
                     ).resolves.toBeFalsy();
                 });
             } else {
-<<<<<<< HEAD
                 it('should return not_authorized if the controller doesnt allow record keys', async () => {
                     const result = await manager.eraseItem({
                         recordName: key,
-=======
-                it('should reject the request if record keys are not allowed', async () => {
-                    const item = createInputItem({
-                        address: 'address',
-                        markers: [PRIVATE_MARKER],
-                    });
-                    const result = (await manager.recordItem({
-                        recordKeyOrRecordName: key,
->>>>>>> 4b906d24
                         userId: otherUserId,
                         address: 'address2',
                         instances: [],
-<<<<<<< HEAD
-=======
-                    })) as CrudRecordItemSuccess;
-
-                    expect(result).toEqual({
-                        success: false,
-                        errorCode: 'not_authorized',
-                        errorMessage: expect.any(String),
-                        reason: {
-                            type: 'missing_permission',
-                            recordName,
-                            action: 'update',
-                            resourceKind,
-                            resourceId: 'address',
-                            subjectType: 'user',
-                            subjectId: otherUserId,
-                        },
-                    });
-
-                    await expect(
-                        itemsStore.getItemByAddress(recordName, 'address')
-                    ).resolves.toMatchObject(
-                        createStoreItem({
-                            address: 'address',
-                            markers: [PUBLIC_READ_MARKER],
-                        })
-                    );
-                });
-
-                it('should reject the request if subjectless keys are not allowed', async () => {
-                    const item = createInputItem({
-                        address: 'address',
-                        markers: [PRIVATE_MARKER],
->>>>>>> 4b906d24
                     });
 
                     expect(result).toEqual({
@@ -1093,7 +865,6 @@
                     });
 
                     await expect(
-<<<<<<< HEAD
                         itemsStore.getItemByAddress(recordName, 'address2')
                     ).resolves.toBeTruthy();
                 });
@@ -1102,189 +873,27 @@
             it('should return record_not_found if the record doesnt exist', async () => {
                 const result = await manager.eraseItem({
                     recordName: 'missing',
-=======
-                        itemsStore.getItemByAddress(recordName, 'address')
-                    ).resolves.toMatchObject(
-                        createStoreItem({
-                            address: 'address',
-                            markers: [PUBLIC_READ_MARKER],
-                        })
-                    );
-                });
-            }
-        });
-    });
-
-    describe('getItem()', () => {
-        beforeEach(async () => {
-            await itemsStore.createItem(
-                recordName,
-                createStoreItem({
-                    address: 'address',
-                    markers: [PUBLIC_READ_MARKER],
-                })
-            );
-
-            await itemsStore.createItem(
-                recordName,
-                createStoreItem({
-                    address: 'address2',
-                    markers: [PRIVATE_MARKER],
-                })
-            );
-
-            await itemsStore.createItem(
-                recordName,
-                createStoreItem({
-                    address: 'address3',
-                    markers: [PUBLIC_READ_MARKER],
-                })
-            );
-        });
-
-        it('should return the item if the user has access', async () => {
-            const result = await manager.getItem({
-                recordName: recordName,
-                userId,
-                address: 'address2',
-                instances: [],
-            });
-
-            expect(result).toMatchObject({
-                success: true,
-                item: createOutputItem({
-                    address: 'address2',
-                    markers: [PRIVATE_MARKER],
-                }),
-            });
-        });
-
-        it('should return data_not_found if the item was not found', async () => {
-            const result = await manager.getItem({
-                recordName: recordName,
-                userId,
-                address: 'missing',
-                instances: [],
-            });
-
-            expect(result).toEqual({
-                success: false,
-                errorCode: 'data_not_found',
-                errorMessage: expect.any(String),
-            });
-        });
-
-        it('should return record_not_found if the record doesnt exist', async () => {
-            const result = await manager.getItem({
-                recordName: 'missing',
-                userId,
-                address: 'address',
-                instances: [],
-            });
-
-            expect(result).toEqual({
-                success: false,
-                errorCode: 'record_not_found',
-                errorMessage: expect.any(String),
-            });
-        });
-
-        if (allowRecordKeys) {
-            it('should be able to use a record key to access the item', async () => {
-                const result = await manager.getItem({
-                    recordName: key,
->>>>>>> 4b906d24
                     userId,
                     address: 'address2',
                     instances: [],
                 });
 
                 expect(result).toEqual({
-<<<<<<< HEAD
-=======
-                    success: true,
-                    item: createStoreItem({
-                        address: 'address2',
-                        markers: [PRIVATE_MARKER],
-                    }),
-                });
-            });
-        } else {
-            it('should return not_authorized if record keys are not allowed', async () => {
-                const result = await manager.getItem({
-                    recordName: key,
-                    userId: otherUserId,
-                    address: 'address2',
-                    instances: [],
-                });
-
-                expect(result).toEqual({
->>>>>>> 4b906d24
                     success: false,
                     errorCode: 'record_not_found',
                     errorMessage: expect.any(String),
                 });
-<<<<<<< HEAD
 
                 await expect(
                     itemsStore.getItemByAddress(recordName, 'address2')
                 ).resolves.toBeTruthy();
-=======
-            });
-        }
-    });
-
-    describe('eraseItem()', () => {
-        beforeEach(async () => {
-            await manager.recordItem({
-                recordKeyOrRecordName: recordName,
-                item: createInputItem({
-                    address: 'address',
-                    markers: [PUBLIC_READ_MARKER],
-                }),
-                userId,
-                instances: [],
-            });
-
-            await manager.recordItem({
-                recordKeyOrRecordName: recordName,
-                item: createInputItem({
-                    address: 'address2',
-                    markers: [PUBLIC_READ_MARKER],
-                }),
-                userId,
-                instances: [],
-            });
-
-            await manager.recordItem({
-                recordKeyOrRecordName: recordName,
-                item: createInputItem({
-                    address: 'address3',
-                    markers: [PUBLIC_READ_MARKER],
-                }),
-                userId,
-                instances: [],
-            });
-        });
-
-        it('should erase the item if the user has access', async () => {
-            const result = await manager.eraseItem({
-                recordName: recordName,
-                userId,
-                address: 'address2',
-                instances: [],
-            });
-
-            expect(result).toEqual({
-                success: true,
->>>>>>> 4b906d24
             });
         });
     }
 
     if (allowedActions.includes('list')) {
         describe('listItems()', () => {
-            let items: TStoreItem[];
+            let items: TResult[];
             beforeEach(async () => {
                 items = [];
                 for (let i = 0; i < 20; i++) {
@@ -1293,41 +902,58 @@
                         markers: [PRIVATE_MARKER],
                     });
                     await itemsStore.createItem(recordName, item);
-                    items.push(item);
+                    items.push(
+                        createOutputItem({
+                            address: item.address,
+                            markers: item.markers,
+                        })
+                    );
                 }
             });
 
             it('should return a list of items', async () => {
-                const result = await manager.listItems({
+                const result = (await manager.listItems({
                     recordName: recordName,
                     userId,
                     startingAddress: null,
                     instances: [],
-                });
+                })) as CrudListItemsSuccess<any>;
 
                 expect(result).toEqual({
                     success: true,
                     recordName: recordName,
-                    items: items.slice(0, 10),
+                    items: expect.any(Array),
                     totalCount: 20,
                 });
+
+                const expectedItems = items.slice(0, 10);
+                expect(result.items.length).toBe(expectedItems.length);
+                for (let i = 0; i < expectedItems.length; i++) {
+                    expect(result.items[i]).toMatchObject(expectedItems[i]);
+                }
             });
 
             if (allowRecordKeys) {
                 it('should be able to use a record key', async () => {
-                    const result = await manager.listItems({
+                    const result = (await manager.listItems({
                         recordName: key,
                         userId: otherUserId,
                         startingAddress: null,
                         instances: [],
-                    });
+                    })) as CrudListItemsSuccess<any>;
 
                     expect(result).toEqual({
                         success: true,
                         recordName: recordName,
-                        items: items.slice(0, 10),
+                        items: expect.any(Array),
                         totalCount: 20,
                     });
+
+                    const expectedItems = items.slice(0, 10);
+                    expect(result.items.length).toBe(expectedItems.length);
+                    for (let i = 0; i < expectedItems.length; i++) {
+                        expect(result.items[i]).toMatchObject(expectedItems[i]);
+                    }
                 });
             } else {
                 it('should return not_authorized if record keys are not allowed', async () => {
@@ -1338,7 +964,6 @@
                         instances: [],
                     });
 
-<<<<<<< HEAD
                     expect(result).toEqual({
                         success: false,
                         errorCode: 'not_authorized',
@@ -1353,77 +978,24 @@
                         },
                     });
                 });
-=======
-    describe('listItems()', () => {
-        let items: TResult[];
-        beforeEach(async () => {
-            items = [];
-            for (let i = 0; i < 20; i++) {
-                const item = createStoreItem({
-                    address: 'address' + i,
-                    markers: [PRIVATE_MARKER],
-                });
-                await itemsStore.createItem(recordName, item);
-                items.push(
-                    createOutputItem({
-                        address: item.address,
-                        markers: item.markers,
-                    })
-                );
->>>>>>> 4b906d24
             }
 
-<<<<<<< HEAD
             it('should return items after the given starting address', async () => {
                 const result = await manager.listItems({
                     recordName: recordName,
                     userId,
                     startingAddress: 'address3',
-=======
-        it('should return a list of items', async () => {
-            const result = (await manager.listItems({
-                recordName: recordName,
-                userId,
-                startingAddress: null,
-                instances: [],
-            })) as CrudListItemsSuccess<any>;
-
-            expect(result).toEqual({
-                success: true,
-                recordName: recordName,
-                items: expect.any(Array),
-                totalCount: 20,
-            });
-
-            const expectedItems = items.slice(0, 10);
-            expect(result.items.length).toBe(expectedItems.length);
-            for (let i = 0; i < expectedItems.length; i++) {
-                expect(result.items[i]).toMatchObject(expectedItems[i]);
-            }
-        });
-
-        if (allowRecordKeys) {
-            it('should be able to use a record key', async () => {
-                const result = (await manager.listItems({
-                    recordName: key,
-                    userId: otherUserId,
-                    startingAddress: null,
->>>>>>> 4b906d24
                     instances: [],
-                })) as CrudListItemsSuccess<any>;
+                });
 
                 expect(result).toEqual({
                     success: true,
                     recordName: recordName,
-<<<<<<< HEAD
-                    items: items.slice(4, 10),
-=======
                     items: expect.any(Array),
->>>>>>> 4b906d24
                     totalCount: 20,
                 });
 
-                const expectedItems = items.slice(0, 10);
+                const expectedItems = items.slice(4, 10);
                 expect(result.items.length).toBe(expectedItems.length);
                 for (let i = 0; i < expectedItems.length; i++) {
                     expect(result.items[i]).toMatchObject(expectedItems[i]);
@@ -1453,35 +1025,10 @@
                     },
                 });
             });
-<<<<<<< HEAD
-=======
-        }
-
-        it('should return items after the given starting address', async () => {
-            const result = (await manager.listItems({
-                recordName: recordName,
-                userId,
-                startingAddress: 'address3',
-                instances: [],
-            })) as CrudListItemsSuccess<any>;
-
-            expect(result).toEqual({
-                success: true,
-                recordName: recordName,
-                items: expect.any(Array),
-                totalCount: 20,
-            });
-
-            const expectedItems = items.slice(4, 10);
-            expect(result.items.length).toBe(expectedItems.length);
-            for (let i = 0; i < expectedItems.length; i++) {
-                expect(result.items[i]).toMatchObject(expectedItems[i]);
-            }
->>>>>>> 4b906d24
         });
 
         describe('listItemsByMarker()', () => {
-            let items: TStoreItem[];
+            let items: TResult[];
             beforeEach(async () => {
                 items = [];
                 for (let i = 0; i < 40; i++) {
@@ -1492,137 +1039,28 @@
                         ],
                     });
                     await itemsStore.createItem(recordName, item);
-                    items.push(item);
+                    items.push(
+                        createOutputItem({
+                            address: item.address,
+                            markers: item.markers,
+                        })
+                    );
                 }
             });
 
             it('should return a list of items that have the given marker', async () => {
-                const result = await manager.listItemsByMarker({
-                    recordName: recordName,
-<<<<<<< HEAD
+                const result = (await manager.listItemsByMarker({
+                    recordName: recordName,
                     userId,
                     marker: PRIVATE_MARKER,
                     startingAddress: null,
                     instances: [],
-                });
+                })) as CrudListItemsSuccess<any>;
 
                 expect(result).toEqual({
                     success: true,
                     recordName: recordName,
-                    items: items
-                        .filter((i) => i.markers.indexOf(PRIVATE_MARKER) >= 0)
-                        .slice(0, 10),
-                    totalCount: 20,
-                });
-            });
-
-            it('should return a list of items that are after the starting address', async () => {
-                const result = await manager.listItemsByMarker({
-                    recordName: recordName,
-                    userId,
-=======
-                    resourceId: undefined,
-                    resourceKind: resourceKind,
-                    subjectId: otherUserId,
-                    subjectType: 'user',
-                    type: 'missing_permission',
-                },
-            });
-        });
-    });
-
-    describe('listItemsByMarker()', () => {
-        let items: TResult[];
-        beforeEach(async () => {
-            items = [];
-            for (let i = 0; i < 40; i++) {
-                const item = createStoreItem({
-                    address: 'address' + i,
-                    markers: [
-                        i % 2 === 0 ? PRIVATE_MARKER : PUBLIC_READ_MARKER,
-                    ],
-                });
-                await itemsStore.createItem(recordName, item);
-                items.push(
-                    createOutputItem({
-                        address: item.address,
-                        markers: item.markers,
-                    })
-                );
-            }
-        });
-
-        it('should return a list of items that have the given marker', async () => {
-            const result = (await manager.listItemsByMarker({
-                recordName: recordName,
-                userId,
-                marker: PRIVATE_MARKER,
-                startingAddress: null,
-                instances: [],
-            })) as CrudListItemsSuccess<any>;
-
-            expect(result).toEqual({
-                success: true,
-                recordName: recordName,
-                items: expect.any(Array),
-                totalCount: 20,
-            });
-
-            const expectedItems = items
-                .filter((i) => i.markers.indexOf(PRIVATE_MARKER) >= 0)
-                .slice(0, 10);
-            expect(result.items.length).toBe(expectedItems.length);
-            for (let i = 0; i < expectedItems.length; i++) {
-                expect(result.items[i]).toMatchObject(expectedItems[i]);
-            }
-        });
-
-        it('should return a list of items that are after the starting address', async () => {
-            const result = (await manager.listItemsByMarker({
-                recordName: recordName,
-                userId,
-                marker: PRIVATE_MARKER,
-                startingAddress: 'address1',
-                instances: [],
-            })) as CrudListItemsSuccess<any>;
-
-            expect(result).toEqual({
-                success: true,
-                recordName: recordName,
-                items: expect.any(Array),
-                totalCount: 20,
-            });
-
-            const expectedItems = items
-                .filter((i) => i.markers.indexOf(PRIVATE_MARKER) >= 0)
-                .slice(1, 11);
-            expect(result.items.length).toBe(expectedItems.length);
-            for (let i = 0; i < expectedItems.length; i++) {
-                expect(result.items[i]).toMatchObject(expectedItems[i]);
-            }
-        });
-
-        if (allowRecordKeys) {
-            it('should be able to use a record key', async () => {
-                const result = (await manager.listItemsByMarker({
-                    recordName: key,
-                    userId: otherUserId,
->>>>>>> 4b906d24
-                    marker: PRIVATE_MARKER,
-                    startingAddress: 'address1',
-                    instances: [],
-                })) as CrudListItemsSuccess<any>;
-
-                expect(result).toEqual({
-                    success: true,
-                    recordName: recordName,
-<<<<<<< HEAD
-                    items: items
-                        .filter((i) => i.markers.indexOf(PRIVATE_MARKER) >= 0)
-                        .slice(1, 11),
-=======
                     items: expect.any(Array),
->>>>>>> 4b906d24
                     totalCount: 20,
                 });
 
@@ -1634,38 +1072,66 @@
                     expect(result.items[i]).toMatchObject(expectedItems[i]);
                 }
             });
-<<<<<<< HEAD
+
+            it('should return a list of items that are after the starting address', async () => {
+                const result = (await manager.listItemsByMarker({
+                    recordName: recordName,
+                    userId,
+                    marker: PRIVATE_MARKER,
+                    startingAddress: 'address1',
+                    instances: [],
+                })) as CrudListItemsSuccess<any>;
+
+                expect(result).toEqual({
+                    success: true,
+                    recordName: recordName,
+                    items: expect.any(Array),
+                    totalCount: 20,
+                });
+
+                const expectedItems = items
+                    .filter((i) => i.markers.indexOf(PRIVATE_MARKER) >= 0)
+                    .slice(1, 11);
+                expect(result.items.length).toBe(expectedItems.length);
+                for (let i = 0; i < expectedItems.length; i++) {
+                    expect(result.items[i]).toMatchObject(expectedItems[i]);
+                }
+            });
 
             if (allowRecordKeys) {
                 it('should be able to use a record key', async () => {
-                    const result = await manager.listItemsByMarker({
+                    const result = (await manager.listItemsByMarker({
                         recordName: key,
                         userId: otherUserId,
                         marker: PRIVATE_MARKER,
                         startingAddress: null,
                         instances: [],
-                    });
+                    })) as CrudListItemsSuccess<any>;
 
                     expect(result).toEqual({
                         success: true,
                         recordName: recordName,
-                        items: items
-                            .filter(
-                                (i) => i.markers.indexOf(PRIVATE_MARKER) >= 0
-                            )
-                            .slice(0, 10),
+                        items: expect.any(Array),
                         totalCount: 20,
                     });
+
+                    const expectedItems = items
+                        .filter((i) => i.markers.indexOf(PRIVATE_MARKER) >= 0)
+                        .slice(0, 10);
+                    expect(result.items.length).toBe(expectedItems.length);
+                    for (let i = 0; i < expectedItems.length; i++) {
+                        expect(result.items[i]).toMatchObject(expectedItems[i]);
+                    }
                 });
             } else {
                 it('should return not_authorized if record keys are not allowed', async () => {
-                    const result = await manager.listItemsByMarker({
+                    const result = (await manager.listItemsByMarker({
                         recordName: key,
                         userId: otherUserId,
                         marker: PRIVATE_MARKER,
                         startingAddress: null,
                         instances: [],
-                    });
+                    })) as CrudListItemsSuccess<any>;
 
                     expect(result).toEqual({
                         success: false,
@@ -1686,17 +1152,11 @@
             it('should return not_authorized if the user does not have access to the marker', async () => {
                 const result = await manager.listItemsByMarker({
                     recordName: recordName,
-=======
-        } else {
-            it('should return not_authorized if record keys are not allowed', async () => {
-                const result = (await manager.listItemsByMarker({
-                    recordName: key,
->>>>>>> 4b906d24
                     userId: otherUserId,
                     marker: PRIVATE_MARKER,
                     startingAddress: null,
                     instances: [],
-                })) as CrudListItemsSuccess<any>;
+                });
 
                 expect(result).toEqual({
                     success: false,
