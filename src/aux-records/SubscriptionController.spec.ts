--- conflicted
+++ resolved
@@ -1,4 +1,3 @@
-<<<<<<< HEAD
 /* CasualOS is a set of web-based tools designed to facilitate the creation of real-time, multi-user, context-aware interactive experiences.
  *
  * Copyright (c) 2019-2025 Casual Simulation, Inc.
@@ -16,32 +15,18 @@
  * You should have received a copy of the GNU Affero General Public License
  * along with this program.  If not, see <https://www.gnu.org/licenses/>.
  */
-import { SubscriptionController } from './SubscriptionController';
-=======
 import { ClaimActivationKeySuccess, FulfillCheckoutSessionSuccess, SubscriptionController, formatV1ActivationKey, getAccountStatus, parseActivationKey } from './SubscriptionController';
->>>>>>> c918ffd1
 import { AuthController, INVALID_KEY_ERROR_MESSAGE } from './AuthController';
 import type { AuthUser } from './AuthStore';
 import { MemoryAuthMessenger } from './MemoryAuthMessenger';
-<<<<<<< HEAD
 import {
+    FeaturesConfiguration,
     formatV1SessionKey,
     parseSessionKey,
 } from '@casual-simulation/aux-common';
 import type { StripeInterface, StripeProduct } from './StripeInterface';
 import { allowAllFeatures } from './SubscriptionConfiguration';
-import type { Studio } from './RecordsStore';
-=======
-import { AuthMessenger } from './AuthMessenger';
-import { formatV1SessionKey, generateV1ConnectionToken, parseSessionKey } from './AuthUtils';
-import { StripeAccount, StripeAccountLink, StripeCheckoutResponse, StripeCreateCustomerResponse, StripeInterface, StripeProduct } from './StripeInterface';
-import {
-    FeaturesConfiguration,
-    SubscriptionConfiguration,
-    allowAllFeatures,
-} from './SubscriptionConfiguration';
-import { Studio, StudioStripeAccountStatus } from './RecordsStore';
->>>>>>> c918ffd1
+import type { Studio, StudioStripeAccountStatus } from './RecordsStore';
 import { MemoryStore } from './MemoryStore';
 import { createTestControllers, createTestSubConfiguration, createTestUser } from './TestUtils';
 import { merge } from 'lodash';
