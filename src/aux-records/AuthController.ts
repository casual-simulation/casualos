import {
    AddressType,
    AuthListedUserAuthenticator,
    AuthLoginRequest,
    AuthOpenIDLoginRequest,
    AuthSession,
    AuthStore,
    AuthUser,
    AuthUserAuthenticator,
    SaveNewUserFailure,
    UserRole,
} from './AuthStore';
import {
    NotAuthorizedError,
    NotLoggedInError,
    NotSupportedError,
    ServerError,
} from '@casual-simulation/aux-common/Errors';
import { v4 as uuid } from 'uuid';
import { randomBytes } from 'tweetnacl';
import {
    hashHighEntropyPasswordWithSalt,
<<<<<<< HEAD
    hashPasswordWithSalt,
=======
    hashLowEntropyPasswordWithSalt,
>>>>>>> 2057405f
    verifyPasswordAgainstHashes,
} from './InstrumentedHashHelpers';
import { fromByteArray } from 'base64-js';
import { AuthMessenger } from './AuthMessenger';
import {
    cleanupObject,
    isActiveSubscription,
    isStringValid,
    RegexRule,
} from './Utils';
import {
    formatV1ConnectionKey,
    formatV1OpenAiKey,
    formatV1SessionKey,
    isSuperUserRole,
    parseSessionKey,
    randomCode,
    verifyConnectionToken,
} from './AuthUtils';
import { SubscriptionConfiguration } from './SubscriptionConfiguration';
import { ConfigurationStore } from './ConfigurationStore';
import {
    parseConnectionToken,
    PrivacyFeatures,
    PublicUserInfo,
} from '@casual-simulation/aux-common';
import {
    PrivoClientInterface,
    PrivoFeatureStatus,
    PrivoPermission,
} from './PrivoClient';
import { DateTime } from 'luxon';
import { PrivoConfiguration } from './PrivoConfiguration';
import { ZodIssue } from 'zod';
import type {
    PublicKeyCredentialCreationOptionsJSON,
    RegistrationResponseJSON,
    PublicKeyCredentialRequestOptionsJSON,
    AuthenticationResponseJSON,
} from '@simplewebauthn/types';
import {
    VerifiedAuthenticationResponse,
    generateAuthenticationOptions,
    generateRegistrationOptions,
    verifyAuthenticationResponse,
    verifyRegistrationResponse,
} from '@simplewebauthn/server';
import {
    base64URLStringToBuffer,
    bufferToBase64URLString,
} from './Base64UrlUtils';
import { traced } from './tracing/TracingDecorators';
import { SpanStatusCode, trace } from '@opentelemetry/api';

const TRACE_NAME = 'AuthController';

/**
 * The number of miliseconds that a login request should be valid for before expiration.
 */
export const LOGIN_REQUEST_LIFETIME_MS = 1000 * 60 * 5; // 5 minutes

/**
 * The number of miliseconds that an Open ID login request should be valid for before expiration.
 */
export const OPEN_ID_LOGIN_REQUEST_LIFETIME_MS = 1000 * 60 * 20; // 20 minutes

/**
 * The number of miliseconds that a WebAuthN request should be valid for before expiration.
 */
export const WEB_AUTHN_LOGIN_REQUEST_LIFETIME_MS = 1000 * 60 * 5; // 5 minutes

/**
 * The number of bytes that should be used for login request IDs.
 */
export const LOGIN_REQUEST_ID_BYTE_LENGTH = 16; // 128 bit

/**
 * The number of bytes that should be used for session IDs.
 */
export const SESSION_ID_BYTE_LENGTH = 16; // 128 bit

/**
 * The number of bytes that should be used for session secrets.
 */
export const SESSION_SECRET_BYTE_LENGTH = 16; // 128 bit

/**
 * The number of miliseconds that a login session should be valid for before expiration.
 */
export const SESSION_LIFETIME_MS = 1000 * 60 * 60 * 24 * 14; // 2 weeks

/**
 * The error message that should be used for invalid_request error messages.
 */
export const INVALID_REQUEST_ERROR_MESSAGE = 'The login request is invalid.';

/**
 * The error message that should be used for invalid_request error messages.
 */
export const INVALID_AUTHORIZATION_REQUEST_ERROR_MESSAGE =
    'The authorization request is invalid.';

/**
 * The maximum allowed number of attempts for completing a login request.
 */
export const MAX_LOGIN_REQUEST_ATTEMPTS = 5;

/**
 * The error message that should be used for invalid_key error messages.
 */
export const INVALID_KEY_ERROR_MESSAGE = 'The session key is invalid.';

/**
 * The error message that should be used for invalid_token error messages.
 */
export const INVALID_TOKEN_ERROR_MESSAGE = 'The connection token is invalid.';

/**
 * The maximum allowed length for an email address.
 */
export const MAX_EMAIL_ADDRESS_LENGTH = 200;

/**
 * The maximum allowed length for an SMS address.
 */
export const MAX_SMS_ADDRESS_LENGTH = 30;

/**
 * The maximum allowed length for an OpenAI API key.
 */
export const MAX_OPEN_AI_API_KEY_LENGTH = 100;

/**
 * The name of the Privo Open ID provider.
 */
export const PRIVO_OPEN_ID_PROVIDER = 'privo';

export interface RelyingParty {
    /**
     * The human readable name of the relying party.
     */
    name: string;

    /**
     * The domain of the relying party.
     */
    id: string;

    /**
     * The HTTP origin that the relying party is hosted on.
     */
    origin: string;
}

/**
 * Defines a class that is able to authenticate users.
 */
export class AuthController {
    private _store: AuthStore;
    private _messenger: AuthMessenger;
    private _forceAllowSubscriptionFeatures: boolean;
    private _config: ConfigurationStore;
    private _privoClient: PrivoClientInterface = null;
    private _webAuthNRelyingParties: RelyingParty[];

    get relyingParties() {
        return this._webAuthNRelyingParties;
    }

    set relyingParties(value: RelyingParty[]) {
        this._webAuthNRelyingParties = value;
    }

    constructor(
        authStore: AuthStore,
        messenger: AuthMessenger,
        configStore: ConfigurationStore,
        forceAllowSubscriptionFeatures: boolean = false,
        privoClient: PrivoClientInterface = null,
        relyingParties: RelyingParty[] = []
    ) {
        this._store = authStore;
        this._messenger = messenger;
        this._config = configStore;
        this._forceAllowSubscriptionFeatures = forceAllowSubscriptionFeatures;
        this._privoClient = privoClient;
        this._webAuthNRelyingParties = relyingParties;
    }

    @traced(TRACE_NAME)
    async createAccount(
        request: CreateAccountRequest
    ): Promise<CreateAccountResult> {
        try {
            if (!isSuperUserRole(request.userRole)) {
                return {
                    success: false,
                    errorCode: 'not_authorized',
                    errorMessage:
                        'You are not authorized to perform this action.',
                };
            }

            const newUser: AuthUser = {
                id: uuid(),
                email: null,
                phoneNumber: null,
                allSessionRevokeTimeMs: null,
                currentLoginRequestId: null,
            };

            const result = await this._store.saveNewUser(newUser);
            if (result.success === false) {
                return result;
            }

            const sessionId = fromByteArray(
                randomBytes(SESSION_ID_BYTE_LENGTH)
            );
            const sessionSecret = fromByteArray(
                randomBytes(SESSION_SECRET_BYTE_LENGTH)
            );
            const connectionSecret = fromByteArray(
                randomBytes(SESSION_SECRET_BYTE_LENGTH)
            );
            const now = Date.now();

            const session: AuthSession = {
                userId: newUser.id,
                sessionId: sessionId,
                requestId: null,

                // sessionSecret and sessionId are high-entropy (128 bits of random data)
                // so we should use a hash that is optimized for high-entropy inputs.
                secretHash: this.hashHighEntropyPasswordWithSalt(
                    sessionSecret,
                    sessionId
                ),
                connectionSecret: connectionSecret,
                grantedTimeMs: now,
                revokeTimeMs: null,
                expireTimeMs: null,
                previousSessionId: null,
                nextSessionId: null,
                ipAddress: request.ipAddress,

                revocable: false,
            };
            await this._store.saveSession(session);

            return {
                success: true,
                userId: session.userId,
                sessionKey: formatV1SessionKey(
                    newUser.id,
                    sessionId,
                    sessionSecret,
                    session.expireTimeMs ?? Infinity
                ),
                connectionKey: formatV1ConnectionKey(
                    newUser.id,
                    sessionId,
                    connectionSecret,
                    session.expireTimeMs ?? Infinity
                ),
                expireTimeMs: session.expireTimeMs,
            };
        } catch (err) {
            const span = trace.getActiveSpan();
            span?.recordException(err);
            span?.setStatus({ code: SpanStatusCode.ERROR });

            console.error(
                '[AuthController] Error occurred while creating account',
                err
            );
            return {
                success: false,
                errorCode: 'server_error',
                errorMessage: 'A server error occurred.',
            };
        }
    }

    @traced(TRACE_NAME)
    hashHighEntropyPasswordWithSalt(
        sessionSecret: string,
        sessionId: string
    ): string {
        return hashHighEntropyPasswordWithSalt(sessionSecret, sessionId);
    }

    @traced(TRACE_NAME)
    async requestLogin(request: LoginRequest): Promise<LoginRequestResult> {
        if (typeof request.address !== 'string' || request.address === '') {
            return {
                success: false,
                errorCode: 'unacceptable_address',
                errorMessage:
                    'The given address is invalid. It must be a string.',
            };
        } else if (
            typeof request.addressType !== 'string' ||
            !(
                request.addressType === 'email' ||
                request.addressType === 'phone'
            )
        ) {
            return {
                success: false,
                errorCode: 'unacceptable_address_type',
                errorMessage:
                    'The given address type is invalid. It must be a string containing either "email" or "phone".',
            };
        } else if (
            typeof request.ipAddress !== 'string' ||
            request.ipAddress === ''
        ) {
            return {
                success: false,
                errorCode: 'unacceptable_ip_address',
                errorMessage:
                    'The given IP address is invalid. It must be a string.',
            };
        }

        if (request.addressType === 'email') {
            if (request.address.length > MAX_EMAIL_ADDRESS_LENGTH) {
                return {
                    success: false,
                    errorCode: 'unacceptable_address',
                    errorMessage: `The given email address is too long. It must be ${MAX_EMAIL_ADDRESS_LENGTH} characters or shorter in length.`,
                };
            }
        } else if (request.addressType === 'phone') {
            if (request.address.length > MAX_SMS_ADDRESS_LENGTH) {
                return {
                    success: false,
                    errorCode: 'unacceptable_address',
                    errorMessage: `The given SMS address is too long. It must be ${MAX_SMS_ADDRESS_LENGTH} digits or shorter in length.`,
                };
            }
        }

        try {
            let newUser = false;
            const supported = await this._messenger.supportsAddressType(
                request.addressType
            );
            if (!supported) {
                return {
                    success: false,
                    errorCode: 'address_type_not_supported',
                    errorMessage:
                        request.addressType === 'email'
                            ? 'Email addresses are not supported.'
                            : 'Phone numbers are not supported',
                };
            }

            let user = await this._store.findUserByAddress(
                request.address,
                request.addressType
            );
            if (!user) {
                newUser = true;
                user = {
                    id: uuid(),
                    email:
                        request.addressType === 'email'
                            ? request.address
                            : null,
                    phoneNumber:
                        request.addressType === 'phone'
                            ? request.address
                            : null,
                    allSessionRevokeTimeMs: null,
                    currentLoginRequestId: null,
                };

                if (
                    !(await this._validateAddress(
                        request.address,
                        request.addressType
                    ))
                ) {
                    console.log(
                        `[AuthController] [requestLogin] Login attempt rejected for new user with address (type: ${request.addressType}) that is not allowed.`
                    );
                    return {
                        success: false,
                        errorCode: 'unacceptable_address',
                        errorMessage: 'The given address is not accepted.',
                    };
                }
            }

            if (user.banTimeMs > 0) {
                return {
                    success: false,
                    errorCode: 'user_is_banned',
                    errorMessage: 'The user has been banned.',
                    banReason: user.banReason,
                };
            }

            const requestTime = Date.now();
            const requestId = fromByteArray(
                randomBytes(LOGIN_REQUEST_ID_BYTE_LENGTH)
            );
            const code = randomCode();

<<<<<<< HEAD
            const hash = this.hashPasswordWithSalt(code, requestId);
=======
            const hash = hashLowEntropyPasswordWithSalt(code, requestId);
>>>>>>> 2057405f

            const loginRequest: AuthLoginRequest = {
                userId: user.id,
                requestId: requestId,
                secretHash: hash,
                address: request.address,
                addressType: request.addressType,
                attemptCount: 0,
                requestTimeMs: requestTime,
                expireTimeMs: requestTime + LOGIN_REQUEST_LIFETIME_MS,
                completedTimeMs: null,
                ipAddress: request.ipAddress,
            };
            const result = await this._messenger.sendCode(
                loginRequest.address,
                loginRequest.addressType,
                code
            );

            if (result.success === true) {
                if (newUser) {
                    const result = await this._store.saveNewUser(user);
                    if (result.success === false) {
                        user = await this._store.findUserByAddress(
                            request.address,
                            request.addressType
                        );
                        if (!user) {
                            console.log(
                                '[AuthController] Could not find user even though it is supposed to already exist.'
                            );
                            return {
                                success: false,
                                errorCode: 'server_error',
                                errorMessage:
                                    'The server encountered an error.',
                            };
                        }
                        loginRequest.userId = user.id;
                    }
                }
                await this._store.saveLoginRequest(loginRequest);
                await this._store.setCurrentLoginRequest(
                    loginRequest.userId,
                    loginRequest.requestId
                );

                return {
                    success: true,
                    requestId: loginRequest.requestId,
                    userId: loginRequest.userId,
                    address: request.address,
                    addressType: request.addressType,
                    expireTimeMs: loginRequest.expireTimeMs,
                };
            } else {
                return {
                    success: false,
                    errorCode: result.errorCode,
                    errorMessage: result.errorMessage,
                };
            }
        } catch (err) {
            const span = trace.getActiveSpan();
            span?.recordException(err);
            span?.setStatus({ code: SpanStatusCode.ERROR });

            console.error(
                '[AuthController] Error Occurred while Creating Login Request',
                err
            );
            return {
                success: false,
                errorCode: 'server_error',
                errorMessage: 'A server error occurred.',
            };
        }
    }

    private async _validateAddress(
        address: string,
        addressType: AddressType
    ): Promise<boolean> {
        try {
            const rules =
                addressType === 'email'
                    ? await this._store.listEmailRules()
                    : await this._store.listSmsRules();

            if (rules) {
                return isStringValid(address, rules);
            } else {
                return true;
            }
        } catch (err) {
            console.error(
                `[AuthController] Error occurred while validating address`,
                err
            );
            return false;
        }
    }

    @traced(TRACE_NAME)
    async completeLogin(
        request: CompleteLoginRequest
    ): Promise<CompleteLoginResult> {
        if (typeof request.userId !== 'string' || request.userId === '') {
            return {
                success: false,
                errorCode: 'unacceptable_user_id',
                errorMessage:
                    'The given userId is invalid. It must be a string.',
            };
        } else if (
            typeof request.requestId !== 'string' ||
            request.requestId === ''
        ) {
            return {
                success: false,
                errorCode: 'unacceptable_request_id',
                errorMessage:
                    'The given requestId is invalid. It must be a string.',
            };
        } else if (typeof request.code !== 'string' || request.code === '') {
            return {
                success: false,
                errorCode: 'unacceptable_code',
                errorMessage: 'The given code is invalid. It must be a string.',
            };
        } else if (
            typeof request.ipAddress !== 'string' ||
            request.ipAddress === ''
        ) {
            return {
                success: false,
                errorCode: 'unacceptable_ip_address',
                errorMessage:
                    'The given IP address is invalid. It must be a string.',
            };
        }

        try {
            const loginRequest = await this._store.findLoginRequest(
                request.userId,
                request.requestId
            );
            if (!loginRequest) {
                return {
                    success: false,
                    errorCode: 'invalid_request',
                    errorMessage: INVALID_REQUEST_ERROR_MESSAGE,
                };
            }

            let validRequest = true;
            if (Date.now() >= loginRequest.expireTimeMs) {
                validRequest = false;
            } else if (loginRequest.completedTimeMs > 0) {
                validRequest = false;
            } else if (
                loginRequest.attemptCount >= MAX_LOGIN_REQUEST_ATTEMPTS
            ) {
                validRequest = false;
            } else if (loginRequest.ipAddress !== request.ipAddress) {
                validRequest = false;
            }

            if (!validRequest) {
                return {
                    success: false,
                    errorCode: 'invalid_request',
                    errorMessage: INVALID_REQUEST_ERROR_MESSAGE,
                };
            }

            let validCode = false;
            try {
                if (
                    this.verifyPasswordAgainstHashes(
                        request.code,
                        loginRequest.requestId,
                        [loginRequest.secretHash]
                    )
                ) {
                    validCode = true;
                }
            } catch (err) {
                console.error(
                    '[AuthController] Error occurred while verifying login request code',
                    err
                );
            }

            if (!validCode) {
                await this._store.incrementLoginRequestAttemptCount(
                    loginRequest.userId,
                    loginRequest.requestId
                );
                return {
                    success: false,
                    errorCode: 'invalid_code',
                    errorMessage: 'The code is invalid.',
                };
            }

            const user = await this._store.findUser(loginRequest.userId);

            if (!user) {
                return {
                    success: false,
                    errorCode: 'invalid_request',
                    errorMessage: INVALID_REQUEST_ERROR_MESSAGE,
                };
            }

            if (user.currentLoginRequestId !== loginRequest.requestId) {
                return {
                    success: false,
                    errorCode: 'invalid_request',
                    errorMessage: INVALID_REQUEST_ERROR_MESSAGE,
                };
            }

            const sessionId = fromByteArray(
                randomBytes(SESSION_ID_BYTE_LENGTH)
            );
            const sessionSecret = fromByteArray(
                randomBytes(SESSION_SECRET_BYTE_LENGTH)
            );
            const connectionSecret = fromByteArray(
                randomBytes(SESSION_SECRET_BYTE_LENGTH)
            );
            const now = Date.now();

            const session: AuthSession = {
                userId: loginRequest.userId,
                sessionId: sessionId,
                requestId: loginRequest.requestId,
                // sessionSecret and sessionId are high-entropy (128 bits of random data)
                // so we should use a hash that is optimized for high-entropy inputs.
                secretHash: this.hashHighEntropyPasswordWithSalt(
                    sessionSecret,
                    sessionId
                ),
                connectionSecret: connectionSecret,
                grantedTimeMs: now,
                revokeTimeMs: null,
                expireTimeMs: now + SESSION_LIFETIME_MS,
                previousSessionId: null,
                nextSessionId: null,
                ipAddress: request.ipAddress,
            };
            await this._store.markLoginRequestComplete(
                loginRequest.userId,
                loginRequest.requestId,
                now
            );
            await this._store.saveSession(session);

            return {
                success: true,
                userId: session.userId,
                sessionKey: formatV1SessionKey(
                    loginRequest.userId,
                    sessionId,
                    sessionSecret,
                    session.expireTimeMs
                ),
                connectionKey: formatV1ConnectionKey(
                    loginRequest.userId,
                    sessionId,
                    connectionSecret,
                    session.expireTimeMs
                ),
                expireTimeMs: session.expireTimeMs,
            };
        } catch (err) {
            const span = trace.getActiveSpan();
            span?.recordException(err);
            span?.setStatus({ code: SpanStatusCode.ERROR });

            console.error(
                '[AuthController] Error occurred while completing login request',
                err
            );
            return {
                success: false,
                errorCode: 'server_error',
                errorMessage: 'A server error occurred.',
            };
        }
    }

    @traced(TRACE_NAME)
    async requestOpenIDLogin(
        request: OpenIDLoginRequest
    ): Promise<OpenIDLoginRequestResult> {
        try {
            if (request.provider !== PRIVO_OPEN_ID_PROVIDER) {
                return {
                    success: false,
                    errorCode: 'not_supported',
                    errorMessage: 'The given provider is not supported.',
                };
            }

            if (!this._privoClient) {
                return {
                    success: false,
                    errorCode: 'not_supported',
                    errorMessage:
                        'Privo features are not supported on this server.',
                };
            }

            const config = await this._config.getPrivoConfiguration();

            if (!config) {
                return {
                    success: false,
                    errorCode: 'not_supported',
                    errorMessage:
                        'Privo features are not supported on this server.',
                };
            }

            const requestId = uuid();
            const state = uuid();
            const result = await this._privoClient.generateAuthorizationUrl(
                state
            );

            const loginRequest: AuthOpenIDLoginRequest = {
                requestId: requestId,
                state: state,
                provider: PRIVO_OPEN_ID_PROVIDER,
                codeMethod: result.codeMethod,
                codeVerifier: result.codeVerifier,
                authorizationUrl: result.authorizationUrl,
                redirectUrl: result.redirectUrl,
                completedTimeMs: null,
                ipAddress: request.ipAddress,
                scope: result.scope,
                requestTimeMs: Date.now(),
                expireTimeMs: Date.now() + OPEN_ID_LOGIN_REQUEST_LIFETIME_MS,
            };

            await this._store.saveOpenIDLoginRequest(loginRequest);

            return {
                success: true,
                authorizationUrl: result.authorizationUrl,
                requestId: requestId,
            };
        } catch (err) {
            const span = trace.getActiveSpan();
            span?.recordException(err);
            span?.setStatus({ code: SpanStatusCode.ERROR });

            console.error(
                '[AuthController] Error occurred while requesting Privo login',
                err
            );
            return {
                success: false,
                errorCode: 'server_error',
                errorMessage: 'A server error occurred.',
            };
        }
    }

    @traced(TRACE_NAME)
    async processOpenIDAuthorizationCode(
        request: ProcessOpenIDAuthorizationCodeRequest
    ): Promise<ProcessOpenIDAuthorizationCodeResult> {
        try {
            if (!this._privoClient) {
                return {
                    success: false,
                    errorCode: 'not_supported',
                    errorMessage:
                        'Privo features are not supported on this server.',
                };
            }

            const config = await this._config.getPrivoConfiguration();

            if (!config) {
                return {
                    success: false,
                    errorCode: 'not_supported',
                    errorMessage:
                        'Privo features are not supported on this server.',
                };
            }

            const state = request.state;
            const loginRequest =
                await this._store.findOpenIDLoginRequestByState(state);

            if (!loginRequest) {
                console.log('[AuthController] Could not find login request.');
                return {
                    success: false,
                    errorCode: 'invalid_request',
                    errorMessage: INVALID_AUTHORIZATION_REQUEST_ERROR_MESSAGE,
                };
            }

            let validRequest = true;
            if (Date.now() >= loginRequest.expireTimeMs) {
                validRequest = false;
            } else if (loginRequest.completedTimeMs > 0) {
                validRequest = false;
            } else if (loginRequest.authorizationTimeMs > 0) {
                validRequest = false;
            } else if (loginRequest.ipAddress !== request.ipAddress) {
                validRequest = false;
            }

            if (!validRequest) {
                return {
                    success: false,
                    errorCode: 'invalid_request',
                    errorMessage: INVALID_AUTHORIZATION_REQUEST_ERROR_MESSAGE,
                };
            }

            if (loginRequest.provider !== PRIVO_OPEN_ID_PROVIDER) {
                return {
                    success: false,
                    errorCode: 'invalid_request',
                    errorMessage: INVALID_AUTHORIZATION_REQUEST_ERROR_MESSAGE,
                };
            }

            await this._store.saveOpenIDLoginRequestAuthorizationCode(
                loginRequest.requestId,
                request.authorizationCode,
                Date.now()
            );

            return {
                success: true,
            };
        } catch (err) {
            const span = trace.getActiveSpan();
            span?.recordException(err);
            span?.setStatus({ code: SpanStatusCode.ERROR });

            console.error(
                '[AuthController] Error occurred while processing Privo authorization code',
                err
            );
            return {
                success: false,
                errorCode: 'server_error',
                errorMessage: 'A server error occurred.',
            };
        }
    }

    @traced(TRACE_NAME)
    async completeOpenIDLogin(
        request: CompleteOpenIDLoginRequest
    ): Promise<CompleteOpenIDLoginResult> {
        try {
            if (!this._privoClient) {
                return {
                    success: false,
                    errorCode: 'not_supported',
                    errorMessage:
                        'Privo features are not supported on this server.',
                };
            }

            const config = await this._config.getPrivoConfiguration();

            if (!config) {
                return {
                    success: false,
                    errorCode: 'not_supported',
                    errorMessage:
                        'Privo features are not supported on this server.',
                };
            }

            const requestId = request.requestId;
            const loginRequest = await this._store.findOpenIDLoginRequest(
                requestId
            );

            if (!loginRequest) {
                return {
                    success: false,
                    errorCode: 'invalid_request',
                    errorMessage: INVALID_REQUEST_ERROR_MESSAGE,
                };
            }

            let validRequest = true;
            if (Date.now() >= loginRequest.expireTimeMs) {
                validRequest = false;
            } else if (loginRequest.completedTimeMs > 0) {
                validRequest = false;
            } else if (loginRequest.ipAddress !== request.ipAddress) {
                validRequest = false;
            }

            if (!validRequest) {
                return {
                    success: false,
                    errorCode: 'invalid_request',
                    errorMessage: INVALID_REQUEST_ERROR_MESSAGE,
                };
            }

            if (loginRequest.provider !== PRIVO_OPEN_ID_PROVIDER) {
                return {
                    success: false,
                    errorCode: 'invalid_request',
                    errorMessage: INVALID_REQUEST_ERROR_MESSAGE,
                };
            }

            if (
                !loginRequest.authorizationTimeMs ||
                !loginRequest.authorizationCode
            ) {
                return {
                    success: false,
                    errorCode: 'not_completed',
                    errorMessage: 'The login request has not been completed.',
                };
            }

            const result = await this._privoClient.processAuthorizationCallback(
                {
                    code: loginRequest.authorizationCode,
                    state: loginRequest.state,
                    codeVerifier: loginRequest.codeVerifier,
                    redirectUrl: loginRequest.redirectUrl,
                }
            );

            const serviceId = result.userInfo.serviceId;
            const email = result.userInfo.email;

            let user: AuthUser;
            if (serviceId) {
                user = await this._store.findUserByPrivoServiceId(
                    result.userInfo.serviceId
                );
            }

            if (!user && email) {
                user = await this._store.findUserByAddress(email, 'email');
            }

            if (!user) {
                console.log(
                    '[AuthController] [completeOpenIDLogin] Could not find user.'
                );
                return {
                    success: false,
                    errorCode: 'invalid_request',
                    errorMessage: INVALID_REQUEST_ERROR_MESSAGE,
                };
            }

            if (!user.privoServiceId) {
                console.log(
                    `[AuthController] [completeOpenIDLogin] Updating user service ID.`
                );
                user = {
                    ...user,
                    privoServiceId: serviceId,
                };
                await this._store.saveUser({
                    ...user,
                });
            } else if (user.privoServiceId !== serviceId) {
                console.log(
                    `[AuthController] [completeOpenIDLogin] User\'s service ID (${user.privoServiceId}) doesnt match the one returned by Privo (${serviceId}).`
                );
                return {
                    success: false,
                    errorCode: 'invalid_request',
                    errorMessage: INVALID_REQUEST_ERROR_MESSAGE,
                };
            }

            const privacyFeatures = getPrivacyFeaturesFromPermissions(
                config.featureIds,
                result.userInfo.permissions
            );

            if (
                user.privacyFeatures?.publishData !==
                    privacyFeatures.publishData ||
                user.privacyFeatures?.allowPublicData !==
                    privacyFeatures.allowPublicData ||
                user.privacyFeatures?.allowAI !== privacyFeatures.allowAI ||
                user.privacyFeatures?.allowPublicInsts !==
                    privacyFeatures.allowPublicInsts
            ) {
                console.log(
                    `[AuthController] [completeOpenIDLogin] Updating user privacy features.`
                );

                user = {
                    ...user,
                    privacyFeatures,
                };
                await this._store.saveUser({
                    ...user,
                });
            }

            const sessionId = fromByteArray(
                randomBytes(SESSION_ID_BYTE_LENGTH)
            );
            const sessionSecret = fromByteArray(
                randomBytes(SESSION_SECRET_BYTE_LENGTH)
            );
            const connectionSecret = fromByteArray(
                randomBytes(SESSION_SECRET_BYTE_LENGTH)
            );
            const now = Date.now();
            const userId = user.id;

            const expiry = now + result.expiresIn * 1000;

            const session: AuthSession = {
                userId: user.id,
                sessionId: sessionId,

                requestId: null,
                oidRequestId: loginRequest.requestId,

                // sessionSecret and sessionId are high-entropy (128 bits of random data)
                // so we should use a hash that is optimized for high-entropy inputs.
                secretHash: this.hashHighEntropyPasswordWithSalt(
                    sessionSecret,
                    sessionId
                ),
                connectionSecret: connectionSecret,
                grantedTimeMs: now,
                revokeTimeMs: null,
                expireTimeMs: now + SESSION_LIFETIME_MS,
                previousSessionId: null,
                nextSessionId: null,
                ipAddress: request.ipAddress,

                oidAccessToken: result.accessToken,
                oidRefreshToken: result.refreshToken,
                oidIdToken: result.idToken,
                oidScope: loginRequest.scope,
                oidTokenType: result.tokenType,
                oidExpiresAtMs: expiry,
                oidProvider: loginRequest.provider,
            };
            await this._store.markOpenIDLoginRequestComplete(
                loginRequest.requestId,
                now
            );
            await this._store.saveSession(session);

            return {
                success: true,
                userId: session.userId,
                sessionKey: formatV1SessionKey(
                    userId,
                    sessionId,
                    sessionSecret,
                    session.expireTimeMs
                ),
                connectionKey: formatV1ConnectionKey(
                    userId,
                    sessionId,
                    connectionSecret,
                    session.expireTimeMs
                ),
                expireTimeMs: session.expireTimeMs,
            };
        } catch (err) {
            const span = trace.getActiveSpan();
            span?.recordException(err);
            span?.setStatus({ code: SpanStatusCode.ERROR });

            console.error(
                '[AuthController] Error occurred while completing Privo login',
                err
            );
            return {
                success: false,
                errorCode: 'server_error',
                errorMessage: 'A server error occurred.',
            };
        }
    }

    @traced(TRACE_NAME)
    async requestPrivoSignUp(
        request: PrivoSignUpRequest
    ): Promise<PrivoSignUpRequestResult> {
        try {
            if (!this._privoClient) {
                return {
                    success: false,
                    errorCode: 'not_supported',
                    errorMessage:
                        'Privo features are not supported on this server.',
                };
            }

            const config = await this._config.getPrivoConfiguration();

            if (!config) {
                return {
                    success: false,
                    errorCode: 'not_supported',
                    errorMessage:
                        'Privo features are not supported on this server.',
                };
            }

            const lowercaseName = request.name.trim().toLowerCase();
            const lowercaseDisplayName = request.displayName
                .trim()
                .toLowerCase();

            if (lowercaseDisplayName.includes(lowercaseName)) {
                return {
                    success: false,
                    errorCode: 'invalid_display_name',
                    errorMessage: 'The display name cannot contain your name.',
                };
            }

            const now = new Date(Date.now());
            const years = Math.floor(
                -DateTime.fromJSDate(request.dateOfBirth)
                    .diff(DateTime.fromJSDate(now), 'years')
                    .as('years')
            );
            let updatePasswordUrl: string;
            let serviceId: string;
            let parentServiceId: string;
            if (years < 0) {
                return {
                    success: false,
                    errorCode: 'unacceptable_request',
                    errorMessage:
                        'The given date of birth cannot be in the future.',
                };
            }

            let privacyFeatures: PrivacyFeatures;
            if (years < config.ageOfConsent) {
                if (!request.parentEmail) {
                    return {
                        success: false,
                        errorCode: 'parent_email_required',
                        errorMessage:
                            'A parent email is required to sign up a child.',
                    };
                }

                const result = await this._privoClient.createChildAccount({
                    childFirstName: request.name,
                    childDateOfBirth: request.dateOfBirth,
                    childEmail: request.email,
                    childDisplayName: request.displayName,
                    parentEmail: request.parentEmail,
                    featureIds: [
                        config.featureIds.childPrivoSSO,
                        config.featureIds.joinAndCollaborate,
                        config.featureIds.projectDevelopment,
                        config.featureIds.publishProjects,
                        config.featureIds.buildAIEggs,
                    ],
                });

                if (result.success === false) {
                    return result;
                }

                serviceId = result.childServiceId;
                parentServiceId = result.parentServiceId;
                updatePasswordUrl = result.updatePasswordLink;
                privacyFeatures = getPrivacyFeaturesFromPermissions(
                    config.featureIds,
                    result.features
                );
            } else {
                if (!request.email) {
                    return {
                        success: false,
                        errorCode: 'unacceptable_request',
                        errorMessage:
                            'An email is required to sign up an adult.',
                    };
                }

                const result = await this._privoClient.createAdultAccount({
                    adultFirstName: request.name,
                    adultEmail: request.email,
                    adultDateOfBirth: request.dateOfBirth,
                    adultDisplayName: request.displayName,
                    featureIds: [
                        config.featureIds.adultPrivoSSO,
                        config.featureIds.joinAndCollaborate,
                        config.featureIds.projectDevelopment,
                        config.featureIds.publishProjects,
                        config.featureIds.buildAIEggs,
                    ],
                });

                if (result.success === false) {
                    return result;
                }

                serviceId = result.adultServiceId;
                updatePasswordUrl = result.updatePasswordLink;
                privacyFeatures = getPrivacyFeaturesFromPermissions(
                    config.featureIds,
                    result.features
                );
            }

            const user: AuthUser = {
                id: uuid(),
                email: null, // We don't store the email because it is stored in Privo.
                phoneNumber: null,
                name: null, // We don't store the name because it is stored in Privo.
                allSessionRevokeTimeMs: null,
                currentLoginRequestId: null,
                privoServiceId: serviceId,
                privoParentServiceId: parentServiceId,
                privacyFeatures,
            };

            // TODO: Add user to DB
            const saveUserResult = await this._store.saveNewUser(user);

            if (saveUserResult.success === false) {
                console.error(
                    '[AuthController] Error saving new user',
                    saveUserResult
                );
                return {
                    success: false,
                    errorCode: 'server_error',
                    errorMessage: 'A server error occurred.',
                };
            }

            const userId = user.id;
            const nowMs = Date.now();

            const newSessionId = fromByteArray(
                randomBytes(SESSION_ID_BYTE_LENGTH)
            );
            const newSessionSecret = fromByteArray(
                randomBytes(SESSION_SECRET_BYTE_LENGTH)
            );
            const newConnectionSecret = fromByteArray(
                randomBytes(SESSION_SECRET_BYTE_LENGTH)
            );

            const session: AuthSession = {
                userId: userId,
                sessionId: newSessionId,
                requestId: null,
<<<<<<< HEAD
                secretHash: this.hashPasswordWithSalt(
=======

                secretHash: hashHighEntropyPasswordWithSalt(
>>>>>>> 2057405f
                    newSessionSecret,
                    newSessionId
                ),
                connectionSecret: newConnectionSecret,
                grantedTimeMs: nowMs,
                revokeTimeMs: null,
                expireTimeMs: nowMs + SESSION_LIFETIME_MS,
                previousSessionId: null,
                nextSessionId: null,
                ipAddress: request.ipAddress,
            };
            await this._store.saveSession(session);

            return {
                success: true,
                userId: user.id,
                updatePasswordUrl,
                sessionKey: formatV1SessionKey(
                    user.id,
                    newSessionId,
                    newSessionSecret,
                    session.expireTimeMs
                ),
                connectionKey: formatV1ConnectionKey(
                    user.id,
                    newSessionId,
                    newConnectionSecret,
                    session.expireTimeMs
                ),
                expireTimeMs: session.expireTimeMs,
            };
        } catch (err) {
            const span = trace.getActiveSpan();
            span?.recordException(err);
            span?.setStatus({ code: SpanStatusCode.ERROR });

            console.error(
                `[AuthController] Error occurred while requesting Privo sign up`,
                err
            );
            return {
                success: false,
                errorCode: 'server_error',
                errorMessage: 'A server error occurred.',
            };
        }
    }

    @traced(TRACE_NAME)
    hashPasswordWithSalt(
        newSessionSecret: string,
        newSessionId: string
    ): string {
        return hashPasswordWithSalt(newSessionSecret, newSessionId);
    }

    @traced(TRACE_NAME)
    async requestWebAuthnRegistration(
        request: RequestWebAuthnRegistration
    ): Promise<RequestWebAuthnRegistrationResult> {
        try {
            if (this._webAuthNRelyingParties.length <= 0) {
                return {
                    success: false,
                    errorCode: 'not_supported',
                    errorMessage: 'WebAuthn is not supported on this server.',
                };
            }

            const relyingParty = findRelyingPartyForOrigin(
                this._webAuthNRelyingParties,
                request.originOrHost
            );

            if (!relyingParty) {
                return {
                    success: false,
                    errorCode: 'invalid_origin',
                    errorMessage:
                        'The request must be made from an authorized origin.',
                };
            }

            const user = await this._store.findUser(request.userId);
            if (!user) {
                return {
                    success: false,
                    errorCode: 'not_logged_in',
                    errorMessage:
                        'You need to be logged in for the operation to work.',
                };
            }

            const authenticators = await this._store.listUserAuthenticators(
                user.id
            );
            const options = await generateRegistrationOptions({
                rpName: relyingParty.name,
                rpID: relyingParty.id,
                userID: user.id,
                userName: user.email ?? user.phoneNumber,
                attestationType: 'none',
                excludeCredentials: authenticators.map((auth) => ({
                    id: base64URLStringToBuffer(auth.credentialId),
                    type: 'public-key',
                    transports: auth.transports,
                })),
                authenticatorSelection: {
                    residentKey: 'preferred',
                    userVerification: 'preferred',
                    authenticatorAttachment: 'platform',
                },
            });

            await this._store.setCurrentWebAuthnChallenge(
                user.id,
                options.challenge
            );

            return {
                success: true,
                options,
            };
        } catch (err) {
            const span = trace.getActiveSpan();
            span?.recordException(err);
            span?.setStatus({ code: SpanStatusCode.ERROR });

            console.error(
                `[AuthController] Error occurred while requesting WebAuthn registration options`,
                err
            );
            return {
                success: false,
                errorCode: 'server_error',
                errorMessage: 'A server error occurred.',
            };
        }
    }

    @traced(TRACE_NAME)
    async completeWebAuthnRegistration(
        request: CompleteWebAuthnRegistrationRequest
    ): Promise<CompleteWebAuthnRegistrationResult> {
        try {
            if (this._webAuthNRelyingParties.length <= 0) {
                return {
                    success: false,
                    errorCode: 'not_supported',
                    errorMessage: 'WebAuthn is not supported on this server.',
                };
            }

            const relyingParty = findRelyingPartyForOrigin(
                this._webAuthNRelyingParties,
                request.originOrHost
            );

            if (!relyingParty) {
                return {
                    success: false,
                    errorCode: 'invalid_origin',
                    errorMessage:
                        'The request must be made from an authorized origin.',
                };
            }

            const user = await this._store.findUser(request.userId);

            if (!user) {
                return {
                    success: false,
                    errorCode: 'not_logged_in',
                    errorMessage:
                        'You need to be logged in for the operation to work.',
                };
            }

            const currentChallenge = user.currentWebAuthnChallenge;

            try {
                const verification = await verifyRegistrationResponse({
                    response: request.response,
                    expectedChallenge: currentChallenge,
                    expectedOrigin: relyingParty.origin,
                    expectedRPID: relyingParty.id,
                });

                if (verification.verified) {
                    const registration = verification.registrationInfo;
                    const credentialId = bufferToBase64URLString(
                        registration.credentialID
                    );
                    const authenticator: AuthUserAuthenticator = {
                        id: uuid(),
                        userId: user.id,
                        credentialId,
                        credentialPublicKey: registration.credentialPublicKey,
                        counter: registration.counter,
                        credentialBackedUp: registration.credentialBackedUp,
                        credentialDeviceType: registration.credentialDeviceType,
                        transports: request.response.response.transports,
                        aaguid: verification.registrationInfo.aaguid,
                        registeringUserAgent: request.userAgent,
                        createdAtMs: Date.now(),
                    };

                    await this._store.setCurrentWebAuthnChallenge(
                        user.id,
                        null
                    );
                    await this._store.saveUserAuthenticator(authenticator);

                    return {
                        success: true,
                    };
                } else {
                    return {
                        success: false,
                        errorCode: 'not_authorized',
                        errorMessage:
                            'The registration response was not authorized.',
                    };
                }
            } catch (err) {
                console.error(
                    `[AuthController] Error occurred while verifying WebAuthn registration response`,
                    err
                );
                return {
                    success: false,
                    errorCode: 'unacceptable_request',
                    errorMessage: err.message,
                };
            }
        } catch (err) {
            const span = trace.getActiveSpan();
            span?.recordException(err);
            span?.setStatus({ code: SpanStatusCode.ERROR });

            console.error(
                `[AuthController] Error occurred while completing WebAuthn registration`,
                err
            );
            return {
                success: false,
                errorCode: 'server_error',
                errorMessage: 'A server error occurred.',
            };
        }
    }

    @traced(TRACE_NAME)
    async requestWebAuthnLogin(
        request: RequestWebAuthnLogin
    ): Promise<RequestWebAuthnLoginResult> {
        try {
            if (this._webAuthNRelyingParties.length <= 0) {
                return {
                    success: false,
                    errorCode: 'not_supported',
                    errorMessage: 'WebAuthn is not supported on this server.',
                };
            }

            const relyingParty = findRelyingPartyForOrigin(
                this._webAuthNRelyingParties,
                request.originOrHost
            );

            if (!relyingParty) {
                return {
                    success: false,
                    errorCode: 'invalid_origin',
                    errorMessage:
                        'The request must be made from an authorized origin.',
                };
            }

            const options = await generateAuthenticationOptions({
                rpID: relyingParty.id,
                userVerification: 'preferred',
            });

            const requestId = uuid();
            const nowMs = Date.now();
            await this._store.saveWebAuthnLoginRequest({
                requestId: requestId,
                challenge: options.challenge,
                requestTimeMs: nowMs,
                expireTimeMs: nowMs + WEB_AUTHN_LOGIN_REQUEST_LIFETIME_MS,
                completedTimeMs: null,
                ipAddress: request.ipAddress,
                userId: null,
            });

            return {
                success: true,
                requestId,
                options,
            };
        } catch (err) {
            const span = trace.getActiveSpan();
            span?.recordException(err);
            span?.setStatus({ code: SpanStatusCode.ERROR });

            console.error(
                `[AuthController] Error occurred while requesting WebAuthn login`,
                err
            );
            return {
                success: false,
                errorCode: 'server_error',
                errorMessage: 'A server error occurred.',
            };
        }
    }

    @traced(TRACE_NAME)
    async completeWebAuthnLogin(
        request: CompleteWebAuthnLoginRequest
    ): Promise<CompleteWebAuthnLoginResult> {
        try {
            if (this._webAuthNRelyingParties.length <= 0) {
                return {
                    success: false,
                    errorCode: 'not_supported',
                    errorMessage: 'WebAuthn is not supported on this server.',
                };
            }

            const relyingParty = findRelyingPartyForOrigin(
                this._webAuthNRelyingParties,
                request.originOrHost
            );

            if (!relyingParty) {
                return {
                    success: false,
                    errorCode: 'invalid_origin',
                    errorMessage:
                        'The request must be made from an authorized origin.',
                };
            }

            const loginRequest = await this._store.findWebAuthnLoginRequest(
                request.requestId
            );

            if (!loginRequest) {
                console.error('could not find login request!');
                return {
                    success: false,
                    errorCode: 'invalid_request',
                    errorMessage: INVALID_REQUEST_ERROR_MESSAGE,
                };
            }

            let validRequest = true;
            if (Date.now() >= loginRequest.expireTimeMs) {
                console.error('Expired!');
                validRequest = false;
            } else if (loginRequest.completedTimeMs > 0) {
                console.error('Completed!');
                validRequest = false;
            } else if (loginRequest.ipAddress !== request.ipAddress) {
                console.error('Wrong IP!');
                validRequest = false;
            }

            if (!validRequest) {
                return {
                    success: false,
                    errorCode: 'invalid_request',
                    errorMessage: INVALID_REQUEST_ERROR_MESSAGE,
                };
            }

            const { authenticator, user } =
                await this._store.findUserAuthenticatorByCredentialId(
                    request.response.id
                );

            if (!authenticator) {
                console.error('No Authenticator!');
                return {
                    success: false,
                    errorCode: 'invalid_request',
                    errorMessage: INVALID_REQUEST_ERROR_MESSAGE,
                };
            }

            if (user.banTimeMs > 0) {
                return {
                    success: false,
                    errorCode: 'user_is_banned',
                    errorMessage: 'The user has been banned.',
                    banReason: user.banReason,
                };
            }

            try {
                const options = await verifyAuthenticationResponse({
                    response: request.response,
                    expectedChallenge: loginRequest.challenge,
                    expectedOrigin: relyingParty.origin,
                    expectedRPID: relyingParty.id,
                    authenticator: {
                        credentialID: new Uint8Array(
                            base64URLStringToBuffer(authenticator.credentialId)
                        ),
                        counter: authenticator.counter,
                        credentialPublicKey: authenticator.credentialPublicKey,
                        transports: authenticator.transports,
                    },
                });

                if (!options.verified) {
                    console.error('Not verified!');
                    return {
                        success: false,
                        errorCode: 'invalid_request',
                        errorMessage: INVALID_REQUEST_ERROR_MESSAGE,
                    };
                }

                await this._store.saveUserAuthenticatorCounter(
                    authenticator.id,
                    options.authenticationInfo.newCounter
                );
            } catch (err) {
                console.error(
                    `[AuthController] Error occurred while verifying WebAuthn login response`,
                    err
                );
                return {
                    success: false,
                    errorCode: 'invalid_request',
                    errorMessage: err.message,
                };
            }

            const sessionId = fromByteArray(
                randomBytes(SESSION_ID_BYTE_LENGTH)
            );
            const sessionSecret = fromByteArray(
                randomBytes(SESSION_SECRET_BYTE_LENGTH)
            );
            const connectionSecret = fromByteArray(
                randomBytes(SESSION_SECRET_BYTE_LENGTH)
            );
            const now = Date.now();

            const session: AuthSession = {
                userId: user.id,
                sessionId: sessionId,

                requestId: null,
                oidRequestId: null,
                webauthnRequestId: loginRequest.requestId,

                // sessionSecret and sessionId are high-entropy (128 bits of random data)
                // so we should use a hash that is optimized for high-entropy inputs.
                secretHash: this.hashHighEntropyPasswordWithSalt(
                    sessionSecret,
                    sessionId
                ),
                connectionSecret: connectionSecret,
                grantedTimeMs: now,
                revokeTimeMs: null,
                expireTimeMs: now + SESSION_LIFETIME_MS,
                previousSessionId: null,
                nextSessionId: null,
                ipAddress: request.ipAddress,
            };
            await this._store.markWebAuthnLoginRequestComplete(
                loginRequest.requestId,
                user.id,
                Date.now()
            );
            await this._store.saveSession(session);

            return {
                success: true,
                userId: session.userId,
                sessionKey: formatV1SessionKey(
                    user.id,
                    sessionId,
                    sessionSecret,
                    session.expireTimeMs
                ),
                connectionKey: formatV1ConnectionKey(
                    user.id,
                    sessionId,
                    connectionSecret,
                    session.expireTimeMs
                ),
                expireTimeMs: session.expireTimeMs,
            };
        } catch (err) {
            const span = trace.getActiveSpan();
            span?.recordException(err);
            span?.setStatus({ code: SpanStatusCode.ERROR });

            console.error(
                `[AuthController] Error occurred while requesting WebAuthn login`,
                err
            );
            return {
                success: false,
                errorCode: 'server_error',
                errorMessage: 'A server error occurred.',
            };
        }
    }

    @traced(TRACE_NAME)
    async listUserAuthenticators(
        userId: string
    ): Promise<ListUserAuthenticatorsResult> {
        try {
            if (!userId) {
                return {
                    success: false,
                    errorCode: 'not_logged_in',
                    errorMessage:
                        'You need to be logged in for the operation to work.',
                };
            }

            const authenticators = await this._store.listUserAuthenticators(
                userId
            );
            return {
                success: true,
                authenticators: authenticators.map((a) => ({
                    id: a.id,
                    aaguid: a.aaguid,
                    userId: a.userId,
                    credentialId: a.credentialId,
                    credentialDeviceType: a.credentialDeviceType,
                    credentialBackedUp: a.credentialBackedUp,
                    counter: a.counter,
                    transports: a.transports,
                    registeringUserAgent: a.registeringUserAgent,
                    createdAtMs: a.createdAtMs,
                })),
            };
        } catch (err) {
            const span = trace.getActiveSpan();
            span?.recordException(err);
            span?.setStatus({ code: SpanStatusCode.ERROR });

            console.error(
                `[AuthController] Error occurred while listing user authenticators`,
                err
            );
            return {
                success: false,
                errorCode: 'server_error',
                errorMessage: 'A server error occurred.',
            };
        }
    }

    @traced(TRACE_NAME)
    async deleteUserAuthenticator(
        userId: string,
        authenticatorId: string
    ): Promise<DeleteUserAuthenticatorResult> {
        try {
            if (!userId) {
                return {
                    success: false,
                    errorCode: 'not_logged_in',
                    errorMessage:
                        'You need to be logged in for the operation to work.',
                };
            }

            const numDeleted = await this._store.deleteUserAuthenticator(
                userId,
                authenticatorId
            );
            if (numDeleted <= 0) {
                return {
                    success: false,
                    errorCode: 'not_found',
                    errorMessage: 'The given authenticator was not found.',
                };
            }
            return {
                success: true,
            };
        } catch (err) {
            const span = trace.getActiveSpan();
            span?.recordException(err);
            span?.setStatus({ code: SpanStatusCode.ERROR });

            console.error(
                `[AuthController] Error occurred while deleting a user authenticator`,
                err
            );
            return {
                success: false,
                errorCode: 'server_error',
                errorMessage: 'A server error occurred.',
            };
        }
    }

    @traced(TRACE_NAME)
    async validateSessionKey(key: string): Promise<ValidateSessionKeyResult> {
        if (typeof key !== 'string' || key === '') {
            return {
                success: false,
                errorCode: 'unacceptable_session_key',
                errorMessage:
                    'The given session key is invalid. It must be a correctly formatted string.',
            };
        }
        try {
            const keyValues = parseSessionKey(key);
            if (!keyValues) {
                console.log(
                    '[AuthController] [validateSessionKey] Could not parse key.'
                );
                return {
                    success: false,
                    errorCode: 'unacceptable_session_key',
                    errorMessage:
                        'The given session key is invalid. It must be a correctly formatted string.',
                };
            }

            const [userId, sessionId, sessionSecret] = keyValues;
            const session = await this._store.findSession(userId, sessionId);

            if (!session) {
                console.log(
                    '[AuthController] [validateSessionKey] Could not find session.'
                );
                return {
                    success: false,
                    errorCode: 'invalid_key',
                    errorMessage: INVALID_KEY_ERROR_MESSAGE,
                };
            }

            if (
                !this.verifyPasswordAgainstHashes(
                    sessionSecret,
                    session.sessionId,
                    [session.secretHash]
                )
            ) {
                console.log(
                    '[AuthController] [validateSessionKey] Session secret was invalid.'
                );
                return {
                    success: false,
                    errorCode: 'invalid_key',
                    errorMessage: INVALID_KEY_ERROR_MESSAGE,
                };
            }

            const now = Date.now();
            if (session.revokeTimeMs && now >= session.revokeTimeMs) {
                console.log(
                    '[AuthController] [validateSessionKey] Session has been revoked.'
                );
                return {
                    success: false,
                    errorCode: 'invalid_key',
                    errorMessage: INVALID_KEY_ERROR_MESSAGE,
                };
            }

            if (
                typeof session.expireTimeMs === 'number' &&
                now >= session.expireTimeMs
            ) {
                console.log(
                    '[AuthController] [validateSessionKey] Session has expired.',
                    session
                );
                return {
                    success: false,
                    errorCode: 'session_expired',
                    errorMessage: 'The session has expired.',
                };
            }

            const userInfo = await this._store.findUser(userId);

            if (!userInfo) {
                console.log(
                    '[AuthController] [validateSessionKey] Unable to find user!'
                );
                return {
                    success: false,
                    errorCode: 'invalid_key',
                    errorMessage: INVALID_KEY_ERROR_MESSAGE,
                };
            } else {
                if (typeof userInfo.allSessionRevokeTimeMs === 'number') {
                    if (
                        userInfo.allSessionRevokeTimeMs >=
                            session.grantedTimeMs &&
                        (session.revocable !== false || !!session.revokeTimeMs)
                    ) {
                        return {
                            success: false,
                            errorCode: 'invalid_key',
                            errorMessage: INVALID_KEY_ERROR_MESSAGE,
                        };
                    }
                }

                if (userInfo.banTimeMs > 0) {
                    return {
                        success: false,
                        errorCode: 'user_is_banned',
                        errorMessage: 'The user has been banned.',
                        banReason: userInfo.banReason,
                    };
                }
            }

            const { subscriptionId, subscriptionTier } =
                await this._getSubscriptionInfo(userInfo);

            return {
                success: true,
                userId: session.userId,
                sessionId: session.sessionId,
                allSessionsRevokedTimeMs: userInfo.allSessionRevokeTimeMs,

                subscriptionId: subscriptionId ?? undefined,
                subscriptionTier: subscriptionTier ?? undefined,
                privacyFeatures: userInfo.privacyFeatures,
                role: userInfo.role,
            };
        } catch (err) {
            const span = trace.getActiveSpan();
            span?.recordException(err);
            span?.setStatus({ code: SpanStatusCode.ERROR });

            console.error(
                '[AuthController] Error ocurred while validating a session key',
                err
            );
            return {
                success: false,
                errorCode: 'server_error',
                errorMessage: 'A server error occurred.',
            };
        }
    }

    @traced(TRACE_NAME)
    verifyPasswordAgainstHashes(
        sessionSecret: string,
        sessionId: string,
        hashes: string[]
    ) {
        return verifyPasswordAgainstHashes(sessionSecret, sessionId, hashes);
    }

    @traced(TRACE_NAME)
    async validateConnectionToken(
        token: string
    ): Promise<ValidateConnectionTokenResult> {
        if (typeof token !== 'string' || token === '') {
            return {
                success: false,
                errorCode: 'unacceptable_connection_token',
                errorMessage:
                    'The given connection token is invalid. It must be a correctly formatted string.',
            };
        }

        try {
            const tokenValues = parseConnectionToken(token);
            if (!tokenValues) {
                console.log(
                    '[AuthController] [validateConnectionToken] Could not parse token.'
                );
                return {
                    success: false,
                    errorCode: 'unacceptable_connection_token',
                    errorMessage:
                        'The given connection token is invalid. It must be a correctly formatted string.',
                };
            }

            const [userId, sessionId, connectionId, recordName, inst, hash] =
                tokenValues;
            const session = await this._store.findSession(userId, sessionId);

            if (!session) {
                console.log(
                    '[AuthController] [validateConnectionToken] Could not find session.'
                );
                return {
                    success: false,
                    errorCode: 'invalid_token',
                    errorMessage: INVALID_TOKEN_ERROR_MESSAGE,
                };
            }

            if (!verifyConnectionToken(token, session.connectionSecret)) {
                console.log(
                    '[AuthController] [validateConnectionToken] Connection token was invalid.'
                );
                return {
                    success: false,
                    errorCode: 'invalid_token',
                    errorMessage: INVALID_TOKEN_ERROR_MESSAGE,
                };
            }

            const now = Date.now();
            if (session.revokeTimeMs && now >= session.revokeTimeMs) {
                console.log(
                    '[AuthController] [validateConnectionToken] Session has been revoked.'
                );
                return {
                    success: false,
                    errorCode: 'invalid_token',
                    errorMessage: INVALID_TOKEN_ERROR_MESSAGE,
                };
            }

            if (
                typeof session.expireTimeMs === 'number' &&
                now >= session.expireTimeMs
            ) {
                console.log(
                    '[AuthController] [validateConnectionToken] Session has expired.'
                );
                return {
                    success: false,
                    errorCode: 'session_expired',
                    errorMessage: 'The session has expired.',
                };
            }

            const userInfo = await this._store.findUser(userId);

            if (!userInfo) {
                console.log(
                    '[AuthController] [validateConnectionToken] Unable to find user!'
                );
                return {
                    success: false,
                    errorCode: 'invalid_token',
                    errorMessage: INVALID_TOKEN_ERROR_MESSAGE,
                };
            } else {
                if (typeof userInfo.allSessionRevokeTimeMs === 'number') {
                    if (
                        userInfo.allSessionRevokeTimeMs >=
                            session.grantedTimeMs &&
                        (session.revocable !== false || !!session.revokeTimeMs)
                    ) {
                        return {
                            success: false,
                            errorCode: 'invalid_token',
                            errorMessage: INVALID_TOKEN_ERROR_MESSAGE,
                        };
                    }
                }

                if (userInfo.banTimeMs > 0) {
                    return {
                        success: false,
                        errorCode: 'user_is_banned',
                        errorMessage: 'The user has been banned.',
                        banReason: userInfo.banReason,
                    };
                }
            }

            const { subscriptionId, subscriptionTier } =
                await this._getSubscriptionInfo(userInfo);

            return {
                success: true,
                userId: session.userId,
                sessionId: session.sessionId,
                connectionId: connectionId,
                recordName: recordName,
                inst: inst,
                allSessionsRevokedTimeMs: userInfo.allSessionRevokeTimeMs,
                subscriptionId: subscriptionId ?? undefined,
                subscriptionTier: subscriptionTier ?? undefined,
                privacyFeatures: userInfo.privacyFeatures,
            };
        } catch (err) {
            const span = trace.getActiveSpan();
            span?.recordException(err);
            span?.setStatus({ code: SpanStatusCode.ERROR });

            console.error(
                '[AuthController] Error ocurred while validating a connection token',
                err
            );
            return {
                success: false,
                errorCode: 'server_error',
                errorMessage: 'A server error occurred.',
            };
        }
    }

    @traced(TRACE_NAME)
    async revokeSession(
        request: RevokeSessionRequest
    ): Promise<RevokeSessionResult> {
        if (typeof request.userId !== 'string' || request.userId === '') {
            return {
                success: false,
                errorCode: 'unacceptable_user_id',
                errorMessage:
                    'The given userId is invalid. It must be a string.',
            };
        } else if (
            typeof request.sessionId !== 'string' ||
            request.sessionId === ''
        ) {
            return {
                success: false,
                errorCode: 'unacceptable_session_id',
                errorMessage:
                    'The given sessionId is invalid. It must be a string.',
            };
        } else if (
            typeof request.sessionKey !== 'string' ||
            request.sessionKey === ''
        ) {
            return {
                success: false,
                errorCode: 'unacceptable_session_key',
                errorMessage:
                    'The given session key is invalid. It must be a string.',
            };
        }
        try {
            const keyResult = await this.validateSessionKey(request.sessionKey);
            if (keyResult.success === false) {
                return keyResult;
            } else if (keyResult.userId !== request.userId) {
                return {
                    success: false,
                    errorCode: 'invalid_key',
                    errorMessage: INVALID_KEY_ERROR_MESSAGE,
                };
            }

            const session = await this._store.findSession(
                request.userId,
                request.sessionId
            );
            if (!session) {
                return {
                    success: false,
                    errorCode: 'session_not_found',
                    errorMessage: 'The session was not found.',
                };
            }

            if (session.revokeTimeMs) {
                return {
                    success: false,
                    errorCode: 'session_already_revoked',
                    errorMessage: 'The session has already been revoked.',
                };
            }

            if (session.revocable === false) {
                return {
                    success: false,
                    errorCode: 'session_is_not_revokable',
                    errorMessage: 'The session cannot be revoked.',
                };
            }

            const newSession: AuthSession = {
                ...session,
                revokeTimeMs: Date.now(),
            };

            await this._store.saveSession(newSession);

            let logoutUrl: string;
            if (session.oidProvider === PRIVO_OPEN_ID_PROVIDER) {
                logoutUrl = await this._privoClient.generateLogoutUrl(
                    session.oidIdToken ?? session.oidAccessToken
                );
            }

            return {
                success: true,
                logoutUrl,
            };
        } catch (err) {
            const span = trace.getActiveSpan();
            span?.recordException(err);
            span?.setStatus({ code: SpanStatusCode.ERROR });

            console.error(
                '[AuthController] Error ocurred while revoking session',
                err
            );
            return {
                success: false,
                errorCode: 'server_error',
                errorMessage: 'A server error ocurred.',
            };
        }
    }

    /**
     * Attempts to revoke all the sessions for the specified user.
     * @param request The request.
     */
    @traced(TRACE_NAME)
    async revokeAllSessions(
        request: RevokeAllSessionsRequest
    ): Promise<RevokeAllSessionsResult> {
        if (typeof request.userId !== 'string' || request.userId === '') {
            return {
                success: false,
                errorCode: 'unacceptable_user_id',
                errorMessage:
                    'The given userId is invalid. It must be a string.',
            };
        } else if (
            typeof request.sessionKey !== 'string' ||
            request.sessionKey === ''
        ) {
            return {
                success: false,
                errorCode: 'unacceptable_session_key',
                errorMessage:
                    'The given session key is invalid. It must be a string.',
            };
        }

        try {
            const keyResult = await this.validateSessionKey(request.sessionKey);
            if (keyResult.success === false) {
                return keyResult;
            } else if (keyResult.userId !== request.userId) {
                return {
                    success: false,
                    errorCode: 'invalid_key',
                    errorMessage: INVALID_KEY_ERROR_MESSAGE,
                };
            }

            await this._store.setRevokeAllSessionsTimeForUser(
                request.userId,
                Date.now()
            );

            return {
                success: true,
            };
        } catch (err) {
            const span = trace.getActiveSpan();
            span?.recordException(err);
            span?.setStatus({ code: SpanStatusCode.ERROR });

            console.error(
                '[AuthController] Error ocurred while revoking all sessions',
                err
            );
            return {
                success: false,
                errorCode: 'server_error',
                errorMessage: 'A server error occurred.',
            };
        }
    }

    /**
     * Attempts to replace the given session key with a new key.
     * @param request The request.
     */
    @traced(TRACE_NAME)
    async replaceSession(
        request: ReplaceSessionRequest
    ): Promise<ReplaceSessionResult> {
        if (
            typeof request.sessionKey !== 'string' ||
            request.sessionKey === ''
        ) {
            return {
                success: false,
                errorCode: 'unacceptable_session_key',
                errorMessage:
                    'The given sessionKey is invalid. It must be a string.',
            };
        } else if (
            typeof request.ipAddress !== 'string' ||
            request.ipAddress === ''
        ) {
            return {
                success: false,
                errorCode: 'unacceptable_ip_address',
                errorMessage:
                    'The given IP address is invalid. It must be a string.',
            };
        }

        try {
            const keyResult = await this.validateSessionKey(request.sessionKey);

            if (keyResult.success === false) {
                return keyResult;
            }

            const userId = keyResult.userId;
            const session = await this._store.findSession(
                userId,
                keyResult.sessionId
            );

            if (!session) {
                console.log(
                    '[AuthController] [replaceSession] Could not find session.'
                );
                return {
                    success: false,
                    errorCode: 'invalid_key',
                    errorMessage: INVALID_KEY_ERROR_MESSAGE,
                };
            }

            if (session.revocable === false) {
                console.log(
                    '[AuthController] [replaceSession] Session is irrevokable.'
                );
                return {
                    success: false,
                    errorCode: 'invalid_key',
                    errorMessage: INVALID_KEY_ERROR_MESSAGE,
                };
            }

            const now = Date.now();

            const newSessionId = fromByteArray(
                randomBytes(SESSION_ID_BYTE_LENGTH)
            );
            const newSessionSecret = fromByteArray(
                randomBytes(SESSION_SECRET_BYTE_LENGTH)
            );
            const newConnectionSecret = fromByteArray(
                randomBytes(SESSION_SECRET_BYTE_LENGTH)
            );

            const newSession: AuthSession = {
                userId: userId,
                sessionId: newSessionId,
                requestId: null,
<<<<<<< HEAD
                secretHash: this.hashPasswordWithSalt(
=======
                secretHash: hashHighEntropyPasswordWithSalt(
>>>>>>> 2057405f
                    newSessionSecret,
                    newSessionId
                ),
                connectionSecret: newConnectionSecret,
                grantedTimeMs: now,
                revokeTimeMs: null,
                expireTimeMs: now + SESSION_LIFETIME_MS,
                previousSessionId: keyResult.sessionId,
                nextSessionId: null,
                ipAddress: request.ipAddress,
            };

            await this._store.replaceSession(session, newSession, now);

            return {
                success: true,
                userId: userId,
                sessionKey: formatV1SessionKey(
                    userId,
                    newSessionId,
                    newSessionSecret,
                    newSession.expireTimeMs
                ),
                connectionKey: formatV1ConnectionKey(
                    userId,
                    newSessionId,
                    newConnectionSecret,
                    newSession.expireTimeMs
                ),
                expireTimeMs: newSession.expireTimeMs,
            };
        } catch (err) {
            const span = trace.getActiveSpan();
            span?.recordException(err);
            span?.setStatus({ code: SpanStatusCode.ERROR });

            console.error(
                '[AuthController] Error ocurred while replacing session',
                err
            );
            return {
                success: false,
                errorCode: 'server_error',
                errorMessage: 'A server error ocurred.',
            };
        }
    }

    /**
     * Lists all the sessions for a given user.
     * @param request The request.
     */
    @traced(TRACE_NAME)
    async listSessions(
        request: ListSessionsRequest
    ): Promise<ListSessionsResult> {
        if (typeof request.userId !== 'string' || request.userId === '') {
            return {
                success: false,
                errorCode: 'unacceptable_user_id',
                errorMessage:
                    'The given userId is invalid. It must be a string.',
            };
        } else if (
            typeof request.expireTimeMs !== 'number' &&
            request.expireTimeMs !== null &&
            typeof request.expireTimeMs !== 'undefined'
        ) {
            return {
                success: false,
                errorCode: 'unacceptable_expire_time',
                errorMessage:
                    'The given expiration time is invalid. It must be a number or null.',
            };
        } else if (
            typeof request.sessionKey !== 'string' ||
            request.sessionKey === ''
        ) {
            return {
                success: false,
                errorCode: 'unacceptable_session_key',
                errorMessage:
                    'The given session key is invalid. It must be a string.',
            };
        }

        try {
            const keyResult = await this.validateSessionKey(request.sessionKey);
            if (keyResult.success === false) {
                return keyResult;
            } else if (
                !isSuperUserRole(keyResult.role) &&
                keyResult.userId !== request.userId
            ) {
                return {
                    success: false,
                    errorCode: 'invalid_key',
                    errorMessage: INVALID_KEY_ERROR_MESSAGE,
                };
            }

            const result = await this._store.listSessions(
                request.userId,
                request.expireTimeMs
            );

            if (result.success === false) {
                return result;
            }

            return {
                success: true,
                sessions: result.sessions.map((s) => ({
                    userId: s.userId,
                    sessionId: s.sessionId,
                    grantedTimeMs: s.grantedTimeMs,
                    expireTimeMs: s.expireTimeMs,
                    revokeTimeMs:
                        keyResult.allSessionsRevokedTimeMs >= s.grantedTimeMs &&
                        (!s.revokeTimeMs ||
                            s.revokeTimeMs > keyResult.allSessionsRevokedTimeMs)
                            ? keyResult.allSessionsRevokedTimeMs
                            : s.revokeTimeMs,
                    currentSession: s.sessionId === keyResult.sessionId,
                    ipAddress: s.ipAddress,
                    nextSessionId: s.nextSessionId,
                })),
            };
        } catch (err) {
            const span = trace.getActiveSpan();
            span?.recordException(err);
            span?.setStatus({ code: SpanStatusCode.ERROR });

            console.error(
                '[AuthController] Error ocurred while listing sessions',
                err
            );
            return {
                success: false,
                errorCode: 'server_error',
                errorMessage: 'A server error occurred.',
            };
        }
    }

    /**
     * Gets the information for a specific user.
     * @param request The request.
     */
    @traced(TRACE_NAME)
    async getUserInfo(request: GetUserInfoRequest): Promise<GetUserInfoResult> {
        if (typeof request.userId !== 'string' || request.userId === '') {
            return {
                success: false,
                errorCode: 'unacceptable_user_id',
                errorMessage:
                    'The given userId is invalid. It must be a string.',
            };
        } else if (
            typeof request.sessionKey !== 'string' ||
            request.sessionKey === ''
        ) {
            return {
                success: false,
                errorCode: 'unacceptable_session_key',
                errorMessage:
                    'The given session key is invalid. It must be a string.',
            };
        }

        try {
            const keyResult = await this.validateSessionKey(request.sessionKey);
            if (keyResult.success === false) {
                return keyResult;
            } else if (
                !isSuperUserRole(keyResult.role) &&
                keyResult.userId !== request.userId
            ) {
                console.log(
                    '[AuthController] [getUserInfo] Request User ID doesnt match session key User ID!'
                );
                return {
                    success: false,
                    errorCode: 'invalid_key',
                    errorMessage: INVALID_KEY_ERROR_MESSAGE,
                };
            }

            const result = await this._store.findUser(request.userId);

            if (!result) {
                throw new Error(
                    'Unable to find user even though a valid session key was presented!'
                );
            }

            const { hasActiveSubscription, subscriptionTier: tier } =
                await this._getSubscriptionInfo(result);

            let privacyFeatures: PrivacyFeatures;
            let displayName: string = null;
            let email: string = result.email;
            let name: string = result.name;
            const privoConfig = await this._config.getPrivoConfiguration();
            if (privoConfig && result.privoServiceId) {
                const userInfo = await this._privoClient.getUserInfo(
                    result.privoServiceId
                );
                privacyFeatures = getPrivacyFeaturesFromPermissions(
                    privoConfig.featureIds,
                    userInfo.permissions
                );
                displayName = userInfo.displayName;
                email = userInfo.email;
                name = userInfo.givenName;

                if (
                    result.privacyFeatures?.publishData !==
                        privacyFeatures.publishData ||
                    result.privacyFeatures?.allowPublicData !==
                        privacyFeatures.allowPublicData ||
                    result.privacyFeatures?.allowAI !==
                        privacyFeatures.allowAI ||
                    result.privacyFeatures?.allowPublicInsts !==
                        privacyFeatures.allowPublicInsts
                ) {
                    await this._store.saveUser({
                        ...result,
                        privacyFeatures: {
                            ...privacyFeatures,
                        },
                    });
                }
            } else if (result.privacyFeatures) {
                privacyFeatures = {
                    ...result.privacyFeatures,
                };
            } else {
                privacyFeatures = {
                    publishData: true,
                    allowPublicData: true,
                    allowAI: true,
                    allowPublicInsts: true,
                };
            }

            return {
                success: true,
                userId: result.id,
                name: name,
                displayName,
                email: email,
                phoneNumber: result.phoneNumber,
                avatarPortraitUrl: result.avatarPortraitUrl,
                avatarUrl: result.avatarUrl,
                hasActiveSubscription: hasActiveSubscription,
                subscriptionTier: tier ?? null,
                privacyFeatures: privacyFeatures,
                role: result.role ?? 'none',
            };
        } catch (err) {
            const span = trace.getActiveSpan();
            span?.recordException(err);
            span?.setStatus({ code: SpanStatusCode.ERROR });

            console.error(
                '[AuthController] Error ocurred while getting user info',
                err
            );
            return {
                success: false,
                errorCode: 'server_error',
                errorMessage: 'A server error occurred.',
            };
        }
    }

    /**
     * Gets the public information for a specific user.
     * @param userId The ID of the user whose information is being requested.
     */
    @traced(TRACE_NAME)
    async getPublicUserInfo(userId: string): Promise<GetPublicUserInfoResult> {
        if (typeof userId !== 'string' || userId === '') {
            return {
                success: false,
                errorCode: 'unacceptable_user_id',
                errorMessage:
                    'The given userId is invalid. It must be a string.',
            };
        }

        try {
            const result = await this._store.findUser(userId);

            if (!result) {
                return {
                    success: true,
                    user: null,
                };
            }

            let displayName: string = null;
            const privoConfig = await this._config.getPrivoConfiguration();
            if (privoConfig && result.privoServiceId) {
                const userInfo = await this._privoClient.getUserInfo(
                    result.privoServiceId
                );
                displayName = userInfo.displayName;
            }

            return {
                success: true,
                user: {
                    userId: result.id,
                    name: result.name,
                    email: result.email,
                    displayName,
                },
            };
        } catch (err) {
            const span = trace.getActiveSpan();
            span?.recordException(err);
            span?.setStatus({ code: SpanStatusCode.ERROR });

            console.error(
                '[AuthController] Error ocurred while getting user info',
                err
            );
            return {
                success: false,
                errorCode: 'server_error',
                errorMessage: 'A server error occurred.',
            };
        }
    }

    private async _getSubscriptionInfo(user: AuthUser) {
        const hasActiveSubscription =
            this._forceAllowSubscriptionFeatures ||
            isActiveSubscription(user.subscriptionStatus);

        let tier: string = null;
        let sub: SubscriptionConfiguration['subscriptions'][0] = null;
        const subscriptionConfig: SubscriptionConfiguration =
            await this._config.getSubscriptionConfiguration();
        if (hasActiveSubscription) {
            if (user.subscriptionId) {
                sub = subscriptionConfig?.subscriptions.find(
                    (s) => s.id === user.subscriptionId
                );
            }

            if (!sub) {
                sub = subscriptionConfig?.subscriptions[0];
                if (sub) {
                    console.log(
                        '[AuthController] [getUserInfo] Using first subscription for user.'
                    );
                }
            }

            tier = 'beta';
        }

        if (!sub) {
            sub = subscriptionConfig?.subscriptions.find(
                (s) => s.defaultSubscription
            );
            if (sub) {
                console.log(
                    '[AuthController] [getUserInfo] Using default subscription for user.'
                );
            }
        }

        if (sub) {
            tier = sub.tier || 'beta';
        }

        return {
            hasActiveSubscription,
            subscriptionId: sub?.id,
            subscriptionTier: tier,
        };
    }

    /**
     * Attempts to update a user's metadata.
     * @param request The request for the operation.
     */
    @traced(TRACE_NAME)
    async updateUserInfo(
        request: UpdateUserInfoRequest
    ): Promise<UpdateUserInfoResult> {
        if (typeof request.userId !== 'string' || request.userId === '') {
            return {
                success: false,
                errorCode: 'unacceptable_user_id',
                errorMessage:
                    'The given userId is invalid. It must be a string.',
            };
        } else if (
            typeof request.sessionKey !== 'string' ||
            request.sessionKey === ''
        ) {
            return {
                success: false,
                errorCode: 'unacceptable_session_key',
                errorMessage:
                    'The given session key is invalid. It must be a string.',
            };
        } else if (
            typeof request.update !== 'object' ||
            request.update === null ||
            Array.isArray(request.update)
        ) {
            return {
                success: false,
                errorCode: 'unacceptable_update',
                errorMessage:
                    'The given update is invalid. It must be an object.',
            };
        }

        try {
            const keyResult = await this.validateSessionKey(request.sessionKey);
            if (keyResult.success === false) {
                return keyResult;
            } else if (keyResult.userId !== request.userId) {
                console.log(
                    '[AuthController] [updateUserInfo] Request User ID doesnt match session key User ID!'
                );
                return {
                    success: false,
                    errorCode: 'invalid_key',
                    errorMessage: INVALID_KEY_ERROR_MESSAGE,
                };
            }

            const user = await this._store.findUser(request.userId);

            if (!user) {
                throw new Error(
                    'Unable to find user even though a valid session key was presented!'
                );
            }

            const cleaned = cleanupObject({
                name: request.update.name,
                avatarUrl: request.update.avatarUrl,
                avatarPortraitUrl: request.update.avatarPortraitUrl,
                email: request.update.email,
                phoneNumber: request.update.phoneNumber,
            });

            await this._store.saveUser({
                ...user,
                ...cleaned,
            });

            return {
                success: true,
                userId: user.id,
            };
        } catch (err) {
            const span = trace.getActiveSpan();
            span?.recordException(err);
            span?.setStatus({ code: SpanStatusCode.ERROR });

            console.error(
                '[AuthController] Error ocurred while getting user info',
                err
            );
            return {
                success: false,
                errorCode: 'server_error',
                errorMessage: 'A server error occurred.',
            };
        }
    }

    /**
     * Lists the email rules that should be used.
     */
    @traced(TRACE_NAME)
    async listEmailRules(): Promise<ListEmailRulesResult> {
        try {
            const rules = await this._store.listEmailRules();

            return {
                success: true,
                rules,
            };
        } catch (err) {
            const span = trace.getActiveSpan();
            span?.recordException(err);
            span?.setStatus({ code: SpanStatusCode.ERROR });

            console.error(
                '[AuthController] Error ocurred while listing email rules',
                err
            );
            return {
                success: false,
                errorCode: 'server_error',
                errorMessage: 'A server error occurred.',
            };
        }
    }

    /**
     * Lists the SMS rules that should be used.
     */
    @traced(TRACE_NAME)
    async listSmsRules(): Promise<ListSmsRulesResult> {
        try {
            const rules = await this._store.listSmsRules();

            return {
                success: true,
                rules,
            };
        } catch (err) {
            const span = trace.getActiveSpan();
            span?.recordException(err);
            span?.setStatus({ code: SpanStatusCode.ERROR });

            console.error(
                '[AuthController] Error ocurred while listing email rules',
                err
            );
            return {
                success: false,
                errorCode: 'server_error',
                errorMessage: 'A server error occurred.',
            };
        }
    }

    @traced(TRACE_NAME)
    async isValidEmailAddress(
        email: string
    ): Promise<IsValidEmailAddressResult> {
        try {
            const valid = await this._validateAddress(email, 'email');

            if (!valid) {
                return {
                    success: true,
                    allowed: false,
                };
            }

            if (this._privoClient) {
                const config = await this._config.getPrivoConfiguration();
                if (config) {
                    const result = await this._privoClient.checkEmail(email);
                    const allowed = result.available && !result.profanity;

                    return {
                        success: true,
                        allowed,
                        suggestions: result.suggestions,
                        profanity: result.profanity,
                    };
                }
            }

            return {
                success: true,
                allowed: true,
            };
        } catch (err) {
            const span = trace.getActiveSpan();
            span?.recordException(err);
            span?.setStatus({ code: SpanStatusCode.ERROR });

            console.error(
                '[AuthController] Error ocurred while checking if email address is valid',
                err
            );
            return {
                success: false,
                errorCode: 'server_error',
                errorMessage: 'A server error occurred.',
            };
        }
    }

    @traced(TRACE_NAME)
    async isValidDisplayName(
        displayName: string,
        name?: string
    ): Promise<IsValidDisplayNameResult> {
        try {
            if (this._privoClient) {
                if (name) {
                    const lowercaseName = name.trim().toLowerCase();
                    const lowercaseDisplayName = displayName
                        .trim()
                        .toLowerCase();
                    if (lowercaseDisplayName.includes(lowercaseName)) {
                        return {
                            success: true,
                            allowed: false,
                            containsName: true,
                        };
                    }
                }

                const config = await this._config.getPrivoConfiguration();
                if (config) {
                    const result = await this._privoClient.checkDisplayName(
                        displayName
                    );
                    const allowed = result.available && !result.profanity;

                    return {
                        success: true,
                        allowed,
                        suggestions: result.suggestions,
                        profanity: result.profanity,
                    };
                }
            }

            return {
                success: true,
                allowed: true,
            };
        } catch (err) {
            const span = trace.getActiveSpan();
            span?.recordException(err);
            span?.setStatus({ code: SpanStatusCode.ERROR });

            console.error(
                '[AuthController] Error ocurred while checking if display name is valid',
                err
            );
            return {
                success: false,
                errorCode: 'server_error',
                errorMessage: 'A server error occurred.',
            };
        }
    }
}

export interface PrivoSignUpRequest {
    /**
     * The email address of the user.
     */
    email: string | null;

    /**
     * The display name of the user.
     */
    displayName: string;

    /**
     * The name of the user.
     */
    name: string;

    /**
     * The date of birth of the user.
     */
    dateOfBirth: Date;

    /**
     * The email address of the user's parent.
     * Null if none was provided in the request.
     */
    parentEmail: string | null;

    /**
     * The IP address that the sign up is from.
     */
    ipAddress: string;
}

export interface OpenIDLoginRequest {
    /**
     * The Open ID provider that the login request is for.
     */
    provider: string;

    /**
     * The IP address that the request is from.
     */
    ipAddress: string;
}

export type OpenIDLoginRequestResult =
    | OpenIDLoginRequestSuccess
    | OpenIDLoginRequestFailure;

export interface OpenIDLoginRequestSuccess {
    success: true;

    /**
     * The URL that should be presented to the user in order for them to login.
     */
    authorizationUrl: string;

    /**
     * The ID of the request that was made.
     */
    requestId: string;
}

export interface OpenIDLoginRequestFailure {
    success: false;
    errorCode: ServerError | 'not_supported';
    errorMessage: string;
}

export interface ProcessOpenIDAuthorizationCodeRequest {
    /**
     * The state that was included in the callback.
     */
    state: string;

    /**
     * The authorization code that was included in the callback.
     */
    authorizationCode: string;

    /**
     * The IP address that the request is from.
     */
    ipAddress: string;
}

export type ProcessOpenIDAuthorizationCodeResult =
    | ProcessOpenIDAuthorizationCodeSuccess
    | ProcessOpenIDAuthorizationCodeFailure;

export interface ProcessOpenIDAuthorizationCodeSuccess {
    success: true;
}

export interface ProcessOpenIDAuthorizationCodeFailure {
    success: false;
    errorCode: ServerError | 'not_supported' | 'invalid_request';
    errorMessage: string;
}

export interface CompleteOpenIDLoginRequest {
    /**
     * The ID of the login request.
     */
    requestId: string;

    /**
     * The IP address that the request is from.
     */
    ipAddress: string;
}

export type CompleteOpenIDLoginResult =
    | CompleteOpenIDLoginSuccess
    | CompleteOpenIDLoginFailure;

export interface CompleteOpenIDLoginSuccess {
    success: true;

    /**
     * The ID of the user that the session is for.
     */
    userId: string;

    /**
     * The secret key that provides access for the session.
     */
    sessionKey: string;

    /**
     * The connection key that provides websocket access for the session.
     */
    connectionKey: string;

    /**
     * The unix timestamp in miliseconds that the session will expire at.
     */
    expireTimeMs: number;
}

export interface CompleteOpenIDLoginFailure {
    success: false;
    errorCode:
        | ServerError
        | 'not_supported'
        | 'invalid_request'
        | 'not_completed';
    errorMessage: string;
}

export type PrivoSignUpRequestResult =
    | PrivoSignUpRequestSuccess
    | PrivoSignUpRequestFailure;

export interface PrivoSignUpRequestSuccess {
    success: true;

    /**
     * The ID of the user that was created.
     */
    userId: string;

    /**
     * The URL that the user can be sent to in order to complete the sign up and set their password.
     */
    updatePasswordUrl: string;

    /**
     * The session key that was issued for the session.
     */
    sessionKey: string;

    /**
     * The connection key that was issued for the session.
     */
    connectionKey: string;

    /**
     * The expiration time of the session in miliseconds in Unix time.
     */
    expireTimeMs: number;
}

export interface PrivoSignUpRequestFailure {
    success: false;

    /**
     * The code of the error.
     */
    errorCode:
        | 'unacceptable_request'
        | 'email_already_exists'
        | 'parent_email_already_exists'
        | 'parent_email_required'
        | 'invalid_display_name'
        | NotSupportedError
        | ServerError;

    /**
     * The error message.
     */
    errorMessage: string;

    /**
     * The issues that were found with the request.
     */
    issues?: ZodIssue[];
}

export interface CreateAccountRequest {
    /**
     * The role of the logged in user.
     */
    userRole: UserRole;

    /**
     * The IP Address that the request is being made from.
     */
    ipAddress: string;
}

export type CreateAccountResult = CreateAccountSuccess | CreateAccountFailure;

export interface CreateAccountSuccess {
    success: true;

    /**
     * The ID of the user that was created.
     */
    userId: string;

    /**
     * The session key that was issued for the session.
     */
    sessionKey: string;

    /**
     * The connection key that was issued for the session.
     */
    connectionKey: string;

    /**
     * The expiration time of the session in miliseconds in Unix time.
     */
    expireTimeMs: number;
}

export interface CreateAccountFailure {
    success: false;

    /**
     * The code of the error.
     */
    errorCode:
        | 'unacceptable_request'
        | 'not_logged_in'
        | 'not_authorized'
        | 'invalid_display_name'
        | NotSupportedError
        | SaveNewUserFailure['errorCode']
        | ServerError;

    /**
     * The error message.
     */
    errorMessage: string;

    /**
     * The issues that were found with the request.
     */
    issues?: ZodIssue[];
}

export interface LoginRequest {
    /**
     * The address that the login is for.
     */
    address: string;

    /**
     * The type of the address.
     */
    addressType: AddressType;

    /**
     * The IP address that the login is from.
     */
    ipAddress: string;
}

export type LoginRequestResult = LoginRequestSuccess | LoginRequestFailure;

export interface LoginRequestSuccess {
    success: true;

    /**
     * The ID of the user that the request is for.
     */
    userId: string;

    /**
     * The ID of the generated login request.
     */
    requestId: string;

    /**
     * The address that the login request is for.
     */
    address: string;

    /**
     * The type of the address.
     */
    addressType: AddressType;

    /**
     * The unix timestamp in miliseconds that the login request will expire at.
     */
    expireTimeMs: number;

    /**
     * The URL that the user should be redirected to in order to complete the login.
     * If null, then the user should be shown a code input.
     */
    redirectUrl?: string | null;
}

export interface LoginRequestFailure {
    success: false;

    /**
     * The error code for the failure.
     */
    errorCode:
        | 'unacceptable_address'
        | 'unacceptable_address_type'
        | 'unacceptable_ip_address'
        | 'address_type_not_supported'
        | 'user_is_banned'
        | ServerError;

    /**
     * The error message for the failure.
     */
    errorMessage: string;

    /**
     * The ban reason for the user.
     */
    banReason?: AuthUser['banReason'];
}

export interface CompleteLoginRequest {
    /**
     * The ID of the user that the login request is for.
     */
    userId: string;

    /**
     * The ID of the login request.
     */
    requestId: string;

    /**
     * The code that was sent to the address.
     */
    code: string;

    /**
     * The IP address that the request is coming from.
     */
    ipAddress: string;
}

export type CompleteLoginResult = CompleteLoginSuccess | CompleteLoginFailure;

export interface CompleteLoginSuccess {
    success: true;

    /**
     * The ID of the user that the session is for.
     */
    userId: string;

    /**
     * The secret key that provides access for the session.
     */
    sessionKey: string;

    /**
     * The connection key that provides websocket access for the session.
     */
    connectionKey: string;

    /**
     * The unix timestamp in miliseconds that the session will expire at.
     */
    expireTimeMs: number;
}

export interface CompleteLoginFailure {
    success: false;

    /**
     * The error code for the failure.
     */
    errorCode:
        | 'unacceptable_user_id'
        | 'unacceptable_request_id'
        | 'unacceptable_code'
        | 'invalid_code'
        | 'unacceptable_ip_address'
        | 'invalid_request'
        | ServerError;

    /**
     * The error message for the failure.
     */
    errorMessage: string;
}

export type ValidateSessionKeyResult =
    | ValidateSessionKeySuccess
    | ValidateSessionKeyFailure;

export interface ValidateSessionKeySuccess {
    success: true;
    userId: string;
    sessionId: string;

    allSessionsRevokedTimeMs?: number;

    /**
     * The subscription ID for the user.
     */
    subscriptionTier?: string;

    /**
     * The ID of the subscription that the user is subscribed to.
     */
    subscriptionId?: string;

    /**
     * The privacy features that the user has specified.
     * If null or omitted, then all features are enabled.
     */
    privacyFeatures?: PrivacyFeatures;

    /**
     * The role of the user.
     */
    role?: UserRole;
}

export interface ValidateSessionKeyFailure {
    success: false;
    errorCode:
        | 'unacceptable_session_key'
        | 'invalid_key'
        | 'session_expired'
        | 'user_is_banned'
        | ServerError;
    errorMessage: string;

    banReason?: AuthUser['banReason'];
}

export type ValidateConnectionTokenResult =
    | ValidateConnectionTokenSuccess
    | ValidateConnectionTokenFailure;

export interface ValidateConnectionTokenSuccess {
    success: true;
    /**
     * The ID of the user that owns the connection token.
     */
    userId: string;

    /**
     * The ID of the session that the connection token is for.
     */
    sessionId: string;

    /**
     * The ID that the client wants for the connection.
     */
    connectionId: string;

    /**
     * The name of the record that the connection token was generated for.
     */
    recordName: string;

    /**
     * The instance that the connection token was generated for.
     */
    inst: string;

    allSessionsRevokedTimeMs?: number;

    /**
     * The subscription ID for the user.
     */
    subscriptionTier?: string;

    /**
     * The ID of the subscription that the user is subscribed to.
     */
    subscriptionId?: string;

    /**
     * The privacy features that the user has specified.
     * If null or omitted, then all features are enabled.
     */
    privacyFeatures?: PrivacyFeatures;
}

export interface ValidateConnectionTokenFailure {
    success: false;
    errorCode:
        | 'unacceptable_connection_token'
        | 'invalid_token'
        | 'session_expired'
        | 'user_is_banned'
        | ServerError;
    errorMessage: string;

    banReason?: AuthUser['banReason'];
}

export interface RevokeSessionRequest {
    /**
     * The ID of the user whose session should be revoked.
     */
    userId: string;

    /**
     * The ID of the session that should be revoked.
     */
    sessionId: string;

    /**
     * The session key that should authenticate the request.
     */
    sessionKey: string;
}

export type RevokeSessionResult = RevokeSessionSuccess | RevokeSessionFailure;

export interface RevokeSessionSuccess {
    success: true;

    /**
     * The URL that the user can be redirected to in order to logout completely.
     */
    logoutUrl?: string;
}

export interface RevokeSessionFailure {
    success: false;
    errorCode:
        | 'unacceptable_user_id'
        | 'unacceptable_session_id'
        | 'unacceptable_session_key'
        | 'invalid_key'
        | 'session_expired'
        | 'session_not_found'
        | 'session_already_revoked'
        | 'session_is_not_revokable'
        | 'user_is_banned'
        | ServerError;
    errorMessage: string;
}

export interface RevokeAllSessionsRequest {
    /**
     * The ID of the user whose sessions should be revoked.
     */
    userId: string;

    /**
     * The session key that should authenticate the request.
     */
    sessionKey: string;
}

export type RevokeAllSessionsResult =
    | RevokeAllSessionsSuccess
    | RevokeAllSessionsFailure;

export interface RevokeAllSessionsSuccess {
    success: true;
}

export interface RevokeAllSessionsFailure {
    success: false;
    errorCode:
        | 'unacceptable_user_id'
        | 'unacceptable_session_key'
        | 'invalid_key'
        | 'session_expired'
        | 'user_is_banned'
        | ServerError;
    errorMessage: string;
}

export interface ListSessionsRequest {
    /**
     * The ID of the user whose sessions should be listed.
     */
    userId: string;

    /**
     * The expiration time that the listing should start after.
     */
    expireTimeMs?: number | null;

    /**
     * The key that should be used to authorize the request.
     */
    sessionKey: string;
}

export type ListSessionsResult = ListSessionsSuccess | ListSessionsFailure;

export interface ListSessionsSuccess {
    success: true;

    /**
     *The list of sessions.
     */
    sessions: ListedSession[];
}

export interface ListSessionsFailure {
    success: false;
    errorCode:
        | 'unacceptable_user_id'
        | 'unacceptable_expire_time'
        | 'unacceptable_session_key'
        | 'invalid_key'
        | 'user_is_banned'
        | 'session_expired'
        | ServerError;
    errorMessage: string;
}

/**
 * Defines an interface for a session that has been listed.
 */
export interface ListedSession {
    /**
     * The ID of the user that this session belongs to.
     */
    userId: string;

    /**
     * The ID of the session.
     */
    sessionId: string;

    /**
     * The unix time that the session was granted at.
     */
    grantedTimeMs: number;

    /**
     * The unix time that the session will expire at.
     */
    expireTimeMs: number;

    /**
     * The unix time that the session was revoked at.
     */
    revokeTimeMs: number;

    /**
     * The IP address that the session was granted to.
     */
    ipAddress: string;

    /**
     * Whether this session represents the session key that was used to access the session list.
     */
    currentSession: boolean;

    /**
     * The ID of the session that replaced this session.
     */
    nextSessionId: string;
}

export interface ReplaceSessionRequest {
    /**
     * The session key that should be replaced.
     */
    sessionKey: string;

    /**
     * The IP Address that is making this request.
     */
    ipAddress: string;
}

export type ReplaceSessionResult =
    | ReplaceSessionSuccess
    | ReplaceSessionFailure;

export interface ReplaceSessionSuccess {
    success: true;

    /**
     * The ID of the user that the session is for.
     */
    userId: string;

    /**
     * The secret key that provides access for the session.
     */
    sessionKey: string;

    /**
     * The connection key that provides websocket access for the session.
     */
    connectionKey: string;

    /**
     * The unix timestamp in miliseconds that the session will expire at.
     */
    expireTimeMs: number;
}

export interface ReplaceSessionFailure {
    success: false;
    errorCode:
        | 'unacceptable_session_key'
        | 'unacceptable_ip_address'
        | ValidateSessionKeyFailure['errorCode']
        | ServerError;
    errorMessage: string;
}

/**
 * Defines an interface for requests to get a user's info.
 */
export interface GetUserInfoRequest {
    /**
     * The session key that should be used to authenticate the request.
     */
    sessionKey: string;

    /**
     * The ID of the user whose info should be retrieved.
     */
    userId: string;
}

export type GetUserInfoResult = GetUserInfoSuccess | GetUserInfoFailure;

export interface GetUserInfoSuccess {
    success: true;
    /**
     * The ID of the user that was retrieved.
     */
    userId: string;

    /**
     * The name of the user.
     */
    name: string;

    /**
     * The URL of the avatar for the user.
     */
    avatarUrl: string;

    /**
     * The URL of the avatar portrait for the user.
     */
    avatarPortraitUrl: string;

    /**
     * The public display name of the user.
     */
    displayName: string;

    /**
     * The email address of the user.
     */
    email: string;

    /**
     * The phone number of the user.
     */
    phoneNumber: string;

    /**
     * Whether the user has an active subscription.
     */
    hasActiveSubscription: boolean;

    /**
     * The subscription tier that the user is subscribed to.
     */
    subscriptionTier: string;

    /**
     * The privacy-related features that the user has enabled.
     */
    privacyFeatures: PrivacyFeatures;

    /**
     * The role that the user has in the system.
     */
    role: UserRole;
}

export interface GetUserInfoFailure {
    success: false;
    errorCode:
        | 'unacceptable_user_id'
        | ValidateSessionKeyFailure['errorCode']
        | ServerError;
    errorMessage: string;
}

export type GetPublicUserInfoResult =
    | GetPublicUserInfoSuccess
    | GetPublicUserInfoFailure;

export interface GetPublicUserInfoSuccess {
    success: true;

    /**
     * The user info. Null if the user wasn't found.
     */
    user: PublicUserInfo | null;
}

export interface GetPublicUserInfoFailure {
    success: false;
    errorCode: 'unacceptable_user_id' | ServerError;
    errorMessage: string;
}

/**
 * Defines an interface for a request to update user info.
 */
export interface UpdateUserInfoRequest {
    /**
     * The session key that should be used to authenticate the request.
     */
    sessionKey: string;

    /**
     * The ID of the user whose info should be updated.
     */
    userId: string;

    /**
     * The new info for the user.
     */
    update: Partial<
        Pick<
            AuthUser,
            'name' | 'email' | 'phoneNumber' | 'avatarUrl' | 'avatarPortraitUrl'
        >
    >;
}

export type UpdateUserInfoResult =
    | UpdateUserInfoSuccess
    | UpdateUserInfoFailure;

export interface UpdateUserInfoSuccess {
    success: true;
    /**
     * The ID of the user that was retrieved.
     */
    userId: string;
}

export interface UpdateUserInfoFailure {
    success: false;
    errorCode:
        | 'unacceptable_user_id'
        | 'unacceptable_update'
        | ValidateSessionKeyFailure['errorCode']
        | ServerError;
    errorMessage: string;
}

export type ListEmailRulesResult =
    | ListEmailRulesSuccess
    | ListEmailRulesFailure;

export interface ListEmailRulesSuccess {
    success: true;
    rules: RegexRule[];
}

export interface ListEmailRulesFailure {
    success: false;
    errorCode: ServerError;
    errorMessage: string;
}

export type ListSmsRulesResult = ListSmsRulesSuccess | ListSmsRulesFailure;

export interface ListSmsRulesSuccess {
    success: true;
    rules: RegexRule[];
}

export interface ListSmsRulesFailure {
    success: false;
    errorCode: ServerError;
    errorMessage: string;
}

export type IsValidEmailAddressResult =
    | IsValidEmailAddressSuccess
    | IsValidEmailAddressFailure;

export interface IsValidEmailAddressSuccess {
    success: true;
    /**
     * Whether the email address can be used.
     */
    allowed: boolean;

    /**
     * The suggestions for alternate email addresses.
     */
    suggestions?: string[];

    /**
     * Whether the email contains profanity.
     */
    profanity?: boolean;
}

export interface IsValidEmailAddressFailure {
    success: false;
    errorCode: ServerError;
    errorMessage: string;
}

export type IsValidDisplayNameResult =
    | IsValidDisplayNameSuccess
    | IsValidDisplayNameFailure;

export interface IsValidDisplayNameSuccess {
    success: true;
    /**
     * Whether the email address can be used.
     */
    allowed: boolean;

    /**
     * The suggestions for alternate email addresses.
     */
    suggestions?: string[];

    /**
     * Whether the email contains profanity.
     */
    profanity?: boolean;

    /**
     * Whether the display name contains the user's name.
     */
    containsName?: boolean;
}

export interface RequestWebAuthnRegistration {
    /**
     * The ID of the user that is currently logged in.
     */
    userId: string;

    /*
     * The HTTP origin or host that the request is coming from.
     */
    originOrHost: string | null;
}

export type RequestWebAuthnRegistrationResult =
    | RequestWebAuthnRegistrationSuccess
    | RequestWebAuthnRegistrationFailure;

export interface RequestWebAuthnRegistrationSuccess {
    success: true;
    options: PublicKeyCredentialCreationOptionsJSON;
}

export interface RequestWebAuthnRegistrationFailure {
    success: false;
    errorCode:
        | ServerError
        | NotLoggedInError
        | NotSupportedError
        | 'invalid_origin';
    errorMessage: string;
}

export interface CompleteWebAuthnRegistrationRequest {
    /**
     * The ID of the user that is logged in.
     */
    userId: string;

    /**
     * The registration response.
     */
    response: RegistrationResponseJSON;

    /**
     * The HTTP origin or host that the request was made from.
     */
    originOrHost: string;

    /**
     * The user agent that the request was made from.
     */
    userAgent: string | null;
}

export interface RequestWebAuthnLogin {
    /**
     * The IP Address that the login request is from.
     */
    ipAddress: string;

    /**
     * The HTTP origin or host that the request is coming from.
     * Null if the request is coming from the same origin as the server.
     */
    originOrHost: string | null;
}

export type RequestWebAuthnLoginResult =
    | RequestWebAuthnLoginSuccess
    | RequestWebAuthnLoginFailure;

export interface RequestWebAuthnLoginSuccess {
    success: true;
    /**
     * The ID of the login request.
     */
    requestId: string;

    /**
     * The options for the login request.
     */
    options: PublicKeyCredentialRequestOptionsJSON;
}

export interface RequestWebAuthnLoginFailure {
    success: false;
    errorCode:
        | ServerError
        | NotLoggedInError
        | NotSupportedError
        | LoginRequestFailure['errorCode']
        | 'invalid_origin';
    errorMessage: string;
}

export interface CompleteWebAuthnLoginRequest {
    /**
     * The ID of the login request.
     */
    requestId: string;

    /**
     * The response to the login request.
     */
    response: AuthenticationResponseJSON;

    /**
     * The IP Address that the login request is from.
     */
    ipAddress: string;

    /**
     * The HTTP origin or host that the request is coming from.
     * Null if the origin is from the same origin as the server.
     */
    originOrHost: string | null;
}

export type CompleteWebAuthnLoginResult =
    | CompleteWebAuthnLoginSuccess
    | CompleteWebAuthnLoginFailure;

export interface CompleteWebAuthnLoginSuccess {
    success: true;

    /**
     * The ID of the user that the session is for.
     */
    userId: string;

    /**
     * The secret key that provides access for the session.
     */
    sessionKey: string;

    /**
     * The connection key that provides websocket access for the session.
     */
    connectionKey: string;

    /**
     * The unix timestamp in miliseconds that the session will expire at.
     */
    expireTimeMs: number;
}

export interface CompleteWebAuthnLoginFailure {
    success: false;
    errorCode:
        | ServerError
        | NotLoggedInError
        | NotSupportedError
        | CompleteLoginFailure['errorCode']
        | LoginRequestFailure['errorCode']
        | 'invalid_origin';
    errorMessage: string;

    /**
     * The ban reason for the user.
     */
    banReason?: AuthUser['banReason'];
}

export type CompleteWebAuthnRegistrationResult =
    | CompleteWebAuthnRegistrationSuccess
    | CompleteWebAuthnRegistrationFailure;

export interface CompleteWebAuthnRegistrationSuccess {
    success: true;
}

export interface CompleteWebAuthnRegistrationFailure {
    success: false;
    errorCode:
        | ServerError
        | NotLoggedInError
        | NotSupportedError
        | NotAuthorizedError
        | 'invalid_origin'
        | 'unacceptable_request';
    errorMessage: string;
}

export type ListUserAuthenticatorsResult =
    | ListUserAuthenticatorsSuccess
    | ListUserAuthenticatorsFailure;

export interface ListUserAuthenticatorsSuccess {
    success: true;
    authenticators: AuthListedUserAuthenticator[];
}

export interface ListUserAuthenticatorsFailure {
    success: false;
    errorCode: ServerError | NotLoggedInError;
    errorMessage: string;
}

export type DeleteUserAuthenticatorResult =
    | DeleteUserAuthenticatorSuccess
    | DeleteUserAuthenticatorFailure;

export interface DeleteUserAuthenticatorSuccess {
    success: true;
}

export interface DeleteUserAuthenticatorFailure {
    success: false;
    errorCode:
        | ServerError
        | NotLoggedInError
        | NotAuthorizedError
        | 'not_found';
    errorMessage: string;
}

export interface IsValidDisplayNameFailure {
    success: false;
    errorCode: ServerError;
    errorMessage: string;
}

export function getPrivacyFeaturesFromPermissions(
    featureIds: PrivoConfiguration['featureIds'],
    permissions: (PrivoPermission | PrivoFeatureStatus)[]
): PrivacyFeatures {
    const publishData = permissions.some(
        (p) => p.on && p.featureId === featureIds.projectDevelopment
    );
    const allowPublicData =
        publishData &&
        permissions.some(
            (p) => p.on && p.featureId === featureIds.publishProjects
        );

    // TODO:
    // Whether the AI features are enabled.
    const allowAI = permissions.some(
        (p) => p.on && p.featureId === featureIds.buildAIEggs
    );

    // Whether the public insts features are enabled.
    const allowPublicInsts =
        publishData &&
        permissions.some(
            (p) => p.on && p.featureId === featureIds.joinAndCollaborate
        );
    return {
        publishData,
        allowPublicData,
        allowAI,
        allowPublicInsts,
    };
}

export function findRelyingPartyForOrigin(
    relyingParties: RelyingParty[],
    originOrHost: string
): RelyingParty {
    if (!originOrHost) {
        return relyingParties[0];
    }
    return relyingParties.find((rp) => {
        const matchesOrigin = rp.origin === originOrHost;

        if (matchesOrigin) {
            return true;
        }

        const originUrl = new URL(rp.origin);
        const host = originUrl.host;
        return originOrHost === host;
    });
}<|MERGE_RESOLUTION|>--- conflicted
+++ resolved
@@ -20,11 +20,7 @@
 import { randomBytes } from 'tweetnacl';
 import {
     hashHighEntropyPasswordWithSalt,
-<<<<<<< HEAD
-    hashPasswordWithSalt,
-=======
     hashLowEntropyPasswordWithSalt,
->>>>>>> 2057405f
     verifyPasswordAgainstHashes,
 } from './InstrumentedHashHelpers';
 import { fromByteArray } from 'base64-js';
@@ -437,12 +433,7 @@
             );
             const code = randomCode();
 
-<<<<<<< HEAD
-            const hash = this.hashPasswordWithSalt(code, requestId);
-=======
             const hash = hashLowEntropyPasswordWithSalt(code, requestId);
->>>>>>> 2057405f
-
             const loginRequest: AuthLoginRequest = {
                 userId: user.id,
                 requestId: requestId,
@@ -1318,12 +1309,7 @@
                 userId: userId,
                 sessionId: newSessionId,
                 requestId: null,
-<<<<<<< HEAD
-                secretHash: this.hashPasswordWithSalt(
-=======
-
                 secretHash: hashHighEntropyPasswordWithSalt(
->>>>>>> 2057405f
                     newSessionSecret,
                     newSessionId
                 ),
@@ -1370,14 +1356,6 @@
                 errorMessage: 'A server error occurred.',
             };
         }
-    }
-
-    @traced(TRACE_NAME)
-    hashPasswordWithSalt(
-        newSessionSecret: string,
-        newSessionId: string
-    ): string {
-        return hashPasswordWithSalt(newSessionSecret, newSessionId);
     }
 
     @traced(TRACE_NAME)
@@ -2492,11 +2470,7 @@
                 userId: userId,
                 sessionId: newSessionId,
                 requestId: null,
-<<<<<<< HEAD
-                secretHash: this.hashPasswordWithSalt(
-=======
                 secretHash: hashHighEntropyPasswordWithSalt(
->>>>>>> 2057405f
                     newSessionSecret,
                     newSessionId
                 ),
