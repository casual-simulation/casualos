--- conflicted
+++ resolved
@@ -1792,12 +1792,8 @@
                 avatarPortraitUrl: result.avatarPortraitUrl,
                 avatarUrl: result.avatarUrl,
                 hasActiveSubscription: hasActiveSubscription,
-<<<<<<< HEAD
-                subscriptionTier: hasActiveSubscription ? tier : null,
+                subscriptionTier: tier ?? null,
                 features,
-=======
-                subscriptionTier: tier ?? null,
->>>>>>> 6fe8698d
             };
         } catch (err) {
             console.error(
