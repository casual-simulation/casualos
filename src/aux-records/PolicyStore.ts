/* CasualOS is a set of web-based tools designed to facilitate the creation of real-time, multi-user, context-aware interactive experiences.
 *
 * Copyright (c) 2019-2025 Casual Simulation, Inc.
 *
 * This program is free software: you can redistribute it and/or modify
 * it under the terms of the GNU Affero General Public License as
 * published by the Free Software Foundation, either version 3 of the
 * License, or (at your option) any later version.
 *
 * This program is distributed in the hope that it will be useful,
 * but WITHOUT ANY WARRANTY; without even the implied warranty of
 * MERCHANTABILITY or FITNESS FOR A PARTICULAR PURPOSE.  See the
 * GNU Affero General Public License for more details.
 *
 * You should have received a copy of the GNU Affero General Public License
 * along with this program.  If not, see <https://www.gnu.org/licenses/>.
 */
import type { ServerError } from '@casual-simulation/aux-common/Errors';
import type {
    ActionKinds,
    PermissionOptions,
    ResourceKinds,
    SubjectType,
    PrivacyFeatures,
    Entitlement,
    EntitlementFeature,
    GrantedEntitlementScope,
    UserRole,
} from '@casual-simulation/aux-common';
import {
    PUBLIC_READ_MARKER,
    PUBLIC_WRITE_MARKER,
} from '@casual-simulation/aux-common';

/**
 * Defines an interface for objects that are able to store and retrieve policy documents.
 */
export interface PolicyStore {
    // /**
    //  * Gets the list of policy documents that apply to the given marker and user.
    //  * @param recordName The name of the record that the policies belong to.
    //  * @param userId The ID of the user that is attempting to utilize the markers. Null if the user is not logged in.
    //  * @param marker The marker.
    //  */
    // listPoliciesForMarkerAndUser(
    //     recordName: string,
    //     userId: string,
    //     marker: string
    // ): Promise<ListMarkerPoliciesResult>;

    // /**
    //  * Lists the user-created policices for the given record.
    //  * @param recordName The name of the record.
    //  * @param startingMarker The marker that policies should be listed after. If null, then the list starts with the first policy.
    //  */
    // listUserPolicies(
    //     recordName: string,
    //     startingMarker: string | null
    // ): Promise<ListUserPoliciesStoreResult>;

    /**
     * Lists the roles that are assigned to the user.
     * @param recordName The name of the record that the role assignments belong to.
     * @param userId The ID of the user.
     */
    listRolesForUser(
        recordName: string,
        userId: string
    ): Promise<AssignedRole[]>;

    /**
     * Lists the roles that are assigned to the given inst.
     * @param recordName The name of the record.
     * @param inst The name of the inst.
     */
    listRolesForInst(recordName: string, inst: string): Promise<AssignedRole[]>;

    /**
     * Lists the assignments for the given role.
     * @param recordName The name of the record.
     * @param role The name of the role.
     */
    listAssignmentsForRole(
        recordName: string,
        role: string
    ): Promise<ListedRoleAssignments>;

    /**
     * Lists the role assignments in the given record.
     * @param recordName The name of the record.
     * @param role The name of the role that the assignments should be listed after. If null, then the list starts with the first role assignment.
     */
    listAssignments?(
        recordName: string,
        startingRole: string | null
    ): Promise<ListedRoleAssignments>;

    // /**
    //  * Gets the user-created policy for the given marker.
    //  * @param recordName The name of the record.
    //  * @param marker The name of the marker.
    //  */
    // getUserPolicy(
    //     recordName: string,
    //     marker: string
    // ): Promise<GetUserPolicyResult>;

    // /**
    //  * Updates the policy for the given marker.
    //  * @param recordName The name of the record.
    //  * @param marker The name of the marker.
    //  * @param document The new policy document.
    //  */
    // updateUserPolicy(
    //     recordName: string,
    //     marker: string,
    //     policy: UserPolicyRecord
    // ): Promise<UpdateUserPolicyResult>;

    /**
     * Gets the privacy features that are enabled for the given user.
     * Returns null if the given user does not exist.
     * @param userId The ID of the user.
     */
    getUserPrivacyFeatures(userId: string): Promise<UserPrivacyFeatures>;

    /**
     * Gets the privacy features for the owner of the given record.
     * Returns null if the record does not exist or if the record does not have an owner.
     * @param recordName The name of the record.
     */
    getRecordOwnerPrivacyFeatures(recordName: string): Promise<PrivacyFeatures>;

    /**
     * Gets the permission for the given subject, resource, and action.
     * @param subjectType The type of the subject. Must be either a user, inst, or role.
     * @param subjectId The ID of the subject.
     * @param recordName The name of the record that the resource belongs to.
     * @param resourceKind The kind of the resource.
     * @param resourceId The ID of the resource.
     * @param action The action that the subject is attempting to perform on the resource.
     * @param currentTimeMs The current unix time in milliseconds.
     */
    getPermissionForSubjectAndResource(
        subjectType: SubjectType,
        subjectId: string,
        recordName: string,
        resourceKind: ResourceKinds,
        resourceId: string,
        action: ActionKinds,
        currentTimeMs: number
    ): Promise<GetResourcePermissionResult>;

    /**
     * Gets the permission for the given subject, markers, and action.
     * @param subjectType The type of the subject. Must be either a user, inst, or role.
     * @param subjectId The ID of the subject.
     * @param recordName The name of the record that the resource belongs to.
     * @param resourceKind The kind of the resource.
     * @param markers The markers that are applied to the resource.
     * @param action The action that the subject is attempting to perform on the resource.
     * @param currentTimeMs The current unix time in milliseconds.
     */
    getPermissionForSubjectAndMarkers(
        subjectType: SubjectType,
        subjectId: string,
        recordName: string,
        resourceKind: ResourceKinds,
        markers: string[],
        action: ActionKinds,
        currentTimeMs: number
    ): Promise<GetMarkerPermissionResult>;

    // TODO: Support global permissions
    // /**
    //  * Assigns the given permission to the given subject for all resources in all records.
    //  * @param subjectType The type of the subject. If "role", then all users/insts that have the given role in the related record are granted permission.
    //  * @param subjectId The ID of the subject.
    //  * @param resourceKind The kind of the resource. If null, then the permission applies to all resources.
    //  * @param action The action that the subject is allowed to perform on the resource. If null, then all actions are allowed.
    //  * @param options The options for the permission.
    //  * @param expireTimeMs The time that the permission expires. If null, then the permission never expires.
    //  */
    // assignGlobalPermissionToSubject(
    //     subjectType: SubjectType,
    //     subjectId: string,
    //     resourceKind: ResourceKinds,
    //     action: ActionKinds,
    //     options: PermissionOptions,
    //     expireTimeMs: number | null
    // ): Promise<AssignGlobalPermissionToSubjectResult>;

    /**
     * Assigns the given permission to the given subject for the given resource.
     * @param recordName The name of the record that the resource exists in.
     * @param subjectType The type of the subject. This can be either a user, inst, or role.
     * @param subjectId The ID of the subject.
     * @param resourceKind The kind of the resource.
     * @param resourceId The ID of the resource.
     * @param action The action that the subject is allowed to perform on the resource. If null, then all actions are allowed.
     * @param options The options for the permission.
     * @param expireTimeMs The time that the permission expires. If null, then the permission never expires.
     */
    assignPermissionToSubjectAndResource(
        recordName: string,
        subjectType: SubjectType,
        subjectId: string,
        resourceKind: ResourceKinds,
        resourceId: string,
        action: ActionKinds,
        options: PermissionOptions,
        expireTimeMs: number | null
    ): Promise<AssignPermissionToSubjectAndResourceResult>;

    /**
     * Assigns the given permission to the given subject for the given resource.
     * @param recordName The name of the record that the resource exists in.
     * @param subjectType The type of the subject. This can be either a user, inst, or role.
     * @param subjectId The ID of the subject.
     * @param resourceKind The kind of the resource.
     * @param marker The ID of the marker.
     * @param action The action that the subject is allowed to perform on the resource. If null, then all actions are allowed.
     * @param options The options for the permission.
     * @param expireTimeMs The time that the permission expires. If null, then the permission never expires.
     */
    assignPermissionToSubjectAndMarker(
        recordName: string,
        subjectType: SubjectType,
        subjectId: string,
        resourceKind: ResourceKinds,
        marker: string,
        action: ActionKinds,
        options: PermissionOptions,
        expireTimeMs: number | null
    ): Promise<AssignPermissionToSubjectAndMarkerResult>;

    /**
     * Deletes the given resource permission assignment from the store.
     * @param id The ID of the resource permission assignment.
     */
    deleteResourcePermissionAssignmentById(
        id: string
    ): Promise<DeletePermissionAssignmentResult>;

    /**
     * Deletes the given marker permission assignment from the store.
     * @param id The ID of the permission assignment.
     */
    deleteMarkerPermissionAssignmentById(
        id: string
    ): Promise<DeletePermissionAssignmentResult>;

    /**
     * Lists the resource permission assignments for the given record.
     * @param recordName The name of the record.
     */
    listPermissionsInRecord(
        recordName: string
    ): Promise<ListPermissionsInRecordResult>;

    /**
     * Lists the resource permission assignments for the given record and resource.
     * @param recordName The name of the record.
     * @param resourceKind The kind of the resource.
     * @param resourceId The ID of the resource.
     */
    listPermissionsForResource(
        recordName: string,
        resourceKind: ResourceKinds,
        resourceId: string
    ): Promise<ResourcePermissionAssignment[]>;

    /**
     * Lists the marker permission assignments for the given record and marker.
     * @param recordName The record that the permission assignments should be listed for.
     * @param marker The marker that the permission assignments should be listed for.
     */
    listPermissionsForMarker(
        recordName: string,
        marker: string
    ): Promise<MarkerPermissionAssignment[]>;

    /**
     * Lists the resource permission assignments for the given subject in the given record.
     * @param recordName The name of the record.
     * @param subjectType The type of the subject.
     * @param subjectId The ID of the subject.
     */
    listPermissionsForSubject(
        recordName: string,
        subjectType: SubjectType,
        subjectId: string
    ): Promise<ListPermissionsInRecordResult>;

    /**
     * Gets the marker permission assignment with the given ID.
     * Returns null if no assignment was found.
     * @param id The ID of the assignment.
     */
    getMarkerPermissionAssignmentById(
        id: string
    ): Promise<MarkerPermissionAssignment>;

    /**
     * Gets the resource permission assignment with the given ID.
     * Returns null if no assignment was found.
     * @param id The ID of the assignment.
     */
    getResourcePermissionAssignmentById(
        id: string
    ): Promise<ResourcePermissionAssignment>;

    /**
     * Assigns the given role to the given subject.
     * If the role already is assigned, then it will be overwritten.
     *
     * @param recordName The name of the record.
     * @param subjectId The ID of the subject.
     * @param type The type of subject.
     * @param role The role that should be assigned.
     */
    assignSubjectRole(
        recordName: string,
        subjectId: string,
        type: 'user' | 'inst',
        role: AssignedRole
    ): Promise<UpdateUserRolesResult>;

    /**
     * Revokes the given role from the subject.
     * If the role is not assigned, then this function does nothing.
     *
     * @param recordName The name of the record.
     * @param subjectId The ID of the subject.
     * @param type The type of subject.
     * @param role The ID of the role that should be revoked.
     */
    revokeSubjectRole(
        recordName: string,
        subjectId: string,
        type: 'user' | 'inst',
        role: string
    ): Promise<UpdateUserRolesResult>;

    /**
     * Gets the list of non-revoked granted entitlements for the given package IDs, feature, and userId.
     * @param packageIds The IDs of the packages to list the entitlements for.
     * @param feature The feature that the entitlements are granted for.
     * @param userId The ID of the user that the entitlements are granted to.
     * @param recordName The name of the record that the entitlements are granted for.
     * @param nowMs The current unix time in milliseconds.
     */
    listGrantedEntitlementsByFeatureAndUserId(
        packageIds: string[],
        feature: Entitlement['feature'],
        userId: string,
        recordName: string,
        nowMs: number
    ): Promise<GrantedPackageEntitlement[]>;

    /**
     * Saves the given granted entitlement.
     * @param grantedEntitlement The entitlement that should be saved.
     */
    saveGrantedPackageEntitlement(
        grantedEntitlement: GrantedPackageEntitlement
    ): Promise<void>;

    /**
     * Attempts to find the non-revoked granted entitlement for the given user, package, feature, and scope.
     * @param userId The ID of the user that granted the entitlement.
     * @param packageId The ID of the package that the entitlement is granted for.
     * @param feature The feature that was granted.
     * @param scope The scope that was granted.
     * @param recordName The name of the record that the entitlement was granted for.
     */
    findGrantedPackageEntitlementByUserIdPackageIdFeatureAndScope(
        userId: string,
        packageId: string,
        feature: EntitlementFeature,
        scope: GrantedEntitlementScope,
        recordName: string
    ): Promise<GrantedPackageEntitlement | null>;

    /**
     * Attempts to find the granted entitlement for the given ID.
     * @param id The ID of the entitlement.
     */
    findGrantedPackageEntitlementById(
        id: string
    ): Promise<GrantedPackageEntitlement | null>;

    /**
     * Lists all the active entitlements that the user has granted.
     * @param userId The ID of the user.
     * @param nowMs The current unix time in milliseconds.
     */
    listGrantedEntitlementsForUser(
        userId: string,
        nowMs: number
    ): Promise<GrantedPackageEntitlement[]>;

    /**
     * Lists all the active entitlements that the user has granted for the given package.
     * @param userId The ID of the user.
     * @param packageId The ID of the package.
     * @param nowMs The current unix time in milliseconds.
     */
    listGrantedEntitlementsForUserAndPackage(
        userId: string,
        packageId: string,
        nowMs: number
    ): Promise<GrantedPackageEntitlement[]>;
}

/**
 * Defines an interface that represents an entitlement that has been granted to a package.
 */
export interface GrantedPackageEntitlement {
    /**
     * The ID of the entitlement.
     */
    id: string;

    /**
     * The ID of the user that granted the entitlement.
     */
    userId: string;

    /**
     * The ID of the package that the entitlement is granted for.
     */
    packageId: string;

    /**
     * The feature that was granted.
     */
    feature: EntitlementFeature;

    /**
     * The scope of the granted entitlement.
     */
    scope: GrantedEntitlementScope;

    /**
     * The record that the entitlement was granted for.
     */
    recordName: string;

    /**
     * The unix time that the entitlement expires in miliseconds.
     */
    expireTimeMs: number;

    /**
     * The unix time that the entitlement was revoked at in miliseconds.
     * If null, then the entitlement has not been revoked.
     */
    revokeTimeMs: number | null;

    /**
     * The unix time that the grant was created at in miliseconds.
     */
    createdAtMs: number;
}

// /**
//  * Defines an interface that represents a user-created policy.
//  */
// export interface UserPolicyRecord {
//     /**
//      * The policy document.
//      */
//     document: PolicyDocument;

//     /**
//      * The list of markers that are applied to the policy.
//      */
//     markers: string[];
// }

// export interface ListedUserPolicy extends UserPolicyRecord {
//     /**
//      * The marker that this policy is for.
//      */
//     marker: string;
// }

// export type GetUserPolicyResult = GetUserPolicySuccess | GetUserPolicyFailure;

// export interface GetUserPolicySuccess {
//     success: true;
//     document: PolicyDocument;
//     markers: string[];
// }

// export interface GetUserPolicyFailure {
//     success: false;
//     errorCode: ServerError | 'policy_not_found';
//     errorMessage: string;
// }

// export type UpdateUserPolicyResult =
//     | UpdateUserPolicySuccess
//     | UpdateUserPolicyFailure;

// export interface UpdateUserPolicySuccess {
//     success: true;
// }

// export interface UpdateUserPolicyFailure {
//     success: false;
//     errorCode: ServerError | 'policy_too_large';
//     errorMessage: string;
// }

// export interface UpdateRolesUpdate {
//     /**
//      * The roles that should be assigned.
//      */
//     roles: AssignedRole[];
// }

export interface AssignedRole {
    /**
     * The name of the role.
     */
    role: string;

    /**
     * The Unix time in miliseconds that the role assignment expires.
     * If null, then the role assignment never expires.
     */
    expireTimeMs: number | null;
}

export type UpdateUserRolesResult =
    | UpdateUserRolesSuccess
    | UpdateUserRolesFailure;

export interface UpdateUserRolesSuccess {
    success: true;
}

export interface UpdateUserRolesFailure {
    success: false;
    errorCode: ServerError | 'roles_too_large';
    errorMessage: string;
}

// export type ListUserPoliciesStoreResult =
//     | ListUserPoliciesStoreSuccess
//     | ListUserPoliciesStoreFailure;

// export interface ListUserPoliciesStoreSuccess {
//     success: true;
//     policies: ListedUserPolicy[];
//     totalCount: number;
// }

// export interface ListUserPoliciesStoreFailure {
//     success: false;
//     errorCode: ServerError;
//     errorMessage: string;
// }

export interface ListedRoleAssignments {
    assignments: RoleAssignment[];
    totalCount: number;
}

export type RoleAssignment = UserRoleAssignment | InstRoleAssignment;

export interface UserRoleAssignment {
    type: 'user';
    userId: string;
    role: AssignedRole;
}

export interface InstRoleAssignment {
    type: 'inst';
    inst: string;
    role: AssignedRole;
}

// export interface ListMarkerPoliciesResult {
//     /**
//      * The policies that were returned.
//      */
//     policies: PolicyDocument[];

//     /**
//      * The privacy features that are enabled for the record owner.
//      */
//     recordOwnerPrivacyFeatures: PrivacyFeatures;

//     /**
//      * The privacy features that are enabled for the user.
//      */
//     userPrivacyFeatures: PrivacyFeatures;
// }

/**
 * Gets the expiration time that can be used for comparision.
 * If given null, then this function returns Infinity.
 * Otherwise, it returns the given time.
 * @param expireTimeMs The time that the role expires in milliseconds.
 */
export function getExpireTime(expireTimeMs: number | null): number {
    return expireTimeMs ?? Infinity;
}

export type GetResourcePermissionResult =
    | GetResourcePermissionSuccess
    | GetResourcePermissionFailure;

export interface GetResourcePermissionSuccess {
    success: true;

    /**
     * The permission that was assigned to the subject.
     * Null if no permission was found.
     */
    permissionAssignment: ResourcePermissionAssignment | null;
}

export interface GetResourcePermissionFailure {
    success: false;

    /**
     * The error code.
     */
    errorCode: ServerError;

    /**
     * The error message.
     */
    errorMessage: string;
}

export interface PermissionAssignment {
    /**
     * The ID of the permission assignment.
     */
    id: string;

    /**
     * The name of the record.
     */
    recordName: string;

    /**
     * The kind of the actions that the subject is allowed to perform.
     * Null if the subject is allowed to perform any action.
     */
    action: ActionKinds | null;

    /**
     * The options for the permission assignment.
     */
    options: PermissionOptions;

    /**
     * The ID of the subject.
     */
    subjectId: string;

    /**
     * The type of the subject.
     */
    subjectType: SubjectType;

    /**
     * The ID of the user that the assignment grants permission to.
     * Null if the subject type is not "user".
     */
    userId: string | null;

    /**
     * The time that the permission expires.
     * Null if the permission never expires.
     */
    expireTimeMs: number | null;
}

// TODO: Support global permissions
// /**
//  * Defines an interface that represents a global permission assignment.
//  * That is, a permission assignment that applies to all resources in all records.
//  */
// export interface GlobalPermissionAssignment {
//     /**
//      * The ID of the permission assignment.
//      */
//     id: string;

//     /**
//      * The kind of the resources that the subject is allowed to perform actions on.
//      * Null if the subject is allowed to perform actions on all kinds of resources.
//      */
//     resourceKind: ResourceKinds | null;

//     /**
//      * The kind of the actions that the subject is allowed to perform.
//      * Null if the subject is allowed to perform any action.
//      */
//     action: ActionKinds | null;

//     /**
//      * The options for the permission assignment.
//      */
//     options: PermissionOptions;

//     /**
//      * The ID of the subject.
//      */
//     subjectId: string;

//     /**
//      * The type of the subject.
//      * If set to "role", then all users/insts that have the given role in the record are granted permission.
//      * If set to "user" or "inst", then only the given user/inst is granted permission.
//      */
//     subjectType: SubjectType;

//     /**
//      * The ID of the user that the assignment grants permission to.
//      * Null if the subject type is not "user".
//      */
//     userId: string | null;

//     /**
//      * The time that the permission expires.
//      * Null if the permission never expires.
//      */
//     expireTimeMs: number | null;
// }

/**
 * Defines an interface that represents a resource permission assignment.
 */
export interface ResourcePermissionAssignment extends PermissionAssignment {
    /**
     * The kind of the resource.
     */
    resourceKind: ResourceKinds;

    /**
     * The ID of the resource.
     */
    resourceId: string;
}

/**
 * Defines an interface that represents a marker permission assignment.
 */
export interface MarkerPermissionAssignment extends PermissionAssignment {
    /**
     * The marker that the permission applies to.
     */
    marker: string;

    /**
     * The kind of the resource.
     * Null if the permission applies to all resources.
     */
    resourceKind: ResourceKinds | null;
}

export type GetMarkerPermissionResult =
    | GetMarkerPermissionSuccess
    | GetMarkerPermissionFailure;

export interface GetMarkerPermissionSuccess {
    success: true;

    /**
     * The permission that was assigned to the subject.
     * Null if no permission was found.
     */
    permissionAssignment: MarkerPermissionAssignment | null;
}

export interface GetMarkerPermissionFailure {
    success: false;

    /**
     * The error code.
     */
    errorCode: ServerError;

    /**
     * The error message.
     */
    errorMessage: string;
}

// TODO: Support global permissions
// export type AssignGlobalPermissionToSubjectResult =
//     | AssignGlobalPermissionToSubjectSuccess
//     | AssignGlobalPermissionToSubjectFailure;

// export interface AssignGlobalPermissionToSubjectSuccess {
//     success: true;

//     /**
//      * The assignment that was created or updated.
//      */
//     permissionAssignment: GlobalPermissionAssignment;
// }

// export interface AssignGlobalPermissionToSubjectFailure {
//     success: false;
//     errorCode: ServerError;
//     errorMessage: string;
// }

export type AssignPermissionToSubjectAndResourceResult =
    | AssignPermissionToSubjectAndResourceSuccess
    | AssignPermissionToSubjectAndResourceFailure;

export interface AssignPermissionToSubjectAndResourceSuccess {
    success: true;

    /**
     * The assignment that was created or updated.
     */
    permissionAssignment: ResourcePermissionAssignment;
}

export interface AssignPermissionToSubjectAndResourceFailure {
    success: false;
    errorCode: ServerError | 'permission_already_exists';
    errorMessage: string;
}

export type AssignPermissionToSubjectAndMarkerResult =
    | AssignPermissionToSubjectAndMarkerSuccess
    | AssignPermissionToSubjectAndMarkerFailure;

export interface AssignPermissionToSubjectAndMarkerSuccess {
    success: true;

    /**
     * The assignment that was created or updated.
     */
    permissionAssignment: MarkerPermissionAssignment;
}

export interface AssignPermissionToSubjectAndMarkerFailure {
    success: false;
    errorCode: ServerError | 'permission_already_exists';
    errorMessage: string;
}

export type DeletePermissionAssignmentResult =
    | DeletePermissionAssignmentSuccess
    | DeletePermissionAssignmentFailure;

export interface DeletePermissionAssignmentSuccess {
    success: true;
}

export interface DeletePermissionAssignmentFailure {
    success: false;
    errorCode: ServerError;
    errorMessage: string;
}

export type ListPermissionsInRecordResult =
    | ListPermissionsInRecordSuccess
    | ListPermissionsInRecordFailure;

export interface ListPermissionsInRecordSuccess {
    success: true;

    resourceAssignments: ResourcePermissionAssignment[];
    markerAssignments: MarkerPermissionAssignment[];
}

export interface ListPermissionsInRecordFailure {
    success: false;
    errorCode: ServerError;
    errorMessage: string;
}

/**
 * Gets the publicRead permission for the given resource kind and action.
 * @param resourceKind The kind of the resource.
 * @param action The kind of the action.
 */
export function getPublicReadPermission(
    resourceKind: ResourceKinds,
    action: ActionKinds
) {
    if (resourceKind === 'data') {
        // data.read and data.list
        if (action === 'read' || action === 'list') {
            return {
                resourceKind,
                action,
            };
        }
    } else if (resourceKind === 'file' || resourceKind === 'inst') {
        // file.read, inst.read
        if (action === 'read') {
            return {
                resourceKind,
                action,
            };
        }
    } else if (resourceKind === 'event') {
        // event.count
        if (action === 'count') {
            return {
                resourceKind,
                action,
            };
        }
<<<<<<< HEAD
    } else if (resourceKind === 'webhook') {
        if (action === 'run') {
            return {
                resourceKind,
                action,
            };
        }
    } else if (resourceKind === 'notification') {
        if (action === 'read' || action === 'list' || action === 'subscribe') {
            return {
                resourceKind,
                action,
            };
        }
    } else if (resourceKind === 'package') {
        if (action === 'read' || action === 'list') {
            return {
                resourceKind,
                action,
            };
        }
    } else if (resourceKind === 'package.version') {
        if (action === 'read' || action === 'list' || action === 'run') {
=======
    } else if(resourceKind === 'purchasableItem') {
        // purchasableItem.read and purchasableItem.list
        if (action === 'read' || action === 'list' || action === 'purchase') {
>>>>>>> c918ffd1
            return {
                resourceKind,
                action,
            };
        }
    }

    // All other actions are not allowed.
    return null;
}

/**
 * Gets the publicWrite permission for the given resource kind and action.
 * @param resourceKind The kind of the resource.
 * @param action The kind of the action.
 */
export function getPublicWritePermission(
    resourceKind: ResourceKinds,
    action: ActionKinds
) {
    if (resourceKind === 'data') {
        if (
            action === 'read' ||
            action === 'create' ||
            action === 'update' ||
            action === 'delete' ||
            action === 'list'
        ) {
            return {
                resourceKind,
                action,
            };
        }
    } else if (resourceKind === 'file') {
        if (action === 'read' || action === 'delete' || action === 'create') {
            return {
                resourceKind,
                action,
            };
        }
    } else if (resourceKind === 'event') {
        if (
            action === 'increment' ||
            action === 'count' ||
            action === 'create'
        ) {
            return {
                resourceKind,
                action,
            };
        }
    } else if (resourceKind === 'inst') {
        if (
            action === 'read' ||
            action === 'updateData' ||
            action === 'sendAction' ||
            action === 'delete' ||
            action === 'create'
        ) {
            return {
                resourceKind,
                action,
            };
        }
<<<<<<< HEAD
    } else if (resourceKind === 'webhook') {
        if (action === 'run') {
            return {
                resourceKind,
                action,
            };
        }
    } else if (resourceKind === 'notification') {
        if (action === 'read' || action === 'list' || action === 'subscribe') {
            return {
                resourceKind,
                action,
            };
        }
    } else if (resourceKind === 'package') {
        if (action === 'read' || action === 'list') {
            return {
                resourceKind,
                action,
            };
        }
    } else if (resourceKind === 'package.version') {
        if (action === 'read' || action === 'list' || action === 'run') {
            return {
                resourceKind,
                action,
=======
    } else if(resourceKind === 'purchasableItem') {
        if (action === 'read' || action === 'list' || action === 'purchase') {
            return {
                resourceKind,
                action
>>>>>>> c918ffd1
            };
        }
    }

    return null;
}

export function getPublicMarkerPermission(
    marker: string,
    resourceKind: ResourceKinds,
    action: ActionKinds
) {
    if (marker === PUBLIC_READ_MARKER) {
        return getPublicReadPermission(resourceKind, action);
    } else if (marker === PUBLIC_WRITE_MARKER) {
        return getPublicWritePermission(resourceKind, action);
    }

    return null;
}

export function getPublicMarkersPermission(
    markers: string[],
    resourceKind: ResourceKinds,
    action: ActionKinds
) {
    for (let marker of markers) {
        const result = getPublicMarkerPermission(marker, resourceKind, action);
        if (result) {
            return {
                marker,
                ...result,
            };
        }
    }
    return null;
}

export function getSubjectUserId(
    subjectType: SubjectType,
    subjectId: string
): string | null {
    if (subjectType === 'user') {
        return subjectId;
    }
    return null;
}

export interface UserPrivacyFeatures extends PrivacyFeatures {
    /**
     * The role of the user.
     * Null or undefined if the user doesn't have a role.
     */
    userRole?: UserRole | null;
}<|MERGE_RESOLUTION|>--- conflicted
+++ resolved
@@ -917,7 +917,6 @@
                 action,
             };
         }
-<<<<<<< HEAD
     } else if (resourceKind === 'webhook') {
         if (action === 'run') {
             return {
@@ -941,11 +940,14 @@
         }
     } else if (resourceKind === 'package.version') {
         if (action === 'read' || action === 'list' || action === 'run') {
-=======
+            return {
+                resourceKind,
+                action,
+            };
+        }
     } else if(resourceKind === 'purchasableItem') {
         // purchasableItem.read and purchasableItem.list
         if (action === 'read' || action === 'list' || action === 'purchase') {
->>>>>>> c918ffd1
             return {
                 resourceKind,
                 action,
@@ -1010,42 +1012,6 @@
                 action,
             };
         }
-<<<<<<< HEAD
-    } else if (resourceKind === 'webhook') {
-        if (action === 'run') {
-            return {
-                resourceKind,
-                action,
-            };
-        }
-    } else if (resourceKind === 'notification') {
-        if (action === 'read' || action === 'list' || action === 'subscribe') {
-            return {
-                resourceKind,
-                action,
-            };
-        }
-    } else if (resourceKind === 'package') {
-        if (action === 'read' || action === 'list') {
-            return {
-                resourceKind,
-                action,
-            };
-        }
-    } else if (resourceKind === 'package.version') {
-        if (action === 'read' || action === 'list' || action === 'run') {
-            return {
-                resourceKind,
-                action,
-=======
-    } else if(resourceKind === 'purchasableItem') {
-        if (action === 'read' || action === 'list' || action === 'purchase') {
-            return {
-                resourceKind,
-                action
->>>>>>> c918ffd1
-            };
-        }
     }
 
     return null;
