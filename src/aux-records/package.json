--- conflicted
+++ resolved
@@ -1,10 +1,6 @@
 {
     "name": "@casual-simulation/aux-records",
-<<<<<<< HEAD
-    "version": "3.4.0-alpha.14204808910",
-=======
     "version": "3.4.0",
->>>>>>> e015306b
     "description": "Helpers and managers used by the CasualOS records system.",
     "keywords": [],
     "author": "Casual Simulation, Inc.",
@@ -42,19 +38,11 @@
     },
     "dependencies": {
         "@anthropic-ai/sdk": "0.24.3",
-<<<<<<< HEAD
-        "@casual-simulation/aux-common": "^3.4.0-alpha.14204808910",
-        "@casual-simulation/crypto": "^3.4.0-alpha.14204808910",
-        "@casual-simulation/fast-json-stable-stringify": "^3.4.0-alpha.14204808910",
-        "@casual-simulation/rate-limit-redis": "^3.4.0-alpha.14204808910",
-        "@casual-simulation/timesync": "^3.4.0-alpha.14204808910",
-=======
         "@casual-simulation/aux-common": "^3.4.0",
         "@casual-simulation/crypto": "^3.4.0",
         "@casual-simulation/fast-json-stable-stringify": "^3.4.0",
         "@casual-simulation/rate-limit-redis": "^3.4.0",
         "@casual-simulation/timesync": "^3.4.0",
->>>>>>> e015306b
         "@google/generative-ai": "0.11.3",
         "@opentelemetry/api": "^1.9.0",
         "@opentelemetry/resources": "^1.25.1",
