--- conflicted
+++ resolved
@@ -1,10 +1,6 @@
 {
     "name": "@casual-simulation/aux-records",
-<<<<<<< HEAD
-    "version": "3.0.5-alpha.2222886363",
-=======
     "version": "3.0.5",
->>>>>>> 219d5c2b
     "description": "Helpers and managers used by the CasualOS records system.",
     "keywords": [],
     "author": "Casual Simulation, Inc.",
