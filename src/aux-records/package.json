{
    "name": "@casual-simulation/aux-records",
<<<<<<< HEAD
    "version": "3.1.12-alpha.3578187535",
=======
    "version": "3.1.12",
>>>>>>> b508f0fd
    "description": "Helpers and managers used by the CasualOS records system.",
    "keywords": [],
    "author": "Casual Simulation, Inc.",
    "homepage": "https://github.com/casual-simulation/casualos",
    "license": "MIT",
    "main": "index.js",
    "types": "index.d.ts",
    "module": "index",
    "directories": {
        "lib": "."
    },
    "files": [
        "/README.md",
        "/LICENSE.txt",
        "**/*.js",
        "**/*.js.map",
        "**/*.d.ts"
    ],
    "repository": {
        "type": "git",
        "url": "git+https://github.com/casual-simulation/casualos.git"
    },
    "scripts": {
        "watch": "tsc --watch",
        "watch:player": "npm run watch",
        "build": "echo \"Nothing to do.\"",
        "test": "jest",
        "test:watch": "jest --watchAll"
    },
    "bugs": {
        "url": "https://github.com/casual-simulation/casualos/issues"
    },
    "publishConfig": {
        "access": "public"
    },
    "dependencies": {
        "@casual-simulation/crypto": "^3.1.12-alpha.3578187535",
        "livekit-server-sdk": "1.0.2",
        "tweetnacl": "1.0.3"
    }
}<|MERGE_RESOLUTION|>--- conflicted
+++ resolved
@@ -1,10 +1,6 @@
 {
     "name": "@casual-simulation/aux-records",
-<<<<<<< HEAD
-    "version": "3.1.12-alpha.3578187535",
-=======
     "version": "3.1.12",
->>>>>>> b508f0fd
     "description": "Helpers and managers used by the CasualOS records system.",
     "keywords": [],
     "author": "Casual Simulation, Inc.",
