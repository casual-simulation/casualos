--- conflicted
+++ resolved
@@ -1,10 +1,6 @@
 {
     "name": "@casual-simulation/aux-records",
-<<<<<<< HEAD
-    "version": "3.1.35-alpha.5426304884",
-=======
     "version": "3.2.0",
->>>>>>> 76d6a923
     "description": "Helpers and managers used by the CasualOS records system.",
     "keywords": [],
     "author": "Casual Simulation, Inc.",
