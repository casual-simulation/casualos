{
    "name": "@casual-simulation/aux-records",
<<<<<<< HEAD
    "version": "3.3.5-alpha.9323327526",
=======
    "version": "3.3.5",
>>>>>>> 2e7ec381
    "description": "Helpers and managers used by the CasualOS records system.",
    "keywords": [],
    "author": "Casual Simulation, Inc.",
    "homepage": "https://github.com/casual-simulation/casualos",
    "license": "MIT",
    "main": "index.js",
    "types": "index.d.ts",
    "module": "index",
    "directories": {
        "lib": "."
    },
    "files": [
        "/README.md",
        "/LICENSE.txt",
        "**/*.js",
        "**/*.js.map",
        "**/*.d.ts"
    ],
    "repository": {
        "type": "git",
        "url": "git+https://github.com/casual-simulation/casualos.git"
    },
    "scripts": {
        "watch": "tsc --watch",
        "watch:player": "npm run watch",
        "build": "echo \"Nothing to do.\"",
        "test": "jest",
        "test:watch": "jest --watchAll"
    },
    "bugs": {
        "url": "https://github.com/casual-simulation/casualos/issues"
    },
    "publishConfig": {
        "access": "public"
    },
    "dependencies": {
<<<<<<< HEAD
        "@casual-simulation/aux-common": "^3.3.5-alpha.9323327526",
=======
        "@casual-simulation/aux-common": "^3.3.5",
>>>>>>> 2e7ec381
        "@casual-simulation/crypto": "^3.2.7",
        "@casual-simulation/fast-json-stable-stringify": "^3.1.11",
        "@casual-simulation/rate-limit-redis": "^3.2.7",
        "@casual-simulation/timesync": "^3.3.5-alpha.9323327526",
        "@google/generative-ai": "0.11.3",
        "@simplewebauthn/server": "9.0.3",
        "@simplewebauthn/types": "9.0.1",
        "axios": "1.6.2",
        "base64-js": "^1.5.1",
        "hash.js": "1.1.7",
        "livekit-server-sdk": "1.0.2",
        "luxon": "3.4.4",
        "mime": "2.4.6",
        "openai": "4.47.1",
        "openid-client": "5.6.1",
        "jose": "5.4.0",
        "tweetnacl": "1.0.3",
        "uuid": "^8.3.2",
        "yjs": "13.6.8",
        "zod": "3.22.4"
    }
}<|MERGE_RESOLUTION|>--- conflicted
+++ resolved
@@ -1,10 +1,6 @@
 {
     "name": "@casual-simulation/aux-records",
-<<<<<<< HEAD
-    "version": "3.3.5-alpha.9323327526",
-=======
     "version": "3.3.5",
->>>>>>> 2e7ec381
     "description": "Helpers and managers used by the CasualOS records system.",
     "keywords": [],
     "author": "Casual Simulation, Inc.",
@@ -41,11 +37,7 @@
         "access": "public"
     },
     "dependencies": {
-<<<<<<< HEAD
-        "@casual-simulation/aux-common": "^3.3.5-alpha.9323327526",
-=======
         "@casual-simulation/aux-common": "^3.3.5",
->>>>>>> 2e7ec381
         "@casual-simulation/crypto": "^3.2.7",
         "@casual-simulation/fast-json-stable-stringify": "^3.1.11",
         "@casual-simulation/rate-limit-redis": "^3.2.7",
