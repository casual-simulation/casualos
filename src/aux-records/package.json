--- conflicted
+++ resolved
@@ -1,10 +1,6 @@
 {
     "name": "@casual-simulation/aux-records",
-<<<<<<< HEAD
-    "version": "3.3.4-alpha.9291306549",
-=======
     "version": "3.3.4",
->>>>>>> 60d7ff7e
     "description": "Helpers and managers used by the CasualOS records system.",
     "keywords": [],
     "author": "Casual Simulation, Inc.",
@@ -41,19 +37,11 @@
         "access": "public"
     },
     "dependencies": {
-<<<<<<< HEAD
-        "@casual-simulation/aux-common": "^3.3.4-alpha.9291306549",
-        "@casual-simulation/crypto": "^3.2.7",
-        "@casual-simulation/fast-json-stable-stringify": "^3.1.11",
-        "@casual-simulation/rate-limit-redis": "^3.2.7",
-        "@casual-simulation/timesync": "^3.3.4-alpha.9291306549",
-=======
         "@casual-simulation/aux-common": "^3.3.4",
         "@casual-simulation/crypto": "^3.2.7",
         "@casual-simulation/fast-json-stable-stringify": "^3.1.11",
         "@casual-simulation/rate-limit-redis": "^3.2.7",
         "@casual-simulation/timesync": "^3.3.4",
->>>>>>> 60d7ff7e
         "@google/generative-ai": "0.11.3",
         "@simplewebauthn/server": "9.0.3",
         "@simplewebauthn/types": "9.0.1",
