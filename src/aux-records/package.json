--- conflicted
+++ resolved
@@ -1,10 +1,6 @@
 {
     "name": "@casual-simulation/aux-records",
-<<<<<<< HEAD
-    "version": "3.1.29-alpha.5050976790",
-=======
     "version": "3.1.29",
->>>>>>> 8aebf6e2
     "description": "Helpers and managers used by the CasualOS records system.",
     "keywords": [],
     "author": "Casual Simulation, Inc.",
@@ -42,11 +38,7 @@
     },
     "dependencies": {
         "@casual-simulation/crypto": "^3.1.23",
-<<<<<<< HEAD
-        "@casual-simulation/rate-limit-redis": "^3.1.29-alpha.5050976790",
-=======
         "@casual-simulation/rate-limit-redis": "^3.1.29",
->>>>>>> 8aebf6e2
         "livekit-server-sdk": "1.0.2",
         "tweetnacl": "1.0.3",
         "zod": "3.21.4"
