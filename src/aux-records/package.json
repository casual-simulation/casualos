{
    "name": "@casual-simulation/aux-records",
<<<<<<< HEAD
    "version": "3.0.18-alpha.2734086997",
=======
    "version": "3.0.18",
>>>>>>> c02c1e0a
    "description": "Helpers and managers used by the CasualOS records system.",
    "keywords": [],
    "author": "Casual Simulation, Inc.",
    "homepage": "https://github.com/casual-simulation/casualos",
    "license": "MIT",
    "main": "index.js",
    "types": "index.d.ts",
    "module": "index",
    "directories": {
        "lib": "."
    },
    "files": [
        "/README.md",
        "/LICENSE.txt",
        "**/*.js",
        "**/*.js.map",
        "**/*.d.ts"
    ],
    "repository": {
        "type": "git",
        "url": "git+https://github.com/casual-simulation/casualos.git"
    },
    "scripts": {
        "watch": "tsc --watch",
        "watch:player": "npm run watch",
        "build": "echo \"Nothing to do.\"",
        "test": "jest",
        "test:watch": "jest --watchAll"
    },
    "bugs": {
        "url": "https://github.com/casual-simulation/casualos/issues"
    },
    "publishConfig": {
        "access": "public"
    },
    "dependencies": {
        "@casual-simulation/crypto": "^3.0.14",
        "livekit-server-sdk": "1.0.0",
        "tweetnacl": "1.0.3"
    }
}<|MERGE_RESOLUTION|>--- conflicted
+++ resolved
@@ -1,10 +1,6 @@
 {
     "name": "@casual-simulation/aux-records",
-<<<<<<< HEAD
-    "version": "3.0.18-alpha.2734086997",
-=======
     "version": "3.0.18",
->>>>>>> c02c1e0a
     "description": "Helpers and managers used by the CasualOS records system.",
     "keywords": [],
     "author": "Casual Simulation, Inc.",
