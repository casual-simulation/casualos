{
    "name": "@casual-simulation/aux-records",
<<<<<<< HEAD
    "version": "3.0.16-alpha.2625398071",
=======
    "version": "3.0.16",
>>>>>>> 8730c3e6
    "description": "Helpers and managers used by the CasualOS records system.",
    "keywords": [],
    "author": "Casual Simulation, Inc.",
    "homepage": "https://github.com/casual-simulation/casualos",
    "license": "MIT",
    "main": "index.js",
    "types": "index.d.ts",
    "module": "index",
    "directories": {
        "lib": "."
    },
    "files": [
        "/README.md",
        "/LICENSE.txt",
        "**/*.js",
        "**/*.js.map",
        "**/*.d.ts"
    ],
    "repository": {
        "type": "git",
        "url": "git+https://github.com/casual-simulation/casualos.git"
    },
    "scripts": {
        "watch": "tsc --watch",
        "watch:player": "npm run watch",
        "build": "echo \"Nothing to do.\"",
        "test": "jest",
        "test:watch": "jest --watchAll"
    },
    "bugs": {
        "url": "https://github.com/casual-simulation/casualos/issues"
    },
    "publishConfig": {
        "access": "public"
    },
    "dependencies": {
        "@casual-simulation/crypto": "^3.0.14",
        "livekit-server-sdk": "1.0.0",
        "tweetnacl": "1.0.3"
    }
}<|MERGE_RESOLUTION|>--- conflicted
+++ resolved
@@ -1,10 +1,6 @@
 {
     "name": "@casual-simulation/aux-records",
-<<<<<<< HEAD
-    "version": "3.0.16-alpha.2625398071",
-=======
     "version": "3.0.16",
->>>>>>> 8730c3e6
     "description": "Helpers and managers used by the CasualOS records system.",
     "keywords": [],
     "author": "Casual Simulation, Inc.",
