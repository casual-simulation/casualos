--- conflicted
+++ resolved
@@ -1,10 +1,6 @@
 {
     "name": "@casual-simulation/aux-records",
-<<<<<<< HEAD
-    "version": "3.4.4-alpha.14502478455",
-=======
     "version": "3.4.4",
->>>>>>> 468f8467
     "description": "Helpers and managers used by the CasualOS records system.",
     "keywords": [],
     "author": "Casual Simulation, Inc.",
