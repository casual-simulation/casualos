--- conflicted
+++ resolved
@@ -1,10 +1,6 @@
 {
     "name": "@casual-simulation/aux-records",
-<<<<<<< HEAD
-    "version": "3.1.11-alpha.3500879217",
-=======
     "version": "3.1.11",
->>>>>>> aad21d16
     "description": "Helpers and managers used by the CasualOS records system.",
     "keywords": [],
     "author": "Casual Simulation, Inc.",
@@ -41,11 +37,7 @@
         "access": "public"
     },
     "dependencies": {
-<<<<<<< HEAD
-        "@casual-simulation/crypto": "^3.1.11-alpha.3500879217",
-=======
         "@casual-simulation/crypto": "^3.1.11",
->>>>>>> aad21d16
         "livekit-server-sdk": "1.0.2",
         "tweetnacl": "1.0.3"
     }
