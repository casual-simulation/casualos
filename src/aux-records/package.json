--- conflicted
+++ resolved
@@ -1,10 +1,6 @@
 {
     "name": "@casual-simulation/aux-records",
-<<<<<<< HEAD
-    "version": "3.2.17-alpha.8117520706",
-=======
     "version": "3.2.17",
->>>>>>> 0a49412e
     "description": "Helpers and managers used by the CasualOS records system.",
     "keywords": [],
     "author": "Casual Simulation, Inc.",
