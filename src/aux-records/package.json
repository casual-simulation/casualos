{
    "name": "@casual-simulation/aux-records",
<<<<<<< HEAD
    "version": "3.2.10-alpha.7467092265",
=======
    "version": "3.2.10",
>>>>>>> 68a205be
    "description": "Helpers and managers used by the CasualOS records system.",
    "keywords": [],
    "author": "Casual Simulation, Inc.",
    "homepage": "https://github.com/casual-simulation/casualos",
    "license": "MIT",
    "main": "index.js",
    "types": "index.d.ts",
    "module": "index",
    "directories": {
        "lib": "."
    },
    "files": [
        "/README.md",
        "/LICENSE.txt",
        "**/*.js",
        "**/*.js.map",
        "**/*.d.ts"
    ],
    "repository": {
        "type": "git",
        "url": "git+https://github.com/casual-simulation/casualos.git"
    },
    "scripts": {
        "watch": "tsc --watch",
        "watch:player": "npm run watch",
        "build": "echo \"Nothing to do.\"",
        "test": "jest",
        "test:watch": "jest --watchAll"
    },
    "bugs": {
        "url": "https://github.com/casual-simulation/casualos/issues"
    },
    "publishConfig": {
        "access": "public"
    },
    "dependencies": {
        "@casual-simulation/aux-common": "^3.2.10-alpha.7467092265",
        "@casual-simulation/crypto": "^3.2.7",
        "@casual-simulation/fast-json-stable-stringify": "^3.1.11",
        "@casual-simulation/rate-limit-redis": "^3.2.7",
        "@casual-simulation/timesync": "^3.2.7",
        "axios": "1.6.2",
        "base64-js": "^1.5.1",
        "hash.js": "1.1.7",
        "livekit-server-sdk": "1.0.2",
        "luxon": "3.4.4",
        "mime": "2.4.6",
        "openid-client": "5.6.1",
        "tweetnacl": "1.0.3",
        "uuid": "^8.3.2",
        "yjs": "13.6.8",
        "zod": "3.22.4"
    }
}<|MERGE_RESOLUTION|>--- conflicted
+++ resolved
@@ -1,10 +1,6 @@
 {
     "name": "@casual-simulation/aux-records",
-<<<<<<< HEAD
-    "version": "3.2.10-alpha.7467092265",
-=======
     "version": "3.2.10",
->>>>>>> 68a205be
     "description": "Helpers and managers used by the CasualOS records system.",
     "keywords": [],
     "author": "Casual Simulation, Inc.",
