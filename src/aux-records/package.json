--- conflicted
+++ resolved
@@ -1,10 +1,6 @@
 {
     "name": "@casual-simulation/aux-records",
-<<<<<<< HEAD
-    "version": "3.1.25-alpha.4388028584",
-=======
     "version": "3.1.25",
->>>>>>> 4596d244
     "description": "Helpers and managers used by the CasualOS records system.",
     "keywords": [],
     "author": "Casual Simulation, Inc.",
