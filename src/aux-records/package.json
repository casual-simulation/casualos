{
    "name": "@casual-simulation/aux-records",
<<<<<<< HEAD
    "version": "3.3.11-alpha.11349749950",
=======
    "version": "3.3.15",
>>>>>>> 75f7091f
    "description": "Helpers and managers used by the CasualOS records system.",
    "keywords": [],
    "author": "Casual Simulation, Inc.",
    "homepage": "https://github.com/casual-simulation/casualos",
    "license": "MIT",
    "main": "index.js",
    "types": "index.d.ts",
    "module": "index",
    "directories": {
        "lib": "."
    },
    "files": [
        "/README.md",
        "/LICENSE.txt",
        "**/*.js",
        "**/*.js.map",
        "**/*.d.ts"
    ],
    "repository": {
        "type": "git",
        "url": "git+https://github.com/casual-simulation/casualos.git"
    },
    "scripts": {
        "watch": "tsc --watch",
        "watch:player": "npm run watch",
        "build": "echo \"Nothing to do.\"",
        "test": "jest",
        "test:watch": "jest --watchAll"
    },
    "bugs": {
        "url": "https://github.com/casual-simulation/casualos/issues"
    },
    "publishConfig": {
        "access": "public"
    },
    "dependencies": {
        "@anthropic-ai/sdk": "0.24.3",
<<<<<<< HEAD
        "@casual-simulation/aux-common": "^3.3.11-alpha.11349749950",
=======
        "@casual-simulation/aux-common": "^3.3.14",
>>>>>>> 75f7091f
        "@casual-simulation/crypto": "^3.3.8",
        "@casual-simulation/fast-json-stable-stringify": "^3.1.11",
        "@casual-simulation/rate-limit-redis": "^3.3.13",
        "@casual-simulation/timesync": "^3.3.4",
        "@google/generative-ai": "0.11.3",
        "@opentelemetry/api": "^1.9.0",
        "@opentelemetry/resources": "^1.25.1",
        "@opentelemetry/semantic-conventions": "^1.25.1",
        "@simplewebauthn/server": "9.0.3",
        "@simplewebauthn/types": "9.0.1",
        "axios": "1.7.7",
        "base64-js": "^1.5.1",
        "hash.js": "1.1.7",
        "jose": "5.4.0",
        "livekit-server-sdk": "2.7.2",
        "luxon": "3.4.4",
        "mime": "2.4.6",
        "openai": "4.47.1",
        "openid-client": "5.6.1",
        "tweetnacl": "1.0.3",
        "uuid": "10.0.0",
        "yjs": "13.6.8",
        "zod": "3.22.4"
    }
}<|MERGE_RESOLUTION|>--- conflicted
+++ resolved
@@ -1,10 +1,6 @@
 {
     "name": "@casual-simulation/aux-records",
-<<<<<<< HEAD
-    "version": "3.3.11-alpha.11349749950",
-=======
     "version": "3.3.15",
->>>>>>> 75f7091f
     "description": "Helpers and managers used by the CasualOS records system.",
     "keywords": [],
     "author": "Casual Simulation, Inc.",
@@ -42,11 +38,7 @@
     },
     "dependencies": {
         "@anthropic-ai/sdk": "0.24.3",
-<<<<<<< HEAD
-        "@casual-simulation/aux-common": "^3.3.11-alpha.11349749950",
-=======
         "@casual-simulation/aux-common": "^3.3.14",
->>>>>>> 75f7091f
         "@casual-simulation/crypto": "^3.3.8",
         "@casual-simulation/fast-json-stable-stringify": "^3.1.11",
         "@casual-simulation/rate-limit-redis": "^3.3.13",
