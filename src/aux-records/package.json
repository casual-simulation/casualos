--- conflicted
+++ resolved
@@ -1,10 +1,6 @@
 {
     "name": "@casual-simulation/aux-records",
-<<<<<<< HEAD
-    "version": "3.3.0-alpha.8667872942",
-=======
     "version": "3.3.1",
->>>>>>> 19ce7a9e
     "description": "Helpers and managers used by the CasualOS records system.",
     "keywords": [],
     "author": "Casual Simulation, Inc.",
@@ -41,11 +37,7 @@
         "access": "public"
     },
     "dependencies": {
-<<<<<<< HEAD
-        "@casual-simulation/aux-common": "^3.3.0-alpha.8667872942",
-=======
         "@casual-simulation/aux-common": "^3.3.1",
->>>>>>> 19ce7a9e
         "@casual-simulation/crypto": "^3.2.7",
         "@casual-simulation/fast-json-stable-stringify": "^3.1.11",
         "@casual-simulation/rate-limit-redis": "^3.2.7",
