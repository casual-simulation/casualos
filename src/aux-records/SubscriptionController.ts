/* CasualOS is a set of web-based tools designed to facilitate the creation of real-time, multi-user, context-aware interactive experiences.
 *
 * Copyright (c) 2019-2025 Casual Simulation, Inc.
 *
 * This program is free software: you can redistribute it and/or modify
 * it under the terms of the GNU Affero General Public License as
 * published by the Free Software Foundation, either version 3 of the
 * License, or (at your option) any later version.
 *
 * This program is distributed in the hope that it will be useful,
 * but WITHOUT ANY WARRANTY; without even the implied warranty of
 * MERCHANTABILITY or FITNESS FOR A PARTICULAR PURPOSE.  See the
 * GNU Affero General Public License for more details.
 *
 * You should have received a copy of the GNU Affero General Public License
 * along with this program.  If not, see <https://www.gnu.org/licenses/>.
 */
import type {
    AuthController,
    ValidateSessionKeyFailure,
} from './AuthController';
import { INVALID_KEY_ERROR_MESSAGE } from './AuthController';
import type {
    AuthStore,
    AuthUser,
    UpdateSubscriptionPeriodRequest,
} from './AuthStore';
<<<<<<< HEAD
import type {
=======
import {
    STRIPE_EVENT_ACCOUNT_UPDATED_SCHEMA,
    STRIPE_EVENT_CHECKOUT_SESSION_SCHEMA,
    STRIPE_EVENT_INVOICE_PAID_SCHEMA,
    StripeAccount,
    StripeCheckoutResponse,
    StripeCreateAccountLinkRequest,
>>>>>>> c918ffd1
    StripeEvent,
    StripeInterface,
    StripeInvoice,
} from './StripeInterface';
import { STRIPE_EVENT_INVOICE_PAID_SCHEMA } from './StripeInterface';
import type {
    NotAuthorizedError,
    NotLoggedInError,
    ServerError,
} from '@casual-simulation/aux-common/Errors';
<<<<<<< HEAD
import { isActiveSubscription } from './Utils';
import type { SubscriptionConfiguration } from './SubscriptionConfiguration';
import type {
    ListedStudioAssignment,
    RecordsStore,
    Studio,
} from './RecordsStore';
import type { ConfigurationStore } from './ConfigurationStore';
import { traced } from './tracing/TracingDecorators';
import { SpanStatusCode, trace } from '@opentelemetry/api';
import type { UserRole } from '@casual-simulation/aux-common';
import { isSuperUserRole } from '@casual-simulation/aux-common';

const TRACE_NAME = 'SubscriptionController';
=======
import { isActiveSubscription, JsonParseResult, tryParseJson } from './Utils';
import { SubscriptionConfiguration, getPurchasableItemsFeatures, getSubscriptionFeatures } from './SubscriptionConfiguration';
import { ListedStudioAssignment, RecordsStore, Studio, StudioStripeAccountStatus, StudioStripeRequirementsStatus } from './RecordsStore';
import { ConfigurationStore } from './ConfigurationStore';
import { isSuperUserRole } from './AuthUtils';
import { ADMIN_ROLE_NAME, DenialReason, fromBase64String, toBase64String } from '@casual-simulation/aux-common';
import { PurchasableItemRecordsStore } from './casualware/PurchasableItemRecordsStore';
import { v4 as uuid } from 'uuid';
import { AuthorizeSubjectFailure, ConstructAuthorizationContextFailure, PolicyController } from './PolicyController';
import { PolicyStore } from './PolicyStore';
import { hashHighEntropyPasswordWithSalt } from '@casual-simulation/crypto';
import { randomBytes } from 'tweetnacl';
import { fromByteArray } from 'base64-js';

/**
 * The number of bytes that the access key secret should be.
 */
export const ACCESS_KEY_SECRET_BYTE_LENGTH = 16; // 128-bit

/**
 * The number of bytes that the access key ID should be.
 */
export const ACCESS_KEY_ID_BYTE_LENGTH = 16; // 128-bit
>>>>>>> c918ffd1

/**
 * Defines a class that is able to handle subscriptions.
 */
export class SubscriptionController {
    private _stripe: StripeInterface;
    private _auth: AuthController;
    private _authStore: AuthStore;
    private _recordsStore: RecordsStore;
    private _config: ConfigurationStore;
    private _purchasableItems: PurchasableItemRecordsStore;
    private _policies: PolicyController;
    private _policyStore: PolicyStore;

    constructor(
        stripe: StripeInterface,
        auth: AuthController,
        authStore: AuthStore,
        recordsStore: RecordsStore,
        config: ConfigurationStore,
        purchasableItems: PurchasableItemRecordsStore,
        policies: PolicyController,
        policyStore: PolicyStore
    ) {
        this._stripe = stripe;
        this._auth = auth;
        this._authStore = authStore;
        this._recordsStore = recordsStore;
        this._config = config;
        this._purchasableItems = purchasableItems;
        this._policies = policies;
        this._policyStore = policyStore;
    }

    private async _getConfig() {
        return await this._config.getSubscriptionConfiguration();
    }

    /**
     * Gets the status of the given user's scription.
     * @param request
     */
    @traced(TRACE_NAME)
    async getSubscriptionStatus(
        request: GetSubscriptionStatusRequest
    ): Promise<GetSubscriptionStatusResult> {
        if (!this._stripe) {
            return {
                success: false,
                errorCode: 'not_supported',
                errorMessage: 'This method is not supported.',
            };
        }

        try {
            if (request.userId && request.studioId) {
                return {
                    success: false,
                    errorCode: 'unacceptable_request',
                    errorMessage:
                        'The given request is invalid. It must not specify both a user ID and a studio ID.',
                };
            }
            if (request.userId) {
                if (
                    typeof request.userId !== 'string' ||
                    request.userId === ''
                ) {
                    return {
                        success: false,
                        errorCode: 'unacceptable_user_id',
                        errorMessage:
                            'The given user ID is invalid. It must be a correctly formatted string.',
                    };
                }
            } else if (request.studioId) {
                if (
                    typeof request.studioId !== 'string' ||
                    request.studioId === ''
                ) {
                    return {
                        success: false,
                        errorCode: 'unacceptable_studio_id',
                        errorMessage:
                            'The given studio ID is invalid. It must be a correctly formatted string.',
                    };
                }
            } else {
                return {
                    success: false,
                    errorCode: 'unacceptable_request',
                    errorMessage:
                        'The given request is invalid. It must have a valid user ID or studio ID.',
                };
            }

            const keyResult = await this._auth.validateSessionKey(
                request.sessionKey
            );

            let customerId: string;
            let role: 'user' | 'studio';
            if (keyResult.success === false) {
                return keyResult;
            } else {
                if (request.userId) {
                    if (
                        !isSuperUserRole(keyResult.role) &&
                        keyResult.userId !== request.userId
                    ) {
                        console.log(
                            '[SubscriptionController] [getSubscriptionStatus] Request User ID doesnt match session key User ID!'
                        );
                        return {
                            success: false,
                            errorCode: 'invalid_key',
                            errorMessage: INVALID_KEY_ERROR_MESSAGE,
                        };
                    }

                    const user = await this._authStore.findUser(request.userId);
                    customerId = user.stripeCustomerId;
                    role = 'user';
                } else if (request.studioId) {
                    const assignments =
                        await this._recordsStore.listStudioAssignments(
                            request.studioId,
                            {
                                userId: keyResult.userId,
                                role: 'admin',
                            }
                        );

                    if (
                        !isSuperUserRole(keyResult.role) &&
                        assignments.length <= 0
                    ) {
                        console.log(
                            '[SubscriptionController] [getSubscriptionStatus] Request user does not have access to studio!'
                        );
                        return {
                            success: false,
                            errorCode: 'invalid_key',
                            errorMessage: INVALID_KEY_ERROR_MESSAGE,
                        };
                    }

                    const studio = await this._recordsStore.getStudioById(
                        request.studioId
                    );
                    customerId = studio.stripeCustomerId;
                    role = 'studio';
                }
            }

            // const user = await this._authStore.findUser(keyResult.userId);
            // let customerId = user.stripeCustomerId;

            if (!customerId) {
                const config = await this._getConfig();
                return {
                    success: true,
                    userId: request.userId ?? keyResult.userId,
                    studioId: request.studioId,
                    publishableKey: this._stripe.publishableKey,
                    subscriptions: [],
                    purchasableSubscriptions:
                        await this._getPurchasableSubscriptions(role, config),
                };
            }

            const listResult =
                await this._stripe.listActiveSubscriptionsForCustomer(
                    customerId
                );

            const config = await this._getConfig();
            const subscriptions: SubscriptionStatus[] =
                listResult.subscriptions.map((s) => {
                    const item = s.items[0];
                    const subscriptionInfo = config.subscriptions.find(
                        (sub) => {
                            return (
                                sub.eligibleProducts &&
                                sub.eligibleProducts.some(
                                    (p) => p === item.price.product.id
                                )
                            );
                        }
                    );

                    const featureList = subscriptionInfo?.featureList;

                    return {
                        active: s.status === 'active',
                        statusCode: s.status,
                        startDate: s.start_date,
                        cancelDate: s.cancel_at,
                        canceledDate: s.canceled_at,
                        endedDate: s.ended_at,
                        currentPeriodEnd: s.current_period_end,
                        currentPeriodStart: s.current_period_start,
                        renewalInterval: item.price.interval,
                        intervalLength: item.price.interval_count,
                        intervalCost: item.price.unit_amount,
                        currency: item.price.currency,
                        productName: item.price.product.name,
                        featureList,
                    };
                });

            const purchasableSubscriptions =
                subscriptions.length > 0
                    ? []
                    : await this._getPurchasableSubscriptions(role, config);

            return {
                success: true,
                userId: request.userId ?? keyResult.userId,
                studioId: request.studioId,
                publishableKey: this._stripe.publishableKey,
                subscriptions,
                purchasableSubscriptions,
            };
        } catch (err) {
            const span = trace.getActiveSpan();
            span?.recordException(err);
            span?.setStatus({ code: SpanStatusCode.ERROR });

            console.error(
                '[SubscriptionController] An error occurred while getting subscription status:',
                err
            );
            return {
                success: false,
                errorCode: 'server_error',
                errorMessage: 'A server error occurred.',
            };
        }
    }

    /**
     * Attempts to update the subscription for the given user.
     * @param request The request to update the subscription.
     */
    @traced(TRACE_NAME)
    async updateSubscription(
        request: UpdateSubscriptionRequest
    ): Promise<UpdateSubscriptionResult> {
        try {
            if (!request.currentUserId) {
                return {
                    success: false,
                    errorCode: 'not_logged_in',
                    errorMessage:
                        'You must be logged in to update a subscription.',
                };
            }

            if (!isSuperUserRole(request.currentUserRole)) {
                return {
                    success: false,
                    errorCode: 'not_authorized',
                    errorMessage:
                        'You are not authorized to perform this action.',
                };
            }

            if (!request.userId && !request.studioId) {
                return {
                    success: false,
                    errorCode: 'invalid_request',
                    errorMessage:
                        'The given request is invalid. It must have a user ID or studio ID.',
                };
            }

            if (request.userId) {
                console.log(
                    `[SubscriptionController] [updateSubscription currentUserId: ${request.currentUserId}, userId: ${request.userId}, subscriptionId: ${request.subscriptionId}, subscriptionStatus: ${request.subscriptionStatus}] Updating subscription.`
                );

                const user = await this._authStore.findUser(request.userId);

                if (!user) {
                    return {
                        success: false,
                        errorCode: 'user_not_found',
                        errorMessage: 'The user could not be found.',
                    };
                }

                if (
                    user.subscriptionInfoId &&
                    isActiveSubscription(
                        user.subscriptionStatus,
                        user.subscriptionPeriodStartMs,
                        user.subscriptionPeriodEndMs
                    )
                ) {
                    return {
                        success: false,
                        errorCode: 'invalid_request',
                        errorMessage:
                            'The user already has an active stripe subscription. Currently, this operation only supports updating the subscription of a user who does not have an active stripe subscription.',
                    };
                }

                await this._authStore.updateSubscriptionInfo({
                    userId: user.id,
                    subscriptionId: request.subscriptionId,
                    subscriptionStatus: request.subscriptionId
                        ? request.subscriptionStatus
                        : null,
                    currentPeriodStartMs: request.subscriptionId
                        ? request.subscriptionPeriodStartMs
                        : null,
                    currentPeriodEndMs: request.subscriptionId
                        ? request.subscriptionPeriodEndMs
                        : null,
                    stripeCustomerId: null,
                    stripeSubscriptionId: null,
                });

                return {
                    success: true,
                };
            } else {
                console.log(
                    `[SubscriptionController] [updateSubscription currentUserId: ${request.currentUserId}, studioId: ${request.studioId}, subscriptionId: ${request.subscriptionId}, subscriptionStatus: ${request.subscriptionStatus}] Updating subscription.`
                );

                const studio = await this._recordsStore.getStudioById(
                    request.studioId
                );

                if (!studio) {
                    return {
                        success: false,
                        errorCode: 'studio_not_found',
                        errorMessage: 'The studio could not be found.',
                    };
                }

                if (
                    studio.subscriptionInfoId &&
                    isActiveSubscription(
                        studio.subscriptionStatus,
                        studio.subscriptionPeriodStartMs,
                        studio.subscriptionPeriodEndMs
                    )
                ) {
                    return {
                        success: false,
                        errorCode: 'invalid_request',
                        errorMessage:
                            'The studio already has an active stripe subscription. Currently, this operation only supports updating the subscription of a studio which does not have an active stripe subscription.',
                    };
                }

                await this._authStore.updateSubscriptionInfo({
                    studioId: studio.id,
                    subscriptionId: request.subscriptionId,
                    subscriptionStatus: request.subscriptionId
                        ? request.subscriptionStatus
                        : null,
                    currentPeriodStartMs: request.subscriptionId
                        ? request.subscriptionPeriodStartMs
                        : null,
                    currentPeriodEndMs: request.subscriptionId
                        ? request.subscriptionPeriodEndMs
                        : null,
                    stripeCustomerId: null,
                    stripeSubscriptionId: null,
                });

                return {
                    success: true,
                };
            }
        } catch (err) {
            const span = trace.getActiveSpan();
            span?.recordException(err);
            span?.setStatus({ code: SpanStatusCode.ERROR });

            console.error(
                '[SubscriptionController] An error occurred while updating a subscription:',
                err
            );
            return {
                success: false,
                errorCode: 'server_error',
                errorMessage: 'A server error occurred.',
            };
        }
    }

    private _getPurchasableSubscriptionsForRole(
        role: 'user' | 'studio',
        config: SubscriptionConfiguration
    ) {
        return config.subscriptions.filter((s) => {
            const isPurchasable = s.purchasable ?? true;
            const isUserOnly = s.userOnly ?? false;
            const isStudioOnly = s.studioOnly ?? false;
            const matchesRole =
                (isUserOnly && role === 'user') ||
                (isStudioOnly && role === 'studio') ||
                (!isUserOnly && !isStudioOnly);
            return isPurchasable && matchesRole;
        });
    }

    private async _getPurchasableSubscriptions(
        role: 'user' | 'studio',
        config: SubscriptionConfiguration
    ): Promise<PurchasableSubscription[]> {
        const promises = this._getPurchasableSubscriptionsForRole(
            role,
            config
        ).map(async (s) => {
            if (s.product) {
                return {
                    sub: s,
                    info: await this._stripe.getProductAndPriceInfo(s.product),
                };
            } else {
                return {
                    sub: s,
                    info: {
                        description: s.description,
                        name: s.name,
                        default_price: null,
                        id: null,
                    },
                };
            }
        });
        const productInfo = await Promise.all(promises);

        return productInfo
            .filter((i) => !!i.info)
            .map((i) => {
                let prices: PurchasableSubscription['prices'] = [];
                if (i.info.default_price) {
                    prices.push({
                        id: 'default',
                        currency: i.info.default_price.currency,
                        cost: i.info.default_price.unit_amount,
                        interval: i.info.default_price.recurring.interval,
                        intervalLength:
                            i.info.default_price.recurring.interval_count,
                    });
                }
                let result: PurchasableSubscription = {
                    id: i.sub.id,
                    name: i.info.name,
                    description: i.info.description,
                    featureList: i.sub.featureList,
                    prices,
                };

                if ('defaultSubscription' in i.sub) {
                    result.defaultSubscription = i.sub.defaultSubscription;
                }

                return result;
            });
    }

    /**
     * Creates a link that the user can be redirected to in order to manage their subscription.
     * Returns a link that the user can be redirected to to initiate a purchase of the subscription.
     */
    @traced(TRACE_NAME)
    async createManageSubscriptionLink(
        request: CreateManageSubscriptionRequest
    ): Promise<CreateManageSubscriptionResult> {
        if (!this._stripe) {
            return {
                success: false,
                errorCode: 'not_supported',
                errorMessage: 'This method is not supported.',
            };
        }

        try {
            if (request.userId && request.studioId) {
                return {
                    success: false,
                    errorCode: 'unacceptable_request',
                    errorMessage:
                        'The given request is invalid. It must not specify both a user ID and a studio ID.',
                };
            }

            if (request.userId) {
                if (
                    typeof request.userId !== 'string' ||
                    request.userId === ''
                ) {
                    return {
                        success: false,
                        errorCode: 'unacceptable_user_id',
                        errorMessage:
                            'The given user ID is invalid. It must be a correctly formatted string.',
                    };
                }
            } else if (request.studioId) {
                if (
                    typeof request.studioId !== 'string' ||
                    request.studioId === ''
                ) {
                    return {
                        success: false,
                        errorCode: 'unacceptable_studio_id',
                        errorMessage:
                            'The given studio ID is invalid. It must be a correctly formatted string.',
                    };
                }
            } else {
                return {
                    success: false,
                    errorCode: 'unacceptable_request',
                    errorMessage:
                        'The given request is invalid. It must have a valid user ID or studio ID.',
                };
            }

            if (
                !!request.subscriptionId &&
                typeof request.subscriptionId !== 'string'
            ) {
                return {
                    success: false,
                    errorCode: 'unacceptable_request',
                    errorMessage:
                        'The given Subscription ID is invalid. If provided, it must be a correctly formatted string.',
                };
            }

            if (
                !!request.expectedPrice &&
                typeof request.expectedPrice !== 'object'
            ) {
                return {
                    success: false,
                    errorCode: 'unacceptable_request',
                    errorMessage:
                        'The given Price ID is invalid. If provided, it must be an object.',
                };
            }

            const keyResult = await this._auth.validateSessionKey(
                request.sessionKey
            );

            let customerId: string;
            let customerName: string;
            let customerEmail: string;
            let customerPhone: string;
            let role: 'user' | 'studio';
            let user: AuthUser;
            let studio: Studio;
            let customerMetadata: any = {};
            let metadata: any = {};
            if (keyResult.success === false) {
                return keyResult;
            } else if (request.userId) {
                if (keyResult.userId !== request.userId) {
                    console.log(
                        '[SubscriptionController] [createManageSubscriptionLink] Request User ID doesnt match session key User ID!'
                    );
                    return {
                        success: false,
                        errorCode: 'invalid_key',
                        errorMessage: INVALID_KEY_ERROR_MESSAGE,
                    };
                }

                user = await this._authStore.findUser(keyResult.userId);
                customerId = user.stripeCustomerId;
                customerName = user.name;
                customerEmail = user.email;
                customerPhone = user.phoneNumber;
                metadata.userId = user.id;
                customerMetadata.role = 'user';
                customerMetadata.userId = user.id;
                role = 'user';

                console.log(
                    `[SubscriptionController] [createManageSubscriptionLink] Creating a checkout/management session for User (${keyResult.userId}).`
                );
            } else if (request.studioId) {
                const assignments =
                    await this._recordsStore.listStudioAssignments(
                        request.studioId,
                        {
                            role: 'admin',
                        }
                    );

                const userAssignment = assignments.find(
                    (a) => a.userId === keyResult.userId
                );

                if (!userAssignment) {
                    console.log(
                        '[SubscriptionController] [getSubscriptionStatus] Request user does not have access to studio!'
                    );
                    return {
                        success: false,
                        errorCode: 'invalid_key',
                        errorMessage: INVALID_KEY_ERROR_MESSAGE,
                    };
                }
                studio = await this._recordsStore.getStudioById(
                    request.studioId
                );
                customerId = studio.stripeCustomerId;
                customerName = studio.displayName;
                customerMetadata.role = 'studio';
                customerMetadata.studioId = studio.id;
                metadata.studioId = studio.id;

                let primaryAssignment: ListedStudioAssignment;

                if (userAssignment.isPrimaryContact) {
                    primaryAssignment = userAssignment;
                } else {
                    primaryAssignment = assignments.find(
                        (a) => a.isPrimaryContact
                    );
                }

                if (primaryAssignment) {
                    customerEmail = primaryAssignment.user.email;
                    customerPhone = primaryAssignment.user.phoneNumber;
                    metadata.contactUserId = keyResult.userId;
                    customerMetadata.contactUserId = keyResult.userId;
                }

                role = 'studio';

                console.log(
                    `[SubscriptionController] [createManageSubscriptionLink] Creating a checkout/management session for Studio (userId: ${keyResult.userId}, studioId: ${studio.id}).`
                );
            } else {
                throw new Error('Should not reach this point');
            }

            metadata.subjectId = keyResult.userId;

            const config = await this._getConfig();
            if (!customerId) {
                if (config.subscriptions.length <= 0) {
                    return {
                        success: false,
                        errorCode: 'not_supported',
                        errorMessage: 'New subscriptions are not supported.',
                    };
                }

                console.log(
                    '[SubscriptionController] [createManageSubscriptionLink] No Stripe Customer ID. Creating New Customer and Checkout Session in Stripe.'
                );
                const result = await this._stripe.createCustomer({
                    name: customerName,
                    email: customerEmail,
                    phone: customerPhone,
                    metadata: customerMetadata,
                });

                customerId = result.id;

                if (user) {
                    user.stripeCustomerId = customerId;
                    console.log(
                        `[SubscriptionController] [createManageSubscriptionLink] Saving Stripe Customer ID (${customerId}) to User Record (${user.id}).`
                    );
                    await this._authStore.saveUser({
                        ...user,
                    });
                } else if (studio) {
                    studio.stripeCustomerId = customerId;

                    console.log(
                        `[SubscriptionController] [createManageSubscriptionLink] Saving Stripe Customer ID (${customerId}) to Studio Record (${studio.id}).`
                    );
                    await this._recordsStore.updateStudio({
                        ...studio,
                    });
                }

                return await this._createCheckoutSession(
                    request,
                    customerId,
                    metadata,
                    role,
                    user,
                    studio
                );
            }

            console.log(
                `[SubscriptionController] [createManageSubscriptionLink] Has Stripe Customer ID (${customerId}). Checking active subscriptions for customer.`
            );
            const subs = await this._stripe.listActiveSubscriptionsForCustomer(
                customerId
            );

            const hasSubscription = subs.subscriptions.some((s) => {
                const isManagable =
                    s.status === 'active' ||
                    s.status === 'trialing' ||
                    s.status === 'paused' ||
                    s.status === 'incomplete' ||
                    s.status === 'past_due' ||
                    s.status === 'unpaid';

                if (!isManagable) {
                    return false;
                }

                const hasManagableProduct = config.subscriptions.some(
                    (sub) =>
                        sub.eligibleProducts &&
                        sub.eligibleProducts.some((p) =>
                            s.items.some((i) => i.price.product.id === p)
                        )
                );

                return hasManagableProduct;
            });

            if (hasSubscription) {
                console.log(
                    `[SubscriptionController] [createManageSubscriptionLink] Customer has a managable subscription. Creating a portal session.`
                );
                const session = await this._stripe.createPortalSession({
                    ...(config.portalConfig ?? {}),
                    customer: customerId,
                    return_url: returnRoute(config.returnUrl, user, studio),
                });

                console.log(
                    `[SubscriptionController] [createManageSubscriptionLink] Portal session success!`
                );

                return {
                    success: true,
                    url: session.url,
                };
            }

            console.log(
                `[SubscriptionController] [createManageSubscriptionLink] Customer does not have a managable subscription. Creating a checkout session.`
            );
            return await this._createCheckoutSession(
                request,
                customerId,
                metadata,
                role,
                user,
                studio
            );
        } catch (err) {
            const span = trace.getActiveSpan();
            span?.recordException(err);
            span?.setStatus({ code: SpanStatusCode.ERROR });

            console.error(
                '[SubscriptionController] An error occurred while creating a manage subscription link:',
                err
            );
            return {
                success: false,
                errorCode: 'server_error',
                errorMessage: 'A server error occurred.',
            };
        }
    }

<<<<<<< HEAD
    @traced(TRACE_NAME)
=======
    async createManageStoreAccountLink(request: CreateManageAccountLinkRequest): Promise<CreateManageAccountLinkResult> {
        if (!this._stripe) {
            return {
                success: false,
                errorCode: 'not_supported',
                errorMessage: 'This method is not supported.',
            };
        }

        try {
            let studio = await this._recordsStore.getStudioById(request.studioId);

            if (!studio) {
                return {
                    success: false,
                    errorCode: 'studio_not_found',
                    errorMessage: 'The given studio was not found.',
                };
            }

            const assignments = await this._recordsStore.listStudioAssignments(
                studio.id,
                {
                    userId: request.userId,
                    role: ADMIN_ROLE_NAME
                }
            );

            if (assignments.length <= 0) {
                return {
                    success: false,
                    errorCode: 'not_authorized',
                    errorMessage: 'You are not authorized to perform this action.'
                };
            }

            const config = await this._config.getSubscriptionConfiguration();
            const features = getPurchasableItemsFeatures(config, 
                studio.subscriptionStatus,
                studio.subscriptionId,
                studio.subscriptionPeriodStartMs,
                studio.subscriptionPeriodEndMs
            );
            
            if (!features.allowed) {
                return {
                    success: false,
                    errorCode: 'not_authorized',
                    errorMessage: 'You are not authorized to perform this action.'
                };
            }

            let type: StripeCreateAccountLinkRequest['type'] = 'account_update';
            if (!studio.stripeAccountId) {
                console.log('[SubscriptionController] [createManageStoreAccountLink] Studio does not have a stripe account. Creating one.');
                type = 'account_onboarding';
                const account = await this._stripe.createAccount({
                    controller: {
                        fees: {
                            payer: 'account'
                        },
                        losses: {
                            payments: 'stripe'
                        },
                        requirement_collection: 'stripe',
                        stripe_dashboard: {
                            type: 'full'
                        }
                    },
                    metadata: {
                        studioId: studio.id
                    }
                });

                console.log('[SubscriptionController] [createManageStoreAccountLink] Created account:', account.id);

                studio = {
                    ...studio,
                    stripeAccountId: account.id,
                    stripeAccountStatus: getAccountStatus(account),
                    stripeAccountRequirementsStatus: getAccountRequirementsStatus(account)
                };
                await this._recordsStore.updateStudio(studio);
            }

            if (studio.stripeAccountRequirementsStatus === 'incomplete') {
                type = 'account_onboarding';
            }

            const session = await this._stripe.createAccountLink({
                account: studio.stripeAccountId,
                refresh_url: config.returnUrl,
                return_url: config.returnUrl,
                type
            });

            return {
                success: true,
                url: session.url
            };
        } catch(err) {
            console.error('[SubscriptionController] An error occurred while creating a manage store account link:', err);
            return {
                success: false,
                errorCode: 'server_error',
                errorMessage: 'A server error occurred.'
            };
        }
    }

>>>>>>> c918ffd1
    private async _createCheckoutSession(
        request: CreateManageSubscriptionRequest,
        customerId: string,
        metadata: any,
        role: 'user' | 'studio',
        user: AuthUser,
        studio: Studio
    ): Promise<CreateManageSubscriptionResult> {
        const config = await this._getConfig();
        const purchasableSubscriptions =
            this._getPurchasableSubscriptionsForRole(role, config);

        let sub: SubscriptionConfiguration['subscriptions'][0];
        if (request.subscriptionId) {
            sub = purchasableSubscriptions.find(
                (s) => s.id === request.subscriptionId
            );
            if (sub) {
                console.log(
                    `[SubscriptionController] [createManageSubscriptionLink] Using specified subscription (${request.subscriptionId}).`
                );
            }
        }

        if (!sub || !sub.product || sub.purchasable === false) {
            return {
                success: false,
                errorCode: 'unacceptable_request',
                errorMessage: 'The given subscription is not purchasable.',
            };
        }

        const productInfo = await this._stripe.getProductAndPriceInfo(
            sub.product
        );

        if (request.expectedPrice) {
            if (
                request.expectedPrice.currency !==
                    productInfo.default_price.currency ||
                request.expectedPrice.cost !==
                    productInfo.default_price.unit_amount ||
                request.expectedPrice.interval !==
                    productInfo.default_price.recurring.interval ||
                request.expectedPrice.intervalLength !==
                    productInfo.default_price.recurring.interval_count
            ) {
                console.log(
                    `[SubscriptionController] [createManageSubscriptionLink] Expected price does not match actual price.`
                );
                return {
                    success: false,
                    errorCode: 'price_does_not_match',
                    errorMessage:
                        'The expected price does not match the actual price.',
                };
            }
        }

        console.log(
            `[SubscriptionController] [createManageSubscriptionLink] Creating Checkout Session.`
        );

        const session = await this._stripe.createCheckoutSession({
            ...(config.checkoutConfig ?? {}),
            customer: customerId,
            success_url: returnRoute(config.successUrl, user, studio),
            cancel_url: returnRoute(config.cancelUrl, user, studio),
            line_items: [
                {
                    price: productInfo.default_price.id,
                    quantity: 1,
                },
            ],
            mode: 'subscription',
            metadata: metadata,
        });

        console.log(
            `[SubscriptionController] [createManageSubscriptionLink] Checkout Session Success!`
        );

        return {
            success: true,
            url: session.url,
        };
    }

<<<<<<< HEAD
    /**
     * Handles the webhook from Stripe for updating the internal database.
     */
    @traced(TRACE_NAME)
    async handleStripeWebhook(
        request: HandleStripeWebhookRequest
    ): Promise<HandleStripeWebhookResponse> {
        if (!this._stripe) {
            return {
                success: false,
                errorCode: 'not_supported',
                errorMessage: 'This method is not supported.',
            };
        }

=======
    async createPurchaseItemLink(request: CreatePurchaseItemLinkRequest): Promise<CreatePurchaseItemLinkResult> {
>>>>>>> c918ffd1
        try {
            const context = await this._policies.constructAuthorizationContext({
                recordKeyOrRecordName: request.item.recordName,
                userId: request.userId,
            });

            if (context.success === false) {
                return context;
            }

            const item = await this._purchasableItems.getItemByAddress(request.item.recordName, request.item.address);

            if (!item) {
                return {
                    success: false,
                    errorCode: 'item_not_found',
                    errorMessage: 'The item could not be found.'
                };
            }

            if (item.currency !== request.item.currency || item.cost !== request.item.expectedCost) {
                return {
                    success: false,
                    errorCode: 'price_does_not_match',
                    errorMessage: 'The expected price does not match the actual price of the item.'
                };
            }

            const recordName = context.context.recordName;
            const authorization = await this._policies.authorizeUserAndInstances(context.context, {
                userId: request.userId,
                resourceKind: 'purchasableItem',
                resourceId: item.address,
                markers: item.markers,
                action: 'purchase',
                instances: request.instances,
            });

            if (authorization.success === false) {
                return authorization;
            }
            
            const metrics = await this._purchasableItems.getSubscriptionMetricsByRecordName(recordName);
            const config = await this._getConfig();
            const features = getPurchasableItemsFeatures(config, metrics.subscriptionStatus, metrics.subscriptionId, metrics.currentPeriodStartMs, metrics.currentPeriodEndMs);

            if (!features.allowed) {
                console.log(`[SubscriptionController] [createPurchaseItemLink studioId: ${metrics.studioId} subscriptionId: ${metrics.subscriptionId} subscriptionStatus: ${metrics.subscriptionStatus}] Store features not allowed.`);
                return {
                    success: false,
                    errorCode: 'store_disabled',
                    errorMessage: 'The store you are trying to purchase from is disabled.'
                };
            }

            if (!metrics.stripeAccountId || !metrics.stripeAccountStatus) {
                console.log(`[SubscriptionController] [createPurchaseItemLink studioId: ${metrics.studioId} subscriptionId: ${metrics.subscriptionId} subscriptionStatus: ${metrics.subscriptionStatus} stripeAccountId: ${metrics.stripeAccountId} stripeAccountStatus: ${metrics.stripeAccountStatus}] Store has no stripe account.`);
                return {
                    success: false,
                    errorCode: 'store_disabled',
                    errorMessage: 'The store you are trying to purchase from is disabled.'
                };
            }

            if (metrics.stripeAccountStatus !== 'active') {
                console.log(`[SubscriptionController] [createPurchaseItemLink studioId: ${metrics.studioId} subscriptionId: ${metrics.subscriptionId} subscriptionStatus: ${metrics.subscriptionStatus} stripeAccountId: ${metrics.stripeAccountId} stripeAccountStatus: ${metrics.stripeAccountStatus}] Store stripe account is not active.`);
                return {
                    success: false,
                    errorCode: 'store_disabled',
                    errorMessage: 'The store you are trying to purchase from is disabled.'
                };
            }

            const limits = features.currencyLimits[item.currency];

            if (!limits) {
                console.log(`[SubscriptionController] [createPurchaseItemLink studioId: ${metrics.studioId} subscriptionId: ${metrics.subscriptionId} currency: ${request.item.currency}] Currency not supported.`)
                return {
                    success: false,
                    errorCode: 'currency_not_supported',
                    errorMessage: 'The currency is not supported.'
                };
            }

            if (item.cost !== 0 && (item.cost < limits.minCost || item.cost > limits.maxCost)) {
                console.log(`[SubscriptionController] [createPurchaseItemLink studioId: ${metrics.studioId} subscriptionId: ${metrics.subscriptionId} currency: ${request.item.currency} minCost: ${limits.minCost} maxCost: ${limits.maxCost} cost: ${item.cost}] Cost not valid.`)
                return {
                    success: false,
                    errorCode: 'subscription_limit_reached',
                    errorMessage: 'The item you are trying to purchase has a price that is not allowed.'
                };
            }

            let applicationFee = 0;
            if (item.cost !== 0 && limits.fee) {
                if (limits.fee.type === 'percent') {
                    // calculate percent when fee is between 1 - 100
                    applicationFee = Math.ceil(item.cost * (limits.fee.percent / 100));
                } else {
                    if (limits.fee.amount > item.cost) {
                        console.warn(`[SubscriptionController] [createPurchaseItemLink studioId: ${metrics.studioId} subscriptionId: ${metrics.subscriptionId} currency: ${request.item.currency} fee: ${limits.fee.amount} cost: ${item.cost}] Fee greater than cost.`);
                        return {
                            success: false,
                            errorCode: 'server_error',
                            errorMessage: 'The application fee is greater than the cost of the item.'
                        };
                    }
                    applicationFee = limits.fee.amount;
                }
            }

            let customerEmail: string = null;
            if (request.userId) {
                const user = await this._authStore.findUser(request.userId);

                if (!user) {
                    return {
                        success: false,
                        errorCode: 'invalid_request',
                        errorMessage: 'The user could not be found.'
                    };
                }

                const roles = await this._policyStore.listRolesForUser(recordName, user.id);
                const hasRole = roles.some(r => r.role === item.roleName && (!r.expireTimeMs || r.expireTimeMs > Date.now()));

                if (hasRole) {
                    return {
                        success: false,
                        errorCode: 'item_already_purchased',
                        errorMessage: 'You already have the role that the item would grant.'
                    };
                }

                customerEmail = user.email ?? null;
            }

            const sessionId = uuid();

            console.log(`[SubscriptionController] [createPurchaseItemLink studioId: ${metrics.studioId} subscriptionId: ${metrics.subscriptionId} sessionId: ${sessionId} currency: ${request.item.currency} cost: ${item.cost} applicationFee: ${applicationFee}] Creating checkout session.`);
            const session = await this._stripe.createCheckoutSession({
                mode: 'payment',
                line_items: [
                    {
                        price_data: {
                            currency: item.currency,
                            unit_amount: item.cost,
                            product_data: {
                                name: item.name,
                                description: item.description,
                                images: item.imageUrls,
                                metadata: {
                                    recordName: recordName,
                                    address: item.address,
                                },
                                tax_code: item.taxCode ?? undefined,
                            },
                        },
                        quantity: 1,
                    }
                ],
                success_url: fulfillmentRoute(config.returnUrl, sessionId),
                cancel_url: request.returnUrl,
                client_reference_id: sessionId,
                customer_email: customerEmail,
                metadata: {
                    userId: request.userId,
                    checkoutSessionId: sessionId,
                },
                payment_intent_data: {
                    application_fee_amount: applicationFee,
                },
                connect: {
                    stripeAccount: metrics.stripeAccountId,
                }
            });

            await this._authStore.updateCheckoutSessionInfo({
                id: sessionId,
                stripeCheckoutSessionId: session.id,
                invoice: session.invoice ? {
                    currency: session.invoice.currency,
                    paid: session.invoice.paid,
                    description: session.invoice.description,
                    status: session.invoice.status,
                    stripeInvoiceId: session.invoice.id,
                    stripeHostedInvoiceUrl: session.invoice.hosted_invoice_url,
                    stripeInvoicePdfUrl: session.invoice.invoice_pdf,
                    tax: session.invoice.tax,
                    total: session.invoice.total,
                    subtotal: session.invoice.subtotal,
                } : null,
                userId: request.userId,
                status: session.status,
                paymentStatus: session.payment_status,
                paid: session.payment_status === 'paid' || session.payment_status === 'no_payment_required',
                fulfilledAtMs: null,
                items: [
                    {
                        type: 'role',
                        recordName: recordName,
                        purchasableItemAddress: item.address,
                        role: item.roleName,
                        roleGrantTimeMs: item.roleGrantTimeMs,
                    }
                ]
            });

            return {
                success: true,
                url: session.url,
                sessionId: sessionId,
            };
        } catch(err) {
            console.error('[SubscriptionController] An error occurred while creating a purchase item link:', err);
            return {
                success: false,
                errorCode: 'server_error',
                errorMessage: 'A server error occurred.'
            };
        }
    }

    async fulfillCheckoutSession(request: FulfillCheckoutSessionRequest): Promise<FulfillCheckoutSessionResult> {
        try {
            const session = await this._authStore.getCheckoutSessionById(request.sessionId);

            if (!session) {
                return {
                    success: false,
                    errorCode: 'not_found',
                    errorMessage: 'The checkout session does not exist.',
                };
            }

            if (!!session.userId && session.userId !== request.userId) {
                return {
                    success: false,
                    errorCode: 'not_authorized',
                    errorMessage: 'You are not authorized to accept fulfillment of this checkout session.',
                };
            }

            if (session.stripeStatus === 'expired') {
                return {
                    success: false,
                    errorCode: 'invalid_request',
                    errorMessage: 'The checkout session has expired.',
                };
            } else if (session.stripeStatus === 'open') {
                return {
                    success: false,
                    errorCode: 'invalid_request',
                    errorMessage: 'The checkout session has not been completed.'
                };
            } else if (session.stripePaymentStatus === 'unpaid') {
                return {
                    success: false,
                    errorCode: 'invalid_request',
                    errorMessage: 'The checkout session has not been paid for.'
                };
            } else if (session.fulfilledAtMs > 0) {
                return {
                    success: true,
                };
            }
            console.log(`[SubscriptionController] [fulfillCheckoutSession sessionId: ${session.id} userId: ${session.userId}] Fulfilling checkout session.`);

            if (request.activation === 'now') {
                if (!request.userId) {
                    return {
                        success: false,
                        errorCode: 'invalid_request',
                        errorMessage: 'Guests cannot accept immediate fulfillment of a checkout session.'
                    };
                }

                console.log(`[SubscriptionController] [fulfillCheckoutSession sessionId: ${session.id} userId: ${session.userId}] Activating checkout session.`);

                // grant user access to the items
                for (let item of session.items) {
                    if (item.type === 'role') {
                        const result = await this._policyStore.assignSubjectRole(item.recordName, session.userId, 'user', {
                            role: item.role,
                            expireTimeMs: item.roleGrantTimeMs ? Date.now() + item.roleGrantTimeMs : null,
                        });

                        if (result.success === false) {
                            console.error(`[SubscriptionController] [fulfillCheckoutSession sessionId: ${session.id} userId: ${session.userId}] Unable to grant role to user:`, result);
                            return {
                                success: false,
                                errorCode: 'server_error',
                                errorMessage: 'A server error occurred.'
                            };
                        }

                        await this._authStore.savePurchasedItem({
                            id: uuid(),
                            activatedTimeMs: Date.now(),
                            recordName: item.recordName,
                            purchasableItemAddress: item.purchasableItemAddress,
                            roleName: item.role,
                            roleGrantTimeMs: item.roleGrantTimeMs,
                            userId: session.userId,
                            activationKeyId: null,
                            checkoutSessionId: session.id,
                        });
                    } else {
                        console.warn(`[SubscriptionController] [fulfillCheckoutSession sessionId: ${session.id} userId: ${session.userId}] Unknown item type: ${item.type}`);
                    }
                }

                await this._authStore.markCheckoutSessionFulfilled(session.id, Date.now());

                return {
                    success: true
                };
            } else {
                console.log(`[SubscriptionController] [fulfillCheckoutSession sessionId: ${session.id} userId: ${session.userId}] Deferring activation for checkout session.`);

                const secret = fromByteArray(
                    randomBytes(ACCESS_KEY_SECRET_BYTE_LENGTH)
                );
                const keyId = fromByteArray(
                    randomBytes(ACCESS_KEY_SECRET_BYTE_LENGTH)
                );
                const hash = hashHighEntropyPasswordWithSalt(
                    secret,
                    keyId
                );

                await this._authStore.createActivationKey({
                    id: keyId,
                    secretHash: hash
                });

                const key = formatV1ActivationKey(keyId, secret);

                // grant user access to the items
                for (let item of session.items) {
                    if (item.type === 'role') {
                        await this._authStore.savePurchasedItem({
                            id: uuid(),
                            activatedTimeMs: null,
                            recordName: item.recordName,
                            purchasableItemAddress: item.purchasableItemAddress,
                            roleName: item.role,
                            roleGrantTimeMs: item.roleGrantTimeMs,
                            userId: null,
                            activationKeyId: keyId,
                            checkoutSessionId: session.id,
                        });
                    } else {
                        console.warn(`[SubscriptionController] [fulfillCheckoutSession sessionId: ${session.id} userId: ${session.userId}] Unknown item type: ${item.type}`);
                    }
                }

                await this._authStore.markCheckoutSessionFulfilled(session.id, Date.now());
                const config = await this._getConfig();

                return {
                    success: true,
                    activationKey: key,
                    activationUrl: activationRoute(config.returnUrl, key)
                };
            }
        } catch(err) {
            console.error('[SubscriptionController] An error occurred while fulfilling a checkout session:', err);
            return {
                success: false,
                errorCode: 'server_error',
                errorMessage: 'A server error occurred.'
            };
        }
    }

    async claimActivationKey(request: ClaimActivationKeyRequest): Promise<ClaimActivationKeyResult> {
        try {

            if (!request.userId && request.target === 'self') {
                return {
                    success: false,
                    errorCode: 'not_logged_in',
                    errorMessage: 'You need to be logged in to use target = self.'
                };
            }

            const key = parseActivationKey(request.activationKey);

            if (!key) {
                return {
                    success: false,
                    errorCode: 'invalid_request',
                    errorMessage: 'The activation key is invalid.'
                };
            }

            const [keyId, secret] = key;

            const activationKey = await this._authStore.getActivationKeyById(keyId);

            if (!activationKey) {
                return {
                    success: false,
                    errorCode: 'invalid_request',
                    errorMessage: 'The activation key is invalid.'
                };
            }

            const hash = hashHighEntropyPasswordWithSalt(secret, keyId);

            if (activationKey.secretHash !== hash) {
                return {
                    success: false,
                    errorCode: 'invalid_request',
                    errorMessage: 'The activation key is invalid.'
                };
            }

            let userId: string;
            let sessionKey: string;
            let connectionKey: string;
            let expireTimeMs: number;
            if (request.target === 'self') {
                userId = request.userId;
            } else if (request.target === 'guest') {
                console.log('[SubscriptionController] [claimActivationKey] Creating user for guest activation key.');

                const accountResult = await this._auth.createAccount({
                    userRole: 'superUser',
                    ipAddress: request.ipAddress,
                });

                if (accountResult.success === false) {
                    console.error(`[SubscriptionController] [claimActivationKey keyId: ${keyId}] Unable to create user for guest activation key:`, accountResult);
                    return {
                        success: false,
                        errorCode: 'server_error',
                        errorMessage: 'A server error occurred.'
                    };
                }

                userId = accountResult.userId;
                sessionKey = accountResult.sessionKey;
                connectionKey = accountResult.connectionKey;
                expireTimeMs = accountResult.expireTimeMs;
            }
            
            console.log(`[SubscriptionController] [claimActivationKey keyId: ${keyId} userId: ${request.userId}] Claiming activation key.`);
            if (!userId) {
                return {
                    success: false,
                    errorCode: 'invalid_request',
                    errorMessage: 'The activation key is invalid.'
                };
            }

            const items = await this._authStore.listPurchasedItemsByActivationKeyId(keyId);

            for (let item of items) {
                if (item.activatedTimeMs || item.userId) {
                    continue;
                }

                const result = await this._policyStore.assignSubjectRole(item.recordName, userId, 'user', {
                    role: item.roleName,
                    expireTimeMs: item.roleGrantTimeMs ? Date.now() + item.roleGrantTimeMs : null,
                });

                if (result.success === false) {
                    console.error(`[SubscriptionController] [claimActivationKey keyId: ${keyId} userId: ${userId}] Unable to grant role to user:`, result);
                    return {
                        success: false,
                        errorCode: 'server_error',
                        errorMessage: 'A server error occurred.'
                    };
                }

                await this._authStore.savePurchasedItem({
                    ...item,
                    activatedTimeMs: Date.now(),
                    userId,
                });
            }

            return {
                success: true,
                userId,
                sessionKey,
                connectionKey,
                expireTimeMs,
            };
        } catch(err) {
            console.error('[SubscriptionController] An error occurred while claiming an activation key:', err);
            return {
                success: false,
                errorCode: 'server_error',
                errorMessage: 'A server error occurred.'
            };
        }
    }

    /**
     * Handles the webhook from Stripe for updating the internal database.
     */
    async handleStripeWebhook(
        request: HandleStripeWebhookRequest
    ): Promise<HandleStripeWebhookResponse> {
        if (!this._stripe) {
            return {
                success: false,
                errorCode: 'not_supported',
                errorMessage: 'This method is not supported.',
            };
        }

        try {
            if (
                typeof request.requestBody !== 'string' ||
                request.requestBody === ''
            ) {
                return {
                    success: false,
                    errorCode: 'invalid_request',
                    errorMessage: 'The request was not valid.',
                };
            }

            if (
                typeof request.signature !== 'string' ||
                request.signature === ''
            ) {
                return {
                    success: false,
                    errorCode: 'invalid_request',
                    errorMessage: 'The request was not valid.',
                };
            }

            const config = await this._getConfig();

            const body = request.requestBody;
            const signature = request.signature;
            let event: StripeEvent;
            try {
                event = this._stripe.constructWebhookEvent(
                    body,
                    signature,
                    config.webhookSecret
                );
            } catch (err) {
                console.log(
                    `[SubscriptionController] [handleStripeWebhook] Unable to construct webhook event:`,
                    err
                );
                return {
                    success: false,
                    errorCode: 'invalid_request',
                    errorMessage: 'The request was not valid.',
                };
            }

            console.log(
                `[SubscriptionController] [handleStripeWebhook] Got event: ${event.type}`
            );
            if (
                event.type === 'customer.subscription.created' ||
                event.type === 'customer.subscription.deleted' ||
                event.type === 'customer.subscription.updated'
            ) {
                const subscription = event.data.object;

                const items = subscription.items.data as Array<any>;

                let item: any;
                let sub: SubscriptionConfiguration['subscriptions'][0];
                items_loop: for (let i of items) {
                    for (let s of config.subscriptions) {
                        if (
                            s.eligibleProducts &&
                            s.eligibleProducts.some(
                                (p) => p === i.price.product
                            )
                        ) {
                            sub = s;
                            item = i;
                            break items_loop;
                        }
                    }
                }

                if (!item || !sub) {
                    console.log(
                        `[SubscriptionController] [handleStripeWebhook] No item in the subscription matches an eligible product in the config.`
                    );
                    return {
                        success: true,
                    };
                }

                console.log(
                    `[SubscriptionController] [handleStripeWebhook] Subscription (${sub.id}) found!`
                );

                const status = subscription.status;
                const active = isActiveSubscription(status);
                const tier = sub.tier ?? 'beta';
                const customerId = subscription.customer;
                const stripeSubscriptionId = subscription.id;
                const periodStartMs = subscription.current_period_start * 1000;
                const periodEndMs = subscription.current_period_end * 1000;

                console.log(
                    `[SubscriptionController] [handleStripeWebhook] Customer ID: ${customerId}. Subscription status: ${status}. Tier: ${tier}. Is Active: ${active}.`
                );
                let user = await this._authStore.findUserByStripeCustomerId(
                    customerId
                );
                let studio: Studio;

                if (user) {
                    await this._authStore.updateSubscriptionInfo({
                        userId: user.id,
                        subscriptionStatus: status,
                        subscriptionId: sub.id,
                        stripeSubscriptionId,
                        stripeCustomerId: customerId,
                        currentPeriodEndMs: periodEndMs,
                        currentPeriodStartMs: periodStartMs,
                    });
                } else {
                    console.log(
                        `[SubscriptionController] [handleStripeWebhook] No user found for Customer ID (${customerId})`
                    );

                    studio =
                        await this._recordsStore.getStudioByStripeCustomerId(
                            customerId
                        );

                    if (studio) {
                        await this._authStore.updateSubscriptionInfo({
                            studioId: studio.id,
                            subscriptionStatus: status,
                            subscriptionId: sub.id,
                            stripeSubscriptionId,
                            stripeCustomerId: customerId,
                            currentPeriodEndMs: periodEndMs,
                            currentPeriodStartMs: periodStartMs,
                        });
                    } else {
                        console.log(
                            `[SubscriptionController] [handleStripeWebhook] No studio found for Customer ID (${customerId})`
                        );
                    }
                }

                return {
                    success: true,
                };
            } else if (event.type === 'invoice.paid') {
                const parseResult =
                    STRIPE_EVENT_INVOICE_PAID_SCHEMA.safeParse(event);

                if (parseResult.success === false) {
                    console.error(
                        `[SubscriptionController] [handleStripeWebhook] Unable to parse stripe event!`,
                        parseResult.error
                    );
                    return {
                        success: true,
                    };
                }

                const invoice = parseResult.data.data.object;
                const stripeSubscriptionId = invoice.subscription;

                if (stripeSubscriptionId) {
                    const subscription = await this._stripe.getSubscriptionById(
                        stripeSubscriptionId
                    );
                    const status = subscription.status;
                    const customerId = invoice.customer;
                    const lineItems = invoice.lines.data;
                    const periodStartMs = subscription.current_period_start * 1000;
                    const periodEndMs = subscription.current_period_end * 1000;
                    const { sub, item } = findMatchingSubscription(lineItems);

                    const authInvoice: UpdateSubscriptionPeriodRequest['invoice'] =
                        {
                            currency: invoice.currency,
                            description: invoice.description,
                            paid: invoice.paid,
                            status: invoice.status,
                            tax: invoice.tax,
                            total: invoice.total,
                            subtotal: invoice.subtotal,
                            stripeInvoiceId: invoice.id,
                            stripeHostedInvoiceUrl: invoice.hosted_invoice_url,
                            stripeInvoicePdfUrl: invoice.invoice_pdf,
                        };

                    console.log(
                        `[SubscriptionController] [handleStripeWebhook] New invoice paid for customer ID (${customerId}). Subscription ID: ${subscription.id}. Period start: ${periodStartMs}. Period end: ${periodEndMs}.`
                    );

                    const user = await this._authStore.findUserByStripeCustomerId(
                        customerId
                    );

                    if (user) {
                        console.log(
                            `[SubscriptionController] [handleStripeWebhook] Found user (${user.id}) with customer ID (${customerId}).`
                        );

                        await this._authStore.updateSubscriptionPeriod({
                            userId: user.id,
                            subscriptionStatus: status,
                            subscriptionId: sub.id,
                            stripeSubscriptionId,
                            stripeCustomerId: customerId,
                            currentPeriodEndMs: periodEndMs,
                            currentPeriodStartMs: periodStartMs,
                            invoice: authInvoice,
                        });
                    } else {
                        console.log(
                            `[SubscriptionController] [handleStripeWebhook] No user found for customer ID (${customerId}).`
                        );

                        const studio =
                            await this._recordsStore.getStudioByStripeCustomerId(
                                customerId
                            );

                        if (studio) {
                            await this._authStore.updateSubscriptionPeriod({
                                studioId: studio.id,
                                subscriptionStatus: status,
                                subscriptionId: sub.id,
                                stripeSubscriptionId,
                                stripeCustomerId: customerId,
                                currentPeriodEndMs: periodEndMs,
                                currentPeriodStartMs: periodStartMs,
                                invoice: authInvoice,
                            });
                        } else {
                            console.log(
                                `[SubscriptionController] [handleStripeWebhook] No studio found for customer ID (${customerId}).`
                            );
                        }
                    }

                    function findMatchingSubscription(
                        lineItems: StripeInvoice['lines']['data']
                    ) {
                        let item: any;
                        let sub: SubscriptionConfiguration['subscriptions'][0];
                        items_loop: for (let i of lineItems) {
                            for (let s of config.subscriptions) {
                                if (
                                    s.eligibleProducts &&
                                    s.eligibleProducts.some(
                                        (p) => p === i.price.product
                                    )
                                ) {
                                    sub = s;
                                    item = i;
                                    break items_loop;
                                }
                            }
                        }

                        return { item, sub };
                    }
                } else {
                    console.log(
                        `[SubscriptionController] [handleStripeWebhook] No subscription ID found in invoice.`
                    );

                    const authInvoice = await this._authStore.getInvoiceByStripeId(invoice.id);
                    if (!authInvoice) {
                        console.log(
                            `[SubscriptionController] [handleStripeWebhook] No invoice found for stripe ID (${invoice.id}).`
                        );
                        return {
                            success: true,
                        };
                    }

                    await this._authStore.saveInvoice({
                        ...authInvoice,
                        currency: invoice.currency,
                        description: invoice.description,
                        paid: invoice.paid,
                        status: invoice.status,
                        tax: invoice.tax,
                        total: invoice.total,
                        subtotal: invoice.subtotal,
                    });
                }
            } else if (event.type === 'account.updated') {
                const parseResult =
                    STRIPE_EVENT_ACCOUNT_UPDATED_SCHEMA.safeParse(event);

                if (parseResult.success === false) {
                    console.error(
                        `[SubscriptionController] [handleStripeWebhook] Unable to parse stripe event!`,
                        parseResult.error
                    );
                    return {
                        success: false,
                        errorCode: 'invalid_request',
                        errorMessage: 'The request was not able to be parsed.'
                    };
                }

                const e = parseResult.data;
                const accountId = e.data.object.id;
                const account = await this._stripe.getAccountById(accountId);
                let studio = await this._recordsStore.getStudioByStripeAccountId(accountId);

                if (!studio) {
                    console.log(
                        `[SubscriptionController] [handleStripeWebhook] No studio found for account ID (${accountId}).`
                    );
                    return {
                        success: true
                    };
                }

                const newStatus = getAccountStatus(account);
                const newRequirementsStatus = getAccountRequirementsStatus(account);

                if (studio.stripeAccountStatus !== newStatus || studio.stripeAccountRequirementsStatus !== newRequirementsStatus) {
                    console.log(
                        `[SubscriptionController] [handleStripeWebhook] Updating studio (${studio.id}) account status to ${newStatus} and requirements status to ${newRequirementsStatus}.`
                    );
                    studio = {
                        ...studio,
                        stripeAccountStatus: newStatus,
                        stripeAccountRequirementsStatus: newRequirementsStatus
                    };

                    await this._recordsStore.updateStudio(studio);
                }

                return {
                    success: true
                };
            } else if (event.type === 'checkout.session.completed' || event.type === 'checkout.session.expired') {
                const parseResult = STRIPE_EVENT_CHECKOUT_SESSION_SCHEMA.safeParse(event);

                if (parseResult.success === false) {
                    console.error(
                        `[SubscriptionController] [handleStripeWebhook] Unable to parse stripe event!`,
                        parseResult.error
                    );
                    return {
                        success: false,
                        errorCode: 'invalid_request',
                        errorMessage: 'The request was not able to be parsed.'
                    };
                }

                const e = parseResult.data;
                const sessionId = e.data.object.client_reference_id;

                if (!sessionId) {
                    console.log(
                        `[SubscriptionController] [handleStripeWebhook] No client_reference_id found in the event.`
                    );
                    return {
                        success: true,
                    };
                }

                const session = await this._authStore.getCheckoutSessionById(sessionId);

                if (!session) {
                    console.log(
                        `[SubscriptionController] [handleStripeWebhook] Could not find session with ID (${sessionId}).`
                    );
                    return {
                        success: false,
                        errorCode: 'invalid_request',
                        errorMessage: 'The session could not be found.'
                    };
                }

                if (session.stripeCheckoutSessionId !== e.data.object.id) {
                    console.log(
                        `[SubscriptionController] [handleStripeWebhook] Stripe checkout session ID (${e.data.object.id}) does not match stored ID (${session.stripeCheckoutSessionId}).`
                    );
                    return {
                        success: false,
                        errorCode: 'invalid_request',
                        errorMessage: 'The session ID does not match the expected session ID.'
                    };
                }

                console.log(`[SubscriptionController] [handleStripeWebhook] [sessionId: ${sessionId} stripeCheckoutSessionId: ${e.data.object.id} status: ${e.data.object.status} paymentStatus: ${e.data.object.payment_status}] Checkout session updated for session ID.`);
                const paid = e.data.object.payment_status === 'no_payment_required' || e.data.object.payment_status === 'paid';
                await this._authStore.updateCheckoutSessionInfo({
                    ...session,
                    paid,
                    paymentStatus: e.data.object.payment_status,
                    status: e.data.object.status,
                    invoice: null,
                });
            }

            return {
                success: true,
            };
        } catch (err) {
            const span = trace.getActiveSpan();
            span.recordException(err);

            console.error(
                '[SubscriptionController] An error occurred while handling a stripe webhook:',
                err
            );
            return {
                success: false,
                errorCode: 'server_error',
                errorMessage: 'A server error occurred.',
            };
        }
    }
}

/**
 * Gets the account status for the given stripe account.
 * @param account The account that the status should be retrieved for.
 */
export function getAccountStatus(account: StripeAccount): StudioStripeAccountStatus {
    const disabledReason = account?.requirements?.disabled_reason;
    if (disabledReason === 'under_review' || disabledReason === 'requirements.pending_verification') {
        return 'pending';
    } else if (
        disabledReason === 'rejected.fraud' ||
        disabledReason === 'rejected.incomplete_verification' ||
        disabledReason === 'rejected.listed' ||
        disabledReason === 'rejected.other' ||
        disabledReason === 'rejected.terms_of_service'
    ) {
        return 'rejected';
    } else if (disabledReason) {
        return 'disabled';
    } else if (account.charges_enabled) {
        return 'active';
    }

    return 'pending';
}

/**
 * Gets the requirements status for the given stripe account.
 * @param account The account.
 */
export function getAccountRequirementsStatus(account: StripeAccount): StudioStripeRequirementsStatus {
    const requirements = account?.requirements;
    if (!requirements) {
        return 'incomplete';
    }

    if (requirements.currently_due?.length > 0 ||
        requirements.past_due?.length > 0) {
        return 'incomplete';
    }

    return 'complete';
}


function returnRoute(basePath: string, user: AuthUser, studio: Studio) {
    if (user) {
        return basePath;
    } else {
        return studiosRoute(basePath, studio.id, studio.displayName);
    }
}

function studiosRoute(basePath: string, studioId: string, studioName: string) {
    return new URL(
        `/studios/${encodeURIComponent(studioId)}/${encodeURIComponent(
            studioName
        )}`,
        basePath
    ).href;
}

function fulfillmentRoute(basePath: string, sessionId: string) {
    return new URL(`/store/fulfillment/${sessionId}`, basePath).href;
}

function activationRoute(basePath: string, key: string) {
    const url = new URL(`/store/activate`, basePath);
    url.searchParams.set('key', key);
    return url.href;
}

/**
 * Formats a V1 access key.
 * @param itemId The ID of the purchased item.
 * @param secret The secret that should be used to access the purchased item.
 */
export function formatV1ActivationKey(itemId: string, secret: string): string {
    return `vAK1.${toBase64String(itemId)}.${toBase64String(secret)}`;
}

/**
 * Parses the given access key.
 * Returns null if the access key is invalid.
 * @param key The key to parse.
 */
export function parseActivationKey(key: string): [keyId: string, secret: string] {
    if (!key) {
        return null;
    }

    if (!key.startsWith('vAK1.')) {
        return null;
    }

    const withoutVersion = key.slice('vAK1.'.length);
    let periodAfterId = withoutVersion.indexOf('.');
    if (periodAfterId < 0) {
        return null;
    }

    const idBase64 = withoutVersion.slice(0, periodAfterId);
    const secretBase64 = withoutVersion.slice(periodAfterId + 1);

    if (idBase64.length <= 0 || secretBase64.length <= 0) {
        return null;
    }

    try {
        const name = fromBase64String(idBase64);
        const secret = fromBase64String(secretBase64);

        return [name, secret];
    } catch (err) {
        return null;
    }
}

/**
 * Defines a request for managing a user's subscription.
 */
export interface CreateManageSubscriptionRequest {
    /**
     * The session key that should be used to validate the request.
     */
    sessionKey: string;

    /**
     * The User ID that the management session should be created for.
     */
    userId?: string;

    /**
     * The ID of the studio that the management session should be created for.
     */
    studioId?: string;

    /**
     * The subscription that was selected for purcahse by the user.
     */
    subscriptionId?: string;

    /**
     * The price that the user expects to pay.
     */
    expectedPrice?: {
        currency: string;
        cost: number;
        interval: 'month' | 'year' | 'week' | 'day';
        intervalLength: number;
    };
}

export type CreateManageSubscriptionResult =
    | CreateManageSubscriptionSuccess
    | CreateManageSubscriptionFailure;

export interface CreateManageSubscriptionSuccess {
    success: true;

    /**
     * The URL that the user should be redirected to.
     */
    url: string;
}

export interface CreateManageSubscriptionFailure {
    success: false;

    /**
     * The error code.
     */
    errorCode:
        | ServerError
        | ValidateSessionKeyFailure['errorCode']
        | 'unacceptable_user_id'
        | 'unacceptable_studio_id'
        | 'unacceptable_request'
        | 'price_does_not_match'
        | 'not_supported';

    /**
     * The error message.
     */
    errorMessage: string;
}

export interface GetSubscriptionStatusRequest {
    /**
     * The session key that should be used to validate the request.
     */
    sessionKey: string;

    /**
     * The ID of the user whose subscription status should be retrieved.
     */
    userId?: string;

    /**
     * The ID of the studio whose subscrition status should be retrieved.
     */
    studioId?: string;
}

export type GetSubscriptionStatusResult =
    | GetSubscriptionStatusSuccess
    | GetSubscriptionStatusFailure;

export interface GetSubscriptionStatusSuccess {
    success: true;

    /**
     * The ID of the user.
     */
    userId?: string;

    /**
     * The ID of the studio.
     */
    studioId?: string;

    /**
     * The publishable stripe API key.
     */
    publishableKey: string;

    /**
     * The list of subscriptions that the user has.
     */
    subscriptions: SubscriptionStatus[];

    /**
     * The list of subscriptions that the user can purchase.
     */
    purchasableSubscriptions: PurchasableSubscription[];
}

export interface SubscriptionStatus {
    /**
     * Whether the user has an active subscription.
     */
    active: boolean;

    /**
     * The status code for the subscription.
     *
     * Possible values are `incomplete`, `incomplete_expired`, `trialing`, `active`, `past_due`, `canceled`, or `unpaid`.
     * For collection_method=charge_automatically a subscription moves into incomplete if the initial payment attempt fails. A subscription in this state can only have metadata and default_source updated. Once the first invoice is paid, the subscription moves into an active state. If the first invoice is not paid within 23 hours, the subscription transitions to incomplete_expired. This is a terminal state, the open invoice will be voided and no further invoices will be generated.
     *
     * A subscription that is currently in a trial period is trialing and moves to active when the trial period is over.
     *
     * If subscription collection_method=charge_automatically it becomes past_due when payment to renew it fails and canceled or unpaid (depending on your subscriptions settings) when Stripe has exhausted all payment retry attempts.
     *
     * If subscription collection_method=send_invoice it becomes past_due when its invoice is not paid by the due date, and canceled or unpaid if it is still not paid by an additional deadline after that. Note that when a subscription has a status of unpaid, no subsequent invoices will be attempted (invoices will be created, but then immediately automatically closed). After receiving updated payment information from a customer, you may choose to reopen and pay their closed invoices.
     */
    statusCode:
        | 'active'
        | 'canceled'
        | 'ended'
        | 'past_due'
        | 'unpaid'
        | 'incomplete'
        | 'incomplete_expired'
        | 'trialing'
        | 'paused';

    /**
     * The name of the product.
     */
    productName: string;

    /**
     * The Unix time in seconds that the subscription was started at.
     */
    startDate: number;

    /**
     * The Unix time in seconds that the subscription ended at.
     */
    endedDate: number | null;

    /**
     * The Unix time in seconds when the subscription will be canceled.
     */
    cancelDate: number | null;

    /**
     * The Unix time in seconds when the subscription was canceled.
     */
    canceledDate: number | null;

    /**
     * The Unix time in seconds of the start of the current period that the subscription has been invoiced for.
     */
    currentPeriodStart: number | null;

    /**
     * The Unix time in seconds of the end of the current period that the subscription has been invoiced for.
     */
    currentPeriodEnd: number | null;

    /**
     * How frequently the subscription renews.
     */
    renewalInterval: 'month' | 'year' | 'week' | 'day';

    /**
     * The number of months/years/weeks/days that the interval lasts for.
     */
    intervalLength: number;

    /**
     * The price charged per interval.
     */
    intervalCost: number;

    /**
     * The currency that was used.
     */
    currency: string;

    /**
     * The feature list for the subscription.
     */
    featureList?: string[];
}

export interface PurchasableSubscription {
    /**
     * The ID of the subscription tier.
     */
    id: string;

    /**
     * The name of the product.
     */
    name: string;

    /**
     * The description of the product.
     */
    description: string;

    /**
     * The list of features included in the product.
     */
    featureList: string[];

    /**
     * The list of prices that the subscription can be purchased at.
     */
    prices: {
        /**
         * The ID of the price.
         */
        id: string;

        /**
         * How frequently the subscription will renew when this price is purchased.
         */
        interval: 'month' | 'year' | 'week' | 'day';

        /**
         * The number of months/years/weeks/days that the interval lasts for.
         */
        intervalLength: number;

        /**
         * The currency that this price is listed in.
         */
        currency: string;

        /**
         * The cost of this price.
         */
        cost: number;
    }[];

    /**
     * Whether the subscription is the default subscription.
     */
    defaultSubscription?: boolean;
}

export interface GetSubscriptionStatusFailure {
    success: false;

    /**
     * The error code.
     */
    errorCode:
        | ServerError
        | ValidateSessionKeyFailure['errorCode']
        | 'unacceptable_user_id'
        | 'unacceptable_studio_id'
        | 'unacceptable_request'
        | 'not_supported';

    /**
     * The error message.
     */
    errorMessage: string;
}

export interface HandleStripeWebhookRequest {
    /**
     * The raw request body.
     */
    requestBody: string;

    /**
     * The signature that was included with the request.
     */
    signature: string;
}

export type HandleStripeWebhookResponse =
    | HandleStripeWebhookSuccess
    | HandleStripeWebhookFailure;

export interface HandleStripeWebhookSuccess {
    success: true;
}

export interface HandleStripeWebhookFailure {
    success: false;
    errorCode: ServerError | 'invalid_request' | 'not_supported';
    errorMessage: string;
}

export interface UpdateSubscriptionRequest {
    /**
     * The role of the user that is currently logged in.
     */
    currentUserRole: UserRole | undefined | null;

    /**
     * The ID of the user that is currently logged in.
     */
    currentUserId: string;

    /**
     * The ID of the user whose subscription should be updated.
     */
    userId?: string;

    /**
     * The ID of the studio whose subscription should be updated.
     */
    studioId?: string;

    /**
     * The ID of the subscription that the user should have.
     * If null, then the subscription will be removed from the user.
     */
    subscriptionId: string | null;

    /**
     * The status of the subscription.
     */
    subscriptionStatus: SubscriptionStatus['statusCode'] | null;

    /**
     * The unix time in miliseconds that the subscription period starts.
     * If null, then the subscription does not have a start date. This means that the subscription has already started.
     */
    subscriptionPeriodStartMs: number | null;

    /**
     * The unix time in miliseconds that the subscription period ends.
     * If null, then the subscription does not have an end date. This means that the subscription will never end.
     */
    subscriptionPeriodEndMs: number | null;
}

export type UpdateSubscriptionResult =
    | UpdateSubscriptionSuccess
    | UpdateSubscriptionFailure;

export interface UpdateSubscriptionSuccess {
    success: true;
}

export interface UpdateSubscriptionFailure {
    success: false;
    errorCode:
        | ServerError
        | NotLoggedInError
        | NotAuthorizedError
        | 'user_not_found'
        | 'studio_not_found'
        | 'invalid_request';
    errorMessage: string;
}

export interface CreateManageAccountLinkRequest {
    /**
     * The ID of the studio that the link should be created for.
     */
    studioId: string;

    /**
     * The ID of the user that is currently logged in.
     */
    userId: string;
}

export type CreateManageAccountLinkResult = CreateManageAccountLinkSuccess | CreateManageAccountLinkFailure;

export interface CreateManageAccountLinkSuccess {
    success: true;
    /**
     * The URl that the user can visit to manage their account.
     */
    url: string;
}

export interface CreateManageAccountLinkFailure {
    success: false;
    errorCode: ServerError | 'invalid_request' | 'not_supported' | NotLoggedInError | NotAuthorizedError | 'studio_not_found';
    errorMessage: string;
}

export interface CreatePurchaseItemLinkRequest {
    /**
     * The ID of the user that is currently logged in.
     * Null if the user is not logged in.
     */
    userId: string | null;

    /**
     * The instances that the request is being made from.
     */
    instances: string[];

    /**
     * The item that is being purchased.
     */
    item: {
        /**
         * The name of the record that the item is stored in.
         */
        recordName: string;

        /**
         * The address of the item.
         */
        address: string;

        /**
         * The expected cost of the item.
         */
        expectedCost: number;

        /**
         * The currency that the cost is in.
         */
        currency: string;
    };

    /**
     * The URL that the user should be redirected to if the purchase is canceled.
     */
    returnUrl: string;

    /**
     * The URL that the user should be redirected to if the purchase is unsuccessful.
     */
    successUrl: string;
}

export type CreatePurchaseItemLinkResult = CreatePurchaseItemLinkSuccess | CreatePurchaseItemLinkFailure;

export interface CreatePurchaseItemLinkSuccess {
    success: true;

    /**
     * The URL that the user should be redirected to.
     */
    url: string;

    /**
     * The ID of the checkout session.
     */
    sessionId: string;
}

export interface CreatePurchaseItemLinkFailure {
    success: false;
    errorCode: ServerError 
        | 'invalid_request'
        | 'not_supported'
        | 'item_not_found'
        | 'price_does_not_match'
        | 'store_disabled'
        | 'currency_not_supported'
        | 'subscription_limit_reached'
        | 'item_already_purchased'
        | ConstructAuthorizationContextFailure['errorCode']
        | AuthorizeSubjectFailure['errorCode'];
    errorMessage: string;
    reason?: DenialReason;
}

export interface FulfillCheckoutSessionRequest {
    /**
     * The ID of the session that should be fulfilled.
     */
    sessionId: string;

    /**
     * The ID of the user that is currently logged in.
     */
    userId: string | null;

    /**
     * How the session should be fulfilled.
     * - `now` indicates that the items should be granted to the user and activated imediately.
     *    Only valid if the user is logged in.
     * - `later` indicates that an access key should be granted for the user to activate later.
     */
    activation: 'now' | 'later';
}

export type FulfillCheckoutSessionResult = FulfillCheckoutSessionSuccess | FulfillCheckoutSessionFailure;

export interface FulfillCheckoutSessionSuccess {
    success: true;

    /**
     * The activation key that the user can use to activate the items later.
     */
    activationKey?: string;

    /**
     * The URL that the user can visit to activate the items.
     */
    activationUrl?: string;
}

export interface FulfillCheckoutSessionFailure {
    success: false;
    errorCode: ServerError | 'invalid_request' | 'not_supported' | 'not_authorized' | 'not_found';
    errorMessage: string;
}

export interface ClaimActivationKeyRequest {
    /**
     * The key that should be claimed.
     */
    activationKey: string;

    /**
     * The target of the activation key.
     * 
     * - `guest` indicates that the key should be claimed for a guest user.
     * - `self` indicates that the key should be claimed for the user that is currently logged in.
     */
    target: 'guest' | 'self';

    /**
     * The ID of the user that is currently logged in.
     */
    userId: string | null;

    /**
     * The IP Address that the request is coming from.
     */
    ipAddress: string;
}

export type ClaimActivationKeyResult = ClaimActivationKeySuccess | ClaimActivationKeyFailure;

export interface ClaimActivationKeySuccess {
    success: true;

    /**
     * The ID of the user that the key was claimed for.
     */
    userId: string;

    /**
     * The session key that was granted to the new user.
     */
    sessionKey?: string;

    /**
     * The connection key that was granted to the new user.
     */
    connectionKey?: string;

    /**
     * The time that the session key will expire.
     */
    expireTimeMs?: number;
}

export interface ClaimActivationKeyFailure {
    success: false;
    errorCode: ServerError | 'invalid_request' | 'not_supported' | 'not_authorized' | 'not_found' | 'not_logged_in';
    errorMessage: string;
}<|MERGE_RESOLUTION|>--- conflicted
+++ resolved
@@ -25,9 +25,6 @@
     AuthUser,
     UpdateSubscriptionPeriodRequest,
 } from './AuthStore';
-<<<<<<< HEAD
-import type {
-=======
 import {
     STRIPE_EVENT_ACCOUNT_UPDATED_SCHEMA,
     STRIPE_EVENT_CHECKOUT_SESSION_SCHEMA,
@@ -35,7 +32,6 @@
     StripeAccount,
     StripeCheckoutResponse,
     StripeCreateAccountLinkRequest,
->>>>>>> c918ffd1
     StripeEvent,
     StripeInterface,
     StripeInvoice,
@@ -46,13 +42,12 @@
     NotLoggedInError,
     ServerError,
 } from '@casual-simulation/aux-common/Errors';
-<<<<<<< HEAD
 import { isActiveSubscription } from './Utils';
-import type { SubscriptionConfiguration } from './SubscriptionConfiguration';
+import type { SubscriptionConfiguration, getPurchasableItemsFeatures, getSubscriptionFeatures } from './SubscriptionConfiguration';
 import type {
     ListedStudioAssignment,
     RecordsStore,
-    Studio,
+    Studio, StudioStripeAccountStatus, StudioStripeRequirementsStatus,
 } from './RecordsStore';
 import type { ConfigurationStore } from './ConfigurationStore';
 import { traced } from './tracing/TracingDecorators';
@@ -61,12 +56,6 @@
 import { isSuperUserRole } from '@casual-simulation/aux-common';
 
 const TRACE_NAME = 'SubscriptionController';
-=======
-import { isActiveSubscription, JsonParseResult, tryParseJson } from './Utils';
-import { SubscriptionConfiguration, getPurchasableItemsFeatures, getSubscriptionFeatures } from './SubscriptionConfiguration';
-import { ListedStudioAssignment, RecordsStore, Studio, StudioStripeAccountStatus, StudioStripeRequirementsStatus } from './RecordsStore';
-import { ConfigurationStore } from './ConfigurationStore';
-import { isSuperUserRole } from './AuthUtils';
 import { ADMIN_ROLE_NAME, DenialReason, fromBase64String, toBase64String } from '@casual-simulation/aux-common';
 import { PurchasableItemRecordsStore } from './casualware/PurchasableItemRecordsStore';
 import { v4 as uuid } from 'uuid';
@@ -85,7 +74,6 @@
  * The number of bytes that the access key ID should be.
  */
 export const ACCESS_KEY_ID_BYTE_LENGTH = 16; // 128-bit
->>>>>>> c918ffd1
 
 /**
  * Defines a class that is able to handle subscriptions.
@@ -869,9 +857,6 @@
         }
     }
 
-<<<<<<< HEAD
-    @traced(TRACE_NAME)
-=======
     async createManageStoreAccountLink(request: CreateManageAccountLinkRequest): Promise<CreateManageAccountLinkResult> {
         if (!this._stripe) {
             return {
@@ -982,7 +967,117 @@
         }
     }
 
->>>>>>> c918ffd1
+    async createManageStoreAccountLink(request: CreateManageAccountLinkRequest): Promise<CreateManageAccountLinkResult> {
+        if (!this._stripe) {
+            return {
+                success: false,
+                errorCode: 'not_supported',
+                errorMessage: 'This method is not supported.',
+            };
+        }
+
+        try {
+            let studio = await this._recordsStore.getStudioById(request.studioId);
+
+            if (!studio) {
+                return {
+                    success: false,
+                    errorCode: 'studio_not_found',
+                    errorMessage: 'The given studio was not found.',
+                };
+            }
+
+            const assignments = await this._recordsStore.listStudioAssignments(
+                studio.id,
+                {
+                    userId: request.userId,
+                    role: ADMIN_ROLE_NAME
+                }
+            );
+
+            if (assignments.length <= 0) {
+                return {
+                    success: false,
+                    errorCode: 'not_authorized',
+                    errorMessage: 'You are not authorized to perform this action.'
+                };
+            }
+
+            const config = await this._config.getSubscriptionConfiguration();
+            const features = getPurchasableItemsFeatures(config, 
+                studio.subscriptionStatus,
+                studio.subscriptionId,
+                studio.subscriptionPeriodStartMs,
+                studio.subscriptionPeriodEndMs
+            );
+            
+            if (!features.allowed) {
+                return {
+                    success: false,
+                    errorCode: 'not_authorized',
+                    errorMessage: 'You are not authorized to perform this action.'
+                };
+            }
+
+            let type: StripeCreateAccountLinkRequest['type'] = 'account_update';
+            if (!studio.stripeAccountId) {
+                console.log('[SubscriptionController] [createManageStoreAccountLink] Studio does not have a stripe account. Creating one.');
+                type = 'account_onboarding';
+                const account = await this._stripe.createAccount({
+                    controller: {
+                        fees: {
+                            payer: 'account'
+                        },
+                        losses: {
+                            payments: 'stripe'
+                        },
+                        requirement_collection: 'stripe',
+                        stripe_dashboard: {
+                            type: 'full'
+                        }
+                    },
+                    metadata: {
+                        studioId: studio.id
+                    }
+                });
+
+                console.log('[SubscriptionController] [createManageStoreAccountLink] Created account:', account.id);
+
+                studio = {
+                    ...studio,
+                    stripeAccountId: account.id,
+                    stripeAccountStatus: getAccountStatus(account),
+                    stripeAccountRequirementsStatus: getAccountRequirementsStatus(account)
+                };
+                await this._recordsStore.updateStudio(studio);
+            }
+
+            if (studio.stripeAccountRequirementsStatus === 'incomplete') {
+                type = 'account_onboarding';
+            }
+
+            const session = await this._stripe.createAccountLink({
+                account: studio.stripeAccountId,
+                refresh_url: config.returnUrl,
+                return_url: config.returnUrl,
+                type
+            });
+
+            return {
+                success: true,
+                url: session.url
+            };
+        } catch(err) {
+            console.error('[SubscriptionController] An error occurred while creating a manage store account link:', err);
+            return {
+                success: false,
+                errorCode: 'server_error',
+                errorMessage: 'A server error occurred.'
+            };
+        }
+    }
+
+    @traced(TRACE_NAME)
     private async _createCheckoutSession(
         request: CreateManageSubscriptionRequest,
         customerId: string,
@@ -1071,25 +1166,7 @@
         };
     }
 
-<<<<<<< HEAD
-    /**
-     * Handles the webhook from Stripe for updating the internal database.
-     */
-    @traced(TRACE_NAME)
-    async handleStripeWebhook(
-        request: HandleStripeWebhookRequest
-    ): Promise<HandleStripeWebhookResponse> {
-        if (!this._stripe) {
-            return {
-                success: false,
-                errorCode: 'not_supported',
-                errorMessage: 'This method is not supported.',
-            };
-        }
-
-=======
     async createPurchaseItemLink(request: CreatePurchaseItemLinkRequest): Promise<CreatePurchaseItemLinkResult> {
->>>>>>> c918ffd1
         try {
             const context = await this._policies.constructAuthorizationContext({
                 recordKeyOrRecordName: request.item.recordName,
@@ -1595,6 +1672,7 @@
     /**
      * Handles the webhook from Stripe for updating the internal database.
      */
+    @traced(TRACE_NAME)
     async handleStripeWebhook(
         request: HandleStripeWebhookRequest
     ): Promise<HandleStripeWebhookResponse> {
