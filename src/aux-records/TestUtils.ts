/* CasualOS is a set of web-based tools designed to facilitate the creation of real-time, multi-user, context-aware interactive experiences.
 *
 * Copyright (c) 2019-2025 Casual Simulation, Inc.
 *
 * This program is free software: you can redistribute it and/or modify
 * it under the terms of the GNU Affero General Public License as
 * published by the Free Software Foundation, either version 3 of the
 * License, or (at your option) any later version.
 *
 * This program is distributed in the hope that it will be useful,
 * but WITHOUT ANY WARRANTY; without even the implied warranty of
 * MERCHANTABILITY or FITNESS FOR A PARTICULAR PURPOSE.  See the
 * GNU Affero General Public License for more details.
 *
 * You should have received a copy of the GNU Affero General Public License
 * along with this program.  If not, see <https://www.gnu.org/licenses/>.
 */
import { AuthController } from './AuthController';
import { MemoryAuthMessenger } from './MemoryAuthMessenger';
import { PolicyController } from './PolicyController';
import { RecordsController } from './RecordsController';
import type { PublicRecordKeyPolicy } from './RecordsStore';
import type { SubscriptionConfiguration } from './SubscriptionConfiguration';
import { allowAllFeatures } from './SubscriptionConfiguration';
import { MemoryStore } from './MemoryStore';
import { parseSessionKey } from './AuthUtils';
<<<<<<< HEAD
import { PrivoConfiguration } from './PrivoConfiguration';
import {
    buildSubscriptionConfig,
    SubscriptionConfigBuilder,
} from './SubscriptionConfigBuilder';
import { XpController } from './XpController';
import { MemoryFinancialInterface } from './MemoryFinancialInterface';
import { FinancialController } from './financial/FinancialController';
=======
import type { PrivoConfiguration } from './PrivoConfiguration';
import type { SubscriptionConfigBuilder } from './SubscriptionConfigBuilder';
import { buildSubscriptionConfig } from './SubscriptionConfigBuilder';
>>>>>>> f99538c9

export type TestServices = ReturnType<typeof createTestControllers>;

export function createTestSubConfiguration(
    build: (config: SubscriptionConfigBuilder) => SubscriptionConfigBuilder = (
        config
    ) => config
): SubscriptionConfiguration {
    return buildSubscriptionConfig((config) =>
        build(
            config
                .withCancelUrl('http://cancel-url')
                .withReturnUrl('http://return-url')
                .withSuccessUrl('http://success-url')
                .withWebhookSecret('webhook-secret')
        )
    );
}

export function createTestPrivoConfiguration(): PrivoConfiguration {
    return {
        gatewayEndpoint: 'endpoint',
        featureIds: {
            adultPrivoSSO: 'adultAccount',
            childPrivoSSO: 'childAccount',
            joinAndCollaborate: 'joinAndCollaborate',
            publishProjects: 'publish',
            projectDevelopment: 'dev',
            buildAIEggs: 'buildaieggs',
        },
        clientId: 'clientId',
        clientSecret: 'clientSecret',
        publicEndpoint: 'publicEndpoint',
        roleIds: {
            child: 'childRole',
            adult: 'adultRole',
            parent: 'parentRole',
        },
        clientTokenScopes: 'scope1 scope2',
        userTokenScopes: 'scope1 scope2',
        // verificationIntegration: 'verificationIntegration',
        // verificationServiceId: 'verificationServiceId',
        // verificationSiteId: 'verificationSiteId',
        redirectUri: 'redirectUri',
        ageOfConsent: 18,
    };
}

export function createTestControllers(
    config?: SubscriptionConfiguration | null
) {
    const subConfig: SubscriptionConfiguration | null =
        typeof config === 'undefined' ? createTestSubConfiguration() : null;

    const store = new MemoryStore({
        subscriptions: subConfig,
    });
    const authMessenger = new MemoryAuthMessenger();
    const auth = new AuthController(store, authMessenger, store, true);
    const records = new RecordsController({
        store: store,
        auth: store,
        config: store,
        metrics: store,
        messenger: store,
        privo: null,
    });
    const financialInterface = new MemoryFinancialInterface();
    const financialController = new FinancialController(financialInterface);
    const policies = new PolicyController(auth, records, store);
    const xpController = new XpController({
        authController: auth,
        authStore: store,
        xpStore: store,
        financialController,
    });

    return {
        store,
        authStore: store,
        authMessenger,
        auth,
        recordsStore: store,
        records,
        policyStore: store,
        policies,
        configStore: store,
        xpController,
        financialController,
        financialInterface,
    };
}

export async function createTestUser(
    { auth, authMessenger }: Pick<TestServices, 'auth' | 'authMessenger'>,
    emailAddress: string = 'test@example.com'
) {
    const loginRequest = await auth.requestLogin({
        address: emailAddress,
        addressType: 'email',
        ipAddress: '123.456.789',
    });

    if (!loginRequest.success) {
        throw new Error('Unable to request login!');
    }

    const code = authMessenger.messages.find((m) => m.address === emailAddress);

    if (!code) {
        throw new Error('Message not found!');
    }

    const loginResult = await auth.completeLogin({
        code: code.code,
        requestId: loginRequest.requestId,
        userId: loginRequest.userId,
        ipAddress: '123.456.789',
    });

    if (loginResult.success === false) {
        throw new Error('Unable to login: ' + loginResult.errorMessage);
    }

    const userId = loginResult.userId;
    const sessionKey = loginResult.sessionKey;
    const connectionKey = loginResult.connectionKey;

    const [_, sessionId] = parseSessionKey(sessionKey);

    return {
        emailAddress,
        userId,
        sessionKey,
        connectionKey,
        sessionId,
    };
}

export async function createTestXpUser(
    xpController: XpController,
    ...createTestUserParams: Parameters<typeof createTestUser>
) {
    const authUser = await createTestUser(...createTestUserParams);
    const xpUser = await xpController.getXpUser({ userId: authUser.userId });
    if (!xpUser.success) {
        throw new Error('Unable to create xp user!');
    }
    return xpUser.user;
}

export async function createTestRecordKey(
    { records }: Pick<TestServices, 'records'>,
    userId: string,
    recordName: string = 'testRecord',
    policy: PublicRecordKeyPolicy = 'subjectfull'
) {
    const createRecordKeyResult = await records.createPublicRecordKey(
        recordName,
        policy,
        userId
    );
    if (!createRecordKeyResult.success) {
        throw new Error('Unable to create record key!');
    }

    const recordKey = createRecordKeyResult.recordKey;

    return {
        recordName,
        recordKey,
    };
}

/**
 * Unwinds the given async iterator and returns the resulting value from it.
 * @param iterator The iterator that should be unwound.
 */
export async function unwindAsync<T>(
    iterator: AsyncIterator<any, T, any>
): Promise<T> {
    while (true) {
        let { done, value } = await iterator.next();
        if (done) {
            return value;
        }
    }
}

/**
 * Unwinds the given async iterator and returns the resulting value from it.
 * @param iterator The iterator that should be unwound.
 */
export async function unwindAndCaptureAsync<T, TReturn>(
    iterator: AsyncIterator<T, TReturn, any>
): Promise<{
    result: TReturn;
    states: T[];
}> {
    let states = [] as T[];
    while (true) {
        let { done, value } = await iterator.next();
        if (done) {
            return {
                result: value as TReturn,
                states,
            };
        } else {
            states.push(value as T);
        }
    }
}

/**
 * Creates an async iterator that will return the given states in order.
 * @param states The states that should be returned.
 * @param ret The value that should be returned when the iterator is done.
 */
export function asyncIterator<T, TReturn = any>(
    states: Promise<T>[],
    ret?: TReturn
): AsyncIterator<T, TReturn, any> {
    let i = 0;
    return {
        next: async () => {
            if (i >= states.length) {
                return { done: true, value: ret };
            } else {
                return { done: false, value: await states[i++] };
            }
        },
    };
}

export async function* asyncIterable<T>(
    states: Promise<T>[]
): AsyncGenerator<T> {
    for (let state of states) {
        yield state;
    }
}

export function readableFromAsyncIterable<T>(
    iterator: AsyncIterable<T>
): ReadableStream {
    return new ReadableStream({
        async start(controller) {
            for await (let value of iterator) {
                controller.enqueue(value);
            }
            controller.close();
        },
    });
}<|MERGE_RESOLUTION|>--- conflicted
+++ resolved
@@ -24,20 +24,12 @@
 import { allowAllFeatures } from './SubscriptionConfiguration';
 import { MemoryStore } from './MemoryStore';
 import { parseSessionKey } from './AuthUtils';
-<<<<<<< HEAD
-import { PrivoConfiguration } from './PrivoConfiguration';
-import {
-    buildSubscriptionConfig,
-    SubscriptionConfigBuilder,
-} from './SubscriptionConfigBuilder';
+import type { PrivoConfiguration } from './PrivoConfiguration';
+import type { SubscriptionConfigBuilder } from './SubscriptionConfigBuilder';
+import { buildSubscriptionConfig } from './SubscriptionConfigBuilder';
 import { XpController } from './XpController';
 import { MemoryFinancialInterface } from './MemoryFinancialInterface';
 import { FinancialController } from './financial/FinancialController';
-=======
-import type { PrivoConfiguration } from './PrivoConfiguration';
-import type { SubscriptionConfigBuilder } from './SubscriptionConfigBuilder';
-import { buildSubscriptionConfig } from './SubscriptionConfigBuilder';
->>>>>>> f99538c9
 
 export type TestServices = ReturnType<typeof createTestControllers>;
 
