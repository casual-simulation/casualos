/* CasualOS is a set of web-based tools designed to facilitate the creation of real-time, multi-user, context-aware interactive experiences.
 *
 * Copyright (c) 2019-2025 Casual Simulation, Inc.
 *
 * This program is free software: you can redistribute it and/or modify
 * it under the terms of the GNU Affero General Public License as
 * published by the Free Software Foundation, either version 3 of the
 * License, or (at your option) any later version.
 *
 * This program is distributed in the hope that it will be useful,
 * but WITHOUT ANY WARRANTY; without even the implied warranty of
 * MERCHANTABILITY or FITNESS FOR A PARTICULAR PURPOSE.  See the
 * GNU Affero General Public License for more details.
 *
 * You should have received a copy of the GNU Affero General Public License
 * along with this program.  If not, see <https://www.gnu.org/licenses/>.
 */
import { AuthController } from './AuthController';
import { MemoryAuthMessenger } from './MemoryAuthMessenger';
import { PolicyController } from './PolicyController';
import { RecordsController } from './RecordsController';
import type { SubscriptionConfiguration } from './SubscriptionConfiguration';
import { MemoryStore } from './MemoryStore';
import type { PrivoConfiguration } from './PrivoConfiguration';
import type { SubscriptionConfigBuilder } from './SubscriptionConfigBuilder';
import { buildSubscriptionConfig } from './SubscriptionConfigBuilder';
import {
    MemoryPackageRecordsStore,
    PackageRecordsController,
} from './packages';
import {
    MemoryPackageVersionRecordsStore,
    PackageVersionRecordsController,
} from './packages/version';
import { FileRecordsController } from './FileRecordsController';
import type { PublicRecordKeyPolicy } from '@casual-simulation/aux-common';
import { parseSessionKey } from '@casual-simulation/aux-common';
import { XpController } from './XpController';
import { FinancialController, MemoryFinancialInterface } from './financial';

export type TestServices = ReturnType<typeof createTestControllers>;

<<<<<<< HEAD
export function createTestSubConfiguration(
    build: (config: SubscriptionConfigBuilder) => SubscriptionConfigBuilder = (
        config
    ) => config
): SubscriptionConfiguration {
    return buildSubscriptionConfig((config) =>
        build(
            config
                .withCancelUrl('http://cancel-url')
                .withReturnUrl('http://return-url')
                .withSuccessUrl('http://success-url')
                .withWebhookSecret('webhook-secret')
        )
    );
=======
export function createTestSubConfiguration(): SubscriptionConfiguration {
    return {
        cancelUrl: 'https://cancel-url/',
        returnUrl: 'https://return-url/',
        successUrl: 'https://success-url/',
        webhookSecret: 'webhook-secret',
        subscriptions: [],
        tiers: {},
        defaultFeatures: {
            studio: allowAllFeatures(),
            user: allowAllFeatures(),
        },
    };
>>>>>>> c918ffd1
}

export function createTestPrivoConfiguration(): PrivoConfiguration {
    return {
        gatewayEndpoint: 'endpoint',
        featureIds: {
            adultPrivoSSO: 'adultAccount',
            childPrivoSSO: 'childAccount',
            joinAndCollaborate: 'joinAndCollaborate',
            publishProjects: 'publish',
            projectDevelopment: 'dev',
            buildAIEggs: 'buildaieggs',
        },
        clientId: 'clientId',
        clientSecret: 'clientSecret',
        publicEndpoint: 'publicEndpoint',
        roleIds: {
            child: 'childRole',
            adult: 'adultRole',
            parent: 'parentRole',
        },
        clientTokenScopes: 'scope1 scope2',
        userTokenScopes: 'scope1 scope2',
        // verificationIntegration: 'verificationIntegration',
        // verificationServiceId: 'verificationServiceId',
        // verificationSiteId: 'verificationSiteId',
        redirectUri: 'redirectUri',
        ageOfConsent: 18,
    };
}

export function createTestControllers(
    config?: SubscriptionConfiguration | null
) {
    const subConfig: SubscriptionConfiguration | null =
        typeof config === 'undefined' ? createTestSubConfiguration() : config;

    const store = new MemoryStore({
        subscriptions: subConfig,
    });
    const authMessenger = new MemoryAuthMessenger();
    const auth = new AuthController(store, authMessenger, store, true);
    const records = new RecordsController({
        store: store,
        auth: store,
        config: store,
        metrics: store,
        messenger: store,
        privo: null,
    });
    const packagesStore = new MemoryPackageRecordsStore(store);
    const packageVersionStore = new MemoryPackageVersionRecordsStore(
        store,
        packagesStore
    );
    const financialInterface = new MemoryFinancialInterface();
    const financialController = new FinancialController(financialInterface);
    const policies = new PolicyController(
        auth,
        records,
        store,
        store,
        packageVersionStore
    );
    const files = new FileRecordsController({
        config: store,
        metrics: store,
        store: store,
        policies,
    });

    const packages = new PackageRecordsController({
        config: store,
        policies,
        store: packagesStore,
    });
    const packageVersions = new PackageVersionRecordsController({
        config: store,
        policies,
        packages,
        files,
        systemNotifications: store,
        recordItemStore: packagesStore,
        store: packageVersionStore,
    });
    const xpController = new XpController({
        authController: auth,
        authStore: store,
        xpStore: store,
        financialInterface,
        // financialController,
    });

    return {
        store,
        authStore: store,
        authMessenger,
        auth,
        recordsStore: store,
        records,
        policyStore: store,
        policies,
        configStore: store,
        files,
        packagesStore,
        packages,
        packageVersionStore,
        packageVersions,
        xpController,
        financialController,
        financialInterface,
    };
}

export interface TestUser {
    emailAddress: string;
    userId: string;
    sessionKey: string;
    connectionKey: string;
    sessionId: string;
}

export async function createTestUser(
    { auth, authMessenger }: Pick<TestServices, 'auth' | 'authMessenger'>,
    emailAddress: string = 'test@example.com'
): Promise<TestUser> {
    const loginRequest = await auth.requestLogin({
        address: emailAddress,
        addressType: 'email',
        ipAddress: '123.456.789',
    });

    if (!loginRequest.success) {
        throw new Error('Unable to request login!');
    }

    const code = authMessenger.messages.find((m) => m.address === emailAddress);

    if (!code) {
        throw new Error('Message not found!');
    }

    const loginResult = await auth.completeLogin({
        code: code.code,
        requestId: loginRequest.requestId,
        userId: loginRequest.userId,
        ipAddress: '123.456.789',
    });

    if (loginResult.success === false) {
        throw new Error('Unable to login: ' + loginResult.errorMessage);
    }

    const userId = loginResult.userId;
    const sessionKey = loginResult.sessionKey;
    const connectionKey = loginResult.connectionKey;

    const [_, sessionId] = parseSessionKey(sessionKey);

    return {
        emailAddress,
        userId,
        sessionKey,
        connectionKey,
        sessionId,
    };
}

export async function createTestXpUser(
    xpController: XpController,
    ...createTestUserParams: Parameters<typeof createTestUser>
) {
    const authUser = await createTestUser(...createTestUserParams);
    return await xpController.getXpUser({ userId: authUser.userId });
}

export async function createTestRecordKey(
    { records }: Pick<TestServices, 'records'>,
    userId: string,
    recordName: string = 'testRecord',
    policy: PublicRecordKeyPolicy = 'subjectfull'
) {
    const createRecordKeyResult = await records.createPublicRecordKey(
        recordName,
        policy,
        userId
    );
    if (!createRecordKeyResult.success) {
        throw new Error('Unable to create record key!');
    }

    const recordKey = createRecordKeyResult.recordKey;

    return {
        recordName,
        recordKey,
    };
}

/**
 * Unwinds the given async iterator and returns the resulting value from it.
 * @param iterator The iterator that should be unwound.
 */
export async function unwindAsync<T>(
    iterator: AsyncIterator<any, T, any>
): Promise<T> {
    while (true) {
        let { done, value } = await iterator.next();
        if (done) {
            return value;
        }
    }
}

/**
 * Unwinds the given async iterator and returns the resulting value from it.
 * @param iterator The iterator that should be unwound.
 */
export async function unwindAndCaptureAsync<T, TReturn>(
    iterator: AsyncIterator<T, TReturn, any>
): Promise<{
    result: TReturn;
    states: T[];
}> {
    let states = [] as T[];
    while (true) {
        let { done, value } = await iterator.next();
        if (done) {
            return {
                result: value as TReturn,
                states,
            };
        } else {
            states.push(value as T);
        }
    }
}

/**
 * Creates an async iterator that will return the given states in order.
 * @param states The states that should be returned.
 * @param ret The value that should be returned when the iterator is done.
 */
export function asyncIterator<T, TReturn = any>(
    states: Promise<T>[],
    ret?: TReturn
): AsyncIterator<T, TReturn, any> {
    let i = 0;
    return {
        next: async () => {
            if (i >= states.length) {
                return { done: true, value: ret };
            } else {
                return { done: false, value: await states[i++] };
            }
        },
    };
}

export async function* asyncIterable<T>(
    states: Promise<T>[]
): AsyncGenerator<T> {
    for (let state of states) {
        yield state;
    }
}

export function readableFromAsyncIterable<T>(
    iterator: AsyncIterable<T>
): ReadableStream {
    return new ReadableStream({
        async start(controller) {
            for await (let value of iterator) {
                controller.enqueue(value);
            }
            controller.close();
        },
    });
}<|MERGE_RESOLUTION|>--- conflicted
+++ resolved
@@ -40,7 +40,6 @@
 
 export type TestServices = ReturnType<typeof createTestControllers>;
 
-<<<<<<< HEAD
 export function createTestSubConfiguration(
     build: (config: SubscriptionConfigBuilder) => SubscriptionConfigBuilder = (
         config
@@ -55,21 +54,6 @@
                 .withWebhookSecret('webhook-secret')
         )
     );
-=======
-export function createTestSubConfiguration(): SubscriptionConfiguration {
-    return {
-        cancelUrl: 'https://cancel-url/',
-        returnUrl: 'https://return-url/',
-        successUrl: 'https://success-url/',
-        webhookSecret: 'webhook-secret',
-        subscriptions: [],
-        tiers: {},
-        defaultFeatures: {
-            studio: allowAllFeatures(),
-            user: allowAllFeatures(),
-        },
-    };
->>>>>>> c918ffd1
 }
 
 export function createTestPrivoConfiguration(): PrivoConfiguration {
