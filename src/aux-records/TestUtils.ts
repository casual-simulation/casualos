--- conflicted
+++ resolved
@@ -7,12 +7,9 @@
 import { allowAllFeatures } from './SubscriptionConfiguration';
 import { MemoryStore } from './MemoryStore';
 import { parseSessionKey } from './AuthUtils';
-<<<<<<< HEAD
-import { PrivoConfiguration } from './PrivoConfiguration';
-import {
-    buildSubscriptionConfig,
-    SubscriptionConfigBuilder,
-} from './SubscriptionConfigBuilder';
+import type { PrivoConfiguration } from './PrivoConfiguration';
+import type { SubscriptionConfigBuilder } from './SubscriptionConfigBuilder';
+import { buildSubscriptionConfig } from './SubscriptionConfigBuilder';
 import {
     MemoryPackageRecordsStore,
     PackageRecordsController,
@@ -22,11 +19,6 @@
     PackageVersionRecordsController,
 } from './packages/version';
 import { FileRecordsController } from './FileRecordsController';
-=======
-import type { PrivoConfiguration } from './PrivoConfiguration';
-import type { SubscriptionConfigBuilder } from './SubscriptionConfigBuilder';
-import { buildSubscriptionConfig } from './SubscriptionConfigBuilder';
->>>>>>> 8594e89d
 
 export type TestServices = ReturnType<typeof createTestControllers>;
 
