/* CasualOS is a set of web-based tools designed to facilitate the creation of real-time, multi-user, context-aware interactive experiences.
 *
 * Copyright (c) 2019-2025 Casual Simulation, Inc.
 *
 * This program is free software: you can redistribute it and/or modify
 * it under the terms of the GNU Affero General Public License as
 * published by the Free Software Foundation, either version 3 of the
 * License, or (at your option) any later version.
 *
 * This program is distributed in the hope that it will be useful,
 * but WITHOUT ANY WARRANTY; without even the implied warranty of
 * MERCHANTABILITY or FITNESS FOR A PARTICULAR PURPOSE.  See the
 * GNU Affero General Public License for more details.
 *
 * You should have received a copy of the GNU Affero General Public License
 * along with this program.  If not, see <https://www.gnu.org/licenses/>.
 */
import { AuthController } from './AuthController';
import { MemoryAuthMessenger } from './MemoryAuthMessenger';
import { PolicyController } from './PolicyController';
import { RecordsController } from './RecordsController';
import type { SubscriptionConfiguration } from './SubscriptionConfiguration';
import { MemoryStore } from './MemoryStore';
import type { PrivoConfiguration } from './PrivoConfiguration';
import type { SubscriptionConfigBuilder } from './SubscriptionConfigBuilder';
import { buildSubscriptionConfig } from './SubscriptionConfigBuilder';
<<<<<<< HEAD
import { XpController } from './XpController';
import { FinancialController, MemoryFinancialInterface } from './financial';
=======
import {
    MemoryPackageRecordsStore,
    PackageRecordsController,
} from './packages';
import {
    MemoryPackageVersionRecordsStore,
    PackageVersionRecordsController,
} from './packages/version';
import { FileRecordsController } from './FileRecordsController';
import type { PublicRecordKeyPolicy } from '@casual-simulation/aux-common';
import { parseSessionKey } from '@casual-simulation/aux-common';
>>>>>>> 16eebb80

export type TestServices = ReturnType<typeof createTestControllers>;

export function createTestSubConfiguration(
    build: (config: SubscriptionConfigBuilder) => SubscriptionConfigBuilder = (
        config
    ) => config
): SubscriptionConfiguration {
    return buildSubscriptionConfig((config) =>
        build(
            config
                .withCancelUrl('http://cancel-url')
                .withReturnUrl('http://return-url')
                .withSuccessUrl('http://success-url')
                .withWebhookSecret('webhook-secret')
        )
    );
}

export function createTestPrivoConfiguration(): PrivoConfiguration {
    return {
        gatewayEndpoint: 'endpoint',
        featureIds: {
            adultPrivoSSO: 'adultAccount',
            childPrivoSSO: 'childAccount',
            joinAndCollaborate: 'joinAndCollaborate',
            publishProjects: 'publish',
            projectDevelopment: 'dev',
            buildAIEggs: 'buildaieggs',
        },
        clientId: 'clientId',
        clientSecret: 'clientSecret',
        publicEndpoint: 'publicEndpoint',
        roleIds: {
            child: 'childRole',
            adult: 'adultRole',
            parent: 'parentRole',
        },
        clientTokenScopes: 'scope1 scope2',
        userTokenScopes: 'scope1 scope2',
        // verificationIntegration: 'verificationIntegration',
        // verificationServiceId: 'verificationServiceId',
        // verificationSiteId: 'verificationSiteId',
        redirectUri: 'redirectUri',
        ageOfConsent: 18,
    };
}

export function createTestControllers(
    config?: SubscriptionConfiguration | null
) {
    const subConfig: SubscriptionConfiguration | null =
        typeof config === 'undefined' ? createTestSubConfiguration() : null;

    const store = new MemoryStore({
        subscriptions: subConfig,
    });
    const authMessenger = new MemoryAuthMessenger();
    const auth = new AuthController(store, authMessenger, store, true);
    const records = new RecordsController({
        store: store,
        auth: store,
        config: store,
        metrics: store,
        messenger: store,
        privo: null,
    });
<<<<<<< HEAD
    const financialInterface = new MemoryFinancialInterface();
    const financialController = new FinancialController(financialInterface);
    const policies = new PolicyController(auth, records, store);
    const xpController = new XpController({
        authController: auth,
        authStore: store,
        xpStore: store,
        financialController,
=======
    const packagesStore = new MemoryPackageRecordsStore(store);
    const packageVersionStore = new MemoryPackageVersionRecordsStore(
        store,
        packagesStore
    );
    const policies = new PolicyController(
        auth,
        records,
        store,
        store,
        packageVersionStore
    );
    const files = new FileRecordsController({
        config: store,
        metrics: store,
        store: store,
        policies,
    });

    const packages = new PackageRecordsController({
        config: store,
        policies,
        store: packagesStore,
    });
    const packageVersions = new PackageVersionRecordsController({
        config: store,
        policies,
        packages,
        files,
        systemNotifications: store,
        recordItemStore: packagesStore,
        store: packageVersionStore,
>>>>>>> 16eebb80
    });

    return {
        store,
        authStore: store,
        authMessenger,
        auth,
        recordsStore: store,
        records,
        policyStore: store,
        policies,
        configStore: store,
<<<<<<< HEAD
        xpController,
        financialController,
        financialInterface,
=======
        files,
        packagesStore,
        packages,
        packageVersionStore,
        packageVersions,
>>>>>>> 16eebb80
    };
}

export async function createTestUser(
    { auth, authMessenger }: Pick<TestServices, 'auth' | 'authMessenger'>,
    emailAddress: string = 'test@example.com'
) {
    const loginRequest = await auth.requestLogin({
        address: emailAddress,
        addressType: 'email',
        ipAddress: '123.456.789',
    });

    if (!loginRequest.success) {
        throw new Error('Unable to request login!');
    }

    const code = authMessenger.messages.find((m) => m.address === emailAddress);

    if (!code) {
        throw new Error('Message not found!');
    }

    const loginResult = await auth.completeLogin({
        code: code.code,
        requestId: loginRequest.requestId,
        userId: loginRequest.userId,
        ipAddress: '123.456.789',
    });

    if (loginResult.success === false) {
        throw new Error('Unable to login: ' + loginResult.errorMessage);
    }

    const userId = loginResult.userId;
    const sessionKey = loginResult.sessionKey;
    const connectionKey = loginResult.connectionKey;

    const [_, sessionId] = parseSessionKey(sessionKey);

    return {
        emailAddress,
        userId,
        sessionKey,
        connectionKey,
        sessionId,
    };
}

export async function createTestXpUser(
    xpController: XpController,
    ...createTestUserParams: Parameters<typeof createTestUser>
) {
    const authUser = await createTestUser(...createTestUserParams);
    const xpUser = await xpController.getXpUser({ userId: authUser.userId });
    if (!xpUser.success) {
        throw new Error('Unable to create xp user!');
    }
    return xpUser.user;
}

export async function createTestRecordKey(
    { records }: Pick<TestServices, 'records'>,
    userId: string,
    recordName: string = 'testRecord',
    policy: PublicRecordKeyPolicy = 'subjectfull'
) {
    const createRecordKeyResult = await records.createPublicRecordKey(
        recordName,
        policy,
        userId
    );
    if (!createRecordKeyResult.success) {
        throw new Error('Unable to create record key!');
    }

    const recordKey = createRecordKeyResult.recordKey;

    return {
        recordName,
        recordKey,
    };
}

/**
 * Unwinds the given async iterator and returns the resulting value from it.
 * @param iterator The iterator that should be unwound.
 */
export async function unwindAsync<T>(
    iterator: AsyncIterator<any, T, any>
): Promise<T> {
    while (true) {
        let { done, value } = await iterator.next();
        if (done) {
            return value;
        }
    }
}

/**
 * Unwinds the given async iterator and returns the resulting value from it.
 * @param iterator The iterator that should be unwound.
 */
export async function unwindAndCaptureAsync<T, TReturn>(
    iterator: AsyncIterator<T, TReturn, any>
): Promise<{
    result: TReturn;
    states: T[];
}> {
    let states = [] as T[];
    while (true) {
        let { done, value } = await iterator.next();
        if (done) {
            return {
                result: value as TReturn,
                states,
            };
        } else {
            states.push(value as T);
        }
    }
}

/**
 * Creates an async iterator that will return the given states in order.
 * @param states The states that should be returned.
 * @param ret The value that should be returned when the iterator is done.
 */
export function asyncIterator<T, TReturn = any>(
    states: Promise<T>[],
    ret?: TReturn
): AsyncIterator<T, TReturn, any> {
    let i = 0;
    return {
        next: async () => {
            if (i >= states.length) {
                return { done: true, value: ret };
            } else {
                return { done: false, value: await states[i++] };
            }
        },
    };
}

export async function* asyncIterable<T>(
    states: Promise<T>[]
): AsyncGenerator<T> {
    for (let state of states) {
        yield state;
    }
}

export function readableFromAsyncIterable<T>(
    iterator: AsyncIterable<T>
): ReadableStream {
    return new ReadableStream({
        async start(controller) {
            for await (let value of iterator) {
                controller.enqueue(value);
            }
            controller.close();
        },
    });
}<|MERGE_RESOLUTION|>--- conflicted
+++ resolved
@@ -24,10 +24,6 @@
 import type { PrivoConfiguration } from './PrivoConfiguration';
 import type { SubscriptionConfigBuilder } from './SubscriptionConfigBuilder';
 import { buildSubscriptionConfig } from './SubscriptionConfigBuilder';
-<<<<<<< HEAD
-import { XpController } from './XpController';
-import { FinancialController, MemoryFinancialInterface } from './financial';
-=======
 import {
     MemoryPackageRecordsStore,
     PackageRecordsController,
@@ -39,7 +35,8 @@
 import { FileRecordsController } from './FileRecordsController';
 import type { PublicRecordKeyPolicy } from '@casual-simulation/aux-common';
 import { parseSessionKey } from '@casual-simulation/aux-common';
->>>>>>> 16eebb80
+import { XpController } from './XpController';
+import { FinancialController, MemoryFinancialInterface } from './financial';
 
 export type TestServices = ReturnType<typeof createTestControllers>;
 
@@ -107,21 +104,13 @@
         messenger: store,
         privo: null,
     });
-<<<<<<< HEAD
-    const financialInterface = new MemoryFinancialInterface();
-    const financialController = new FinancialController(financialInterface);
-    const policies = new PolicyController(auth, records, store);
-    const xpController = new XpController({
-        authController: auth,
-        authStore: store,
-        xpStore: store,
-        financialController,
-=======
     const packagesStore = new MemoryPackageRecordsStore(store);
     const packageVersionStore = new MemoryPackageVersionRecordsStore(
         store,
         packagesStore
     );
+    const financialInterface = new MemoryFinancialInterface();
+    const financialController = new FinancialController(financialInterface);
     const policies = new PolicyController(
         auth,
         records,
@@ -149,7 +138,12 @@
         systemNotifications: store,
         recordItemStore: packagesStore,
         store: packageVersionStore,
->>>>>>> 16eebb80
+    });
+    const xpController = new XpController({
+        authController: auth,
+        authStore: store,
+        xpStore: store,
+        financialController,
     });
 
     return {
@@ -162,17 +156,14 @@
         policyStore: store,
         policies,
         configStore: store,
-<<<<<<< HEAD
-        xpController,
-        financialController,
-        financialInterface,
-=======
         files,
         packagesStore,
         packages,
         packageVersionStore,
         packageVersions,
->>>>>>> 16eebb80
+        xpController,
+        financialController,
+        financialInterface,
     };
 }
 
