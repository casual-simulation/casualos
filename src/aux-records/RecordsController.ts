--- conflicted
+++ resolved
@@ -22,13 +22,10 @@
     Studio,
     StudioAssignmentRole,
     StudioComIdRequest,
-<<<<<<< HEAD
     LoomConfig,
     HumeConfig,
-=======
     StudioStripeAccountStatus,
     StudioStripeRequirementsStatus,
->>>>>>> c918ffd1
 } from './RecordsStore';
 
 import {
@@ -47,28 +44,19 @@
 import type { ValidateSessionKeyFailure } from './AuthController';
 import type { AuthStore } from './AuthStore';
 import { v4 as uuid } from 'uuid';
-<<<<<<< HEAD
 import type { MetricsStore, SubscriptionFilter } from './MetricsStore';
 import type { ConfigurationStore } from './ConfigurationStore';
 import type {
     AIHumeFeaturesConfiguration,
-=======
-import { MetricsStore, SubscriptionFilter } from './MetricsStore';
-import { ConfigurationStore } from './ConfigurationStore';
-import {
     PurchasableItemFeaturesConfiguration,
->>>>>>> c918ffd1
     StudioComIdFeaturesConfiguration,
     StudioLoomFeaturesConfiguration,
 } from './SubscriptionConfiguration';
 import {
     getComIdFeatures,
-<<<<<<< HEAD
     getHumeAiFeatures,
     getLoomFeatures,
-=======
     getPurchasableItemsFeatures,
->>>>>>> c918ffd1
     getSubscriptionFeatures,
     getSubscriptionTier,
 } from './SubscriptionConfiguration';
@@ -1249,7 +1237,6 @@
                     studio.subscriptionStatus,
                     studio.subscriptionId
                 );
-<<<<<<< HEAD
                 loomFeatures = getLoomFeatures(
                     config,
                     studio.subscriptionStatus,
@@ -1274,13 +1261,11 @@
                         studio.id
                     );
                 }
-=======
                 storeFeatures = getPurchasableItemsFeatures(
                     config,
                     studio.subscriptionStatus,
                     studio.subscriptionId,
                 );
->>>>>>> c918ffd1
             }
 
             return {
@@ -1293,7 +1278,6 @@
                     ownerStudioComId: studio.ownerStudioComId,
                     comIdConfig: studio.comIdConfig,
                     playerConfig: studio.playerConfig,
-<<<<<<< HEAD
                     loomConfig: loomConfig
                         ? {
                               appId: loomConfig.appId,
@@ -1304,15 +1288,12 @@
                               apiKey: humeConfig.apiKey,
                           }
                         : undefined,
-                    comIdFeatures: features,
-                    loomFeatures,
-                    humeFeatures,
-=======
                     comIdFeatures: comIdFeatures,
                     storeFeatures: storeFeatures,
                     stripeAccountStatus: studio.stripeAccountStatus ?? null,
                     stripeRequirementsStatus: studio.stripeAccountRequirementsStatus ?? null,
->>>>>>> c918ffd1
+                    loomFeatures,
+                    humeFeatures,
                 },
             };
         } catch (err) {
@@ -2493,7 +2474,6 @@
     comIdFeatures: StudioComIdFeaturesConfiguration;
 
     /**
-<<<<<<< HEAD
      * The loom features that this studio has access to.
      */
     loomFeatures: StudioLoomFeaturesConfiguration;
@@ -2502,7 +2482,8 @@
      * The hume features that this studio has access to.
      */
     humeFeatures: AIHumeFeaturesConfiguration;
-=======
+
+    /**
      * The store features that this studio has access to.
      */
     storeFeatures: PurchasableItemFeaturesConfiguration;
@@ -2516,7 +2497,6 @@
      * The status of the studio's stripe account.
      */
     stripeAccountStatus: StudioStripeAccountStatus;
->>>>>>> c918ffd1
 }
 
 export interface GetStudioFailure {
@@ -2599,154 +2579,4 @@
         | 'not_authorized'
         | ServerError;
     errorMessage: string;
-<<<<<<< HEAD
-=======
-}
-
-/**
- * The default policy for keys that do not have a specified record key.
- */
-export const DEFAULT_RECORD_KEY_POLICY: PublicRecordKeyPolicy = 'subjectfull';
-
-/**
- * Formats the given record name and record secret into a record key.
- * @param recordName The name of the record.
- * @param recordSecret The secret that is used to access the record.
- */
-export function formatV1RecordKey(
-    recordName: string,
-    recordSecret: string
-): string {
-    return `vRK1.${toBase64String(recordName)}.${toBase64String(recordSecret)}`;
-}
-
-/**
- * Formats the given record name and record secret into a record key.
- * @param recordName The name of the record.
- * @param recordSecret The secret that is used to access the record.
- * @param keyPolicy The policy that the key uses.
- */
-export function formatV2RecordKey(
-    recordName: string,
-    recordSecret: string,
-    keyPolicy: PublicRecordKeyPolicy
-): string {
-    return `vRK2.${toBase64String(recordName)}.${toBase64String(
-        recordSecret
-    )}.${keyPolicy ?? DEFAULT_RECORD_KEY_POLICY}`;
-}
-
-/**
- * Parses the given record key into a name and password pair.
- * Returns null if the key cannot be parsed.
- * @param key The key to parse.
- */
-export function parseRecordKey(
-    key: string
-): [name: string, password: string, policy: PublicRecordKeyPolicy] {
-return parseV2RecordKey(key) ?? parseV1RecordKey(key);
-}
-
-/**
- * Parses a version 2 record key into a name, password, and policy trio.
- * Returns null if the key cannot be parsed or if it is not a V2 key.
- * @param key The key to parse.
- */
-export function parseV2RecordKey(
-    key: string
-): [name: string, password: string, policy: PublicRecordKeyPolicy] {
-    if (!key) {
-        return null;
-    }
-
-    if (!key.startsWith('vRK2.')) {
-        return null;
-    }
-
-    const withoutVersion = key.slice('vRK2.'.length);
-    let periodAfterName = withoutVersion.indexOf('.');
-    if (periodAfterName < 0) {
-        return null;
-    }
-
-    const nameBase64 = withoutVersion.slice(0, periodAfterName);
-    const passwordPlusPolicy = withoutVersion.slice(periodAfterName + 1);
-
-    if (nameBase64.length <= 0 || passwordPlusPolicy.length <= 0) {
-        return null;
-    }
-
-    const periodAfterPassword = passwordPlusPolicy.indexOf('.');
-    if (periodAfterPassword < 0) {
-        return null;
-    }
-
-    const passwordBase64 = passwordPlusPolicy.slice(0, periodAfterPassword);
-    const policy = passwordPlusPolicy.slice(periodAfterPassword + 1);
-
-    if (passwordBase64.length <= 0 || policy.length <= 0) {
-        return null;
-    }
-
-    if (policy !== 'subjectfull' && policy !== 'subjectless') {
-        return null;
-    }
-
-    try {
-        const name = fromBase64String(nameBase64);
-        const password = fromBase64String(passwordBase64);
-
-        return [name, password, policy];
-    } catch (err) {
-        return null;
-    }
-}
-
-/**
- * Parses a version 1 record key into a name and password pair.
- * Returns null if the key cannot be parsed or if it is not a V1 key.
- * @param key The key to parse.
- */
-export function parseV1RecordKey(
-    key: string
-): [name: string, password: string, policy: PublicRecordKeyPolicy] {
-    if (!key) {
-        return null;
-    }
-
-    if (!key.startsWith('vRK1.')) {
-        return null;
-    }
-
-    const withoutVersion = key.slice('vRK1.'.length);
-    let nextPeriod = withoutVersion.indexOf('.');
-    if (nextPeriod < 0) {
-        return null;
-    }
-
-    const nameBase64 = withoutVersion.slice(0, nextPeriod);
-    const passwordBase64 = withoutVersion.slice(nextPeriod + 1);
-
-    if (nameBase64.length <= 0 || passwordBase64.length <= 0) {
-        return null;
-    }
-
-    try {
-        const name = fromBase64String(nameBase64);
-        const password = fromBase64String(passwordBase64);
-
-        return [name, password, DEFAULT_RECORD_KEY_POLICY];
-    } catch (err) {
-        return null;
-    }
-}
-
-/**
- * Determines if the given value is a record key.
- * @param key The value to check.
- * @returns
- */
-export function isRecordKey(key: unknown): key is string {
-    return typeof key === 'string' && parseRecordKey(key) !== null;
->>>>>>> c918ffd1
 }