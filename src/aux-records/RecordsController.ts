import {
    ListedRecord,
    ListedStudioAssignment,
    PublicRecordKeyPolicy,
    RecordsStore,
    Studio,
    StudioAssignmentRole,
    StudioComIdRequest,
    LoomConfig,
    HumeConfig,
} from './RecordsStore';
import {
    toBase64String,
    fromBase64String,
} from '@casual-simulation/aux-common';
import {
    hashHighEntropyPasswordWithSalt,
<<<<<<< HEAD
    hashPasswordWithSalt,
} from '@casual-simulation/crypto';
=======
    hashLowEntropyPasswordWithSalt,
} from './InstrumentedHashHelpers';
>>>>>>> 2057405f
import { randomBytes } from 'tweetnacl';
import { fromByteArray } from 'base64-js';
import {
    NotAuthorizedError,
    NotLoggedInError,
    NotSupportedError,
    ServerError,
    SubscriptionLimitReached,
} from '@casual-simulation/aux-common/Errors';
import type { ValidateSessionKeyFailure } from './AuthController';
import { AuthStore } from './AuthStore';
import { v4 as uuid } from 'uuid';
import { MetricsStore, SubscriptionFilter } from './MetricsStore';
import { ConfigurationStore } from './ConfigurationStore';
import {
    AIHumeFeaturesConfiguration,
    StudioComIdFeaturesConfiguration,
    StudioLoomFeaturesConfiguration,
    SubscriptionConfiguration,
    getComIdFeatures,
    getHumeAiFeatures,
    getLoomFeatures,
    getSubscriptionFeatures,
    getSubscriptionTier,
} from './SubscriptionConfiguration';
import { ComIdConfig, ComIdPlayerConfig } from './ComIdConfig';
import { isActiveSubscription } from './Utils';
import { NotificationMessenger } from './NotificationMessenger';
import { isSuperUserRole } from './AuthUtils';
import { traced } from './tracing/TracingDecorators';
import { SpanStatusCode, trace } from '@opentelemetry/api';

const TRACE_NAME = 'RecordsController';

export interface RecordsControllerConfig {
    store: RecordsStore;
    auth: AuthStore;
    metrics: MetricsStore;
    config: ConfigurationStore;
    messenger: NotificationMessenger | null;
}

/**
 * Defines a class that manages records and their keys.
 */
export class RecordsController {
    private _store: RecordsStore;
    private _auth: AuthStore;
    private _metrics: MetricsStore;
    private _config: ConfigurationStore;
    private _messenger: NotificationMessenger | null;

    constructor(config: RecordsControllerConfig) {
        this._store = config.store;
        this._auth = config.auth;
        this._metrics = config.metrics;
        this._config = config.config;
        this._messenger = config.messenger;
    }

    /**
     * Creates a new record.
     * @param request The request that should be used to create the record.
     */
    @traced(TRACE_NAME)
    async createRecord(
        request: CreateRecordRequest
    ): Promise<CreateRecordResult> {
        try {
            if (!request.userId) {
                return {
                    success: false,
                    errorCode: 'not_logged_in',
                    errorMessage:
                        'The user must be logged in in order to create a record.',
                };
            }

            const record = await this._store.getRecordByName(
                request.recordName
            );

            if (record) {
                if (
                    record.name === request.userId &&
                    record.ownerId !== request.userId &&
                    request.ownerId === request.userId
                ) {
                    const allowed =
                        await this._doesSubscriptionAllowToCreateRecord({
                            ownerId: request.userId,
                        });

                    if (!allowed.success) {
                        return allowed;
                    }

                    console.log(
                        `[RecordsController] [action: record.create recordName: ${record.name}, userId: ${request.userId}] Fixing record owner to match actual owner.`
                    );

                    record.ownerId = request.userId;
                    record.studioId = null;
                    // Clear the hashes and re-create the salt so that access to the record is revoked for any record key that was created before.
                    record.secretHashes = [];
                    record.secretSalt = this._createSalt();
                    await this._store.updateRecord({
                        ...record,
                    });

                    return {
                        success: true,
                    };
                }

                let existingStudioMembers =
                    await this._store.listStudioAssignments(record.name);
                if (
                    existingStudioMembers.length > 0 &&
                    record.studioId !== record.name &&
                    request.studioId === record.name
                ) {
                    const allowed =
                        await this._doesSubscriptionAllowToCreateRecord({
                            studioId: request.studioId,
                        });

                    if (!allowed.success) {
                        return allowed;
                    }

                    console.log(
                        `[RecordsController] [action: record.create recordName: ${record.name}, userId: ${request.userId}, studioId: ${request.studioId}] Fixing record owner to match actual owner.`
                    );

                    record.ownerId = null;
                    record.studioId = request.studioId;
                    // Clear the hashes and re-create the salt so that access to the record is revoked for any record key that was created before.
                    record.secretHashes = [];
                    record.secretSalt = this._createSalt();
                    await this._store.updateRecord({
                        ...record,
                    });

                    return {
                        success: true,
                    };
                }

                return {
                    success: false,
                    errorCode: 'record_already_exists',
                    errorMessage: 'A record with that name already exists.',
                };
            }

            if (
                request.recordName !== request.ownerId &&
                request.recordName !== request.studioId
            ) {
                const existingUser = await this._auth.findUser(
                    request.recordName
                );
                if (existingUser) {
                    return {
                        success: false,
                        errorCode: 'record_already_exists',
                        errorMessage: 'A record with that name already exists.',
                    };
                }
            }

            if (!request.ownerId && !request.studioId) {
                return {
                    success: false,
                    errorCode: 'unacceptable_request',
                    errorMessage:
                        'You must provide an owner ID or a studio ID.',
                };
            }

            if (request.ownerId) {
                if (request.ownerId !== request.userId) {
                    return {
                        success: false,
                        errorCode: 'not_authorized',
                        errorMessage:
                            'You are not authorized to create a record for another user.',
                    };
                }

                const allowed = await this._doesSubscriptionAllowToCreateRecord(
                    {
                        ownerId: request.userId,
                    }
                );

                if (!allowed.success) {
                    return allowed;
                }

                console.log(
                    `[RecordsController] [action: record.create recordName: ${request.recordName}, userId: ${request.userId}, ownerId: ${request.ownerId}] Creating record.`
                );

                await this._store.addRecord({
                    name: request.recordName,
                    ownerId: request.ownerId,
                    secretHashes: [],
                    secretSalt: this._createSalt(),
                    studioId: null,
                });
            } else {
                const assignments = await this._store.listStudioAssignments(
                    request.studioId,
                    {
                        userId: request.userId,
                        role: 'admin',
                    }
                );

                if (assignments.length <= 0) {
                    return {
                        success: false,
                        errorCode: 'not_authorized',
                        errorMessage:
                            'You are not authorized to create a record for this studio.',
                    };
                }

                const allowed = await this._doesSubscriptionAllowToCreateRecord(
                    {
                        studioId: request.studioId,
                    }
                );

                if (!allowed.success) {
                    return allowed;
                }

                console.log(
                    `[RecordsController] [action: record.create recordName: ${request.recordName}, userId: ${request.userId}, studioId: ${request.studioId}] Creating record.`
                );
                await this._store.addRecord({
                    name: request.recordName,
                    ownerId: null,
                    secretHashes: [],
                    secretSalt: this._createSalt(),
                    studioId: request.studioId,
                });
            }
            return {
                success: true,
            };
        } catch (err) {
            const span = trace.getActiveSpan();
            span?.recordException(err);
            span?.setStatus({ code: SpanStatusCode.ERROR });

            console.error(
                '[RecordsController] [createRecord] An error occurred while creating a record:',
                err
            );
            return {
                success: false,
                errorCode: 'server_error',
                errorMessage: 'A server error occurred.',
            };
        }
    }

    /**
     * Creates a new public record key for the given bucket name.
     * @param name The name of the record.
     * @param policy The policy that should be used for the public record key.
     * @param userId The ID of the user that is creating the public record.
     * @returns
     */
    @traced(TRACE_NAME)
    async createPublicRecordKey(
        name: string,
        policy: PublicRecordKeyPolicy,
        userId: string
    ): Promise<CreatePublicRecordKeyResult> {
        try {
            if (!userId) {
                return {
                    success: false,
                    errorCode: 'not_logged_in',
                    errorMessage:
                        'The user must be logged in in order to create a record key.',
                    errorReason: 'not_logged_in',
                };
            }

            if (
                !!policy &&
                policy !== 'subjectfull' &&
                policy !== 'subjectless'
            ) {
                return {
                    success: false,
                    errorCode: 'invalid_policy',
                    errorMessage:
                        'The record key policy must be either "subjectfull" or "subjectless".',
                    errorReason: 'invalid_policy',
                };
            }

            let existingStudioMembers = await this._store.listStudioAssignments(
                name
            );

            let createResult: CreateRecordResult;
            // recordName matches studioId
            if (existingStudioMembers.length > 0) {
                createResult = await this.createRecord({
                    recordName: name,
                    userId: userId,
                    studioId: name,
                });
            } else {
                createResult = await this.createRecord({
                    recordName: name,
                    userId: userId,
                    ownerId: userId,
                });
            }

            if (createResult.success === false) {
                if (createResult.errorCode !== 'record_already_exists') {
                    return {
                        ...createResult,
                        errorReason: 'not_authorized',
                    };
                }
            }

            const record = await this._store.getRecordByName(name);

            if (!record) {
                if (
                    createResult.success === false &&
                    createResult.errorCode === 'record_already_exists'
                ) {
                    return {
                        success: false,
                        errorCode: 'unauthorized_to_create_record_key',
                        errorMessage:
                            'Another user has already created this record.',
                        errorReason: 'record_owned_by_different_user',
                    };
                }

                console.error(
                    `[RecordsController] [action: recordKey.create recordName: ${name}, userId: ${userId}] Unable to find record that was just created!`
                );

                return {
                    success: false,
                    errorCode: 'server_error',
                    errorMessage: 'A server error occurred.',
                    errorReason: 'server_error',
                };
            }

            if (record.ownerId) {
                if (existingStudioMembers.length > 0) {
                    console.error(
                        `[RecordsController] [action: recordKey.create recordName: ${name}, userId: ${userId}] Studio members exist for the record, but the record is owned by a user!`
                    );
                    return {
                        success: false,
                        errorCode: 'server_error',
                        errorMessage: 'A server error occurred.',
                        errorReason: 'server_error',
                    };
                }
                if (record.ownerId !== userId) {
                    return {
                        success: false,
                        errorCode: 'unauthorized_to_create_record_key',
                        errorMessage:
                            'Another user has already created this record.',
                        errorReason: 'record_owned_by_different_user',
                    };
                }
            } else if (record.studioId) {
                let existingStudioMembers =
                    await this._store.listStudioAssignments(record.studioId, {
                        userId: userId,
                        role: 'admin',
                    });

                if (existingStudioMembers.length <= 0) {
                    return {
                        success: false,
                        errorCode: 'unauthorized_to_create_record_key',
                        errorMessage:
                            'You are not authorized to create a record key for this record.',
                        errorReason: 'record_owned_by_different_user',
                    };
                }
            }

            console.log(
                `[RecordsController] [action: recordKey.create recordName: ${name}, userId: ${userId}] Creating record key.`
            );

            const passwordBytes = randomBytes(16);
            const password = fromByteArray(passwordBytes); // convert to human-readable string
            const salt = record.secretSalt;
            const passwordHash = this.hashHighEntropyPasswordWithSalt(
                password,
                salt
            );

            await this._store.addRecordKey({
                recordName: name,
                secretHash: passwordHash,
                policy: policy ?? DEFAULT_RECORD_KEY_POLICY,
                creatorId: record.ownerId ?? userId,
            });

            return {
                success: true,
                recordKey: formatV2RecordKey(name, password, policy),
                recordName: name,
            };
        } catch (err) {
            const span = trace.getActiveSpan();
            span?.recordException(err);
            span?.setStatus({ code: SpanStatusCode.ERROR });

            console.error(
                '[RecordsController] [createPublicRecordKey] An error occurred while creating a public record key:',
                err
            );
            return {
                success: false,
                errorCode: 'server_error',
                errorMessage: 'A server error occurred.',
                errorReason: 'server_error',
            };
        }
    }

    @traced(TRACE_NAME)
    hashHighEntropyPasswordWithSalt(
        sessionSecret: string,
        sessionId: string
    ): string {
        return hashHighEntropyPasswordWithSalt(sessionSecret, sessionId);
    }

    /**
     * Validates the given record key. Returns success if the key is valid and can be used to publish things to its bucket.
     * @param key The key that should be validated.
     * @returns
     */
    @traced(TRACE_NAME)
    async validatePublicRecordKey(
        key: string
    ): Promise<ValidatePublicRecordKeyResult> {
        try {
            const parseResult = parseRecordKey(key);

            if (!parseResult) {
                return {
                    success: false,
                    errorCode: 'invalid_record_key',
                    errorMessage: 'Invalid record key.',
                };
            }

            const [name, password, policy] = parseResult;

            const record = await this._store.getRecordByName(name);

            if (!record) {
                return {
                    success: false,
                    errorCode: 'record_not_found',
                    errorMessage: 'Record not found.',
                };
            }

            // Check v2 hashes first because they are much quicker to check
            const hashV2 = hashHighEntropyPasswordWithSalt(
                password,
                record.secretSalt
            );

            let valid = false;
            let resultPolicy: PublicRecordKeyPolicy = DEFAULT_RECORD_KEY_POLICY;
            let creatorId: string = null;
            if (record.secretHashes.some((h) => h === hashV2)) {
                valid = true;
                creatorId = record.ownerId;
            } else {
                const key = await this._store.getRecordKeyByRecordAndHash(
                    name,
                    hashV2
                );
                if (key) {
                    if (
                        name === record.ownerId &&
                        key.creatorId !== record.ownerId
                    ) {
                        // The record is a user record (because the name is the same as the owner ID)
                        // but this key was created when the record was owned by someone else.
                        // Normally, this shouldn't happen, but it is possible if the record was created before v3.2.0 or if the record was created before the user was created.
                        // This check is a failsafe to ensure that user records are always owned by the user, and not by someone else.
                        valid = false;
                    } else {
                        resultPolicy = key.policy;
                        creatorId = key.creatorId;
                        valid = true;
                    }
                } else {
                    // Check v1 hashes
<<<<<<< HEAD
                    const hash = this.hashPasswordWithSalt(
=======
                    const hash = hashLowEntropyPasswordWithSalt(
>>>>>>> 2057405f
                        password,
                        record.secretSalt
                    );

                    if (record.secretHashes.some((h) => h === hash)) {
                        valid = true;
                    } else {
                        const key =
                            await this._store.getRecordKeyByRecordAndHash(
                                name,
                                hash
                            );

                        if (key) {
                            if (
                                name === record.ownerId &&
                                key.creatorId !== record.ownerId
                            ) {
                                // The record is a user record (because the name is the same as the owner ID)
                                // but this key was created when the record was owned by someone else.
                                // Normally, this shouldn't happen, but it is possible if the record was created before v3.2.0 or if the record was created before the user was created.
                                // This check is a failsafe to ensure that user records are always owned by the user, and not by someone else.
                                valid = false;
                            } else {
                                resultPolicy = key.policy;
                                creatorId = key.creatorId;
                                valid = true;
                            }
                        }
                    }
                }
            }

            if (resultPolicy !== policy) {
                return {
                    success: false,
                    errorCode: 'invalid_record_key',
                    errorMessage: 'Invalid record key.',
                };
            }

            if (valid) {
                return {
                    success: true,
                    recordName: name,
                    policy: policy,
                    ownerId: record.ownerId,
                    keyCreatorId: creatorId ?? record.ownerId,
                };
            } else {
                return {
                    success: false,
                    errorCode: 'invalid_record_key',
                    errorMessage: 'Invalid record key.',
                };
            }
        } catch (err) {
            const span = trace.getActiveSpan();
            span?.recordException(err);
            span?.setStatus({ code: SpanStatusCode.ERROR });

            console.error(
                '[RecordsController] [validatePublicRecordKey] An error occurred while creating a public record key:',
                err
            );
            return {
                success: false,
                errorCode: 'server_error',
                errorMessage: 'A server error occurred.',
            };
        }
    }

    @traced(TRACE_NAME)
    hashPasswordWithSalt(password: string, secretSalt: string) {
        return hashPasswordWithSalt(password, secretSalt);
    }

    /**
     * Validates the given record name. Returns information about the record if it exists.
     * @param name The name of the record.
     * @param userId The ID of the user that is validating the record.
     */
    @traced(TRACE_NAME)
    async validateRecordName(
        name: string,
        userId: string | null
    ): Promise<ValidateRecordNameResult> {
        try {
            const record = await this._store.getRecordByName(name);

            if (!record) {
                if (userId && name === userId) {
                    const allowed =
                        await this._doesSubscriptionAllowToCreateRecord({
                            ownerId: userId,
                        });

                    if (allowed.success === false) {
                        return allowed;
                    }

                    console.log(
                        `[RecordsController] [validateRecordName recordName: ${name}, userId: ${userId}] Creating record for user.`
                    );
                    await this._store.addRecord({
                        name,
                        ownerId: userId,
                        studioId: null,
                        secretHashes: [],
                        secretSalt: this._createSalt(),
                    });

                    return {
                        success: true,
                        recordName: name,
                        ownerId: userId,
                        studioId: null,
                    };
                }

                let studioMembers = await this._store.listStudioAssignments(
                    name
                );

                if (studioMembers.length > 0) {
                    const allowed =
                        await this._doesSubscriptionAllowToCreateRecord({
                            studioId: name,
                        });

                    if (allowed.success === false) {
                        return allowed;
                    }

                    console.log(
                        `[RecordsController] [validateRecordName recordName: ${name}, userId: ${userId}, studioId: ${name}] Creating record for studio.`
                    );

                    await this._store.addRecord({
                        name,
                        ownerId: null,
                        studioId: name,
                        secretHashes: [],
                        secretSalt: this._createSalt(),
                    });

                    return {
                        success: true,
                        recordName: name,
                        ownerId: null,
                        studioId: name,
                        studioMembers,
                    };
                }

                return {
                    success: false,
                    errorCode: 'record_not_found',
                    errorMessage: 'Record not found.',
                };
            } else if (
                userId &&
                record.name === userId &&
                record.ownerId !== userId
            ) {
                const allowed = await this._doesSubscriptionAllowToCreateRecord(
                    {
                        ownerId: userId,
                    }
                );

                if (allowed.success === false) {
                    return allowed;
                }

                // The user is not currently the owner of their own record.
                // This is an issue that needs to be fixed because users should always own the record that has the same name as their ID.
                console.log(
                    `[RecordsController] [validateRecordName recordName: ${name}, userId: ${userId}] Fixing record owner to match actual owner.`
                );

                record.ownerId = userId;
                // Clear the hashes and re-create the salt so that access to the record is revoked for any record key that was created before.
                record.secretHashes = [];
                record.secretSalt = this._createSalt();
                await this._store.updateRecord({
                    ...record,
                });
            }

            let existingStudioMembers = await this._store.listStudioAssignments(
                name
            );
            if (
                existingStudioMembers.length > 0 &&
                record.studioId !== name &&
                record.ownerId !== null
            ) {
                const allowed = await this._doesSubscriptionAllowToCreateRecord(
                    {
                        studioId: name,
                    }
                );

                if (allowed.success === false) {
                    return allowed;
                }

                console.log(
                    `[RecordsController] [validateRecordName recordName: ${name}, userId: ${userId}, studioId: ${name}] Fixing record studio to match actual studio.`
                );

                record.ownerId = null;
                record.studioId = name;
                record.secretHashes = [];
                record.secretSalt = this._createSalt();
                await this._store.updateRecord({
                    ...record,
                });
            }

            let studioMembers: ListedStudioAssignment[] = undefined;
            if (existingStudioMembers.length > 0) {
                studioMembers = existingStudioMembers;
            } else if (record.studioId) {
                studioMembers = await this._store.listStudioAssignments(
                    record.studioId
                );
            }

            return {
                success: true,
                recordName: name,
                ownerId: record.ownerId,
                studioId: record.studioId,
                studioMembers,
            };
        } catch (err) {
            const span = trace.getActiveSpan();
            span?.recordException(err);
            span?.setStatus({ code: SpanStatusCode.ERROR });

            console.error(
                '[RecordsController] [validateRecordName] An error occurred while creating a validating a record name:',
                err
            );
            return {
                success: false,
                errorCode: 'server_error',
                errorMessage: 'A server error occurred.',
            };
        }
    }

    private async _doesSubscriptionAllowToCreateRecord(
        filter: SubscriptionFilter
    ) {
        const { features, metrics } = await this._getSubscriptionFeatures(
            filter
        );

        if (!features.records?.allowed) {
            return {
                success: false,
                errorCode: 'not_authorized',
                errorMessage: 'Records are not allowed for this subscription.',
            } as const;
        } else if (features.records?.maxRecords >= 0) {
            if (features.records.maxRecords <= metrics.totalRecords + 1) {
                return {
                    success: false,
                    errorCode: 'subscription_limit_reached',
                    errorMessage: 'This subscription has hit its record limit.',
                } as const;
            }
        }

        return {
            success: true,
        } as const;
    }

    private async _getSubscriptionFeatures(filter: SubscriptionFilter) {
        const metrics = await this._metrics.getSubscriptionRecordMetrics(
            filter
        );
        const config = await this._config.getSubscriptionConfiguration();

        return {
            metrics,
            config,
            features: getSubscriptionFeatures(
                config,
                metrics.subscriptionStatus,
                metrics.subscriptionId,
                metrics.subscriptionType
            ),
        };
    }

    /**
     * Gets the list of records that the user with the given ID has access to.
     * @param userId The ID of the user.
     */
    @traced(TRACE_NAME)
    async listRecords(userId: string): Promise<ListRecordsResult> {
        try {
            if (!this._store.listRecordsByOwnerId) {
                return {
                    success: false,
                    errorCode: 'not_supported',
                    errorMessage: 'This operation is not supported.',
                };
            }
            const records = await this._store.listRecordsByOwnerId(userId);
            return {
                success: true,
                records: records,
            };
        } catch (err) {
            const span = trace.getActiveSpan();
            span?.recordException(err);
            span?.setStatus({ code: SpanStatusCode.ERROR });

            console.error(
                '[RecordsController] [listRecords] Error listing records: ',
                err
            );
            return {
                success: false,
                errorCode: 'server_error',
                errorMessage: 'A server error occurred.',
            };
        }
    }

    /**
     * Gets the list of records in the given studio that the user with the given ID has access to.
     * @param studioId The ID of the studio.
     * @param userId The ID of the user that is currently logged in.
     */
    @traced(TRACE_NAME)
    async listStudioRecords(
        studioId: string,
        userId: string
    ): Promise<ListRecordsResult> {
        try {
            if (!this._store.listRecordsByStudioIdAndUserId) {
                return {
                    success: false,
                    errorCode: 'not_supported',
                    errorMessage: 'This operation is not supported.',
                };
            }

            const user = await this._auth.findUser(userId);
            if (isSuperUserRole(user?.role)) {
                const records = await this._store.listRecordsByStudioId(
                    studioId
                );
                return {
                    success: true,
                    records,
                };
            }

            const records = await this._store.listRecordsByStudioIdAndUserId(
                studioId,
                userId
            );
            return {
                success: true,
                records: records,
            };
        } catch (err) {
            const span = trace.getActiveSpan();
            span?.recordException(err);
            span?.setStatus({ code: SpanStatusCode.ERROR });

            console.error(
                '[RecordsController] [listStudioRecords] Error listing records: ',
                err
            );
            return {
                success: false,
                errorCode: 'server_error',
                errorMessage: 'A server error occurred.',
            };
        }
    }

    /**
     * Attempts to create a new studio. That is, an entity that can be used to group records.
     * @param studioName The name of the studio.
     * @param userId The ID of the user that is creating the studio.
     */
    @traced(TRACE_NAME)
    async createStudio(
        studioName: string,
        userId: string
    ): Promise<CreateStudioResult> {
        try {
            const studioId = uuid();

            await this._store.createStudioForUser(
                {
                    id: studioId,
                    displayName: studioName,
                },
                userId
            );

            return {
                success: true,
                studioId: studioId,
            };
        } catch (err) {
            const span = trace.getActiveSpan();
            span?.recordException(err);
            span?.setStatus({ code: SpanStatusCode.ERROR });

            console.error(
                '[RecordsController] [createStudio] An error occurred while creating a studio:',
                err
            );
            return {
                success: false,
                errorCode: 'server_error',
                errorMessage: 'A server error occurred.',
            };
        }
    }

    /**
     * Attempts to create a new studio in the given comId. That is, an entity that can be used to group records.
     * @param studioName The name of the studio.
     * @param userId The ID of the user that is creating the studio.
     * @param comId The comId of the studio that this studio should belong to.
     */
    @traced(TRACE_NAME)
    async createStudioInComId(
        studioName: string,
        userId: string,
        comId: string
    ): Promise<CreateStudioInComIdResult> {
        try {
            const studioId = uuid();

            const existingStudio = await this._store.getStudioByComId(comId);

            if (!existingStudio) {
                return {
                    success: false,
                    errorCode: 'comId_not_found',
                    errorMessage: 'The given comId was not found.',
                };
            }

            const config = await this._config.getSubscriptionConfiguration();
            const features = getComIdFeatures(
                config,
                existingStudio.subscriptionStatus,
                existingStudio.subscriptionId
            );

            if (!features.allowed) {
                return {
                    success: false,
                    errorCode: 'not_authorized',
                    errorMessage:
                        'comId features are not allowed for this comId. Make sure you have an active subscription that provides comId features.',
                };
            }

            if (typeof features.maxStudios === 'number') {
                const count = await this._store.countStudiosInComId(comId);
                if (count >= features.maxStudios) {
                    return {
                        success: false,
                        errorCode: 'subscription_limit_reached',
                        errorMessage:
                            'The maximum number of studios allowed for your comId subscription has been reached.',
                    };
                }
            }

            const comIdConfig = existingStudio.comIdConfig ?? {
                allowedStudioCreators: 'only-members',
            };

            if (comIdConfig.allowedStudioCreators === 'only-members') {
                const assignments = await this._store.listStudioAssignments(
                    existingStudio.id,
                    {
                        userId: userId,
                    }
                );

                if (assignments.length <= 0) {
                    return {
                        success: false,
                        errorCode: 'not_authorized',
                        errorMessage:
                            'You are not authorized to create a studio in this comId.',
                    };
                }
            }

            await this._store.createStudioForUser(
                {
                    id: studioId,
                    displayName: studioName,
                    ownerStudioComId: comId,
                },
                userId
            );

            return {
                success: true,
                studioId: studioId,
            };
        } catch (err) {
            const span = trace.getActiveSpan();
            span?.recordException(err);
            span?.setStatus({ code: SpanStatusCode.ERROR });

            console.error(
                '[RecordsController] [createStudio] An error occurred while creating a studio in a comId:',
                err
            );
            return {
                success: false,
                errorCode: 'server_error',
                errorMessage: 'A server error occurred.',
            };
        }
    }

    /**
     * Attempts to update the given studio.
     */
    @traced(TRACE_NAME)
    async updateStudio(
        request: UpdateStudioRequest
    ): Promise<UpdateStudioResult> {
        try {
            const { id, loomConfig, humeConfig, ...updates } = request.studio;
            const existingStudio = await this._store.getStudioById(
                request.studio.id
            );

            if (!existingStudio) {
                return {
                    success: false,
                    errorCode: 'studio_not_found',
                    errorMessage: 'The given studio was not found.',
                };
            }

            const assignments = await this._store.listStudioAssignments(
                existingStudio.id,
                {
                    userId: request.userId,
                    role: 'admin',
                }
            );

            if (assignments.length <= 0) {
                return {
                    success: false,
                    errorCode: 'not_authorized',
                    errorMessage:
                        'You are not authorized to update this studio.',
                };
            }

            const final: Studio = {
                ...existingStudio,
                ...updates,
            };

            await this._store.updateStudio(final);

            if (loomConfig) {
                await this._store.updateStudioLoomConfig(final.id, loomConfig);
            }

            if (humeConfig) {
                await this._store.updateStudioHumeConfig(final.id, humeConfig);
            }

            return {
                success: true,
            };
        } catch (err) {
            const span = trace.getActiveSpan();
            span?.recordException(err);
            span?.setStatus({ code: SpanStatusCode.ERROR });

            console.error(
                '[RecordsController] [updateStudio] An error occurred while updating a studio:',
                err
            );
            return {
                success: false,
                errorCode: 'server_error',
                errorMessage: 'A server error occurred.',
            };
        }
    }

    /**
     * Attempts to get information about the given studio.
     * @param studioId The ID of the studio.
     * @param userId The ID of the user that is making this request.
     */
    @traced(TRACE_NAME)
    async getStudio(
        studioId: string,
        userId: string
    ): Promise<GetStudioResult> {
        try {
            const studio = await this._store.getStudioById(studioId);

            if (!studio) {
                return {
                    success: false,
                    errorCode: 'studio_not_found',
                    errorMessage: 'The given studio was not found.',
                };
            }

            const assignments = await this._store.listStudioAssignments(
                studio.id,
                {
                    userId: userId,
                }
            );

            if (assignments.length <= 0) {
                return {
                    success: false,
                    errorCode: 'not_authorized',
                    errorMessage:
                        'You are not authorized to access this studio.',
                };
            }

            let features: StudioComIdFeaturesConfiguration = {
                allowed: false,
            };
            let loomFeatures: StudioLoomFeaturesConfiguration = {
                allowed: false,
            };
            let humeFeatures: AIHumeFeaturesConfiguration = {
                allowed: false,
            };
            let loomConfig: LoomConfig = undefined;
            let humeConfig: HumeConfig = undefined;

            if (
                studio.subscriptionId &&
                isActiveSubscription(studio.subscriptionStatus)
            ) {
                const config =
                    await this._config.getSubscriptionConfiguration();
                features = getComIdFeatures(
                    config,
                    studio.subscriptionStatus,
                    studio.subscriptionId
                );
                loomFeatures = getLoomFeatures(
                    config,
                    studio.subscriptionStatus,
                    studio.subscriptionId
                );

                if (loomFeatures.allowed) {
                    loomConfig = await this._store.getStudioLoomConfig(
                        studio.id
                    );
                }

                humeFeatures = getHumeAiFeatures(
                    config,
                    studio.subscriptionStatus,
                    studio.subscriptionId,
                    'studio'
                );

                if (humeFeatures.allowed) {
                    humeConfig = await this._store.getStudioHumeConfig(
                        studio.id
                    );
                }
            }

            return {
                success: true,
                studio: {
                    id: studio.id,
                    displayName: studio.displayName,
                    logoUrl: studio.logoUrl,
                    comId: studio.comId,
                    ownerStudioComId: studio.ownerStudioComId,
                    comIdConfig: studio.comIdConfig,
                    playerConfig: studio.playerConfig,
                    loomConfig: loomConfig
                        ? {
                              appId: loomConfig.appId,
                          }
                        : undefined,
                    humeConfig: humeConfig
                        ? {
                              apiKey: humeConfig.apiKey,
                          }
                        : undefined,
                    comIdFeatures: features,
                    loomFeatures,
                    humeFeatures,
                },
            };
        } catch (err) {
            const span = trace.getActiveSpan();
            span?.recordException(err);
            span?.setStatus({ code: SpanStatusCode.ERROR });

            console.error(
                '[RecordsController] [getStudio] An error occurred while getting a studio:',
                err
            );
            return {
                success: false,
                errorCode: 'server_error',
                errorMessage: 'A server error occurred.',
            };
        }
    }

    /**
     * Attempts to get the player config for the given comId.
     * @param comId The comId.
     */
    @traced(TRACE_NAME)
    async getPlayerConfig(comId: string): Promise<GetPlayerConfigResult> {
        try {
            const studio = await this._store.getStudioByComId(comId);

            if (!studio) {
                return {
                    success: false,
                    errorCode: 'comId_not_found',
                    errorMessage: 'The given comId was not found.',
                };
            }

            return {
                success: true,
                comId: studio.comId,
                displayName: studio.displayName,
                logoUrl: studio.logoUrl ?? null,
                playerConfig: studio.playerConfig ?? null,
            };
        } catch (err) {
            const span = trace.getActiveSpan();
            span?.recordException(err);
            span?.setStatus({ code: SpanStatusCode.ERROR });

            console.error(
                '[RecordsController] [getPlayerConfig] An error occurred while getting the player config:',
                err
            );
            return {
                success: false,
                errorCode: 'server_error',
                errorMessage: 'A server error occurred.',
            };
        }
    }

    /**
     * Gets the list of studios that the user with the given ID has access to.
     * @param userId The ID of the user.
     */
    @traced(TRACE_NAME)
    async listStudios(userId: string): Promise<ListStudiosResult> {
        try {
            const studios = await this._store.listStudiosForUser(userId);
            const config = await this._config.getSubscriptionConfiguration();
            return {
                success: true,
                studios: studios.map((s) => {
                    return {
                        studioId: s.studioId,
                        displayName: s.displayName,
                        role: s.role,
                        isPrimaryContact: s.isPrimaryContact,
                        subscriptionTier: getSubscriptionTier(
                            config,
                            s.subscriptionStatus,
                            s.subscriptionId
                        ),
                        ownerStudioComId: s.ownerStudioComId,
                        comId: s.comId,
                    };
                }),
            };
        } catch (err) {
            const span = trace.getActiveSpan();
            span?.recordException(err);
            span?.setStatus({ code: SpanStatusCode.ERROR });

            console.error(
                '[RecordsController] [listStudios] An error occurred while listing studios:',
                err
            );
            return {
                success: false,
                errorCode: 'server_error',
                errorMessage: 'A server error occurred.',
            };
        }
    }

    /**
     * Gets the list of studios that the user with the given ID has access to and that are owned by the given comId.
     * @param userId The ID of the user.
     * @param comId The comId.
     */
    @traced(TRACE_NAME)
    async listStudiosByComId(
        userId: string,
        comId: string
    ): Promise<ListStudiosResult> {
        try {
            const studios = await this._store.listStudiosForUserAndComId(
                userId,
                comId
            );
            const config = await this._config.getSubscriptionConfiguration();
            return {
                success: true,
                studios: studios.map((s) => {
                    return {
                        studioId: s.studioId,
                        displayName: s.displayName,
                        role: s.role,
                        isPrimaryContact: s.isPrimaryContact,
                        subscriptionTier: getSubscriptionTier(
                            config,
                            s.subscriptionStatus,
                            s.subscriptionId
                        ),
                        ownerStudioComId: s.ownerStudioComId,
                        comId: s.comId,
                    };
                }),
            };
        } catch (err) {
            const span = trace.getActiveSpan();
            span?.recordException(err);
            span?.setStatus({ code: SpanStatusCode.ERROR });

            console.error(
                '[RecordsController] [listStudios] An error occurred while listing studios:',
                err
            );
            return {
                success: false,
                errorCode: 'server_error',
                errorMessage: 'A server error occurred.',
            };
        }
    }

    /**
     * Gets the list of members in a studio.
     * @param studioId The ID of the studio.
     * @param userId The ID of the user that is currently logged in.
     */
    @traced(TRACE_NAME)
    async listStudioMembers(
        studioId: string,
        userId: string
    ): Promise<ListStudioMembersResult> {
        try {
            const members = await this._store.listStudioAssignments(studioId);

            const userAssignment = members.find((m) => m.userId === userId);

            let role: StudioAssignmentRole;
            if (!userAssignment) {
                const user = await this._auth.findUser(userId);
                if (!isSuperUserRole(user?.role)) {
                    return {
                        success: false,
                        errorCode: 'not_authorized',
                        errorMessage:
                            'You are not authorized to access this studio.',
                    };
                } else {
                    role = 'admin';
                }
            } else {
                role = userAssignment.role;
            }

            if (role === 'admin') {
                return {
                    success: true,
                    members: members.map((m) => ({
                        studioId: m.studioId,
                        userId: m.userId,
                        isPrimaryContact: m.isPrimaryContact,
                        role: m.role,
                        user: {
                            id: m.user.id,
                            name: m.user.name,
                            email: m.user.email,
                            phoneNumber: m.user.phoneNumber,
                        },
                    })),
                };
            }

            return {
                success: true,
                members: members.map((m) => ({
                    studioId: m.studioId,
                    userId: m.userId,
                    isPrimaryContact: m.isPrimaryContact,
                    role: m.role,
                    user: {
                        id: m.user.id,
                        name: m.user.name,
                    },
                })),
            };
        } catch (err) {
            const span = trace.getActiveSpan();
            span?.recordException(err);
            span?.setStatus({ code: SpanStatusCode.ERROR });

            console.error(
                '[RecordsController] [listStudioMembers] An error occurred while listing studio members:',
                err
            );
            return {
                success: false,
                errorCode: 'server_error',
                errorMessage: 'A server error occurred.',
            };
        }
    }

    @traced(TRACE_NAME)
    async addStudioMember(
        request: AddStudioMemberRequest
    ): Promise<AddStudioMemberResult> {
        try {
            if (!request.userId) {
                return {
                    success: false,
                    errorCode: 'not_logged_in',
                    errorMessage:
                        'You must be logged in to add a studio member.',
                };
            }

            const list = await this._store.listStudioAssignments(
                request.studioId,
                {
                    userId: request.userId,
                    role: 'admin',
                }
            );

            if (list.length <= 0) {
                return {
                    success: false,
                    errorCode: 'not_authorized',
                    errorMessage:
                        'You are not authorized to perform this operation.',
                };
            }

            let addedUserId: string = null;
            if (request.addedUserId) {
                addedUserId = request.addedUserId;
            } else if (request.addedEmail || request.addedPhoneNumber) {
                const addedUser = await this._auth.findUserByAddress(
                    request.addedEmail ?? request.addedPhoneNumber,
                    request.addedEmail ? 'email' : 'phone'
                );

                if (!addedUser) {
                    return {
                        success: false,
                        errorCode: 'user_not_found',
                        errorMessage: 'The user was not able to be found.',
                    };
                }

                addedUserId = addedUser.id;
            } else {
                return {
                    success: false,
                    errorCode: 'unacceptable_request',
                    errorMessage:
                        'You must provide an email, phone number, or user ID to add a studio member.',
                };
            }

            await this._store.addStudioAssignment({
                studioId: request.studioId,
                userId: addedUserId,
                isPrimaryContact: false,
                role: request.role,
            });

            return {
                success: true,
            };
        } catch (err) {
            const span = trace.getActiveSpan();
            span?.recordException(err);
            span?.setStatus({ code: SpanStatusCode.ERROR });

            console.error(
                '[RecordsController] [addStudioMember] An error occurred while adding a studio member:',
                err
            );
            return {
                success: false,
                errorCode: 'server_error',
                errorMessage: 'A server error occurred.',
            };
        }
    }

    @traced(TRACE_NAME)
    async removeStudioMember(
        request: RemoveStudioMemberRequest
    ): Promise<RemoveStudioMemberResult> {
        try {
            if (!request.userId) {
                return {
                    success: false,
                    errorCode: 'not_logged_in',
                    errorMessage:
                        'You must be logged in to remove a studio member.',
                };
            }

            if (request.userId === request.removedUserId) {
                return {
                    success: false,
                    errorCode: 'not_authorized',
                    errorMessage:
                        'You are not authorized to perform this operation.',
                };
            }

            const list = await this._store.listStudioAssignments(
                request.studioId,
                {
                    userId: request.userId,
                    role: 'admin',
                }
            );

            if (list.length <= 0) {
                return {
                    success: false,
                    errorCode: 'not_authorized',
                    errorMessage:
                        'You are not authorized to perform this operation.',
                };
            }

            await this._store.removeStudioAssignment(
                request.studioId,
                request.removedUserId
            );

            return {
                success: true,
            };
        } catch (err) {
            const span = trace.getActiveSpan();
            span?.recordException(err);
            span?.setStatus({ code: SpanStatusCode.ERROR });

            console.error(
                '[RecordsController] [removeStudioMember] An error occurred while removing a studio member:',
                err
            );
            return {
                success: false,
                errorCode: 'server_error',
                errorMessage: 'A server error occurred.',
            };
        }
    }

    @traced(TRACE_NAME)
    async requestComId(request: ComIdRequest): Promise<ComIdRequestResult> {
        try {
            const existingStudio = await this._store.getStudioById(
                request.studioId
            );

            if (!existingStudio) {
                return {
                    success: false,
                    errorCode: 'studio_not_found',
                    errorMessage: 'The given studio was not found.',
                };
            }

            const assignments = await this._store.listStudioAssignments(
                request.studioId,
                {
                    role: 'admin',
                    userId: request.userId,
                }
            );

            if (assignments.length <= 0) {
                return {
                    success: false,
                    errorCode: 'not_authorized',
                    errorMessage:
                        'You are not authorized to perform this operation.',
                };
            }

            const existingComIdStudio = await this._store.getStudioByComId(
                request.requestedComId
            );

            if (existingComIdStudio) {
                return {
                    success: false,
                    errorCode: 'comId_already_taken',
                    errorMessage: 'The given comID is already taken.',
                };
            }

            const id = uuid();
            const now = Date.now();
            const comIdRequest: StudioComIdRequest = {
                id,
                userId: request.userId,
                studioId: request.studioId,
                requestingIpAddress: request.ipAddress,
                requestedComId: request.requestedComId,
                createdAtMs: now,
                updatedAtMs: now,
            };

            await this._store.saveComIdRequest(comIdRequest);
            if (this._messenger) {
                await this._messenger.sendRecordNotification({
                    timeMs: now,
                    resource: 'studio_com_id_request',
                    action: 'created',
                    recordName: null,
                    resourceId: comIdRequest.studioId,
                    request: comIdRequest,
                });
            }

            return {
                success: true,
            };
        } catch (err) {
            const span = trace.getActiveSpan();
            span?.recordException(err);
            span?.setStatus({ code: SpanStatusCode.ERROR });

            console.error(
                '[RecordsController] [requestComId] An error occurred while requesting a comId:',
                err
            );
            return {
                success: false,
                errorCode: 'server_error',
                errorMessage: 'A server error occurred.',
            };
        }
    }

    @traced(TRACE_NAME)
    private _createSalt(): string {
        return fromByteArray(randomBytes(16));
    }
}

/**
 * Defines an interface that represents a request to create a record.
 */
export interface CreateRecordRequest {
    /**
     * The name of the record that should be created.
     */
    recordName: string;

    /**
     * The ID of the user that is currently logged in.
     */
    userId: string;

    /**
     * The ID of the user that should be the owner of the record.
     */
    ownerId?: string;

    /**
     * The ID of the studio that should own the record.
     */
    studioId?: string;
}

export type CreateRecordResult = CreateRecordSuccess | CreateRecordFailure;

export interface CreateRecordSuccess {
    success: true;
}

export interface CreateRecordFailure {
    success: false;
    errorCode:
        | ServerError
        | NotLoggedInError
        | NotAuthorizedError
        | SubscriptionLimitReached
        | 'record_already_exists'
        | 'unacceptable_request';
    errorMessage: string;
}

export type ValidatePublicRecordKeyResult =
    | ValidatePublicRecordKeySuccess
    | ValidatePublicRecordKeyFailure;

/**
 * Defines an interface that represents the result of a "validate public record key" operation.
 */
export interface ValidatePublicRecordKeySuccess {
    success: true;

    /**
     * The name of the record that the key is for.
     */
    recordName: string;

    /**
     * The ID of the user that owns the record.
     */
    ownerId: string;

    /**
     * The ID of the user that created the key.
     */
    keyCreatorId: string;

    /**
     * The policy for the record key.
     */
    policy: PublicRecordKeyPolicy;
}

/**
 * Defines an interface that represents a failed "validate public record key" result.
 */
export interface ValidatePublicRecordKeyFailure {
    /**
     * Whether the operation was successful.
     */
    success: false;

    /**
     * The type of error that occurred.
     */
    errorCode: InvalidRecordKey | ServerError | 'record_not_found';

    /**
     * The error message.
     */
    errorMessage: string;
}

/**
 * Defines an interface that represents the result of a "create public record key" operation.
 *
 * @dochash types/records/key
 * @doctitle Record Key Types
 * @docsidebar Record Keys
 * @docdescription Types that are used for actions that manage record keys.
 * @docgroup 01-key
 * @docorder 0
 * @docname CreatePublicRecordKeyResult
 */
export type CreatePublicRecordKeyResult =
    | CreatePublicRecordKeySuccess
    | CreatePublicRecordKeyFailure;

/**
 * Defines an interface that represents a successful "create public record key" result.
 *
 * @dochash types/records/key
 * @docgroup 01-key
 * @docorder 1
 * @docname CreatePublicRecordKeySuccess
 */
export interface CreatePublicRecordKeySuccess {
    /**
     * Whether the operation was successful.
     */
    success: true;

    /**
     * The key that was created.
     */
    recordKey: string;

    /**
     * The name of the record the key was created for.
     */
    recordName: string;
}

/**
 * Defines an interface that represents a failed "create public record key" result.
 *
 * @dochash types/records/key
 * @docgroup 01-key
 * @docorder 2
 * @docname CreatePublicRecordKeyFailure
 */
export interface CreatePublicRecordKeyFailure {
    /**
     * Whether the operation was successful.
     */
    success: false;

    /**
     * The type of error that occurred.
     */
    errorCode:
        | UnauthorizedToCreateRecordKeyError
        | NotLoggedInError
        | ValidateSessionKeyFailure['errorCode']
        | SubscriptionLimitReached
        | 'record_already_exists'
        | 'unacceptable_request'
        | 'invalid_policy'
        | ServerError
        | NotAuthorizedError
        | 'not_supported';

    /**
     * The error message.
     */
    errorMessage: string;

    /**
     * The unique reason as to why the error occurred.
     */
    errorReason?:
        | 'user_denied'
        | NotLoggedInError
        | 'record_owned_by_different_user'
        | 'invalid_policy'
        | 'not_supported'
        | 'not_authorized'
        | ServerError;
}

export type ValidateRecordNameResult =
    | ValidateRecordNameSuccess
    | ValidateRecordNameFailure;

export interface ValidateRecordNameSuccess {
    success: true;
    recordName: string;
    ownerId: string;
    studioId: string;

    /**
     * The IDs of the members of the studio.
     */
    studioMembers?: ListedStudioAssignment[];
}

export interface ValidateRecordNameFailure {
    success: false;
    errorCode:
        | ValidatePublicRecordKeyFailure['errorCode']
        | 'not_authorized'
        | SubscriptionLimitReached
        | ServerError;
    errorMessage: string;
}

/**
 * The possible results of a "list records" operation.
 */
export type ListRecordsResult = ListRecordsSuccess | ListRecordsFailure;

/**
 * Defines an interface that represents a successful "list records" result.
 */
export interface ListRecordsSuccess {
    success: true;

    /**
     * The list of records.
     */
    records: ListedRecord[];
}

/**
 * Defines an interface that represents a failed "list records" result.
 */
export interface ListRecordsFailure {
    success: false;
    /**
     * The type of error that occurred.
     */
    errorCode:
        | NotLoggedInError
        | NotAuthorizedError
        | NotSupportedError
        | ServerError;

    /**
     * The error message.
     */
    errorMessage: string;
}

/**
 * Defines an error that occurs when a user is not authorized to create a key for the public record.
 * This may happen when the user is not the owner of the record.
 */
export type UnauthorizedToCreateRecordKeyError =
    'unauthorized_to_create_record_key';

/**
 * Defines an error that occurs when an invalid record key is used to
 */
export type InvalidRecordKey = 'invalid_record_key';

export type CreateStudioResult = CreateStudioSuccess | CreateStudioFailure;

export interface CreateStudioSuccess {
    success: true;
    studioId: string;
}

export interface CreateStudioFailure {
    success: false;
    errorCode: NotLoggedInError | NotAuthorizedError | ServerError;
    errorMessage: string;
}

export type CreateStudioInComIdResult =
    | CreateStudioSuccess
    | CreateStudioInComIdFailure;

export interface CreateStudioInComIdFailure {
    success: false;
    errorCode:
        | 'comId_not_found'
        | 'subscription_limit_reached'
        | NotLoggedInError
        | NotAuthorizedError
        | ServerError;
    errorMessage: string;
}

/**
 * Defines the list of possible results for the {@link os.listUserStudios} function.
 *
 * @dochash types/records/studios
 * @doctitle Studio Types
 * @docsidebar Studios
 * @docdescription Types that are used for actions that manage studios.
 * @docname ListStudiosResult
 */
export type ListStudiosResult = ListStudiosSuccess | ListStudiosFailure;

/**
 * Defines an interface that represents a successful "list studios" result.
 *
 * @dochash types/records/studios
 * @docname ListStudiosSuccess
 */
export interface ListStudiosSuccess {
    success: true;

    /**
     * The list of studios that the user is a member of.
     */
    studios: ListedStudio[];
}

/**
 * Defines an interface that represents a failed "list studios" result.
 *
 * @dochash types/records/studios
 * @docname ListStudiosFailure
 */
export interface ListStudiosFailure {
    success: false;

    /**
     * The error code.
     */
    errorCode: NotLoggedInError | NotAuthorizedError | ServerError;

    /**
     * The error message.
     */
    errorMessage: string;
}

/**
 * Defines an interface that represents a studio that has been listed.
 *
 * @dochash types/records/studios
 * @docname ListedStudio
 */
export interface ListedStudio {
    /**
     * The ID of the studio.
     */
    studioId: string;

    /**
     * The name of the studio.
     */
    displayName: string;

    /**
     * The role that the user has in the studio.
     */
    role: StudioAssignmentRole;

    /**
     * Whether the user is the primary contact for this studio.
     */
    isPrimaryContact: boolean;

    /**
     * The tier of the studio's subscription.
     */
    subscriptionTier: string;

    /**
     * The comId of the studio that owns this one.
     */
    ownerStudioComId: string | null;

    /**
     * The comId of this studio.
     */
    comId: string | null;
}

export type ListStudioMembersResult =
    | ListStudioMembersSuccess
    | ListStudioMembersFailure;

export interface ListStudioMembersSuccess {
    success: true;
    members: ListedStudioMember[];
}

export interface ListedStudioMember {
    userId: string;
    studioId: string;
    role: 'admin' | 'member';
    isPrimaryContact: boolean;
    user: ListedStudioMemberUser;
}

export interface ListedStudioMemberUser {
    id: string;
    name: string;
    email?: string;
    phoneNumber?: string;
}

export interface ListStudioMembersFailure {
    success: false;
    errorCode: NotLoggedInError | NotAuthorizedError | ServerError;
    errorMessage: string;
}

export interface AddStudioMemberRequest {
    /**
     * The ID of the studio.
     */
    studioId: string;

    /**
     * The ID of the user that is currently logged in.
     */
    userId: string;

    /**
     * The email address of the user that should be added to the studio.
     */
    addedEmail?: string;

    /**
     * The phone number of the user that should be added to the studio.
     */
    addedPhoneNumber?: string;

    /**
     * The ID of the user that should be added to the studio.
     */
    addedUserId?: string;

    /**
     * The role that the added user should have in the studio.
     */
    role: StudioAssignmentRole;
}

export type AddStudioMemberResult =
    | AddStudioMemberSuccess
    | AddStudioMemberFailure;

export interface AddStudioMemberSuccess {
    success: true;
}

export interface AddStudioMemberFailure {
    success: false;
    errorCode:
        | NotLoggedInError
        | NotAuthorizedError
        | ServerError
        | 'studio_not_found'
        | 'unacceptable_request'
        | 'user_not_found';
    errorMessage: string;
}

export interface RemoveStudioMemberRequest {
    /**
     * The ID of the studio.
     */
    studioId: string;

    /**
     * The ID of the user that is currently logged in.
     */
    userId: string;

    /**
     * The ID of the user that should be removed from the studio.
     */
    removedUserId: string;
}

export type RemoveStudioMemberResult =
    | RemoveStudioMemberSuccess
    | RemoveStudioMemberFailure;

export interface RemoveStudioMemberSuccess {
    success: true;
}

export interface RemoveStudioMemberFailure {
    success: false;
    errorCode: NotLoggedInError | NotAuthorizedError | ServerError;
    errorMessage: string;
}

export interface UpdateStudioRequest {
    /**
     * The ID of the user that is logged in.
     */
    userId: string;

    /**
     * The studio that should be updated.
     */
    studio: {
        /**
         * The ID of the studio.
         */
        id: string;

        /**
         * The display name of the studio.
         * If omitted, then the display name will not be updated.
         */
        displayName?: string;

        /**
         * The URL of the studio's logo.
         * If omitted, then the logo will not be updated.
         */
        logoUrl?: string;

        /**
         * The player configuration for the studio.
         * If omitted, then the player configuration will not be updated.
         */
        playerConfig?: ComIdPlayerConfig;

        /**
         * The configuration for the studio's comId.
         * If omitted, then the comId configuration will not be updated.
         */
        comIdConfig?: ComIdConfig;

        /**
         * The studios loom configuration.
         * If omitted, then the loom configuration will not be updated.
         */
        loomConfig?: LoomConfig;

        /**
         * The studio's hume configuration.
         * If omitted, then the Hume configuration will not be updated.
         */
        humeConfig?: HumeConfig;
    };
}

export type UpdateStudioResult = UpdateStudioSuccess | UpdateStudioFailure;

export interface UpdateStudioSuccess {
    success: true;
}

export interface UpdateStudioFailure {
    success: false;
    errorCode:
        | 'studio_not_found'
        | NotLoggedInError
        | NotAuthorizedError
        | ServerError;
    errorMessage: string;
}

export type GetStudioResult = GetStudioSuccess | GetStudioFailure;

export interface GetStudioSuccess {
    success: true;
    studio: StudioData;
}

export interface StudioData {
    /**
     * The ID of the studio.
     */
    id: string;

    /**
     * The display name of the studio.
     */
    displayName: string;

    /**
     * The URL of the logo for the studio.
     */
    logoUrl?: string;

    /**
     * The comId of the studio.
     */
    comId?: string;

    /**
     * The comId of the studio that owns this studio.
     */
    ownerStudioComId?: string;

    /**
     * The player configuration for the studio.
     */
    playerConfig?: ComIdPlayerConfig;

    /**
     * The configuration for the studio's comId.
     */
    comIdConfig?: ComIdConfig;

    /**
     * The studio's loom configuration.
     */
    loomConfig?: Omit<LoomConfig, 'privateKey'>;

    /**
     * The studio's hume configuration.
     */
    humeConfig?: Omit<HumeConfig, 'secretKey'>;

    /**
     * The comId features that this studio has access to.
     */
    comIdFeatures: StudioComIdFeaturesConfiguration;

    /**
     * The loom features that this studio has access to.
     */
    loomFeatures: StudioLoomFeaturesConfiguration;

    /**
     * The hume features that this studio has access to.
     */
    humeFeatures: AIHumeFeaturesConfiguration;
}

export interface GetStudioFailure {
    success: false;
    errorCode:
        | 'studio_not_found'
        | NotLoggedInError
        | NotAuthorizedError
        | ServerError;
    errorMessage: string;
}

export type GetPlayerConfigResult =
    | GetPlayerConfigSuccess
    | GetPlayerConfigFailure;

export interface GetPlayerConfigSuccess {
    success: true;

    /**
     * The comId that the player config is for.
     */
    comId: string;

    /**
     * The display name of the comId.
     */
    displayName: string;

    /**
     * The URL that the comId logo is available at.
     */
    logoUrl: string;

    /**
     * The config that should be used for the player.
     */
    playerConfig: ComIdPlayerConfig;
}

export interface GetPlayerConfigFailure {
    success: false;
    errorCode: 'comId_not_found' | ServerError;
    errorMessage: string;
}

export interface ComIdRequest {
    /**
     * The ID of the studio that the request is for.
     */
    studioId: string;

    /**
     * The user that is currently logged in.
     */
    userId: string;

    /**
     * The comID that is being requested.
     */
    requestedComId: string;

    /**
     * The IP Address that the request is coming from.
     */
    ipAddress: string;
}

export type ComIdRequestResult = ComIdRequestSuccess | ComIdRequestFailure;

export interface ComIdRequestSuccess {
    success: true;
}

export interface ComIdRequestFailure {
    success: false;
    errorCode:
        | 'studio_not_found'
        | 'comId_already_taken'
        | 'not_authorized'
        | ServerError;
    errorMessage: string;
}

/**
 * The default policy for keys that do not have a specified record key.
 */
export const DEFAULT_RECORD_KEY_POLICY: PublicRecordKeyPolicy = 'subjectfull';

/**
 * Formats the given record name and record secret into a record key.
 * @param recordName The name of the record.
 * @param recordSecret The secret that is used to access the record.
 */
export function formatV1RecordKey(
    recordName: string,
    recordSecret: string
): string {
    return `vRK1.${toBase64String(recordName)}.${toBase64String(recordSecret)}`;
}

/**
 * Formats the given record name and record secret into a record key.
 * @param recordName The name of the record.
 * @param recordSecret The secret that is used to access the record.
 * @param keyPolicy The policy that the key uses.
 */
export function formatV2RecordKey(
    recordName: string,
    recordSecret: string,
    keyPolicy: PublicRecordKeyPolicy
): string {
    return `vRK2.${toBase64String(recordName)}.${toBase64String(
        recordSecret
    )}.${keyPolicy ?? DEFAULT_RECORD_KEY_POLICY}`;
}

/**
 * Parses the given record key into a name and password pair.
 * Returns null if the key cannot be parsed.
 * @param key The key to parse.
 */
export function parseRecordKey(
    key: string
): [name: string, password: string, policy: PublicRecordKeyPolicy] {
    return parseV2RecordKey(key) ?? parseV1RecordKey(key);
}

/**
 * Parses a version 2 record key into a name, password, and policy trio.
 * Returns null if the key cannot be parsed or if it is not a V2 key.
 * @param key The key to parse.
 */
export function parseV2RecordKey(
    key: string
): [name: string, password: string, policy: PublicRecordKeyPolicy] {
    if (!key) {
        return null;
    }

    if (!key.startsWith('vRK2.')) {
        return null;
    }

    const withoutVersion = key.slice('vRK2.'.length);
    let periodAfterName = withoutVersion.indexOf('.');
    if (periodAfterName < 0) {
        return null;
    }

    const nameBase64 = withoutVersion.slice(0, periodAfterName);
    const passwordPlusPolicy = withoutVersion.slice(periodAfterName + 1);

    if (nameBase64.length <= 0 || passwordPlusPolicy.length <= 0) {
        return null;
    }

    const periodAfterPassword = passwordPlusPolicy.indexOf('.');
    if (periodAfterPassword < 0) {
        return null;
    }

    const passwordBase64 = passwordPlusPolicy.slice(0, periodAfterPassword);
    const policy = passwordPlusPolicy.slice(periodAfterPassword + 1);

    if (passwordBase64.length <= 0 || policy.length <= 0) {
        return null;
    }

    if (policy !== 'subjectfull' && policy !== 'subjectless') {
        return null;
    }

    try {
        const name = fromBase64String(nameBase64);
        const password = fromBase64String(passwordBase64);

        return [name, password, policy];
    } catch (err) {
        return null;
    }
}

/**
 * Parses a version 1 record key into a name and password pair.
 * Returns null if the key cannot be parsed or if it is not a V1 key.
 * @param key The key to parse.
 */
export function parseV1RecordKey(
    key: string
): [name: string, password: string, policy: PublicRecordKeyPolicy] {
    if (!key) {
        return null;
    }

    if (!key.startsWith('vRK1.')) {
        return null;
    }

    const withoutVersion = key.slice('vRK1.'.length);
    let nextPeriod = withoutVersion.indexOf('.');
    if (nextPeriod < 0) {
        return null;
    }

    const nameBase64 = withoutVersion.slice(0, nextPeriod);
    const passwordBase64 = withoutVersion.slice(nextPeriod + 1);

    if (nameBase64.length <= 0 || passwordBase64.length <= 0) {
        return null;
    }

    try {
        const name = fromBase64String(nameBase64);
        const password = fromBase64String(passwordBase64);

        return [name, password, DEFAULT_RECORD_KEY_POLICY];
    } catch (err) {
        return null;
    }
}

/**
 * Determines if the given value is a record key.
 * @param key The value to check.
 * @returns
 */
export function isRecordKey(key: unknown): key is string {
    return typeof key === 'string' && parseRecordKey(key) !== null;
}<|MERGE_RESOLUTION|>--- conflicted
+++ resolved
@@ -15,13 +15,8 @@
 } from '@casual-simulation/aux-common';
 import {
     hashHighEntropyPasswordWithSalt,
-<<<<<<< HEAD
-    hashPasswordWithSalt,
-} from '@casual-simulation/crypto';
-=======
     hashLowEntropyPasswordWithSalt,
 } from './InstrumentedHashHelpers';
->>>>>>> 2057405f
 import { randomBytes } from 'tweetnacl';
 import { fromByteArray } from 'base64-js';
 import {
@@ -543,11 +538,7 @@
                     }
                 } else {
                     // Check v1 hashes
-<<<<<<< HEAD
-                    const hash = this.hashPasswordWithSalt(
-=======
                     const hash = hashLowEntropyPasswordWithSalt(
->>>>>>> 2057405f
                         password,
                         record.secretSalt
                     );
@@ -619,11 +610,6 @@
                 errorMessage: 'A server error occurred.',
             };
         }
-    }
-
-    @traced(TRACE_NAME)
-    hashPasswordWithSalt(password: string, secretSalt: string) {
-        return hashPasswordWithSalt(password, secretSalt);
     }
 
     /**
