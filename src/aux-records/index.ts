--- conflicted
+++ resolved
@@ -60,9 +60,7 @@
 export * from './ComIdConfig';
 export * from './ServerConfig';
 
-<<<<<<< HEAD
-export * from './XpStore';
-=======
 export * from './webhooks';
 export * from './notifications';
->>>>>>> 41241a20
+
+export * from './XpStore';