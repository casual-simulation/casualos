/* CasualOS is a set of web-based tools designed to facilitate the creation of real-time, multi-user, context-aware interactive experiences.
 *
 * Copyright (c) 2019-2025 Casual Simulation, Inc.
 *
 * This program is free software: you can redistribute it and/or modify
 * it under the terms of the GNU Affero General Public License as
 * published by the Free Software Foundation, either version 3 of the
 * License, or (at your option) any later version.
 *
 * This program is distributed in the hope that it will be useful,
 * but WITHOUT ANY WARRANTY; without even the implied warranty of
 * MERCHANTABILITY or FITNESS FOR A PARTICULAR PURPOSE.  See the
 * GNU Affero General Public License for more details.
 *
 * You should have received a copy of the GNU Affero General Public License
 * along with this program.  If not, see <https://www.gnu.org/licenses/>.
 */
import type {
    CreatePublicRecordKeyFailure,
    CreatePublicRecordKeySuccess,
    ValidatePublicRecordKeyFailure,
    ValidatePublicRecordKeySuccess,
} from './RecordsController';
import { RecordsController } from './RecordsController';
import {
    hashHighEntropyPasswordWithSalt,
    hashLowEntropyPasswordWithSalt,
} from '@casual-simulation/crypto';
import { randomBytes } from 'tweetnacl';
import { fromByteArray } from 'base64-js';
import { v4 as uuid } from 'uuid';
import { createTestSubConfiguration } from './TestUtils';
import { MemoryStore } from './MemoryStore';
import { buildSubscriptionConfig } from './SubscriptionConfigBuilder';
import type { PrivoClientInterface } from './PrivoClient';
import {
    formatV1RecordKey,
    formatV2RecordKey,
    isRecordKey,
} from '@casual-simulation/aux-common/records/RecordKeys';

const uuidMock: jest.Mock = <any>uuid;
jest.mock('uuid');

console.error = jest.fn();
console.log = jest.fn();

describe('RecordsController', () => {
    let manager: RecordsController;
    let store: MemoryStore;

    beforeEach(() => {
        store = new MemoryStore({
            subscriptions: createTestSubConfiguration(),
        });

        manager = new RecordsController({
            store,
            auth: store,
            metrics: store,
            config: store,
            messenger: store,
            privo: null,
        });
    });

    describe('createPublicRecordKey()', () => {
        it('should return a value that contains the formatted record name and a random password', async () => {
            const result = (await manager.createPublicRecordKey(
                'name',
                'subjectfull',
                'userId'
            )) as CreatePublicRecordKeySuccess;

            expect(result.success).toBe(true);
            expect(isRecordKey(result.recordKey)).toBe(true);
            expect(await store.getRecordByName('name')).toEqual({
                name: 'name',
                ownerId: 'userId',
                studioId: null,
                secretHashes: [],
                secretSalt: expect.any(String),
            });
            expect(store.recordKeys).toEqual([
                {
                    recordName: 'name',
                    secretHash: expect.any(String),
                    policy: 'subjectfull',
                    creatorId: 'userId',
                },
            ]);

            // Should use v2 hashes for record key secrets
            const key = store.recordKeys[0];
            expect(key.secretHash.startsWith('vH2.')).toBe(true);
        });

        it('should be able to add a key to an existing record', async () => {
            await store.addRecord({
                name: 'name',
                ownerId: 'userId',
                studioId: null,
                secretHashes: ['test'],
                secretSalt: 'salt',
            });
            const result = (await manager.createPublicRecordKey(
                'name',
                'subjectless',
                'userId'
            )) as CreatePublicRecordKeySuccess;

            expect(result.success).toBe(true);
            expect(isRecordKey(result.recordKey)).toBe(true);
            expect(await store.getRecordByName('name')).toEqual({
                name: 'name',
                ownerId: 'userId',
                studioId: null,
                secretHashes: ['test'],
                secretSalt: 'salt',
            });
            expect(store.recordKeys).toEqual([
                {
                    recordName: 'name',
                    secretHash: expect.any(String),
                    policy: 'subjectless',
                    creatorId: 'userId',
                },
            ]);

            // Should use v2 hashes for record key secrets
            const key = store.recordKeys[0];
            expect(key.secretHash.startsWith('vH2.')).toBe(true);
        });

        it('should be able to add a key to an existing record if the user is an admin in the studio', async () => {
            await store.saveUser({
                id: 'userId',
                allSessionRevokeTimeMs: null,
                currentLoginRequestId: null,
                email: 'test@example.com',
                phoneNumber: null,
            });
            await store.addStudio({
                id: 'studioId',
                displayName: 'Studio',
            });
            await store.addStudioAssignment({
                studioId: 'studioId',
                userId: 'userId',
                role: 'admin',
                isPrimaryContact: true,
            });

            await store.addRecord({
                name: 'name',
                ownerId: null,
                studioId: 'studioId',
                secretHashes: [],
                secretSalt: 'salt',
            });
            const result = (await manager.createPublicRecordKey(
                'name',
                'subjectless',
                'userId'
            )) as CreatePublicRecordKeySuccess;

            expect(result.success).toBe(true);
            expect(isRecordKey(result.recordKey)).toBe(true);
            expect(await store.getRecordByName('name')).toEqual({
                name: 'name',
                ownerId: null,
                studioId: 'studioId',
                secretHashes: [],
                secretSalt: 'salt',
            });
            expect(store.recordKeys).toEqual([
                {
                    recordName: 'name',
                    secretHash: expect.any(String),
                    policy: 'subjectless',
                    creatorId: 'userId',
                },
            ]);

            // Should use v2 hashes for record key secrets
            const key = store.recordKeys[0];
            expect(key.secretHash.startsWith('vH2.')).toBe(true);
        });

        it('should not be able to add a key to an existing record if the user is not an admin in the studio', async () => {
            await store.saveUser({
                id: 'userId',
                allSessionRevokeTimeMs: null,
                currentLoginRequestId: null,
                email: 'test@example.com',
                phoneNumber: null,
            });
            await store.addStudio({
                id: 'studioId',
                displayName: 'Studio',
            });
            await store.addStudioAssignment({
                studioId: 'studioId',
                userId: 'userId',
                role: 'member',
                isPrimaryContact: true,
            });

            await store.addRecord({
                name: 'name',
                ownerId: null,
                studioId: 'studioId',
                secretHashes: [],
                secretSalt: 'salt',
            });
            const result = (await manager.createPublicRecordKey(
                'name',
                'subjectless',
                'userId'
            )) as CreatePublicRecordKeyFailure;

            expect(result.success).toBe(false);

            expect(store.recordKeys).toEqual([]);
        });

        it('not issue a key if the record name matches a different user ID', async () => {
            await store.saveUser({
                id: 'userId',
                email: 'test@example.com',
                phoneNumber: null,
                allSessionRevokeTimeMs: null,
                currentLoginRequestId: null,
            });

            const result = (await manager.createPublicRecordKey(
                'userId',
                'subjectfull',
                'otherUserId'
            )) as CreatePublicRecordKeyFailure;

            expect(result).toEqual({
                success: false,
                errorCode: 'unauthorized_to_create_record_key',
                errorMessage: 'Another user has already created this record.',
                errorReason: 'record_owned_by_different_user',
            });
        });

        it('should be able to issue a key if the record name matches the user ID but the record was created by a different user', async () => {
            await store.addRecord({
                name: 'otherUserId',
                ownerId: 'userId',
                studioId: null,
                secretHashes: ['test'],
                secretSalt: 'salt',
            });

            const result = (await manager.createPublicRecordKey(
                'otherUserId',
                'subjectless',
                'otherUserId'
            )) as CreatePublicRecordKeySuccess;

            expect(result.success).toBe(true);
            expect(isRecordKey(result.recordKey)).toBe(true);
            const record = await store.getRecordByName('otherUserId');
            expect(record).toEqual({
                name: 'otherUserId',
                ownerId: 'otherUserId',
                studioId: null,
                // It should erase existing secret hashes and issue a new salt
                // so that previous record keys are now invalid.
                secretHashes: [],
                secretSalt: expect.any(String),
            });
            expect(record.secretSalt).not.toBe('salt');
            expect(store.recordKeys).toEqual([
                {
                    recordName: 'otherUserId',
                    secretHash: expect.any(String),
                    policy: 'subjectless',
                    creatorId: 'otherUserId',
                },
            ]);

            // Should use v2 hashes for record key secrets
            const key = store.recordKeys[0];
            expect(key.secretHash.startsWith('vH2.')).toBe(true);

            expect(
                await manager.validatePublicRecordKey(result.recordKey)
            ).toEqual({
                success: true,
                recordName: 'otherUserId',
                ownerId: 'otherUserId',
                keyCreatorId: 'otherUserId',
                policy: 'subjectless',
            });
        });

        it('should be able to issue a key if the record name matches a studio ID but the record was created by a different user', async () => {
            await store.saveUser({
                id: 'userId',
                allSessionRevokeTimeMs: null,
                currentLoginRequestId: null,
                email: 'test@example.com',
                phoneNumber: null,
            });
            await store.addStudio({
                id: 'studioId',
                displayName: 'my studio',
            });
            await store.addStudioAssignment({
                studioId: 'studioId',
                userId: 'userId',
                isPrimaryContact: false,
                role: 'admin',
            });

            await store.addRecord({
                name: 'studioId',
                ownerId: 'userId',
                studioId: null,
                secretHashes: ['test'],
                secretSalt: 'salt',
            });

            const result = (await manager.createPublicRecordKey(
                'studioId',
                'subjectless',
                'userId'
            )) as CreatePublicRecordKeySuccess;

            expect(result.success).toBe(true);
            expect(isRecordKey(result.recordKey)).toBe(true);
            const record = await store.getRecordByName('studioId');
            expect(record).toEqual({
                name: 'studioId',
                ownerId: null,
                studioId: 'studioId',
                // It should erase existing secret hashes and issue a new salt
                // so that previous record keys are now invalid.
                secretHashes: [],
                secretSalt: expect.any(String),
            });
            expect(record.secretSalt).not.toBe('salt');
            expect(store.recordKeys).toEqual([
                {
                    recordName: 'studioId',
                    secretHash: expect.any(String),
                    policy: 'subjectless',
                    creatorId: 'userId',
                },
            ]);

            // Should use v2 hashes for record key secrets
            const key = store.recordKeys[0];
            expect(key.secretHash.startsWith('vH2.')).toBe(true);

            expect(
                await manager.validatePublicRecordKey(result.recordKey)
            ).toEqual({
                success: true,
                recordName: 'studioId',
                ownerId: null,
                keyCreatorId: 'userId',
                policy: 'subjectless',
            });
        });

        it('should default to subjectfull records if a null policy is given', async () => {
            await store.addRecord({
                name: 'name',
                ownerId: 'userId',
                studioId: null,
                secretHashes: ['test'],
                secretSalt: 'salt',
            });
            const result = (await manager.createPublicRecordKey(
                'name',
                null,
                'userId'
            )) as CreatePublicRecordKeySuccess;

            expect(result.success).toBe(true);
            expect(isRecordKey(result.recordKey)).toBe(true);
            expect(await store.getRecordByName('name')).toEqual({
                name: 'name',
                ownerId: 'userId',
                studioId: null,
                secretHashes: ['test'],
                secretSalt: 'salt',
            });
            expect(store.recordKeys).toEqual([
                {
                    recordName: 'name',
                    secretHash: expect.any(String),
                    policy: 'subjectfull',
                    creatorId: 'userId',
                },
            ]);
        });

        it('should return an error if the user id is different from the creator of the record', async () => {
            await store.addRecord({
                name: 'name',
                ownerId: 'userId',
                studioId: null,
                secretHashes: ['test'],
                secretSalt: 'salt',
            });
            const result = (await manager.createPublicRecordKey(
                'name',
                'subjectfull',
                'differentId'
            )) as CreatePublicRecordKeyFailure;

            expect(result.success).toBe(false);
            expect(result.errorCode).toBe('unauthorized_to_create_record_key');
            expect(result.errorMessage).toBe(
                'Another user has already created this record.'
            );
        });

        it('should return a general error if the store throws while getting a record', async () => {
            store.getRecordByName = jest.fn(() => {
                throw new Error('Test Error');
            });
            const result = (await manager.createPublicRecordKey(
                'name',
                'subjectless',
                'differentId'
            )) as CreatePublicRecordKeyFailure;

            expect(result.success).toBe(false);
            expect(result.errorCode).toBe('server_error');
            expect(result.errorMessage).toEqual('A server error occurred.');
        });

        it('should return an invalid_policy error if the given policy is not supported', async () => {
            await store.addRecord({
                name: 'name',
                ownerId: 'userId',
                studioId: null,
                secretHashes: ['test'],
                secretSalt: 'salt',
            });
            const result = (await manager.createPublicRecordKey(
                'name',
                'wrongpolicy' as any,
                'userId'
            )) as CreatePublicRecordKeyFailure;

            expect(result.success).toBe(false);
            expect(result.errorCode).toBe('invalid_policy');
            expect(result.errorMessage).toBe(
                'The record key policy must be either "subjectfull" or "subjectless".'
            );
            expect(await store.getRecordByName('name')).toEqual({
                name: 'name',
                ownerId: 'userId',
                studioId: null,
                secretHashes: ['test'],
                secretSalt: 'salt',
            });
            expect(store.recordKeys).toEqual([]);
        });

        it('should return an not_logged_in error if the user id is null', async () => {
            const result = (await manager.createPublicRecordKey(
                'name',
                'subjectfull',
                null
            )) as CreatePublicRecordKeyFailure;

            expect(result.success).toBe(false);
            expect(result.errorCode).toBe('not_logged_in');
            expect(result.errorMessage).toBe(
                'The user must be logged in in order to create a record key.'
            );
        });
    });

    describe('validatePublicRecordKey()', () => {
        describe('v1 keys', () => {
            describe('v1 hashes', () => {
                it('should return true if the given key is valid and is contained in the secret hashes of the record', async () => {
                    const salt = fromByteArray(randomBytes(16));
                    const hash1 = hashLowEntropyPasswordWithSalt(
                        'password1',
                        salt
                    );
                    const hash2 = hashLowEntropyPasswordWithSalt(
                        'password2',
                        salt
                    );
                    const hash3 = hashLowEntropyPasswordWithSalt(
                        'password3',
                        salt
                    );
                    store.addRecord({
                        name: 'name',
                        ownerId: 'userId',
                        studioId: null,
                        secretHashes: [hash3, hash2, hash1],
                        secretSalt: salt,
                    });
                    const result = (await manager.validatePublicRecordKey(
                        formatV1RecordKey('name', 'password1')
                    )) as ValidatePublicRecordKeySuccess;

                    expect(result).toEqual({
                        success: true,
                        recordName: 'name',
                        ownerId: 'userId',
                        keyCreatorId: 'userId',
                        policy: 'subjectfull',
                    });
                });

                it('should return true if the given key is valid and is contained in the key store', async () => {
                    const salt = fromByteArray(randomBytes(16));
                    const hash1 = hashLowEntropyPasswordWithSalt(
                        'password1',
                        salt
                    );
                    const hash2 = hashLowEntropyPasswordWithSalt(
                        'password2',
                        salt
                    );
                    const hash3 = hashLowEntropyPasswordWithSalt(
                        'password3',
                        salt
                    );
                    store.addRecord({
                        name: 'name',
                        ownerId: 'userId',
                        studioId: null,
                        secretHashes: [],
                        secretSalt: salt,
                    });
                    store.addRecordKey({
                        recordName: 'name',
                        secretHash: hash1,
                        policy: 'subjectfull',
                        creatorId: 'userId',
                    });
                    store.addRecordKey({
                        recordName: 'name',
                        secretHash: hash2,
                        policy: 'subjectfull',
                        creatorId: 'userId',
                    });
                    store.addRecordKey({
                        recordName: 'name',
                        secretHash: hash3,
                        policy: 'subjectfull',
                        creatorId: 'userId',
                    });

                    const result = (await manager.validatePublicRecordKey(
                        formatV1RecordKey('name', 'password1')
                    )) as ValidatePublicRecordKeySuccess;

                    expect(result).toEqual({
                        success: true,
                        recordName: 'name',
                        ownerId: 'userId',
                        keyCreatorId: 'userId',
                        policy: 'subjectfull',
                    });
                });

                it('should return the ID of the user who created the key', async () => {
                    const salt = fromByteArray(randomBytes(16));
                    const hash1 = hashLowEntropyPasswordWithSalt(
                        'password1',
                        salt
                    );
                    const hash2 = hashLowEntropyPasswordWithSalt(
                        'password2',
                        salt
                    );
                    const hash3 = hashLowEntropyPasswordWithSalt(
                        'password3',
                        salt
                    );
                    store.addRecord({
                        name: 'name',
                        ownerId: 'userId',
                        studioId: null,
                        secretHashes: [],
                        secretSalt: salt,
                    });
                    store.addRecordKey({
                        recordName: 'name',
                        secretHash: hash1,
                        policy: 'subjectfull',
                        creatorId: 'creatorId',
                    });
                    store.addRecordKey({
                        recordName: 'name',
                        secretHash: hash2,
                        policy: 'subjectfull',
                        creatorId: 'userId',
                    });
                    store.addRecordKey({
                        recordName: 'name',
                        secretHash: hash3,
                        policy: 'subjectfull',
                        creatorId: 'userId',
                    });

                    const result = (await manager.validatePublicRecordKey(
                        formatV1RecordKey('name', 'password1')
                    )) as ValidatePublicRecordKeySuccess;

                    expect(result).toEqual({
                        success: true,
                        recordName: 'name',
                        ownerId: 'userId',
                        keyCreatorId: 'creatorId',
                        policy: 'subjectfull',
                    });
                });

                it('should return false if the given key has a different creator than the record owner and the record has the same name as the owner ID', async () => {
                    const salt = fromByteArray(randomBytes(16));
                    const hash1 = hashLowEntropyPasswordWithSalt(
                        'password1',
                        salt
                    );
                    const hash2 = hashLowEntropyPasswordWithSalt(
                        'password2',
                        salt
                    );
                    const hash3 = hashLowEntropyPasswordWithSalt(
                        'password3',
                        salt
                    );
                    store.addRecord({
                        name: 'otherUserId',
                        ownerId: 'otherUserId',
                        studioId: null,
                        secretHashes: [],
                        secretSalt: salt,
                    });
                    store.addRecordKey({
                        recordName: 'otherUserId',
                        secretHash: hash1,
                        policy: 'subjectfull',
                        creatorId: 'userId',
                    });
                    store.addRecordKey({
                        recordName: 'otherUserId',
                        secretHash: hash2,
                        policy: 'subjectfull',
                        creatorId: 'userId',
                    });
                    store.addRecordKey({
                        recordName: 'otherUserId',
                        secretHash: hash3,
                        policy: 'subjectfull',
                        creatorId: 'userId',
                    });

                    const result = (await manager.validatePublicRecordKey(
                        formatV1RecordKey('otherUserId', 'password1')
                    )) as ValidatePublicRecordKeyFailure;

                    expect(result).toEqual({
                        success: false,
                        errorCode: 'invalid_record_key',
                        errorMessage: 'Invalid record key.',
                    });
                });
            });

            describe('v2 hashes', () => {
                it('should return true if the given key is valid and is contained in the secret hashes of the record', async () => {
                    const salt = fromByteArray(randomBytes(16));
                    const hash1 = hashHighEntropyPasswordWithSalt(
                        'password1',
                        salt
                    );
                    const hash2 = hashHighEntropyPasswordWithSalt(
                        'password2',
                        salt
                    );
                    const hash3 = hashHighEntropyPasswordWithSalt(
                        'password3',
                        salt
                    );
                    store.addRecord({
                        name: 'name',
                        ownerId: 'userId',
                        studioId: null,
                        secretHashes: [hash3, hash2, hash1],
                        secretSalt: salt,
                    });
                    const result = (await manager.validatePublicRecordKey(
                        formatV1RecordKey('name', 'password1')
                    )) as ValidatePublicRecordKeySuccess;

                    expect(result).toEqual({
                        success: true,
                        recordName: 'name',
                        ownerId: 'userId',
                        keyCreatorId: 'userId',
                        policy: 'subjectfull',
                    });
                });

                it('should return true if the given key is valid and is contained in the key store', async () => {
                    const salt = fromByteArray(randomBytes(16));
                    const hash1 = hashHighEntropyPasswordWithSalt(
                        'password1',
                        salt
                    );
                    const hash2 = hashHighEntropyPasswordWithSalt(
                        'password2',
                        salt
                    );
                    const hash3 = hashHighEntropyPasswordWithSalt(
                        'password3',
                        salt
                    );
                    store.addRecord({
                        name: 'name',
                        ownerId: 'userId',
                        studioId: null,
                        secretHashes: [],
                        secretSalt: salt,
                    });
                    store.addRecordKey({
                        recordName: 'name',
                        secretHash: hash1,
                        policy: 'subjectfull',
                        creatorId: 'userId',
                    });
                    store.addRecordKey({
                        recordName: 'name',
                        secretHash: hash2,
                        policy: 'subjectfull',
                        creatorId: 'userId',
                    });
                    store.addRecordKey({
                        recordName: 'name',
                        secretHash: hash3,
                        policy: 'subjectfull',
                        creatorId: 'userId',
                    });

                    const result = (await manager.validatePublicRecordKey(
                        formatV1RecordKey('name', 'password1')
                    )) as ValidatePublicRecordKeySuccess;

                    expect(result).toEqual({
                        success: true,
                        recordName: 'name',
                        ownerId: 'userId',
                        keyCreatorId: 'userId',
                        policy: 'subjectfull',
                    });
                });

                it('should return the ID of the user who created the key', async () => {
                    const salt = fromByteArray(randomBytes(16));
                    const hash1 = hashHighEntropyPasswordWithSalt(
                        'password1',
                        salt
                    );
                    const hash2 = hashHighEntropyPasswordWithSalt(
                        'password2',
                        salt
                    );
                    const hash3 = hashHighEntropyPasswordWithSalt(
                        'password3',
                        salt
                    );
                    store.addRecord({
                        name: 'name',
                        ownerId: 'userId',
                        studioId: null,
                        secretHashes: [],
                        secretSalt: salt,
                    });
                    store.addRecordKey({
                        recordName: 'name',
                        secretHash: hash1,
                        policy: 'subjectfull',
                        creatorId: 'creatorId',
                    });
                    store.addRecordKey({
                        recordName: 'name',
                        secretHash: hash2,
                        policy: 'subjectfull',
                        creatorId: 'userId',
                    });
                    store.addRecordKey({
                        recordName: 'name',
                        secretHash: hash3,
                        policy: 'subjectfull',
                        creatorId: 'userId',
                    });

                    const result = (await manager.validatePublicRecordKey(
                        formatV1RecordKey('name', 'password1')
                    )) as ValidatePublicRecordKeySuccess;

                    expect(result).toEqual({
                        success: true,
                        recordName: 'name',
                        ownerId: 'userId',
                        keyCreatorId: 'creatorId',
                        policy: 'subjectfull',
                    });
                });

                it('should return false if the given key has a different creator than the record owner and the record has the same name as the owner ID', async () => {
                    const salt = fromByteArray(randomBytes(16));
                    const hash1 = hashHighEntropyPasswordWithSalt(
                        'password1',
                        salt
                    );
                    const hash2 = hashHighEntropyPasswordWithSalt(
                        'password2',
                        salt
                    );
                    const hash3 = hashHighEntropyPasswordWithSalt(
                        'password3',
                        salt
                    );
                    store.addRecord({
                        name: 'otherUserId',
                        ownerId: 'otherUserId',
                        studioId: null,
                        secretHashes: [],
                        secretSalt: salt,
                    });
                    store.addRecordKey({
                        recordName: 'otherUserId',
                        secretHash: hash1,
                        policy: 'subjectfull',
                        creatorId: 'userId',
                    });
                    store.addRecordKey({
                        recordName: 'otherUserId',
                        secretHash: hash2,
                        policy: 'subjectfull',
                        creatorId: 'userId',
                    });
                    store.addRecordKey({
                        recordName: 'otherUserId',
                        secretHash: hash3,
                        policy: 'subjectfull',
                        creatorId: 'userId',
                    });

                    const result = (await manager.validatePublicRecordKey(
                        formatV1RecordKey('otherUserId', 'password1')
                    )) as ValidatePublicRecordKeyFailure;

                    expect(result).toEqual({
                        success: false,
                        errorCode: 'invalid_record_key',
                        errorMessage: 'Invalid record key.',
                    });
                });
            });

            it('should return false if given null', async () => {
                const result = (await manager.validatePublicRecordKey(
                    null
                )) as ValidatePublicRecordKeyFailure;

                expect(result).toEqual({
                    success: false,
                    errorCode: 'invalid_record_key',
                    errorMessage: 'Invalid record key.',
                });
            });

            it('should return a general error if the store throws while getting a record', async () => {
                store.getRecordByName = jest.fn(() => {
                    throw new Error('Test Error');
                });
                const result = (await manager.validatePublicRecordKey(
                    formatV1RecordKey('name', 'password1')
                )) as ValidatePublicRecordKeyFailure;

                expect(result.success).toBe(false);
                expect(result.errorCode).toBe('server_error');
                expect(result.errorMessage).toEqual('A server error occurred.');
            });
        });

        describe('v2 keys', () => {
            describe('v1 hashes', () => {
                it('should return true if the given key is valid and is contained in the secret hashes of the record', async () => {
                    const salt = fromByteArray(randomBytes(16));
                    const hash1 = hashLowEntropyPasswordWithSalt(
                        'password1',
                        salt
                    );
                    const hash2 = hashLowEntropyPasswordWithSalt(
                        'password2',
                        salt
                    );
                    const hash3 = hashLowEntropyPasswordWithSalt(
                        'password3',
                        salt
                    );
                    store.addRecord({
                        name: 'name',
                        ownerId: 'userId',
                        studioId: null,
                        secretHashes: [hash3, hash2, hash1],
                        secretSalt: salt,
                    });
                    const result = (await manager.validatePublicRecordKey(
                        formatV2RecordKey('name', 'password1', 'subjectfull')
                    )) as ValidatePublicRecordKeySuccess;

                    expect(result).toEqual({
                        success: true,
                        recordName: 'name',
                        ownerId: 'userId',
                        keyCreatorId: 'userId',
                        policy: 'subjectfull',
                    });
                });

                it('should return false if the given key is valid but has a non-default policy when it is contained in the secret hashes of the record', async () => {
                    const salt = fromByteArray(randomBytes(16));
                    const hash1 = hashLowEntropyPasswordWithSalt(
                        'password1',
                        salt
                    );
                    const hash2 = hashLowEntropyPasswordWithSalt(
                        'password2',
                        salt
                    );
                    const hash3 = hashLowEntropyPasswordWithSalt(
                        'password3',
                        salt
                    );
                    store.addRecord({
                        name: 'name',
                        ownerId: 'userId',
                        studioId: null,
                        secretHashes: [hash3, hash2, hash1],
                        secretSalt: salt,
                    });
                    const result = (await manager.validatePublicRecordKey(
                        formatV2RecordKey('name', 'password1', 'subjectless')
                    )) as ValidatePublicRecordKeySuccess;

                    expect(result).toEqual({
                        success: false,
                        errorCode: 'invalid_record_key',
                        errorMessage: 'Invalid record key.',
                    });
                });

                it('should return true if the given key is valid and is contained in the key store', async () => {
                    const salt = fromByteArray(randomBytes(16));
                    const hash1 = hashLowEntropyPasswordWithSalt(
                        'password1',
                        salt
                    );
                    const hash2 = hashLowEntropyPasswordWithSalt(
                        'password2',
                        salt
                    );
                    const hash3 = hashLowEntropyPasswordWithSalt(
                        'password3',
                        salt
                    );
                    store.addRecord({
                        name: 'name',
                        ownerId: 'userId',
                        studioId: null,
                        secretHashes: [],
                        secretSalt: salt,
                    });
                    store.addRecordKey({
                        recordName: 'name',
                        secretHash: hash1,
                        policy: 'subjectless',
                        creatorId: 'userId',
                    });
                    store.addRecordKey({
                        recordName: 'name',
                        secretHash: hash2,
                        policy: 'subjectfull',
                        creatorId: 'userId',
                    });
                    store.addRecordKey({
                        recordName: 'name',
                        secretHash: hash3,
                        policy: 'subjectfull',
                        creatorId: 'userId',
                    });

                    const result = (await manager.validatePublicRecordKey(
                        formatV2RecordKey('name', 'password1', 'subjectless')
                    )) as ValidatePublicRecordKeySuccess;

                    expect(result).toEqual({
                        success: true,
                        recordName: 'name',
                        ownerId: 'userId',
                        keyCreatorId: 'userId',
                        policy: 'subjectless',
                    });
                });

                it('should return false if the given key is valid but does not have the correct policy', async () => {
                    const salt = fromByteArray(randomBytes(16));
                    const hash1 = hashLowEntropyPasswordWithSalt(
                        'password1',
                        salt
                    );
                    const hash2 = hashLowEntropyPasswordWithSalt(
                        'password2',
                        salt
                    );
                    const hash3 = hashLowEntropyPasswordWithSalt(
                        'password3',
                        salt
                    );
                    store.addRecord({
                        name: 'name',
                        ownerId: 'userId',
                        studioId: null,
                        secretHashes: [],
                        secretSalt: salt,
                    });
                    store.addRecordKey({
                        recordName: 'name',
                        secretHash: hash1,
                        policy: 'subjectless',
                        creatorId: 'userId',
                    });
                    store.addRecordKey({
                        recordName: 'name',
                        secretHash: hash2,
                        policy: 'subjectfull',
                        creatorId: 'userId',
                    });
                    store.addRecordKey({
                        recordName: 'name',
                        secretHash: hash3,
                        policy: 'subjectfull',
                        creatorId: 'userId',
                    });

                    const result = (await manager.validatePublicRecordKey(
                        formatV2RecordKey('name', 'password1', 'subjectfull')
                    )) as ValidatePublicRecordKeySuccess;

                    expect(result).toEqual({
                        success: false,
                        errorCode: 'invalid_record_key',
                        errorMessage: 'Invalid record key.',
                    });
                });

                it('should return false if the given key has a different creator than the record owner and the record has the same name as the owner ID', async () => {
                    const salt = fromByteArray(randomBytes(16));
                    const hash1 = hashLowEntropyPasswordWithSalt(
                        'password1',
                        salt
                    );
                    const hash2 = hashLowEntropyPasswordWithSalt(
                        'password2',
                        salt
                    );
                    const hash3 = hashLowEntropyPasswordWithSalt(
                        'password3',
                        salt
                    );
                    store.addRecord({
                        name: 'otherUserId',
                        ownerId: 'otherUserId',
                        studioId: null,
                        secretHashes: [],
                        secretSalt: salt,
                    });
                    store.addRecordKey({
                        recordName: 'otherUserId',
                        secretHash: hash1,
                        policy: 'subjectless',
                        creatorId: 'userId',
                    });
                    store.addRecordKey({
                        recordName: 'otherUserId',
                        secretHash: hash2,
                        policy: 'subjectfull',
                        creatorId: 'userId',
                    });
                    store.addRecordKey({
                        recordName: 'otherUserId',
                        secretHash: hash3,
                        policy: 'subjectfull',
                        creatorId: 'userId',
                    });

                    const result = (await manager.validatePublicRecordKey(
                        formatV2RecordKey(
                            'otherUserId',
                            'password1',
                            'subjectless'
                        )
                    )) as ValidatePublicRecordKeyFailure;

                    expect(result).toEqual({
                        success: false,
                        errorCode: 'invalid_record_key',
                        errorMessage: 'Invalid record key.',
                    });
                });
            });

            describe('v2 hashes', () => {
                it('should return true if the given key is valid and is contained in the secret hashes of the record', async () => {
                    const salt = fromByteArray(randomBytes(16));
                    const hash1 = hashHighEntropyPasswordWithSalt(
                        'password1',
                        salt
                    );
                    const hash2 = hashHighEntropyPasswordWithSalt(
                        'password2',
                        salt
                    );
                    const hash3 = hashHighEntropyPasswordWithSalt(
                        'password3',
                        salt
                    );
                    store.addRecord({
                        name: 'name',
                        ownerId: 'userId',
                        studioId: null,
                        secretHashes: [hash3, hash2, hash1],
                        secretSalt: salt,
                    });
                    const result = (await manager.validatePublicRecordKey(
                        formatV2RecordKey('name', 'password1', 'subjectfull')
                    )) as ValidatePublicRecordKeySuccess;

                    expect(result).toEqual({
                        success: true,
                        recordName: 'name',
                        ownerId: 'userId',
                        keyCreatorId: 'userId',
                        policy: 'subjectfull',
                    });
                });

                it('should return false if the given key is valid but has a non-default policy when it is contained in the secret hashes of the record', async () => {
                    const salt = fromByteArray(randomBytes(16));
                    const hash1 = hashHighEntropyPasswordWithSalt(
                        'password1',
                        salt
                    );
                    const hash2 = hashHighEntropyPasswordWithSalt(
                        'password2',
                        salt
                    );
                    const hash3 = hashHighEntropyPasswordWithSalt(
                        'password3',
                        salt
                    );
                    store.addRecord({
                        name: 'name',
                        ownerId: 'userId',
                        studioId: null,
                        secretHashes: [hash3, hash2, hash1],
                        secretSalt: salt,
                    });
                    const result = (await manager.validatePublicRecordKey(
                        formatV2RecordKey('name', 'password1', 'subjectless')
                    )) as ValidatePublicRecordKeySuccess;

                    expect(result).toEqual({
                        success: false,
                        errorCode: 'invalid_record_key',
                        errorMessage: 'Invalid record key.',
                    });
                });

                it('should return true if the given key is valid and is contained in the key store', async () => {
                    const salt = fromByteArray(randomBytes(16));
                    const hash1 = hashHighEntropyPasswordWithSalt(
                        'password1',
                        salt
                    );
                    const hash2 = hashHighEntropyPasswordWithSalt(
                        'password2',
                        salt
                    );
                    const hash3 = hashHighEntropyPasswordWithSalt(
                        'password3',
                        salt
                    );
                    store.addRecord({
                        name: 'name',
                        ownerId: 'userId',
                        studioId: null,
                        secretHashes: [],
                        secretSalt: salt,
                    });
                    store.addRecordKey({
                        recordName: 'name',
                        secretHash: hash1,
                        policy: 'subjectless',
                        creatorId: 'userId',
                    });
                    store.addRecordKey({
                        recordName: 'name',
                        secretHash: hash2,
                        policy: 'subjectfull',
                        creatorId: 'userId',
                    });
                    store.addRecordKey({
                        recordName: 'name',
                        secretHash: hash3,
                        policy: 'subjectfull',
                        creatorId: 'userId',
                    });

                    const result = (await manager.validatePublicRecordKey(
                        formatV2RecordKey('name', 'password1', 'subjectless')
                    )) as ValidatePublicRecordKeySuccess;

                    expect(result).toEqual({
                        success: true,
                        recordName: 'name',
                        ownerId: 'userId',
                        keyCreatorId: 'userId',
                        policy: 'subjectless',
                    });
                });

                it('should return false if the given key is valid but does not have the correct policy', async () => {
                    const salt = fromByteArray(randomBytes(16));
                    const hash1 = hashHighEntropyPasswordWithSalt(
                        'password1',
                        salt
                    );
                    const hash2 = hashHighEntropyPasswordWithSalt(
                        'password2',
                        salt
                    );
                    const hash3 = hashHighEntropyPasswordWithSalt(
                        'password3',
                        salt
                    );
                    store.addRecord({
                        name: 'name',
                        ownerId: 'userId',
                        studioId: null,
                        secretHashes: [],
                        secretSalt: salt,
                    });
                    store.addRecordKey({
                        recordName: 'name',
                        secretHash: hash1,
                        policy: 'subjectless',
                        creatorId: 'userId',
                    });
                    store.addRecordKey({
                        recordName: 'name',
                        secretHash: hash2,
                        policy: 'subjectfull',
                        creatorId: 'userId',
                    });
                    store.addRecordKey({
                        recordName: 'name',
                        secretHash: hash3,
                        policy: 'subjectfull',
                        creatorId: 'userId',
                    });

                    const result = (await manager.validatePublicRecordKey(
                        formatV2RecordKey('name', 'password1', 'subjectfull')
                    )) as ValidatePublicRecordKeySuccess;

                    expect(result).toEqual({
                        success: false,
                        errorCode: 'invalid_record_key',
                        errorMessage: 'Invalid record key.',
                    });
                });

                it('should return false if the given key has a different creator than the record owner and the record has the same name as the owner ID', async () => {
                    const salt = fromByteArray(randomBytes(16));
                    const hash1 = hashHighEntropyPasswordWithSalt(
                        'password1',
                        salt
                    );
                    const hash2 = hashHighEntropyPasswordWithSalt(
                        'password2',
                        salt
                    );
                    const hash3 = hashHighEntropyPasswordWithSalt(
                        'password3',
                        salt
                    );
                    store.addRecord({
                        name: 'otherUserId',
                        ownerId: 'otherUserId',
                        studioId: null,
                        secretHashes: [],
                        secretSalt: salt,
                    });
                    store.addRecordKey({
                        recordName: 'otherUserId',
                        secretHash: hash1,
                        policy: 'subjectless',
                        creatorId: 'userId',
                    });
                    store.addRecordKey({
                        recordName: 'otherUserId',
                        secretHash: hash2,
                        policy: 'subjectfull',
                        creatorId: 'userId',
                    });
                    store.addRecordKey({
                        recordName: 'otherUserId',
                        secretHash: hash3,
                        policy: 'subjectfull',
                        creatorId: 'userId',
                    });

                    const result = (await manager.validatePublicRecordKey(
                        formatV2RecordKey(
                            'otherUserId',
                            'password1',
                            'subjectless'
                        )
                    )) as ValidatePublicRecordKeyFailure;

                    expect(result).toEqual({
                        success: false,
                        errorCode: 'invalid_record_key',
                        errorMessage: 'Invalid record key.',
                    });
                });
            });

            it('should return false if given null', async () => {
                const result = (await manager.validatePublicRecordKey(
                    null
                )) as ValidatePublicRecordKeyFailure;

                expect(result).toEqual({
                    success: false,
                    errorCode: 'invalid_record_key',
                    errorMessage: 'Invalid record key.',
                });
            });

            it('should return a general error if the store throws while getting a record', async () => {
                store.getRecordByName = jest.fn(() => {
                    throw new Error('Test Error');
                });
                const result = (await manager.validatePublicRecordKey(
                    formatV2RecordKey('name', 'password1', 'subjectfull')
                )) as ValidatePublicRecordKeyFailure;

                expect(result.success).toBe(false);
                expect(result.errorCode).toBe('server_error');
                expect(result.errorMessage).toEqual('A server error occurred.');
            });
        });
    });

    describe('validateRecordName()', () => {
        it('should return info about the given record', async () => {
            await store.addRecord({
                name: 'name',
                ownerId: 'userId',
                studioId: null,
                secretHashes: [],
                secretSalt: '',
            });
            const result = await manager.validateRecordName('name', 'userId');

            expect(result).toEqual({
                success: true,
                recordName: 'name',
                ownerId: 'userId',
                studioId: null,
            });
        });

        it('should include info about the record studio', async () => {
            await store.saveUser({
                id: 'userId',
                email: 'test@example.com',
                phoneNumber: null,
                allSessionRevokeTimeMs: null,
                currentLoginRequestId: null,
            });
            await store.saveUser({
                id: 'otherUserId',
                email: 'other@example.com',
                phoneNumber: null,
                allSessionRevokeTimeMs: null,
                currentLoginRequestId: null,
            });
            await store.addStudio({
                id: 'studioId',
                displayName: 'myStudio',
            });
            await store.addStudioAssignment({
                studioId: 'studioId',
                userId: 'userId',
                isPrimaryContact: false,
                role: 'admin',
            });
            await store.addStudioAssignment({
                studioId: 'studioId',
                userId: 'otherUserId',
                isPrimaryContact: false,
                role: 'member',
            });
            await store.addRecord({
                name: 'name',
                ownerId: null,
                studioId: 'studioId',
                secretHashes: [],
                secretSalt: '',
            });
            const result = await manager.validateRecordName('name', 'userId');

            expect(result).toEqual({
                success: true,
                recordName: 'name',
                ownerId: null,
                studioId: 'studioId',
                studioMembers: [
                    {
                        userId: 'userId',
                        studioId: 'studioId',
                        isPrimaryContact: false,
                        role: 'admin',
                        user: {
                            id: 'userId',
                            email: 'test@example.com',
                            phoneNumber: null,
                        },
                    },
                    {
                        userId: 'otherUserId',
                        studioId: 'studioId',
                        isPrimaryContact: false,
                        role: 'member',
                        user: {
                            id: 'otherUserId',
                            email: 'other@example.com',
                            phoneNumber: null,
                        },
                    },
                ],
            });
        });

        it('should return info about the given record even when given a null user ID', async () => {
            await store.addRecord({
                name: 'name',
                ownerId: 'userId',
                studioId: null,
                secretHashes: [],
                secretSalt: '',
            });
            const result = await manager.validateRecordName('name', null);

            expect(result).toEqual({
                success: true,
                recordName: 'name',
                ownerId: 'userId',
                studioId: null,
            });
        });

        it('should create the record if it doesnt exist and the name matches the given user ID', async () => {
            const result = await manager.validateRecordName('userId', 'userId');

            expect(result).toEqual({
                success: true,
                recordName: 'userId',
                ownerId: 'userId',
                studioId: null,
            });

            expect(await store.getRecordByName('userId')).toEqual({
                name: 'userId',
                ownerId: 'userId',
                studioId: null,
                secretHashes: [],
                secretSalt: expect.any(String),
            });
        });

        it('should create the record if it doesnt exist and the name matches a studio that the user is a member of', async () => {
            await store.saveUser({
                id: 'userId',
                email: 'test@example.com',
                phoneNumber: null,
                allSessionRevokeTimeMs: null,
                currentLoginRequestId: null,
            });
            await store.addStudio({
                id: 'studioId',
                displayName: 'myStudio',
            });
            await store.addStudioAssignment({
                studioId: 'studioId',
                userId: 'userId',
                isPrimaryContact: false,
                role: 'member',
            });

            const result = await manager.validateRecordName(
                'studioId',
                'userId'
            );

            expect(result).toEqual({
                success: true,
                recordName: 'studioId',
                ownerId: null,
                studioId: 'studioId',
                studioMembers: [
                    {
                        userId: 'userId',
                        studioId: 'studioId',
                        isPrimaryContact: false,
                        role: 'member',
                        user: {
                            id: 'userId',
                            email: 'test@example.com',
                            phoneNumber: null,
                        },
                    },
                ],
            });

            expect(await store.getRecordByName('studioId')).toEqual({
                name: 'studioId',
                ownerId: null,
                studioId: 'studioId',
                secretHashes: [],
                secretSalt: expect.any(String),
            });
        });

        it('should update the record if the name matches the given user ID but the owner is different', async () => {
            await store.addRecord({
                name: 'userId',
                ownerId: 'otherUserId',
                studioId: null,
                secretHashes: [],
                secretSalt: 'salt',
            });
            const result = await manager.validateRecordName('userId', 'userId');

            expect(result).toEqual({
                success: true,
                recordName: 'userId',
                ownerId: 'userId',
                studioId: null,
            });

            const record = await store.getRecordByName('userId');
            expect(record).toEqual({
                name: 'userId',
                ownerId: 'userId',
                studioId: null,
                secretHashes: [],
                secretSalt: expect.any(String),
            });
            expect(record.secretSalt).not.toBe('salt');
        });

        it('should update the record if the name matches a studio ID but the owner is different', async () => {
            await store.saveUser({
                id: 'userId',
                email: 'test@example.com',
                phoneNumber: null,
                allSessionRevokeTimeMs: null,
                currentLoginRequestId: null,
            });
            await store.addStudio({
                id: 'studioId',
                displayName: 'myStudio',
            });
            await store.addStudioAssignment({
                studioId: 'studioId',
                userId: 'userId',
                isPrimaryContact: false,
                role: 'member',
            });

            await store.addRecord({
                name: 'studioId',
                ownerId: 'otherUserId',
                studioId: null,
                secretHashes: [],
                secretSalt: 'salt',
            });
            const result = await manager.validateRecordName(
                'studioId',
                'userId'
            );

            expect(result).toEqual({
                success: true,
                recordName: 'studioId',
                ownerId: null,
                studioId: 'studioId',
                studioMembers: [
                    {
                        userId: 'userId',
                        studioId: 'studioId',
                        isPrimaryContact: false,
                        role: 'member',
                        user: {
                            id: 'userId',
                            email: 'test@example.com',
                            phoneNumber: null,
                        },
                    },
                ],
            });

            const record = await store.getRecordByName('studioId');
            expect(record).toEqual({
                name: 'studioId',
                ownerId: null,
                studioId: 'studioId',
                secretHashes: [],
                secretSalt: expect.any(String),
            });
            expect(record.secretSalt).not.toBe('salt');
        });

        it('should handle the case where the record does not exist', async () => {
            const result = await manager.validateRecordName('name', 'userId');

            expect(result).toEqual({
                success: false,
                errorCode: 'record_not_found',
                errorMessage: 'Record not found.',
            });
        });

        it('should return an error if the record needs to be created and records are not allowed for the user', async () => {
            store.subscriptionConfiguration = buildSubscriptionConfig(
                (config) =>
                    config.addSubscription('sub1', (sub) =>
                        sub
                            .withTier('tier1')
                            .withAllDefaultFeatures()
                            .withRecords({
                                allowed: false,
                            })
                    )
            );

            await store.saveUser({
                id: 'userId',
                allSessionRevokeTimeMs: null,
                currentLoginRequestId: null,
                email: 'test@example.com',
                phoneNumber: null,
                subscriptionId: 'sub1',
                subscriptionStatus: 'active',
            });

            const result = await manager.validateRecordName('userId', 'userId');

            expect(result).toEqual({
                success: false,
                errorCode: 'not_authorized',
                errorMessage: 'Records are not allowed for this subscription.',
            });

            const records = await store.listRecordsByOwnerId('userId');

            expect(records).toEqual([]);
        });

        it('should return an error if the record needs to be updated and records are not allowed for the user', async () => {
            store.subscriptionConfiguration = buildSubscriptionConfig(
                (config) =>
                    config.addSubscription('sub1', (sub) =>
                        sub
                            .withTier('tier1')
                            .withAllDefaultFeatures()
                            .withRecords({
                                allowed: false,
                            })
                    )
            );

            await store.saveUser({
                id: 'userId',
                email: 'test@example.com',
                phoneNumber: null,
                allSessionRevokeTimeMs: null,
                currentLoginRequestId: null,
                subscriptionId: 'sub1',
                subscriptionStatus: 'active',
            });

            await store.addRecord({
                name: 'userId',
                ownerId: 'otherUserId',
                studioId: null,
                secretHashes: [],
                secretSalt: 'salt',
            });

            const result = await manager.validateRecordName('userId', 'userId');

            expect(result).toEqual({
                success: false,
                errorCode: 'not_authorized',
                errorMessage: 'Records are not allowed for this subscription.',
            });

            const userRecords = await store.listRecordsByOwnerId('userId');
            expect(userRecords).toEqual([]);

            const otherUserRecords = await store.listRecordsByOwnerId(
                'otherUserId'
            );
            expect(otherUserRecords).toEqual([
                {
                    name: 'userId',
                    ownerId: 'otherUserId',
                    studioId: null,
                },
            ]);
        });

        it('should return an error if the record needs to be created and records are not allowed for the studio', async () => {
            store.subscriptionConfiguration = buildSubscriptionConfig(
                (config) =>
                    config.addSubscription('sub1', (sub) =>
                        sub
                            .withTier('tier1')
                            .withAllDefaultFeatures()
                            .withRecords({
                                allowed: false,
                            })
                    )
            );

            await store.saveUser({
                id: 'userId',
                email: 'test@example.com',
                phoneNumber: null,
                allSessionRevokeTimeMs: null,
                currentLoginRequestId: null,
            });
            await store.addStudio({
                id: 'studioId',
                displayName: 'myStudio',
                subscriptionId: 'sub1',
                subscriptionStatus: 'active',
            });
            await store.addStudioAssignment({
                studioId: 'studioId',
                userId: 'userId',
                isPrimaryContact: false,
                role: 'member',
            });

            const result = await manager.validateRecordName(
                'studioId',
                'userId'
            );

            expect(result).toEqual({
                success: false,
                errorCode: 'not_authorized',
                errorMessage: 'Records are not allowed for this subscription.',
            });

            const studioRecords = await store.listRecordsByStudioId('studioId');
            expect(studioRecords).toEqual([]);
        });

        it('should return an error if the record needs to be updated and records are not allowed for the studio', async () => {
            store.subscriptionConfiguration = buildSubscriptionConfig(
                (config) =>
                    config.addSubscription('sub1', (sub) =>
                        sub
                            .withTier('tier1')
                            .withAllDefaultFeatures()
                            .withRecords({
                                allowed: false,
                            })
                    )
            );

            await store.saveUser({
                id: 'userId',
                email: 'test@example.com',
                phoneNumber: null,
                allSessionRevokeTimeMs: null,
                currentLoginRequestId: null,
            });
            await store.addStudio({
                id: 'studioId',
                displayName: 'myStudio',
                subscriptionId: 'sub1',
                subscriptionStatus: 'active',
            });
            await store.addStudioAssignment({
                studioId: 'studioId',
                userId: 'userId',
                isPrimaryContact: false,
                role: 'member',
            });

            await store.addRecord({
                name: 'studioId',
                ownerId: 'otherUserId',
                studioId: null,
                secretHashes: [],
                secretSalt: 'salt',
            });

            const result = await manager.validateRecordName(
                'studioId',
                'userId'
            );

            expect(result).toEqual({
                success: false,
                errorCode: 'not_authorized',
                errorMessage: 'Records are not allowed for this subscription.',
            });

            const studioRecords = await store.listRecordsByStudioId('studioId');
            expect(studioRecords).toEqual([]);

            const userRecords = await store.listRecordsByOwnerId('otherUserId');
            expect(userRecords).toEqual([
                {
                    name: 'studioId',
                    ownerId: 'otherUserId',
                    studioId: null,
                },
            ]);
        });
    });

    describe('listRecords()', () => {
        beforeEach(async () => {
            await store.addRecord({
                name: 'record1',
                ownerId: 'userId',
                studioId: null,
                secretHashes: [],
                secretSalt: '',
            });

            await store.addRecord({
                name: 'record2',
                ownerId: 'userId',
                studioId: null,
                secretHashes: [],
                secretSalt: '',
            });

            await store.addRecord({
                name: 'record3',
                ownerId: 'userId',
                studioId: null,
                secretHashes: [],
                secretSalt: '',
            });

            await store.addRecord({
                name: 'record4',
                ownerId: 'otherUserId',
                studioId: null,
                secretHashes: [],
                secretSalt: '',
            });
        });

        it('should return all records owned by the given user', async () => {
            const result = await manager.listRecords('userId');

            expect(result).toEqual({
                success: true,
                records: [
                    {
                        name: 'record1',
                        ownerId: 'userId',
                        studioId: null,
                    },
                    {
                        name: 'record2',
                        ownerId: 'userId',
                        studioId: null,
                    },
                    {
                        name: 'record3',
                        ownerId: 'userId',
                        studioId: null,
                    },
                ],
            });
        });

        it('should return a not_supported error if the store does not support listing records', async () => {
            (store as any).listRecordsByOwnerId = null;

            const result = await manager.listRecords('userId');

            expect(result).toEqual({
                success: false,
                errorCode: 'not_supported',
                errorMessage: 'This operation is not supported.',
            });
        });
    });

    describe('listStudioRecords()', () => {
        beforeEach(async () => {
            await store.saveNewUser({
                id: 'userId',
                email: 'test@example.com',
                phoneNumber: null,
                name: 'test user',
                allSessionRevokeTimeMs: null,
                currentLoginRequestId: null,
            });

            await store.addStudio({
                id: 'studioId',
                displayName: 'studio',
            });

            await store.addStudioAssignment({
                studioId: 'studioId',
                userId: 'userId',
                role: 'admin',
                isPrimaryContact: true,
            });

            await store.addRecord({
                name: 'record1',
                ownerId: null,
                studioId: 'studioId',
                secretHashes: [],
                secretSalt: '',
            });

            await store.addRecord({
                name: 'record2',
                ownerId: null,
                studioId: 'studioId',
                secretHashes: [],
                secretSalt: '',
            });

            await store.addRecord({
                name: 'record3',
                ownerId: null,
                studioId: 'studioId',
                secretHashes: [],
                secretSalt: '',
            });

            await store.addRecord({
                name: 'record4',
                ownerId: null,
                studioId: 'otherStudioId',
                secretHashes: [],
                secretSalt: '',
            });
        });

        it('should return all records owned by the given studio', async () => {
            const result = await manager.listStudioRecords(
                'studioId',
                'userId'
            );

            expect(result).toEqual({
                success: true,
                records: [
                    {
                        name: 'record1',
                        ownerId: null,
                        studioId: 'studioId',
                    },
                    {
                        name: 'record2',
                        ownerId: null,
                        studioId: 'studioId',
                    },
                    {
                        name: 'record3',
                        ownerId: null,
                        studioId: 'studioId',
                    },
                ],
            });
        });

        it('should return all records owned by the studio if the user is a super user', async () => {
            await store.removeStudioAssignment('studioId', 'userId');

            const user = await store.findUser('userId');
            await store.saveUser({
                ...user,
                role: 'superUser',
            });

            const result = await manager.listStudioRecords(
                'studioId',
                'userId'
            );

            expect(result).toEqual({
                success: true,
                records: [
                    {
                        name: 'record1',
                        ownerId: null,
                        studioId: 'studioId',
                    },
                    {
                        name: 'record2',
                        ownerId: null,
                        studioId: 'studioId',
                    },
                    {
                        name: 'record3',
                        ownerId: null,
                        studioId: 'studioId',
                    },
                ],
            });
        });
    });

    describe('createStudio()', () => {
        it('should create a new studio with a random UUID', async () => {
            uuidMock.mockReturnValueOnce('studioId1');
            const result = await manager.createStudio('my studio', 'userId');

            expect(result).toEqual({
                success: true,
                studioId: 'studioId1',
            });
        });

        it('should assign the given user as an owner', async () => {
            await store.saveNewUser({
                id: 'userId',
                email: 'test@example.com',
                name: 'test user',
                phoneNumber: null,
                allSessionRevokeTimeMs: null,
                currentLoginRequestId: null,
            });

            uuidMock.mockReturnValueOnce('studioId1');
            await manager.createStudio('my studio', 'userId');

            const assignments = await store.listStudioAssignments('studioId1');

            expect(assignments).toEqual([
                {
                    studioId: 'studioId1',
                    userId: 'userId',
                    role: 'admin',
                    isPrimaryContact: true,
                    user: {
                        id: 'userId',
                        name: 'test user',
                        email: 'test@example.com',
                        phoneNumber: null,
                    },
                },
            ]);
        });
    });

    describe('createStudioInComId()', () => {
        beforeEach(async () => {
            store.subscriptionConfiguration = buildSubscriptionConfig(
                (config) =>
                    config.addSubscription('sub1', (sub) =>
                        sub
                            .withTier('tier1')
                            .withAllDefaultFeatures()
                            .withComId({
                                allowed: true,
                                maxStudios: 1,
                            })
                    )
            );

            await store.saveNewUser({
                id: 'userId',
                email: 'test@example.com',
                name: 'test user',
                phoneNumber: null,
                allSessionRevokeTimeMs: null,
                currentLoginRequestId: null,
            });

            await store.createStudioForUser(
                {
                    id: 'studioId1',
                    displayName: 'studio 1',
                    comId: 'comId1',
                    subscriptionId: 'sub1',
                    subscriptionStatus: 'active',
                },
                'userId'
            );
        });

        it('should be able to create a studio in a comId', async () => {
            uuidMock.mockReturnValueOnce('studioId2');
            const result = await manager.createStudioInComId(
                'my studio',
                'userId',
                'comId1'
            );

            expect(result).toEqual({
                success: true,
                studioId: 'studioId2',
            });

            const studio = await store.getStudioById('studioId2');

            expect(studio).toEqual({
                id: 'studioId2',
                displayName: 'my studio',
                ownerStudioComId: 'comId1',
            });
        });

        it('should return comId_not_found if the a studio does not exist for the given comId', async () => {
            uuidMock.mockReturnValueOnce('studioId2');
            const result = await manager.createStudioInComId(
                'my studio',
                'userId',
                'missingComId'
            );

            expect(result).toEqual({
                success: false,
                errorCode: 'comId_not_found',
                errorMessage: 'The given comId was not found.',
            });

            const studio = await store.getStudioById('studioId2');
            expect(studio).toBeFalsy();
        });

        it('should return not_authorized if the user is not a member of the comId studio', async () => {
            uuidMock.mockReturnValueOnce('studioId2');
            const result = await manager.createStudioInComId(
                'my studio',
                'otherUserId',
                'comId1'
            );

            expect(result).toEqual({
                success: false,
                errorCode: 'not_authorized',
                errorMessage:
                    'You are not authorized to create a studio in this comId.',
            });

            const studio = await store.getStudioById('studioId2');
            expect(studio).toBeFalsy();
        });

        it('should allow non-members to create studios in a comId if configured to allow anyone', async () => {
            uuidMock.mockReturnValueOnce('studioId2');
            await store.saveNewUser({
                id: 'otherUser',
                email: 'test2@example.com',
                name: 'other user',
                phoneNumber: null,
                allSessionRevokeTimeMs: null,
                currentLoginRequestId: null,
            });

            await store.updateStudio({
                id: 'studioId1',
                displayName: 'studio 1',
                comId: 'comId1',
                subscriptionId: 'sub1',
                subscriptionStatus: 'active',
                comIdConfig: {
                    allowedStudioCreators: 'anyone',
                },
            });

            const result = await manager.createStudioInComId(
                'my studio',
                'otherUser',
                'comId1'
            );

            expect(result).toEqual({
                success: true,
                studioId: 'studioId2',
            });

            const studio = await store.getStudioById('studioId2');
            expect(studio).toEqual({
                id: 'studioId2',
                displayName: 'my studio',
                ownerStudioComId: 'comId1',
            });

            const members = await store.listStudioAssignments('studioId2');
            expect(members).toEqual([
                {
                    studioId: 'studioId2',
                    userId: 'otherUser',
                    role: 'admin',
                    isPrimaryContact: true,
                    user: {
                        id: 'otherUser',
                        email: 'test2@example.com',
                        name: 'other user',
                        phoneNumber: null,
                    },
                },
            ]);
        });

        it('should return not_authorized if the subscription does not allow comId', async () => {
            store.subscriptionConfiguration = buildSubscriptionConfig(
                (config) =>
                    config.addSubscription('sub1', (sub) =>
                        sub
                            .withTier('tier1')
                            .withAllDefaultFeatures()
                            .withComId({
                                allowed: false,
                            })
                    )
            );

            uuidMock.mockReturnValueOnce('studioId3');
            const result = await manager.createStudioInComId(
                'my studio',
                'userId',
                'comId1'
            );

            expect(result).toEqual({
                success: false,
                errorCode: 'not_authorized',
                errorMessage:
                    'comId features are not allowed for this comId. Make sure you have an active subscription that provides comId features.',
            });

            const studio = await store.getStudioById('studioId3');
            expect(studio).toBeFalsy();
        });

        it('should return subscription_limit_reached if creating the studio would exceed the maximum number of allowed studios', async () => {
            store.subscriptionConfiguration = buildSubscriptionConfig(
                (config) =>
                    config.addSubscription('sub1', (sub) =>
                        sub
                            .withTier('tier1')
                            .withAllDefaultFeatures()
                            .withComId({
                                allowed: true,
                                maxStudios: 1,
                            })
                    )
            );

            await store.saveNewUser({
                id: 'userId',
                email: 'test@example.com',
                name: 'test user',
                phoneNumber: null,
                allSessionRevokeTimeMs: null,
                currentLoginRequestId: null,
            });

            await store.createStudioForUser(
                {
                    id: 'studioId1',
                    displayName: 'studio 1',
                    comId: 'comId1',
                    subscriptionId: 'sub1',
                    subscriptionStatus: 'active',
                },
                'userId'
            );

            await store.addStudio({
                id: 'studioId2',
                displayName: 'studio 2',
                ownerStudioComId: 'comId1',
            });

            uuidMock.mockReturnValueOnce('studioId3');
            const result = await manager.createStudioInComId(
                'my studio',
                'userId',
                'comId1'
            );

            expect(result).toEqual({
                success: false,
                errorCode: 'subscription_limit_reached',
                errorMessage:
                    'The maximum number of studios allowed for your comId subscription has been reached.',
            });

            const studio = await store.getStudioById('studioId3');
            expect(studio).toBeFalsy();
        });
    });

    describe('updateStudio()', () => {
        beforeEach(async () => {
            await store.saveNewUser({
                id: 'userId',
                email: 'test@example.com',
                phoneNumber: null,
                allSessionRevokeTimeMs: null,
                currentLoginRequestId: null,
            });
            await store.createStudioForUser(
                {
                    id: 'studioId',
                    displayName: 'studio',
                    subscriptionId: 'sub1',
                    subscriptionStatus: 'active',
                },
                'userId'
            );
        });

        it('should be able to update the display name', async () => {
            const result = await manager.updateStudio({
                userId: 'userId',
                studio: {
                    id: 'studioId',
                    displayName: 'new name',
                },
            });

            expect(result).toEqual({
                success: true,
            });

            const studio = await store.getStudioById('studioId');
            expect(studio).toEqual({
                id: 'studioId',
                displayName: 'new name',
                subscriptionId: 'sub1',
                subscriptionStatus: 'active',
            });
        });

        it('should be able to update the logo URL', async () => {
            const result = await manager.updateStudio({
                userId: 'userId',
                studio: {
                    id: 'studioId',
                    logoUrl: 'https://example.com/logo.png',
                },
            });

            expect(result).toEqual({
                success: true,
            });

            const studio = await store.getStudioById('studioId');
            expect(studio).toEqual({
                id: 'studioId',
                displayName: 'studio',
                logoUrl: 'https://example.com/logo.png',
                subscriptionId: 'sub1',
                subscriptionStatus: 'active',
            });
        });

        it('should be able to update the player config', async () => {
            await store.updateStudio({
                id: 'studioId',
                displayName: 'studio',
                subscriptionId: 'sub1',
                subscriptionStatus: 'active',
                playerConfig: {
                    ab1BootstrapURL: 'https://example.com/ab1',
                },
            });

            const result = await manager.updateStudio({
                userId: 'userId',
                studio: {
                    id: 'studioId',
                    playerConfig: {
                        automaticBiosOption: 'free',
                    },
                },
            });

            expect(result).toEqual({
                success: true,
            });

            const studio = await store.getStudioById('studioId');
            expect(studio).toEqual({
                id: 'studioId',
                displayName: 'studio',
                subscriptionId: 'sub1',
                subscriptionStatus: 'active',
                playerConfig: {
                    automaticBiosOption: 'free',
                },
            });
        });

        it('should be able to update the comId config', async () => {
            await store.updateStudio({
                id: 'studioId',
                displayName: 'studio',
                subscriptionId: 'sub1',
                subscriptionStatus: 'active',
                comIdConfig: {
                    allowedStudioCreators: 'anyone',
                },
            });

            const result = await manager.updateStudio({
                userId: 'userId',
                studio: {
                    id: 'studioId',
                    comIdConfig: {
                        allowedStudioCreators: 'only-members',
                    },
                },
            });

            expect(result).toEqual({
                success: true,
            });

            const studio = await store.getStudioById('studioId');
            expect(studio).toEqual({
                id: 'studioId',
                displayName: 'studio',
                subscriptionId: 'sub1',
                subscriptionStatus: 'active',
                comIdConfig: {
                    allowedStudioCreators: 'only-members',
                },
            });
        });

        it('should be able to update the loom config', async () => {
            await store.updateStudio({
                id: 'studioId',
                displayName: 'studio',
                subscriptionId: 'sub1',
                subscriptionStatus: 'active',
            });

            const result = await manager.updateStudio({
                userId: 'userId',
                studio: {
                    id: 'studioId',
                    loomConfig: {
                        appId: 'appId',
                        privateKey: 'privateKey',
                    },
                },
            });

            expect(result).toEqual({
                success: true,
            });

            const studio = await store.getStudioById('studioId');
            expect(studio).toEqual({
                id: 'studioId',
                displayName: 'studio',
                subscriptionId: 'sub1',
                subscriptionStatus: 'active',
            });

            const loomConfig = await store.getStudioLoomConfig('studioId');
            expect(loomConfig).toEqual({
                appId: 'appId',
                privateKey: 'privateKey',
            });
        });

        it('should be able to update the hume config', async () => {
            await store.updateStudio({
                id: 'studioId',
                displayName: 'studio',
                subscriptionId: 'sub1',
                subscriptionStatus: 'active',
            });

            const result = await manager.updateStudio({
                userId: 'userId',
                studio: {
                    id: 'studioId',
                    humeConfig: {
                        apiKey: 'apiKey',
                        secretKey: 'secretKey',
                    },
                },
            });

            expect(result).toEqual({
                success: true,
            });

            const studio = await store.getStudioById('studioId');
            expect(studio).toEqual({
                id: 'studioId',
                displayName: 'studio',
                subscriptionId: 'sub1',
                subscriptionStatus: 'active',
            });

            const humeConfig = await store.getStudioHumeConfig('studioId');
            expect(humeConfig).toEqual({
                apiKey: 'apiKey',
                secretKey: 'secretKey',
            });
        });

        it('should do nothing if no updates are provided', async () => {
            await store.updateStudio({
                id: 'studioId',
                displayName: 'studio',
                subscriptionId: 'sub1',
                subscriptionStatus: 'active',
                logoUrl: 'https://example.com/logo.png',
                playerConfig: {
                    ab1BootstrapURL: 'https://example.com/ab1',
                },
                comIdConfig: {
                    allowedStudioCreators: 'anyone',
                },
            });

            const result = await manager.updateStudio({
                userId: 'userId',
                studio: {
                    id: 'studioId',
                },
            });

            expect(result).toEqual({
                success: true,
            });

            const studio = await store.getStudioById('studioId');
            expect(studio).toEqual({
                id: 'studioId',
                displayName: 'studio',
                subscriptionId: 'sub1',
                subscriptionStatus: 'active',
                logoUrl: 'https://example.com/logo.png',
                playerConfig: {
                    ab1BootstrapURL: 'https://example.com/ab1',
                },
                comIdConfig: {
                    allowedStudioCreators: 'anyone',
                },
            });
        });

        it('should return not_authorized if the user is not an admin of the studio', async () => {
            await store.addStudioAssignment({
                studioId: 'studioId',
                role: 'member',
                userId: 'otherUserId',
                isPrimaryContact: false,
            });

            const result = await manager.updateStudio({
                userId: 'otherUserId',
                studio: {
                    id: 'studioId',
                    displayName: 'new name',
                },
            });

            expect(result).toEqual({
                success: false,
                errorCode: 'not_authorized',
                errorMessage: 'You are not authorized to update this studio.',
            });
        });

        it('should return studio_not_found if the given studio was not found', async () => {
            const result = await manager.updateStudio({
                userId: 'otherUserId',
                studio: {
                    id: 'missingStudio',
                    displayName: 'new name',
                },
            });

            expect(result).toEqual({
                success: false,
                errorCode: 'studio_not_found',
                errorMessage: 'The given studio was not found.',
            });
        });
    });

    describe('getStudio()', () => {
        beforeEach(async () => {
            await store.saveNewUser({
                id: 'userId',
                email: 'test@example.com',
                phoneNumber: null,
                allSessionRevokeTimeMs: null,
                currentLoginRequestId: null,
            });
            await store.createStudioForUser(
                {
                    id: 'studioId',
                    displayName: 'studio',
                    logoUrl: 'https://example.com/logo.png',
                    comId: 'comId1',
                    comIdConfig: {
                        allowedStudioCreators: 'anyone',
                    },
                    playerConfig: {
                        ab1BootstrapURL: 'https://example.com/ab1',
                    },
                    subscriptionId: 'sub1',
                    subscriptionStatus: 'active',
                },
                'userId'
            );
        });

        it('should return the studio', async () => {
            const result = await manager.getStudio('studioId', 'userId');

            expect(result).toEqual({
                success: true,
                studio: {
                    id: 'studioId',
                    displayName: 'studio',
                    logoUrl: 'https://example.com/logo.png',
                    comId: 'comId1',
                    comIdConfig: {
                        allowedStudioCreators: 'anyone',
                    },
                    playerConfig: {
                        ab1BootstrapURL: 'https://example.com/ab1',
                    },
                    comIdFeatures: {
                        allowed: false,
                    },
<<<<<<< HEAD
                    loomFeatures: {
                        allowed: false,
                    },
                    humeFeatures: {
                        allowed: true,
                    },
=======
                    storeFeatures: {
                        allowed: false,
                    },
                    stripeAccountStatus: null,
                    stripeRequirementsStatus: null,
>>>>>>> c918ffd1
                },
            });
        });

        it('should include the configured comId features', async () => {
            store.subscriptionConfiguration = buildSubscriptionConfig(
                (config) =>
                    config.addSubscription('sub1', (sub) =>
                        sub
                            .withTier('tier1')
                            .withAllDefaultFeatures()
                            .withComId({
                                allowed: true,
                                maxStudios: 100,
                            })
                    )
            );

            const result = await manager.getStudio('studioId', 'userId');

            expect(result).toEqual({
                success: true,
                studio: {
                    id: 'studioId',
                    displayName: 'studio',
                    logoUrl: 'https://example.com/logo.png',
                    comId: 'comId1',
                    comIdConfig: {
                        allowedStudioCreators: 'anyone',
                    },
                    playerConfig: {
                        ab1BootstrapURL: 'https://example.com/ab1',
                    },
                    comIdFeatures: {
                        allowed: true,
                        maxStudios: 100,
                    },
<<<<<<< HEAD
                    loomFeatures: {
                        allowed: false,
                    },
                    humeFeatures: {
                        allowed: true,
                    },
=======
                    storeFeatures: {
                        allowed: false,
                    },
                    stripeAccountStatus: null,
                    stripeRequirementsStatus: null,
                },
            });
        });

        it('should include the configured store features', async () => {
            store.subscriptionConfiguration = merge(
                createTestSubConfiguration(),
                {
                    subscriptions: [
                        {
                            id: 'sub1',
                            eligibleProducts: [],
                            product: '',
                            featureList: [],
                            tier: 'tier1',
                        },
                    ],
                    tiers: {
                        tier1: {
                            features: merge(allowAllFeatures(), {
                                store: {
                                    allowed: true,
                                    maxPurchasableItems: 100,
                                    currencyLimits: {
                                        usd: {
                                            maxCost: 10000,
                                            minCost: 10
                                        }
                                    }
                                },
                            } as Partial<FeaturesConfiguration>),
                        },
                    },
                } as Partial<SubscriptionConfiguration>
            );

            const result = await manager.getStudio('studioId', 'userId');

            expect(result).toEqual({
                success: true,
                studio: {
                    id: 'studioId',
                    displayName: 'studio',
                    logoUrl: 'https://example.com/logo.png',
                    comId: 'comId1',
                    comIdConfig: {
                        allowedStudioCreators: 'anyone',
                    },
                    playerConfig: {
                        ab1BootstrapURL: 'https://example.com/ab1',
                    },
                    comIdFeatures: {
                        allowed: false,
                    },
                    storeFeatures: {
                        allowed: true,
                        maxPurchasableItems: 100,
                        currencyLimits: {
                            usd: {
                                maxCost: 10000,
                                minCost: 10
                            }
                        }
                    },
                    stripeAccountStatus: null,
                    stripeRequirementsStatus: null,
                },
            });
        });

        it('should include the studio stripe account status', async () => {
            await store.updateStudio({
                id: 'studioId',
                displayName: 'studio',
                logoUrl: 'https://example.com/logo.png',
                comId: 'comId1',
                comIdConfig: {
                    allowedStudioCreators: 'anyone',
                },
                playerConfig: {
                    ab1BootstrapURL: 'https://example.com/ab1',
                },
                subscriptionId: 'sub1',
                subscriptionStatus: 'active',
                stripeAccountId: 'acct_123',
                stripeAccountRequirementsStatus: 'incomplete',
                stripeAccountStatus: 'pending',
            });
            
            const result = await manager.getStudio('studioId', 'userId');

            expect(result).toEqual({
                success: true,
                studio: {
                    id: 'studioId',
                    displayName: 'studio',
                    logoUrl: 'https://example.com/logo.png',
                    comId: 'comId1',
                    comIdConfig: {
                        allowedStudioCreators: 'anyone',
                    },
                    playerConfig: {
                        ab1BootstrapURL: 'https://example.com/ab1',
                    },
                    comIdFeatures: {
                        allowed: false,
                    },
                    storeFeatures: {
                        allowed: false,
                    },
                    stripeAccountStatus: 'pending',
                    stripeRequirementsStatus: 'incomplete',
>>>>>>> c918ffd1
                },
            });
        });

        it('should include the configured loom features', async () => {
            store.subscriptionConfiguration = buildSubscriptionConfig(
                (config) =>
                    config.addSubscription('sub1', (sub) =>
                        sub
                            .withTier('tier1')
                            .withAllDefaultFeatures()
                            .withLoom({
                                allowed: true,
                            })
                    )
            );

            const result = await manager.getStudio('studioId', 'userId');

            expect(result).toEqual({
                success: true,
                studio: {
                    id: 'studioId',
                    displayName: 'studio',
                    logoUrl: 'https://example.com/logo.png',
                    comId: 'comId1',
                    comIdConfig: {
                        allowedStudioCreators: 'anyone',
                    },
                    playerConfig: {
                        ab1BootstrapURL: 'https://example.com/ab1',
                    },
                    comIdFeatures: {
                        allowed: false,
                    },
                    loomFeatures: {
                        allowed: true,
                    },
                    humeFeatures: {
                        allowed: true,
                    },
                },
            });
        });

        it('should include the loom config if loom features are allowed', async () => {
            store.subscriptionConfiguration = buildSubscriptionConfig(
                (config) =>
                    config.addSubscription('sub1', (sub) =>
                        sub
                            .withTier('tier1')
                            .withAllDefaultFeatures()
                            .withLoom()
                    )
            );

            await store.updateStudioLoomConfig('studioId', {
                appId: 'appId',
                privateKey: 'privateKey',
            });

            const result = await manager.getStudio('studioId', 'userId');

            expect(result).toEqual({
                success: true,
                studio: {
                    id: 'studioId',
                    displayName: 'studio',
                    logoUrl: 'https://example.com/logo.png',
                    comId: 'comId1',
                    comIdConfig: {
                        allowedStudioCreators: 'anyone',
                    },
                    playerConfig: {
                        ab1BootstrapURL: 'https://example.com/ab1',
                    },
                    comIdFeatures: {
                        allowed: false,
                    },
                    loomFeatures: {
                        allowed: true,
                    },
                    humeFeatures: {
                        allowed: true,
                    },
                    loomConfig: {
                        appId: 'appId',
                    },
                },
            });
        });

        it('should include the configured hume features', async () => {
            store.subscriptionConfiguration = buildSubscriptionConfig(
                (config) =>
                    config.addSubscription('sub1', (sub) =>
                        sub
                            .withTier('tier1')
                            .withAllDefaultFeatures()
                            .withAIHume()
                    )
            );

            const result = await manager.getStudio('studioId', 'userId');

            expect(result).toEqual({
                success: true,
                studio: {
                    id: 'studioId',
                    displayName: 'studio',
                    logoUrl: 'https://example.com/logo.png',
                    comId: 'comId1',
                    comIdConfig: {
                        allowedStudioCreators: 'anyone',
                    },
                    playerConfig: {
                        ab1BootstrapURL: 'https://example.com/ab1',
                    },
                    comIdFeatures: {
                        allowed: false,
                    },
                    loomFeatures: {
                        allowed: false,
                    },
                    humeFeatures: {
                        allowed: true,
                    },
                },
            });
        });

        it('should include the hume config if hume features are allowed', async () => {
            store.subscriptionConfiguration = buildSubscriptionConfig(
                (config) =>
                    config.addSubscription('sub1', (sub) =>
                        sub
                            .withTier('tier1')
                            .withAllDefaultFeatures()
                            .withAIHume()
                    )
            );

            await store.updateStudioHumeConfig('studioId', {
                apiKey: 'apiKey',
                secretKey: 'secretKey',
            });

            const result = await manager.getStudio('studioId', 'userId');

            expect(result).toEqual({
                success: true,
                studio: {
                    id: 'studioId',
                    displayName: 'studio',
                    logoUrl: 'https://example.com/logo.png',
                    comId: 'comId1',
                    comIdConfig: {
                        allowedStudioCreators: 'anyone',
                    },
                    playerConfig: {
                        ab1BootstrapURL: 'https://example.com/ab1',
                    },
                    comIdFeatures: {
                        allowed: false,
                    },
                    loomFeatures: {
                        allowed: false,
                    },
                    humeFeatures: {
                        allowed: true,
                    },
                    humeConfig: {
                        apiKey: 'apiKey',
                    },
                },
            });
        });

        it('should return studio_not_found if the studio was not found', async () => {
            const result = await manager.getStudio('missingStudio', 'userId');

            expect(result).toEqual({
                success: false,
                errorCode: 'studio_not_found',
                errorMessage: 'The given studio was not found.',
            });
        });

        it('should return not_authorized if the user is not a member of the studio', async () => {
            const result = await manager.getStudio('studioId', 'otherUserId');

            expect(result).toEqual({
                success: false,
                errorCode: 'not_authorized',
                errorMessage: 'You are not authorized to access this studio.',
            });
        });
    });

    describe('getPlayerConfig()', () => {
        it('should return the player config for the given comId', async () => {
            await store.addStudio({
                id: 'studioId',
                comId: 'comId1',
                displayName: 'studio',
                logoUrl: 'https://example.com/logo.png',
                playerConfig: {
                    ab1BootstrapURL: 'https://example.com/ab1',
                },
            });

            const result = await manager.getPlayerConfig('comId1');

            expect(result).toEqual({
                success: true,
                comId: 'comId1',
                displayName: 'studio',
                logoUrl: 'https://example.com/logo.png',
                playerConfig: {
                    ab1BootstrapURL: 'https://example.com/ab1',
                },
            });
        });

        it('should comId_not_found if the comId does not exist', async () => {
            const result = await manager.getPlayerConfig('comId1');

            expect(result).toEqual({
                success: false,
                errorCode: 'comId_not_found',
                errorMessage: 'The given comId was not found.',
            });
        });
    });

    describe('requestComId()', () => {
        beforeEach(async () => {
            store.subscriptionConfiguration = buildSubscriptionConfig(
                (config) =>
                    config.addSubscription('sub1', (sub) =>
                        sub
                            .withTier('tier1')
                            .withAllDefaultFeatures()
                            .withComId({
                                allowed: true,
                                maxStudios: 100,
                            })
                    )
            );

            await store.saveNewUser({
                id: 'userId',
                email: 'test@example.com',
                phoneNumber: null,
                allSessionRevokeTimeMs: null,
                currentLoginRequestId: null,
            });

            await store.addStudio({
                id: 'studioId',
                comId: 'comId1',
                displayName: 'studio',
                logoUrl: 'https://example.com/logo.png',
                playerConfig: {
                    ab1BootstrapURL: 'https://example.com/ab1',
                },
                subscriptionId: 'sub1',
                subscriptionStatus: 'active',
            });

            await store.addStudioAssignment({
                studioId: 'studioId',
                userId: 'userId',
                isPrimaryContact: true,
                role: 'admin',
            });
        });

        it('should send a request_com_id notification for the studio', async () => {
            uuidMock.mockReturnValueOnce('requestId');
            const result = await manager.requestComId({
                studioId: 'studioId',
                userId: 'userId',
                requestedComId: 'myComId',
                ipAddress: '127.0.0.1',
            });

            expect(result).toEqual({
                success: true,
            });

            expect(store.recordsNotifications).toEqual([
                {
                    resource: 'studio_com_id_request',
                    action: 'created',
                    resourceId: 'studioId',
                    recordName: null,
                    timeMs: expect.any(Number),
                    request: {
                        id: 'requestId',
                        studioId: 'studioId',
                        userId: 'userId',
                        requestingIpAddress: '127.0.0.1',
                        requestedComId: 'myComId',
                        createdAtMs: expect.any(Number),
                        updatedAtMs: expect.any(Number),
                    },
                },
            ]);
        });

        it('should return not_authorized if the user is not a member of the studio', async () => {
            uuidMock.mockReturnValueOnce('requestId');
            const result = await manager.requestComId({
                studioId: 'studioId',
                userId: 'wrongUser',
                requestedComId: 'myComId',
                ipAddress: '127.0.0.1',
            });

            expect(result).toEqual({
                success: false,
                errorCode: 'not_authorized',
                errorMessage:
                    'You are not authorized to perform this operation.',
            });
        });

        it('should return studio_not_found if the studio doesnt exist', async () => {
            uuidMock.mockReturnValueOnce('requestId');
            const result = await manager.requestComId({
                studioId: 'wrongStudio',
                userId: 'userId',
                requestedComId: 'myComId',
                ipAddress: '127.0.0.1',
            });

            expect(result).toEqual({
                success: false,
                errorCode: 'studio_not_found',
                errorMessage: 'The given studio was not found.',
            });
        });

        it('should return comId_already_taken if the comId aready exists in another studio', async () => {
            uuidMock.mockReturnValueOnce('requestId');
            await store.addStudio({
                id: 'studioId2',
                comId: 'comId2',
                displayName: 'studio2',
                logoUrl: 'https://example.com/logo.png',
                playerConfig: {
                    ab1BootstrapURL: 'https://example.com/ab1',
                },
                subscriptionId: 'sub1',
                subscriptionStatus: 'active',
            });
            const result = await manager.requestComId({
                studioId: 'studioId',
                userId: 'userId',
                requestedComId: 'comId2',
                ipAddress: '127.0.0.1',
            });

            expect(result).toEqual({
                success: false,
                errorCode: 'comId_already_taken',
                errorMessage: 'The given comID is already taken.',
            });
        });
    });

    describe('listStudios()', () => {
        beforeEach(async () => {
            await store.saveNewUser({
                id: 'userId',
                name: 'test user',
                email: 'test@example.com',
                phoneNumber: null,
                allSessionRevokeTimeMs: null,
                currentLoginRequestId: null,
            });

            await store.addStudio({
                id: 'studioId1',
                displayName: 'studio 1',
            });

            await store.addStudio({
                id: 'studioId2',
                displayName: 'studio 2',
            });

            await store.addStudio({
                id: 'studioId3',
                displayName: 'studio 3',
            });

            await store.addStudioAssignment({
                studioId: 'studioId2',
                userId: 'userId',
                isPrimaryContact: true,
                role: 'admin',
            });
            await store.addStudioAssignment({
                studioId: 'studioId3',
                userId: 'userId',
                isPrimaryContact: true,
                role: 'member',
            });
        });

        it('should list the studios that the user has access to', async () => {
            const result = await manager.listStudios('userId');

            expect(result).toEqual({
                success: true,
                studios: [
                    {
                        studioId: 'studioId2',
                        displayName: 'studio 2',
                        isPrimaryContact: true,
                        role: 'admin',
                        subscriptionTier: null,
                    },
                    {
                        studioId: 'studioId3',
                        displayName: 'studio 3',
                        isPrimaryContact: true,
                        role: 'member',
                        subscriptionTier: null,
                    },
                ],
            });
        });

        it('should include the subscription tier', async () => {
            store.subscriptionConfiguration = buildSubscriptionConfig(
                (config) =>
                    config.addSubscription('sub1', (sub) =>
                        sub.withTier('tier1').withAllDefaultFeatures()
                    )
            );

            await store.updateStudio({
                id: 'studioId3',
                displayName: 'studio 3',
                subscriptionId: 'sub1',
                subscriptionStatus: 'active',
            });

            const result = await manager.listStudios('userId');

            expect(result).toEqual({
                success: true,
                studios: [
                    {
                        studioId: 'studioId2',
                        displayName: 'studio 2',
                        isPrimaryContact: true,
                        role: 'admin',
                        subscriptionTier: null,
                    },
                    {
                        studioId: 'studioId3',
                        displayName: 'studio 3',
                        isPrimaryContact: true,
                        role: 'member',
                        subscriptionTier: 'tier1',
                    },
                ],
            });
        });
    });

    describe('listStudiosByComId()', () => {
        beforeEach(async () => {
            await store.saveNewUser({
                id: 'userId',
                name: 'test user',
                email: 'test@example.com',
                phoneNumber: null,
                allSessionRevokeTimeMs: null,
                currentLoginRequestId: null,
            });

            await store.addStudio({
                id: 'studioId1',
                displayName: 'studio 1',
                comId: 'comId1',
            });

            await store.addStudio({
                id: 'studioId2',
                displayName: 'studio 2',
                ownerStudioComId: 'comId1',
            });

            await store.addStudio({
                id: 'studioId3',
                displayName: 'studio 3',
                ownerStudioComId: 'comId1',
            });

            await store.addStudio({
                id: 'studioId4',
                displayName: 'studio 4',
            });

            await store.addStudioAssignment({
                studioId: 'studioId2',
                userId: 'userId',
                isPrimaryContact: true,
                role: 'admin',
            });
            await store.addStudioAssignment({
                studioId: 'studioId3',
                userId: 'userId',
                isPrimaryContact: true,
                role: 'member',
            });
        });

        it('should list the studios that the user has access to', async () => {
            const result = await manager.listStudiosByComId('userId', 'comId1');

            expect(result).toEqual({
                success: true,
                studios: [
                    {
                        studioId: 'studioId2',
                        displayName: 'studio 2',
                        isPrimaryContact: true,
                        role: 'admin',
                        subscriptionTier: null,
                        ownerStudioComId: 'comId1',
                    },
                    {
                        studioId: 'studioId3',
                        displayName: 'studio 3',
                        isPrimaryContact: true,
                        role: 'member',
                        subscriptionTier: null,
                        ownerStudioComId: 'comId1',
                    },
                ],
            });
        });

        it('should include the subscription tier', async () => {
            store.subscriptionConfiguration = buildSubscriptionConfig(
                (config) =>
                    config.addSubscription('sub1', (sub) =>
                        sub.withTier('tier1').withAllDefaultFeatures()
                    )
            );

            await store.updateStudio({
                id: 'studioId3',
                displayName: 'studio 3',
                subscriptionId: 'sub1',
                subscriptionStatus: 'active',
                ownerStudioComId: 'comId1',
            });

            const result = await manager.listStudiosByComId('userId', 'comId1');

            expect(result).toEqual({
                success: true,
                studios: [
                    {
                        studioId: 'studioId2',
                        displayName: 'studio 2',
                        isPrimaryContact: true,
                        role: 'admin',
                        subscriptionTier: null,
                        ownerStudioComId: 'comId1',
                    },
                    {
                        studioId: 'studioId3',
                        displayName: 'studio 3',
                        isPrimaryContact: true,
                        role: 'member',
                        subscriptionTier: 'tier1',
                        ownerStudioComId: 'comId1',
                    },
                ],
            });
        });
    });

    describe('listStudioMembers()', () => {
        let studioId: string;
        beforeEach(async () => {
            studioId = 'studioId';

            await store.saveNewUser({
                id: 'userId',
                name: 'test user',
                email: 'test@example.com',
                phoneNumber: null,
                allSessionRevokeTimeMs: null,
                currentLoginRequestId: null,
            });

            await store.saveNewUser({
                id: 'userId2',
                name: 'test user 2',
                email: 'test2@example.com',
                phoneNumber: null,
                allSessionRevokeTimeMs: null,
                currentLoginRequestId: null,
            });

            await store.saveNewUser({
                id: 'userId3',
                name: 'test user 3',
                email: null,
                phoneNumber: '555',
                allSessionRevokeTimeMs: null,
                currentLoginRequestId: null,
            });

            await store.addStudio({
                id: studioId,
                displayName: 'studio 1',
            });

            await store.addStudioAssignment({
                studioId: studioId,
                userId: 'userId',
                isPrimaryContact: true,
                role: 'admin',
            });
            await store.addStudioAssignment({
                studioId: studioId,
                userId: 'userId2',
                isPrimaryContact: true,
                role: 'member',
            });
            await store.addStudioAssignment({
                studioId: studioId,
                userId: 'userId3',
                isPrimaryContact: false,
                role: 'member',
            });

            await store.saveNewUser({
                id: 'superUserId',
                name: null,
                email: 'su@example.com',
                phoneNumber: null,
                allSessionRevokeTimeMs: null,
                currentLoginRequestId: null,
                role: 'superUser',
            });
        });

        it('should list the users in the studio that the admin has access to', async () => {
            const result = await manager.listStudioMembers(studioId, 'userId');

            expect(result).toEqual({
                success: true,
                members: [
                    {
                        studioId,
                        userId: 'userId',
                        isPrimaryContact: true,
                        role: 'admin',
                        user: {
                            id: 'userId',
                            name: 'test user',
                            email: 'test@example.com',
                            phoneNumber: null,
                        },
                    },
                    {
                        studioId,
                        userId: 'userId2',
                        isPrimaryContact: true,
                        role: 'member',
                        user: {
                            id: 'userId2',
                            name: 'test user 2',
                            email: 'test2@example.com',
                            phoneNumber: null,
                        },
                    },
                    {
                        studioId,
                        userId: 'userId3',
                        isPrimaryContact: false,
                        role: 'member',
                        user: {
                            id: 'userId3',
                            name: 'test user 3',
                            email: null,
                            phoneNumber: '555',
                        },
                    },
                ],
            });
        });

        it('should list the users in the studio that the member has access to', async () => {
            const result = await manager.listStudioMembers(studioId, 'userId3');

            expect(result).toEqual({
                success: true,
                members: [
                    {
                        studioId,
                        userId: 'userId',
                        isPrimaryContact: true,
                        role: 'admin',
                        user: {
                            id: 'userId',
                            name: 'test user',
                        },
                    },
                    {
                        studioId,
                        userId: 'userId2',
                        isPrimaryContact: true,
                        role: 'member',
                        user: {
                            id: 'userId2',
                            name: 'test user 2',
                        },
                    },
                    {
                        studioId,
                        userId: 'userId3',
                        isPrimaryContact: false,
                        role: 'member',
                        user: {
                            id: 'userId3',
                            name: 'test user 3',
                        },
                    },
                ],
            });
        });

        it('should list the users in the studio if the user is a super user', async () => {
            const result = await manager.listStudioMembers(
                studioId,
                'superUserId'
            );

            expect(result).toEqual({
                success: true,
                members: [
                    {
                        studioId,
                        userId: 'userId',
                        isPrimaryContact: true,
                        role: 'admin',
                        user: {
                            id: 'userId',
                            name: 'test user',
                            email: 'test@example.com',
                            phoneNumber: null,
                        },
                    },
                    {
                        studioId,
                        userId: 'userId2',
                        isPrimaryContact: true,
                        role: 'member',
                        user: {
                            id: 'userId2',
                            name: 'test user 2',
                            email: 'test2@example.com',
                            phoneNumber: null,
                        },
                    },
                    {
                        studioId,
                        userId: 'userId3',
                        isPrimaryContact: false,
                        role: 'member',
                        user: {
                            id: 'userId3',
                            name: 'test user 3',
                            email: null,
                            phoneNumber: '555',
                        },
                    },
                ],
            });
        });

        it('should return a not_authorized error if the user is not authorized', async () => {
            const result = await manager.listStudioMembers(
                studioId,
                'wrong_user'
            );

            expect(result).toEqual({
                success: false,
                errorCode: 'not_authorized',
                errorMessage: 'You are not authorized to access this studio.',
            });
        });

        describe('privo', () => {
            let studioId: string;
            let privo: PrivoClientInterface;
            let privoMock: jest.MockedObject<PrivoClientInterface>;

            beforeEach(async () => {
                studioId = 'privoStudioId';
                privo = privoMock = {
                    checkEmail: jest.fn(),
                    checkDisplayName: jest.fn(),
                    createAdultAccount: jest.fn(),
                    createChildAccount: jest.fn(),
                    generateAuthorizationUrl: jest.fn(),
                    generateLogoutUrl: jest.fn(),
                    getUserInfo: jest.fn(),
                    processAuthorizationCallback: jest.fn(),
                    resendConsentRequest: jest.fn(),
                    lookupServiceId: jest.fn(),
                };

                manager = new RecordsController({
                    store,
                    auth: store,
                    metrics: store,
                    config: store,
                    messenger: store,
                    privo,
                });

                await store.saveNewUser({
                    id: 'userId5',
                    name: null,
                    email: null,
                    phoneNumber: null,
                    allSessionRevokeTimeMs: null,
                    currentLoginRequestId: null,
                    privoServiceId: 'serviceId',
                });
                await store.saveNewUser({
                    id: 'userId6',
                    name: 'test name 6',
                    email: null,
                    phoneNumber: null,
                    allSessionRevokeTimeMs: null,
                    currentLoginRequestId: null,
                    privoServiceId: 'serviceId2',
                });

                await store.addStudio({
                    id: studioId,
                    displayName: 'privo studio',
                });

                await store.addStudioAssignment({
                    studioId: studioId,
                    userId: 'userId',
                    isPrimaryContact: true,
                    role: 'admin',
                });
                await store.addStudioAssignment({
                    studioId: studioId,
                    userId: 'userId5',
                    isPrimaryContact: false,
                    role: 'member',
                });
                await store.addStudioAssignment({
                    studioId: studioId,
                    userId: 'userId6',
                    isPrimaryContact: false,
                    role: 'member',
                });
            });

            it('should fill in privo information if available', async () => {
                privoMock.getUserInfo
                    .mockResolvedValueOnce({
                        email: 'test5@example.com',
                        displayName: 'testUser5',
                        emailVerified: true,
                        givenName: 'test',
                        locale: 'en',
                        serviceId: 'serviceId',
                        permissions: null,
                        roleIdentifier: 'roleIdentifier',
                    })
                    .mockResolvedValueOnce({
                        email: 'test6@example.com',
                        displayName: 'testUser6',
                        emailVerified: true,
                        givenName: 'test 6',
                        locale: 'en',
                        serviceId: 'serviceId',
                        permissions: null,
                        roleIdentifier: 'roleIdentifier',
                    });

                const result = await manager.listStudioMembers(
                    studioId,
                    'userId'
                );

                expect(result).toEqual({
                    success: true,
                    members: [
                        {
                            studioId,
                            userId: 'userId',
                            isPrimaryContact: true,
                            role: 'admin',
                            user: {
                                id: 'userId',
                                name: 'test user',
                                email: 'test@example.com',
                                phoneNumber: null,
                            },
                        },
                        {
                            studioId,
                            userId: 'userId5',
                            isPrimaryContact: false,
                            role: 'member',
                            user: {
                                id: 'userId5',
                                name: 'test',
                                displayName: 'testUser5',
                            },
                        },
                        {
                            studioId,
                            userId: 'userId6',
                            isPrimaryContact: false,
                            role: 'member',
                            user: {
                                id: 'userId6',
                                name: 'test 6',
                                displayName: 'testUser6',
                            },
                        },
                    ],
                });

                expect(privoMock.getUserInfo).toHaveBeenCalledWith('serviceId');
                expect(privoMock.getUserInfo).toHaveBeenCalledWith(
                    'serviceId2'
                );
                expect(privoMock.getUserInfo).toHaveBeenCalledTimes(2);
            });

            it('should fill in public privo information for other members', async () => {
                privoMock.getUserInfo
                    .mockResolvedValueOnce({
                        email: 'test5@example.com',
                        displayName: 'testUser5',
                        emailVerified: true,
                        givenName: 'test',
                        locale: 'en',
                        serviceId: 'serviceId',
                        permissions: null,
                        roleIdentifier: 'roleIdentifier',
                    })
                    .mockResolvedValueOnce({
                        email: 'test6@example.com',
                        displayName: 'testUser6',
                        emailVerified: true,
                        givenName: 'test 6',
                        locale: 'en',
                        serviceId: 'serviceId',
                        permissions: null,
                        roleIdentifier: 'roleIdentifier',
                    });

                const result = await manager.listStudioMembers(
                    studioId,
                    'userId5'
                );

                expect(result).toEqual({
                    success: true,
                    members: [
                        {
                            studioId,
                            userId: 'userId',
                            isPrimaryContact: true,
                            role: 'admin',
                            user: {
                                id: 'userId',
                                name: 'test user',
                            },
                        },
                        {
                            studioId,
                            userId: 'userId5',
                            isPrimaryContact: false,
                            role: 'member',
                            user: {
                                id: 'userId5',
                                name: 'test',
                                displayName: 'testUser5',
                            },
                        },
                        {
                            studioId,
                            userId: 'userId6',
                            isPrimaryContact: false,
                            role: 'member',
                            user: {
                                id: 'userId6',
                                name: 'test 6',
                                displayName: 'testUser6',
                            },
                        },
                    ],
                });

                expect(privoMock.getUserInfo).toHaveBeenCalledWith('serviceId');
                expect(privoMock.getUserInfo).toHaveBeenCalledWith(
                    'serviceId2'
                );
                expect(privoMock.getUserInfo).toHaveBeenCalledTimes(2);
            });
        });
    });

    describe('addStudioMember()', () => {
        let studioId: string;
        beforeEach(async () => {
            studioId = 'studioId';

            await store.saveNewUser({
                id: 'userId',
                name: 'test user',
                email: 'test@example.com',
                phoneNumber: null,
                allSessionRevokeTimeMs: null,
                currentLoginRequestId: null,
            });

            await store.saveNewUser({
                id: 'userId2',
                name: 'test user 2',
                email: 'test2@example.com',
                phoneNumber: null,
                allSessionRevokeTimeMs: null,
                currentLoginRequestId: null,
            });

            await store.saveNewUser({
                id: 'userId3',
                name: 'test user 3',
                email: null,
                phoneNumber: '555',
                allSessionRevokeTimeMs: null,
                currentLoginRequestId: null,
            });

            await store.addStudio({
                id: studioId,
                displayName: 'studio 1',
            });

            await store.addStudioAssignment({
                studioId: studioId,
                userId: 'userId',
                isPrimaryContact: true,
                role: 'admin',
            });
        });

        it('should add the user to the studio', async () => {
            const result = await manager.addStudioMember({
                studioId: studioId,
                userId: 'userId',
                addedUserId: 'userId2',
                role: 'member',
            });

            expect(result).toEqual({
                success: true,
            });

            const assignments = await store.listStudioAssignments(studioId);
            expect(assignments).toEqual([
                {
                    studioId: studioId,
                    userId: 'userId',
                    isPrimaryContact: true,
                    role: 'admin',
                    user: {
                        id: 'userId',
                        name: 'test user',
                        email: 'test@example.com',
                        phoneNumber: null,
                    },
                },
                {
                    studioId: studioId,
                    userId: 'userId2',
                    role: 'member',
                    isPrimaryContact: false,
                    user: {
                        id: 'userId2',
                        name: 'test user 2',
                        email: 'test2@example.com',
                        phoneNumber: null,
                    },
                },
            ]);
        });

        it('should be able to add a user by their email address', async () => {
            const result = await manager.addStudioMember({
                studioId: studioId,
                userId: 'userId',
                addedEmail: 'test2@example.com',
                role: 'member',
            });

            expect(result).toEqual({
                success: true,
            });

            const assignments = await store.listStudioAssignments(studioId);
            expect(assignments).toEqual([
                {
                    studioId: studioId,
                    userId: 'userId',
                    isPrimaryContact: true,
                    role: 'admin',
                    user: {
                        id: 'userId',
                        name: 'test user',
                        email: 'test@example.com',
                        phoneNumber: null,
                    },
                },
                {
                    studioId: studioId,
                    userId: 'userId2',
                    role: 'member',
                    isPrimaryContact: false,
                    user: {
                        id: 'userId2',
                        name: 'test user 2',
                        email: 'test2@example.com',
                        phoneNumber: null,
                    },
                },
            ]);
        });

        it('should be able to add a user by their phone number', async () => {
            const result = await manager.addStudioMember({
                studioId: studioId,
                userId: 'userId',
                addedPhoneNumber: '555',
                role: 'member',
            });

            expect(result).toEqual({
                success: true,
            });

            const assignments = await store.listStudioAssignments(studioId);
            expect(assignments).toEqual([
                {
                    studioId: studioId,
                    userId: 'userId',
                    isPrimaryContact: true,
                    role: 'admin',
                    user: {
                        id: 'userId',
                        name: 'test user',
                        email: 'test@example.com',
                        phoneNumber: null,
                    },
                },
                {
                    studioId: studioId,
                    userId: 'userId3',
                    role: 'member',
                    isPrimaryContact: false,
                    user: {
                        id: 'userId3',
                        name: 'test user 3',
                        email: null,
                        phoneNumber: '555',
                    },
                },
            ]);
        });

        describe('privo', () => {
            let privo: PrivoClientInterface;
            let privoMock: jest.MockedObject<PrivoClientInterface>;

            beforeEach(async () => {
                privo = privoMock = {
                    checkEmail: jest.fn(),
                    checkDisplayName: jest.fn(),
                    createAdultAccount: jest.fn(),
                    createChildAccount: jest.fn(),
                    generateAuthorizationUrl: jest.fn(),
                    generateLogoutUrl: jest.fn(),
                    getUserInfo: jest.fn(),
                    processAuthorizationCallback: jest.fn(),
                    resendConsentRequest: jest.fn(),
                    lookupServiceId: jest.fn(),
                };

                manager = new RecordsController({
                    store,
                    auth: store,
                    metrics: store,
                    config: store,
                    messenger: store,
                    privo,
                });
            });

            it('should be able to add a user by their display name', async () => {
                await store.saveNewUser({
                    id: 'userId4',
                    name: 'test user 4',
                    privoServiceId: 'serviceId',
                    email: null,
                    phoneNumber: null,
                    allSessionRevokeTimeMs: null,
                    currentLoginRequestId: null,
                });
                privoMock.lookupServiceId.mockResolvedValueOnce('serviceId');

                const result = await manager.addStudioMember({
                    studioId: studioId,
                    userId: 'userId',
                    addedDisplayName: 'testUser',
                    role: 'member',
                });

                expect(result).toEqual({
                    success: true,
                });

                const assignments = await store.listStudioAssignments(studioId);
                expect(assignments).toEqual([
                    {
                        studioId: studioId,
                        userId: 'userId',
                        isPrimaryContact: true,
                        role: 'admin',
                        user: {
                            id: 'userId',
                            name: 'test user',
                            email: 'test@example.com',
                            phoneNumber: null,
                        },
                    },
                    {
                        studioId: studioId,
                        userId: 'userId4',
                        role: 'member',
                        isPrimaryContact: false,
                        user: {
                            id: 'userId4',
                            name: 'test user 4',
                            email: null,
                            phoneNumber: null,
                            privoServiceId: 'serviceId',
                        },
                    },
                ]);
                expect(privoMock.lookupServiceId).toHaveBeenCalledWith({
                    displayName: 'testUser',
                });
            });

            it('should be able to add a privo user by their email', async () => {
                await store.saveNewUser({
                    id: 'userId4',
                    name: 'test user 4',
                    privoServiceId: 'serviceId',
                    email: null,
                    phoneNumber: null,
                    allSessionRevokeTimeMs: null,
                    currentLoginRequestId: null,
                });
                privoMock.lookupServiceId.mockResolvedValueOnce('serviceId');

                const result = await manager.addStudioMember({
                    studioId: studioId,
                    userId: 'userId',
                    addedEmail: 'test4@example.com',
                    role: 'member',
                });

                expect(result).toEqual({
                    success: true,
                });

                const assignments = await store.listStudioAssignments(studioId);
                expect(assignments).toEqual([
                    {
                        studioId: studioId,
                        userId: 'userId',
                        isPrimaryContact: true,
                        role: 'admin',
                        user: {
                            id: 'userId',
                            name: 'test user',
                            email: 'test@example.com',
                            phoneNumber: null,
                        },
                    },
                    {
                        studioId: studioId,
                        userId: 'userId4',
                        role: 'member',
                        isPrimaryContact: false,
                        user: {
                            id: 'userId4',
                            name: 'test user 4',
                            email: null,
                            phoneNumber: null,
                            privoServiceId: 'serviceId',
                        },
                    },
                ]);
                expect(privoMock.lookupServiceId).toHaveBeenCalledWith({
                    email: 'test4@example.com',
                });
            });

            it('should be able to add a privo user by their phone', async () => {
                await store.saveNewUser({
                    id: 'userId4',
                    name: 'test user 4',
                    privoServiceId: 'serviceId',
                    email: null,
                    phoneNumber: null,
                    allSessionRevokeTimeMs: null,
                    currentLoginRequestId: null,
                });
                privoMock.lookupServiceId.mockResolvedValueOnce('serviceId');

                const result = await manager.addStudioMember({
                    studioId: studioId,
                    userId: 'userId',
                    addedPhoneNumber: '+123456',
                    role: 'member',
                });

                expect(result).toEqual({
                    success: true,
                });

                const assignments = await store.listStudioAssignments(studioId);
                expect(assignments).toEqual([
                    {
                        studioId: studioId,
                        userId: 'userId',
                        isPrimaryContact: true,
                        role: 'admin',
                        user: {
                            id: 'userId',
                            name: 'test user',
                            email: 'test@example.com',
                            phoneNumber: null,
                        },
                    },
                    {
                        studioId: studioId,
                        userId: 'userId4',
                        role: 'member',
                        isPrimaryContact: false,
                        user: {
                            id: 'userId4',
                            name: 'test user 4',
                            email: null,
                            phoneNumber: null,
                            privoServiceId: 'serviceId',
                        },
                    },
                ]);
                expect(privoMock.lookupServiceId).toHaveBeenCalledWith({
                    phoneNumber: '+123456',
                });
            });
        });

        it('should return a not_authorized error if the user is not authorized', async () => {
            await store.removeStudioAssignment(studioId, 'userId');
            await store.addStudioAssignment({
                studioId: studioId,
                userId: 'userId',
                isPrimaryContact: true,
                role: 'member',
            });

            const result = await manager.addStudioMember({
                studioId: studioId,
                userId: 'userId',
                addedUserId: 'userId2',
                role: 'member',
            });

            expect(result).toEqual({
                success: false,
                errorCode: 'not_authorized',
                errorMessage:
                    'You are not authorized to perform this operation.',
            });
        });

        it('should return a not_authorized error if the studio does not exist', async () => {
            const result = await manager.addStudioMember({
                studioId: 'wrongStudioId',
                userId: 'userId',
                addedUserId: 'userId2',
                role: 'member',
            });

            expect(result).toEqual({
                success: false,
                errorCode: 'not_authorized',
                errorMessage:
                    'You are not authorized to perform this operation.',
            });
        });

        it('should return a user_not_found error if the user with the given email does not exist', async () => {
            const result = await manager.addStudioMember({
                studioId: studioId,
                userId: 'userId',
                addedEmail: 'wrong email',
                role: 'member',
            });

            expect(result).toEqual({
                success: false,
                errorCode: 'user_not_found',
                errorMessage: 'The user was not able to be found.',
            });
        });

        it('should return a user_not_found error if the user with the given phone number does not exist', async () => {
            const result = await manager.addStudioMember({
                studioId: studioId,
                userId: 'userId',
                addedPhoneNumber: 'wrong phone number',
                role: 'member',
            });

            expect(result).toEqual({
                success: false,
                errorCode: 'user_not_found',
                errorMessage: 'The user was not able to be found.',
            });
        });
    });

    describe('removeStudioMember()', () => {
        let studioId: string;
        beforeEach(async () => {
            studioId = 'studioId';

            await store.saveNewUser({
                id: 'userId',
                name: 'test user',
                email: 'test@example.com',
                phoneNumber: null,
                allSessionRevokeTimeMs: null,
                currentLoginRequestId: null,
            });

            await store.saveNewUser({
                id: 'userId2',
                name: 'test user 2',
                email: 'test2@example.com',
                phoneNumber: null,
                allSessionRevokeTimeMs: null,
                currentLoginRequestId: null,
            });

            await store.saveNewUser({
                id: 'userId3',
                name: 'test user 3',
                email: null,
                phoneNumber: '555',
                allSessionRevokeTimeMs: null,
                currentLoginRequestId: null,
            });

            await store.addStudio({
                id: studioId,
                displayName: 'studio 1',
            });

            await store.addStudioAssignment({
                studioId: studioId,
                userId: 'userId',
                isPrimaryContact: true,
                role: 'admin',
            });
            await store.addStudioAssignment({
                studioId: studioId,
                userId: 'userId2',
                isPrimaryContact: true,
                role: 'member',
            });
        });

        it('should remove the user from the studio', async () => {
            const result = await manager.removeStudioMember({
                studioId: studioId,
                userId: 'userId',
                removedUserId: 'userId2',
            });

            expect(result).toEqual({
                success: true,
            });

            const assignments = await store.listStudioAssignments(studioId);
            expect(assignments).toEqual([
                {
                    studioId: studioId,
                    userId: 'userId',
                    isPrimaryContact: true,
                    role: 'admin',
                    user: {
                        id: 'userId',
                        name: 'test user',
                        email: 'test@example.com',
                        phoneNumber: null,
                    },
                },
            ]);
        });

        it('should return a not_authorized error if the user is not authorized', async () => {
            await store.removeStudioAssignment(studioId, 'userId');
            await store.addStudioAssignment({
                studioId: studioId,
                userId: 'userId',
                isPrimaryContact: true,
                role: 'member',
            });

            const result = await manager.removeStudioMember({
                studioId: studioId,
                userId: 'userId',
                removedUserId: 'userId2',
            });

            expect(result).toEqual({
                success: false,
                errorCode: 'not_authorized',
                errorMessage:
                    'You are not authorized to perform this operation.',
            });
        });

        it('should return a not_authorized error if the user tries to remove themselves', async () => {
            const result = await manager.removeStudioMember({
                studioId: studioId,
                userId: 'userId',
                removedUserId: 'userId',
            });

            expect(result).toEqual({
                success: false,
                errorCode: 'not_authorized',
                errorMessage:
                    'You are not authorized to perform this operation.',
            });
        });

        it('should return a not_authorized error if the studio does not exist', async () => {
            const result = await manager.removeStudioMember({
                studioId: 'wrongStudioId',
                userId: 'userId',
                removedUserId: 'userId2',
            });

            expect(result).toEqual({
                success: false,
                errorCode: 'not_authorized',
                errorMessage:
                    'You are not authorized to perform this operation.',
            });
        });
    });

    describe('createRecord()', () => {
        beforeEach(async () => {
            await store.saveUser({
                id: 'userId',
                email: 'test@example.com',
                phoneNumber: null,
                allSessionRevokeTimeMs: null,
                currentLoginRequestId: null,
            });
        });

        it('should create the given record', async () => {
            const result = await manager.createRecord({
                recordName: 'myRecord',
                userId: 'userId',
                ownerId: 'userId',
            });

            expect(result).toEqual({
                success: true,
            });

            const records = await store.listRecordsByOwnerId('userId');

            expect(records).toEqual([
                {
                    name: 'myRecord',
                    ownerId: 'userId',
                    studioId: null,
                },
            ]);
        });

        it('should not create the record if it already exists', async () => {
            await store.addRecord({
                name: 'myRecord',
                ownerId: 'otherUserId',
                secretHashes: [],
                secretSalt: '',
                studioId: null,
            });

            const result = await manager.createRecord({
                recordName: 'myRecord',
                userId: 'userId',
                ownerId: 'userId',
            });

            expect(result).toEqual({
                success: false,
                errorCode: 'record_already_exists',
                errorMessage: 'A record with that name already exists.',
            });
        });

        it('should not create the record the name matches another user ID', async () => {
            await store.saveUser({
                id: 'newUserId',
                allSessionRevokeTimeMs: null,
                currentLoginRequestId: null,
                email: 'email@example.com',
                phoneNumber: null,
            });

            const result = await manager.createRecord({
                recordName: 'newUserId',
                userId: 'userId',
                ownerId: 'userId',
            });

            expect(result).toEqual({
                success: false,
                errorCode: 'record_already_exists',
                errorMessage: 'A record with that name already exists.',
            });
        });

        it('should return not_authorized if the ownerId is different from the userId', async () => {
            const result = await manager.createRecord({
                recordName: 'myRecord',
                userId: 'userId',
                ownerId: 'otherUserId',
            });

            expect(result).toEqual({
                success: false,
                errorCode: 'not_authorized',
                errorMessage:
                    'You are not authorized to create a record for another user.',
            });
        });

        it('should be able to create a record for a studio', async () => {
            await store.addStudio({
                id: 'studioId',
                displayName: 'studio',
            });
            await store.addStudioAssignment({
                studioId: 'studioId',
                userId: 'userId',
                isPrimaryContact: true,
                role: 'admin',
            });

            const result = await manager.createRecord({
                recordName: 'myRecord',
                userId: 'userId',
                studioId: 'studioId',
            });

            expect(result).toEqual({
                success: true,
            });

            const records = await store.listRecordsByStudioId('studioId');

            expect(records).toEqual([
                {
                    name: 'myRecord',
                    ownerId: null,
                    studioId: 'studioId',
                },
            ]);
        });

        it('should return not_authorized if the user is not an admin in the studio', async () => {
            await store.addStudio({
                id: 'studioId',
                displayName: 'studio',
            });
            await store.addStudioAssignment({
                studioId: 'studioId',
                userId: 'userId',
                isPrimaryContact: true,
                role: 'member',
            });

            const result = await manager.createRecord({
                recordName: 'myRecord',
                userId: 'userId',
                studioId: 'studioId',
            });

            expect(result).toEqual({
                success: false,
                errorCode: 'not_authorized',
                errorMessage:
                    'You are not authorized to create a record for this studio.',
            });

            const records = await store.listRecordsByStudioId('studioId');

            expect(records).toEqual([]);
        });

        it('should fix records to be owned by the user if the record name is the same as the user ID', async () => {
            await store.addRecord({
                name: 'userId',
                ownerId: 'otherUserId',
                secretHashes: [],
                secretSalt: 'test',
                studioId: null,
            });

            const result = await manager.createRecord({
                recordName: 'userId',
                userId: 'userId',
                ownerId: 'userId',
            });

            expect(result).toEqual({
                success: true,
            });

            const record = await store.getRecordByName('userId');
            expect(record).toEqual({
                name: 'userId',
                ownerId: 'userId',
                studioId: null,
                secretHashes: [],
                secretSalt: expect.any(String),
            });
            expect(record.secretSalt).not.toBe('test');
        });

        it('should fix records to be owned by the studio if the record name is the same as a studio ID', async () => {
            await store.saveUser({
                id: 'userId',
                allSessionRevokeTimeMs: null,
                currentLoginRequestId: null,
                email: 'test@example.com',
                phoneNumber: null,
            });
            await store.addStudio({
                id: 'studioId',
                displayName: 'my studio',
            });
            await store.addStudioAssignment({
                studioId: 'studioId',
                userId: 'userId',
                isPrimaryContact: false,
                role: 'member',
            });
            await store.addRecord({
                name: 'studioId',
                ownerId: 'otherUserId',
                secretHashes: [],
                secretSalt: 'test',
                studioId: null,
            });

            const result = await manager.createRecord({
                recordName: 'studioId',
                userId: 'userId',
                studioId: 'studioId',
            });

            expect(result).toEqual({
                success: true,
            });

            const record = await store.getRecordByName('studioId');
            expect(record).toEqual({
                name: 'studioId',
                ownerId: null,
                studioId: 'studioId',
                secretHashes: [],
                secretSalt: expect.any(String),
            });
            expect(record.secretSalt).not.toBe('test');
        });

        it('should return an error if records are not allowed for users', async () => {
            store.subscriptionConfiguration = buildSubscriptionConfig(
                (config) =>
                    config.addSubscription('sub1', (sub) =>
                        sub
                            .withTier('tier1')
                            .withAllDefaultFeatures()
                            .withRecords({
                                allowed: false,
                            })
                    )
            );

            await store.saveUser({
                id: 'userId',
                allSessionRevokeTimeMs: null,
                currentLoginRequestId: null,
                email: 'test@example.com',
                phoneNumber: null,
                subscriptionId: 'sub1',
                subscriptionStatus: 'active',
            });

            const result = await manager.createRecord({
                recordName: 'myRecord',
                userId: 'userId',
                ownerId: 'userId',
            });

            expect(result).toEqual({
                success: false,
                errorCode: 'not_authorized',
                errorMessage: 'Records are not allowed for this subscription.',
            });

            const records = await store.listRecordsByOwnerId('userId');

            expect(records).toEqual([]);
        });

        it('should return an error if the user would exceed their record limit', async () => {
            store.subscriptionConfiguration = buildSubscriptionConfig(
                (config) =>
                    config.addSubscription('sub1', (sub) =>
                        sub
                            .withTier('tier1')
                            .withAllDefaultFeatures()
                            .withRecords({
                                allowed: true,
                                maxRecords: 1,
                            })
                    )
            );

            await store.saveUser({
                id: 'userId',
                allSessionRevokeTimeMs: null,
                currentLoginRequestId: null,
                email: 'test@example.com',
                phoneNumber: null,
                subscriptionId: 'sub1',
                subscriptionStatus: 'active',
            });

            await store.addRecord({
                name: 'record1',
                ownerId: 'userId',
                secretHashes: [],
                secretSalt: 'salt',
                studioId: null,
            });

            const result = await manager.createRecord({
                recordName: 'myRecord',
                userId: 'userId',
                ownerId: 'userId',
            });

            expect(result).toEqual({
                success: false,
                errorCode: 'subscription_limit_reached',
                errorMessage: 'This subscription has hit its record limit.',
            });

            const records = await store.listRecordsByOwnerId('userId');

            expect(records).toEqual([
                {
                    name: 'record1',
                    ownerId: 'userId',
                    studioId: null,
                },
            ]);
        });

        it('should return an error if the user would exceed their record limit even when creating a record that matches its user ID', async () => {
            store.subscriptionConfiguration = buildSubscriptionConfig(
                (config) =>
                    config.addSubscription('sub1', (sub) =>
                        sub
                            .withTier('tier1')
                            .withAllDefaultFeatures()
                            .withRecords({
                                allowed: true,
                                maxRecords: 1,
                            })
                    )
            );

            await store.saveUser({
                id: 'userId',
                allSessionRevokeTimeMs: null,
                currentLoginRequestId: null,
                email: 'test@example.com',
                phoneNumber: null,
                subscriptionId: 'sub1',
                subscriptionStatus: 'active',
            });

            await store.addRecord({
                name: 'record1',
                secretHashes: [],
                secretSalt: 'salt',
                ownerId: 'userId',
                studioId: null,
            });

            const result = await manager.createRecord({
                recordName: 'userId',
                userId: 'userId',
                ownerId: 'userId',
            });

            expect(result).toEqual({
                success: false,
                errorCode: 'subscription_limit_reached',
                errorMessage: 'This subscription has hit its record limit.',
            });

            const records = await store.listRecordsByOwnerId('userId');

            expect(records).toEqual([
                {
                    name: 'record1',
                    ownerId: 'userId',
                    studioId: null,
                },
            ]);
        });

        it('should return an error if records are not allowed for studios', async () => {
            store.subscriptionConfiguration = buildSubscriptionConfig(
                (config) =>
                    config.addSubscription('sub1', (sub) =>
                        sub
                            .withTier('tier1')
                            .withAllDefaultFeatures()
                            .withRecords({
                                allowed: false,
                            })
                    )
            );

            await store.addStudio({
                id: 'studioId',
                displayName: 'name',
                subscriptionId: 'sub1',
                subscriptionStatus: 'active',
            });
            await store.addStudioAssignment({
                studioId: 'studioId',
                userId: 'userId',
                isPrimaryContact: true,
                role: 'admin',
            });

            await store.saveUser({
                id: 'userId',
                allSessionRevokeTimeMs: null,
                currentLoginRequestId: null,
                email: 'test@example.com',
                phoneNumber: null,
            });

            const result = await manager.createRecord({
                recordName: 'myRecord',
                userId: 'userId',
                studioId: 'studioId',
            });

            expect(result).toEqual({
                success: false,
                errorCode: 'not_authorized',
                errorMessage: 'Records are not allowed for this subscription.',
            });

            const records = await store.listRecordsByStudioId('studioId');

            expect(records).toEqual([]);
        });

        it('should return an error if the studio would exceed their record limit', async () => {
            store.subscriptionConfiguration = buildSubscriptionConfig(
                (config) =>
                    config.addSubscription('sub1', (sub) =>
                        sub
                            .withTier('tier1')
                            .withAllDefaultFeatures()
                            .withRecords({
                                allowed: true,
                                maxRecords: 1,
                            })
                    )
            );

            await store.addStudio({
                id: 'studioId',
                displayName: 'name',
                subscriptionId: 'sub1',
                subscriptionStatus: 'active',
            });
            await store.addStudioAssignment({
                studioId: 'studioId',
                userId: 'userId',
                isPrimaryContact: true,
                role: 'admin',
            });

            await store.saveUser({
                id: 'userId',
                allSessionRevokeTimeMs: null,
                currentLoginRequestId: null,
                email: 'test@example.com',
                phoneNumber: null,
            });

            await store.addRecord({
                name: 'record1',
                secretHashes: [],
                secretSalt: 'salt',
                ownerId: null,
                studioId: 'studioId',
            });

            const result = await manager.createRecord({
                recordName: 'myRecord',
                userId: 'userId',
                studioId: 'studioId',
            });

            expect(result).toEqual({
                success: false,
                errorCode: 'subscription_limit_reached',
                errorMessage: 'This subscription has hit its record limit.',
            });

            const records = await store.listRecordsByStudioId('studioId');

            expect(records).toEqual([
                {
                    name: 'record1',
                    ownerId: null,
                    studioId: 'studioId',
                },
            ]);
        });

        it('should return an error if the studio would exceed their record limit even when creating a record that matches its studioId', async () => {
            store.subscriptionConfiguration = buildSubscriptionConfig(
                (config) =>
                    config.addSubscription('sub1', (sub) =>
                        sub
                            .withTier('tier1')
                            .withAllDefaultFeatures()
                            .withRecords({
                                allowed: true,
                                maxRecords: 1,
                            })
                    )
            );

            await store.addStudio({
                id: 'studioId',
                displayName: 'name',
                subscriptionId: 'sub1',
                subscriptionStatus: 'active',
            });
            await store.addStudioAssignment({
                studioId: 'studioId',
                userId: 'userId',
                isPrimaryContact: true,
                role: 'admin',
            });

            await store.saveUser({
                id: 'userId',
                allSessionRevokeTimeMs: null,
                currentLoginRequestId: null,
                email: 'test@example.com',
                phoneNumber: null,
            });

            await store.addRecord({
                name: 'record1',
                secretHashes: [],
                secretSalt: 'salt',
                ownerId: null,
                studioId: 'studioId',
            });

            const result = await manager.createRecord({
                recordName: 'studioId',
                userId: 'userId',
                studioId: 'studioId',
            });

            expect(result).toEqual({
                success: false,
                errorCode: 'subscription_limit_reached',
                errorMessage: 'This subscription has hit its record limit.',
            });

            const records = await store.listRecordsByStudioId('studioId');

            expect(records).toEqual([
                {
                    name: 'record1',
                    ownerId: null,
                    studioId: 'studioId',
                },
            ]);
        });
    });
});<|MERGE_RESOLUTION|>--- conflicted
+++ resolved
@@ -2686,20 +2686,17 @@
                     comIdFeatures: {
                         allowed: false,
                     },
-<<<<<<< HEAD
                     loomFeatures: {
                         allowed: false,
                     },
                     humeFeatures: {
                         allowed: true,
                     },
-=======
                     storeFeatures: {
                         allowed: false,
                     },
                     stripeAccountStatus: null,
                     stripeRequirementsStatus: null,
->>>>>>> c918ffd1
                 },
             });
         });
@@ -2737,14 +2734,12 @@
                         allowed: true,
                         maxStudios: 100,
                     },
-<<<<<<< HEAD
                     loomFeatures: {
                         allowed: false,
                     },
                     humeFeatures: {
                         allowed: true,
                     },
-=======
                     storeFeatures: {
                         allowed: false,
                     },
@@ -2755,6 +2750,7 @@
         });
 
         it('should include the configured store features', async () => {
+            
             store.subscriptionConfiguration = merge(
                 createTestSubConfiguration(),
                 {
@@ -2783,8 +2779,7 @@
                             } as Partial<FeaturesConfiguration>),
                         },
                     },
-                } as Partial<SubscriptionConfiguration>
-            );
+                } as Partial<SubscriptionConfiguration>);
 
             const result = await manager.getStudio('studioId', 'userId');
 
@@ -2816,53 +2811,6 @@
                     },
                     stripeAccountStatus: null,
                     stripeRequirementsStatus: null,
-                },
-            });
-        });
-
-        it('should include the studio stripe account status', async () => {
-            await store.updateStudio({
-                id: 'studioId',
-                displayName: 'studio',
-                logoUrl: 'https://example.com/logo.png',
-                comId: 'comId1',
-                comIdConfig: {
-                    allowedStudioCreators: 'anyone',
-                },
-                playerConfig: {
-                    ab1BootstrapURL: 'https://example.com/ab1',
-                },
-                subscriptionId: 'sub1',
-                subscriptionStatus: 'active',
-                stripeAccountId: 'acct_123',
-                stripeAccountRequirementsStatus: 'incomplete',
-                stripeAccountStatus: 'pending',
-            });
-            
-            const result = await manager.getStudio('studioId', 'userId');
-
-            expect(result).toEqual({
-                success: true,
-                studio: {
-                    id: 'studioId',
-                    displayName: 'studio',
-                    logoUrl: 'https://example.com/logo.png',
-                    comId: 'comId1',
-                    comIdConfig: {
-                        allowedStudioCreators: 'anyone',
-                    },
-                    playerConfig: {
-                        ab1BootstrapURL: 'https://example.com/ab1',
-                    },
-                    comIdFeatures: {
-                        allowed: false,
-                    },
-                    storeFeatures: {
-                        allowed: false,
-                    },
-                    stripeAccountStatus: 'pending',
-                    stripeRequirementsStatus: 'incomplete',
->>>>>>> c918ffd1
                 },
             });
         });
@@ -2923,7 +2871,6 @@
                 appId: 'appId',
                 privateKey: 'privateKey',
             });
-
             const result = await manager.getStudio('studioId', 'userId');
 
             expect(result).toEqual({
@@ -2942,6 +2889,52 @@
                     comIdFeatures: {
                         allowed: false,
                     },
+                    storeFeatures: {
+                        allowed: false,
+                    },
+                    stripeAccountStatus: 'pending',
+                    stripeRequirementsStatus: 'incomplete',
+                },
+            });
+        });
+        
+        it('should include the studio stripe account status', async () => {
+            await store.updateStudio({
+                id: 'studioId',
+                displayName: 'studio',
+                logoUrl: 'https://example.com/logo.png',
+                comId: 'comId1',
+                comIdConfig: {
+                    allowedStudioCreators: 'anyone',
+                },
+                playerConfig: {
+                    ab1BootstrapURL: 'https://example.com/ab1',
+                },
+                subscriptionId: 'sub1',
+                subscriptionStatus: 'active',
+                stripeAccountId: 'acct_123',
+                stripeAccountRequirementsStatus: 'incomplete',
+                stripeAccountStatus: 'pending',
+            });
+
+            const result = await manager.getStudio('studioId', 'userId');
+
+            expect(result).toEqual({
+                success: true,
+                studio: {
+                    id: 'studioId',
+                    displayName: 'studio',
+                    logoUrl: 'https://example.com/logo.png',
+                    comId: 'comId1',
+                    comIdConfig: {
+                        allowedStudioCreators: 'anyone',
+                    },
+                    playerConfig: {
+                        ab1BootstrapURL: 'https://example.com/ab1',
+                    },
+                    comIdFeatures: {
+                        allowed: false,
+                    },
                     loomFeatures: {
                         allowed: true,
                     },
@@ -2951,6 +2944,11 @@
                     loomConfig: {
                         appId: 'appId',
                     },
+                    storeFeatures: {
+                        allowed: false,
+                    },
+                    stripeAccountStatus: 'pending',
+                    stripeRequirementsStatus: 'incomplete',
                 },
             });
         });
